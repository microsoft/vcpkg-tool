--- conflicted
+++ resolved
@@ -201,15 +201,6 @@
             OUTPUT
                 "${CMAKE_CURRENT_SOURCE_DIR}/ce/ce/node_modules"
                 "${CMAKE_CURRENT_SOURCE_DIR}/ce/test/node_modules"
-<<<<<<< HEAD
-            COMMAND
-                "${RUSH}" "update" WORKING_DIRECTORY "${CMAKE_CURRENT_SOURCE_DIR}/ce"
-            COMMENT
-                "Running rush update..."
-                )
-
-        add_custom_target(rush-update
-=======
             COMMAND "${RUSH}" ARGS "update"
             COMMAND "${RUSH}" ARGS "rebuild"
             WORKING_DIRECTORY
@@ -221,7 +212,6 @@
 
         add_custom_target(rush-update
             ALL
->>>>>>> 426593ed
             DEPENDS
                 "${CMAKE_CURRENT_SOURCE_DIR}/ce/ce/node_modules"
                 "${CMAKE_CURRENT_SOURCE_DIR}/ce/test/node_modules"
@@ -237,13 +227,6 @@
                     -p "${CMAKE_CURRENT_LIST_DIR}/ce/ce"
             DEPENDS
                 ${VCPKG_ARTIFACTS_SOURCES}
-<<<<<<< HEAD
-            COMMENT
-                "Building vcpkg-ce..."
-            )
-
-        add_custom_target(vcpkg-artifacts
-=======
                 "${CMAKE_CURRENT_SOURCE_DIR}/ce/ce/node_modules"
             COMMENT
                 "Building vcpkg-ce..."
@@ -252,16 +235,12 @@
 
         add_custom_target(vcpkg-artifacts
             ALL
->>>>>>> 426593ed
             DEPENDS
                 "${CMAKE_CURRENT_LIST_DIR}/ce/ce/dist/tsconfig.tsbuildinfo"
             )
 
-<<<<<<< HEAD
         add_dependencies(vcpkg-artifacts rush-update)
 
-=======
->>>>>>> 426593ed
 # === Target: vcpkg-artifacts-test ===
         file(GLOB_RECURSE VCPKG_ARTIFACTS_TEST_SOURCES CONFIGURE_DEPENDS "ce/test/*.ts")
         add_custom_command(
@@ -272,18 +251,6 @@
                     -p "${CMAKE_CURRENT_LIST_DIR}/ce/test"
             DEPENDS
                 ${VCPKG_ARTIFACTS_TEST_SOURCES}
-<<<<<<< HEAD
-            COMMENT
-                "Building vcpkg-ce-test..."
-            )
-
-        add_custom_target(vcpkg-artifacts-test
-            DEPENDS
-                "${CMAKE_CURRENT_LIST_DIR}/ce/test/dist/tsconfig.tsbuildinfo"
-            )
-
-        add_dependencies(vcpkg-artifacts-test rush-update)
-=======
                 "${CMAKE_CURRENT_SOURCE_DIR}/ce/test/node_modules"
             COMMENT
                 "Building vcpkg-ce-test..."
@@ -295,7 +262,8 @@
             DEPENDS
                 "${CMAKE_CURRENT_LIST_DIR}/ce/test/dist/tsconfig.tsbuildinfo"
             )
->>>>>>> 426593ed
+
+        add_dependencies(vcpkg-artifacts-test rush-update)
     endif()
 else()
     if (VCPKG_ARTIFACTS_DEVELOPMENT)
@@ -370,20 +338,6 @@
 endif()
 
 # === Target: vcpkg ===
-<<<<<<< HEAD
-add_custom_command(OUTPUT "vcpkg.ps1" COMMAND "${CMAKE_COMMAND}" -E copy "${CMAKE_CURRENT_SOURCE_DIR}/src/vcpkg-in-development.ps1" "vcpkg.ps1")
-add_custom_target(vcpkg-ps1 DEPENDS "vcpkg.ps1")
-
-add_executable(vcpkg ${VCPKG_SOURCES} "${CMAKE_CURRENT_SOURCE_DIR}/src/vcpkg.manifest")
-target_link_libraries(vcpkg PRIVATE vcpkglib)
-add_dependencies(vcpkg vcpkg-ps1)
-if (VCPKG_ARTIFACTS_DEVELOPMENT)
-    add_dependencies(vcpkg vcpkg-artifacts)
-    if (BUILD_TESTING)
-        add_dependencies(vcpkg vcpkg-artifacts-test)
-    endif()
-endif()
-=======
 add_custom_command(
     OUTPUT
         "${CMAKE_CURRENT_BINARY_DIR}/vcpkg.ps1"
@@ -398,7 +352,10 @@
 
 add_executable(vcpkg ${VCPKG_SOURCES} "${CMAKE_CURRENT_SOURCE_DIR}/src/vcpkg.manifest")
 target_link_libraries(vcpkg PRIVATE vcpkglib)
->>>>>>> 426593ed
+    if (BUILD_TESTING)
+        add_dependencies(vcpkg vcpkg-artifacts-test)
+    endif()
+endif()
 
 vcpkg_target_add_warning_options(vcpkg)
 if(VCPKG_ADD_SOURCELINK)
