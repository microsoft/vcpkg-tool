. $PSScriptRoot/../end-to-end-tests-prelude.ps1

# Testing x-script
Refresh-TestRoot
$env:VCPKG_FORCE_DOWNLOADED_BINARIES = "ON"
Run-Vcpkg @commonArgs fetch cmake
Throw-IfFailed
Run-Vcpkg @commonArgs fetch ninja
Throw-IfFailed
if ($IsWindows)
{
    Run-Vcpkg @commonArgs fetch powershell-core
    Throw-IfFailed
}

Remove-Item env:VCPKG_FORCE_DOWNLOADED_BINARIES
$helloPath = Join-Path $DefaultDownloadsRoot 'hello-world.txt'
if (Test-Path $helloPath) {
    Remove-Item $helloPath
}

Run-Vcpkg @commonArgs install vcpkg-test-x-script --x-binarysource=clear "--overlay-ports=$PSScriptRoot/../e2e-ports" "--x-asset-sources=x-script,$TestScriptAssetCacheExe {url} {sha512} {dst};x-block-origin"
Throw-IfFailed

$env:VCPKG_FORCE_DOWNLOADED_BINARIES = "ON"
$assetCacheRegex = [regex]::Escape($AssetCache)

# Testing asset cache miss (not configured) + x-block-origin enabled
Refresh-TestRoot
$actual = Run-VcpkgAndCaptureOutput @commonArgs fetch cmake "--x-asset-sources=clear;x-block-origin" "--downloads-root=$TestDownloadsRoot"
Throw-IfNotFailed
$expected = @(
"A suitable version of cmake was not found \(required v[0-9.]+\)\.",
"Downloading cmake-[0-9.]+-[^.]+\.(zip|tar\.gz)",
"error: there were no asset cache hits, and x-block-origin blocks trying the authoritative source https://github\.com/Kitware/CMake/releases/download/[^ ]+"
) -join "`n"

if (-not ($actual -match $expected)) {
    throw "Failure: asset cache miss (not configured) + x-block-origin enabled"
}

# Testing asset cache miss (not configured) + x-block-origin disabled
$actual = Run-VcpkgAndCaptureOutput @commonArgs fetch cmake "--x-asset-sources=clear;" "--downloads-root=$TestDownloadsRoot"
Throw-IfFailed
$expected = @(
"A suitable version of cmake was not found \(required v[0-9.]+\)\.",
"Downloading https://github\.com/Kitware/CMake/releases/download/[^ ]+ -> cmake-[0-9.]+-[^.]+\.(zip|tar\.gz)",
"Successfully downloaded cmake-[0-9.]+-[^.]+\.(zip|tar\.gz)"
) -join "`n"

if (-not ($actual -match $expected)) {
    throw "Failure: asset cache miss (not configured) + x-block-origin disabled"
}

# Testing asset cache miss (configured) + x-block-origin enabled
Refresh-TestRoot
$actual = Run-VcpkgAndCaptureOutput @commonArgs fetch cmake "--x-asset-sources=x-azurl,file://$AssetCache,,readwrite;x-block-origin" "--downloads-root=$TestDownloadsRoot"
Throw-IfNotFailed
$expected = @(
"A suitable version of cmake was not found \(required v[0-9.]+\)\.",
"Trying to download cmake-[0-9.]+-[^.]+\.(zip|tar\.gz) using asset cache file://$assetCacheRegex/[0-9a-z]+",
"error: curl operation failed with error code 37 \(Couldn't read a file:// file\)\.",
"error: there were no asset cache hits, and x-block-origin blocks trying the authoritative source https://github\.com/Kitware/CMake/releases/download/[^ ]+",
"note: If you are using a proxy, please ensure your proxy settings are correct\.",
"Possible causes are:",
"1\. You are actually using an HTTP proxy, but setting HTTPS_PROXY variable to ``https//address:port``\.",
"This is not correct, because ``https://`` prefix claims the proxy is an HTTPS proxy, while your proxy \(v2ray, shadowsocksr, etc\.\.\.\) is an HTTP proxy\.",
"Try setting ``http://address:port`` to both HTTP_PROXY and HTTPS_PROXY instead\."
"2\. If you are using Windows, vcpkg will automatically use your Windows IE Proxy Settings set by your proxy software\. See: https://github\.com/microsoft/vcpkg-tool/pull/77",
"The value set by your proxy might be wrong, or have same ``https://`` prefix issue\.",
"3\. Your proxy's remote server is out of service\.",
"If you believe this is not a temporary download server failure and vcpkg needs to be changed to download this file from a different location, please submit an issue to https://github\.com/Microsoft/vcpkg/issues"
) -join "`n"

if (-not ($actual -match $expected)) {
    throw "Failure: asset cache miss (configured) + x-block-origin disabled"
}

# Testing asset cache miss (configured) + x-block-origin disabled
Refresh-TestRoot
$actual = Run-VcpkgAndCaptureOutput @commonArgs fetch cmake "--x-asset-sources=x-azurl,file://$AssetCache,,readwrite;" "--downloads-root=$TestDownloadsRoot"
Throw-IfFailed
$expected = @(
"A suitable version of cmake was not found \(required v[0-9\.]+\)\.",
"Trying to download cmake-[0-9.]+-[^.]+\.(zip|tar\.gz) using asset cache file://$assetCacheRegex/[0-9a-f]+"
"Asset cache miss; trying authoritative source https://github\.com/Kitware/CMake/releases/download/[^ ]+",
"Successfully downloaded cmake-[0-9.]+-[^.]+\.(zip|tar\.gz), storing to file://$assetCacheRegex/[0-9a-f]+"
) -join "`n"

if (-not ($actual -match $expected)) {
    throw "Failure: asset cache miss (configured) + x-block-origin disabled"
}

# Testing asset cache hit
Refresh-TestDownloads
Run-Vcpkg @commonArgs remove vcpkg-internal-e2e-test-port
$actual = Run-VcpkgAndCaptureOutput @commonArgs fetch cmake "--x-asset-sources=x-azurl,file://$AssetCache,,readwrite;" "--downloads-root=$TestDownloadsRoot"

$expected = @(
"A suitable version of cmake was not found \(required v[0-9\.]+\)\.",
"Trying to download cmake-[0-9.]+-[^.]+\.(zip|tar\.gz) using asset cache file://$assetCacheRegex/[0-9a-z]+",
"Download successful! Asset cache hit, did not try authoritative source https://github\.com/Kitware/CMake/releases/download/[^ ]+"
) -join "`n"

if (-not ($actual -match $expected)) {
    throw "Failure: asset cache hit"
}

# azurl (no), x-block-origin (no), asset-cache (n/a), download (fail)
# Expected: Download failure message, nothing about asset caching
Refresh-TestRoot
$expected = @(
"^Downloading https://localhost:1234/foobar\.html -> example3\.html",
"error: curl operation failed with error code 7 \(Couldn't connect to server\)\.",
"note: If you are using a proxy, please ensure your proxy settings are correct\.",
"Possible causes are:",
"1\. You are actually using an HTTP proxy, but setting HTTPS_PROXY variable to ``https//address:port``\.",
"This is not correct, because ``https://`` prefix claims the proxy is an HTTPS proxy, while your proxy \(v2ray, shadowsocksr, etc\.\.\.\) is an HTTP proxy\.",
"Try setting ``http://address:port`` to both HTTP_PROXY and HTTPS_PROXY instead\."
"2\. If you are using Windows, vcpkg will automatically use your Windows IE Proxy Settings set by your proxy software\. See: https://github\.com/microsoft/vcpkg-tool/pull/77",
"The value set by your proxy might be wrong, or have same ``https://`` prefix issue\.",
"3\. Your proxy's remote server is out of service\.",
"If you believe this is not a temporary download server failure and vcpkg needs to be changed to download this file from a different location, please submit an issue to https://github\.com/Microsoft/vcpkg/issues",
"$"
) -join "`n"

$actual = Run-VcpkgAndCaptureOutput @commonArgs x-download "$TestDownloadsRoot/example3.html" --sha512 65077997890f66f6041bb3284bb7b88e27631411ccbc253201ca4e00c4bcc58c0d77edffda4975498797cc10772c7fd68fbeb13cc4ac493a3471a9d49e5b6f24 --url https://localhost:1234/foobar.html
Throw-IfNotFailed
if (-not ($actual -match $expected)) {
    throw "Failure: azurl (no), x-block-origin (no), asset-cache (n/a), download (fail)"
}

# Also with multiple URLs
Refresh-TestRoot
$expected = @(
"^Downloading example3\.html, trying https://localhost:1234/foobar\.html",
"Trying https://localhost:1235/baz\.html",
"error: curl operation failed with error code 7 \(Couldn't connect to server\)\.",
"error: curl operation failed with error code 7 \(Couldn't connect to server\)\.",
"note: If you are using a proxy, please ensure your proxy settings are correct\.",
"Possible causes are:",
"1\. You are actually using an HTTP proxy, but setting HTTPS_PROXY variable to ``https//address:port``\.",
"This is not correct, because ``https://`` prefix claims the proxy is an HTTPS proxy, while your proxy \(v2ray, shadowsocksr, etc\.\.\.\) is an HTTP proxy\.",
"Try setting ``http://address:port`` to both HTTP_PROXY and HTTPS_PROXY instead\."
"2\. If you are using Windows, vcpkg will automatically use your Windows IE Proxy Settings set by your proxy software\. See: https://github\.com/microsoft/vcpkg-tool/pull/77",
"The value set by your proxy might be wrong, or have same ``https://`` prefix issue\.",
"3\. Your proxy's remote server is out of service\.",
"If you believe this is not a temporary download server failure and vcpkg needs to be changed to download this file from a different location, please submit an issue to https://github\.com/Microsoft/vcpkg/issues",
"$"
) -join "`n"

$actual = Run-VcpkgAndCaptureOutput @commonArgs x-download "$TestDownloadsRoot/example3.html" --sha512 65077997890f66f6041bb3284bb7b88e27631411ccbc253201ca4e00c4bcc58c0d77edffda4975498797cc10772c7fd68fbeb13cc4ac493a3471a9d49e5b6f24 --url https://localhost:1234/foobar.html --url https://localhost:1235/baz.html
Throw-IfNotFailed
if (-not ($actual -match $expected)) {
    throw "Failure: azurl (no), x-block-origin (no), asset-cache (n/a), download (fail)"
}

#azurl (no), x-block-origin (no), asset-cache (n/a), download (sha-mismatch)
#Expected: Hash check failed message expected/actual sha. Note that the expected sha is changed to lowercase.
Refresh-TestRoot
$expected = @(
"^Downloading https://raw\.githubusercontent\.com/microsoft/vcpkg-tool/1767aaee7b229c609f7ad5cf2f57b6a6cc309fb8/LICENSE\.txt -> example3\.html",
"[^\n]+example3\.html\.\d+\.part: error: download from https://raw\.githubusercontent\.com/microsoft/vcpkg-tool/1767aaee7b229c609f7ad5cf2f57b6a6cc309fb8/LICENSE\.txt had an unexpected hash",
"note: Expected: 65077997890f66f6041bb3284bb7b88e27631411ccbc253201ca4e00c4bcc58c0d77edffda4975498797cc10772c7fd68fbeb13cc4ac493a3471a9d49e5b6f25",
"note: Actual  : 65077997890f66f6041bb3284bb7b88e27631411ccbc253201ca4e00c4bcc58c0d77edffda4975498797cc10772c7fd68fbeb13cc4ac493a3471a9d49e5b6f24",
"$"
) -join "`n"

$actual = Run-VcpkgAndCaptureOutput @commonArgs x-download "$TestDownloadsRoot/example3.html" --sha512 65077997890f66f6041bb3284bb7b88e27631411ccbc253201ca4e00c4bcc58c0d77edffda4975498797cc10772c7fd68fbeb13cc4ac493a3471a9d49e5b6f25 --url https://raw.githubusercontent.com/microsoft/vcpkg-tool/1767aaee7b229c609f7ad5cf2f57b6a6cc309fb8/LICENSE.txt
Throw-IfNotFailed
if (-not ($actual -match $expected)) {
    throw "Failure: azurl (no), x-block-origin (no), asset-cache (n/a), download (sha-mismatch)"
}

# azurl (no), x-block-origin (no), asset-cache (n/a), download (succeed)
# Expected: Download success message, nothing about asset caching
Refresh-TestRoot
$expected = @(
"^Downloading https://raw\.githubusercontent\.com/microsoft/vcpkg-tool/1767aaee7b229c609f7ad5cf2f57b6a6cc309fb8/LICENSE\.txt -> example3\.html",
"Successfully downloaded example3\.html",
"$"
) -join "`n"

$actual = Run-VcpkgAndCaptureOutput @commonArgs x-download "$TestDownloadsRoot/example3.html" --sha512 65077997890f66f6041bb3284bb7b88e27631411ccbc253201ca4e00c4bcc58c0d77edffda4975498797cc10772c7fd68fbeb13cc4ac493a3471a9d49e5b6f24 --url https://raw.githubusercontent.com/microsoft/vcpkg-tool/1767aaee7b229c609f7ad5cf2f57b6a6cc309fb8/LICENSE.txt
Throw-IfFailed
if (-not ($actual -match $expected)) {
    throw "Failure: azurl (no), x-block-origin (no), asset-cache (n/a), download (succeed)"
}

# ... also with multiple authoritative URLs
if ($IsWindows) {
    # WinHTTP
    Refresh-TestRoot
    $expected = @(
    "^Downloading example3\.html, trying https://nonexistent\.example\.com",
    "warning: Download https://nonexistent\.example\.com failed -- retrying after 1000ms",
    "warning: Download https://nonexistent\.example\.com failed -- retrying after 2000ms",
    "warning: Download https://nonexistent\.example\.com failed -- retrying after 4000ms",
    "Trying https://raw\.githubusercontent\.com/microsoft/vcpkg-tool/1767aaee7b229c609f7ad5cf2f57b6a6cc309fb8/LICENSE\.txt",
    "Successfully downloaded example3\.html",
    "$"
    ) -join "`n"

    $actual = Run-VcpkgAndCaptureOutput @commonArgs x-download "$TestDownloadsRoot/example3.html" --sha512 65077997890f66f6041bb3284bb7b88e27631411ccbc253201ca4e00c4bcc58c0d77edffda4975498797cc10772c7fd68fbeb13cc4ac493a3471a9d49e5b6f24 --url https://nonexistent.example.com --url https://raw.githubusercontent.com/microsoft/vcpkg-tool/1767aaee7b229c609f7ad5cf2f57b6a6cc309fb8/LICENSE.txt
    Throw-IfFailed
    if (-not ($actual -match $expected)) {
        throw "Failure: azurl (no), x-block-origin (no), asset-cache (n/a), download (succeed)"
    }
}

# Force curl with --header
Refresh-TestRoot
$expected = @(
"^Downloading example3\.html, trying https://nonexistent\.example\.com",
<<<<<<< HEAD
"Trying https://example\.com",
=======
"warning: (Problem : timeout\.|Transient problem: timeout) Will retry in 1 seconds?\. 3 retries left\.",
"warning: (Problem : timeout\.|Transient problem: timeout) Will retry in \d+ seconds?\. 2 retries left\.",
"warning: (Problem : timeout\.|Transient problem: timeout) Will retry in \d+ seconds?\. 1 (retries|retry) left\.",
"Trying https://raw\.githubusercontent\.com/microsoft/vcpkg-tool/1767aaee7b229c609f7ad5cf2f57b6a6cc309fb8/LICENSE\.txt",
>>>>>>> 09baed22
"Successfully downloaded example3\.html",
"$"
) -join "`n"

$actual = Run-VcpkgAndCaptureOutput @commonArgs x-download "$TestDownloadsRoot/example3.html" --sha512 65077997890f66f6041bb3284bb7b88e27631411ccbc253201ca4e00c4bcc58c0d77edffda4975498797cc10772c7fd68fbeb13cc4ac493a3471a9d49e5b6f24 --url https://nonexistent.example.com --url https://raw.githubusercontent.com/microsoft/vcpkg-tool/1767aaee7b229c609f7ad5cf2f57b6a6cc309fb8/LICENSE.txt --header "Cache-Control: no-cache"
Throw-IfFailed
if (-not ($actual -match $expected)) {
    throw "Failure: azurl (no), x-block-origin (no), asset-cache (n/a), download (succeed), headers (cache-control)"
}

# azurl (no), x-block-origin (yes), asset-cache (n/a), download (n/a)
# Expected: Download failure message, nothing about asset caching, x-block-origin complaint
Refresh-TestRoot
$expected = @(
"^Downloading example3\.html",
"error: there were no asset cache hits, and x-block-origin blocks trying the authoritative source https://raw\.githubusercontent\.com/microsoft/vcpkg-tool/1767aaee7b229c609f7ad5cf2f57b6a6cc309fb8/LICENSE\.txt",
"$"
) -join "`n"
$actual = Run-VcpkgAndCaptureOutput @commonArgs  x-download "$TestDownloadsRoot/example3.html" --sha512 65077997890f66f6041bb3284bb7b88e27631411ccbc253201ca4e00c4bcc58c0d77edffda4975498797cc10772c7fd68fbeb13cc4ac493a3471a9d49e5b6f24 --url https://raw.githubusercontent.com/microsoft/vcpkg-tool/1767aaee7b229c609f7ad5cf2f57b6a6cc309fb8/LICENSE.txt "--x-asset-sources=clear;x-block-origin"
Throw-IfNotFailed
 if (-not ($actual -match $expected)) {
    throw "Failure: azurl (no), x-block-origin (yes), asset-cache (n/a), download (n/a)"
}


# azurl (yes), x-block-origin (no), asset-cache (miss), download (fail)
# Expected: Download failure message, asset cache named, nothing about x-block-origin. Note that the expected SHA is changed to lowercase.
Refresh-TestRoot
$expected = @(
"^Trying to download example3\.html using asset cache file://$assetCacheRegex/[0-9a-z]+",
"Asset cache miss; trying authoritative source https://localhost:1234/foobar\.html",
"error: curl operation failed with error code 37 \(Couldn't read a file:// file\)\.",
"error: curl operation failed with error code 7 \(Couldn't connect to server\)\.",
"note: If you are using a proxy, please ensure your proxy settings are correct\.",
"Possible causes are:",
"1\. You are actually using an HTTP proxy, but setting HTTPS_PROXY variable to ``https//address:port``\.",
"This is not correct, because ``https://`` prefix claims the proxy is an HTTPS proxy, while your proxy \(v2ray, shadowsocksr, etc\.\.\.\) is an HTTP proxy\.",
"Try setting ``http://address:port`` to both HTTP_PROXY and HTTPS_PROXY instead\."
"2\. If you are using Windows, vcpkg will automatically use your Windows IE Proxy Settings set by your proxy software\. See: https://github\.com/microsoft/vcpkg-tool/pull/77",
"The value set by your proxy might be wrong, or have same ``https://`` prefix issue\.",
"3\. Your proxy's remote server is out of service\.",
"If you believe this is not a temporary download server failure and vcpkg needs to be changed to download this file from a different location, please submit an issue to https://github\.com/Microsoft/vcpkg/issues",
"$"
) -join "`n"

$actual = Run-VcpkgAndCaptureOutput @commonArgs x-download "$TestDownloadsRoot/example3.html" --sha512 65077997890f66f6041bb3284bb7b88e27631411ccbc253201ca4e00c4bcc58c0d77edffda4975498797cc10772c7fd68fbeb13cc4ac493a3471a9d49e5b6f24 --url https://localhost:1234/foobar.html "--x-asset-sources=x-azurl,file://$AssetCache,,readwrite"
Throw-IfNotFailed
if (-not ($actual -match $expected)) {
    throw "Failure: azurl (yes), x-block-origin (no), asset-cache (miss), download (fail)"
}

# azurl (yes), x-block-origin (no), asset-cache (hit), download (n/a)
# Expected: Download success message, asset cache named, nothing about x-block-origin
Refresh-TestRoot
Run-Vcpkg @commonArgs x-download "$TestDownloadsRoot/example3.html" --sha512 65077997890f66f6041bb3284bb7b88e27631411ccbc253201ca4e00c4bcc58c0d77edffda4975498797cc10772c7fd68fbeb13cc4ac493a3471a9d49e5b6f24 --url https://raw.githubusercontent.com/microsoft/vcpkg-tool/1767aaee7b229c609f7ad5cf2f57b6a6cc309fb8/LICENSE.txt "--x-asset-sources=x-azurl,file://$AssetCache,,readwrite"
Throw-IfFailed
Remove-Item "$TestDownloadsRoot/example3.html"
$expected = @(
"^Trying to download example3\.html using asset cache file://$assetCacheRegex/[0-9a-z]+",
"Download successful! Asset cache hit, did not try authoritative source https://raw\.githubusercontent\.com/microsoft/vcpkg-tool/1767aaee7b229c609f7ad5cf2f57b6a6cc309fb8/LICENSE\.txt",
"$"
) -join "`n"

$actual = Run-VcpkgAndCaptureOutput @commonArgs x-download "$TestDownloadsRoot/example3.html" --sha512 65077997890f66f6041bb3284bb7b88e27631411ccbc253201ca4e00c4bcc58c0d77edffda4975498797cc10772c7fd68fbeb13cc4ac493a3471a9d49e5b6f24 --url https://raw.githubusercontent.com/microsoft/vcpkg-tool/1767aaee7b229c609f7ad5cf2f57b6a6cc309fb8/LICENSE.txt "--x-asset-sources=x-azurl,file://$AssetCache,,readwrite"
Throw-IfFailed
if (-not ($actual -match $expected)) {
    throw "Success: azurl (yes), x-block-origin (no), asset-cache (hit), download (n/a)"
}

# azurl (yes), x-block-origin (no), asset-cache (hash mismatch), download (success)
# Expected: Asset cache named, nothing about x-block-origin
Remove-Item "$TestDownloadsRoot/example3.html"
Set-Content -Path "$AssetCache/65077997890f66f6041bb3284bb7b88e27631411ccbc253201ca4e00c4bcc58c0d77edffda4975498797cc10772c7fd68fbeb13cc4ac493a3471a9d49e5b6f24" -Encoding Ascii -NoNewline -Value "The wrong hash content"
$expected = @(
"^Trying to download example3\.html using asset cache file://$assetCacheRegex/[0-9a-z]+",
"Asset cache miss; trying authoritative source https://raw\.githubusercontent\.com/microsoft/vcpkg-tool/1767aaee7b229c609f7ad5cf2f57b6a6cc309fb8/LICENSE\.txt",
"Successfully downloaded example3\.html, storing to file://$assetCacheRegex/[0-9a-f]+",
"$"
) -join "`n"

$actual = Run-VcpkgAndCaptureOutput @commonArgs x-download "$TestDownloadsRoot/example3.html" --sha512 65077997890f66f6041bb3284bb7b88e27631411ccbc253201ca4e00c4bcc58c0d77edffda4975498797cc10772c7fd68fbeb13cc4ac493a3471a9d49e5b6f24 --url https://raw.githubusercontent.com/microsoft/vcpkg-tool/1767aaee7b229c609f7ad5cf2f57b6a6cc309fb8/LICENSE.txt "--x-asset-sources=x-azurl,file://$AssetCache,,readwrite"
Throw-IfFailed
if (-not ($actual -match $expected)) {
    throw "Success: azurl (yes), x-block-origin (no), asset-cache (hit), download (n/a)"
}

# azurl (yes), x-block-origin (no), asset-cache (miss), download (sha-mismatch)
# Expected: File read failure from the asset cache, hash check mismatch for the download. Proxy message emitted due to the asset cache miss even though it doesn't apply to the cache miss.
$expected = @(
"^Trying to download example3\.html using asset cache file://$assetCacheRegex/[0-9a-z]+",
<<<<<<< HEAD
"Asset cache miss; trying authoritative source https://example\.com",
"error: curl operation failed with error code 37 \(Couldn't read a file:// file\)\.",
=======
"Asset cache miss; trying authoritative source https://raw\.githubusercontent\.com/microsoft/vcpkg-tool/1767aaee7b229c609f7ad5cf2f57b6a6cc309fb8/LICENSE\.txt",
"error: curl: \(37\) Couldn't open file [^\n]+",
>>>>>>> 09baed22
"note: If you are using a proxy, please ensure your proxy settings are correct\.",
"Possible causes are:",
"1\. You are actually using an HTTP proxy, but setting HTTPS_PROXY variable to ``https//address:port``\.",
"This is not correct, because ``https://`` prefix claims the proxy is an HTTPS proxy, while your proxy \(v2ray, shadowsocksr, etc\.\.\.\) is an HTTP proxy\.",
"Try setting ``http://address:port`` to both HTTP_PROXY and HTTPS_PROXY instead\."
"2\. If you are using Windows, vcpkg will automatically use your Windows IE Proxy Settings set by your proxy software\. See: https://github\.com/microsoft/vcpkg-tool/pull/77",
"The value set by your proxy might be wrong, or have same ``https://`` prefix issue\.",
"3\. Your proxy's remote server is out of service\.",
"If you believe this is not a temporary download server failure and vcpkg needs to be changed to download this file from a different location, please submit an issue to https://github\.com/Microsoft/vcpkg/issues",
"[^\n]+example3\.html\.\d+\.part: error: download from https://raw\.githubusercontent\.com/microsoft/vcpkg-tool/1767aaee7b229c609f7ad5cf2f57b6a6cc309fb8/LICENSE\.txt had an unexpected hash",
"note: Expected: d06b93c883f8126a04589937a884032df031b05518eed9d433efb6447834df2596aebd500d69b8283e5702d988ed49655ae654c1683c7a4ae58bfa6b92f2b73b",
"note: Actual  : 65077997890f66f6041bb3284bb7b88e27631411ccbc253201ca4e00c4bcc58c0d77edffda4975498797cc10772c7fd68fbeb13cc4ac493a3471a9d49e5b6f24",
"$"
) -join "`n"
$actual = Run-VcpkgAndCaptureOutput @commonArgs x-download "$TestDownloadsRoot/example3.html" --sha512 d06b93c883f8126a04589937a884032df031b05518eed9d433efb6447834df2596aebd500d69b8283e5702d988ed49655ae654c1683c7a4ae58bfa6b92f2b73b --url https://raw.githubusercontent.com/microsoft/vcpkg-tool/1767aaee7b229c609f7ad5cf2f57b6a6cc309fb8/LICENSE.txt "--x-asset-sources=x-azurl,file://$AssetCache,,readwrite"
Throw-IfNotFailed
if (-not ($actual -match $expected)) {
    throw "Failure: azurl (yes), x-block-origin (no), asset-cache (sha-mismatch), download (sha-mismatch)"
}

# azurl (yes), x-block-origin (no), asset-cache (sha-mismatch), download (sha-mismatch)
# Expected: Hash check failed message expected/actual sha
Copy-Item "$AssetCache/65077997890f66f6041bb3284bb7b88e27631411ccbc253201ca4e00c4bcc58c0d77edffda4975498797cc10772c7fd68fbeb13cc4ac493a3471a9d49e5b6f24" "$AssetCache/d06b93c883f8126a04589937a884032df031b05518eed9d433efb6447834df2596aebd500d69b8283e5702d988ed49655ae654c1683c7a4ae58bfa6b92f2b73b"
$expected = @(
"^Trying to download example3\.html using asset cache file://$assetCacheRegex/[0-9a-z]+",
"Asset cache miss; trying authoritative source https://raw\.githubusercontent\.com/microsoft/vcpkg-tool/1767aaee7b229c609f7ad5cf2f57b6a6cc309fb8/LICENSE\.txt",
"[^\n]+example3\.html\.\d+\.part: error: download from file://$assetCacheRegex/[0-9a-z]+ had an unexpected hash",
"note: Expected: d06b93c883f8126a04589937a884032df031b05518eed9d433efb6447834df2596aebd500d69b8283e5702d988ed49655ae654c1683c7a4ae58bfa6b92f2b73b",
"note: Actual  : 65077997890f66f6041bb3284bb7b88e27631411ccbc253201ca4e00c4bcc58c0d77edffda4975498797cc10772c7fd68fbeb13cc4ac493a3471a9d49e5b6f24",
"[^\n]+example3\.html\.\d+\.part: error: download from https://raw\.githubusercontent\.com/microsoft/vcpkg-tool/1767aaee7b229c609f7ad5cf2f57b6a6cc309fb8/LICENSE\.txt had an unexpected hash",
"note: Expected: d06b93c883f8126a04589937a884032df031b05518eed9d433efb6447834df2596aebd500d69b8283e5702d988ed49655ae654c1683c7a4ae58bfa6b92f2b73b",
"note: Actual  : 65077997890f66f6041bb3284bb7b88e27631411ccbc253201ca4e00c4bcc58c0d77edffda4975498797cc10772c7fd68fbeb13cc4ac493a3471a9d49e5b6f24",
"$"
) -join "`n"
$actual = Run-VcpkgAndCaptureOutput @commonArgs x-download "$TestDownloadsRoot/example3.html" --sha512 d06b93c883f8126a04589937a884032df031b05518eed9d433efb6447834df2596aebd500d69b8283e5702d988ed49655ae654c1683c7a4ae58bfa6b92f2b73b --url https://raw.githubusercontent.com/microsoft/vcpkg-tool/1767aaee7b229c609f7ad5cf2f57b6a6cc309fb8/LICENSE.txt "--x-asset-sources=x-azurl,file://$AssetCache,,readwrite"
Throw-IfNotFailed
if (-not ($actual -match $expected)) {
    throw "Failure: azurl (yes), x-block-origin (no), asset-cache (sha-mismatch), download (sha-mismatch)"
}

# azurl (yes), x-block-origin (no), asset-cache (miss), download (succeed)
# Expected: Download success message, asset cache upload, nothing about x-block-origin
Refresh-TestRoot
$expected = @(
"^Trying to download example3\.html using asset cache file://$assetCacheRegex/[0-9a-z]+",
"Asset cache miss; trying authoritative source https://raw\.githubusercontent\.com/microsoft/vcpkg-tool/1767aaee7b229c609f7ad5cf2f57b6a6cc309fb8/LICENSE\.txt",
"Successfully downloaded example3\.html, storing to file://$assetCacheRegex/[0-9a-z]+",
"$"
) -join "`n"

$actual = Run-VcpkgAndCaptureOutput @commonArgs x-download "$TestDownloadsRoot/example3.html" --sha512 65077997890f66f6041bb3284bb7b88e27631411ccbc253201ca4e00c4bcc58c0d77edffda4975498797cc10772c7fd68fbeb13cc4ac493a3471a9d49e5b6f24 --url https://raw.githubusercontent.com/microsoft/vcpkg-tool/1767aaee7b229c609f7ad5cf2f57b6a6cc309fb8/LICENSE.txt "--x-asset-sources=x-azurl,file://$AssetCache,,readwrite"
Throw-IfFailed
if (-not ($actual -match $expected)) {
    throw "Success: azurl (yes), x-block-origin (no), asset-cache (miss), download (succeed)"
}

# azurl (yes), x-block-origin (yes), asset-cache (miss), download (n/a)
# Expected: Download failure message, which asset cache was tried, x-block-origin complaint
Refresh-TestRoot
$expected = @(
"^Trying to download example3\.html using asset cache file://$assetCacheRegex/[0-9a-z]+",
<<<<<<< HEAD
"error: curl operation failed with error code 37 \(Couldn't read a file:// file\)\.",
"error: there were no asset cache hits, and x-block-origin blocks trying the authoritative source https://example\.com",
=======
"error: curl: \(37\) Couldn't open file [^\n]+",
"error: there were no asset cache hits, and x-block-origin blocks trying the authoritative source https://raw\.githubusercontent\.com/microsoft/vcpkg-tool/1767aaee7b229c609f7ad5cf2f57b6a6cc309fb8/LICENSE\.txt",
>>>>>>> 09baed22
"note: or https://alternate\.example\.com",
"note: If you are using a proxy, please ensure your proxy settings are correct\.",
"Possible causes are:",
"1\. You are actually using an HTTP proxy, but setting HTTPS_PROXY variable to ``https//address:port``\.",
"This is not correct, because ``https://`` prefix claims the proxy is an HTTPS proxy, while your proxy \(v2ray, shadowsocksr, etc\.\.\.\) is an HTTP proxy\.",
"Try setting ``http://address:port`` to both HTTP_PROXY and HTTPS_PROXY instead\."
"2\. If you are using Windows, vcpkg will automatically use your Windows IE Proxy Settings set by your proxy software\. See: https://github\.com/microsoft/vcpkg-tool/pull/77",
"The value set by your proxy might be wrong, or have same ``https://`` prefix issue\.",
"3\. Your proxy's remote server is out of service\.",
"If you believe this is not a temporary download server failure and vcpkg needs to be changed to download this file from a different location, please submit an issue to https://github\.com/Microsoft/vcpkg/issues",
"$"
) -join "`n"

$actual = Run-VcpkgAndCaptureOutput @commonArgs x-download "$TestDownloadsRoot/example3.html" --sha512 65077997890f66f6041bb3284bb7b88e27631411ccbc253201ca4e00c4bcc58c0d77edffda4975498797cc10772c7fd68fbeb13cc4ac493a3471a9d49e5b6f24 --url https://raw.githubusercontent.com/microsoft/vcpkg-tool/1767aaee7b229c609f7ad5cf2f57b6a6cc309fb8/LICENSE.txt --url https://alternate.example.com "--x-asset-sources=x-azurl,file://$AssetCache,,readwrite;x-block-origin"
Throw-IfNotFailed
if (-not ($actual -match $expected)) {
    throw "Failure: azurl (yes), x-block-origin (yes), asset-cache (miss), download (n/a)"
}

# azurl (yes), x-block-origin (yes), asset-cache (hit), download (n/a)
# Expected: Download success message, asset cache named, nothing about x-block-origin
Refresh-TestRoot
$expected = @(
"^Trying to download example3\.html using asset cache file://$assetCacheRegex/[0-9a-z]+",
"Download successful! Asset cache hit, did not try authoritative source https://raw\.githubusercontent\.com/microsoft/vcpkg-tool/1767aaee7b229c609f7ad5cf2f57b6a6cc309fb8/LICENSE\.txt, or https://alternate\.example\.com",
"$"
) -join "`n"
Run-Vcpkg @commonArgs x-download "$TestDownloadsRoot/example3.html" --sha512 65077997890f66f6041bb3284bb7b88e27631411ccbc253201ca4e00c4bcc58c0d77edffda4975498797cc10772c7fd68fbeb13cc4ac493a3471a9d49e5b6f24 --url https://raw.githubusercontent.com/microsoft/vcpkg-tool/1767aaee7b229c609f7ad5cf2f57b6a6cc309fb8/LICENSE.txt "--x-asset-sources=x-azurl,file://$AssetCache,,readwrite"
Throw-IfFailed
Remove-Item "$TestDownloadsRoot/example3.html"
$actual = Run-VcpkgAndCaptureOutput @commonArgs x-download "$TestDownloadsRoot/example3.html" --sha512 65077997890f66f6041bb3284bb7b88e27631411ccbc253201ca4e00c4bcc58c0d77edffda4975498797cc10772c7fd68fbeb13cc4ac493a3471a9d49e5b6f24 --url https://raw.githubusercontent.com/microsoft/vcpkg-tool/1767aaee7b229c609f7ad5cf2f57b6a6cc309fb8/LICENSE.txt --url https://alternate.example.com "--x-asset-sources=x-azurl,file://$AssetCache,,readwrite;x-block-origin"
Throw-IfFailed
if (-not ($actual -match $expected)) {
    throw "Success: azurl (yes), x-block-origin (yes), asset-cache (hit), download (n/a)"
}

# Testing x-download failure with asset cache (x-script) and x-block-origin settings
$env:X_VCPKG_ASSET_SOURCES = "clear;x-script,pwsh $PSScriptRoot/../e2e-assets/asset-caching/failing-script.ps1 {url} {sha512} {dst};x-block-origin"
$expected = @(
"^Trying to download example3.html using asset cache script",
"Script download error",
"error: the asset cache script returned nonzero exit code 1",
"note: the full script command line was: pwsh .+/failing-script\.ps1 https://raw\.githubusercontent\.com/microsoft/vcpkg-tool/1767aaee7b229c609f7ad5cf2f57b6a6cc309fb8/LICENSE\.txt 65077997890f66f6041bb3284bb7b88e27631411ccbc253201ca4e00c4bcc58c0d77edffda4975498797cc10772c7fd68fbeb13cc4ac493a3471a9d49e5b6f24 `"?[^`"]+example3\.html\.\d+\.part`"?",
"error: there were no asset cache hits, and x-block-origin blocks trying the authoritative source https://raw\.githubusercontent\.com/microsoft/vcpkg-tool/1767aaee7b229c609f7ad5cf2f57b6a6cc309fb8/LICENSE\.txt",
"$"
) -join "`n"
$actual = Run-VcpkgAndCaptureOutput @commonArgs x-download "$TestDownloadsRoot/example3.html" --url https://raw.githubusercontent.com/microsoft/vcpkg-tool/1767aaee7b229c609f7ad5cf2f57b6a6cc309fb8/LICENSE.txt --sha512 65077997890f66f6041bb3284bb7b88e27631411ccbc253201ca4e00c4bcc58c0d77edffda4975498797cc10772c7fd68fbeb13cc4ac493a3471a9d49e5b6f24
Throw-IfNotFailed
if (-not ($actual -match $expected)) {
    throw "Failure: azurl (no), x-block-origin (yes), asset-cache (hit), download (n/a)"
}

Refresh-TestRoot
$env:X_VCPKG_ASSET_SOURCES = "clear;x-script,pwsh $PSScriptRoot/../e2e-assets/asset-caching/no-file-script.ps1 {url} {sha512} {dst};x-block-origin"
$expected = @(
"^Trying to download example3.html using asset cache script",
"Not creating a file",
"[^\n]+example3\.html\.\d+\.part: error: the asset cache script returned success but did not create expected result file",
"note: the full script command line was: pwsh .+/no-file-script\.ps1 https://raw\.githubusercontent\.com/microsoft/vcpkg-tool/1767aaee7b229c609f7ad5cf2f57b6a6cc309fb8/LICENSE\.txt 65077997890f66f6041bb3284bb7b88e27631411ccbc253201ca4e00c4bcc58c0d77edffda4975498797cc10772c7fd68fbeb13cc4ac493a3471a9d49e5b6f24 `"?[^`"]+example3\.html\.\d+\.part`"?",
"error: there were no asset cache hits, and x-block-origin blocks trying the authoritative source https://raw\.githubusercontent\.com/microsoft/vcpkg-tool/1767aaee7b229c609f7ad5cf2f57b6a6cc309fb8/LICENSE\.txt",
"$"
) -join "`n"
$actual = Run-VcpkgAndCaptureOutput @commonArgs x-download "$TestDownloadsRoot/example3.html" --url https://raw.githubusercontent.com/microsoft/vcpkg-tool/1767aaee7b229c609f7ad5cf2f57b6a6cc309fb8/LICENSE.txt --sha512 65077997890f66f6041bb3284bb7b88e27631411ccbc253201ca4e00c4bcc58c0d77edffda4975498797cc10772c7fd68fbeb13cc4ac493a3471a9d49e5b6f24
Throw-IfNotFailed
if (-not ($actual -match $expected)) {
    throw "Failure: azurl (no), x-block-origin (yes), asset-cache (hit), download (n/a)"
}

Refresh-TestRoot
$env:X_VCPKG_ASSET_SOURCES = "clear;x-script,pwsh $PSScriptRoot/../e2e-assets/asset-caching/bad-hash-script.ps1 -File {dst};x-block-origin"
$expected = @(
"^Trying to download example3.html using asset cache script",
"Creating file with the wrong hash",
"[^\n]+example3\.html\.\d+\.part: error: the asset cache script returned success but the resulting file has an unexpected hash",
"note: the full script command line was: pwsh .+/bad-hash-script\.ps1 -File `"?[^`"]+example3\.html\.\d+\.part`"?",
"note: Expected: 65077997890f66f6041bb3284bb7b88e27631411ccbc253201ca4e00c4bcc58c0d77edffda4975498797cc10772c7fd68fbeb13cc4ac493a3471a9d49e5b6f24",
"note: Actual  : cc9c9070d8a54bfc32d6be2eb01b531f22f657d868200fbcdc7c4cc5f31e92909bd7c83971bebefa918c2c34e53d859ed49a79f4a943f36ec521fc0544b30d9e",
"error: there were no asset cache hits, and x-block-origin blocks trying the authoritative source https://raw\.githubusercontent\.com/microsoft/vcpkg-tool/1767aaee7b229c609f7ad5cf2f57b6a6cc309fb8/LICENSE\.txt",
"$"
) -join "`n"
$actual = Run-VcpkgAndCaptureOutput @commonArgs x-download "$TestDownloadsRoot/example3.html" --url https://raw.githubusercontent.com/microsoft/vcpkg-tool/1767aaee7b229c609f7ad5cf2f57b6a6cc309fb8/LICENSE.txt --sha512 65077997890f66f6041bb3284bb7b88e27631411ccbc253201ca4e00c4bcc58c0d77edffda4975498797cc10772c7fd68fbeb13cc4ac493a3471a9d49e5b6f24
Throw-IfNotFailed
if (-not ($actual -match $expected)) {
    throw "Failure: azurl (no), x-block-origin (yes), asset-cache (hit), download (n/a)"
}

# Testing x-download success with asset cache (x-script) and x-block-origin settings
Refresh-TestRoot
$expected = @(
"^Trying to download example3.html using asset cache script",
"Download successful! Asset cache hit, did not try authoritative source https://raw\.githubusercontent\.com/microsoft/vcpkg-tool/1767aaee7b229c609f7ad5cf2f57b6a6cc309fb8/LICENSE\.txt",
"$"
) -join "`n"
$env:X_VCPKG_ASSET_SOURCES = "clear;x-script,$TestScriptAssetCacheExe {url} {sha512} {dst};x-block-origin"
$actual = Run-VcpkgAndCaptureOutput @commonArgs x-download "$TestDownloadsRoot/example3.html" --url https://raw.githubusercontent.com/microsoft/vcpkg-tool/1767aaee7b229c609f7ad5cf2f57b6a6cc309fb8/LICENSE.txt --sha512 65077997890f66f6041bb3284bb7b88e27631411ccbc253201ca4e00c4bcc58c0d77edffda4975498797cc10772c7fd68fbeb13cc4ac493a3471a9d49e5b6f24
Throw-IfFailed
if (-not ($actual -match $expected)) {
    throw "Success: x-script download success message"
}

# Testing zero SHA does not try subsequent URLs and emits its special message
Remove-Item env:X_VCPKG_ASSET_SOURCES
Refresh-TestRoot
$testFile = Join-Path $TestingRoot 'download-this.txt'
Set-Content -Path $testFile -Value "This is some content to download" -Encoding Ascii -NoNewline
$downloadTargetUrl = "file://" + $testFile.Replace("\", "/")
$downloadTargetUrlRegex = [regex]::Escape($downloadTargetUrl)
$expected = @(
"^Downloading $downloadTargetUrlRegex -> download-result\.txt",
"Successfully downloaded download-result\.txt",
"error: failing download because the expected SHA512 was all zeros, please change the expected SHA512 to: b3b907ef86c0389954e2a4c85a4ac3d9228129cbe52202fc979873e03089bab448d6c9ae48f1a4925df3b496e3f6fdefbd997b925f3fc93f9418f24a3421e97d",
"$"
) -join "`n"

$actual = Run-VcpkgAndCaptureOutput @commonArgs x-download "$TestDownloadsRoot/download-result.txt" --sha512 00000000000000000000000000000000000000000000000000000000000000000000000000000000000000000000000000000000000000000000000000000000 --url $downloadTargetUrl
Throw-IfNotFailed
if (-not ($actual -match $expected)) {
    throw "Failure: zero sha"
}

# Testing zero SHA but with x-script that wants SHA
# Note that this prints the 'unknown SHA' message for the x-script even though a SHA was supplied; we don't want to ever ask the script for all zeroes
$env:X_VCPKG_ASSET_SOURCES = "clear;x-script,some-script.ps1 {sha512};x-block-origin"
$expected = @(
"^Trying to download download-result\.txt using asset cache script",
"error: the script template some-script\.ps1 {sha512} requires a SHA, but no SHA is known for attempted download of $downloadTargetUrlRegex",
"error: there were no asset cache hits, and x-block-origin blocks trying the authoritative source $downloadTargetUrlRegex",
"$"
) -join "`n"

$actual = Run-VcpkgAndCaptureOutput @commonArgs x-download "$TestDownloadsRoot/download-result.txt" --sha512 00000000000000000000000000000000000000000000000000000000000000000000000000000000000000000000000000000000000000000000000000000000 --url $downloadTargetUrl
Throw-IfNotFailed
if (-not ($actual -match $expected)) {
    throw "Failure: zero sha + x-script"
}

# Testing unknown replacement in x-script
$env:X_VCPKG_ASSET_SOURCES = "clear;x-script,some-script.ps1 {sha};x-block-origin"
$expected = @(
"^Trying to download download-result\.txt using asset cache script",
"error: the script template some-script.ps1 {sha} contains unknown replacement sha",
"note: if you want this on the literal command line, use {{sha}}",
"error: there were no asset cache hits, and x-block-origin blocks trying the authoritative source $downloadTargetUrlRegex",
"$"
) -join "`n"

$actual = Run-VcpkgAndCaptureOutput @commonArgs x-download "$TestDownloadsRoot/download-result.txt" --sha512 00000000000000000000000000000000000000000000000000000000000000000000000000000000000000000000000000000000000000000000000000000000 --url $downloadTargetUrl
Throw-IfNotFailed
if (-not ($actual -match $expected)) {
    throw "Failure: bad replacement"
}<|MERGE_RESOLUTION|>--- conflicted
+++ resolved
@@ -212,14 +212,7 @@
 Refresh-TestRoot
 $expected = @(
 "^Downloading example3\.html, trying https://nonexistent\.example\.com",
-<<<<<<< HEAD
-"Trying https://example\.com",
-=======
-"warning: (Problem : timeout\.|Transient problem: timeout) Will retry in 1 seconds?\. 3 retries left\.",
-"warning: (Problem : timeout\.|Transient problem: timeout) Will retry in \d+ seconds?\. 2 retries left\.",
-"warning: (Problem : timeout\.|Transient problem: timeout) Will retry in \d+ seconds?\. 1 (retries|retry) left\.",
-"Trying https://raw\.githubusercontent\.com/microsoft/vcpkg-tool/1767aaee7b229c609f7ad5cf2f57b6a6cc309fb8/LICENSE\.txt",
->>>>>>> 09baed22
+"Trying https://raw\.githubusercontent\.com/microsoft/vcpkg-tool/1767aaee7b229c609f7ad5cf2f57b6a6cc309fb8/LICENSE\.txt"
 "Successfully downloaded example3\.html",
 "$"
 ) -join "`n"
@@ -310,13 +303,8 @@
 # Expected: File read failure from the asset cache, hash check mismatch for the download. Proxy message emitted due to the asset cache miss even though it doesn't apply to the cache miss.
 $expected = @(
 "^Trying to download example3\.html using asset cache file://$assetCacheRegex/[0-9a-z]+",
-<<<<<<< HEAD
-"Asset cache miss; trying authoritative source https://example\.com",
+"Asset cache miss; trying authoritative source https://raw\.githubusercontent\.com/microsoft/vcpkg-tool/1767aaee7b229c609f7ad5cf2f57b6a6cc309fb8/LICENSE\.txt",
 "error: curl operation failed with error code 37 \(Couldn't read a file:// file\)\.",
-=======
-"Asset cache miss; trying authoritative source https://raw\.githubusercontent\.com/microsoft/vcpkg-tool/1767aaee7b229c609f7ad5cf2f57b6a6cc309fb8/LICENSE\.txt",
-"error: curl: \(37\) Couldn't open file [^\n]+",
->>>>>>> 09baed22
 "note: If you are using a proxy, please ensure your proxy settings are correct\.",
 "Possible causes are:",
 "1\. You are actually using an HTTP proxy, but setting HTTPS_PROXY variable to ``https//address:port``\.",
@@ -378,13 +366,8 @@
 Refresh-TestRoot
 $expected = @(
 "^Trying to download example3\.html using asset cache file://$assetCacheRegex/[0-9a-z]+",
-<<<<<<< HEAD
 "error: curl operation failed with error code 37 \(Couldn't read a file:// file\)\.",
-"error: there were no asset cache hits, and x-block-origin blocks trying the authoritative source https://example\.com",
-=======
-"error: curl: \(37\) Couldn't open file [^\n]+",
 "error: there were no asset cache hits, and x-block-origin blocks trying the authoritative source https://raw\.githubusercontent\.com/microsoft/vcpkg-tool/1767aaee7b229c609f7ad5cf2f57b6a6cc309fb8/LICENSE\.txt",
->>>>>>> 09baed22
 "note: or https://alternate\.example\.com",
 "note: If you are using a proxy, please ensure your proxy settings are correct\.",
 "Possible causes are:",
