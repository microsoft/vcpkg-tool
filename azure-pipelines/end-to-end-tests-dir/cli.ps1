. $PSScriptRoot/../end-to-end-tests-prelude.ps1

# Test bad command lines
Run-Vcpkg -TestArgs ($commonArgs + @("install", "vcpkg-hello-world-1", "--vcpkg-rootttttt", "C:\"))
Throw-IfNotFailed

Run-Vcpkg -TestArgs ($commonArgs + @("install", "vcpkg-hello-world-1", "--vcpkg-rootttttt=C:\"))
Throw-IfNotFailed

Run-Vcpkg -TestArgs ($commonArgs + @("install", "vcpkg-hello-world-1", "--fast")) # --fast is not a switch
Throw-IfNotFailed

# Test switching stdout vs. stderr for help topics and errors
[string]$out = Run-VcpkgAndCaptureOutput -TestArgs @('help')
Throw-IfFailed
if (-Not ($out.StartsWith('usage: vcpkg <command> [--switches] [--options=values] [arguments] @response_file')))
{
    throw 'Bad help output'
}

$out = Run-VcpkgAndCaptureOutput -TestArgs @('help', 'help')
Throw-IfFailed
if (-Not ($out.StartsWith('Synopsis: Displays specific help topic')))
{
    throw 'Bad help help output'
}

$out = Run-VcpkgAndCaptureStdErr -TestArgs @('help', 'not-a-topic')
Throw-IfNotFailed
if (-Not ($out.StartsWith('error: unknown topic not-a-topic')))
{
    throw 'Bad help not-a-topic output'
}

$out = Run-VcpkgAndCaptureStdErr -TestArgs @('not-a-command')
Throw-IfNotFailed
if (-Not ($out.StartsWith('error: invalid command: not-a-command')))
{
    throw 'Bad not-a-command output'
}

$out = Run-VcpkgAndCaptureStdErr -TestArgs @('install', '--not-a-switch')
Throw-IfNotFailed
if (-Not ($out.StartsWith('error: unexpected switch: --not-a-switch')))
{
    throw 'Bad install --not-a-switch output'
}

$out = Run-VcpkgAndCaptureOutput -TestArgs @('install', 'this-is-super-not-a-#port')
Throw-IfNotFailed

[string]$expected = @"
<<<<<<< HEAD
error: expected eof
=======
error: expected the end of input parsing a package spec; this usually means the indicated character is not allowed to be in a package spec. Port, triplet, and feature names are all lowercase alphanumeric+hypens.
>>>>>>> 87adc3f4
  on expression: this-is-super-not-a-#port
                                     ^

"@

if (-Not ($out.Replace("`r`n", "`n").EndsWith($expected)))
{
    throw 'Bad malformed port name output; it was: ' + $out
}

$out = Run-VcpkgAndCaptureOutput -TestArgs @('install', 'zlib', '--binarysource=clear;not-a-backend')
Throw-IfNotFailed

<<<<<<< HEAD
[string]$expected = @"
=======
$expected = @"
>>>>>>> 87adc3f4
error: unknown binary provider type: valid providers are 'clear', 'default', 'nuget', 'nugetconfig', 'nugettimeout', 'interactive', 'x-azblob', 'x-gcs', 'x-aws', 'x-aws-config', 'http', and 'files'
  on expression: clear;not-a-backend
                       ^

"@

if (-Not ($out.Replace("`r`n", "`n").EndsWith($expected)))
{
    throw 'Bad malformed --binarysource output; it was: ' + $out
}

<<<<<<< HEAD
if ($IsWindows) {
    $warningText = 'In the September 2023 release'

    # build-external not tested
    # ci not tested
    # export not tested

    # depend-info
    [string]$output = Run-VcpkgAndCaptureStdErr -TestArgs ($directoryArgs + @('depend-info', 'vcpkg-hello-world-1'))
    Throw-IfFailed
    if (-Not $output.Contains($warningText)) {
        throw 'depend-info with unqualified spec should emit the triplet warning'
    }
    
    $output = Run-VcpkgAndCaptureStdErr -TestArgs ($directoryArgs + @('depend-info', 'vcpkg-hello-world-1:x64-windows'))
    Throw-IfFailed
    if ($output.Contains($warningText)) {
        throw 'depend-info with qualified parameters should not emit the triplet warning'
    }

    $output = Run-VcpkgAndCaptureStdErr -TestArgs ($directoryArgs + @('depend-info', 'vcpkg-hello-world-1', '--triplet', 'x86-windows'))
    Throw-IfFailed
    if ($output.Contains($warningText)) {
        throw 'depend-info with arg should not emit the triplet warning'
    }

    $output = Run-VcpkgAndCaptureStdErr -TestArgs ($directoryArgs + @('depend-info', 'vcpkg-hello-world-1', '--triplet', 'x64-windows'))
    Throw-IfFailed
    if ($output.Contains($warningText)) {
        throw 'depend-info with new default arg should not emit the triplet warning'
    }

    # set-installed
    $output = Run-VcpkgAndCaptureOutput -TestArgs ($directoryArgs + @('x-set-installed'))
    Throw-IfFailed
    if ($output.Contains($warningText)) {
        throw 'x-set-installed with no parameters should not emit the triplet warning'
    }
    
    $output = Run-VcpkgAndCaptureOutput -TestArgs ($directoryArgs + @('x-set-installed', 'vcpkg-hello-world-1'))
    Throw-IfFailed
    if (-Not $output.Contains($warningText)) {
        throw 'x-set-installed with unqualified spec should emit the triplet warning'
    }
    
    $output = Run-VcpkgAndCaptureOutput -TestArgs ($directoryArgs + @('x-set-installed', 'vcpkg-hello-world-1:x64-windows'))
    Throw-IfFailed
    if ($output.Contains($warningText)) {
        throw 'x-set-installed with qualified parameters should not emit the triplet warning'
    }

    $output = Run-VcpkgAndCaptureOutput -TestArgs ($directoryArgs + @('x-set-installed', 'vcpkg-hello-world-1', '--triplet', 'x86-windows'))
    Throw-IfFailed
    if ($output.Contains($warningText)) {
        throw 'x-set-installed with arg should not emit the triplet warning'
    }

    # install
    Refresh-TestRoot
    $sub = Join-Path $TestingRoot 'manifest-warn'
    New-Item -ItemType Directory -Force $sub | Out-Null
    Push-Location $sub
    try {
        Run-Vcpkg -TestArgs ($directoryArgs + @('new', '--application'))
        Throw-IfFailed

        $output = Run-VcpkgAndCaptureOutput -TestArgs ($directoryArgs + @('install'))
        Throw-IfFailed
        if (-Not $output.Contains($warningText)) {
            throw 'manifest install should emit the triplet warning'
        }
    } finally {
        Pop-Location
    }

    Refresh-TestRoot
    $output =Run-VcpkgAndCaptureOutput -TestArgs ($directoryArgs + @('install', 'vcpkg-hello-world-1'))
    Throw-IfFailed
    if (-Not $output.Contains($warningText)) {
        throw 'install with unqualified spec should emit the triplet warning'
    }
    
    $output = Run-VcpkgAndCaptureOutput -TestArgs ($directoryArgs + @('install', 'vcpkg-hello-world-1:x64-windows'))
    Throw-IfFailed
    if ($output.Contains($warningText)) {
        throw 'install with qualified parameters should not emit the triplet warning'
    }

    $output = Run-VcpkgAndCaptureOutput -TestArgs ($directoryArgs + @('install', 'vcpkg-hello-world-1', '--triplet', 'x86-windows'))
    Throw-IfFailed
    if ($output.Contains($warningText)) {
        throw 'install with arg should not emit the triplet warning'
    }

    # upgrade
    $output = Run-VcpkgAndCaptureOutput -TestArgs ($directoryArgs + @('upgrade'))
    Throw-IfFailed
    if ($output.Contains($warningText)) {
        throw 'upgrade with no parameters should not emit the triplet warning'
    }
    
    $output = Run-VcpkgAndCaptureOutput -TestArgs ($directoryArgs + @('upgrade', 'vcpkg-hello-world-1'))
    Throw-IfFailed
    if (-Not $output.Contains($warningText)) {
        throw 'upgrade with unqualified spec should emit the triplet warning'
    }
    
    $output = Run-VcpkgAndCaptureOutput -TestArgs ($directoryArgs + @('upgrade', 'vcpkg-hello-world-1:x64-windows'))
    Throw-IfFailed
    if ($output.Contains($warningText)) {
        throw 'upgrade with qualified parameters should not emit the triplet warning'
    }

    $output = Run-VcpkgAndCaptureOutput -TestArgs ($directoryArgs + @('upgrade', 'vcpkg-hello-world-1', '--triplet', 'x86-windows'))
    Throw-IfFailed
    if ($output.Contains($warningText)) {
        throw 'upgrade with arg should not emit the triplet warning'
    }

    # remove
    $output = Run-VcpkgAndCaptureOutput -TestArgs ($directoryArgs + @('remove', 'vcpkg-hello-world-1'))
    Throw-IfFailed
    if (-Not $output.Contains($warningText)) {
        throw 'remove with unqualified spec should emit the triplet warning'
    }
    
    $output = Run-VcpkgAndCaptureOutput -TestArgs ($directoryArgs + @('remove', 'vcpkg-hello-world-1:x64-windows'))
    Throw-IfFailed
    if ($output.Contains($warningText)) {
        throw 'remove with qualified parameters should not emit the triplet warning'
    }

    $output = Run-VcpkgAndCaptureOutput -TestArgs ($directoryArgs + @('remove', 'vcpkg-hello-world-1', '--triplet', 'x86-windows'))
    Throw-IfFailed
    if ($output.Contains($warningText)) {
        throw 'remove with arg should not emit the triplet warning'
    }

    $env:VCPKG_DEFAULT_TRIPLET = 'x86-windows'
    Refresh-TestRoot
    $output = Run-VcpkgAndCaptureOutput -TestArgs ($directoryArgs + @('install', 'vcpkg-hello-world-1'))
    Throw-IfFailed
    if ($output.Contains($warningText)) {
        throw 'install with environment variable set should not emit the triplet warning'
    }

    Remove-Item env:VCPKG_DEFAULT_TRIPLET
=======
$out = Run-VcpkgAndCaptureStdErr -TestArgs @('x-package-info', 'zlib#notaport', '--x-json', '--x-installed')
Throw-IfNotFailed
$expected = @"
error: expected an explicit triplet
  on expression: zlib#notaport
                     ^

"@
if (-Not ($out.Replace("`r`n", "`n").EndsWith($expected)))
{
    throw ('Bad error output: ' + $out)
}

$out = Run-VcpkgAndCaptureStdErr -TestArgs @('x-package-info', 'zlib', '--x-json', '--x-installed')
Throw-IfNotFailed
$expected = @"
error: expected an explicit triplet
  on expression: zlib
                     ^

"@
if (-Not ($out.Replace("`r`n", "`n").EndsWith($expected)))
{
    throw ('Bad error output: ' + $out)
}

$out = Run-VcpkgAndCaptureStdErr -TestArgs @('x-package-info', 'zlib:x64-windows[core]', '--x-json', '--x-installed')
Throw-IfNotFailed
$expected = @"
error: expected the end of input parsing a package spec; did you mean zlib[core]:x64-windows instead?
  on expression: zlib:x64-windows[core]
                                 ^

"@
if (-Not ($out.Replace("`r`n", "`n").EndsWith($expected)))
{
    throw ('Bad error output: ' + $out)
}

$out = Run-VcpkgAndCaptureStdErr -TestArgs @('x-package-info', 'zlib[core]:x64-windows', '--x-json', '--x-installed')
Throw-IfNotFailed
$expected = @"
error: List of features is not allowed in this context
  on expression: zlib[core]:x64-windows
                     ^

"@
if (-Not ($out.Replace("`r`n", "`n").EndsWith($expected)))
{
    throw ('Bad error output: ' + $out)
}

$out = Run-VcpkgAndCaptureStdErr -TestArgs @('x-package-info', 'zlib:x64-windows(windows)', '--x-json', '--x-installed')
Throw-IfNotFailed
$expected = @"
error: Platform qualifier is not allowed in this context
  on expression: zlib:x64-windows(windows)
                                 ^

"@
if (-Not ($out.Replace("`r`n", "`n").EndsWith($expected)))
{
    throw ('Bad error output: ' + $out)
>>>>>>> 87adc3f4
}<|MERGE_RESOLUTION|>--- conflicted
+++ resolved
@@ -50,11 +50,7 @@
 Throw-IfNotFailed
 
 [string]$expected = @"
-<<<<<<< HEAD
 error: expected eof
-=======
-error: expected the end of input parsing a package spec; this usually means the indicated character is not allowed to be in a package spec. Port, triplet, and feature names are all lowercase alphanumeric+hypens.
->>>>>>> 87adc3f4
   on expression: this-is-super-not-a-#port
                                      ^
 
@@ -68,11 +64,7 @@
 $out = Run-VcpkgAndCaptureOutput -TestArgs @('install', 'zlib', '--binarysource=clear;not-a-backend')
 Throw-IfNotFailed
 
-<<<<<<< HEAD
 [string]$expected = @"
-=======
-$expected = @"
->>>>>>> 87adc3f4
 error: unknown binary provider type: valid providers are 'clear', 'default', 'nuget', 'nugetconfig', 'nugettimeout', 'interactive', 'x-azblob', 'x-gcs', 'x-aws', 'x-aws-config', 'http', and 'files'
   on expression: clear;not-a-backend
                        ^
@@ -84,155 +76,36 @@
     throw 'Bad malformed --binarysource output; it was: ' + $out
 }
 
-<<<<<<< HEAD
-if ($IsWindows) {
-    $warningText = 'In the September 2023 release'
+$out = Run-VcpkgAndCaptureOutput -TestArgs @('install', 'this-is-super-not-a-#port')
+Throw-IfNotFailed
 
-    # build-external not tested
-    # ci not tested
-    # export not tested
+[string]$expected = @"
+error: expected the end of input parsing a package spec; this usually means the indicated character is not allowed to be in a package spec. Port, triplet, and feature names are all lowercase alphanumeric+hypens.
+  on expression: this-is-super-not-a-#port
+                                     ^
 
-    # depend-info
-    [string]$output = Run-VcpkgAndCaptureStdErr -TestArgs ($directoryArgs + @('depend-info', 'vcpkg-hello-world-1'))
-    Throw-IfFailed
-    if (-Not $output.Contains($warningText)) {
-        throw 'depend-info with unqualified spec should emit the triplet warning'
-    }
-    
-    $output = Run-VcpkgAndCaptureStdErr -TestArgs ($directoryArgs + @('depend-info', 'vcpkg-hello-world-1:x64-windows'))
-    Throw-IfFailed
-    if ($output.Contains($warningText)) {
-        throw 'depend-info with qualified parameters should not emit the triplet warning'
-    }
+"@
 
-    $output = Run-VcpkgAndCaptureStdErr -TestArgs ($directoryArgs + @('depend-info', 'vcpkg-hello-world-1', '--triplet', 'x86-windows'))
-    Throw-IfFailed
-    if ($output.Contains($warningText)) {
-        throw 'depend-info with arg should not emit the triplet warning'
-    }
+if (-Not ($out.Replace("`r`n", "`n").EndsWith($expected)))
+{
+    throw 'Bad malformed port name output; it was: ' + $out
+}
 
-    $output = Run-VcpkgAndCaptureStdErr -TestArgs ($directoryArgs + @('depend-info', 'vcpkg-hello-world-1', '--triplet', 'x64-windows'))
-    Throw-IfFailed
-    if ($output.Contains($warningText)) {
-        throw 'depend-info with new default arg should not emit the triplet warning'
-    }
+$out = Run-VcpkgAndCaptureOutput -TestArgs @('install', 'zlib', '--binarysource=clear;not-a-backend')
+Throw-IfNotFailed
 
-    # set-installed
-    $output = Run-VcpkgAndCaptureOutput -TestArgs ($directoryArgs + @('x-set-installed'))
-    Throw-IfFailed
-    if ($output.Contains($warningText)) {
-        throw 'x-set-installed with no parameters should not emit the triplet warning'
-    }
-    
-    $output = Run-VcpkgAndCaptureOutput -TestArgs ($directoryArgs + @('x-set-installed', 'vcpkg-hello-world-1'))
-    Throw-IfFailed
-    if (-Not $output.Contains($warningText)) {
-        throw 'x-set-installed with unqualified spec should emit the triplet warning'
-    }
-    
-    $output = Run-VcpkgAndCaptureOutput -TestArgs ($directoryArgs + @('x-set-installed', 'vcpkg-hello-world-1:x64-windows'))
-    Throw-IfFailed
-    if ($output.Contains($warningText)) {
-        throw 'x-set-installed with qualified parameters should not emit the triplet warning'
-    }
+$expected = @"
+error: unknown binary provider type: valid providers are 'clear', 'default', 'nuget', 'nugetconfig', 'nugettimeout', 'interactive', 'x-azblob', 'x-gcs', 'x-aws', 'x-aws-config', 'http', and 'files'
+  on expression: clear;not-a-backend
+                       ^
 
-    $output = Run-VcpkgAndCaptureOutput -TestArgs ($directoryArgs + @('x-set-installed', 'vcpkg-hello-world-1', '--triplet', 'x86-windows'))
-    Throw-IfFailed
-    if ($output.Contains($warningText)) {
-        throw 'x-set-installed with arg should not emit the triplet warning'
-    }
+"@
 
-    # install
-    Refresh-TestRoot
-    $sub = Join-Path $TestingRoot 'manifest-warn'
-    New-Item -ItemType Directory -Force $sub | Out-Null
-    Push-Location $sub
-    try {
-        Run-Vcpkg -TestArgs ($directoryArgs + @('new', '--application'))
-        Throw-IfFailed
+if (-Not ($out.Replace("`r`n", "`n").EndsWith($expected)))
+{
+    throw 'Bad malformed --binarysource output; it was: ' + $out
+}
 
-        $output = Run-VcpkgAndCaptureOutput -TestArgs ($directoryArgs + @('install'))
-        Throw-IfFailed
-        if (-Not $output.Contains($warningText)) {
-            throw 'manifest install should emit the triplet warning'
-        }
-    } finally {
-        Pop-Location
-    }
-
-    Refresh-TestRoot
-    $output =Run-VcpkgAndCaptureOutput -TestArgs ($directoryArgs + @('install', 'vcpkg-hello-world-1'))
-    Throw-IfFailed
-    if (-Not $output.Contains($warningText)) {
-        throw 'install with unqualified spec should emit the triplet warning'
-    }
-    
-    $output = Run-VcpkgAndCaptureOutput -TestArgs ($directoryArgs + @('install', 'vcpkg-hello-world-1:x64-windows'))
-    Throw-IfFailed
-    if ($output.Contains($warningText)) {
-        throw 'install with qualified parameters should not emit the triplet warning'
-    }
-
-    $output = Run-VcpkgAndCaptureOutput -TestArgs ($directoryArgs + @('install', 'vcpkg-hello-world-1', '--triplet', 'x86-windows'))
-    Throw-IfFailed
-    if ($output.Contains($warningText)) {
-        throw 'install with arg should not emit the triplet warning'
-    }
-
-    # upgrade
-    $output = Run-VcpkgAndCaptureOutput -TestArgs ($directoryArgs + @('upgrade'))
-    Throw-IfFailed
-    if ($output.Contains($warningText)) {
-        throw 'upgrade with no parameters should not emit the triplet warning'
-    }
-    
-    $output = Run-VcpkgAndCaptureOutput -TestArgs ($directoryArgs + @('upgrade', 'vcpkg-hello-world-1'))
-    Throw-IfFailed
-    if (-Not $output.Contains($warningText)) {
-        throw 'upgrade with unqualified spec should emit the triplet warning'
-    }
-    
-    $output = Run-VcpkgAndCaptureOutput -TestArgs ($directoryArgs + @('upgrade', 'vcpkg-hello-world-1:x64-windows'))
-    Throw-IfFailed
-    if ($output.Contains($warningText)) {
-        throw 'upgrade with qualified parameters should not emit the triplet warning'
-    }
-
-    $output = Run-VcpkgAndCaptureOutput -TestArgs ($directoryArgs + @('upgrade', 'vcpkg-hello-world-1', '--triplet', 'x86-windows'))
-    Throw-IfFailed
-    if ($output.Contains($warningText)) {
-        throw 'upgrade with arg should not emit the triplet warning'
-    }
-
-    # remove
-    $output = Run-VcpkgAndCaptureOutput -TestArgs ($directoryArgs + @('remove', 'vcpkg-hello-world-1'))
-    Throw-IfFailed
-    if (-Not $output.Contains($warningText)) {
-        throw 'remove with unqualified spec should emit the triplet warning'
-    }
-    
-    $output = Run-VcpkgAndCaptureOutput -TestArgs ($directoryArgs + @('remove', 'vcpkg-hello-world-1:x64-windows'))
-    Throw-IfFailed
-    if ($output.Contains($warningText)) {
-        throw 'remove with qualified parameters should not emit the triplet warning'
-    }
-
-    $output = Run-VcpkgAndCaptureOutput -TestArgs ($directoryArgs + @('remove', 'vcpkg-hello-world-1', '--triplet', 'x86-windows'))
-    Throw-IfFailed
-    if ($output.Contains($warningText)) {
-        throw 'remove with arg should not emit the triplet warning'
-    }
-
-    $env:VCPKG_DEFAULT_TRIPLET = 'x86-windows'
-    Refresh-TestRoot
-    $output = Run-VcpkgAndCaptureOutput -TestArgs ($directoryArgs + @('install', 'vcpkg-hello-world-1'))
-    Throw-IfFailed
-    if ($output.Contains($warningText)) {
-        throw 'install with environment variable set should not emit the triplet warning'
-    }
-
-    Remove-Item env:VCPKG_DEFAULT_TRIPLET
-=======
 $out = Run-VcpkgAndCaptureStdErr -TestArgs @('x-package-info', 'zlib#notaport', '--x-json', '--x-installed')
 Throw-IfNotFailed
 $expected = @"
@@ -296,5 +169,4 @@
 if (-Not ($out.Replace("`r`n", "`n").EndsWith($expected)))
 {
     throw ('Bad error output: ' + $out)
->>>>>>> 87adc3f4
 }