. $PSScriptRoot/../end-to-end-tests-prelude.ps1

$versionFilesPath = "$PSScriptRoot/../e2e_ports/version-files"

# Ensure transitive packages can be used even if they add version constraints
$CurrentTest = "transitive constraints without baseline"
Run-Vcpkg install @commonArgs --dry-run `
    "--x-builtin-ports-root=$versionFilesPath/transitive-constraints/ports" `
    "--x-manifest-root=$versionFilesPath/transitive-constraints" --debug
Throw-IfFailed
Refresh-TestRoot

# Test verify versions
mkdir $VersionFilesRoot | Out-Null
Copy-Item -Recurse "$versionFilesPath/versions_incomplete" $VersionFilesRoot
$portsRedirectArgsOK = @(
    "--feature-flags=versions",
    "--x-builtin-ports-root=$versionFilesPath/ports",
    "--x-builtin-registry-versions-dir=$versionFilesPath/versions"
)
$portsRedirectArgsIncomplete = @(
    "--feature-flags=versions",
    "--x-builtin-ports-root=$versionFilesPath/ports_incomplete",
    "--x-builtin-registry-versions-dir=$VersionFilesRoot/versions_incomplete"
)
$CurrentTest = "x-verify-ci-versions (All files OK)"
Write-Host $CurrentTest
Run-Vcpkg @portsRedirectArgsOK x-ci-verify-versions --verbose --debug
Throw-IfFailed

$CurrentTest = "x-verify-ci-versions (Incomplete)"
Run-Vcpkg @portsRedirectArgsIncomplete x-ci-verify-versions --verbose
Throw-IfNotFailed

$CurrentTest = "x-add-version cat"
# Do not fail if there's nothing to update
Run-Vcpkg @portsRedirectArgsIncomplete x-add-version --skip-license-check cat
Throw-IfFailed

$CurrentTest = "x-add-version dog"
# Local version is not in baseline and versions file
Run-Vcpkg @portsRedirectArgsIncomplete x-add-version --skip-license-check dog
Throw-IfFailed

$CurrentTest = "x-add-version duck"
# Missing versions file
Run-Vcpkg @portsRedirectArgsIncomplete x-add-version --skip-license-check duck
Throw-IfFailed

$CurrentTest = "x-add-version ferret"
# Missing versions file and missing baseline entry
Run-Vcpkg @portsRedirectArgsIncomplete x-add-version --skip-license-check ferret
Throw-IfFailed

$CurrentTest = "x-add-version fish (must fail)"
# Discrepancy between local SHA and SHA in fish.json. Requires --overwrite-version.
<<<<<<< HEAD
$out = Run-Vcpkg @portsRedirectArgsIncomplete x-add-version --skip-license-check fish
=======
Run-Vcpkg @portsRedirectArgsIncomplete x-add-version fish
>>>>>>> 16d6d44e
Throw-IfNotFailed
$CurrentTest = "x-add-version fish --overwrite-version"
Run-Vcpkg @portsRedirectArgsIncomplete x-add-version fish --overwrite-version --skip-version-format-check  --skip-license-check
Throw-IfFailed

$CurrentTest = "x-add-version mouse"
# Missing baseline entry
Run-Vcpkg @portsRedirectArgsIncomplete x-add-version --skip-license-check mouse
Throw-IfFailed
# Validate changes
Run-Vcpkg @portsRedirectArgsIncomplete x-ci-verify-versions --verbose
Throw-IfFailed

$CurrentTest = "default baseline"
$out = Run-VcpkgAndCaptureOutput @commonArgs "--feature-flags=versions" install --x-manifest-root=$versionFilesPath/default-baseline-1
Throw-IfNotFailed
if ($out -notmatch ".*error: while checking out baseline\.*")
{
    throw "Expected to fail due to missing baseline"
}

$CurrentTest = "mismatched version database"
$out = Run-VcpkgAndCaptureOutput @commonArgs "--feature-flags=versions" install --x-manifest-root="$PSScriptRoot/../e2e_ports/mismatched-version-database"
Throw-IfNotFailed
if (($out -notmatch ".*error: Failed to load port because versions are inconsistent*") -or
  ($out -notmatch ".*version database indicates that it should be arrow@6.0.0.20210925#4.*") -or
  ($out -notmatch ".*contains the version arrow@6.0.0.20210925.*"))
{
    throw "Expected to fail due to mismatched versions between portfile and the version database"
}

git -C "$env:VCPKG_ROOT" fetch https://github.com/vicroms/test-registries
foreach ($opt_registries in @("",",registries"))
{
    Write-Trace "testing baselines: $opt_registries"
    Refresh-TestRoot
    $CurrentTest = "without default baseline 2 -- enabling versions should not change behavior"
    Remove-Item -Recurse $buildtreesRoot/versioning_ -ErrorAction SilentlyContinue
    Run-Vcpkg @commonArgs "--feature-flags=versions$opt_registries" install `
        "--dry-run" `
        "--x-manifest-root=$versionFilesPath/without-default-baseline-2" `
        "--x-builtin-registry-versions-dir=$versionFilesPath/default-baseline-2/versions"
    Throw-IfFailed
    Require-FileNotExists $buildtreesRoot/versioning_

    $CurrentTest = "default baseline 2"
    Run-Vcpkg @commonArgs "--feature-flags=versions$opt_registries" install `
        "--dry-run" `
        "--x-manifest-root=$versionFilesPath/default-baseline-2" `
        "--x-builtin-registry-versions-dir=$versionFilesPath/default-baseline-2/versions"
    Throw-IfFailed
    Require-FileExists $buildtreesRoot/versioning_

    $CurrentTest = "using version features fails without flag"
    Run-Vcpkg @commonArgs "--feature-flags=-versions$opt_registries" install `
        "--dry-run" `
        "--x-manifest-root=$versionFilesPath/default-baseline-2" `
        "--x-builtin-registry-versions-dir=$versionFilesPath/default-baseline-2/versions"
    Throw-IfNotFailed
}
<|MERGE_RESOLUTION|>--- conflicted
+++ resolved
@@ -1,121 +1,117 @@
-. $PSScriptRoot/../end-to-end-tests-prelude.ps1
-
-$versionFilesPath = "$PSScriptRoot/../e2e_ports/version-files"
-
-# Ensure transitive packages can be used even if they add version constraints
-$CurrentTest = "transitive constraints without baseline"
-Run-Vcpkg install @commonArgs --dry-run `
-    "--x-builtin-ports-root=$versionFilesPath/transitive-constraints/ports" `
-    "--x-manifest-root=$versionFilesPath/transitive-constraints" --debug
-Throw-IfFailed
-Refresh-TestRoot
-
-# Test verify versions
-mkdir $VersionFilesRoot | Out-Null
-Copy-Item -Recurse "$versionFilesPath/versions_incomplete" $VersionFilesRoot
-$portsRedirectArgsOK = @(
-    "--feature-flags=versions",
-    "--x-builtin-ports-root=$versionFilesPath/ports",
-    "--x-builtin-registry-versions-dir=$versionFilesPath/versions"
-)
-$portsRedirectArgsIncomplete = @(
-    "--feature-flags=versions",
-    "--x-builtin-ports-root=$versionFilesPath/ports_incomplete",
-    "--x-builtin-registry-versions-dir=$VersionFilesRoot/versions_incomplete"
-)
-$CurrentTest = "x-verify-ci-versions (All files OK)"
-Write-Host $CurrentTest
-Run-Vcpkg @portsRedirectArgsOK x-ci-verify-versions --verbose --debug
-Throw-IfFailed
-
-$CurrentTest = "x-verify-ci-versions (Incomplete)"
-Run-Vcpkg @portsRedirectArgsIncomplete x-ci-verify-versions --verbose
-Throw-IfNotFailed
-
-$CurrentTest = "x-add-version cat"
-# Do not fail if there's nothing to update
-Run-Vcpkg @portsRedirectArgsIncomplete x-add-version --skip-license-check cat
-Throw-IfFailed
-
-$CurrentTest = "x-add-version dog"
-# Local version is not in baseline and versions file
-Run-Vcpkg @portsRedirectArgsIncomplete x-add-version --skip-license-check dog
-Throw-IfFailed
-
-$CurrentTest = "x-add-version duck"
-# Missing versions file
-Run-Vcpkg @portsRedirectArgsIncomplete x-add-version --skip-license-check duck
-Throw-IfFailed
-
-$CurrentTest = "x-add-version ferret"
-# Missing versions file and missing baseline entry
-Run-Vcpkg @portsRedirectArgsIncomplete x-add-version --skip-license-check ferret
-Throw-IfFailed
-
-$CurrentTest = "x-add-version fish (must fail)"
-# Discrepancy between local SHA and SHA in fish.json. Requires --overwrite-version.
-<<<<<<< HEAD
-$out = Run-Vcpkg @portsRedirectArgsIncomplete x-add-version --skip-license-check fish
-=======
-Run-Vcpkg @portsRedirectArgsIncomplete x-add-version fish
->>>>>>> 16d6d44e
-Throw-IfNotFailed
-$CurrentTest = "x-add-version fish --overwrite-version"
-Run-Vcpkg @portsRedirectArgsIncomplete x-add-version fish --overwrite-version --skip-version-format-check  --skip-license-check
-Throw-IfFailed
-
-$CurrentTest = "x-add-version mouse"
-# Missing baseline entry
-Run-Vcpkg @portsRedirectArgsIncomplete x-add-version --skip-license-check mouse
-Throw-IfFailed
-# Validate changes
-Run-Vcpkg @portsRedirectArgsIncomplete x-ci-verify-versions --verbose
-Throw-IfFailed
-
-$CurrentTest = "default baseline"
-$out = Run-VcpkgAndCaptureOutput @commonArgs "--feature-flags=versions" install --x-manifest-root=$versionFilesPath/default-baseline-1
-Throw-IfNotFailed
-if ($out -notmatch ".*error: while checking out baseline\.*")
-{
-    throw "Expected to fail due to missing baseline"
-}
-
-$CurrentTest = "mismatched version database"
-$out = Run-VcpkgAndCaptureOutput @commonArgs "--feature-flags=versions" install --x-manifest-root="$PSScriptRoot/../e2e_ports/mismatched-version-database"
-Throw-IfNotFailed
-if (($out -notmatch ".*error: Failed to load port because versions are inconsistent*") -or
-  ($out -notmatch ".*version database indicates that it should be arrow@6.0.0.20210925#4.*") -or
-  ($out -notmatch ".*contains the version arrow@6.0.0.20210925.*"))
-{
-    throw "Expected to fail due to mismatched versions between portfile and the version database"
-}
-
-git -C "$env:VCPKG_ROOT" fetch https://github.com/vicroms/test-registries
-foreach ($opt_registries in @("",",registries"))
-{
-    Write-Trace "testing baselines: $opt_registries"
-    Refresh-TestRoot
-    $CurrentTest = "without default baseline 2 -- enabling versions should not change behavior"
-    Remove-Item -Recurse $buildtreesRoot/versioning_ -ErrorAction SilentlyContinue
-    Run-Vcpkg @commonArgs "--feature-flags=versions$opt_registries" install `
-        "--dry-run" `
-        "--x-manifest-root=$versionFilesPath/without-default-baseline-2" `
-        "--x-builtin-registry-versions-dir=$versionFilesPath/default-baseline-2/versions"
-    Throw-IfFailed
-    Require-FileNotExists $buildtreesRoot/versioning_
-
-    $CurrentTest = "default baseline 2"
-    Run-Vcpkg @commonArgs "--feature-flags=versions$opt_registries" install `
-        "--dry-run" `
-        "--x-manifest-root=$versionFilesPath/default-baseline-2" `
-        "--x-builtin-registry-versions-dir=$versionFilesPath/default-baseline-2/versions"
-    Throw-IfFailed
-    Require-FileExists $buildtreesRoot/versioning_
-
-    $CurrentTest = "using version features fails without flag"
-    Run-Vcpkg @commonArgs "--feature-flags=-versions$opt_registries" install `
-        "--dry-run" `
-        "--x-manifest-root=$versionFilesPath/default-baseline-2" `
-        "--x-builtin-registry-versions-dir=$versionFilesPath/default-baseline-2/versions"
-    Throw-IfNotFailed
-}
+. $PSScriptRoot/../end-to-end-tests-prelude.ps1
+
+$versionFilesPath = "$PSScriptRoot/../e2e_ports/version-files"
+
+# Ensure transitive packages can be used even if they add version constraints
+$CurrentTest = "transitive constraints without baseline"
+Run-Vcpkg install @commonArgs --dry-run `
+    "--x-builtin-ports-root=$versionFilesPath/transitive-constraints/ports" `
+    "--x-manifest-root=$versionFilesPath/transitive-constraints" --debug
+Throw-IfFailed
+Refresh-TestRoot
+
+# Test verify versions
+mkdir $VersionFilesRoot | Out-Null
+Copy-Item -Recurse "$versionFilesPath/versions_incomplete" $VersionFilesRoot
+$portsRedirectArgsOK = @(
+    "--feature-flags=versions",
+    "--x-builtin-ports-root=$versionFilesPath/ports",
+    "--x-builtin-registry-versions-dir=$versionFilesPath/versions"
+)
+$portsRedirectArgsIncomplete = @(
+    "--feature-flags=versions",
+    "--x-builtin-ports-root=$versionFilesPath/ports_incomplete",
+    "--x-builtin-registry-versions-dir=$VersionFilesRoot/versions_incomplete"
+)
+$CurrentTest = "x-verify-ci-versions (All files OK)"
+Write-Host $CurrentTest
+Run-Vcpkg @portsRedirectArgsOK x-ci-verify-versions --verbose --debug
+Throw-IfFailed
+
+$CurrentTest = "x-verify-ci-versions (Incomplete)"
+Run-Vcpkg @portsRedirectArgsIncomplete x-ci-verify-versions --verbose
+Throw-IfNotFailed
+
+$CurrentTest = "x-add-version cat"
+# Do not fail if there's nothing to update
+Run-Vcpkg @portsRedirectArgsIncomplete x-add-version --skip-license-check cat
+Throw-IfFailed
+
+$CurrentTest = "x-add-version dog"
+# Local version is not in baseline and versions file
+Run-Vcpkg @portsRedirectArgsIncomplete x-add-version --skip-license-check dog
+Throw-IfFailed
+
+$CurrentTest = "x-add-version duck"
+# Missing versions file
+Run-Vcpkg @portsRedirectArgsIncomplete x-add-version --skip-license-check duck
+Throw-IfFailed
+
+$CurrentTest = "x-add-version ferret"
+# Missing versions file and missing baseline entry
+Run-Vcpkg @portsRedirectArgsIncomplete x-add-version --skip-license-check ferret
+Throw-IfFailed
+
+$CurrentTest = "x-add-version fish (must fail)"
+# Discrepancy between local SHA and SHA in fish.json. Requires --overwrite-version.
+Run-Vcpkg @portsRedirectArgsIncomplete x-add-version --skip-license-check fish
+Throw-IfNotFailed
+$CurrentTest = "x-add-version fish --overwrite-version"
+Run-Vcpkg @portsRedirectArgsIncomplete x-add-version fish --overwrite-version --skip-version-format-check  --skip-license-check
+Throw-IfFailed
+
+$CurrentTest = "x-add-version mouse"
+# Missing baseline entry
+Run-Vcpkg @portsRedirectArgsIncomplete x-add-version --skip-license-check mouse
+Throw-IfFailed
+# Validate changes
+Run-Vcpkg @portsRedirectArgsIncomplete x-ci-verify-versions --verbose
+Throw-IfFailed
+
+$CurrentTest = "default baseline"
+$out = Run-VcpkgAndCaptureOutput @commonArgs "--feature-flags=versions" install --x-manifest-root=$versionFilesPath/default-baseline-1
+Throw-IfNotFailed
+if ($out -notmatch ".*error: while checking out baseline\.*")
+{
+    throw "Expected to fail due to missing baseline"
+}
+
+$CurrentTest = "mismatched version database"
+$out = Run-VcpkgAndCaptureOutput @commonArgs "--feature-flags=versions" install --x-manifest-root="$PSScriptRoot/../e2e_ports/mismatched-version-database"
+Throw-IfNotFailed
+if (($out -notmatch ".*error: Failed to load port because versions are inconsistent*") -or
+  ($out -notmatch ".*version database indicates that it should be arrow@6.0.0.20210925#4.*") -or
+  ($out -notmatch ".*contains the version arrow@6.0.0.20210925.*"))
+{
+    throw "Expected to fail due to mismatched versions between portfile and the version database"
+}
+
+git -C "$env:VCPKG_ROOT" fetch https://github.com/vicroms/test-registries
+foreach ($opt_registries in @("",",registries"))
+{
+    Write-Trace "testing baselines: $opt_registries"
+    Refresh-TestRoot
+    $CurrentTest = "without default baseline 2 -- enabling versions should not change behavior"
+    Remove-Item -Recurse $buildtreesRoot/versioning_ -ErrorAction SilentlyContinue
+    Run-Vcpkg @commonArgs "--feature-flags=versions$opt_registries" install `
+        "--dry-run" `
+        "--x-manifest-root=$versionFilesPath/without-default-baseline-2" `
+        "--x-builtin-registry-versions-dir=$versionFilesPath/default-baseline-2/versions"
+    Throw-IfFailed
+    Require-FileNotExists $buildtreesRoot/versioning_
+
+    $CurrentTest = "default baseline 2"
+    Run-Vcpkg @commonArgs "--feature-flags=versions$opt_registries" install `
+        "--dry-run" `
+        "--x-manifest-root=$versionFilesPath/default-baseline-2" `
+        "--x-builtin-registry-versions-dir=$versionFilesPath/default-baseline-2/versions"
+    Throw-IfFailed
+    Require-FileExists $buildtreesRoot/versioning_
+
+    $CurrentTest = "using version features fails without flag"
+    Run-Vcpkg @commonArgs "--feature-flags=-versions$opt_registries" install `
+        "--dry-run" `
+        "--x-manifest-root=$versionFilesPath/default-baseline-2" `
+        "--x-builtin-registry-versions-dir=$versionFilesPath/default-baseline-2/versions"
+    Throw-IfNotFailed
+}