// Copyright (c) Microsoft Corporation.
// Licensed under the MIT License.

import { CloneOptions, Git } from '../archivers/git';
import { i } from '../i18n';
import { InstallEvents, InstallOptions } from '../interfaces/events';
import { CloneSettings, GitInstaller } from '../interfaces/metadata/installers/git';
import { Session } from '../session';
import { Uri } from '../util/uri';
import { Vcpkg } from '../vcpkg';

export async function installGit(session: Session, name: string, version: string, targetLocation: Uri, install: GitInstaller, events: Partial<InstallEvents>, options: Partial<InstallOptions & CloneOptions & CloneSettings>): Promise<void> {
  const vcpkg = new Vcpkg(session);

  const gitPath = await vcpkg.fetch('git');

  if (!gitPath) {
    throw new Error(i`Git is not installed`);
  }

  const repo = session.parseUri(install.location);
  const targetDirectory = targetLocation.join(options.subdirectory ?? '');

  const gitTool = new Git(session, gitPath, await session.activation.getEnvironmentBlock(), targetDirectory);

<<<<<<< HEAD
  // changing the clone process to do an init/add remote/fetch/checkout beacuse
=======
  // changing the clone process to do an init/add remote/fetch/checkout because
>>>>>>> 7d9dd91e
  // it's far faster to clone a specific commit and this allows us to support
  // recursive shallow submodules as well.

  if (! await gitTool.init()) {
    events.heartbeat?.(i`Initializing repository folder`);
    throw new Error(i`Failed to initialize git repository folder (${targetDirectory.fsPath})`);
  }

  if (!await gitTool.addRemote('origin', repo)) {
    events.heartbeat?.(i`Adding remote ${repo.toString()} to git repository folder`);
    throw new Error(i`Failed to set git origin (${repo.toString()}) in folder (${targetDirectory.fsPath})`);
  }

  if (!await gitTool.fetch('origin', events, { commit: install.commit, depth: install.full ? undefined : 1 })) {
    events.heartbeat?.(i`Fetching remote ${repo.toString()} for git repository folder`);
    throw new Error(i`Unable to fetch git data for (${repo.toString()}) in folder (${targetDirectory.fsPath})`);
  }

  if (!await gitTool.checkout(events, { commit: 'FETCH_HEAD' })) {
<<<<<<< HEAD
    events.heartbeat?.(i`Checking out commit ${install.commit} for ${repo.toString()} to git repostory folder`);
=======
    events.heartbeat?.(i`Checking out commit ${install.commit} for ${repo.toString()} to git repository folder`);
>>>>>>> 7d9dd91e
    throw new Error(i`Unable to checkout data for (${repo.toString()}) in folder (${targetDirectory.fsPath})`);
  }

  if (install.recurse) {
    events.heartbeat?.(i`Updating submodules for repository ${repo.toString()} in the git repository folder`);
    if (!await gitTool.config('.gitmodules', 'submodule.*.shallow', 'true')) {
      throw new Error(i`Unable to set submodule shallow data for (${repo.toString()}) in folder (${targetDirectory.fsPath})`);
    }

    if (!await gitTool.updateSubmodules(events, { init: true, recursive: true, depth: install.full ? undefined : 1 })) {
      throw new Error(i`Unable update submodules for (${repo.toString()}) in folder (${targetDirectory.fsPath})`);
    }
  }
}<|MERGE_RESOLUTION|>--- conflicted
+++ resolved
@@ -23,11 +23,7 @@
 
   const gitTool = new Git(session, gitPath, await session.activation.getEnvironmentBlock(), targetDirectory);
 
-<<<<<<< HEAD
-  // changing the clone process to do an init/add remote/fetch/checkout beacuse
-=======
   // changing the clone process to do an init/add remote/fetch/checkout because
->>>>>>> 7d9dd91e
   // it's far faster to clone a specific commit and this allows us to support
   // recursive shallow submodules as well.
 
@@ -47,11 +43,7 @@
   }
 
   if (!await gitTool.checkout(events, { commit: 'FETCH_HEAD' })) {
-<<<<<<< HEAD
-    events.heartbeat?.(i`Checking out commit ${install.commit} for ${repo.toString()} to git repostory folder`);
-=======
     events.heartbeat?.(i`Checking out commit ${install.commit} for ${repo.toString()} to git repository folder`);
->>>>>>> 7d9dd91e
     throw new Error(i`Unable to checkout data for (${repo.toString()}) in folder (${targetDirectory.fsPath})`);
   }
 
