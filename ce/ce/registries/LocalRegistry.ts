--- conflicted
+++ resolved
@@ -8,12 +8,9 @@
 import { Session } from '../session';
 import { Uri } from '../util/uri';
 import { ArtifactRegistry } from './ArtifactRegistry';
-<<<<<<< HEAD
-import { Registry } from './registries';
-=======
->>>>>>> 6f98cd95
 
-export class LocalRegistry extends ArtifactRegistry implements Registry {
+
+export class LocalRegistry extends ArtifactRegistry {
   protected indexYaml: Uri;
   readonly installationFolder;
   readonly cacheFolder: Uri;
