// Copyright (c) Microsoft Corporation.
// Licensed under the MIT License.

import { strict } from 'assert';
import { createHash } from 'crypto';
import { parse } from 'yaml';
import { ZipUnpacker } from '../archivers/ZipUnpacker';
import { registryIndexFile } from '../constants';
import { acquireArtifactFile } from '../fs/acquire';
import { i } from '../i18n';
import { Session } from '../session';
import { isGithubRepo } from '../util/checks';
import { Uri } from '../util/uri';
import { ArtifactIndex } from './artifact-index';
import { ArtifactRegistry } from './ArtifactRegistry';
import { Index } from './indexer';
<<<<<<< HEAD
import { Registry } from './registries';
=======
>>>>>>> 6f98cd95

export class RemoteRegistry extends ArtifactRegistry implements Registry {
  protected indexYaml: Uri;
  readonly installationFolder;
  readonly cacheFolder: Uri;
  #localName: string | undefined;

  constructor(session: Session, location: Uri) {
    strict.ok(location.scheme === 'https', `remote registry location must be an HTTPS uri (${location})`);
    super(session, location);

    this.cacheFolder = session.registryFolder.join(this.localName);
    this.indexYaml = this.cacheFolder.join(registryIndexFile);
    this.installationFolder = session.installFolder.join(this.localName);
  }

  /*
  notes:
    // does this look like a github repo (in which case assume '${url}/archive/refs/heads/main.zip') as the packed repo.
    // does this point to a .zip file ?
    // https://github.com/microsoft/vcpkg-ce-catalog/archive/refs/heads/main.zip
 */
  private get localName() {
    if (!this.#localName) {
      switch (this.location.authority.toLowerCase()) {
        case 'aka.ms':
          return this.#localName = this.location.path.replace(/\//g, '');

        case 'github.com':
          if (isGithubRepo(this.location)) {
            // it's a reference to a github repo, the assumption that the zip archive is what we're getting
            return this.#localName = this.location.path;
          }
          break;
      }
      // if we didn't get a match, use the url to generate a local filesystem name
      this.#localName = createHash('sha256').update(this.location.toString(), 'utf8').digest('hex').substring(0, 8);
    }
    return this.#localName;
  }

  private get safeName() {
    return this.localName.replace(/[^a-zA-Z0-9]/g, '.');
  }

  override async load(force?: boolean): Promise<void> {
    if (force || !this.loaded) {
      if (!await this.indexYaml.exists()) {
        await this.update();
      }

      strict.ok(await this.indexYaml.exists(), `Index file is missing '${this.indexYaml.fsPath}'`);

      // load it fresh.
      this.index = new Index(ArtifactIndex);

      this.session.channels.debug(`Loading registry from '${this.indexYaml.fsPath}'`);
      this.index.deserialize(parse(await this.indexYaml.readUTF8()));
      this.loaded = true;
    }
  }

  async update() {
    this.session.channels.message(i`Updating registry data from ${this.location.toString()}`);

    let locations = [this.location];

    if (isGithubRepo(this.location)) {
      // it's just a github uri, let's use the main/m*ster branch as the zip file location.
      locations = [this.location.join('archive/refs/heads/main.zip'), this.location.join('archive/refs/heads/master.zip')];
    }

    const file = await acquireArtifactFile(this.session, locations, `${this.safeName}-registry.zip`, {});
    if (await file.exists()) {
      const unpacker = new ZipUnpacker(this.session);
      await unpacker.unpack(file, this.cacheFolder, {}, { strip: -1 });
      await file.delete();
    }
  }
}<|MERGE_RESOLUTION|>--- conflicted
+++ resolved
@@ -14,12 +14,8 @@
 import { ArtifactIndex } from './artifact-index';
 import { ArtifactRegistry } from './ArtifactRegistry';
 import { Index } from './indexer';
-<<<<<<< HEAD
-import { Registry } from './registries';
-=======
->>>>>>> 6f98cd95
 
-export class RemoteRegistry extends ArtifactRegistry implements Registry {
+export class RemoteRegistry extends ArtifactRegistry {
   protected indexYaml: Uri;
   readonly installationFolder;
   readonly cacheFolder: Uri;
