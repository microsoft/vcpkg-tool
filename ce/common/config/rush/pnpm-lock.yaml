--- conflicted
+++ resolved
@@ -32,7 +32,7 @@
   sorted-btree: 1.6.0
   source-map-support: 0.5.21
   tape: ^4.9.2
-  translate-strings: 1.1.15
+  translate-strings: 1.0.11
   txtgen: 2.2.8
   typescript: 4.5.5
   unbzip2-stream: 1.4.3
@@ -72,7 +72,7 @@
   sorted-btree: 1.6.0
   source-map-support: 0.5.21
   tape: 4.16.1
-  translate-strings: 1.1.15
+  translate-strings: 1.0.11
   txtgen: 2.2.8
   typescript: 4.5.5
   unbzip2-stream: 1.4.3
@@ -197,7 +197,7 @@
     engines: {node: '>= 8'}
     dependencies:
       '@nodelib/fs.scandir': 2.1.5
-      fastq: 1.14.0
+      fastq: 1.13.0
     dev: false
 
   /@snyk/nuget-semver/1.3.0:
@@ -994,8 +994,8 @@
     resolution: {integrity: sha1-PYpcZog6FqMMqGQ+hR8Zuqd5eRc=}
     dev: false
 
-  /fastq/1.14.0:
-    resolution: {integrity: sha1-EH9p1ylbEeD8zCZOH8Y4n2I3Mc4=}
+  /fastq/1.13.0:
+    resolution: {integrity: sha1-YWdg+Ip1Jr38WWt8q4wYk4w2uYw=}
     dependencies:
       reusify: 1.0.4
     dev: false
@@ -2062,8 +2062,8 @@
     resolution: {integrity: sha1-gYT9NH2snNwYWZLzpmIuFLnZq2o=}
     dev: false
 
-  /translate-strings/1.1.15:
-    resolution: {integrity: sha1-PoTack2jIs6+u2+KDpVm6hMo6p4=}
+  /translate-strings/1.0.11:
+    resolution: {integrity: sha1-i+eu9wMHYWvFb6M+A5OM0z1sUto=}
     engines: {node: '>=10.12.0'}
     hasBin: true
     dependencies:
@@ -2331,11 +2331,7 @@
     dev: false
 
   file:projects/vcpkg-ce.tgz:
-<<<<<<< HEAD
-    resolution: {integrity: sha512-Km3uMxmBRXReZpANLTAId18Tjq8nN/V68ng1pXN+aO2+4yP6/NZ2fd582ghY7tGJQxlD0oOZajf1kGrIcApb1g==, tarball: file:projects/vcpkg-ce.tgz}
-=======
     resolution: {integrity: sha512-3XJ7b/ScbG0/B0JLlKK0DVNa0kmSdPbHKFNeAf0Ct7H3nuYPCXoSNOLTOvLulXY3jwsQOwDEeHokZoSARv7IjA==, tarball: file:projects/vcpkg-ce.tgz}
->>>>>>> aaab1f5f
     name: '@rush-temp/vcpkg-ce'
     version: 0.0.0
     dependencies:
@@ -2361,7 +2357,7 @@
       shx: 0.3.4
       sorted-btree: 1.6.0
       source-map-support: 0.5.21
-      translate-strings: 1.1.15
+      translate-strings: 1.0.11
       typescript: 4.5.5
       unbzip2-stream: 1.4.3
       vscode-uri: 3.0.3
