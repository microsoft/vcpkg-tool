#pragma once

#include <vcpkg/base/fwd/expected.h>
#include <vcpkg/base/fwd/files.h>
#include <vcpkg/base/fwd/message_sinks.h>
#include <vcpkg/base/fwd/span.h>
#include <vcpkg/base/fwd/system.process.h>

#include <vcpkg/fwd/tools.h>
#include <vcpkg/fwd/vcpkgpaths.h>

#include <vcpkg/base/path.h>

namespace vcpkg
{
    enum ExtractionType
    {
        UNKNOWN,
        TAR,
        ZIP,
        NUPKG,
        MSI,
        EXE
    };

    // Extract `archive` to `to_path` using `tar_tool`.
    void extract_tar(const Path& tar_tool, const Path& archive, const Path& to_path);
    // Extract `archive` to `to_path` using `cmake_tool`. (CMake's built in tar)
    void extract_tar_cmake(const Path& cmake_tool, const Path& archive, const Path& to_path);
<<<<<<< HEAD
    void extract_archive(Filesystem& fs,
                         const ToolCache& tools,
                         MessageSink& status_sink,
                         const Path& archive,
                         const Path& to_path,
                         const ExtractionType& extraction_type = {});
    // set `to_path` to `archive` contents.
    void set_directory_to_archive_contents(Filesystem& fs,
                                           const ToolCache& tools,
                                           MessageSink& status_sink,
                                           const Path& archive,
                                           const Path& to_path,
                                           const ExtractionType& extraction_type = {});
    Path extract_archive_to_temp_subdirectory(Filesystem& fs,
                                              const ToolCache& tools,
                                              MessageSink& status_sink,
                                              const Path& archive,
                                              const Path& to_path,
                                              const ExtractionType& extraction_type = {});
=======
    // Extract `archive` to `to_path`, deleting `to_path` first.
    void extract_archive(const Filesystem& fs,
                         const ToolCache& tools,
                         MessageSink& status_sink,
                         const Path& archive,
                         const Path& to_path);
>>>>>>> 7c1708ea

#ifdef _WIN32
    // Extract the 7z archive part of a self extracting 7z installer
    void win32_extract_self_extracting_7z(const Filesystem& fs, const Path& archive, const Path& to_path);
    // Extract `archive` to `to_path`, deleting `to_path` first. `archive` must be a zip file.
    // This function will use potentially less performant tools that are reliably available on any machine.
    void win32_extract_bootstrap_zip(const Filesystem& fs,
                                     const ToolCache& tools,
                                     MessageSink& status_sink,
                                     const Path& archive,
                                     const Path& to_path);
#endif

    struct ZipTool
    {
        static ExpectedL<ZipTool> make(const ToolCache& tools, MessageSink& status_sink);

    private:
        ZipTool() = default;

#if defined _WIN32
        Path seven_zip;
#endif

    public:
        // Compress the source directory into the destination file.
        ExpectedL<Unit> compress_directory_to_zip(const Filesystem& fs,
                                                  const Path& source,
                                                  const Path& destination) const;

        Command decompress_zip_archive_cmd(const Path& dst, const Path& archive_path) const;
    };

    std::vector<ExpectedL<Unit>> decompress_in_parallel(View<Command> jobs);
}<|MERGE_RESOLUTION|>--- conflicted
+++ resolved
@@ -27,7 +27,6 @@
     void extract_tar(const Path& tar_tool, const Path& archive, const Path& to_path);
     // Extract `archive` to `to_path` using `cmake_tool`. (CMake's built in tar)
     void extract_tar_cmake(const Path& cmake_tool, const Path& archive, const Path& to_path);
-<<<<<<< HEAD
     void extract_archive(Filesystem& fs,
                          const ToolCache& tools,
                          MessageSink& status_sink,
@@ -47,14 +46,7 @@
                                               const Path& archive,
                                               const Path& to_path,
                                               const ExtractionType& extraction_type = {});
-=======
-    // Extract `archive` to `to_path`, deleting `to_path` first.
-    void extract_archive(const Filesystem& fs,
-                         const ToolCache& tools,
-                         MessageSink& status_sink,
-                         const Path& archive,
-                         const Path& to_path);
->>>>>>> 7c1708ea
+
 
 #ifdef _WIN32
     // Extract the 7z archive part of a self extracting 7z installer
