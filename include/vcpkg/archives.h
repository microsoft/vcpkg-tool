#pragma once

#include <vcpkg/base/fwd/span.h>
#include <vcpkg/base/fwd/system.process.h>

#include <vcpkg/fwd/vcpkgpaths.h>

#include <vcpkg/base/files.h>

namespace vcpkg
{
    // Extract `archive` to `to_path` using `tar_tool`.
    void extract_tar(const Path& tar_tool, const Path& archive, const Path& to_path);
    // Extract `archive` to `to_path` using `cmake_tool`. (CMake's built in tar)
    void extract_tar_cmake(const Path& cmake_tool, const Path& archive, const Path& to_path);
    // Extract `archive` to `to_path`, deleting `to_path` first.
    void extract_archive(const VcpkgPaths& paths, const Path& archive, const Path& to_path);

<<<<<<< HEAD
    Command extract_files_command(const VcpkgPaths& paths,
                                  const Path& zip_file,
                                  View<StringView> files,
                                  const Path& destination_dir);
=======
#ifdef _WIN32
    // Extract `archive` to `to_path`, deleting `to_path` first. `archive` must be a zip file.
    // This function will use potentially less performant tools that are reliably available on any machine.
    void win32_extract_bootstrap_zip(const VcpkgPaths& paths, const Path& archive, const Path& to_path);
#endif
>>>>>>> 1f4e762e

    // Compress the source directory into the destination file.
    int compress_directory_to_zip(const VcpkgPaths& paths, const Path& source, const Path& destination);

    Command decompress_zip_archive_cmd(const VcpkgPaths& paths, const Path& dst, const Path& archive_path);

    std::vector<ExitCodeAndOutput> decompress_in_parallel(View<Command> jobs);
    void decompress_in_parallel(LineInfo, View<Command> jobs);
}<|MERGE_RESOLUTION|>--- conflicted
+++ resolved
@@ -16,18 +16,16 @@
     // Extract `archive` to `to_path`, deleting `to_path` first.
     void extract_archive(const VcpkgPaths& paths, const Path& archive, const Path& to_path);
 
-<<<<<<< HEAD
     Command extract_files_command(const VcpkgPaths& paths,
                                   const Path& zip_file,
                                   View<StringView> files,
                                   const Path& destination_dir);
-=======
+
 #ifdef _WIN32
     // Extract `archive` to `to_path`, deleting `to_path` first. `archive` must be a zip file.
     // This function will use potentially less performant tools that are reliably available on any machine.
     void win32_extract_bootstrap_zip(const VcpkgPaths& paths, const Path& archive, const Path& to_path);
 #endif
->>>>>>> 1f4e762e
 
     // Compress the source directory into the destination file.
     int compress_directory_to_zip(const VcpkgPaths& paths, const Path& source, const Path& destination);
