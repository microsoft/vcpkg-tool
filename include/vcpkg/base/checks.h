--- conflicted
+++ resolved
@@ -83,20 +83,12 @@
 
     [[noreturn]] inline void msg_exit_with_error(const LineInfo& line_info, const LocalizedString& message)
     {
-<<<<<<< HEAD
-        msg_exit_with_message(line_info, LocalizedString::from_raw(ErrorPrefix).append(message));
-=======
         msg_exit_with_message(line_info, error_prefix().append(message));
->>>>>>> 4afdf874
     }
     template<VCPKG_DECL_MSG_TEMPLATE>
     [[noreturn]] void msg_exit_with_error(const LineInfo& line_info, VCPKG_DECL_MSG_ARGS)
     {
-<<<<<<< HEAD
-        msg_exit_with_message(line_info, LocalizedString::from_raw(ErrorPrefix).append(VCPKG_EXPAND_MSG_ARGS));
-=======
         msg_exit_with_message(line_info, error_prefix().append(VCPKG_EXPAND_MSG_ARGS));
->>>>>>> 4afdf874
     }
 
 }