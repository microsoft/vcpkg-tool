--- conflicted
+++ resolved
@@ -230,10 +230,6 @@
 
     MachineType to_machine_type(const uint16_t value);
 
-<<<<<<< HEAD
-    MachineType read_dll_machine_type(const ReadFilePointer& fs);
-    std::vector<std::string> read_dll_imported_dll_names(const ReadFilePointer& fs);
-=======
     enum class PEType
     {
         Unset,
@@ -286,7 +282,6 @@
         void check_end_of_header() const;
         uint64_t decoded_size() const;
     };
->>>>>>> 8e85e658
 
     ExpectedL<DllMetadata> try_read_dll_metadata(ReadFilePointer& f);
     ExpectedL<std::vector<std::string>> try_read_dll_imported_dll_names(const DllMetadata& dll, ReadFilePointer& f);
