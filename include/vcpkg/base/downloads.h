#pragma once

#include <vcpkg/base/expected.h>
#include <vcpkg/base/files.h>
#include <vcpkg/base/optional.h>
#include <vcpkg/base/view.h>

#include <string>
#include <vector>

namespace vcpkg::Downloads
{
    namespace details
    {
        struct SplitURIView
        {
            StringView scheme;
            Optional<StringView> authority;
            StringView path_query_fragment;
        };

        // e.g. {"https","//example.org", "/index.html"}
        ExpectedS<SplitURIView> split_uri_view(StringView uri);
    }

    void verify_downloaded_file_hash(const Filesystem& fs,
                                     const std::string& sanitized_url,
                                     const Path& downloaded_path,
                                     const std::string& sha512);

    View<std::string> azure_blob_headers();

    std::vector<int> download_files(Filesystem& fs, View<std::pair<std::string, Path>> url_pairs);
    ExpectedS<int> put_file(const Filesystem&, StringView url, View<std::string> headers, const Path& file);
    std::vector<int> url_heads(View<std::string> urls, View<std::string> headers);
    std::string replace_secrets(std::string input, View<std::string> secrets);

    struct DownloadManagerConfig
    {
        Optional<std::string> m_read_url_template;
        std::vector<std::string> m_read_headers;
        Optional<std::string> m_write_url_template;
        std::vector<std::string> m_write_headers;
        std::vector<std::string> m_secrets;
        bool m_block_origin = false;
    };

    // Handles downloading and uploading to a content addressable mirror
    struct DownloadManager
    {
        DownloadManager() = default;
        explicit DownloadManager(const DownloadManagerConfig& config) : m_config(config) { }
        explicit DownloadManager(DownloadManagerConfig&& config) : m_config(std::move(config)) { }

        void download_file(Filesystem& fs,
                           const std::string& url,
<<<<<<< HEAD
                           const Path& download_path,
                           const std::string& sha512) const
=======
                           const path& download_path,
                           const Optional<std::string>& sha512) const
>>>>>>> 7265ebc0
        {
            this->download_file(fs, url, {}, download_path, sha512);
        }

        void download_file(Filesystem& fs,
                           const std::string& url,
                           View<std::string> headers,
<<<<<<< HEAD
                           const Path& download_path,
                           const std::string& sha512) const;
=======
                           const path& download_path,
                           const Optional<std::string>& sha512) const;
>>>>>>> 7265ebc0

        // Returns url that was successfully downloaded from
        std::string download_file(Filesystem& fs,
                                  View<std::string> urls,
                                  View<std::string> headers,
<<<<<<< HEAD
                                  const Path& download_path,
                                  const std::string& sha512) const;

        ExpectedS<int> put_file_to_mirror(const Filesystem& fs,
                                          const Path& file_to_put,
                                          const std::string& sha512) const;
=======
                                  const path& download_path,
                                  const Optional<std::string>& sha512) const;

        ExpectedS<int> put_file_to_mirror(const Filesystem& fs, const path& file_to_put, StringView sha512) const;
>>>>>>> 7265ebc0

    private:
        DownloadManagerConfig m_config;
    };
}<|MERGE_RESOLUTION|>--- conflicted
+++ resolved
@@ -54,13 +54,8 @@
 
         void download_file(Filesystem& fs,
                            const std::string& url,
-<<<<<<< HEAD
                            const Path& download_path,
-                           const std::string& sha512) const
-=======
-                           const path& download_path,
                            const Optional<std::string>& sha512) const
->>>>>>> 7265ebc0
         {
             this->download_file(fs, url, {}, download_path, sha512);
         }
@@ -68,31 +63,17 @@
         void download_file(Filesystem& fs,
                            const std::string& url,
                            View<std::string> headers,
-<<<<<<< HEAD
                            const Path& download_path,
-                           const std::string& sha512) const;
-=======
-                           const path& download_path,
                            const Optional<std::string>& sha512) const;
->>>>>>> 7265ebc0
 
         // Returns url that was successfully downloaded from
         std::string download_file(Filesystem& fs,
                                   View<std::string> urls,
                                   View<std::string> headers,
-<<<<<<< HEAD
                                   const Path& download_path,
-                                  const std::string& sha512) const;
-
-        ExpectedS<int> put_file_to_mirror(const Filesystem& fs,
-                                          const Path& file_to_put,
-                                          const std::string& sha512) const;
-=======
-                                  const path& download_path,
                                   const Optional<std::string>& sha512) const;
 
-        ExpectedS<int> put_file_to_mirror(const Filesystem& fs, const path& file_to_put, StringView sha512) const;
->>>>>>> 7265ebc0
+        ExpectedS<int> put_file_to_mirror(const Filesystem& fs, const Path& file_to_put, StringView sha512) const;
 
     private:
         DownloadManagerConfig m_config;
