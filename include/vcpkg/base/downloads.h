#pragma once

#include <vcpkg/base/fwd/downloads.h>
#include <vcpkg/base/fwd/files.h>
#include <vcpkg/base/fwd/messages.h>

#include <vcpkg/base/expected.h>
#include <vcpkg/base/optional.h>
#include <vcpkg/base/span.h>
#include <vcpkg/base/stringview.h>

#include <string>
#include <vector>

namespace vcpkg
{
    struct SplitURIView
    {
        StringView scheme;
        Optional<StringView> authority;
        StringView path_query_fragment;
    };

    // e.g. {"https","//example.org", "/index.html"}
    ExpectedL<SplitURIView> split_uri_view(StringView uri);

    void verify_downloaded_file_hash(const ReadOnlyFilesystem& fs,
                                     StringView sanitized_url,
                                     const Path& downloaded_path,
                                     StringView sha512);

    View<std::string> azure_blob_headers();

    std::vector<int> download_files(const Filesystem& fs,
                                    View<std::pair<std::string, Path>> url_pairs,
                                    View<std::string> headers);
<<<<<<< HEAD

    ExpectedL<int> put_file(const Filesystem&,
=======
    ExpectedL<int> put_file(const ReadOnlyFilesystem&,
>>>>>>> 8c254a5f
                            StringView url,
                            const std::vector<std::string>& secrets,
                            View<std::string> headers,
                            const Path& file,
                            StringView method = "PUT");

    ExpectedL<std::string> invoke_http_request(StringView method,
                                               View<std::string> headers,
                                               StringView url,
                                               StringView data = {});

    std::string format_url_query(StringView base_url, View<std::string> query_params);

    std::vector<int> url_heads(View<std::string> urls, View<std::string> headers, View<std::string> secrets);

    struct DownloadManagerConfig
    {
        Optional<std::string> m_read_url_template;
        std::vector<std::string> m_read_headers;
        Optional<std::string> m_write_url_template;
        std::vector<std::string> m_write_headers;
        std::vector<std::string> m_secrets;
        bool m_block_origin = false;
        Optional<std::string> m_script;
    };

    // Handles downloading and uploading to a content addressable mirror
    struct DownloadManager
    {
        DownloadManager() = default;
        explicit DownloadManager(const DownloadManagerConfig& config) : m_config(config) { }
        explicit DownloadManager(DownloadManagerConfig&& config) : m_config(std::move(config)) { }

        void download_file(const Filesystem& fs,
                           const std::string& url,
                           View<std::string> headers,
                           const Path& download_path,
                           const Optional<std::string>& sha512,
                           MessageSink& progress_sink) const;

        // Returns url that was successfully downloaded from
        std::string download_file(const Filesystem& fs,
                                  View<std::string> urls,
                                  View<std::string> headers,
                                  const Path& download_path,
                                  const Optional<std::string>& sha512,
                                  MessageSink& progress_sink) const;

        ExpectedL<int> put_file_to_mirror(const ReadOnlyFilesystem& fs,
                                          const Path& file_to_put,
                                          StringView sha512) const;

    private:
        DownloadManagerConfig m_config;
    };

    Optional<unsigned long long> try_parse_curl_max5_size(StringView sv);

    struct CurlProgressData
    {
        unsigned int total_percent;
        unsigned long long total_size;
        unsigned int recieved_percent;
        unsigned long long recieved_size;
        unsigned int transfer_percent;
        unsigned long long transfer_size;
        unsigned long long average_download_speed; // bytes per second
        unsigned long long average_upload_speed;   // bytes per second
        // ElapsedTime total_time;
        // ElapsedTime time_spent;
        // ElapsedTime time_left;
        unsigned long long current_speed;
    };

    Optional<CurlProgressData> try_parse_curl_progress_data(StringView curl_progress_line);
}<|MERGE_RESOLUTION|>--- conflicted
+++ resolved
@@ -34,12 +34,7 @@
     std::vector<int> download_files(const Filesystem& fs,
                                     View<std::pair<std::string, Path>> url_pairs,
                                     View<std::string> headers);
-<<<<<<< HEAD
-
-    ExpectedL<int> put_file(const Filesystem&,
-=======
     ExpectedL<int> put_file(const ReadOnlyFilesystem&,
->>>>>>> 8c254a5f
                             StringView url,
                             const std::vector<std::string>& secrets,
                             View<std::string> headers,
