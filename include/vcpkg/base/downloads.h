--- conflicted
+++ resolved
@@ -43,17 +43,13 @@
                             StringView url,
                             const std::vector<std::string>& secrets,
                             View<std::string> headers,
-<<<<<<< HEAD
                             const Path& file);
-    ExpectedL<int> patch_file_in_pieces(Filesystem& fs,
+    ExpectedL<int> patch_file(const Filesystem& fs,
                                         StringView url,
                                         View<std::string> headers,
                                         const Path& file,
                                         int64_t file_size,
                                         unsigned int chunk_size = 450 * 1024 * 1024);
-=======
-                            const Path& file,
-                            StringView method = "PUT");
 
     ExpectedL<std::string> invoke_http_request(StringView method,
                                                View<std::string> headers,
@@ -62,7 +58,6 @@
 
     std::string format_url_query(StringView base_url, View<std::string> query_params);
 
->>>>>>> 40317bbc
     std::vector<int> url_heads(View<std::string> urls, View<std::string> headers, View<std::string> secrets);
 
     struct DownloadManagerConfig
