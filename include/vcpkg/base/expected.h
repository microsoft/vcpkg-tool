--- conflicted
+++ resolved
@@ -14,7 +14,11 @@
 
 namespace vcpkg
 {
-<<<<<<< HEAD
+    struct Unit
+    {
+        // A meaningless type intended to be used with Expected when there is no meaningful value.
+    };
+
     struct SystemApiError
     {
         StringLiteral api_name;
@@ -29,13 +33,7 @@
         std::string to_string() const;
         void to_string(std::string&) const;
     };
-=======
-    struct Unit
-    {
-        // A meaningless type intended to be used with Expected when there is no meaningful value.
-    };
-
->>>>>>> 505582e8
+
     struct ExpectedLeftTag
     {
     };
