#pragma once

#include <vcpkg/base/expected.h>
#include <vcpkg/base/ignore_errors.h>
#include <vcpkg/base/pragmas.h>

#include <string.h>

#if !defined(VCPKG_USE_STD_FILESYSTEM)
#error The build system must set VCPKG_USE_STD_FILESYSTEM.
#endif // !defined(VCPKG_USE_STD_FILESYSTEM)

#if VCPKG_USE_STD_FILESYSTEM
#include <filesystem>
#else
#include <experimental/filesystem>
#endif

#if VCPKG_USE_STD_FILESYSTEM
namespace stdfs = std::filesystem;
#else
namespace stdfs = std::experimental::filesystem;
#endif

namespace vcpkg
{
#if defined(_WIN32)
    struct IsSlash
    {
        bool operator()(const wchar_t c) const noexcept { return c == L'/' || c == L'\\'; }
    };
#else
    struct IsSlash
    {
        bool operator()(const char c) const noexcept { return c == '/'; }
    };
#endif

    constexpr IsSlash is_slash;

    using stdfs::path;

    path u8path(StringView s);
    inline path u8path(const char* first, const char* last) { return u8path(StringView{first, last}); }
    inline path u8path(std::initializer_list<char> il) { return u8path(StringView{il.begin(), il.end()}); }
    inline path u8path(const char* s) { return u8path(StringView{s, s + ::strlen(s)}); }

    inline path u8path(std::string::const_iterator first, std::string::const_iterator last)
    {
        auto firstp = &*first;
        return u8path(StringView{firstp, firstp + (last - first)});
    }

    std::string u8string(const path& p);
    std::string generic_u8string(const path& p);

    // equivalent to p.lexically_normal()
    path lexically_normal(const path& p);

#if defined(_WIN32)
    enum class file_type
    {
        none = 0,
        not_found = -1,
        regular = 1,
        directory = 2,
        symlink = 3,
        block = 4,
        character = 5,
        fifo = 6,
        socket = 7,
        unknown = 8,
        // also stands for a junction
        directory_symlink = 42
    };

    struct file_status
    {
        explicit file_status(file_type type = file_type::none,
                             stdfs::perms permissions = stdfs::perms::unknown) noexcept
            : m_type(type), m_permissions(permissions)
        {
        }

        file_type type() const noexcept { return m_type; }
        void type(file_type type) noexcept { m_type = type; }

        stdfs::perms permissions() const noexcept { return m_permissions; }
        void permissions(stdfs::perms perm) noexcept { m_permissions = perm; }

    private:
        file_type m_type;
        stdfs::perms m_permissions;
    };

    struct SystemHandle
    {
        using type = intptr_t; // HANDLE
        type system_handle = -1;

        bool is_valid() const { return system_handle != -1; }
    };

#else

    using stdfs::file_type;
    // to set up ADL correctly on `file_status` objects, we are defining
    // this in our own namespace
    struct file_status : private stdfs::file_status
    {
        using stdfs::file_status::file_status;
        using stdfs::file_status::permissions;
        using stdfs::file_status::type;
    };

    struct SystemHandle
    {
        using type = int; // file descriptor
        type system_handle = -1;

        bool is_valid() const { return system_handle != -1; }
    };

#endif

    inline bool operator==(SystemHandle lhs, SystemHandle rhs) noexcept
    {
        return lhs.system_handle == rhs.system_handle;
    }
    inline bool operator!=(SystemHandle lhs, SystemHandle rhs) noexcept { return !(lhs == rhs); }

    inline bool is_symlink(file_status s) noexcept
    {
#if defined(_WIN32)
        if (s.type() == file_type::directory_symlink) return true;
#endif
        return s.type() == file_type::symlink;
    }
    inline bool is_regular_file(file_status s) { return s.type() == file_type::regular; }
    inline bool is_directory(file_status s) { return s.type() == file_type::directory; }
    inline bool exists(file_status s) { return s.type() != file_type::not_found && s.type() != file_type::none; }
}

/*
    if someone attempts to use unqualified `symlink_status` or `is_symlink`,
    they might get the ADL version, which is broken.
    Therefore, put `(symlink_)?status` as deleted in the global namespace, so
    that they get an error.

    We also want to poison the ADL on the other functions, because
    we don't want people calling these functions on paths
*/
void status(const stdfs::path& p) = delete;
void status(const stdfs::path& p, std::error_code& ec) = delete;
void symlink_status(const stdfs::path& p) = delete;
void symlink_status(const stdfs::path& p, std::error_code& ec) = delete;
void is_symlink(const stdfs::path& p) = delete;
void is_symlink(const stdfs::path& p, std::error_code& ec) = delete;
void is_regular_file(const stdfs::path& p) = delete;
void is_regular_file(const stdfs::path& p, std::error_code& ec) = delete;
void is_directory(const stdfs::path& p) = delete;
void is_directory(const stdfs::path& p, std::error_code& ec) = delete;

namespace vcpkg
{
    struct Filesystem
    {
        std::string read_contents(const path& file_path, LineInfo li) const;
        virtual Expected<std::string> read_contents(const path& file_path) const = 0;
        /// <summary>Read text lines from a file</summary>
        /// <remarks>Lines will have up to one trailing carriage-return character stripped (CRLF)</remarks>
        virtual Expected<std::vector<std::string>> read_lines(const path& file_path) const = 0;
        std::vector<std::string> read_lines(const path& file_path, LineInfo li) const;
        virtual path find_file_recursively_up(const path& starting_dir, const path& filename) const = 0;
        virtual std::vector<path> get_files_recursive(const path& dir) const = 0;
        virtual std::vector<path> get_files_non_recursive(const path& dir) const = 0;
        void write_lines(const path& file_path, const std::vector<std::string>& lines, LineInfo li);
        virtual void write_lines(const path& file_path, const std::vector<std::string>& lines, std::error_code& ec) = 0;
        void write_contents(const path& file_path, const std::string& data, LineInfo li);
        virtual void write_contents(const path& file_path, const std::string& data, std::error_code& ec) = 0;
        void write_rename_contents(const path& file_path, const path& temp_name, const std::string& data, LineInfo li);
        void write_contents_and_dirs(const path& file_path, const std::string& data, LineInfo li);
        virtual void write_contents_and_dirs(const path& file_path, const std::string& data, std::error_code& ec) = 0;
        void rename(const path& old_path, const path& new_path, LineInfo li);
        void rename_with_retry(const path& old_path, const path& new_path, std::error_code& ec);
        virtual void rename(const path& old_path, const path& new_path, std::error_code& ec) = 0;
        virtual void rename_or_copy(const path& old_path,
                                    const path& new_path,
                                    StringLiteral temp_suffix,
                                    std::error_code& ec) = 0;
        bool remove(const path& target, LineInfo li);
        bool remove(const path& target, ignore_errors_t);
        virtual bool remove(const path& target, std::error_code& ec) = 0;

        virtual void remove_all(const path& base, std::error_code& ec, path& failure_point) = 0;
        void remove_all(const path& base, LineInfo li);
        void remove_all(const path& base, ignore_errors_t);
        virtual void remove_all_inside(const path& base, std::error_code& ec, path& failure_point) = 0;
        void remove_all_inside(const path& base, LineInfo li);
        void remove_all_inside(const path& base, ignore_errors_t);
        bool exists(const path& target, std::error_code& ec) const;
        bool exists(LineInfo li, const path& target) const;
        bool exists(const path& target, ignore_errors_t = ignore_errors) const;
        virtual bool is_directory(const path& target) const = 0;
        virtual bool is_regular_file(const path& target) const = 0;
        virtual bool is_empty(const path& target) const = 0;
        virtual bool create_directory(const path& new_directory, std::error_code& ec) = 0;
        bool create_directory(const path& new_directory, ignore_errors_t);
        bool create_directory(const path& new_directory, LineInfo li);
        virtual bool create_directories(const path& new_directory, std::error_code& ec) = 0;
        bool create_directories(const path& new_directory, ignore_errors_t);
        bool create_directories(const path& new_directory, LineInfo);
        virtual void create_symlink(const path& to, const path& from, std::error_code& ec) = 0;
        virtual void create_hard_link(const path& to, const path& from, std::error_code& ec) = 0;
        void create_best_link(const path& to, const path& from, std::error_code& ec);
        void create_best_link(const path& to, const path& from, LineInfo);
        virtual void copy(const path& source, const path& destination, stdfs::copy_options opts) = 0;
        virtual bool copy_file(const path& source,
                               const path& destination,
                               stdfs::copy_options options,
                               std::error_code& ec) = 0;
<<<<<<< HEAD
        void copy_file(const fs::path& oldpath, const fs::path& newpath, fs::copy_options opts, LineInfo li);
        virtual void copy_symlink(const fs::path& oldpath, const fs::path& newpath, std::error_code& ec) = 0;
        virtual fs::file_status status(const fs::path& path, std::error_code& ec) const = 0;
        virtual fs::file_status symlink_status(const fs::path& path, std::error_code& ec) const = 0;
        fs::file_status status(LineInfo li, const fs::path& p) const noexcept;
        fs::file_status status(const fs::path& p, ignore_errors_t) const noexcept;
        fs::file_status symlink_status(LineInfo li, const fs::path& p) const noexcept;
        fs::file_status symlink_status(const fs::path& p, ignore_errors_t) const noexcept;
        virtual fs::path relative(const fs::path& path, const fs::path& base, std::error_code& ec) const = 0;
        fs::path relative(LineInfo li, const fs::path& path, const fs::path& base) const;
        virtual fs::path absolute(const fs::path& path, std::error_code& ec) const = 0;
        fs::path absolute(LineInfo li, const fs::path& path) const;
=======
        void copy_file(const path& source, const path& destination, stdfs::copy_options options, LineInfo li);
        virtual void copy_symlink(const path& source, const path& destination, std::error_code& ec) = 0;
        virtual file_status status(const path& target, std::error_code& ec) const = 0;
        virtual file_status symlink_status(const path& target, std::error_code& ec) const = 0;
        file_status status(LineInfo li, const path& target) const noexcept;
        file_status status(const path& target, ignore_errors_t) const noexcept;
        file_status symlink_status(LineInfo li, const path& target) const noexcept;
        file_status symlink_status(const path& target, ignore_errors_t) const noexcept;
        virtual path absolute(const path& target, std::error_code& ec) const = 0;
        path absolute(LineInfo li, const path& target) const;
>>>>>>> 78dbb6ce
        // absolute/system_complete + lexically_normal + fixup_win32_path_case
        // we don't use real canonical due to issues like:
        // https://github.com/microsoft/vcpkg/issues/16614 (canonical breaking on some older Windows Server containers)
        // https://github.com/microsoft/vcpkg/issues/18208 (canonical removing subst despite our recommendation to use
        // subst)
        virtual path almost_canonical(const path& target, std::error_code& ec) const = 0;
        path almost_canonical(LineInfo li, const path& target) const;
        path almost_canonical(const path& target, ignore_errors_t) const;
        virtual path current_path(std::error_code&) const = 0;
        path current_path(LineInfo li) const;
        virtual void current_path(const path& new_current_path, std::error_code&) = 0;
        void current_path(const path& new_current_path, LineInfo li);

        // if the path does not exist, then (try_|)take_exclusive_file_lock attempts to create the file
        // (but not any path members above the file itself)
        // in other words, if `/a/b` is a directory, and you're attempting to lock `/a/b/c`,
        // then these lock functions create `/a/b/c` if it doesn't exist;
        // however, if `/a/b` doesn't exist, then the functions will fail.

        // waits forever for the file lock
        virtual SystemHandle take_exclusive_file_lock(const path& lockfile, std::error_code&) = 0;
        // waits, at most, 1.5 seconds, for the file lock
        virtual SystemHandle try_take_exclusive_file_lock(const path& lockfile, std::error_code&) = 0;
        virtual void unlock_file_lock(SystemHandle handle, std::error_code&) = 0;

        virtual std::vector<path> find_from_PATH(const std::string& name) const = 0;
    };

    Filesystem& get_real_filesystem();

    static constexpr const char* FILESYSTEM_INVALID_CHARACTERS = R"(\/:*?"<>|)";

    bool has_invalid_chars_for_filesystem(const std::string& s);

    void print_paths(const std::vector<path>& paths);

    // Performs "lhs / rhs" according to the C++17 Filesystem Library Specification.
    // This function exists as a workaround for TS implementations.
    path combine(const path& lhs, const path& rhs);

#if defined(_WIN32)
    constexpr char preferred_separator = '\\';
#else
    constexpr char preferred_separator = '/';
#endif // _WIN32

#if defined(_WIN32)
    path win32_fix_path_case(const path& source);
#endif // _WIN32

    struct ExclusiveFileLock
    {
        enum class Wait
        {
            Yes,
            No,
        };

        ExclusiveFileLock() = default;
        ExclusiveFileLock(ExclusiveFileLock&&) = delete;
        ExclusiveFileLock& operator=(ExclusiveFileLock&&) = delete;

        ExclusiveFileLock(Wait wait, Filesystem& fs, const path& lockfile, std::error_code& ec) : m_fs(&fs)
        {
            switch (wait)
            {
                case Wait::Yes: m_handle = m_fs->take_exclusive_file_lock(lockfile, ec); break;
                case Wait::No: m_handle = m_fs->try_take_exclusive_file_lock(lockfile, ec); break;
            }
        }
        ~ExclusiveFileLock() { clear(); }

        explicit operator bool() const { return m_handle.is_valid(); }
        bool has_lock() const { return m_handle.is_valid(); }

        void clear()
        {
            if (m_fs && m_handle.is_valid())
            {
                std::error_code ignore;
                m_fs->unlock_file_lock(std::exchange(m_handle, SystemHandle{}), ignore);
            }
        }

    private:
        Filesystem* m_fs;
        SystemHandle m_handle;
    };

}<|MERGE_RESOLUTION|>--- conflicted
+++ resolved
@@ -219,20 +219,6 @@
                                const path& destination,
                                stdfs::copy_options options,
                                std::error_code& ec) = 0;
-<<<<<<< HEAD
-        void copy_file(const fs::path& oldpath, const fs::path& newpath, fs::copy_options opts, LineInfo li);
-        virtual void copy_symlink(const fs::path& oldpath, const fs::path& newpath, std::error_code& ec) = 0;
-        virtual fs::file_status status(const fs::path& path, std::error_code& ec) const = 0;
-        virtual fs::file_status symlink_status(const fs::path& path, std::error_code& ec) const = 0;
-        fs::file_status status(LineInfo li, const fs::path& p) const noexcept;
-        fs::file_status status(const fs::path& p, ignore_errors_t) const noexcept;
-        fs::file_status symlink_status(LineInfo li, const fs::path& p) const noexcept;
-        fs::file_status symlink_status(const fs::path& p, ignore_errors_t) const noexcept;
-        virtual fs::path relative(const fs::path& path, const fs::path& base, std::error_code& ec) const = 0;
-        fs::path relative(LineInfo li, const fs::path& path, const fs::path& base) const;
-        virtual fs::path absolute(const fs::path& path, std::error_code& ec) const = 0;
-        fs::path absolute(LineInfo li, const fs::path& path) const;
-=======
         void copy_file(const path& source, const path& destination, stdfs::copy_options options, LineInfo li);
         virtual void copy_symlink(const path& source, const path& destination, std::error_code& ec) = 0;
         virtual file_status status(const path& target, std::error_code& ec) const = 0;
@@ -243,7 +229,6 @@
         file_status symlink_status(const path& target, ignore_errors_t) const noexcept;
         virtual path absolute(const path& target, std::error_code& ec) const = 0;
         path absolute(LineInfo li, const path& target) const;
->>>>>>> 78dbb6ce
         // absolute/system_complete + lexically_normal + fixup_win32_path_case
         // we don't use real canonical due to issues like:
         // https://github.com/microsoft/vcpkg/issues/16614 (canonical breaking on some older Windows Server containers)
