#pragma once

#include <vcpkg/base/fwd/diagnostics.h>
#include <vcpkg/base/fwd/files.h>
#include <vcpkg/base/fwd/fmt.h>
#include <vcpkg/base/fwd/message_sinks.h>
#include <vcpkg/base/fwd/optional.h>
#include <vcpkg/base/fwd/span.h>

#include <vcpkg/base/checks.h>
#include <vcpkg/base/expected.h>
#include <vcpkg/base/file-contents.h>
#include <vcpkg/base/lineinfo.h>
#include <vcpkg/base/messages.h>
#include <vcpkg/base/path.h>
#include <vcpkg/base/stringview.h>

#include <stdio.h>
#include <string.h>

#include <initializer_list>
#include <memory>
#include <string>
#include <system_error>
#include <utility>
#include <vector>

namespace vcpkg
{
    LocalizedString format_filesystem_call_error(const std::error_code& ec,
                                                 StringView call_name,
                                                 std::initializer_list<StringView> args);
    [[noreturn]] void exit_filesystem_call_error(LineInfo li,
                                                 const std::error_code& ec,
                                                 StringView call_name,
                                                 std::initializer_list<StringView> args);
    struct IgnoreErrors
    {
        operator std::error_code&();

    private:
        std::error_code ec;
    };

    struct IsSlash
    {
        bool operator()(const char c) const noexcept
        {
            return c == '/'
#if defined(_WIN32)
                   || c == '\\'
#endif // _WIN32
                ;
        }
    };

    bool is_symlink(FileType s);
    bool is_regular_file(FileType s);
    bool is_directory(FileType s);
    bool exists(FileType s);

    struct FilePointer
    {
    protected:
        FILE* m_fs;
        Path m_path;

        FilePointer(const Path& path);

    public:
        FilePointer() noexcept;

        FilePointer(const FilePointer&) = delete;
        FilePointer(FilePointer&& other) noexcept;
        FilePointer& operator=(const FilePointer&) = delete;
        explicit operator bool() const noexcept;

        long long tell() const noexcept;
        int eof() const noexcept;
        std::error_code error() const noexcept;
        int error_raw() const noexcept;

        const Path& path() const;
        ExpectedL<Unit> try_seek_to(long long offset);
        ExpectedL<Unit> try_seek_to(long long offset, int origin);

        void close() noexcept;

        ~FilePointer();
    };

    struct ReadFilePointer : FilePointer
    {
        ReadFilePointer() noexcept;
        ReadFilePointer(ReadFilePointer&&) noexcept;
        explicit ReadFilePointer(const Path& file_path, std::error_code& ec);
        ReadFilePointer& operator=(ReadFilePointer&& other) noexcept;
        size_t read(void* buffer, size_t element_size, size_t element_count) const noexcept;
        ExpectedL<Unit> try_read_all(void* buffer, std::uint32_t size);
        ExpectedL<char> try_getc();
        ExpectedL<Unit> try_read_all_from(long long offset, void* buffer, std::uint32_t size);
        std::string read_to_end(std::error_code& ec);
        // reads any remaining chunks of the file; used to implement read_to_end
        void read_to_end_suffix(
            std::string& output, std::error_code& ec, char* buffer, size_t buffer_size, size_t last_read);
    };

    struct WriteFilePointer : FilePointer
    {
        WriteFilePointer() noexcept;
        WriteFilePointer(WriteFilePointer&&) noexcept;
        explicit WriteFilePointer(const Path& file_path, Append append, Overwrite overwrite, std::error_code& ec);
        WriteFilePointer& operator=(WriteFilePointer&& other) noexcept;
        size_t write(const void* buffer, size_t element_size, size_t element_count) const noexcept;
        void flush() const noexcept;
        int put(int c) const noexcept;
    };

    struct IExclusiveFileLock
    {
        virtual ~IExclusiveFileLock() = default;
    };

    uint64_t get_filesystem_stats();

    struct ILineReader
    {
        virtual ExpectedL<std::vector<std::string>> read_lines(const Path& file_path) const = 0;

        // Omitted to allow constexpr:
        // protected:
        //    ~ILineReader();
    };

    struct space_info
    {
        std::uintmax_t capacity;
        std::uintmax_t free;
        std::uintmax_t available;
    };

    struct ReadOnlyFilesystem : ILineReader
    {
        virtual std::uint64_t file_size(const Path& file_path, std::error_code& ec) const = 0;
        std::uint64_t file_size(const Path& file_path, LineInfo li) const;

        virtual std::string read_contents(const Path& file_path, std::error_code& ec) const = 0;
        std::string read_contents(const Path& file_path, LineInfo li) const;

        ExpectedL<FileContents> try_read_contents(const Path& file_path) const;

        // Tries to read `file_path`, and if the file starts with a shebang sequence #!, returns the contents of the
        // file. If an I/O error occurs or the file does not start with a shebang sequence, returns an empty string.
        virtual std::string best_effort_read_contents_if_shebang(const Path& file_path) const = 0;

        virtual Path find_file_recursively_up(const Path& starting_dir,
                                              const Path& filename,
                                              std::error_code& ec) const = 0;
        Path find_file_recursively_up(const Path& starting_dir, const Path& filename, LineInfo li) const;
        ExpectedL<Path> try_find_file_recursively_up(const Path& starting_dir, const Path& filename) const;

        virtual std::vector<Path> get_files_recursive(const Path& dir, std::error_code& ec) const = 0;
        std::vector<Path> get_files_recursive(const Path& dir, LineInfo li) const;
        ExpectedL<std::vector<Path>> try_get_files_recursive(const Path& dir) const;

        virtual std::vector<Path> get_files_recursive_lexically_proximate(const Path& dir,
                                                                          std::error_code& ec) const = 0;
        std::vector<Path> get_files_recursive_lexically_proximate(const Path& dir, LineInfo li) const;
        ExpectedL<std::vector<Path>> try_get_files_recursive_lexically_proximate(const Path& dir) const;

        virtual std::vector<Path> get_files_non_recursive(const Path& dir, std::error_code& ec) const = 0;
        std::vector<Path> get_files_non_recursive(const Path& dir, LineInfo li) const;
        ExpectedL<std::vector<Path>> try_get_files_non_recursive(const Path& dir) const;

        virtual std::vector<Path> get_directories_recursive(const Path& dir, std::error_code& ec) const = 0;
        std::vector<Path> get_directories_recursive(const Path& dir, LineInfo li) const;
        ExpectedL<std::vector<Path>> try_get_directories_recursive(const Path& dir) const;

        virtual std::vector<Path> get_directories_recursive_lexically_proximate(const Path& dir,
                                                                                std::error_code& ec) const = 0;
        std::vector<Path> get_directories_recursive_lexically_proximate(const Path& dir, LineInfo li) const;
        ExpectedL<std::vector<Path>> try_get_directories_recursive_lexically_proximate(const Path& dir) const;

        virtual std::vector<Path> get_directories_non_recursive(const Path& dir, std::error_code& ec) const = 0;
        std::vector<Path> get_directories_non_recursive(const Path& dir, LineInfo li) const;
        ExpectedL<std::vector<Path>> try_get_directories_non_recursive(const Path& dir) const;

        virtual std::vector<Path> get_regular_files_recursive(const Path& dir, std::error_code& ec) const = 0;
        std::vector<Path> get_regular_files_recursive(const Path& dir, LineInfo li) const;
        ExpectedL<std::vector<Path>> try_get_regular_files_recursive(const Path& dir) const;

        virtual std::vector<Path> get_regular_files_recursive_lexically_proximate(const Path& dir,
                                                                                  std::error_code& ec) const = 0;
        std::vector<Path> get_regular_files_recursive_lexically_proximate(const Path& dir, LineInfo li) const;
        ExpectedL<std::vector<Path>> try_get_regular_files_recursive_lexically_proximate(const Path& dir) const;

        virtual std::vector<Path> get_regular_files_non_recursive(const Path& dir, std::error_code& ec) const = 0;
        std::vector<Path> get_regular_files_non_recursive(const Path& dir, LineInfo li) const;
        ExpectedL<std::vector<Path>> try_get_regular_files_non_recursive(const Path& dir) const;

        bool exists(const Path& target, std::error_code& ec) const;
        bool exists(const Path& target, LineInfo li) const;

        virtual bool is_directory(const Path& target) const = 0;
        virtual bool is_regular_file(const Path& target) const = 0;

        virtual bool is_empty(const Path& target, std::error_code& ec) const = 0;
        bool is_empty(const Path& target, LineInfo li) const;

        virtual FileType status(const Path& target, std::error_code& ec) const = 0;
        FileType status(const Path& target, LineInfo li) const noexcept;

        virtual FileType symlink_status(const Path& target, std::error_code& ec) const = 0;
        FileType symlink_status(const Path& target, LineInfo li) const noexcept;

        // absolute/system_complete + lexically_normal + fixup_win32_path_case
        // we don't use real canonical due to issues like:
        // https://github.com/microsoft/vcpkg/issues/16614 (canonical breaking on some older Windows Server containers)
        // https://github.com/microsoft/vcpkg/issues/18208 (canonical removing subst despite our recommendation to use
        // subst)
        virtual Path almost_canonical(const Path& target, std::error_code& ec) const = 0;
        Path almost_canonical(const Path& target, LineInfo li) const;

        virtual Path current_path(std::error_code&) const = 0;
        Path current_path(LineInfo li) const;

        virtual Path absolute(const Path& target, std::error_code& ec) const = 0;
        Path absolute(const Path& target, LineInfo li) const;
        Optional<Path> absolute(DiagnosticContext& context, const Path& target) const;

        virtual std::vector<Path> find_from_PATH(View<StringView> stems) const = 0;
        std::vector<Path> find_from_PATH(StringView stem) const;

        virtual ReadFilePointer open_for_read(const Path& file_path, std::error_code& ec) const = 0;
        ReadFilePointer open_for_read(const Path& file_path, LineInfo li) const;
        ExpectedL<ReadFilePointer> try_open_for_read(const Path& file_path) const;

        ExpectedL<bool> check_update_required(const Path& version_path, StringView expected_version) const;

        // Omitted to allow constexpr:
        // protected:
        //    ~ReadOnlyFilesystem();
    };

    struct Filesystem : ReadOnlyFilesystem
    {
        virtual void write_lines(const Path& file_path,
                                 const std::vector<std::string>& lines,
                                 std::error_code& ec) const = 0;
        void write_lines(const Path& file_path, const std::vector<std::string>& lines, LineInfo li) const;

        virtual void write_contents(const Path& file_path, StringView data, std::error_code& ec) const = 0;
        void write_contents(const Path& file_path, StringView data, LineInfo li) const;

        void write_rename_contents(const Path& file_path, const Path& temp_name, StringView data, LineInfo li) const;
        void write_contents_and_dirs(const Path& file_path, StringView data, LineInfo li) const;
        virtual void write_contents_and_dirs(const Path& file_path, StringView data, std::error_code& ec) const = 0;

        virtual void rename(const Path& old_path, const Path& new_path, std::error_code& ec) const = 0;
        void rename(const Path& old_path, const Path& new_path, LineInfo li) const;

        void rename_with_retry(const Path& old_path, const Path& new_path, std::error_code& ec) const;
        void rename_with_retry(const Path& old_path, const Path& new_path, LineInfo li) const;

        // Rename old_path -> new_path, but consider new_path already existing as acceptable.
        // Traditionally used to interact with downloads, or git tree cache, where multiple
        // instances of vcpkg may be trying to do the same action at the same time.
        //
        // Returns whether the rename actually happened. Note that `rename` has 'replace if exists' behavior for files
        // but not directories, so if old_path and new_path are files, this function always returns true.
        //
        // If `old_path` and `new_path` resolve to the same file, the behavior is undefined.
        bool rename_or_delete(const Path& old_path, const Path& new_path, std::error_code& ec) const;
        bool rename_or_delete(const Path& old_path, const Path& new_path, LineInfo li) const;
        Optional<bool> rename_or_delete(DiagnosticContext& context, const Path& old_path, const Path& new_path) const;

        virtual bool remove(const Path& target, std::error_code& ec) const = 0;
        bool remove(const Path& target, LineInfo li) const;

        virtual void remove_all(const Path& base, std::error_code& ec, Path& failure_point) const = 0;
        void remove_all(const Path& base, std::error_code& ec) const;
        void remove_all(const Path& base, LineInfo li) const;
        bool remove_all(DiagnosticContext& context, const Path& base) const;

        void remove_all_inside(const Path& base, std::error_code& ec, Path& failure_point) const;
        void remove_all_inside(const Path& base, std::error_code& ec) const;
        void remove_all_inside(const Path& base, LineInfo li) const;

        virtual bool create_directory(const Path& new_directory, std::error_code& ec) const = 0;
        bool create_directory(const Path& new_directory, LineInfo li) const;
        Optional<bool> create_directory(DiagnosticContext& context, const Path& new_directory) const;

        virtual bool create_directories(const Path& new_directory, std::error_code& ec) const = 0;
        bool create_directories(const Path& new_directory, LineInfo) const;
        Optional<bool> create_directories(DiagnosticContext& context, const Path& new_directory) const;

        virtual Path create_or_get_temp_directory(std::error_code& ec) const = 0;
        Path create_or_get_temp_directory(LineInfo) const;

        virtual void create_symlink(const Path& to, const Path& from, std::error_code& ec) const = 0;
        void create_symlink(const Path& to, const Path& from, LineInfo) const;

        virtual void create_directory_symlink(const Path& to, const Path& from, std::error_code& ec) const = 0;
        void create_directory_symlink(const Path& to, const Path& from, LineInfo) const;

        virtual void create_hard_link(const Path& to, const Path& from, std::error_code& ec) const = 0;
        void create_hard_link(const Path& to, const Path& from, LineInfo) const;

        void create_best_link(const Path& to, const Path& from, std::error_code& ec) const;
        void create_best_link(const Path& to, const Path& from, LineInfo) const;

        // copies regular files and directories, recursively.
        // symlinks are followed and copied as if they were regular files or directories
        //   (like std::filesystem::copy(..., std::filesystem::copy_options::recursive))
        virtual void copy_regular_recursive(const Path& source, const Path& destination, std::error_code& ec) const = 0;
        void copy_regular_recursive(const Path& source, const Path& destination, LineInfo) const;

        virtual bool copy_file(const Path& source,
                               const Path& destination,
                               CopyOptions options,
                               std::error_code& ec) const = 0;
        bool copy_file(const Path& source, const Path& destination, CopyOptions options, LineInfo li) const;
        Optional<bool> copy_file(DiagnosticContext& context,
                                 const Path& source,
                                 const Path& destination,
                                 CopyOptions options) const;

        virtual void copy_symlink(const Path& source, const Path& destination, std::error_code& ec) const = 0;
        void copy_symlink(const Path& source, const Path& destination, LineInfo li) const;

        virtual int64_t file_time_now() const = 0;

        virtual int64_t last_write_time(const Path& target, std::error_code& ec) const = 0;
        int64_t last_write_time(const Path& target, LineInfo li) const noexcept;

<<<<<<< HEAD
        virtual int64_t last_access_time(const Path& target, std::error_code& ec) const = 0;
        int64_t last_access_time(const Path& target, LineInfo li) const noexcept;

        virtual void last_access_time(const Path& target, int64_t new_time, std::error_code& ec) const = 0;
        void last_access_time(const Path& target, int64_t new_time, LineInfo li) const noexcept;

        virtual space_info space(const Path& target, std::error_code& ec) const = 0;
        space_info space(const Path& target, LineInfo li) const noexcept;
=======
        virtual void last_write_time(const Path& target, int64_t new_time, std::error_code& ec) const = 0;
        void last_write_time(const Path& target, int64_t new_time, LineInfo li) const noexcept;
>>>>>>> 672776a9

        using ReadOnlyFilesystem::current_path;
        virtual void current_path(const Path& new_current_path, std::error_code&) const = 0;
        void current_path(const Path& new_current_path, LineInfo li) const;

        // if the path does not exist, then (try_|)take_exclusive_file_lock attempts to create the file
        // (but not any path members above the file itself)
        // in other words, if `/a/b` is a directory, and you're attempting to lock `/a/b/c`,
        // then these lock functions create `/a/b/c` if it doesn't exist;
        // however, if `/a/b` doesn't exist, then the functions will fail.

        // waits forever for the file lock
        virtual std::unique_ptr<IExclusiveFileLock> take_exclusive_file_lock(const Path& lockfile,
                                                                             MessageSink& status_sink,
                                                                             std::error_code&) const = 0;
        std::unique_ptr<IExclusiveFileLock> take_exclusive_file_lock(const Path& lockfile,
                                                                     MessageSink& status_sink,
                                                                     LineInfo li) const;

        // waits, at most, 1.5 seconds, for the file lock
        virtual std::unique_ptr<IExclusiveFileLock> try_take_exclusive_file_lock(const Path& lockfile,
                                                                                 MessageSink& status_sink,
                                                                                 std::error_code&) const = 0;
        std::unique_ptr<IExclusiveFileLock> try_take_exclusive_file_lock(const Path& lockfile,
                                                                         MessageSink& status_sink,
                                                                         LineInfo li) const;

        virtual WriteFilePointer open_for_write(const Path& file_path, Append append, std::error_code& ec) const = 0;
        WriteFilePointer open_for_write(const Path& file_path, Append append, LineInfo li) const;
        WriteFilePointer open_for_write(const Path& file_path, std::error_code& ec) const;
        WriteFilePointer open_for_write(const Path& file_path, LineInfo li) const;
    };

    extern const Filesystem& real_filesystem;

    extern const StringLiteral FILESYSTEM_INVALID_CHARACTERS;

    bool has_invalid_chars_for_filesystem(const std::string& s);

    void print_paths(MessageSink& msg_sink, const std::vector<Path>& paths);

#if defined(_WIN32)
    Path win32_fix_path_case(const Path& source);
#endif // _WIN32

    struct NotExtensionCaseSensitive
    {
        StringLiteral ext;
        bool operator()(const Path& target) const;
    };

    struct NotExtensionCaseInsensitive
    {
        StringLiteral ext;
        bool operator()(const Path& target) const;
    };

    struct NotExtensionsCaseInsensitive
    {
        View<StringLiteral> exts;
        bool operator()(const Path& target) const;
    };

#if !defined(_WIN32)
    void close_mark_invalid(int& fd) noexcept;
#endif // ^^^ !_WIN32

    struct TempFileDeleter
    {
        explicit TempFileDeleter(const Filesystem& fs, const Path& path);

        TempFileDeleter(TempFileDeleter&&) = delete;
        TempFileDeleter(const TempFileDeleter&) = delete;

        ~TempFileDeleter();

        const Path path;

    private:
        const Filesystem& m_fs;
    };
}

VCPKG_FORMAT_AS(vcpkg::Path, vcpkg::StringView);<|MERGE_RESOLUTION|>--- conflicted
+++ resolved
@@ -333,7 +333,6 @@
         virtual int64_t last_write_time(const Path& target, std::error_code& ec) const = 0;
         int64_t last_write_time(const Path& target, LineInfo li) const noexcept;
 
-<<<<<<< HEAD
         virtual int64_t last_access_time(const Path& target, std::error_code& ec) const = 0;
         int64_t last_access_time(const Path& target, LineInfo li) const noexcept;
 
@@ -342,10 +341,9 @@
 
         virtual space_info space(const Path& target, std::error_code& ec) const = 0;
         space_info space(const Path& target, LineInfo li) const noexcept;
-=======
+
         virtual void last_write_time(const Path& target, int64_t new_time, std::error_code& ec) const = 0;
         void last_write_time(const Path& target, int64_t new_time, LineInfo li) const noexcept;
->>>>>>> 672776a9
 
         using ReadOnlyFilesystem::current_path;
         virtual void current_path(const Path& new_current_path, std::error_code&) const = 0;
