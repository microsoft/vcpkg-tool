#pragma once

#include <vcpkg/base/fwd/messages.h>

namespace vcpkg
{
<<<<<<< HEAD
    struct SystemApiError;
=======
    struct Unit;
>>>>>>> 505582e8
    struct ExpectedLeftTag;
    struct ExpectedRightTag;

    template<class T>
    struct ExpectedHolder;
    template<class T>
    struct ExpectedHolder<T&>;

    template<class T, class Error>
    struct ExpectedT;

    template<class T>
    using ExpectedL = ExpectedT<T, LocalizedString>;
}<|MERGE_RESOLUTION|>--- conflicted
+++ resolved
@@ -4,11 +4,8 @@
 
 namespace vcpkg
 {
-<<<<<<< HEAD
+    struct Unit;
     struct SystemApiError;
-=======
-    struct Unit;
->>>>>>> 505582e8
     struct ExpectedLeftTag;
     struct ExpectedRightTag;
 
