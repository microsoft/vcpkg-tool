#pragma once

namespace fmt
{
    inline namespace v9
    {
        template<typename T, typename Char, typename Enable>
        struct formatter;
    }
}

#define VCPKG_FORMAT_AS(Type, Base)                                                                                    \
    template<typename Char>                                                                                            \
    struct fmt::formatter<Type, Char, void> : fmt::formatter<Base, Char, void>                                         \
    {                                                                                                                  \
        template<typename FormatContext>                                                                               \
        auto format(Type const& val, FormatContext& ctx) const -> decltype(ctx.out())                                  \
        {                                                                                                              \
            return fmt::formatter<Base, Char, void>::format(static_cast<Base>(val), ctx);                              \
        }                                                                                                              \
    }

#define VCPKG_FORMAT_WITH_TO_STRING(Type)                                                                              \
    template<typename Char>                                                                                            \
    struct fmt::formatter<Type, Char, void> : fmt::formatter<std::string, Char, void>                                  \
    {                                                                                                                  \
        template<typename FormatContext>                                                                               \
        auto format(Type const& val, FormatContext& ctx) const -> decltype(ctx.out())                                  \
        {                                                                                                              \
            return fmt::formatter<std::string, Char, void>::format(val.to_string(), ctx);                              \
        }                                                                                                              \
    }

<<<<<<< HEAD
#define VCPKG_FORMAT_WITH_TO_STRING_NONMEMBER(Type)                                                                    \
    template<typename Char>                                                                                            \
    struct fmt::formatter<Type, Char, void> : fmt::formatter<std::string, Char, void>                                  \
=======
#define VCPKG_FORMAT_WITH_TO_STRING_LITERAL_NONMEMBER(Type)                                                            \
    template<typename Char>                                                                                            \
    struct fmt::formatter<Type, Char, void> : fmt::formatter<vcpkg::StringLiteral, Char, void>                         \
>>>>>>> 86fed0ab
    {                                                                                                                  \
        template<typename FormatContext>                                                                               \
        auto format(Type const& val, FormatContext& ctx) const -> decltype(ctx.out())                                  \
        {                                                                                                              \
<<<<<<< HEAD
            return fmt::formatter<std::string, Char, void>::format(to_string(val), ctx);                               \
=======
            return fmt::formatter<vcpkg::StringLiteral, Char, void>::format(to_string_literal(val), ctx);              \
>>>>>>> 86fed0ab
        }                                                                                                              \
    }<|MERGE_RESOLUTION|>--- conflicted
+++ resolved
@@ -31,23 +31,13 @@
         }                                                                                                              \
     }
 
-<<<<<<< HEAD
-#define VCPKG_FORMAT_WITH_TO_STRING_NONMEMBER(Type)                                                                    \
-    template<typename Char>                                                                                            \
-    struct fmt::formatter<Type, Char, void> : fmt::formatter<std::string, Char, void>                                  \
-=======
 #define VCPKG_FORMAT_WITH_TO_STRING_LITERAL_NONMEMBER(Type)                                                            \
     template<typename Char>                                                                                            \
     struct fmt::formatter<Type, Char, void> : fmt::formatter<vcpkg::StringLiteral, Char, void>                         \
->>>>>>> 86fed0ab
     {                                                                                                                  \
         template<typename FormatContext>                                                                               \
         auto format(Type const& val, FormatContext& ctx) const -> decltype(ctx.out())                                  \
         {                                                                                                              \
-<<<<<<< HEAD
-            return fmt::formatter<std::string, Char, void>::format(to_string(val), ctx);                               \
-=======
             return fmt::formatter<vcpkg::StringLiteral, Char, void>::format(to_string_literal(val), ctx);              \
->>>>>>> 86fed0ab
         }                                                                                                              \
     }