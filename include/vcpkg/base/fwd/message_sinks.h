#pragma once

namespace vcpkg
{
    struct MessageLineSegment;
    struct MessageLine;
    struct MessageSink;

    extern MessageSink& null_sink;
    extern MessageSink& out_sink;
    extern MessageSink& stdout_sink;
    extern MessageSink& stderr_sink;

    struct FileSink;
<<<<<<< HEAD
    struct CombiningSink;
    struct BGMessageSink;
=======
    struct TeeSink;
>>>>>>> e70b6189
}<|MERGE_RESOLUTION|>--- conflicted
+++ resolved
@@ -12,10 +12,6 @@
     extern MessageSink& stderr_sink;
 
     struct FileSink;
-<<<<<<< HEAD
-    struct CombiningSink;
+    struct TeeSink;
     struct BGMessageSink;
-=======
-    struct TeeSink;
->>>>>>> e70b6189
 }