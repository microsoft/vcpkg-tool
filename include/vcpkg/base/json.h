--- conflicted
+++ resolved
@@ -213,18 +213,6 @@
         ~Object() = default;
 
         // asserts if the key is found
-<<<<<<< HEAD
-        Value& insert(std::string key, std::string value);
-        template<class = void>
-        Value& insert(std::string key, StringView value);
-
-        Value& insert(std::string key, Value&& value);
-        Value& insert(std::string key, const Value& value);
-        Object& insert(std::string key, Object&& value);
-        Object& insert(std::string key, const Object& value);
-        Array& insert(std::string key, Array&& value);
-        Array& insert(std::string key, const Array& value);
-=======
         template<class StringLike,
                  std::enable_if_t<std::is_constructible<StringView, const StringLike&>::value, int> = 0>
         Value& insert(StringView key, const StringLike& value)
@@ -238,7 +226,6 @@
         Object& insert(StringView key, const Object& value);
         Array& insert(StringView key, Array&& value);
         Array& insert(StringView key, const Array& value);
->>>>>>> 07e9019d
 
         // replaces the value if the key is found, otherwise inserts a new
         // value.
