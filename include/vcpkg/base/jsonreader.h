--- conflicted
+++ resolved
@@ -104,11 +104,7 @@
             std::vector<JsonPathElement>& m_path;
         };
 
-<<<<<<< HEAD
-        StringView m_origin;
-=======
         std::string m_origin;
->>>>>>> 1e08aaa7
         std::vector<JsonPathElement> m_path;
 
     public:
