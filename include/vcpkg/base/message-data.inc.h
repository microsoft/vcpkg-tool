﻿DECLARE_MESSAGE(ABaseline, (), "", "a baseline")
DECLARE_MESSAGE(ABaselineObject, (), "", "a baseline object")
DECLARE_MESSAGE(ABoolean, (), "", "a boolean")
DECLARE_MESSAGE(ABuiltinRegistry, (), "", "a builtin registry")
DECLARE_MESSAGE(AConfigurationObject, (), "", "a configuration object")
DECLARE_MESSAGE(ADependency, (), "", "a dependency")
DECLARE_MESSAGE(ADemandObject,
                (),
                "'demands' are a concept in the schema of a JSON file the user can edit",
                "a demand object")
DECLARE_MESSAGE(AString, (), "", "a string")
DECLARE_MESSAGE(ADateVersionString, (), "", "a date version string")
DECLARE_MESSAGE(AddArtifactOnlyOne, (msg::command_line), "", "'{command_line}' can only add one artifact at a time.")
DECLARE_MESSAGE(AddCommandFirstArg, (), "", "The first parameter to add must be 'artifact' or 'port'.")
DECLARE_MESSAGE(AddFirstArgument,
                (msg::command_line),
                "",
                "The first argument to '{command_line}' must be 'artifact' or 'port'.")
DECLARE_MESSAGE(AddHelp,
                (),
                "",
                "Adds the indicated port or artifact to the manifest associated with the current directory.")
DECLARE_MESSAGE(AddingCompletionEntry, (msg::path), "", "Adding vcpkg completion entry to {path}.")
DECLARE_MESSAGE(AdditionalPackagesToExport,
                (),
                "",
                "Additional packages (*) need to be exported to complete this operation.")
DECLARE_MESSAGE(AdditionalPackagesToRemove,
                (),
                "",
                "Additional packages (*) need to be removed to complete this operation.")
DECLARE_MESSAGE(APlatformExpression, (), "", "a platform expression")
DECLARE_MESSAGE(AddPortRequiresManifest, (msg::command_line), "", "'{command_line}' requires an active manifest file.")
DECLARE_MESSAGE(AddPortSucceeded, (), "", "Succeeded in adding ports to vcpkg.json file.")
DECLARE_MESSAGE(AddRecurseOption,
                (),
                "",
                "If you are sure you want to remove them, run the command with the --recurse option.")
DECLARE_MESSAGE(AddTripletExpressionNotAllowed,
                (msg::package_name, msg::triplet),
                "",
                "triplet expressions are not allowed here. You may want to change "
                "`{package_name}:{triplet}` to `{package_name}` instead.")
DECLARE_MESSAGE(AddVersionAddedVersionToFile, (msg::version, msg::path), "", "added version {version} to {path}")
DECLARE_MESSAGE(AddVersionCommitChangesReminder, (), "", "Did you remember to commit your changes?")
DECLARE_MESSAGE(AddVersionCommitResultReminder, (), "", "Don't forget to commit the result!")
DECLARE_MESSAGE(AddVersionDetectLocalChangesError,
                (),
                "",
                "skipping detection of local changes due to unexpected format in git status output")
DECLARE_MESSAGE(AddVersionFileNotFound, (msg::path), "", "couldn't find required file {path}")
DECLARE_MESSAGE(AddVersionFormatPortSuggestion, (msg::command_line), "", "Run `{command_line}` to format the file")
DECLARE_MESSAGE(AddVersionIgnoringOptionAll,
                (msg::option),
                "The -- before {option} must be preserved as they're part of the help message for the user.",
                "ignoring --{option} since a port name argument was provided")
DECLARE_MESSAGE(AddVersionLoadPortFailed, (msg::package_name), "", "can't load port {package_name}")
DECLARE_MESSAGE(AddVersionNewFile, (), "", "(new file)")
DECLARE_MESSAGE(AddVersionNewShaIs, (msg::commit_sha), "", "new SHA: {commit_sha}")
DECLARE_MESSAGE(AddVersionNoFilesUpdated, (), "", "No files were updated")
DECLARE_MESSAGE(AddVersionNoFilesUpdatedForPort, (msg::package_name), "", "No files were updated for {package_name}")
DECLARE_MESSAGE(AddVersionNoGitSha, (msg::package_name), "", "can't obtain SHA for port {package_name}")
DECLARE_MESSAGE(AddVersionOldShaIs, (msg::commit_sha), "", "old SHA: {commit_sha}")
DECLARE_MESSAGE(AddVersionOverwriteOptionSuggestion,
                (msg::option),
                "The -- before {option} must be preserved as they're a part of the help message for the user.",
                "Use --{option} to bypass this check")
DECLARE_MESSAGE(AddVersionPortFilesShaChanged,
                (msg::package_name),
                "",
                "checked-in files for {package_name} have changed but the version was not updated")
DECLARE_MESSAGE(AddVersionPortFilesShaUnchanged,
                (msg::package_name, msg::version),
                "",
                "checked-in files for {package_name} are unchanged from version {version}")
DECLARE_MESSAGE(AddVersionPortHasImproperFormat, (msg::package_name), "", "{package_name} is not properly formatted")
DECLARE_MESSAGE(AddVersionSuggestNewVersionScheme,
                (msg::new_scheme, msg::old_scheme, msg::package_name, msg::option),
                "The -- before {option} must be preserved as they're part of the help message for the user.",
                "Use the version scheme \"{new_scheme}\" instead of \"{old_scheme}\" in port "
                "\"{package_name}\".\nUse --{option} to disable this check.")
DECLARE_MESSAGE(AddVersionUnableToParseVersionsFile, (msg::path), "", "unable to parse versions file {path}")
DECLARE_MESSAGE(AddVersionUncommittedChanges,
                (msg::package_name),
                "",
                "there are uncommitted changes for {package_name}")
DECLARE_MESSAGE(AddVersionUpdateVersionReminder, (), "", "Did you remember to update the version or port version?")
DECLARE_MESSAGE(AddVersionUseOptionAll,
                (msg::command_name, msg::option),
                "The -- before {option} must be preserved as they're part of the help message for the user.",
                "{command_name} with no arguments requires passing --{option} to update all port versions at once")
DECLARE_MESSAGE(AddVersionVersionAlreadyInFile, (msg::version, msg::path), "", "version {version} is already in {path}")
DECLARE_MESSAGE(AddVersionVersionIs, (msg::version), "", "version: {version}")
DECLARE_MESSAGE(ADictionaryOfContacts, (), "", "a dictionary of contacts")
DECLARE_MESSAGE(AFeature, (), "", "a feature")
DECLARE_MESSAGE(AFilesystemRegistry, (), "", "a filesystem registry")
DECLARE_MESSAGE(AGitObjectSha, (), "", "a git object SHA")
DECLARE_MESSAGE(AGitReference, (), "", "a git reference (for example, a branch)")
DECLARE_MESSAGE(AGitRegistry, (), "", "a git registry")
DECLARE_MESSAGE(AGitRepositoryUrl, (), "", "a git repository URL")
DECLARE_MESSAGE(AllFeatureTestsPassed, (), "", "All feature tests passed.")
DECLARE_MESSAGE(AllFormatArgsRawArgument,
                (msg::value),
                "example of {value} is 'foo {} bar'",
                "format string \"{value}\" contains a raw format argument")
DECLARE_MESSAGE(AllFormatArgsUnbalancedBraces,
                (msg::value),
                "example of {value} is 'foo bar {'",
                "unbalanced brace in format string \"{value}\"")
DECLARE_MESSAGE(AllPackagesAreUpdated, (), "", "All installed packages are up-to-date with the local portfile.")
DECLARE_MESSAGE(AlreadyInstalled, (msg::spec), "", "{spec} is already installed")
DECLARE_MESSAGE(AlreadyInstalledNotHead,
                (msg::spec),
                "'HEAD' means the most recent version of source code",
                "{spec} is already installed -- not building from HEAD")
DECLARE_MESSAGE(AManifest, (), "", "a manifest")
DECLARE_MESSAGE(AMaximumOfOneAssetReadUrlCanBeSpecified, (), "", "a maximum of one asset read url can be specified.")
DECLARE_MESSAGE(AMaximumOfOneAssetWriteUrlCanBeSpecified, (), "", "a maximum of one asset write url can be specified.")
DECLARE_MESSAGE(AmbiguousConfigDeleteConfigFile,
                (msg::path),
                "",
                "Ambiguous vcpkg configuration provided by both manifest and configuration file.\n-- Delete "
                "configuration file {path}")
DECLARE_MESSAGE(AnArtifactsGitRegistryUrl, (), "", "an artifacts git registry URL")
DECLARE_MESSAGE(AnArtifactsRegistry, (), "", "an artifacts registry")
DECLARE_MESSAGE(AnArrayOfDependencies, (), "", "an array of dependencies")
DECLARE_MESSAGE(AnArrayOfDependencyOverrides, (), "", "an array of dependency overrides")
DECLARE_MESSAGE(AnArrayOfIdentifers, (), "", "an array of identifiers")
DECLARE_MESSAGE(AnArrayOfOverlayPaths, (), "", "an array of overlay paths")
DECLARE_MESSAGE(AnArrayOfOverlayTripletsPaths, (), "", "an array of overlay triplets paths")
DECLARE_MESSAGE(AnArrayOfRegistries, (), "", "an array of registries")
DECLARE_MESSAGE(AnArrayOfVersions, (), "", "an array of versions")
DECLARE_MESSAGE(AndroidHomeDirMissingProps,
                (msg::env_var, msg::path),
                "Note: 'source.properties' is code and should not be translated.",
                "source.properties missing in {env_var} directory: {path}")
DECLARE_MESSAGE(AnExactVersionString, (), "", "an exact version string")
DECLARE_MESSAGE(AnIdentifer, (), "", "an identifier")
DECLARE_MESSAGE(AnObjectContainingVcpkgArtifactsMetadata,
                (),
                "'vcpkg-artifacts' is the name of the product feature and should not be localized",
                "an object containing vcpkg-artifacts metadata")
DECLARE_MESSAGE(AnOverlayPath, (), "", "an overlay path")
DECLARE_MESSAGE(AnOverlayTripletsPath, (), "", "a triplet path")
DECLARE_MESSAGE(AnOverride, (), "", "an override")
DECLARE_MESSAGE(ANonNegativeInteger, (), "", "a nonnegative integer")
DECLARE_MESSAGE(AnotherInstallationInProgress,
                (),
                "",
                "Another installation is in progress on the machine, sleeping 6s before retrying.")
DECLARE_MESSAGE(AnSpdxLicenseExpression, (), "", "an SPDX license expression")
DECLARE_MESSAGE(APackageName, (), "", "a package name")
DECLARE_MESSAGE(APackagePattern, (), "", "a package pattern")
DECLARE_MESSAGE(APackagePatternArray, (), "", "a package pattern array")
DECLARE_MESSAGE(APath, (), "", "a path")
DECLARE_MESSAGE(AppliedUserIntegration, (), "", "Applied user-wide integration for this vcpkg root.")
DECLARE_MESSAGE(ApplocalProcessing, (msg::path), "", "vcpkg applocal processing: {path}")
DECLARE_MESSAGE(ARegistry, (), "", "a registry")
DECLARE_MESSAGE(ARegistryImplementationKind, (), "", "a registry implementation kind")
DECLARE_MESSAGE(ARegistryPath, (), "", "a registry path")
DECLARE_MESSAGE(ARegistryPathMustBeDelimitedWithForwardSlashes,
                (),
                "",
                "A registry path must use single forward slashes as path separators.")
DECLARE_MESSAGE(ARegistryPathMustNotHaveDots, (), "", "A registry path must not have 'dot' or 'dot dot' path elements.")
DECLARE_MESSAGE(ARegistryPathMustStartWithDollar,
                (),
                "",
                "A registry path must start with `$` to mean the registry root; for example, `$/foo/bar`.")
DECLARE_MESSAGE(ARelaxedVersionString, (), "", "a relaxed version string")
DECLARE_MESSAGE(ArtifactsBootstrapFailed, (), "", "vcpkg-artifacts is not installed and could not be bootstrapped.")
DECLARE_MESSAGE(ArtifactsNotInstalledReadonlyRoot,
                (),
                "",
                "vcpkg-artifacts is not installed, and it can't be installed because VCPKG_ROOT is assumed to be "
                "readonly. Reinstalling vcpkg using the 'one liner' may fix this problem.")
DECLARE_MESSAGE(ArtifactsNotOfficialWarning, (), "", "Using vcpkg-artifacts with an unofficial ")
DECLARE_MESSAGE(ArtifactsOptionIncompatibility, (msg::option), "", "--{option} has no effect on find artifact.")
DECLARE_MESSAGE(AssetCacheProviderAcceptsNoArguments,
                (msg::value),
                "{value} is a asset caching provider name such as azurl, clear, or x-block-origin",
                "unexpected arguments: '{value}' does not accept arguments")
DECLARE_MESSAGE(AssetSourcesArg, (), "", "Add sources for asset caching. See 'vcpkg help assetcaching'.")
DECLARE_MESSAGE(ASemanticVersionString, (), "", "a semantic version string")
DECLARE_MESSAGE(ASetOfFeatures, (), "", "a set of features")
DECLARE_MESSAGE(AStringOrArrayOfStrings, (), "", "a string or array of strings")
DECLARE_MESSAGE(AStringStringDictionary, (), "", "a \"string\": \"string\" dictionary")
DECLARE_MESSAGE(AttemptingToFetchPackagesFromVendor,
                (msg::count, msg::vendor),
                "",
                "Attempting to fetch {count} package(s) from {vendor}")
DECLARE_MESSAGE(AttemptingToSetBuiltInBaseline,
                (),
                "",
                "attempting to set builtin-baseline in vcpkg.json while overriding the default-registry in "
                "vcpkg-configuration.json.\nthe default-registry from vcpkg-configuration.json will be used.")
DECLARE_MESSAGE(AuthenticationMayRequireManualAction,
                (msg::vendor),
                "",
                "One or more {vendor} credential providers requested manual action. Add the binary source "
                "'interactive' to allow interactivity.")
DECLARE_MESSAGE(AutomaticLinkingForMSBuildProjects,
                (),
                "",
                "All MSBuild C++ projects can now #include any installed libraries. Linking will be handled "
                "automatically. Installing new libraries will make them instantly available.")
DECLARE_MESSAGE(AutomaticLinkingForVS2017AndLater,
                (),
                "",
                "Visual Studio 2017 and later can now #include any installed libraries. Linking will be handled "
                "automatically. Installing new libraries will make them instantly available.")
DECLARE_MESSAGE(AutoSettingEnvVar,
                (msg::env_var, msg::url),
                "An example of env_var is \"HTTP(S)_PROXY\""
                "'--' at the beginning must be preserved",
                "-- Automatically setting {env_var} environment variables to \"{url}\".")
DECLARE_MESSAGE(AUrl, (), "", "a url")
DECLARE_MESSAGE(AvailableArchitectureTriplets, (), "", "Available architecture triplets:")
DECLARE_MESSAGE(AvailableHelpTopics, (), "", "Available help topics:")
DECLARE_MESSAGE(AVcpkgRepositoryCommit, (), "", "a vcpkg repository commit")
DECLARE_MESSAGE(AVersionDatabaseEntry, (), "", "a version database entry")
DECLARE_MESSAGE(AVersionObject, (), "", "a version object")
DECLARE_MESSAGE(AVersionOfAnyType, (), "", "a version of any type")
DECLARE_MESSAGE(AVersionConstraint, (), "", "a version constraint")
DECLARE_MESSAGE(AzUrlAssetCacheRequiresBaseUrl,
                (),
                "",
                "unexpected arguments: asset config 'azurl' requires a base url")
DECLARE_MESSAGE(AzUrlAssetCacheRequiresLessThanFour,
                (),
                "",
                "unexpected arguments: asset config 'azurl' requires fewer than 4 arguments")
DECLARE_MESSAGE(BaselineConflict,
                (),
                "",
                "Specifying vcpkg-configuration.default-registry in a manifest file conflicts with built-in "
                "baseline.\nPlease remove one of these conflicting settings.")
DECLARE_MESSAGE(BaselineFileNoDefaultField,
                (msg::commit_sha),
                "",
                "The baseline file at commit {commit_sha} was invalid (no \"default\" field).")
DECLARE_MESSAGE(BaselineFileNoDefaultFieldPath,
                (msg::path),
                "",
                "baseline file at {path} was invalid (no \"default\" field)")
DECLARE_MESSAGE(BaselineGitShowFailed,
                (msg::commit_sha),
                "",
                "while checking out baseline from commit '{commit_sha}', failed to `git show` "
                "versions/baseline.json. This may be fixed by fetching commits with `git fetch`.")
DECLARE_MESSAGE(BaselineMissing,
                (msg::package_name, msg::version),
                "",
                "Baseline version not found. Run:\n"
                "vcpkg x-add-version {package_name}\n"
                "git add versions\n"
                "git commit -m \"Update version database\"\n"
                "to set {version} as the baseline version.")
DECLARE_MESSAGE(BaselineMissingDefault,
                (msg::commit_sha, msg::url),
                "",
                "The baseline.json from commit `\"{commit_sha}\"` in the repo {url} was invalid (did not "
                "contain a \"default\" field).")
DECLARE_MESSAGE(BaselineOnlyPlatformExpressionOrTriplet,
                (),
                "",
                "You can not specify a platform expression and a triplet")
DECLARE_MESSAGE(BinaryCacheVendorHTTP, (), "", "HTTP servers")
DECLARE_MESSAGE(BinarySourcesArg, (), "", "Add sources for binary caching. See 'vcpkg help binarycaching'.")
DECLARE_MESSAGE(BinaryWithInvalidArchitecture,
                (msg::path, msg::expected, msg::actual),
                "{expected} and {actual} are architectures",
                "{path}\n Expected: {expected}, but was {actual}")
DECLARE_MESSAGE(BuildAlreadyInstalled,
                (msg::spec),
                "",
                "{spec} is already installed; please remove {spec} before attempting to build it.")
DECLARE_MESSAGE(BuildDependenciesMissing,
                (),
                "",
                "The build command requires all dependencies to be already installed.\nThe following "
                "dependencies are missing:")
DECLARE_MESSAGE(BuildingFromHead,
                (msg::spec),
                "'HEAD' means the most recent version of source code",
                "Building {spec} from HEAD...")
DECLARE_MESSAGE(BuildingPackage, (msg::spec), "", "Building {spec}...")
DECLARE_MESSAGE(BuildingPackageFailed,
                (msg::spec, msg::build_result),
                "",
                "building {spec} failed with: {build_result}")
DECLARE_MESSAGE(BuildingPackageFailedDueToMissingDeps,
                (),
                "Printed after BuildingPackageFailed, and followed by a list of dependencies that were missing.",
                "due to the following missing dependencies:")
DECLARE_MESSAGE(BuildResultBuildFailed,
                (),
                "Printed after the name of an installed entity to indicate that it failed to build.",
                "BUILD_FAILED")
DECLARE_MESSAGE(
    BuildResultCacheMissing,
    (),
    "Printed after the name of an installed entity to indicate that it was not present in the binary cache when "
    "the user has requested that things may only be installed from the cache rather than built.",
    "CACHE_MISSING")
DECLARE_MESSAGE(BuildResultCascadeDueToMissingDependencies,
                (),
                "Printed after the name of an installed entity to indicate that it could not attempt "
                "to be installed because one of its transitive dependencies failed to install.",
                "CASCADED_DUE_TO_MISSING_DEPENDENCIES")
DECLARE_MESSAGE(BuildResultDownloaded,
                (),
                "Printed after the name of an installed entity to indicate that it was successfully "
                "downloaded but no build or install was requested.",
                "DOWNLOADED")
DECLARE_MESSAGE(BuildResultExcluded,
                (),
                "Printed after the name of an installed entity to indicate that the user explicitly "
                "requested it not be installed.",
                "EXCLUDED")
DECLARE_MESSAGE(
    BuildResultFileConflicts,
    (),
    "Printed after the name of an installed entity to indicate that it conflicts with something already installed",
    "FILE_CONFLICTS")
DECLARE_MESSAGE(BuildResultPostBuildChecksFailed,
                (),
                "Printed after the name of an installed entity to indicate that it built "
                "successfully, but that it failed post build checks.",
                "POST_BUILD_CHECKS_FAILED")
DECLARE_MESSAGE(BuildResultRemoved,
                (),
                "Printed after the name of an uninstalled entity to indicate that it was successfully uninstalled.",
                "REMOVED")
DECLARE_MESSAGE(
    BuildResultSucceeded,
    (),
    "Printed after the name of an installed entity to indicate that it was built and installed successfully.",
    "SUCCEEDED")
DECLARE_MESSAGE(BuildResultSummaryHeader,
                (msg::triplet),
                "Displayed before a list of a summary installation results.",
                "SUMMARY FOR {triplet}")
DECLARE_MESSAGE(BuildResultSummaryLine,
                (msg::build_result, msg::count),
                "Displayed to show a count of results of a build_result in a summary.",
                "{build_result}: {count}")
DECLARE_MESSAGE(BuildTreesRootDir, (), "", "(Experimental) Specify the buildtrees root directory.")
DECLARE_MESSAGE(BuildTroubleshootingMessage1,
                (),
                "First part of build troubleshooting message, printed before the URI to look for existing bugs.",
                "Please ensure you're using the latest port files with `git pull` and `vcpkg "
                "update`.\nThen check for known issues at:")
DECLARE_MESSAGE(BuildTroubleshootingMessage2,
                (),
                "Second part of build troubleshooting message, printed after the URI to look for "
                "existing bugs but before the URI to file one.",
                "You can submit a new issue at:")
DECLARE_MESSAGE(BuildTroubleshootingMessageGH,
                (),
                "Another part of build troubleshooting message, printed after the URI. An alternative version to "
                "create an issue in some cases.",
                "You can also submit an issue by running (GitHub CLI must be installed):")
DECLARE_MESSAGE(
    BuildTroubleshootingMessage3,
    (msg::package_name),
    "Third part of build troubleshooting message, printed after the URI to file a bug but "
    "before version information about vcpkg itself.",
    "Include '[{package_name}] Build error' in your bug report title, the following version information in your "
    "bug description, and attach any relevant failure logs from above.")
DECLARE_MESSAGE(BuildTroubleshootingMessage4,
                (msg::path),
                "Fourth optional part of build troubleshooting message, printed after the version"
                "information about vcpkg itself.",
                "Please use the prefilled template from {path} when reporting your issue.")
DECLARE_MESSAGE(BuiltInTriplets, (), "", "vcpkg built-in triplets:")
DECLARE_MESSAGE(BuiltWithIncorrectArchitecture, (), "", "The following files were built for an incorrect architecture:")
DECLARE_MESSAGE(CacheHelp,
                (),
                "",
                "The argument should be a substring to search for or no argument to display all cached libraries.")
DECLARE_MESSAGE(CheckedOutGitSha, (msg::commit_sha), "", "Checked out Git SHA: {commit_sha}")
DECLARE_MESSAGE(CheckedOutObjectMissingManifest,
                (),
                "",
                "The checked-out object does not contain a CONTROL file or vcpkg.json file.")
DECLARE_MESSAGE(ChecksFailedCheck, (), "", "vcpkg has crashed; no additional details are available.")
DECLARE_MESSAGE(ChecksUnreachableCode, (), "", "unreachable code was reached")
DECLARE_MESSAGE(ChecksUpdateVcpkg, (), "", "updating vcpkg by rerunning bootstrap-vcpkg may resolve this failure.")
DECLARE_MESSAGE(CiBaselineAllowUnexpectedPassingRequiresBaseline,
                (),
                "",
                "--allow-unexpected-passing can only be used if a baseline is provided via --ci-baseline.")
DECLARE_MESSAGE(CiBaselineDisallowedCascade,
                (msg::spec, msg::path),
                "",
                "REGRESSION: {spec} cascaded, but it is required to pass. ({path}).")
DECLARE_MESSAGE(CiBaselineIndependentRegression,
                (msg::spec, msg::build_result),
                "",
                "REGRESSION: Independent {spec} failed with {build_result}.")
DECLARE_MESSAGE(CiBaselineRegression,
                (msg::spec, msg::build_result, msg::path),
                "",
                "REGRESSION: {spec} failed with {build_result}. If expected, add {spec}=fail to {path}.")
DECLARE_MESSAGE(CiBaselineRegressionHeader,
                (),
                "Printed before a series of CiBaselineRegression and/or CiBaselineUnexpectedPass messages.",
                "REGRESSIONS:")
DECLARE_MESSAGE(CiBaselineUnexpectedPass,
                (msg::spec, msg::path),
                "",
                "PASSING, REMOVE FROM FAIL LIST: {spec} ({path}).")
DECLARE_MESSAGE(CISettingsExclude, (), "", "Comma-separated list of ports to skip")
DECLARE_MESSAGE(CISettingsOptCIBase,
                (),
                "",
                "Path to the ci.baseline.txt file. Used to skip ports and detect regressions.")
DECLARE_MESSAGE(CISettingsOptExclude, (), "", "Comma separated list of ports to skip")
DECLARE_MESSAGE(CISettingsOptFailureLogs, (), "", "Directory to which failure logs will be copied")
DECLARE_MESSAGE(CISettingsOptHostExclude, (), "", "Comma separated list of ports to skip for the host triplet")
DECLARE_MESSAGE(CISettingsOptOutputHashes, (), "", "File to output all determined package hashes")
DECLARE_MESSAGE(CISettingsOptParentHashes,
                (),
                "",
                "File to read package hashes for a parent CI state, to reduce the set of changed packages")
DECLARE_MESSAGE(CISettingsOptSkippedCascadeCount,
                (),
                "",
                "Asserts that the number of --exclude and supports skips exactly equal this number")
DECLARE_MESSAGE(CISettingsOptXUnit, (), "", "File to output results in XUnit format (internal)")
DECLARE_MESSAGE(CISettingsVerifyGitTree,
                (),
                "",
                "Verify that each git tree object matches its declared version (this is very slow)")
DECLARE_MESSAGE(CISettingsVerifyVersion, (), "", "Print result for each port instead of just errors.")
DECLARE_MESSAGE(CISkipInstallation,
                (msg::list),
                "{list} is a list of packages",
                "The following packages are already installed and not build again: {list}")
DECLARE_MESSAGE(CISwitchOptAllowUnexpectedPassing,
                (),
                "",
                "Indicates that 'Passing, remove from fail list' results should not be emitted.")
DECLARE_MESSAGE(CISwitchOptDryRun, (), "", "Print out plan without execution")
DECLARE_MESSAGE(CISwitchOptRandomize, (), "", "Randomize the install order")
DECLARE_MESSAGE(CISwitchOptSkipFailures,
                (),
                "",
                "Indicates that ports marked `=fail` in ci.baseline.txt should be skipped.")
DECLARE_MESSAGE(CISwitchOptXUnitAll, (), "", "Report also unchanged ports to the XUnit output (internal)")
DECLARE_MESSAGE(ClearingContents, (msg::path), "", "Clearing contents of {path}")
DECLARE_MESSAGE(CmakeTargetsExcluded, (msg::count), "", "note: {count} additional targets are not displayed.")
DECLARE_MESSAGE(CMakeTargetsUsage,
                (msg::package_name),
                "'targets' are a CMake and Makefile concept",
                "{package_name} provides CMake targets:")
DECLARE_MESSAGE(
    CMakeTargetsUsageHeuristicMessage,
    (),
    "Displayed after CMakeTargetsUsage; the # must be kept at the beginning so that the message remains a comment.",
    "# this is heuristically generated, and may not be correct")
DECLARE_MESSAGE(CMakeToolChainFile, (msg::path), "", "CMake projects should use: \"-DCMAKE_TOOLCHAIN_FILE={path}\"")
DECLARE_MESSAGE(CMakeUsingExportedLibs,
                (msg::value),
                "{value} is a CMake command line switch of the form -DFOO=BAR",
                "To use exported libraries in CMake projects, add {value} to your CMake command line.")
DECLARE_MESSAGE(CmdAddVersionOptAll, (), "", "Process versions for all ports.")
DECLARE_MESSAGE(CmdAddVersionOptOverwriteVersion, (), "", "Overwrite `git-tree` of an existing version.")
DECLARE_MESSAGE(CmdAddVersionOptSkipFormatChk, (), "", "Skips the formatting check of vcpkg.json files.")
DECLARE_MESSAGE(CmdAddVersionOptSkipVersionFormatChk, (), "", "Skips the version format check.")
DECLARE_MESSAGE(CmdAddVersionOptVerbose, (), "", "Print success messages instead of just errors.")
DECLARE_MESSAGE(CmdContactOptSurvey, (), "", "Launch default browser to the current vcpkg survey")
DECLARE_MESSAGE(CmdDependInfoFormatConflict,
                (),
                "",
                "Conflicting formats specified. Only one of --format, --dgml, or --dot are accepted.")
DECLARE_MESSAGE(CmdDependInfoFormatHelp,
                (),
                "The alternatives in ``s must not be localized.",
                "Choose output format, one of `list`, `tree`, `mermaid`, `dot`, or `dgml`.")
DECLARE_MESSAGE(
    CmdDependInfoFormatInvalid,
    (msg::value),
    "The alternatives in ``s must not be localized. {value} is what the user specified.",
    "--format={value} is not a recognized format. --format must be one of `list`, `tree`, `mermaid`, `dot`, or `dgml`.")
DECLARE_MESSAGE(CmdDependInfoShowDepthFormatMismatch,
                (),
                "",
                "--show-depth can only be used with `list` and `tree` formats.")
DECLARE_MESSAGE(CmdDependInfoXtreeTree, (), "", "--sort=x-tree cannot be used with formats other than tree")
DECLARE_MESSAGE(CmdDependInfoOptDepth, (), "", "Show recursion depth in `list` output.")
DECLARE_MESSAGE(CmdDependInfoOptMaxRecurse, (), "", "Set max recursion depth. Default is no limit.")
DECLARE_MESSAGE(CmdDependInfoOptSort,
                (),
                "The alternatives in ``s must not be localized, but the localized text can explain what each value "
                "means. The value `reverse` means 'reverse-topological'.",
                "Choose sort order for the `list` format, one of `lexicographical`, `topological` (default), `reverse`")
DECLARE_MESSAGE(CmdEditOptAll, (), "", "Open editor into the port as well as the port-specific buildtree subfolder")
DECLARE_MESSAGE(CmdEditOptBuildTrees, (), "", "Open editor into the port-specific buildtree subfolder")
DECLARE_MESSAGE(CmdEnvOptions, (msg::path, msg::env_var), "", "Add installed {path} to {env_var}")
DECLARE_MESSAGE(CmdExportOpt7Zip, (), "", "Export to a 7zip (.7z) file")
DECLARE_MESSAGE(CmdExportOptChocolatey, (), "", "Export a Chocolatey package (experimental feature)")
DECLARE_MESSAGE(CmdExportOptDebug, (), "", "Enable prefab debug")
DECLARE_MESSAGE(CmdExportOptDryRun, (), "", "Do not actually export.")
DECLARE_MESSAGE(CmdExportOptIFW, (), "", "Export to an IFW-based installer")
DECLARE_MESSAGE(CmdExportOptInstalled, (), "", "Export all installed packages")
DECLARE_MESSAGE(CmdExportOptMaven, (), "", "Enable Maven")
DECLARE_MESSAGE(CmdExportOptNuget, (), "", "Export a NuGet package")
DECLARE_MESSAGE(CmdExportOptPrefab, (), "", "Export to Prefab format")
DECLARE_MESSAGE(CmdExportOptRaw, (), "", "Export to an uncompressed directory")
DECLARE_MESSAGE(CmdExportOptZip, (), "", "Export to a zip file")
DECLARE_MESSAGE(CmdExportSettingChocolateyMaint,
                (),
                "",
                "Specify the maintainer for the exported Chocolatey package (experimental feature)")
DECLARE_MESSAGE(CmdExportSettingChocolateyVersion,
                (),
                "",
                "Specify the version suffix to add for the exported Chocolatey package (experimental feature)")
DECLARE_MESSAGE(CmdExportSettingConfigFile, (), "", "Specify the temporary file path for the installer configuration")
DECLARE_MESSAGE(CmdExportSettingInstallerPath, (), "", "Specify the file path for the exported installer")
DECLARE_MESSAGE(CmdExportSettingNugetDesc, (), "", "Specify a description for the exported NuGet package")
DECLARE_MESSAGE(CmdExportSettingNugetID, (), "", "Specify the id for the exported NuGet package (overrides --output)")
DECLARE_MESSAGE(CmdExportSettingNugetVersion, (), "", "Specify the version for the exported NuGet package")
DECLARE_MESSAGE(CmdExportSettingOutput, (), "", "Specify the output name (used to construct filename)")
DECLARE_MESSAGE(CmdExportSettingOutputDir, (), "", "Specify the output directory for produced artifacts")
DECLARE_MESSAGE(CmdExportSettingPkgDir, (), "", "Specify the temporary directory path for the repacked packages")
DECLARE_MESSAGE(CmdExportSettingPrefabArtifactID,
                (),
                "",
                "Artifact Id is the name of the project according Maven specifications")
DECLARE_MESSAGE(CmdExportSettingPrefabGroupID,
                (),
                "",
                "GroupId uniquely identifies your project according Maven specifications")
DECLARE_MESSAGE(CmdExportSettingPrefabVersion,
                (),
                "",
                "Version is the name of the project according Maven specifications")
DECLARE_MESSAGE(CmdExportSettingRepoDir, (), "", "Specify the directory path for the exported repository")
DECLARE_MESSAGE(CmdExportSettingRepoURL, (), "", "Specify the remote repository URL for the online installer")
DECLARE_MESSAGE(CmdExportSettingSDKMinVersion, (), "", "Android minimum supported SDK version")
DECLARE_MESSAGE(CmdExportSettingSDKTargetVersion, (), "", "Android target sdk version")
DECLARE_MESSAGE(CmdFetchOptXStderrStatus,
                (),
                "",
                "Direct status/downloading messages to stderr rather than stdout. (Errors/failures still go to stdout)")
DECLARE_MESSAGE(CmdFormatManifestOptAll, (), "", "Format all ports' manifest files.")
DECLARE_MESSAGE(CmdFormatManifestOptConvertControl, (), "", "Convert CONTROL files to manifest files.")
DECLARE_MESSAGE(
    CmdGenerateMessageMapOptNoOutputComments,
    (),
    "",
    "When generating the message map, exclude comments (useful for generating the English localization file)")
DECLARE_MESSAGE(CmdInfoOptInstalled, (), "", "(experimental) Report on installed packages instead of available")
DECLARE_MESSAGE(CmdInfoOptTransitive, (), "", "(experimental) Also report on dependencies of installed packages")
DECLARE_MESSAGE(CmdNewOptApplication, (), "", "Create an application manifest (don't require name or version).")
DECLARE_MESSAGE(CmdNewOptSingleFile, (), "", "Embed vcpkg-configuration.json into vcpkg.json.")
DECLARE_MESSAGE(CmdNewOptVersionDate, (), "", "Interpret --version as an ISO 8601 date. (YYYY-MM-DD)")
DECLARE_MESSAGE(CmdNewOptVersionRelaxed,
                (),
                "",
                "Interpret --version as a relaxed-numeric version. (Nonnegative numbers separated by dots)")
DECLARE_MESSAGE(CmdNewOptVersionString, (), "", "Interpret --version as a string with no ordering behavior.")
DECLARE_MESSAGE(CmdNewSettingName, (), "", "Name for the new manifest.")
DECLARE_MESSAGE(CmdNewSettingVersion, (), "", "Version for the new manifest.")
DECLARE_MESSAGE(CmdRegenerateOptDryRun, (), "", "does not actually perform the action, shows only what would be done")
DECLARE_MESSAGE(CmdRegenerateOptForce, (), "", "proceeds with the (potentially dangerous) action without confirmation")
DECLARE_MESSAGE(CmdRegenerateOptNormalize, (), "", "apply any deprecation fixups")
DECLARE_MESSAGE(CmdRemoveOptDryRun, (), "", "Print the packages to be removed, but do not remove them")
DECLARE_MESSAGE(CmdRemoveOptOutdated, (), "", "Select all packages with versions that do not match the portfiles")
DECLARE_MESSAGE(CmdRemoveOptRecurse, (), "", "Allow removal of packages not explicitly specified on the command line")
DECLARE_MESSAGE(CmdSettingCopiedFilesLog, (), "", "Path to the copied files log to create")
DECLARE_MESSAGE(CmdSettingInstalledDir, (), "", "Path to the installed tree to use")
DECLARE_MESSAGE(CmdSettingTargetBin, (), "", "Path to the binary to analyze")
DECLARE_MESSAGE(CmdSettingTLogFile, (), "", "Path to the tlog file to create")
DECLARE_MESSAGE(CmdSetInstalledOptDryRun, (), "", "Do not actually build or install")
DECLARE_MESSAGE(CmdSetInstalledOptNoUsage, (), "", "Don't print CMake usage information after install.")
DECLARE_MESSAGE(CmdSetInstalledOptWritePkgConfig,
                (),
                "",
                "Writes out a NuGet packages.config-formatted file for use with external binary caching.\n"
                "See `vcpkg help binarycaching` for more information.")
DECLARE_MESSAGE(CmdUpdateBaselineOptDryRun, (), "", "Print out plan without execution")
DECLARE_MESSAGE(CmdUpdateBaselineOptInitial,
                (),
                "",
                "add a `builtin-baseline` to a vcpkg.json that doesn't already have it")
DECLARE_MESSAGE(CmdUpdateRegistryAll, (), "", "Update all known artifact registries")
DECLARE_MESSAGE(CmdUpdateRegistryAllExcludesTargets,
                (),
                "",
                "Update registry --all cannot be used with a list of artifact registries")
DECLARE_MESSAGE(CmdUpdateRegistryAllOrTargets,
                (),
                "",
                "Update registry requires either a list of artifact registry names or URiIs to update, or --all.")
DECLARE_MESSAGE(CmdUpgradeOptAllowUnsupported,
                (),
                "",
                "Instead of erroring on an unsupported port, continue with a warning.")
DECLARE_MESSAGE(CmdUpgradeOptNoDryRun, (), "", "Actually upgrade")
DECLARE_MESSAGE(CmdUpgradeOptNoKeepGoing, (), "", "Stop installing packages on failure")
DECLARE_MESSAGE(CmdXDownloadOptHeader, (), "", "Additional header to use when fetching from URLs")
DECLARE_MESSAGE(CmdXDownloadOptSha, (), "", "The hash of the file to be downloaded")
DECLARE_MESSAGE(CmdXDownloadOptSkipSha, (), "", "Do not check the SHA512 of the downloaded file")
DECLARE_MESSAGE(CmdXDownloadOptStore, (), "", "Indicates the file should be stored instead of fetched")
DECLARE_MESSAGE(CmdXDownloadOptUrl, (), "", "URL to download and store if missing from cache")
DECLARE_MESSAGE(CommandFailed,
                (msg::command_line),
                "",
                "command:\n"
                "{command_line}\n"
                "failed with the following results:")
DECLARE_MESSAGE(Commands, (), "", "Commands:")
DECLARE_MESSAGE(CommunityTriplets, (), "", "VCPKG community triplets:")
DECLARE_MESSAGE(ComparingUtf8Decoders,
                (),
                "",
                "Comparing Utf8Decoders with different provenance; this is always an error")
DECLARE_MESSAGE(CompressFolderFailed, (msg::path), "", "Failed to compress folder \"{path}\":")
DECLARE_MESSAGE(ComputeAllAbis, (), "", "Compute all abis ...")
DECLARE_MESSAGE(ComputeInstallPlans, (msg::count), "", "Compute {count} install plans ...")
DECLARE_MESSAGE(ComputingInstallPlan, (), "", "Computing installation plan...")
DECLARE_MESSAGE(ConfigurationErrorRegistriesWithoutBaseline,
                (msg::path, msg::url),
                "",
                "The configuration defined in {path} is invalid.\n\n"
                "Using registries requires that a baseline is set for the default registry or that the default "
                "registry is null.\n\n"
                "See {url} for more details.")
DECLARE_MESSAGE(ConfigurationNestedDemands,
                (msg::json_field),
                "",
                "[\"{json_field}\"] contains a nested `demands` object (nested `demands` have no effect)")
DECLARE_MESSAGE(ConflictingFiles,
                (msg::path, msg::spec),
                "",
                "The following files are already installed in {path} and are in conflict with {spec}")
DECLARE_MESSAGE(ConsideredVersions,
                (msg::version),
                "",
                "The following executables were considered but discarded because of the version "
                "requirement of {version}:")
DECLARE_MESSAGE(ConstraintViolation, (), "", "Found a constraint violation:")
DECLARE_MESSAGE(ContinueCodeUnitInStart, (), "", "found continue code unit in start position")
DECLARE_MESSAGE(ControlAndManifestFilesPresent,
                (msg::path),
                "",
                "Both a manifest file and a CONTROL file exist in port directory: {path}")
DECLARE_MESSAGE(ControlCharacterInString, (), "", "Control character in string")
DECLARE_MESSAGE(CopyrightIsDir, (msg::path), "", "`{path}` being a directory is deprecated.")
DECLARE_MESSAGE(CorruptedDatabase, (), "", "Database corrupted.")
DECLARE_MESSAGE(CorruptedInstallTree, (), "", "Your vcpkg 'installed' tree is corrupted.")
DECLARE_MESSAGE(CouldNotDeduceNugetIdAndVersion,
                (msg::path),
                "",
                "Could not deduce nuget id and version from filename: {path}")
DECLARE_MESSAGE(CouldNotFindBaseline,
                (msg::commit_sha, msg::path),
                "",
                "Could not find explicitly specified baseline `\"{commit_sha}\"` in baseline file {path}")
DECLARE_MESSAGE(CouldNotFindBaselineForRepo,
                (msg::commit_sha, msg::package_name),
                "",
                "Couldn't find baseline `\"{commit_sha}\"` for repo {package_name}")
DECLARE_MESSAGE(CouldNotFindBaselineInCommit,
                (msg::commit_sha, msg::package_name),
                "",
                "Couldn't find baseline in commit `\"{commit_sha}\"` from repo {package_name}:")
DECLARE_MESSAGE(CouldNotFindGitTreeAtCommit,
                (msg::package_name, msg::commit_sha),
                "",
                "could not find the git tree for `versions` in repo {package_name} at commit {commit_sha}")
DECLARE_MESSAGE(CouldNotFindToolVersion,
                (msg::version, msg::path),
                "",
                "Could not find <tools version=\"{version}\"> in {path}")
DECLARE_MESSAGE(CouldNotFindVersionDatabaseFile, (msg::path), "", "Couldn't find the versions database file: {path}")
DECLARE_MESSAGE(CreatedNuGetPackage, (msg::path), "", "Created nupkg: {path}")
DECLARE_MESSAGE(CreateFailureLogsDir, (msg::path), "", "Creating failure logs output directory {path}.")
DECLARE_MESSAGE(Creating7ZipArchive, (), "", "Creating 7zip archive...")
DECLARE_MESSAGE(CreatingNugetPackage, (), "", "Creating NuGet package...")
DECLARE_MESSAGE(CreatingZipArchive, (), "", "Creating zip archive...")
DECLARE_MESSAGE(CreationFailed, (msg::path), "", "Creating {path} failed.")
DECLARE_MESSAGE(CurlFailedToExecute,
                (msg::exit_code),
                "curl is the name of a program, see curl.se",
                "curl failed to execute with exit code {exit_code}.")
DECLARE_MESSAGE(CurlFailedToPut,
                (msg::exit_code, msg::url),
                "curl is the name of a program, see curl.se",
                "curl failed to put file to {url} with exit code {exit_code}.")
DECLARE_MESSAGE(CurlFailedToPutHttp,
                (msg::exit_code, msg::url, msg::value),
                "curl is the name of a program, see curl.se. {value} is an HTTP status code",
                "curl failed to put file to {url} with exit code {exit_code} and http code {value}.")
DECLARE_MESSAGE(CurlReportedUnexpectedResults,
                (msg::command_line, msg::actual),
                "{command_line} is the command line to call curl.exe, {actual} is the console output "
                "of curl.exe locale-invariant download results.",
                "curl has reported unexpected results to vcpkg and vcpkg cannot continue.\n"
                "Please review the following text for sensitive information and open an issue on the "
                "Microsoft/vcpkg GitHub to help fix this problem!\n"
                "cmd: {command_line}\n"
                "=== curl output ===\n"
                "{actual}\n"
                "=== end curl output ===")
DECLARE_MESSAGE(CurlReturnedUnexpectedResponseCodes,
                (msg::actual, msg::expected),
                "{actual} and {expected} are integers, curl is the name of a program, see curl.se",
                "curl returned a different number of response codes than were expected for the request ({actual} "
                "vs expected {expected}).")
DECLARE_MESSAGE(CurrentCommitBaseline,
                (msg::commit_sha),
                "",
                "You can use the current commit as a baseline, which is:\n\t\"builtin-baseline\": \"{commit_sha}\"")
DECLARE_MESSAGE(CycleDetectedDuring, (msg::spec), "", "cycle detected during {spec}:")
DECLARE_MESSAGE(DateTableHeader, (), "", "Date")
DECLARE_MESSAGE(DefaultBinaryCachePlatformCacheRequiresAbsolutePath,
                (msg::path),
                "",
                "Environment variable VCPKG_DEFAULT_BINARY_CACHE must be a directory (was: {path})")
DECLARE_MESSAGE(DefaultBinaryCacheRequiresAbsolutePath,
                (msg::path),
                "",
                "Environment variable VCPKG_DEFAULT_BINARY_CACHE must be absolute (was: {path})")
DECLARE_MESSAGE(DefaultBinaryCacheRequiresDirectory,
                (msg::path),
                "",
                "Environment variable VCPKG_DEFAULT_BINARY_CACHE must be a directory (was: {path})")
DECLARE_MESSAGE(DefaultBrowserLaunched, (msg::url), "", "Default browser launched to {url}.")
DECLARE_MESSAGE(DefaultFlag, (msg::option), "", "Defaulting to --{option} being on.")
DECLARE_MESSAGE(DefaultRegistryIsArtifact, (), "", "The default registry cannot be an artifact registry.")
DECLARE_MESSAGE(DefaultTriplet,
                (msg::triplet),
                "",
                "Starting with the September 2023 release, the default triplet for vcpkg libraries will change "
                "from x86-windows to the detected host triplet ({triplet}). To resolve this message, add --triplet "
                "x86-windows to keep the same behavior.")
DECLARE_MESSAGE(DeleteVcpkgConfigFromManifest,
                (msg::path),
                "",
                "-- Or remove \"vcpkg-configuration\" from the manifest file {path}.")
<<<<<<< HEAD
DECLARE_MESSAGE(DependencyWillFail,
                (msg::feature_spec),
                "'cascade' is a keyword and should not be translated",
                "Dependency {feature_spec} will not build => cascade")
=======
DECLARE_MESSAGE(DependencyGraphCalculation, (), "", "Dependency graph submission enabled.")
DECLARE_MESSAGE(DependencyGraphFailure, (), "", "Dependency graph submission failed.")
DECLARE_MESSAGE(DependencyGraphSuccess, (), "", "Dependency graph submission successful.")
>>>>>>> cf912ad7
DECLARE_MESSAGE(DeprecatedPrefabDebugOption, (), "", "--prefab-debug is now deprecated.")
DECLARE_MESSAGE(DetectCompilerHash, (msg::triplet), "", "Detecting compiler hash for triplet {triplet}...")
DECLARE_MESSAGE(DocumentedFieldsSuggestUpdate,
                (),
                "",
                "If these are documented fields that should be recognized try updating the vcpkg tool.")
DECLARE_MESSAGE(DownloadAvailable,
                (msg::env_var),
                "",
                "A downloadable copy of this tool is available and can be used by unsetting {env_var}.")
DECLARE_MESSAGE(DownloadedSources, (msg::spec), "", "Downloaded sources for {spec}")
DECLARE_MESSAGE(DownloadFailedCurl,
                (msg::url, msg::exit_code),
                "",
                "{url}: curl failed to download with exit code {exit_code}")
DECLARE_MESSAGE(DownloadFailedHashMismatch,
                (msg::url, msg::path, msg::expected, msg::actual),
                "{expected} and {actual} are SHA512 hashes in hex format.",
                "File does not have the expected hash:\n"
                "url: {url}\n"
                "File: {path}\n"
                "Expected hash: {expected}\n"
                "Actual hash: {actual}")
DECLARE_MESSAGE(DownloadFailedRetrying,
                (msg::value),
                "{value} is a number of milliseconds",
                "Download failed -- retrying after {value}ms")
DECLARE_MESSAGE(DownloadFailedStatusCode,
                (msg::url, msg::value),
                "{value} is an HTTP status code",
                "{url}: failed: status code {value}")
DECLARE_MESSAGE(DownloadingPortableToolVersionX,
                (msg::tool_name, msg::version),
                "",
                "A suitable version of {tool_name} was not found (required v{version}) Downloading "
                "portable {tool_name} {version}...")
DECLARE_MESSAGE(DownloadingTool, (msg::tool_name, msg::url, msg::path), "", "Downloading {tool_name}...\n{url}->{path}")
DECLARE_MESSAGE(DownloadingUrl, (msg::url), "", "Downloading {url}")
DECLARE_MESSAGE(DownloadWinHttpError,
                (msg::system_api, msg::exit_code, msg::url),
                "",
                "{url}: {system_api} failed with exit code {exit_code}")
DECLARE_MESSAGE(DownloadingVcpkgStandaloneBundle, (msg::version), "", "Downloading standalone bundle {version}.")
DECLARE_MESSAGE(DownloadingVcpkgStandaloneBundleLatest, (), "", "Downloading latest standalone bundle.")
DECLARE_MESSAGE(DownloadRootsDir, (msg::env_var), "", "Specify the downloads root directory.\n(default: {env_var})")
DECLARE_MESSAGE(DuplicatedKeyInObj,
                (msg::value),
                "{value} is a json property/object",
                "Duplicated key \"{value}\" in an object")
DECLARE_MESSAGE(DuplicatePackagePattern, (msg::package_name), "", "Package \"{package_name}\" is duplicated.")
DECLARE_MESSAGE(DuplicatePackagePatternFirstOcurrence, (), "", "First declared in:")
DECLARE_MESSAGE(DuplicatePackagePatternIgnoredLocations, (), "", "The following redeclarations will be ignored:")
DECLARE_MESSAGE(DuplicatePackagePatternLocation, (msg::path), "", "location: {path}")
DECLARE_MESSAGE(DuplicatePackagePatternRegistry, (msg::url), "", "registry: {url}")
DECLARE_MESSAGE(ElapsedForPackage, (msg::spec, msg::elapsed), "", "Elapsed time to handle {spec}: {elapsed}")
DECLARE_MESSAGE(ElapsedInstallTime, (msg::count), "", "Total elapsed time: {count}")
DECLARE_MESSAGE(ElapsedTimeForChecks, (msg::elapsed), "", "Time to determine pass/fail: {elapsed}")
DECLARE_MESSAGE(EmailVcpkgTeam, (msg::url), "", "Send an email to {url} with any feedback.")
DECLARE_MESSAGE(EmbeddingVcpkgConfigInManifest,
                (),
                "",
                "Embedding `vcpkg-configuration` in a manifest file is an EXPERIMENTAL feature.")
DECLARE_MESSAGE(EmptyLicenseExpression, (), "", "SPDX license expression was empty.")
DECLARE_MESSAGE(EndOfStringInCodeUnit, (), "", "found end of string in middle of code point")
DECLARE_MESSAGE(EnvInvalidMaxConcurrency,
                (msg::env_var, msg::value),
                "{value} is the invalid value of an environment variable",
                "{env_var} is {value}, must be > 0")
DECLARE_MESSAGE(EnvStrFailedToExtract, (), "", "could not expand the environment string:")
DECLARE_MESSAGE(EnvPlatformNotSupported, (), "", "Build environment commands are not supported on this platform")
DECLARE_MESSAGE(EnvVarMustBeAbsolutePath, (msg::path, msg::env_var), "", "{env_var} ({path}) was not an absolute path")
DECLARE_MESSAGE(ErrorDetectingCompilerInfo,
                (msg::path),
                "",
                "while detecting compiler information:\nThe log file content at \"{path}\" is:")
DECLARE_MESSAGE(ErrorIndividualPackagesUnsupported,
                (),
                "",
                "In manifest mode, `vcpkg install` does not support individual package arguments.\nTo install "
                "additional "
                "packages, edit vcpkg.json and then run `vcpkg install` without any package arguments.")
DECLARE_MESSAGE(ErrorInvalidClassicModeOption,
                (msg::option),
                "",
                "The option --{option} is not supported in classic mode and no manifest was found.")
DECLARE_MESSAGE(ErrorInvalidManifestModeOption,
                (msg::option),
                "",
                "The option --{option} is not supported in manifest mode.")
DECLARE_MESSAGE(ErrorMessage, (), "", "error: ")
DECLARE_MESSAGE(
    ErrorMessageMustUsePrintError,
    (msg::value),
    "{value} is is a localized message name like ErrorMessageMustUsePrintError",
    "The message named {value} starts with error:, it must be changed to prepend ErrorMessage in code instead.")
DECLARE_MESSAGE(
    ErrorMissingVcpkgRoot,
    (),
    "",
    "Could not detect vcpkg-root. If you are trying to use a copy of vcpkg that you've built, you must "
    "define the VCPKG_ROOT environment variable to point to a cloned copy of https://github.com/Microsoft/vcpkg.")
DECLARE_MESSAGE(ErrorNoVSInstance,
                (msg::triplet),
                "",
                "in triplet {triplet}: Unable to find a valid Visual Studio instance")
DECLARE_MESSAGE(ErrorNoVSInstanceAt, (msg::path), "", "at \"{path}\"")
DECLARE_MESSAGE(ErrorNoVSInstanceFullVersion, (msg::version), "", "with toolset version prefix {version}")
DECLARE_MESSAGE(ErrorNoVSInstanceVersion, (msg::version), "", "with toolset version {version}")
DECLARE_MESSAGE(ErrorParsingBinaryParagraph, (msg::spec), "", "while parsing the Binary Paragraph for {spec}")
DECLARE_MESSAGE(ErrorRequireBaseline,
                (),
                "",
                "this vcpkg instance requires a manifest with a specified baseline in order to "
                "interact with ports. Please add 'builtin-baseline' to the manifest or add a "
                "'vcpkg-configuration.json' that redefines the default registry.")
DECLARE_MESSAGE(ErrorRequirePackagesList,
                (),
                "",
                "`vcpkg install` requires a list of packages to install in classic mode.")
DECLARE_MESSAGE(ErrorsFound, (), "", "Found the following errors:")
DECLARE_MESSAGE(ErrorUnableToDetectCompilerInfo,
                (),
                "failure output will be displayed at the top of this",
                "vcpkg was unable to detect the active compiler's information. See above for the CMake failure output.")
DECLARE_MESSAGE(ErrorVcvarsUnsupported,
                (msg::triplet),
                "",
                "in triplet {triplet}: Use of Visual Studio's Developer Prompt is unsupported "
                "on non-Windows hosts.\nDefine 'VCPKG_CMAKE_SYSTEM_NAME' or "
                "'VCPKG_CHAINLOAD_TOOLCHAIN_FILE' in the triplet file.")
DECLARE_MESSAGE(ErrorVsCodeNotFound,
                (msg::env_var),
                "",
                "Visual Studio Code was not found and the environment variable {env_var} is not set or invalid.")
DECLARE_MESSAGE(ErrorVsCodeNotFoundPathExamined, (), "", "The following paths were examined:")
DECLARE_MESSAGE(ErrorWhileFetchingBaseline,
                (msg::value, msg::package_name),
                "{value} is a commit sha.",
                "while fetching baseline `\"{value}\"` from repo {package_name}:")
DECLARE_MESSAGE(ErrorWhileParsing, (msg::path), "", "Errors occurred while parsing {path}.")
DECLARE_MESSAGE(ErrorWhileWriting, (msg::path), "", "Error occurred while writing {path}.")
DECLARE_MESSAGE(Example, (), "", "example:")
DECLARE_MESSAGE(ExceededRecursionDepth, (), "", "Recursion depth exceeded.")
DECLARE_MESSAGE(ExcludedPackage, (msg::spec), "", "Excluded {spec}")
DECLARE_MESSAGE(ExcludedPackages, (), "", "The following packages are excluded:")
DECLARE_MESSAGE(ExpectedAnObject, (), "", "expected an object")
DECLARE_MESSAGE(ExpectedAtMostOneSetOfTags,
                (msg::count, msg::old_value, msg::new_value, msg::value),
                "{old_value} is a left tag and {new_value} is the right tag. {value} is the input.",
                "Found {count} sets of {old_value}.*{new_value} but expected at most 1, in block:\n{value}")
DECLARE_MESSAGE(ExpectedCharacterHere,
                (msg::expected),
                "{expected} is a locale-invariant delimiter; for example, the ':' or '=' in 'zlib:x64-windows=skip'",
                "expected '{expected}' here")
DECLARE_MESSAGE(ExpectedDefaultFeaturesList, (), "", "expected ',' or end of text in default features list")
DECLARE_MESSAGE(ExpectedDependenciesList, (), "", "expected ',' or end of text in dependencies list")
DECLARE_MESSAGE(ExpectedDigitsAfterDecimal, (), "", "Expected digits after the decimal point")
DECLARE_MESSAGE(ExpectedFailOrSkip, (), "", "expected 'fail', 'skip', or 'pass' here")
DECLARE_MESSAGE(ExpectedFeatureListTerminal, (), "", "expected ',' or ']' in feature list")
DECLARE_MESSAGE(ExpectedFeatureName, (), "", "expected feature name (must be lowercase, digits, '-')")
DECLARE_MESSAGE(ExpectedEof, (), "", "expected eof")
DECLARE_MESSAGE(ExpectedExplicitTriplet, (), "", "expected an explicit triplet")
DECLARE_MESSAGE(ExpectedOneSetOfTags,
                (msg::count, msg::old_value, msg::new_value, msg::value),
                "{old_value} is a left tag and {new_value} is the right tag. {value} is the input.",
                "Found {count} sets of {old_value}.*{new_value} but expected exactly 1, in block:\n{value}")
DECLARE_MESSAGE(ExpectedOneVersioningField, (), "", "expected only one versioning field")
DECLARE_MESSAGE(ExpectedPackageSpecifier, (), "", "expected a package specifier")
DECLARE_MESSAGE(ExpectedPathToExist, (msg::path), "", "Expected {path} to exist after fetching")
DECLARE_MESSAGE(ExpectedPortName, (), "", "expected a port name here (must be lowercase, digits, '-')")
DECLARE_MESSAGE(ExpectedReadWriteReadWrite, (), "", "unexpected argument: expected 'read', readwrite', or 'write'")
DECLARE_MESSAGE(ExpectedStatusField, (), "", "Expected 'status' field in status paragraph")
DECLARE_MESSAGE(ExpectedTripletName, (), "", "expected a triplet name here (must be lowercase, digits, '-')")
DECLARE_MESSAGE(ExportArchitectureReq,
                (),
                "",
                "Export prefab requires targeting at least one of the following architectures arm64-v8a, "
                "armeabi-v7a, x86_64, x86 to be present.")
DECLARE_MESSAGE(Exported7zipArchive, (msg::path), "", "7zip archive exported at: {path}")
DECLARE_MESSAGE(ExportedZipArchive, (msg::path), "", "Zip archive exported at: {path}")
DECLARE_MESSAGE(ExportingAlreadyBuiltPackages, (), "", "The following packages are already built and will be exported:")
DECLARE_MESSAGE(ExportingMaintenanceTool, (), "", "Exporting maintenance tool...")
DECLARE_MESSAGE(ExportingPackage, (msg::package_name), "", "Exporting {package_name}...")
DECLARE_MESSAGE(ExportPrefabRequiresAndroidTriplet, (), "", "export prefab requires an Android triplet.")
DECLARE_MESSAGE(ExportUnsupportedInManifest,
                (),
                "",
                "vcpkg export does not support manifest mode, in order to allow for future design considerations. "
                "You may use export in classic mode by running vcpkg outside of a manifest-based project.")
DECLARE_MESSAGE(ExtendedDocumentationAtUrl, (msg::url), "", "Extended documentation available at '{url}'.")
DECLARE_MESSAGE(ExtractingTool, (msg::tool_name), "", "Extracting {tool_name}...")
DECLARE_MESSAGE(FailedPostBuildChecks,
                (msg::count, msg::path),
                "",
                "Found {count} post-build check problem(s). To submit these ports to curated catalogs, please "
                "first correct the portfile: {path}")
DECLARE_MESSAGE(FailedToAcquireMutant,
                (msg::path),
                "'mutant' is the Windows kernel object returned by CreateMutexW",
                "failed to acquire mutant {path}")
DECLARE_MESSAGE(FailedToCheckoutRepo,
                (msg::package_name),
                "",
                "failed to check out `versions` from repo {package_name}")
DECLARE_MESSAGE(FailedToDeleteDueToFile,
                (msg::value, msg::path),
                "{value} is the parent path of {path} we tried to delete; the underlying Windows error message is "
                "printed after this",
                "failed to remove_all({value}) due to {path}: ")
DECLARE_MESSAGE(FailedToDeleteInsideDueToFile,
                (msg::value, msg::path),
                "{value} is the parent path of {path} we tried to delete; the underlying Windows error message is "
                "printed after this",
                "failed to remove_all_inside({value}) due to {path}: ")
DECLARE_MESSAGE(FailedToDetermineArchitecture,
                (msg::path, msg::command_line),
                "",
                "unable to determine the architecture of {path}.\n{command_line}")
DECLARE_MESSAGE(FailedToDetermineCurrentCommit, (), "", "Failed to determine the current commit:")
DECLARE_MESSAGE(FailedToDownloadFromMirrorSet, (), "", "Failed to download from mirror set")
DECLARE_MESSAGE(FailedToExtract, (msg::path), "", "Failed to extract \"{path}\":")
DECLARE_MESSAGE(FailedToFetchError,
                (msg::error_msg, msg::package_name),
                "",
                "{error_msg}\nFailed to fetch {package_name}:")
DECLARE_MESSAGE(FailedToFindBaseline, (), "", "Failed to find baseline.json")
DECLARE_MESSAGE(FailedToFindPortFeature,
                (msg::feature, msg::package_name),
                "",
                "{package_name} has no feature named {feature}.")
DECLARE_MESSAGE(FailedToFormatMissingFile,
                (),
                "",
                "No files to format.\nPlease pass either --all, or the explicit files to format or convert.")
DECLARE_MESSAGE(
    FailedToLoadInstalledManifest,
    (msg::package_name),
    "",
    "The control or manifest file for {package_name} could not be loaded due to the following error. Please "
    "remove {package_name} and try again.")
DECLARE_MESSAGE(FailedToLoadManifest, (msg::path), "", "Failed to load manifest from directory {path}")
DECLARE_MESSAGE(FailedToLoadPort, (msg::package_name, msg::path), "", "Failed to load port {package_name} from {path}")
DECLARE_MESSAGE(FailedToLoadPortFrom, (msg::path), "", "Failed to load port from {path}")
DECLARE_MESSAGE(FailedToLoadUnnamedPortFromPath, (msg::path), "", "Failed to load port from {path}")
DECLARE_MESSAGE(FailedToLocateSpec, (msg::spec), "", "Failed to locate spec in graph: {spec}")
DECLARE_MESSAGE(FailedToObtainDependencyVersion, (), "", "Cannot find desired dependency version.")
DECLARE_MESSAGE(FailedToObtainLocalPortGitSha, (), "", "Failed to obtain git SHAs for local ports.")
DECLARE_MESSAGE(FailedToObtainPackageVersion, (), "", "Cannot find desired package version.")
DECLARE_MESSAGE(FailedToOpenAlgorithm,
                (msg::value),
                "{value} is a crypto algorithm like SHA-1 or SHA-512",
                "failed to open {value}")
DECLARE_MESSAGE(FailedToParseCMakeConsoleOut,
                (),
                "",
                "Failed to parse CMake console output to locate block start/end markers.")
DECLARE_MESSAGE(FailedToParseBaseline, (msg::path), "", "Failed to parse baseline: {path}")
DECLARE_MESSAGE(FailedToParseConfig, (msg::path), "", "Failed to parse configuration: {path}")
DECLARE_MESSAGE(FailedToParseControl, (msg::path), "", "Failed to parse CONTROL file: {path}")
DECLARE_MESSAGE(FailedToParseManifest, (msg::path), "", "Failed to parse manifest file: {path}")
DECLARE_MESSAGE(FailedToParseNoTopLevelObj, (msg::path), "", "Failed to parse {path}, expected a top-level object.")
DECLARE_MESSAGE(FailedToParseNoVersionsArray, (msg::path), "", "Failed to parse {path}, expected a 'versions' array.")
DECLARE_MESSAGE(FailedToParseSerializedBinParagraph,
                (msg::error_msg),
                "'{error_msg}' is the error message for failing to parse the Binary Paragraph.",
                "[sanity check] Failed to parse a serialized binary paragraph.\nPlease open an issue at "
                "https://github.com/microsoft/vcpkg, "
                "with the following output:\n{error_msg}\nSerialized Binary Paragraph:")
DECLARE_MESSAGE(FailedToParseVersionsFile, (msg::path), "", "failed to parse versions file {path}")
DECLARE_MESSAGE(FailedToParseVersionXML,
                (msg::tool_name, msg::version),
                "",
                "Could not parse version for tool {tool_name}. Version string was: {version}")
DECLARE_MESSAGE(FailedToProvisionCe, (), "", "Failed to provision vcpkg-artifacts.")
DECLARE_MESSAGE(FailedToReadParagraph, (msg::path), "", "Failed to read paragraphs from {path}")
DECLARE_MESSAGE(FailedToRemoveControl, (msg::path), "", "Failed to remove control file {path}")
DECLARE_MESSAGE(FailedToRunToolToDetermineVersion,
                (msg::tool_name, msg::path),
                "Additional information, such as the command line output, if any, will be appended on "
                "the line after this message",
                "Failed to run \"{path}\" to determine the {tool_name} version.")
DECLARE_MESSAGE(FailedToStoreBackToMirror, (), "", "failed to store back to mirror:")
DECLARE_MESSAGE(FailedToStoreBinaryCache, (msg::path), "", "Failed to store binary cache {path}")
DECLARE_MESSAGE(FailedToTakeFileSystemLock, (msg::path), "", "Failed to take the filesystem lock on {path}")
DECLARE_MESSAGE(FailedToWriteManifest, (msg::path), "", "Failed to write manifest file {path}")
DECLARE_MESSAGE(FailedVendorAuthentication,
                (msg::vendor, msg::url),
                "",
                "One or more {vendor} credential providers failed to authenticate. See '{url}' for more details "
                "on how to provide credentials.")
DECLARE_MESSAGE(FeatureBaselineEntryAlreadySpecified,
                (msg::feature, msg::value),
                "{value} is a keyword",
                "Feature '{feature}' was already declared as '{value}'.")
DECLARE_MESSAGE(FeatureBaselineExpectedFeatures,
                (msg::value),
                "{value} is a keyword",
                "When using '{value}' a list of features must be specified.")
DECLARE_MESSAGE(FeatureBaselineNoFeaturesForFail, (), "", "When using '= fail' no list of features is allowed.")
DECLARE_MESSAGE(FeedbackAppreciated, (), "", "Thank you for your feedback!")
DECLARE_MESSAGE(FilesContainAbsolutePath1,
                (),
                "This message is printed before a list of found absolute paths, followed by FilesContainAbsolutePath2, "
                "followed by a list of found files.",
                "There should be no absolute paths, such as the following, in an installed package:")
DECLARE_MESSAGE(FilesContainAbsolutePath2, (), "", "Absolute paths were found in the following files:")
DECLARE_MESSAGE(FindHelp,
                (),
                "'artifact' and 'port' are what the user must literally type.",
                "Searches for the indicated artifact or port. With no parameter after 'artifact' or 'port', "
                "displays everything.")
DECLARE_MESSAGE(FieldKindDidNotHaveExpectedValue,
                (msg::expected, msg::actual),
                "{expected} is a list of literal kinds the user must type, separated by commas, {actual} is what "
                "the user supplied",
                "\"kind\" did not have an expected value: (expected one of: {expected}; found {actual})")
DECLARE_MESSAGE(FetchingBaselineInfo, (msg::package_name), "", "Fetching baseline information from {package_name}...")
DECLARE_MESSAGE(FetchingRegistryInfo,
                (msg::url, msg::value),
                "{value} is a reference",
                "Fetching registry information from {url} ({value})...")
DECLARE_MESSAGE(FileNotFound, (msg::path), "", "{path}: file not found")
DECLARE_MESSAGE(FileReadFailed,
                (msg::path, msg::byte_offset, msg::count),
                "",
                "Failed to read {count} bytes from {path} at offset {byte_offset}.")
DECLARE_MESSAGE(FileSeekFailed,
                (msg::path, msg::byte_offset),
                "",
                "Failed to seek to position {byte_offset} in {path}.")
DECLARE_MESSAGE(FilesExported, (msg::path), "", "Files exported at: {path}")
DECLARE_MESSAGE(FileSystemOperationFailed, (), "", "Filesystem operation failed:")
DECLARE_MESSAGE(FishCompletion, (msg::path), "", "vcpkg fish completion is already added at \"{path}\".")
DECLARE_MESSAGE(FloatingPointConstTooBig, (msg::count), "", "Floating point constant too big: {count}")
DECLARE_MESSAGE(FollowingPackagesMissingControl,
                (),
                "",
                "The following packages do not have a valid CONTROL or vcpkg.json:")
DECLARE_MESSAGE(FollowingPackagesNotInstalled, (), "", "The following packages are not installed:")
DECLARE_MESSAGE(FollowingPackagesUpgraded, (), "", "The following packages are up-to-date:")
DECLARE_MESSAGE(
    ForceSystemBinariesOnWeirdPlatforms,
    (),
    "",
    "Environment variable VCPKG_FORCE_SYSTEM_BINARIES must be set on arm, s390x, ppc64le and riscv platforms.")
DECLARE_MESSAGE(FormattedParseMessageExpression,
                (msg::value),
                "Example of {value} is 'x64 & windows'",
                "on expression: {value}")
DECLARE_MESSAGE(GeneratedConfiguration, (msg::path), "", "Generated configuration {path}.")
DECLARE_MESSAGE(GeneratedInstaller, (msg::path), "", "{path} installer generated.")
DECLARE_MESSAGE(GenerateMsgErrorParsingFormatArgs,
                (msg::value),
                "example of {value} 'GenerateMsgNoComment'",
                "parsing format string for {value}:")
DECLARE_MESSAGE(GenerateMsgIncorrectComment,
                (msg::value),
                "example of {value} is 'GenerateMsgNoComment'",
                R"(message {value} has an incorrect comment:)")
DECLARE_MESSAGE(GenerateMsgNoArgumentValue,
                (msg::value),
                "example of {value} is 'arch'",
                R"({{{value}}} was specified in a comment, but was not used in the message.)")
DECLARE_MESSAGE(GenerateMsgNoCommentValue,
                (msg::value),
                "example of {value} is 'arch'",
                R"({{{value}}} was used in the message, but not commented.)")
DECLARE_MESSAGE(GeneratingConfiguration, (msg::path), "", "Generating configuration {path}...")
DECLARE_MESSAGE(GeneratingInstaller, (msg::path), "", "Generating installer {path}...")
DECLARE_MESSAGE(GeneratingRepo, (msg::path), "", "Generating repository {path}...")
DECLARE_MESSAGE(GetParseFailureInfo, (), "", "Use '--debug' to get more information about the parse failures.")
DECLARE_MESSAGE(GHAParametersMissing,
                (msg::url),
                "",
                "The GHA binary source requires the ACTIONS_RUNTIME_TOKEN and ACTIONS_CACHE_URL environment variables "
                "to be set. See {url} for details.")
DECLARE_MESSAGE(GitCommandFailed, (msg::command_line), "", "failed to execute: {command_line}")
DECLARE_MESSAGE(GitFailedToFetch,
                (msg::value, msg::url),
                "{value} is a git ref like 'origin/main'",
                "failed to fetch ref {value} from repository {url}")
DECLARE_MESSAGE(GitFailedToInitializeLocalRepository, (msg::path), "", "failed to initialize local repository {path}")
DECLARE_MESSAGE(GitRegistryMustHaveBaseline,
                (msg::package_name, msg::value),
                "{value} is a commit sha",
                "The git registry entry for \"{package_name}\" must have a \"baseline\" field that is a valid git "
                "commit SHA (40 hexadecimal characters).\n"
                "The current HEAD of that repo is \"{value}\".")
DECLARE_MESSAGE(GitStatusOutputExpectedFileName, (), "", "expected a file name")
DECLARE_MESSAGE(GitStatusOutputExpectedNewLine, (), "", "expected new line")
DECLARE_MESSAGE(GitStatusOutputExpectedRenameOrNewline, (), "", "expected renamed file or new lines")
DECLARE_MESSAGE(GitStatusUnknownFileStatus,
                (msg::value),
                "{value} is a single character indicating file status, for example: A, U, M, D",
                "unknown file status: {value}")
DECLARE_MESSAGE(GitUnexpectedCommandOutputCmd,
                (msg::command_line),
                "",
                "git produced unexpected output when running {command_line}")
DECLARE_MESSAGE(GraphCycleDetected,
                (msg::package_name),
                "A list of package names comprising the cycle will be printed after this message.",
                "Cycle detected within graph at {package_name}:")
DECLARE_MESSAGE(HashFileFailureToRead,
                (msg::path),
                "Printed after ErrorMessage and before the specific failing filesystem operation (like file not found)",
                "failed to read file \"{path}\" for hashing: ")
DECLARE_MESSAGE(HashPortManyFiles,
                (msg::package_name, msg::count),
                "",
                "The {package_name} contains {count} files. Hashing these contents may take a long time when "
                "determining the ABI hash for binary caching. Consider reducing the number of files. Common causes of "
                "this are accidentally checking out source or build files into a port's directory.")
DECLARE_MESSAGE(HeaderOnlyUsage,
                (msg::package_name),
                "'header' refers to C/C++ .h files",
                "{package_name} is header-only and can be used from CMake via:")
DECLARE_MESSAGE(
    HelpAssetCaching,
    (),
    "The '<rw>' part references code in the following table and should not be localized. The matching values "
    "\"read\" \"write\" and \"readwrite\" are also fixed. After this block a table with each possible asset "
    "caching source is printed.",
    "**Experimental feature: this may change or be removed at any time**\n"
    "\n"
    "vcpkg can use mirrors to cache downloaded assets, ensuring continued operation even if the "
    "original source changes or disappears.\n"
    "\n"
    "Asset caching can be configured either by setting the environment variable X_VCPKG_ASSET_SOURCES "
    "to a semicolon-delimited list of sources or by passing a sequence of "
    "--x-asset-sources=<source> command line options. Command line sources are interpreted after "
    "environment sources. Commas, semicolons, and backticks can be escaped using backtick (`).\n"
    "\n"
    "The <rw> optional parameter for certain strings controls how they will be accessed. It can be specified as "
    "\"read\", \"write\", or \"readwrite\" and defaults to \"read\".\n"
    "\n"
    "Valid sources:")
DECLARE_MESSAGE(
    HelpAssetCachingAzUrl,
    (),
    "This is printed as the 'definition' in a table for 'x-azurl,<url>[,<sas>[,<rw>]]', so <url>, <sas>, and <rw> "
    "should not be localized.",
    "Adds an Azure Blob Storage source, optionally using Shared Access Signature validation. URL should include "
    "the container path and be terminated with a trailing \"/\". <sas>, if defined, should be prefixed with a "
    "\"?\". "
    "Non-Azure servers will also work if they respond to GET and PUT requests of the form: "
    "\"<url><sha512><sas>\".")
DECLARE_MESSAGE(HelpAssetCachingBlockOrigin,
                (),
                "This is printed as the 'definition' in a table for 'x-block-origin'",
                "Disables fallback to the original URLs in case the mirror does not have the file available.")
DECLARE_MESSAGE(
    HelpAssetCachingScript,
    (),
    "This is printed as the 'definition' in a table for 'x-script,<template>', so <template> should not be "
    "localized.",
    "Dispatches to an external tool to fetch the asset. Within the template, \"{{url}}\" will be replaced by the "
    "original url, \"{{sha512}}\" will be replaced by the SHA512 value, and \"{{dst}}\" will be replaced by the "
    "output path to save to. These substitutions will all be properly shell escaped, so an example template would "
    "be: \"curl -L {{url}} --output {{dst}}\". \"{{{{\" will be replaced by \"}}\" and \"}}}}\" will be replaced "
    "by \"}}\" to avoid expansion. Note that this will be executed inside the build environment, so the PATH and "
    "other environment variables will be modified by the triplet.")
DECLARE_MESSAGE(
    HelpBinaryCaching,
    (),
    "The names in angle brackets like <rw> or in curly braces like {{sha512}} are 'code' and should not be "
    "localized. The matching values \"read\" \"write\" and \"readwrite\" are also fixed.",
    "vcpkg can cache compiled packages to accelerate restoration on a single machine or across the network. By "
    "default, vcpkg will save builds to a local machine cache. This can be disabled by passing "
    "\"--binarysource=clear\" as the last option on the command line.\n"
    "\n"
    "Binary caching can be further configured by either passing \"--binarysource=<source>\" options to every "
    "command line or setting the `VCPKG_BINARY_SOURCES` environment variable to a set of sources (Example: "
    "\"<source>;<source>;...\"). Command line sources are interpreted after environment sources.\n"
    "\n"
    "The \"<rw>\" optional parameter for certain strings controls whether they will be consulted for downloading "
    "binaries and whether on-demand builds will be uploaded to that remote. It can be specified as \"read\", "
    "\"write\", or \"readwrite\".\n"
    "\n"
    "General sources:")
DECLARE_MESSAGE(HelpBinaryCachingAws,
                (),
                "Printed as the 'definition' for 'x-aws,<prefix>[,<rw>]', so '<prefix>' must be preserved verbatim.",
                "**Experimental: will change or be removed without warning**\n"
                "Adds an AWS S3 source. Uses the aws CLI for uploads and downloads. Prefix should include s3:// "
                "scheme and be suffixed with a \"/\".")
DECLARE_MESSAGE(HelpBinaryCachingAwsConfig,
                (),
                "Printed as the 'definition' for 'x-aws-config,<parameter>'.",
                "**Experimental: will change or be removed without warning**\n"
                "Adds an AWS S3 source. Adds an AWS configuration; currently supports only 'no-sign-request' "
                "parameter that is an equivalent to the --no-sign-request parameter "
                "of the AWS CLI.")
DECLARE_MESSAGE(HelpBinaryCachingAwsHeader, (), "", "Azure Web Services sources")
DECLARE_MESSAGE(HelpBinaryCachingAzBlob,
                (),
                "Printed as the 'definition' for 'x-azblob,<url>,<sas>[,<rw>]'.",
                "**Experimental: will change or be removed without warning**\n"
                "Adds an Azure Blob Storage source. Uses Shared Access Signature validation. <url> should include "
                "the container path. <sas> must be be prefixed with a \"?\".")
DECLARE_MESSAGE(HelpBinaryCachingCos,
                (),
                "Printed as the 'definition' for 'x-cos,<prefix>[,<rw>]'.",
                "**Experimental: will change or be removed without warning**\n"
                "Adds an COS source. Uses the cos CLI for uploads and downloads. <prefix> should include the "
                "scheme 'cos://' and be suffixed with a \"/\".")
DECLARE_MESSAGE(HelpBinaryCachingDefaults,
                (msg::path),
                "Printed as the 'definition' in a table for 'default[,<rw>]'. %LOCALAPPDATA%, %APPDATA%, "
                "$XDG_CACHE_HOME, and $HOME are 'code' and should not be localized.",
                "Adds the default file-based location. Based on your system settings, the default path to store "
                "binaries is \"{path}\". This consults %LOCALAPPDATA%/%APPDATA% on Windows and $XDG_CACHE_HOME or "
                "$HOME on other platforms.")
DECLARE_MESSAGE(HelpBinaryCachingDefaultsError,
                (),
                "Printed as the 'definition' in a table for 'default[,<rw>]', when there was an error fetching the "
                "default for some reason.",
                "Adds the default file-based location.")
DECLARE_MESSAGE(HelpBinaryCachingFiles,
                (),
                "Printed as the 'definition' for 'files,<path>[,<rw>]'",
                "Adds a custom file-based location.")
DECLARE_MESSAGE(HelpBinaryCachingGcs,
                (),
                "Printed as the 'definition' for 'x-gcs,<prefix>[,<rw>]'.",
                "**Experimental: will change or be removed without warning**\n"
                "Adds a Google Cloud Storage (GCS) source. Uses the gsutil CLI for uploads and downloads. Prefix "
                "should include the gs:// scheme and be suffixed with a \"/\".")
DECLARE_MESSAGE(
    HelpBinaryCachingHttp,
    (),
    "Printed as the 'definition' of 'http,<url_template>[,<rw>[,<header>]]', so <url_template>, <rw> and <header> "
    "must be unlocalized. GET, HEAD, and PUT are HTTP verbs that should be not changed. Entries in {{curly "
    "braces}} also must be unlocalized.",
    "Adds a custom http-based location. GET, HEAD and PUT request are done to download, check and upload the "
    "binaries. You can use the variables {{name}}, {{version}}, {{sha}} and {{triplet}}. An example url would be"
    "'https://cache.example.com/{{triplet}}/{{name}}/{{version}}/{{sha}}'. Via the header field you can set a "
    "custom header to pass an authorization token.")
DECLARE_MESSAGE(HelpBinaryCachingNuGet,
                (),
                "Printed as the 'definition' of 'nuget,<uri>[,<rw>]'.",
                "Adds a NuGet-based source; equivalent to the \"-Source\" parameter of the NuGet CLI.")
DECLARE_MESSAGE(HelpBinaryCachingNuGetConfig,
                (),
                "Printed as the 'definition' of 'nugetconfig,<path>[,<rw>]'.",
                "Adds a NuGet-config-file-based source; equivalent to the \"-Config\" parameter of the NuGet CLI. "
                "This config should specify \"defaultPushSource\" for uploads.")
DECLARE_MESSAGE(HelpBinaryCachingNuGetHeader, (), "", "NuGet sources")
DECLARE_MESSAGE(HelpBinaryCachingNuGetInteractive,
                (),
                "Printed as the 'definition' of 'interactive'.",
                "Enables NuGet interactive credential management; the opposite of the \"-NonInteractive\" "
                "parameter in the NuGet CLI.")
DECLARE_MESSAGE(HelpBinaryCachingNuGetFooter,
                (),
                "Printed after the 'nuget', 'nugetconfig', 'nugettimeout', and 'interactive' entries; those names "
                "must not be localized. Printed before an example XML snippet vcpkg generates when the indicated "
                "environment variables are set.",
                "NuGet's cache is not used by default. To use it for every NuGet-based source, set the environment "
                "variable \"VCPKG_USE_NUGET_CACHE\" to \"true\" (case-insensitive) or \"1\".\n"
                "The \"nuget\" and \"nugetconfig\" source providers respect certain environment variables while "
                "generating NuGet packages. If the appropriate environment variables are defined and non-empty, "
                "\"metadata.repository\" field will be generated like one of the following examples:")
DECLARE_MESSAGE(HelpBinaryCachingNuGetTimeout,
                (),
                "Printed as the 'definition' of 'nugettimeout,<seconds>'",
                "Specifies a NuGet timeout for NuGet network operations; equivalent to the \"-Timeout\" parameter "
                "of the NuGet CLI.")
DECLARE_MESSAGE(HelpBuiltinBase,
                (),
                "",
                "The baseline references a commit within the vcpkg repository that establishes a minimum version on "
                "every dependency in the graph. For example, if no other constraints are specified (directly or "
                "transitively), then the version will resolve to the baseline of the top level manifest. Baselines "
                "of transitive dependencies are ignored.")
DECLARE_MESSAGE(HelpCachingClear, (), "", "Removes all previous sources, including defaults.")
DECLARE_MESSAGE(HelpContactCommand, (), "", "Display contact information to send feedback.")
DECLARE_MESSAGE(HelpCreateCommand, (), "", "Create a new port.")
DECLARE_MESSAGE(HelpDependInfoCommand, (), "", "Display a list of dependencies for ports.")
DECLARE_MESSAGE(HelpEditCommand,
                (msg::env_var),
                "",
                "Open a port for editing (use the environment variable '{env_var}' to set an editor program, "
                "defaults to 'code').")
DECLARE_MESSAGE(HelpEnvCommand, (), "", "Creates a clean shell environment for development or compiling.")
DECLARE_MESSAGE(HelpExampleCommand,
                (),
                "",
                "For more help (including examples) see the accompanying README.md and docs folder.")
DECLARE_MESSAGE(HelpExampleManifest, (), "", "Example manifest:")
DECLARE_MESSAGE(HelpExportCommand, (), "", "Exports a package.")
DECLARE_MESSAGE(HelpFormatManifestCommand, (), "", "Formats all vcpkg.json files. Run this before committing to vcpkg.")
DECLARE_MESSAGE(HelpHashCommand, (), "", "Hash a file by specific algorithm, default SHA512.")
DECLARE_MESSAGE(HelpInitializeRegistryCommand, (), "", "Initializes a registry in the directory <path>.")
DECLARE_MESSAGE(HelpInstallCommand, (), "", "Install a package.")
DECLARE_MESSAGE(HelpListCommand, (), "", "List installed packages.")
DECLARE_MESSAGE(HelpManifestConstraints,
                (),
                "",
                "Manifests can place three kinds of constraints upon the versions used")
DECLARE_MESSAGE(
    HelpMinVersion,
    (),
    "",
    "Vcpkg will select the minimum version found that matches all applicable constraints, including the "
    "version from the baseline specified at top-level as well as any \"version>=\" constraints in the graph.")
DECLARE_MESSAGE(
    HelpOverrides,
    (),
    "",
    "When used as the top-level manifest (such as when running `vcpkg install` in the directory), overrides "
    "allow a manifest to short-circuit dependency resolution and specify exactly the version to use. These can "
    "be used to handle version conflicts, such as with `version-string` dependencies. They will not be "
    "considered when transitively depended upon.")
DECLARE_MESSAGE(HelpOwnsCommand, (), "", "Search for files in installed packages.")
DECLARE_MESSAGE(
    HelpPackagePublisher,
    (),
    "",
    "Additionally, package publishers can use \"version>=\" constraints to ensure that consumers are using at "
    "least a certain minimum version of a given dependency. For example, if a library needs an API added "
    "to boost-asio in 1.70, a \"version>=\" constraint will ensure transitive users use a sufficient version "
    "even in the face of individual version overrides or cross-registry references.")
DECLARE_MESSAGE(
    HelpPortVersionScheme,
    (),
    "",
    "Each version additionally has a \"port-version\" which is a nonnegative integer. When rendered as "
    "text, the port version (if nonzero) is added as a suffix to the primary version text separated by a "
    "hash (#). Port-versions are sorted lexographically after the primary version text, for example:\n1.0.0 < "
    "1.0.0#1 < 1.0.1 < 1.0.1#5 < 2.0.0")
DECLARE_MESSAGE(HelpRemoveCommand, (), "", "Uninstall a package.")
DECLARE_MESSAGE(HelpRemoveOutdatedCommand, (), "", "Uninstall all out-of-date packages.")
DECLARE_MESSAGE(HelpResponseFileCommand, (), "", "Specify a response file to provide additional parameters.")
DECLARE_MESSAGE(HelpSearchCommand, (), "", "Search for packages available to be built.")
DECLARE_MESSAGE(HelpTextOptFullDesc, (), "", "Do not truncate long text.")
DECLARE_MESSAGE(HelpTopicCommand, (), "", "Display help for a specific topic.")
DECLARE_MESSAGE(HelpTopicsCommand, (), "", "Display the list of help topics.")
DECLARE_MESSAGE(HelpTxtOptAllowUnsupportedPort,
                (),
                "",
                "Instead of erroring on an unsupported port, continue with a warning.")
DECLARE_MESSAGE(HelpTxtOptCleanAfterBuild,
                (),
                "",
                "Clean buildtrees, packages and downloads after building each package.")
DECLARE_MESSAGE(HelpTxtOptCleanBuildTreesAfterBuild, (), "", "Clean buildtrees after building each package.")
DECLARE_MESSAGE(HelpTxtOptCleanDownloadsAfterBuild, (), "", "Clean downloads after building each package.")
DECLARE_MESSAGE(HelpTxtOptCleanPkgAfterBuild, (), "", "Clean packages after building each package.")
DECLARE_MESSAGE(HelpTxtOptDryRun, (), "", "Do not actually build or install.")
DECLARE_MESSAGE(HelpTxtOptEditable,
                (),
                "",
                "Disable source re-extraction and binary caching for libraries on the command line (classic mode)")
DECLARE_MESSAGE(HelpTxtOptEnforcePortChecks,
                (),
                "",
                "Fail install if a port has detected problems or attempts to use a deprecated feature")
DECLARE_MESSAGE(HelpTxtOptKeepGoing, (), "", "Continue installing packages on failure.")
DECLARE_MESSAGE(HelpTxtOptManifestFeature,
                (),
                "",
                "Additional feature from the top-level manifest to install (manifest mode).")
DECLARE_MESSAGE(HelpTxtOptManifestNoDefault,
                (),
                "",
                "Don't install the default features from the top-level manifest (manifest mode).")
DECLARE_MESSAGE(HelpTxtOptNoDownloads, (), "", "Do not download new sources.")
DECLARE_MESSAGE(HelpTxtOptNoUsage, (), "", "Don't print CMake usage information after install.")
DECLARE_MESSAGE(HelpTxtOptOnlyBinCache, (), "", "Fail if cached binaries are not available.")
DECLARE_MESSAGE(HelpTxtOptOnlyDownloads, (), "", "Make a best-effort attempt to download sources without building.")
DECLARE_MESSAGE(HelpTxtOptRecurse, (), "", "Allow removal of packages as part of installation.")
DECLARE_MESSAGE(HelpTxtOptUseAria2, (), "", "Use aria2 to perform download tasks.")
DECLARE_MESSAGE(HelpTxtOptUseHeadVersion,
                (),
                "",
                "Install the libraries on the command line using the latest upstream sources (classic mode).")
DECLARE_MESSAGE(
    HelpTxtOptWritePkgConfig,
    (),
    "",
    "Writes out a NuGet packages.config-formatted file for use with external binary caching.\nSee `vcpkg help "
    "binarycaching` for more information.")
DECLARE_MESSAGE(HelpUpdateBaseline,
                (),
                "",
                "The best approach to keep your libraries up to date is to update your baseline reference. This will "
                "ensure all packages, including transitive ones, are updated. However if you need to update a package "
                "independently, you can use a \"version>=\" constraint.")
DECLARE_MESSAGE(HelpUpdateCommand, (), "", "List packages that can be updated.")
DECLARE_MESSAGE(HelpUpgradeCommand, (), "", "Rebuild all outdated packages.")
DECLARE_MESSAGE(HelpVersionCommand, (), "", "Display version information.")
DECLARE_MESSAGE(HelpVersionDateScheme, (), "", "A date (2021-01-01.5)")
DECLARE_MESSAGE(HelpVersionGreater,
                (),
                "",
                "Within the \"dependencies\" field, each dependency can have a minimum constraint listed. These "
                "minimum constraints will be used when transitively depending upon this library. A minimum "
                "port-version can additionally be specified with a '#' suffix.")
DECLARE_MESSAGE(HelpVersioning,
                (),
                "",
                "Versioning allows you to deterministically control the precise revisions of dependencies used by "
                "your project from within your manifest file.")
DECLARE_MESSAGE(HelpVersionScheme, (), "", "A dot-separated sequence of numbers (1.2.3.4)")
DECLARE_MESSAGE(HelpVersionSchemes, (), "", "The following versioning schemes are accepted.")
DECLARE_MESSAGE(HelpVersionSemverScheme, (), "", "A Semantic Version 2.0 (2.1.0-rc2)")
DECLARE_MESSAGE(HelpVersionStringScheme, (), "", "An exact, incomparable version (Vista)")
DECLARE_MESSAGE(
    IgnoringVcpkgRootEnvironment,
    (msg::path, msg::actual, msg::value),
    "{actual} is the path we actually used, {value} is the path to vcpkg's binary",
    "The vcpkg {value} is using detected vcpkg root {actual} and ignoring mismatched VCPKG_ROOT environment "
    "value {path}. To suppress this message, unset the environment variable or use the --vcpkg-root command line "
    "switch.")
DECLARE_MESSAGE(IllegalFeatures, (), "", "List of features is not allowed in this context")
DECLARE_MESSAGE(IllegalPlatformSpec, (), "", "Platform qualifier is not allowed in this context")
DECLARE_MESSAGE(ImproperShaLength, (msg::value), "{value} is a sha.", "SHA512's must be 128 hex characters: {value}")
DECLARE_MESSAGE(IncorrectArchiveFileSignature, (), "", "Incorrect archive file signature")
DECLARE_MESSAGE(IncorrectPESignature, (), "", "Incorrect PE signature")
DECLARE_MESSAGE(IncrementedUtf8Decoder, (), "", "Incremented Utf8Decoder at the end of the string")
DECLARE_MESSAGE(InfoSetEnvVar,
                (msg::env_var),
                "In this context 'editor' means IDE",
                "You can also set the environment variable '{env_var}' to your editor of choice.")
DECLARE_MESSAGE(InitRegistryFailedNoRepo,
                (msg::path, msg::command_line),
                "",
                "Could not create a registry at {path} because this is not a git repository root.\nUse `git init "
                "{command_line}` to create a git repository in this folder.")
DECLARE_MESSAGE(InstallCopiedFile,
                (msg::path_source, msg::path_destination),
                "",
                "{path_source} -> {path_destination} done")
DECLARE_MESSAGE(InstalledBy, (msg::path), "", "Installed by {path}")
DECLARE_MESSAGE(InstalledPackages, (), "", "The following packages are already installed:")
DECLARE_MESSAGE(InstalledRequestedPackages, (), "", "All requested packages are currently installed.")
DECLARE_MESSAGE(InstallFailed, (msg::path, msg::error_msg), "", "failed: {path}: {error_msg}")
DECLARE_MESSAGE(InstallingFromLocation,
                (msg::path),
                "'--' at the beginning must be preserved",
                "-- Installing port from location: {path}")
DECLARE_MESSAGE(InstallingMavenFile,
                (msg::path),
                "Printed after a filesystem operation error",
                "{path} installing Maven file")
DECLARE_MESSAGE(InstallingPackage,
                (msg::action_index, msg::count, msg::spec),
                "",
                "Installing {action_index}/{count} {spec}...")
DECLARE_MESSAGE(InstallPackageInstruction,
                (msg::value, msg::path),
                "'{value}' is the nuget id.",
                "With a project open, go to Tools->NuGet Package Manager->Package Manager Console and "
                "paste:\n Install-Package \"{value}\" -Source \"{path}\"")
DECLARE_MESSAGE(InstallRootDir, (), "", "(Experimental) Specify the install root directory.")
DECLARE_MESSAGE(InstallSkippedUpToDateFile,
                (msg::path_source, msg::path_destination),
                "",
                "{path_source} -> {path_destination} skipped, up to date")
DECLARE_MESSAGE(InstallWithSystemManager,
                (),
                "",
                "You may be able to install this tool via your system package manager.")
DECLARE_MESSAGE(InstallWithSystemManagerMono,
                (msg::url),
                "",
                "Ubuntu 18.04 users may need a newer version of mono, available at {url}.")
DECLARE_MESSAGE(InstallWithSystemManagerPkg,
                (msg::command_line),
                "",
                "You may be able to install this tool via your system package manager ({command_line}).")
DECLARE_MESSAGE(IntegrateBashHelp,
                (),
                "'bash' is a terminal program which should be unlocalized.",
                "Enable bash tab-completion.")
DECLARE_MESSAGE(IntegrateFishHelp,
                (),
                "'fish' is a terminal program which should be unlocalized.",
                "Enable fish tab-completion.")
DECLARE_MESSAGE(IntegrateInstallHelpLinux, (), "", "Make installed packages available user-wide.")
DECLARE_MESSAGE(IntegrateInstallHelpWindows,
                (),
                "",
                "Make installed packages available user-wide. Requires admin privileges on first use.")
DECLARE_MESSAGE(IntegratePowerShellHelp, (), "", "Enable PowerShell tab-completion.")
DECLARE_MESSAGE(IntegrateProjectHelp, (), "", "Generate a referencing NuGet package for individual VS project use.")
DECLARE_MESSAGE(IntegrateRemoveHelp, (), "", "Remove user-wide integration.")
DECLARE_MESSAGE(IntegrateZshHelp,
                (),
                "'zsh' is a terminal program which should be unlocalized.",
                "Enable zsh tab-completion.")
DECLARE_MESSAGE(IntegrationFailedVS2015, (), "", "Integration was not applied for Visual Studio 2015.")
DECLARE_MESSAGE(InternalCICommand,
                (),
                "",
                "vcpkg ci is an internal command which will change incompatibly or be removed at any time.")
DECLARE_MESSAGE(InternalErrorMessage, (), "", "internal error: ")
DECLARE_MESSAGE(
    InternalErrorMessageContact,
    (),
    "",
    "Please open an issue at "
    "https://github.com/microsoft/vcpkg/issues/new?template=other-type-of-bug-report.md&labels=category:vcpkg-bug "
    "with detailed steps to reproduce the problem.")
DECLARE_MESSAGE(InvalidArchitecture,
                (msg::value),
                "{value} is what the user entered that we did not understand",
                "invalid architecture: {value}")
DECLARE_MESSAGE(InvalidArgument, (), "", "invalid argument")
DECLARE_MESSAGE(
    InvalidArgumentRequiresAbsolutePath,
    (msg::binary_source),
    "",
    "invalid argument: binary config '{binary_source}' path arguments for binary config strings must be absolute")
DECLARE_MESSAGE(
    InvalidArgumentRequiresBaseUrl,
    (msg::base_url, msg::binary_source),
    "",
    "invalid argument: binary config '{binary_source}' requires a {base_url} base url as the first argument")
DECLARE_MESSAGE(InvalidArgumentRequiresBaseUrlAndToken,
                (msg::binary_source),
                "",
                "invalid argument: binary config '{binary_source}' requires at least a base-url and a SAS token")
DECLARE_MESSAGE(InvalidArgumentRequiresNoneArguments,
                (msg::binary_source),
                "",
                "invalid argument: binary config '{binary_source}' does not take arguments")
DECLARE_MESSAGE(InvalidArgumentRequiresNoWildcards,
                (msg::path),
                "",
                "cannot fix Windows path case for path containing wildcards: {path}")
DECLARE_MESSAGE(InvalidArgumentRequiresOneOrTwoArguments,
                (msg::binary_source),
                "",
                "invalid argument: binary config '{binary_source}' requires 1 or 2 arguments")
DECLARE_MESSAGE(InvalidArgumentRequiresPathArgument,
                (msg::binary_source),
                "",
                "invalid argument: binary config '{binary_source}' requires at least one path argument")
DECLARE_MESSAGE(InvalidArgumentRequiresPrefix,
                (msg::binary_source),
                "",
                "invalid argument: binary config '{binary_source}' requires at least one prefix")
DECLARE_MESSAGE(InvalidArgumentRequiresSingleArgument,
                (msg::binary_source),
                "",
                "invalid argument: binary config '{binary_source}' does not take more than 1 argument")
DECLARE_MESSAGE(InvalidArgumentRequiresSingleStringArgument,
                (msg::binary_source),
                "",
                "invalid argument: binary config '{binary_source}' expects a single string argument")
DECLARE_MESSAGE(InvalidArgumentRequiresSourceArgument,
                (msg::binary_source),
                "",
                "invalid argument: binary config '{binary_source}' requires at least one source argument")
DECLARE_MESSAGE(InvalidArgumentRequiresTwoOrThreeArguments,
                (msg::binary_source),
                "",
                "invalid argument: binary config '{binary_source}' requires 2 or 3 arguments")
DECLARE_MESSAGE(InvalidArgumentRequiresValidToken,
                (msg::binary_source),
                "",
                "invalid argument: binary config '{binary_source}' requires a SAS token without a "
                "preceeding '?' as the second argument")
DECLARE_MESSAGE(InvalidArgumentRequiresZeroOrOneArgument,
                (msg::binary_source),
                "",
                "invalid argument: binary config '{binary_source}' requires 0 or 1 argument")
DECLARE_MESSAGE(InvalidBuildInfo, (msg::error_msg), "", "Invalid BUILD_INFO file for package: {error_msg}")
DECLARE_MESSAGE(
    InvalidBuiltInBaseline,
    (msg::value),
    "{value} is a git commit sha",
    "the top-level builtin-baseline ({value}) was not a valid commit sha: expected 40 hexadecimal characters.")
DECLARE_MESSAGE(InvalidBundleDefinition, (), "", "Invalid bundle definition.")
DECLARE_MESSAGE(InvalidCharacterInFeatureList,
                (),
                "",
                "invalid character in feature name (must be lowercase, digits, '-', or '*')")
DECLARE_MESSAGE(InvalidCharacterInFeatureName,
                (),
                "",
                "invalid character in feature name (must be lowercase, digits, '-')")
DECLARE_MESSAGE(InvalidCharacterInPackageName,
                (),
                "",
                "invalid character in package name (must be lowercase, digits, '-')")
DECLARE_MESSAGE(InvalidCodePoint, (), "", "Invalid code point passed to utf8_encoded_code_point_count")
DECLARE_MESSAGE(InvalidCodeUnit, (), "", "invalid code unit")
DECLARE_MESSAGE(InvalidCommandArgSort,
                (),
                "",
                "Value of --sort must be one of 'lexicographical', 'topological', 'reverse'.")
DECLARE_MESSAGE(InvalidCommentStyle,
                (),
                "",
                "vcpkg does not support c-style comments, however most objects allow $-prefixed fields to be used as "
                "comments.")
DECLARE_MESSAGE(InvalidCommitId, (msg::commit_sha), "", "Invalid commit id: {commit_sha}")
DECLARE_MESSAGE(InvalidDefaultFeatureName, (), "", "'default' is a reserved feature name")
DECLARE_MESSAGE(InvalidDependency,
                (),
                "",
                "dependencies must be lowercase alphanumeric+hyphens, and not one of the reserved names")
DECLARE_MESSAGE(InvalidFeature,
                (),
                "",
                "features must be lowercase alphanumeric+hyphens, and not one of the reserved names")
DECLARE_MESSAGE(InvalidFilename,
                (msg::value, msg::path),
                "'{value}' is a list of invalid characters. I.e. \\/:*?<>|",
                "Filename cannot contain invalid chars {value}, but was {path}")
DECLARE_MESSAGE(InvalidFileType, (msg::path), "", "failed: {path} cannot handle file type")
DECLARE_MESSAGE(InvalidFloatingPointConst, (msg::count), "", "Invalid floating point constant: {count}")
DECLARE_MESSAGE(InvalidFormatString,
                (msg::actual),
                "{actual} is the provided format string",
                "invalid format string: {actual}")
DECLARE_MESSAGE(InvalidHexDigit, (), "", "Invalid hex digit in unicode escape")
DECLARE_MESSAGE(InvalidIntegerConst, (msg::count), "", "Invalid integer constant: {count}")
DECLARE_MESSAGE(InvalidLibraryMissingLinkerMembers, (), "", "Library was invalid: could not find a linker member.")
DECLARE_MESSAGE(
    InvalidLinkage,
    (msg::system_name, msg::value),
    "'{value}' is the linkage type vcpkg would did not understand. (Correct values would be static ofr dynamic)",
    "Invalid {system_name} linkage type: [{value}]")
DECLARE_MESSAGE(InvalidLogicExpressionUnexpectedCharacter, (), "", "invalid logic expression, unexpected character")
DECLARE_MESSAGE(InvalidLogicExpressionUsePipe, (), "", "invalid logic expression, use '|' instead of 'or'")
DECLARE_MESSAGE(InvalidNoVersions, (), "", "File contains no versions.")
DECLARE_MESSAGE(InvalidOptionForRemove,
                (),
                "'remove' is a command that should not be changed.",
                "'remove' accepts either libraries or '--outdated'")
DECLARE_MESSAGE(InvalidPortVersonName, (msg::path), "", "Found invalid port version file name: `{path}`.")
DECLARE_MESSAGE(InvalidSharpInVersion, (), "", "invalid character '#' in version text")
DECLARE_MESSAGE(InvalidSharpInVersionDidYouMean,
                (msg::value),
                "{value} is an integer. `\"port-version\":' is JSON syntax and should be unlocalized",
                "invalid character '#' in version text. Did you mean \"port-version\": {value}?")
DECLARE_MESSAGE(InvalidString, (), "", "Invalid utf8 passed to Value::string(std::string)")
DECLARE_MESSAGE(InvalidTriplet, (msg::triplet), "", "Invalid triplet: {triplet}")
DECLARE_MESSAGE(IrregularFile, (msg::path), "", "path was not a regular file: {path}")
DECLARE_MESSAGE(JsonErrorMustBeAnObject, (msg::path), "", "Expected \"{path}\" to be an object.")
DECLARE_MESSAGE(JsonFieldNotObject, (msg::json_field), "", "value of [\"{json_field}\"] must be an object")
DECLARE_MESSAGE(JsonFieldNotString, (msg::json_field), "", "value of [\"{json_field}\"] must be a string")
DECLARE_MESSAGE(JsonFileMissingExtension,
                (msg::path),
                "",
                "the JSON file {path} must have a .json (all lowercase) extension")
DECLARE_MESSAGE(JsonSwitch, (), "", "(Experimental) Request JSON output.")
DECLARE_MESSAGE(JsonValueNotArray, (), "", "json value is not an array")
DECLARE_MESSAGE(JsonValueNotObject, (), "", "json value is not an object")
DECLARE_MESSAGE(JsonValueNotString, (), "", "json value is not a string")
DECLARE_MESSAGE(LaunchingProgramFailed,
                (msg::tool_name),
                "A platform API call failure message is appended after this",
                "Launching {tool_name}:")
DECLARE_MESSAGE(LibraryArchiveMemberTooSmall,
                (),
                "",
                "A library archive member was too small to contain the expected data type.")
DECLARE_MESSAGE(LibraryFirstLinkerMemberMissing, (), "", "Could not find first linker member name.")
DECLARE_MESSAGE(LicenseExpressionString, (), "", "<license string>")
DECLARE_MESSAGE(LicenseExpressionContainsExtraPlus,
                (),
                "",
                "SPDX license expression contains an extra '+'. These are only allowed directly "
                "after a license identifier.")
DECLARE_MESSAGE(LicenseExpressionContainsInvalidCharacter,
                (msg::value),
                "example of {value:02X} is '7B'\nexample of {value} is '{'",
                "SPDX license expression contains an invalid character (0x{value:02X} '{value}').")
DECLARE_MESSAGE(LicenseExpressionContainsUnicode,
                (msg::value, msg::pretty_value),
                "example of {value:04X} is '22BB'\nexample of {pretty_value} is '⊻'",
                "SPDX license expression contains a unicode character (U+{value:04X} '{pretty_value}'), but these "
                "expressions are ASCII-only.")
DECLARE_MESSAGE(LicenseExpressionDocumentRefUnsupported,
                (),
                "",
                "The current implementation does not support DocumentRef- SPDX references.")
DECLARE_MESSAGE(LicenseExpressionExpectCompoundFoundParen,
                (),
                "",
                "Expected a compound or the end of the string, found a parenthesis.")
DECLARE_MESSAGE(LicenseExpressionExpectCompoundFoundWith,
                (),
                "AND, OR, and WITH are all keywords and should not be translated.",
                "Expected either AND or OR, found WITH (WITH is only allowed after license names, not "
                "parenthesized expressions).")
DECLARE_MESSAGE(LicenseExpressionExpectCompoundFoundWord,
                (msg::value),
                "Example of {value} is 'MIT'.\nAND and OR are both keywords and should not be translated.",
                "Expected either AND or OR, found a license or exception name: '{value}'.")
DECLARE_MESSAGE(LicenseExpressionExpectCompoundOrWithFoundWord,
                (msg::value),
                "example of {value} is 'MIT'.\nAND, OR, and WITH are all keywords and should not be translated.",
                "Expected either AND, OR, or WITH, found a license or exception name: '{value}'.")
DECLARE_MESSAGE(LicenseExpressionExpectExceptionFoundCompound,
                (msg::value),
                "Example of {value} is 'AND'",
                "Expected an exception name, found the compound {value}.")
DECLARE_MESSAGE(LicenseExpressionExpectExceptionFoundEof,
                (),
                "",
                "Expected an exception name, found the end of the string.")
DECLARE_MESSAGE(LicenseExpressionExpectExceptionFoundParen, (), "", "Expected an exception name, found a parenthesis.")
DECLARE_MESSAGE(LicenseExpressionExpectLicenseFoundCompound,
                (msg::value),
                "Example of {value} is 'AND'",
                "Expected a license name, found the compound {value}.")
DECLARE_MESSAGE(LicenseExpressionExpectLicenseFoundEof, (), "", "Expected a license name, found the end of the string.")
DECLARE_MESSAGE(LicenseExpressionExpectLicenseFoundParen, (), "", "Expected a license name, found a parenthesis.")
DECLARE_MESSAGE(LicenseExpressionImbalancedParens,
                (),
                "",
                "There was a close parenthesis without an opening parenthesis.")
DECLARE_MESSAGE(LicenseExpressionUnknownException,
                (msg::value),
                "Example of {value} is 'unknownexception'",
                "Unknown license exception identifier '{value}'. Known values are listed at "
                "https://spdx.org/licenses/exceptions-index.html")
DECLARE_MESSAGE(LicenseExpressionUnknownLicense,
                (msg::value),
                "Example of {value} is 'unknownlicense'",
                "Unknown license identifier '{value}'. Known values are listed at https://spdx.org/licenses/")
DECLARE_MESSAGE(LinkageDynamicDebug, (), "", "Dynamic Debug (/MDd)")
DECLARE_MESSAGE(LinkageDynamicRelease, (), "", "Dynamic Release (/MD)")
DECLARE_MESSAGE(LinkageStaticDebug, (), "", "Static Debug (/MTd)")
DECLARE_MESSAGE(LinkageStaticRelease, (), "", "Static Release (/MT)")
DECLARE_MESSAGE(ListHelp,
                (),
                "",
                "The argument should be a substring to search for, or no argument to display all installed libraries.")
DECLARE_MESSAGE(ListOfValidFieldsForControlFiles,
                (),
                "",
                "This is the list of valid fields for CONTROL files (case-sensitive):")
DECLARE_MESSAGE(LoadingCommunityTriplet,
                (msg::path),
                "'-- [COMMUNITY]' at the beginning must be preserved",
                "-- [COMMUNITY] Loading triplet configuration from: {path}")
DECLARE_MESSAGE(LoadingDependencyInformation,
                (msg::count),
                "",
                "Loading dependency information for {count} packages...")
DECLARE_MESSAGE(LoadingOverlayTriplet,
                (msg::path),
                "'-- [OVERLAY]' at the beginning must be preserved",
                "-- [OVERLAY] Loading triplet configuration from: {path}")
DECLARE_MESSAGE(LocalizedMessageMustNotContainIndents,
                (msg::value),
                "{value} is is a localized message name like LocalizedMessageMustNotContainIndents. "
                "The 'LocalizedString::append_indent' part is locale-invariant.",
                "The message named {value} contains what appears to be indenting which must be "
                "changed to use LocalizedString::append_indent instead.")
DECLARE_MESSAGE(LocalizedMessageMustNotEndWithNewline,
                (msg::value),
                "{value} is a localized message name like LocalizedMessageMustNotEndWithNewline",
                "The message named {value} ends with a newline which should be added by formatting "
                "rather than by localization.")
DECLARE_MESSAGE(LocalPortfileVersion,
                (),
                "",
                "Using local portfile versions. To update the local portfiles, use `git pull`.")
DECLARE_MESSAGE(ManifestConflict,
                (msg::path),
                "",
                "Found both a manifest and CONTROL files in port \"{path}\"; please rename one or the other")
DECLARE_MESSAGE(ManifestFormatCompleted, (), "", "Succeeded in formatting the manifest files.")
DECLARE_MESSAGE(MismatchedBinParagraphs,
                (),
                "",
                "The serialized binary paragraph was different from the original binary paragraph. Please open an "
                "issue at https://github.com/microsoft/vcpkg with the following output:")
DECLARE_MESSAGE(MismatchedFiles, (), "", "file to store does not match hash")
DECLARE_MESSAGE(MismatchedManifestAfterReserialize,
                (),
                "The original file output and generated output are printed after this line, in English as it's "
                "intended to be used in the issue submission and read by devs. This message indicates an internal "
                "error in vcpkg.",
                "The serialized manifest was different from the original manifest. Please open an issue at "
                "https://github.com/microsoft/vcpkg, with the following output:")
DECLARE_MESSAGE(MismatchedNames,
                (msg::package_name, msg::actual),
                "{actual} is the port name found",
                "names did not match: '{package_name}' != '{actual}'")
DECLARE_MESSAGE(MismatchedSpec,
                (msg::path, msg::expected, msg::actual),
                "{expected} and {actual} are package specs like 'zlib:x64-windows'",
                "Mismatched spec in port {path}: expected {expected}, actual {actual}")
DECLARE_MESSAGE(MismatchedType,
                (msg::json_field, msg::json_type),
                "",
                "{json_field}: mismatched type: expected {json_type}")
DECLARE_MESSAGE(Missing7zHeader, (), "", "Unable to find 7z header.")
DECLARE_MESSAGE(MissingAndroidEnv, (), "", "ANDROID_NDK_HOME environment variable missing")
DECLARE_MESSAGE(MissingAndroidHomeDir, (msg::path), "", "ANDROID_NDK_HOME directory does not exist: {path}")
DECLARE_MESSAGE(MissingArgFormatManifest,
                (),
                "",
                "format-manifest was passed --convert-control without '--all'.\nThis doesn't do anything: control "
                "files passed explicitly are converted automatically.")
DECLARE_MESSAGE(MissingClosingParen, (), "", "missing closing )")
DECLARE_MESSAGE(MissingDependency,
                (msg::spec, msg::package_name),
                "",
                "Package {spec} is installed, but dependency {package_name} is not.")
DECLARE_MESSAGE(MissingExtension, (msg::extension), "", "Missing '{extension}' extension.")
DECLARE_MESSAGE(MissingOption, (msg::option), "", "This command requires --{option}")
DECLARE_MESSAGE(MissingOrInvalidIdentifer, (), "", "missing or invalid identifier")
DECLARE_MESSAGE(MissingPortSuggestPullRequest,
                (),
                "",
                "If your port is not listed, please open an issue at and/or consider making a pull request.")
DECLARE_MESSAGE(MissingRequiredField,
                (msg::json_field, msg::json_type),
                "Example completely formatted message:\nerror: missing required field 'dependencies' (an array of "
                "dependencies)",
                "missing required field '{json_field}' ({json_type})")
DECLARE_MESSAGE(MixingBooleanOperationsNotAllowed,
                (),
                "",
                "mixing & and | is not allowed; use () to specify order of operations")
DECLARE_MESSAGE(MonoInstructions,
                (),
                "",
                "This may be caused by an incomplete mono installation. Full mono is "
                "available on some systems via `sudo apt install mono-complete`. Ubuntu 18.04 users may "
                "need a newer version of mono, available at https://www.mono-project.com/download/stable/")
DECLARE_MESSAGE(MsiexecFailedToExtract,
                (msg::path, msg::exit_code),
                "",
                "msiexec failed while extracting \"{path}\" with launch or exit code {exit_code} and message:")
DECLARE_MESSAGE(MultiArch, (msg::option), "", "Multi-Arch must be 'same' but was {option}")
DECLARE_MESSAGE(MultipleFeatures,
                (msg::package_name, msg::feature),
                "",
                "{package_name} declares {feature} multiple times; please ensure that features have distinct names")
DECLARE_MESSAGE(MutuallyExclusiveOption,
                (msg::value, msg::option),
                "{value} is a second {option} switch",
                "--{value} cannot be used with --{option}.")
DECLARE_MESSAGE(NavigateToNPS, (msg::url), "", "Please navigate to {url} in your preferred browser.")
DECLARE_MESSAGE(NewConfigurationAlreadyExists,
                (msg::path),
                "",
                "Creating a manifest would overwrite a vcpkg-configuration.json at {path}.")
DECLARE_MESSAGE(NewManifestAlreadyExists, (msg::path), "", "A manifest is already present at {path}.")
DECLARE_MESSAGE(NewNameCannotBeEmpty, (), "", "--name cannot be empty.")
DECLARE_MESSAGE(NewOnlyOneVersionKind,
                (),
                "",
                "Only one of --version-relaxed, --version-date, or --version-string may be specified.")
DECLARE_MESSAGE(NewSpecifyNameVersionOrApplication,
                (),
                "",
                "Either specify --name and --version to produce a manifest intended for C++ libraries, or specify "
                "--application to indicate that the manifest is not intended to be used as a port.")
DECLARE_MESSAGE(NewVersionCannotBeEmpty, (), "", "--version cannot be empty.")
DECLARE_MESSAGE(NoArgumentsForOption, (msg::option), "", "The option --{option} does not accept an argument.")
DECLARE_MESSAGE(NoCachedPackages, (), "", "No packages are cached.")
DECLARE_MESSAGE(NoCoreFeatureAllowedInNonFailBaselineEntry,
                (msg::value),
                "{value} is a keyword",
                "'core' is not allowed in the list of features if the entry is of type '{value}'")
DECLARE_MESSAGE(NoError, (), "", "no error")
DECLARE_MESSAGE(NoInstalledPackages,
                (),
                "The name 'search' is the name of a command that is not localized.",
                "No packages are installed. Did you mean `search`?")
DECLARE_MESSAGE(NoLocalizationForMessages, (), "", "No localized messages for the following: ")
DECLARE_MESSAGE(NonExactlyArgs,
                (msg::command_name, msg::expected, msg::actual),
                "{expected} and {actual} are integers",
                "the command '{command_name}' requires exactly {expected} arguments, but {actual} were provided")
DECLARE_MESSAGE(NonOneRemainingArgs,
                (msg::command_name),
                "",
                "the command '{command_name}' requires exactly one argument")
DECLARE_MESSAGE(NonRangeArgs,
                (msg::command_name, msg::lower, msg::upper, msg::actual),
                "{actual} is an integer",
                "the command '{command_name}' requires between {lower} and {upper} arguments, inclusive, but {actual} "
                "were provided")
DECLARE_MESSAGE(NonZeroOrOneRemainingArgs,
                (msg::command_name),
                "",
                "the command '{command_name}' requires zero or one arguments")
DECLARE_MESSAGE(NonZeroRemainingArgs,
                (msg::command_name),
                "",
                "the command '{command_name}' does not accept any additional arguments")
DECLARE_MESSAGE(NoOutdatedPackages, (), "", "There are no outdated packages.")
DECLARE_MESSAGE(NoRegistryForPort, (msg::package_name), "", "no registry configured for port {package_name}")
DECLARE_MESSAGE(NoteMessage, (), "", "note: ")
DECLARE_MESSAGE(NoUrlsAndHashSpecified, (msg::sha), "", "No urls specified to download SHA: {sha}")
DECLARE_MESSAGE(NoUrlsAndNoHashSpecified, (), "", "No urls specified and no hash specified.")
DECLARE_MESSAGE(NugetOutputNotCapturedBecauseInteractiveSpecified,
                (),
                "",
                "NuGet command failed and output was not captured because --interactive was specified")
DECLARE_MESSAGE(NugetPackageFileSucceededButCreationFailed,
                (msg::path),
                "",
                "NuGet package creation succeeded, but no .nupkg was produced. Expected: \"{path}\"")
DECLARE_MESSAGE(NugetTimeoutExpectsSinglePositiveInteger,
                (),
                "",
                "unexpected arguments: binary config 'nugettimeout' expects a single positive integer argument")
DECLARE_MESSAGE(OnlySupports,
                (msg::feature_spec, msg::supports_expression),
                "",
                "{feature_spec} only supports {supports_expression}")
DECLARE_MESSAGE(OptionalCommand, (), "", "optional command")
DECLARE_MESSAGE(OptionMustBeInteger, (msg::option), "", "Value of --{option} must be an integer.")
DECLARE_MESSAGE(OptionRequired, (msg::option), "", "--{option} option is required.")
DECLARE_MESSAGE(OptionRequiresAValue, (msg::option), "", "the option '{option}' requires a value")
DECLARE_MESSAGE(OptionRequiresANonDashesValue,
                (msg::option, msg::actual, msg::value),
                "{value} is the value the user typed, {actual} is {option} potentially with prefixes like '--x-'. Full "
                "example: the option 'evil-option' requires a value; if you intended to set 'evil-option' to "
                "'--evil-value', use the equals form instead: --x-evil-option=--evil-value",
                "the option '{option}' requires a value; if you intended to set '{option}' to '{value}', use the "
                "equals form instead: {actual}={value}")
DECLARE_MESSAGE(OptionUsedMultipleTimes, (msg::option), "", "the option '{option}' was specified multiple times")
DECLARE_MESSAGE(OptionRequiresOption,
                (msg::value, msg::option),
                "{value} is a command line option.",
                "--{value} requires --{option}")
DECLARE_MESSAGE(Options, (), "Printed just before a list of options for a command", "Options")
DECLARE_MESSAGE(OriginalBinParagraphHeader, (), "", "\nOriginal Binary Paragraph")
DECLARE_MESSAGE(OverlayPatchDir, (msg::path), "", "Overlay path \"{path}\" must exist and must be a directory.")
DECLARE_MESSAGE(OverlayTriplets, (msg::path), "", "Overlay triplets from {path} :")
DECLARE_MESSAGE(OverwritingFile, (msg::path), "", "File {path} was already present and will be overwritten")
DECLARE_MESSAGE(PackageAlreadyRemoved, (msg::spec), "", "unable to remove {spec}: already removed")
DECLARE_MESSAGE(PackageInfoHelp, (), "", "Display detailed information on packages.")
DECLARE_MESSAGE(PackageFailedtWhileExtracting,
                (msg::value, msg::path),
                "'{value}' is either a tool name or a package name.",
                "'{value}' failed while extracting {path}.")
DECLARE_MESSAGE(PackageRootDir, (), "", "(Experimental) Specify the packages root directory.")
DECLARE_MESSAGE(PackagesToInstall, (), "", "The following packages will be built and installed:")
DECLARE_MESSAGE(PackagesToInstallDirectly, (), "", "The following packages will be directly installed:")
DECLARE_MESSAGE(PackagesToModify, (), "", "Additional packages (*) will be modified to complete this operation.")
DECLARE_MESSAGE(PackagesToRebuild, (), "", "The following packages will be rebuilt:")
DECLARE_MESSAGE(PackagesToRebuildSuggestRecurse,
                (),
                "",
                "If you are sure you want to rebuild the above packages, run the command with the --recurse option.")
DECLARE_MESSAGE(PackagesToRemove, (), "", "The following packages will be removed:")
DECLARE_MESSAGE(PackagesUpToDate, (), "", "No packages need updating.")
DECLARE_MESSAGE(PackingVendorFailed, (msg::vendor), "", "Packing {vendor} failed. Use --debug for more information.")
DECLARE_MESSAGE(PairedSurrogatesAreInvalid,
                (),
                "",
                "trailing surrogate following leading surrogate (paired surrogates are invalid)")
DECLARE_MESSAGE(ParagraphDuplicateField, (), "", "duplicate field")
DECLARE_MESSAGE(ParagraphExactlyOne, (), "", "There should be exactly one paragraph")
DECLARE_MESSAGE(ParagraphExpectedColonAfterField, (), "", "expected ':' after field name")
DECLARE_MESSAGE(ParagraphExpectedFieldName, (), "", "expected field name")
DECLARE_MESSAGE(ParagraphUnexpectedEndOfLine, (), "", "unexpected end of line, to span a blank line use \"  .\"")
DECLARE_MESSAGE(ParseControlErrorInfoInvalidFields, (), "", "The following fields were not expected:")
DECLARE_MESSAGE(ParseControlErrorInfoMissingFields, (), "", "The following fields were missing:")
DECLARE_MESSAGE(ParseControlErrorInfoTypesEntry,
                (msg::value, msg::expected),
                "{value} is the name of a field in an on-disk file, {expected} is a short description "
                "of what it should be like 'a non-negative integer' (which isn't localized yet)",
                "{value} was expected to be {expected}")
DECLARE_MESSAGE(ParseControlErrorInfoWhileLoading,
                (msg::path),
                "Error messages are is printed after this.",
                "while loading {path}:")
DECLARE_MESSAGE(ParseControlErrorInfoWrongTypeFields, (), "", "The following fields had the wrong types:")
DECLARE_MESSAGE(ParseIdentifierError,
                (msg::value, msg::url),
                "{value} is a lowercase identifier like 'boost'",
                "\"{value}\" is not a valid identifier. "
                "Identifiers must be lowercase alphanumeric+hypens and not reserved (see {url} for more information)")
DECLARE_MESSAGE(ParsePackageNameError,
                (msg::package_name, msg::url),
                "",
                "\"{package_name}\" is not a valid package name. "
                "Package names must be lowercase alphanumeric+hypens and not reserved (see {url} for more information)")
DECLARE_MESSAGE(ParsePackagePatternError,
                (msg::package_name, msg::url),
                "",
                "\"{package_name}\" is not a valid package pattern. "
                "Package patterns must use only one wildcard character (*) and it must be the last character in "
                "the pattern (see {url} for more information)")
DECLARE_MESSAGE(PathMustBeAbsolute,
                (msg::path),
                "",
                "Value of environment variable X_VCPKG_REGISTRIES_CACHE is not absolute: {path}")
DECLARE_MESSAGE(
    PECoffHeaderTooShort,
    (msg::path),
    "Portable executable is a term-of-art, see https://learn.microsoft.com/en-us/windows/win32/debug/pe-format",
    "While parsing Portable Executable {path}, size of COFF header too small to contain a valid PE header.")
DECLARE_MESSAGE(
    PEConfigCrossesSectionBoundary,
    (msg::path),
    "Portable executable is a term-of-art, see https://learn.microsoft.com/en-us/windows/win32/debug/pe-format",
    "While parsing Portable Executable {path}, image config directory crosses a secion boundary.")
DECLARE_MESSAGE(
    PEImportCrossesSectionBoundary,
    (msg::path),
    "Portable executable is a term-of-art, see https://learn.microsoft.com/en-us/windows/win32/debug/pe-format",
    "While parsing Portable Executable {path}, import table crosses a secion boundary.")
DECLARE_MESSAGE(
    PEPlusTagInvalid,
    (msg::path),
    "Portable executable is a term-of-art, see https://learn.microsoft.com/en-us/windows/win32/debug/pe-format",
    "While parsing Portable Executable {path}, optional header was neither PE32 nor PE32+.")
DECLARE_MESSAGE(PERvaNotFound,
                (msg::path, msg::value),
                "{value:#X} is the Relative Virtual Address sought. Portable executable is a term-of-art, see "
                "https://learn.microsoft.com/en-us/windows/win32/debug/pe-format",
                "While parsing Portable Executable {path}, could not find RVA {value:#X}.")
DECLARE_MESSAGE(
    PESignatureMismatch,
    (msg::path),
    "Portable Executable is a term-of-art, see https://learn.microsoft.com/en-us/windows/win32/debug/pe-format",
    "While parsing Portable Executable {path}, signature mismatch.")
DECLARE_MESSAGE(PerformingPostBuildValidation, (), "", "-- Performing post-build validation")
DECLARE_MESSAGE(PortBugAllowRestrictedHeaders,
                (msg::env_var),
                "",
                "In exceptional circumstances, this policy can be disabled via {env_var}")
DECLARE_MESSAGE(PortBugBinDirExists,
                (msg::path),
                "",
                "There should be no bin\\ directory in a static build, but {path} is present.")
DECLARE_MESSAGE(PortBugDebugBinDirExists,
                (msg::path),
                "",
                "There should be no debug\\bin\\ directory in a static build, but {path} is present.")
DECLARE_MESSAGE(PortBugDebugShareDir,
                (),
                "",
                "/debug/share should not exist. Please reorganize any important files, then use\n"
                "file(REMOVE_RECURSE \"${{CURRENT_PACKAGES_DIR}}/debug/share\")")
DECLARE_MESSAGE(PortBugDllAppContainerBitNotSet,
                (),
                "",
                "The App Container bit must be set for Windows Store apps. The following DLLs do not have the App "
                "Container bit set:")
DECLARE_MESSAGE(PortBugDllInLibDir,
                (),
                "",
                "The following dlls were found in /lib or /debug/lib. Please move them to /bin or "
                "/debug/bin, respectively.")
DECLARE_MESSAGE(PortBugDuplicateIncludeFiles,
                (),
                "",
                "Include files should not be duplicated into the /debug/include directory. If this cannot "
                "be disabled in the project cmake, use\n"
                "file(REMOVE_RECURSE \"${{CURRENT_PACKAGES_DIR}}/debug/include\")")
DECLARE_MESSAGE(PortBugFoundCopyrightFiles, (), "", "The following files are potential copyright files:")
DECLARE_MESSAGE(PortBugFoundDebugBinaries, (msg::count), "", "Found {count} debug binaries:")
DECLARE_MESSAGE(PortBugFoundDllInStaticBuild,
                (),
                "",
                "DLLs should not be present in a static build, but the following DLLs were found:")
DECLARE_MESSAGE(PortBugFoundEmptyDirectories,
                (msg::path),
                "",
                "There should be no empty directories in {path}. The following empty directories were found:")
DECLARE_MESSAGE(PortBugFoundExeInBinDir,
                (),
                "",
                "The following EXEs were found in /bin or /debug/bin. EXEs are not valid distribution targets.")
DECLARE_MESSAGE(PortBugFoundReleaseBinaries, (msg::count), "", "Found {count} release binaries:")
DECLARE_MESSAGE(PortBugIncludeDirInCMakeHelperPort,
                (),
                "",
                "The folder /include exists in a cmake helper port; this is incorrect, since only cmake "
                "files should be installed")
DECLARE_MESSAGE(PortBugInspectFiles, (msg::extension), "", "To inspect the {extension} files, use:")
DECLARE_MESSAGE(
    PortBugInvalidCrtLinkage,
    (msg::expected),
    "{expected} is one of LinkageDynamicDebug/LinkageDynamicRelease/LinkageStaticDebug/LinkageStaticRelease. "
    "Immediately after this message is a file by file list with what linkages they contain. 'CRT' is an acronym "
    "meaning C Runtime. See also: "
    "https://learn.microsoft.com/en-us/cpp/build/reference/md-mt-ld-use-run-time-library?view=msvc-170. This is "
    "complicated because a binary can link with more than one CRT.\n"
    "Example fully formatted message:\n"
    "The following binaries should use the Dynamic Debug (/MDd) CRT.\n"
    "    C:\\some\\path\\to\\sane\\lib links with: Dynamic Release (/MD)\n"
    "    C:\\some\\path\\to\\lib links with:\n"
    "        Static Debug (/MTd)\n"
    "        Dynamic Release (/MD)\n"
    "    C:\\some\\different\\path\\to\\a\\dll links with:\n"
    "        Static Debug (/MTd)\n"
    "        Dynamic Debug (/MDd)\n",
    "The following binaries should use the {expected} CRT.")
DECLARE_MESSAGE(PortBugInvalidCrtLinkageEntry,
                (msg::path),
                "See explanation in PortBugInvalidCrtLinkage",
                "{path} links with:")
DECLARE_MESSAGE(PortBugKernel32FromXbox,
                (),
                "",
                "The selected triplet targets Xbox, but the following DLLs link with kernel32. These DLLs cannot be "
                "loaded on Xbox, where kernel32 is not present. This is typically caused by linking with kernel32.lib "
                "rather than a suitable umbrella library, such as onecore_apiset.lib or xgameplatform.lib.")
DECLARE_MESSAGE(
    PortBugMergeLibCMakeDir,
    (msg::package_name),
    "",
    "The /lib/cmake folder should be merged with /debug/lib/cmake and moved to /share/{package_name}/cmake. "
    "Please use the helper function `vcpkg_cmake_config_fixup()` from the port vcpkg-cmake-config.`")
DECLARE_MESSAGE(PortBugMismatchedNumberOfBinaries, (), "", "Mismatching number of debug and release binaries.")
DECLARE_MESSAGE(
    PortBugMisplacedCMakeFiles,
    (msg::spec),
    "",
    "The following cmake files were found outside /share/{spec}. Please place cmake files in /share/{spec}.")
DECLARE_MESSAGE(PortBugMisplacedFiles, (msg::path), "", "The following files are placed in {path}:")
DECLARE_MESSAGE(PortBugMisplacedFilesCont, (), "", "Files cannot be present in those directories.")
DECLARE_MESSAGE(PortBugMisplacedPkgConfigFiles,
                (),
                "",
                "pkgconfig directories should be one of share/pkgconfig (for header only libraries only), "
                "lib/pkgconfig, or lib/debug/pkgconfig. The following misplaced pkgconfig files were found:")
DECLARE_MESSAGE(PortBugMissingDebugBinaries, (), "", "Debug binaries were not found.")
DECLARE_MESSAGE(PortBugMissingFile,
                (msg::path),
                "",
                "The /{path} file does not exist. This file must exist for CMake helper ports.")
DECLARE_MESSAGE(
    PortBugMissingProvidedUsage,
    (msg::package_name),
    "",
    "The port provided \"usage\" but forgot to install to /share/{package_name}/usage, add the following line"
    "in the portfile:")
DECLARE_MESSAGE(PortBugMissingImportedLibs,
                (msg::path),
                "",
                "Import libraries were not present in {path}.\nIf this is intended, add the following line in the "
                "portfile:\nset(VCPKG_POLICY_DLLS_WITHOUT_LIBS enabled)")
DECLARE_MESSAGE(PortBugMissingIncludeDir,
                (),
                "",
                "The folder /include is empty or not present. This indicates the library was not correctly "
                "installed.")
DECLARE_MESSAGE(PortBugMissingLicense,
                (msg::package_name),
                "",
                "The software license must be available at ${{CURRENT_PACKAGES_DIR}}/share/{package_name}/copyright")
DECLARE_MESSAGE(PortBugMissingReleaseBinaries, (), "", "Release binaries were not found.")
DECLARE_MESSAGE(PortBugMovePkgConfigFiles, (), "", "You can move the pkgconfig files with commands similar to:")
DECLARE_MESSAGE(PortBugOutdatedCRT, (), "", "Detected outdated dynamic CRT in the following files:")
DECLARE_MESSAGE(
    PortBugRemoveBinDir,
    (),
    "",
    "If the creation of bin\\ and/or debug\\bin\\ cannot be disabled, use this in the portfile to remove them")
DECLARE_MESSAGE(PortBugRemoveEmptyDirectories,
                (),
                "",
                "If a directory should be populated but is not, this might indicate an error in the portfile.\n"
                "If the directories are not needed and their creation cannot be disabled, use something like this in "
                "the portfile to remove them:")
DECLARE_MESSAGE(PortBugRemoveEmptyDirs,
                (),
                "Only the 'empty directories left by the above renames' part should be translated",
                "file(REMOVE_RECURSE empty directories left by the above renames)")
DECLARE_MESSAGE(PortBugRestrictedHeaderPaths,
                (msg::env_var),
                "A list of restricted headers is printed after this message, one per line.",
                "The following restricted headers can prevent the core C++ runtime and other packages from "
                "compiling correctly. In exceptional circumstances, this policy can be disabled via {env_var}.")
DECLARE_MESSAGE(PortBugSetDllsWithoutExports,
                (),
                "'exports' means an entry in a DLL's export table. After this message, one file path per line is "
                "printed listing each DLL with an empty export table.",
                "DLLs without any exports are likely a bug in the build script. If this is intended, add the "
                "following line in the portfile:\n"
                "set(VCPKG_POLICY_DLLS_WITHOUT_EXPORTS enabled)\n"
                "The following DLLs have no exports:")
DECLARE_MESSAGE(PortDependencyConflict,
                (msg::package_name),
                "",
                "Port {package_name} has the following unsupported dependencies:")
DECLARE_MESSAGE(PortNotInBaseline,
                (msg::package_name),
                "",
                "the baseline does not contain an entry for port {package_name}")
DECLARE_MESSAGE(PortsAdded, (msg::count), "", "The following {count} ports were added:")
DECLARE_MESSAGE(PortsDiffHelp, (), "", "The argument should be a branch/tag/hash to checkout.")
DECLARE_MESSAGE(PortDoesNotExist, (msg::package_name), "", "{package_name} does not exist")
DECLARE_MESSAGE(PortMissingManifest,
                (msg::package_name, msg::path),
                "",
                "{package_name} has no vcpkg.json or CONTROL file in {path}")
DECLARE_MESSAGE(PortNotSupported, (msg::package_name, msg::triplet), "", "{package_name} is not supported on {triplet}")
DECLARE_MESSAGE(PortsNoDiff, (), "", "There were no changes in the ports between the two commits.")
DECLARE_MESSAGE(PortsRemoved, (msg::count), "", "The following {count} ports were removed:")
DECLARE_MESSAGE(PortsUpdated, (msg::count), "", "\nThe following {count} ports were updated:")
DECLARE_MESSAGE(PortSupportsField, (msg::supports_expression), "", "(supports: \"{supports_expression}\")")
DECLARE_MESSAGE(PortVersionConflict, (), "", "The following packages differ from their port versions:")
DECLARE_MESSAGE(PortVersionMultipleSpecification,
                (),
                "",
                "\"port_version\" cannot be combined with an embedded '#' in the version")
DECLARE_MESSAGE(PrebuiltPackages, (), "", "There are packages that have not been built. To build them run:")
DECLARE_MESSAGE(PrecheckBinaryCache, (), "", "Check the binary cache")
DECLARE_MESSAGE(PreviousIntegrationFileRemains, (), "", "Previous integration file was not removed.")
DECLARE_MESSAGE(ProgramReturnedNonzeroExitCode,
                (msg::tool_name, msg::exit_code),
                "The program's console output is appended after this.",
                "{tool_name} failed with exit code: ({exit_code}).")
DECLARE_MESSAGE(
    ProvideExportType,
    (),
    "",
    "At least one of the following options are required: --raw --nuget --ifw --zip --7zip --chocolatey --prefab.")
DECLARE_MESSAGE(PushingVendorFailed,
                (msg::vendor, msg::path),
                "",
                "Pushing {vendor} to \"{path}\" failed. Use --debug for more information.")
DECLARE_MESSAGE(RegistryCreated, (msg::path), "", "Successfully created registry at {path}")
DECLARE_MESSAGE(RegeneratesArtifactRegistry, (), "", "Regenerates an artifact registry.")
DECLARE_MESSAGE(RegistryValueWrongType, (msg::path), "", "The registry value {path} was an unexpected type.")
DECLARE_MESSAGE(RemoveDependencies,
                (),
                "",
                "To remove dependencies in manifest mode, edit your manifest (vcpkg.json) and run 'install'.")
DECLARE_MESSAGE(RemovePackageConflict,
                (msg::package_name, msg::spec, msg::triplet),
                "",
                "{spec} is not installed, but {package_name} is installed for {triplet}. Did you mean "
                "{package_name}:{triplet}?")
DECLARE_MESSAGE(RemovingPackage,
                (msg::action_index, msg::count, msg::spec),
                "",
                "Removing {action_index}/{count} {spec}")
DECLARE_MESSAGE(ResponseFileCode,
                (),
                "Explains to the user that they can use response files on the command line, 'response_file' must "
                "have no spaces and be a legal file name.",
                "@response_file")
DECLARE_MESSAGE(RestoredPackagesFromAWS,
                (msg::count, msg::elapsed),
                "",
                "Restored {count} package(s) from AWS in {elapsed}. Use --debug to see more details.")
DECLARE_MESSAGE(RestoredPackagesFromCOS,
                (msg::count, msg::elapsed),
                "",
                "Restored {count} package(s) from COS in {elapsed}. Use --debug to see more details.")
DECLARE_MESSAGE(RestoredPackagesFromFiles,
                (msg::count, msg::elapsed, msg::path),
                "",
                "Restored {count} package(s) from {path} in {elapsed}. Use --debug to see more details.")
DECLARE_MESSAGE(RestoredPackagesFromGCS,
                (msg::count, msg::elapsed),
                "",
                "Restored {count} package(s) from GCS in {elapsed}. Use --debug to see more details.")
DECLARE_MESSAGE(RestoredPackagesFromGHA,
                (msg::count, msg::elapsed),
                "",
                "Restored {count} package(s) from GitHub Actions Cache in {elapsed}. Use --debug to see more details.")
DECLARE_MESSAGE(RestoredPackagesFromHTTP,
                (msg::count, msg::elapsed),
                "",
                "Restored {count} package(s) from HTTP servers in {elapsed}. Use --debug to see more details.")
DECLARE_MESSAGE(RestoredPackagesFromNuGet,
                (msg::count, msg::elapsed),
                "",
                "Restored {count} package(s) from NuGet in {elapsed}. Use --debug to see more details.")
DECLARE_MESSAGE(ResultsHeader, (), "Displayed before a list of installation results.", "RESULTS")
DECLARE_MESSAGE(ScriptAssetCacheRequiresScript,
                (),
                "",
                "expected arguments: asset config 'x-script' requires exactly the exec template as an argument")
DECLARE_MESSAGE(SearchHelp,
                (),
                "",
                "The argument should be a substring to search for, or no argument to display all libraries.")
DECLARE_MESSAGE(SecretBanner, (), "", "*** SECRET ***")
DECLARE_MESSAGE(SeeURL, (msg::url), "", "See {url} for more information.")
DECLARE_MESSAGE(SerializedBinParagraphHeader, (), "", "\nSerialized Binary Paragraph")
DECLARE_MESSAGE(SettingEnvVar,
                (msg::env_var, msg::url),
                "An example of env_var is \"HTTP(S)_PROXY\""
                "'--' at the beginning must be preserved",
                "-- Setting \"{env_var}\" environment variables to \"{url}\".")
DECLARE_MESSAGE(ShallowRepositoryDetected,
                (msg::path),
                "",
                "vcpkg was cloned as a shallow repository in: {path}\n"
                "Try again with a full vcpkg clone.")
DECLARE_MESSAGE(ShaPassedAsArgAndOption,
                (),
                "",
                "SHA512 passed as both an argument and as an option. Only pass one of these.")
DECLARE_MESSAGE(ShaPassedWithConflict,
                (),
                "",
                "SHA512 passed, but --skip-sha512 was also passed; only do one or the other.")
DECLARE_MESSAGE(SkipClearingInvalidDir,
                (msg::path),
                "",
                "Skipping clearing contents of {path} because it was not a directory.")
DECLARE_MESSAGE(SkipTestingOfPort,
                (msg::feature_spec, msg::triplet),
                "",
                "Skipping testing of {feature_spec} because the following dependencies are not supported on {triplet}:")
DECLARE_MESSAGE(SourceFieldPortNameMismatch,
                (msg::package_name, msg::path),
                "{package_name} and \"{path}\" are both names of installable ports/packages. 'Source', "
                "'CONTROL', 'vcpkg.json', and 'name' references are locale-invariant.",
                "The 'Source' field inside the CONTROL file, or \"name\" field inside the vcpkg.json "
                "file has the name {package_name} and does not match the port directory \"{path}\".")
DECLARE_MESSAGE(SpecifiedFeatureTurnedOff,
                (msg::command_name, msg::option),
                "",
                "'{command_name}' feature specifically turned off, but --{option} was specified.")
DECLARE_MESSAGE(SpecifyDirectoriesContaining,
                (msg::env_var),
                "",
                "Specifiy directories containing triplets files.\n(also: '{env_var}')")
DECLARE_MESSAGE(SpecifyDirectoriesWhenSearching,
                (msg::env_var),
                "",
                "Specify directories to be used when searching for ports.\n(also: '{env_var}')")
DECLARE_MESSAGE(SpecifyHostArch,
                (msg::env_var),
                "",
                "Specify the host architecture triplet. See 'vcpkg help triplet'.\n(default: '{env_var}')")
DECLARE_MESSAGE(SpecifyTargetArch,
                (msg::env_var),
                "",
                "Specify the target architecture triplet. See 'vcpkg help triplet'.\n(default: '{env_var}')")
DECLARE_MESSAGE(StartCodeUnitInContinue, (), "", "found start code unit in continue position")
DECLARE_MESSAGE(StoredBinaryCache, (msg::path), "", "Stored binary cache: \"{path}\"")
DECLARE_MESSAGE(StoredBinariesToDestinations,
                (msg::count, msg::elapsed),
                "",
                "Stored binaries in {count} destinations in {elapsed}.")
DECLARE_MESSAGE(StoreOptionMissingSha, (), "", "--store option is invalid without a sha512")
DECLARE_MESSAGE(SuccessfulyExported, (msg::package_name, msg::path), "", "Exported {package_name} to {path}")
DECLARE_MESSAGE(SuggestGitPull, (), "", "The result may be outdated. Run `git pull` to get the latest results.")
DECLARE_MESSAGE(SuggestResolution,
                (msg::command_name, msg::option),
                "",
                "To attempt to resolve all errors at once, run:\nvcpkg {command_name} --{option}")
DECLARE_MESSAGE(SuggestStartingBashShell,
                (),
                "",
                "Please make sure you have started a new bash shell for the change to take effect.")
DECLARE_MESSAGE(SuggestUpdateVcpkg,
                (msg::command_line),
                "",
                "You may need to update the vcpkg binary; try running {command_line} to update.")
DECLARE_MESSAGE(SupportedPort, (msg::package_name), "", "Port {package_name} is supported.")
DECLARE_MESSAGE(SwitchUsedMultipleTimes, (msg::option), "", "the switch '{option}' was specified multiple times")
DECLARE_MESSAGE(SystemApiErrorMessage,
                (msg::system_api, msg::exit_code, msg::error_msg),
                "",
                "calling {system_api} failed with {exit_code} ({error_msg})")
DECLARE_MESSAGE(SystemRootMustAlwaysBePresent,
                (),
                "",
                "Expected the SystemRoot environment variable to be always set on Windows.")
DECLARE_MESSAGE(SystemTargetsInstallFailed, (msg::path), "", "failed to install system targets file to {path}")
DECLARE_MESSAGE(ToolFetchFailed, (msg::tool_name), "", "Could not fetch {tool_name}.")
DECLARE_MESSAGE(ToolInWin10, (), "", "This utility is bundled with Windows 10 or later.")
DECLARE_MESSAGE(ToolOfVersionXNotFound,
                (msg::tool_name, msg::version),
                "",
                "A suitable version of {tool_name} was not found (required v{version}) and unable to automatically "
                "download a portable one. Please install a newer version of {tool_name}")
DECLARE_MESSAGE(ToRemovePackages,
                (msg::command_name),
                "",
                "To only remove outdated packages, run\n{command_name} remove --outdated")
DECLARE_MESSAGE(TotalInstallTime, (msg::elapsed), "", "Total install time: {elapsed}")
DECLARE_MESSAGE(ToUpdatePackages,
                (msg::command_name),
                "",
                "To update these packages and all dependencies, run\n{command_name} upgrade'")
DECLARE_MESSAGE(TrailingCommaInArray, (), "", "Trailing comma in array")
DECLARE_MESSAGE(TrailingCommaInObj, (), "", "Trailing comma in an object")
DECLARE_MESSAGE(TripletFileNotFound, (msg::triplet), "", "Triplet file {triplet}.cmake not found")
DECLARE_MESSAGE(TwoFeatureFlagsSpecified,
                (msg::value),
                "'{value}' is a feature flag.",
                "Both '{value}' and -'{value}' were specified as feature flags.")
DECLARE_MESSAGE(UnableToClearPath, (msg::path), "", "unable to delete {path}")
DECLARE_MESSAGE(UnableToReadAppDatas, (), "", "both %LOCALAPPDATA% and %APPDATA% were unreadable")
DECLARE_MESSAGE(UnableToReadEnvironmentVariable, (msg::env_var), "", "unable to read {env_var}")
DECLARE_MESSAGE(UndeterminedToolChainForTriplet,
                (msg::triplet, msg::system_name),
                "",
                "Unable to determine toolchain use for {triplet} with with CMAKE_SYSTEM_NAME {system_name}. Did "
                "you mean to use VCPKG_CHAINLOAD_TOOLCHAIN_FILE?")
DECLARE_MESSAGE(UnexpectedArgument,
                (msg::option),
                "Argument is literally what the user passed on the command line.",
                "unexpected argument: {option}")
DECLARE_MESSAGE(
    UnexpectedAssetCacheProvider,
    (),
    "",
    "unknown asset provider type: valid source types are 'x-azurl', 'x-script', 'x-block-origin', and 'clear'")
DECLARE_MESSAGE(UnexpectedByteSize,
                (msg::expected, msg::actual),
                "{expected} is the expected byte size and {actual} is the actual byte size.",
                "Expected {expected} bytes to be written, but {actual} were written.")
DECLARE_MESSAGE(UnexpectedCharExpectedCloseBrace, (), "", "Unexpected character; expected property or close brace")
DECLARE_MESSAGE(UnexpectedCharExpectedColon, (), "", "Unexpected character; expected colon")
DECLARE_MESSAGE(UnexpectedCharExpectedComma, (), "", "Unexpected character; expected comma or close brace")
DECLARE_MESSAGE(UnexpectedCharExpectedName, (), "", "Unexpected character; expected property name")
DECLARE_MESSAGE(UnexpectedCharExpectedValue, (), "", "Unexpected character; expected value")
DECLARE_MESSAGE(UnexpectedCharMidArray, (), "", "Unexpected character in middle of array")
DECLARE_MESSAGE(UnexpectedCharMidKeyword, (), "", "Unexpected character in middle of keyword")
DECLARE_MESSAGE(UnexpectedDigitsAfterLeadingZero, (), "", "Unexpected digits after a leading zero")
DECLARE_MESSAGE(UnexpectedEOFAfterBacktick, (), "", "unexpected eof: trailing unescaped backticks (`) are not allowed")
DECLARE_MESSAGE(UnexpectedEOFAfterEscape, (), "", "Unexpected EOF after escape character")
DECLARE_MESSAGE(UnexpectedEOFAfterMinus, (), "", "Unexpected EOF after minus sign")
DECLARE_MESSAGE(UnexpectedEOFExpectedChar, (), "", "Unexpected character; expected EOF")
DECLARE_MESSAGE(UnexpectedEOFExpectedCloseBrace, (), "", "Unexpected EOF; expected property or close brace")
DECLARE_MESSAGE(UnexpectedEOFExpectedColon, (), "", "Unexpected EOF; expected colon")
DECLARE_MESSAGE(UnexpectedEOFExpectedName, (), "", "Unexpected EOF; expected property name")
DECLARE_MESSAGE(UnexpectedEOFExpectedProp, (), "", "Unexpected EOF; expected property")
DECLARE_MESSAGE(UnexpectedEOFExpectedValue, (), "", "Unexpected EOF; expected value")
DECLARE_MESSAGE(UnexpectedEOFMidArray, (), "", "Unexpected EOF in middle of array")
DECLARE_MESSAGE(UnexpectedEOFMidKeyword, (), "", "Unexpected EOF in middle of keyword")
DECLARE_MESSAGE(UnexpectedEOFMidString, (), "", "Unexpected EOF in middle of string")
DECLARE_MESSAGE(UnexpectedEOFMidUnicodeEscape, (), "", "Unexpected end of file in middle of unicode escape")
DECLARE_MESSAGE(UnexpectedErrorDuringBulkDownload, (), "", "an unexpected error occurred during bulk download.")
DECLARE_MESSAGE(UnexpectedEscapeSequence, (), "", "Unexpected escape sequence continuation")
DECLARE_MESSAGE(UnexpectedExtension, (msg::extension), "", "Unexpected archive extension: '{extension}'.")
DECLARE_MESSAGE(UnexpectedFeatureList, (), "", "unexpected list of features")
DECLARE_MESSAGE(UnexpectedField, (msg::json_field), "", "unexpected field '{json_field}'")
DECLARE_MESSAGE(UnexpectedFieldSuggest,
                (msg::json_field, msg::value),
                "{value} is a suggested field name to use in a JSON document",
                "unexpected field '{json_field}', did you mean '{value}'?")
DECLARE_MESSAGE(UnexpectedFormat,
                (msg::expected, msg::actual),
                "{expected} is the expected format, {actual} is the actual format.",
                "Expected format is [{expected}], but was [{actual}].")
DECLARE_MESSAGE(UnexpectedOption,
                (msg::option),
                "Option is a command line option like --option=value",
                "unexpected option: {option}")
DECLARE_MESSAGE(UnexpectedPlatformExpression, (), "", "unexpected platform expression")
DECLARE_MESSAGE(UnexpectedPortName,
                (msg::expected, msg::actual, msg::path),
                "{expected} is the expected port and {actual} is the port declared by the user.",
                "the port {expected} is declared as {actual} in {path}")
DECLARE_MESSAGE(UnexpectedPortversion,
                (),
                "'field' means a JSON key/value pair here",
                "unexpected \"port-version\" without a versioning field")
DECLARE_MESSAGE(UnexpectedState,
                (msg::feature_spec, msg::actual, msg::elapsed),
                "{actual} is the actual state, e.g. 'pass', 'skip', ...",
                "{feature_spec} resulted in the unexpected state {actual} after {elapsed}")
DECLARE_MESSAGE(UnexpectedStateCascase,
                (msg::feature_spec, msg::actual),
                "{actual} is the actual state, e.g. 'pass', 'skip', ...",
                "{feature_spec} resulted in the unexpected state {actual} because the following "
                "dependencies did not build:")
DECLARE_MESSAGE(UnexpectedSwitch,
                (msg::option),
                "Switch is a command line switch like --switch",
                "unexpected switch: {option}")
DECLARE_MESSAGE(UnexpectedToolOutput,
                (msg::tool_name, msg::path),
                "The actual command line output will be appended after this message.",
                "{tool_name} ({path}) produced unexpected output when attempting to determine the version:")
DECLARE_MESSAGE(UnknownBaselineFileContent,
                (),
                "",
                "unrecognizable baseline entry; expected 'port:triplet=(fail|skip|pass)'")
DECLARE_MESSAGE(UnknownBinaryProviderType,
                (),
                "",
                "unknown binary provider type: valid providers are 'clear', 'default', 'nuget', "
                "'nugetconfig','nugettimeout', 'interactive', 'x-azblob', 'x-gcs', 'x-aws', "
                "'x-aws-config', 'http', and 'files'")
DECLARE_MESSAGE(UnknownBooleanSetting,
                (msg::option, msg::value),
                "{value} is what {option} is set to",
                "unknown boolean setting for {option}: \"{value}\". Valid values are '', '1', '0', 'ON', 'OFF', "
                "'TRUE', and 'FALSE'.")
DECLARE_MESSAGE(UnknownOptions, (msg::command_name), "", "Unknown option(s) for command '{command_name}':")
DECLARE_MESSAGE(UnknownParameterForIntegrate,
                (msg::value),
                "'{value}' is a user-supplied command line option. For example, given vcpkg integrate frobinate, "
                "{value} would be frobinate.",
                "Unknown parameter '{value}' for integrate.")
DECLARE_MESSAGE(UnknownPolicySetting,
                (msg::option, msg::value),
                "'{value}' is the policy in question. These are unlocalized names that ports use to control post "
                "build checks. Some examples are VCPKG_POLICY_DLLS_WITHOUT_EXPORTS, "
                "VCPKG_POLICY_MISMATCHED_NUMBER_OF_BINARIES, or VCPKG_POLICY_ALLOW_OBSOLETE_MSVCRT",
                "Unknown setting for policy '{value}': {option}")
DECLARE_MESSAGE(UnknownSettingForBuildType,
                (msg::option),
                "",
                "Unknown setting for VCPKG_BUILD_TYPE {option}. Valid settings are '', 'debug', and 'release'.")
DECLARE_MESSAGE(UnknownTool, (), "", "vcpkg does not have a definition of this tool for this platform.")
DECLARE_MESSAGE(UnknownTopic,
                (msg::value),
                "{value} the value a user passed to `vcpkg help` that we don't understand",
                "unknown topic {value}")
DECLARE_MESSAGE(UnknownVariablesInTemplate,
                (msg::value, msg::list),
                "{value} is the value provided by the user and {list} a list of unknown variables seperated by comma",
                "invalid argument: url template '{value}' contains unknown variables: {list}")
DECLARE_MESSAGE(UnrecognizedConfigField, (), "", "configuration contains the following unrecognized fields:")
DECLARE_MESSAGE(UnrecognizedIdentifier,
                (msg::value),
                "'{value}' is an expression identifier. For example, given an expression 'windows & x86', "
                "'windows' and 'x86' are identifiers.",
                "Unrecognized identifer name {value}. Add to override list in triplet file.")
DECLARE_MESSAGE(UnsupportedFeature,
                (msg::feature, msg::package_name),
                "",
                "feature {feature} was passed, but that is not a feature supported by {package_name} supports.")
DECLARE_MESSAGE(UnsupportedFeatureSupportsExpression,
                (msg::package_name, msg::feature_spec, msg::supports_expression, msg::triplet),
                "",
                "{feature_spec} is only supported on '{supports_expression}', "
                "which does not match {triplet}. This usually means that there are known "
                "build failures, or runtime problems, when building other platforms. To ignore this and attempt to "
                "build {package_name} anyway, rerun vcpkg with `--allow-unsupported`.")
DECLARE_MESSAGE(UnsupportedFeatureSupportsExpressionWarning,
                (msg::feature_spec, msg::supports_expression, msg::triplet),
                "",
                "{feature_spec} is only supported on '{supports_expression}', "
                "which does not match {triplet}. This usually means that there are known build failures, "
                "or runtime problems, when building other platforms. Proceeding anyway due to `--allow-unsupported`.")
DECLARE_MESSAGE(UnsupportedPort, (msg::package_name), "", "Port {package_name} is not supported.")
DECLARE_MESSAGE(UnsupportedPortDependency,
                (msg::value),
                "'{value}' is the name of a port dependency.",
                "- dependency {value} is not supported.")
DECLARE_MESSAGE(UnsupportedShortOptions,
                (msg::value),
                "'{value}' is the short option given",
                "short options are not supported: '{value}'")
DECLARE_MESSAGE(UnsupportedSyntaxInCDATA, (), "", "]]> is not supported in CDATA block")
DECLARE_MESSAGE(UnsupportedSystemName,
                (msg::system_name),
                "",
                "Could not map VCPKG_CMAKE_SYSTEM_NAME '{system_name}' to a vcvarsall platform. "
                "Supported system names are '', 'Windows' and 'WindowsStore'.")
DECLARE_MESSAGE(UnsupportedToolchain,
                (msg::triplet, msg::arch, msg::path, msg::list),
                "example for {list} is 'x86, arm64'",
                "in triplet {triplet}: Unable to find a valid toolchain for requested target architecture {arch}.\n"
                "The selected Visual Studio instance is at: {path}\n"
                "The available toolchain combinations are: {list}")
DECLARE_MESSAGE(UnsupportedUpdateCMD,
                (),
                "",
                "the update command does not currently support manifest mode. Instead, modify your vcpkg.json and "
                "run install.")
DECLARE_MESSAGE(UpdateBaselineAddBaselineNoManifest,
                (msg::option),
                "",
                "the --{option} switch was passed, but there is no manifest file to add a `builtin-baseline` field to.")
DECLARE_MESSAGE(UpdateBaselineLocalGitError,
                (msg::path),
                "",
                "git failed to parse HEAD for the local vcpkg registry at \"{path}\"")
DECLARE_MESSAGE(UpdateBaselineNoConfiguration,
                (),
                "",
                "neither `vcpkg.json` nor `vcpkg-configuration.json` exist to update.")
DECLARE_MESSAGE(UpdateBaselineNoExistingBuiltinBaseline,
                (msg::option),
                "",
                "the manifest file currently does not contain a `builtin-baseline` field; in order to "
                "add one, pass the --{option} switch.")
DECLARE_MESSAGE(UpdateBaselineNoUpdate,
                (msg::url, msg::value),
                "example of {value} is '5507daa796359fe8d45418e694328e878ac2b82f'",
                "registry '{url}' not updated: '{value}'")
DECLARE_MESSAGE(UpdateBaselineRemoteGitError, (msg::url), "", "git failed to fetch remote repository '{url}'")
DECLARE_MESSAGE(UpdateBaselineUpdatedBaseline,
                (msg::url, msg::old_value, msg::new_value),
                "example of {old_value}, {new_value} is '5507daa796359fe8d45418e694328e878ac2b82f'",
                "updated registry '{url}': baseline '{old_value}' -> '{new_value}'")
DECLARE_MESSAGE(UpgradeInManifest,
                (),
                "",
                "The upgrade command does not currently support manifest mode. Instead, modify your vcpkg.json and "
                "run install.")
DECLARE_MESSAGE(
    UpgradeRunWithNoDryRun,
    (),
    "",
    "If you are sure you want to rebuild the above packages, run this command with the --no-dry-run option.")
DECLARE_MESSAGE(UploadedBinaries, (msg::count, msg::vendor), "", "Uploaded binaries to {count} {vendor}.")
DECLARE_MESSAGE(UploadedPackagesToVendor,
                (msg::count, msg::elapsed, msg::vendor),
                "",
                "Uploaded {count} package(s) to {vendor} in {elapsed}")
DECLARE_MESSAGE(UploadingBinariesToVendor,
                (msg::spec, msg::vendor, msg::path),
                "",
                "Uploading binaries for '{spec}' to '{vendor}' source \"{path}\".")
DECLARE_MESSAGE(UploadingBinariesUsingVendor,
                (msg::spec, msg::vendor, msg::path),
                "",
                "Uploading binaries for '{spec}' using '{vendor}' \"{path}\".")
DECLARE_MESSAGE(UseEnvVar,
                (msg::env_var),
                "An example of env_var is \"HTTP(S)_PROXY\""
                "'--' at the beginning must be preserved",
                "-- Using {env_var} in environment variables.")
DECLARE_MESSAGE(UserWideIntegrationDeleted, (), "", "User-wide integration is not installed.")
DECLARE_MESSAGE(UserWideIntegrationRemoved, (), "", "User-wide integration was removed.")
DECLARE_MESSAGE(UsingCommunityTriplet,
                (msg::triplet),
                "'--' at the beginning must be preserved",
                "-- Using community triplet {triplet}. This triplet configuration is not guaranteed to succeed.")
DECLARE_MESSAGE(UsingManifestAt, (msg::path), "", "Using manifest file at {path}.")
DECLARE_MESSAGE(Utf8ConversionFailed, (), "", "Failed to convert to UTF-8")
DECLARE_MESSAGE(VcpkgCeIsExperimental,
                (),
                "The name of the feature is 'vcpkg-artifacts' and should be singular despite ending in s",
                "vcpkg-artifacts is experimental and may change at any time.")
DECLARE_MESSAGE(VcpkgCommitTableHeader, (), "", "VCPKG Commit")
DECLARE_MESSAGE(
    VcpkgCompletion,
    (msg::value, msg::path),
    "'{value}' is the subject for completion. i.e. bash, zsh, etc.",
    "vcpkg {value} completion is already imported to your \"{path}\" file.\nThe following entries were found:")
DECLARE_MESSAGE(VcpkgDisallowedClassicMode,
                (),
                "",
                "Could not locate a manifest (vcpkg.json) above the current working "
                "directory.\nThis vcpkg distribution does not have a classic mode instance.")
DECLARE_MESSAGE(
    VcpkgHasCrashed,
    (),
    "Printed at the start of a crash report.",
    "vcpkg has crashed. Please create an issue at https://github.com/microsoft/vcpkg containing a brief summary of "
    "what you were trying to do and the following information.")
DECLARE_MESSAGE(VcpkgInvalidCommand, (msg::command_name), "", "invalid command: {command_name}")
DECLARE_MESSAGE(InvalidUri, (msg::value), "{value} is the URI we attempted to parse.", "unable to parse uri: {value}")
DECLARE_MESSAGE(VcpkgInVsPrompt,
                (msg::value, msg::triplet),
                "'{value}' is a VS prompt",
                "vcpkg appears to be in a Visual Studio prompt targeting {value} but installing for {triplet}. "
                "Consider using --triplet {value}-windows or --triplet {value}-uwp.")
DECLARE_MESSAGE(VcpkgRegistriesCacheIsNotDirectory,
                (msg::path),
                "",
                "Value of environment variable X_VCPKG_REGISTRIES_CACHE is not a directory: {path}")
DECLARE_MESSAGE(VcpkgRootRequired, (), "", "Setting VCPKG_ROOT is required for standalone bootstrap.")
DECLARE_MESSAGE(VcpkgRootsDir, (msg::env_var), "", "Specify the vcpkg root directory.\n(default: '{env_var}')")
DECLARE_MESSAGE(VcpkgSendMetricsButDisabled, (), "", "passed --sendmetrics, but metrics are disabled.")
DECLARE_MESSAGE(VcvarsRunFailed, (), "", "failed to run vcvarsall.bat to get a Visual Studio environment")
DECLARE_MESSAGE(VcvarsRunFailedExitCode,
                (msg::exit_code),
                "",
                "while trying to get a Visual Studio environment, vcvarsall.bat returned {exit_code}")
DECLARE_MESSAGE(VersionBaselineMismatch,
                (msg::expected, msg::actual, msg::package_name),
                "{expected} and {actual} are versions",
                "The latest version is {expected}, but the baseline file contains {actual}.\n"
                "Run:\n"
                "vcpkg x-add-version {package_name}\n"
                "git add versions\n"
                "git commit -m \"Update version database\"\n"
                "to update the baseline version.")
DECLARE_MESSAGE(VersionCommandHeader,
                (msg::version),
                "",
                "vcpkg package management program version {version}\n\nSee LICENSE.txt for license information.")
DECLARE_MESSAGE(
    VersionConflictXML,
    (msg::path, msg::expected_version, msg::actual_version),
    "",
    "Expected {path} version: [{expected_version}], but was [{actual_version}]. Please re-run bootstrap-vcpkg.")
DECLARE_MESSAGE(VersionConstraintPortVersionMustBePositiveInteger,
                (),
                "",
                "port-version (after the '#') in \"version>=\" must be a non-negative integer")
DECLARE_MESSAGE(VersionConstraintUnresolvable,
                (msg::package_name, msg::spec),
                "",
                "Cannot resolve a minimum constraint for dependency {package_name} from {spec}.\nThe dependency "
                "was not found in the baseline, indicating that the package did not exist at that time. This may "
                "be fixed by providing an explicit override version via the \"overrides\" field or by updating the "
                "baseline.\nSee `vcpkg help versioning` for more information.")
DECLARE_MESSAGE(VersionConstraintViolated,
                (msg::spec, msg::expected_version, msg::actual_version),
                "",
                "dependency {spec} was expected to be at least version "
                "{expected_version}, but is currently {actual_version}.")
DECLARE_MESSAGE(VersionDatabaseFileMissing,
                (msg::package_name, msg::path),
                "",
                "{package_name} is missing a version database file at {path}\n"
                "Run:\n"
                "vcpkg x-add-version {package_name}\n"
                "to create the versions file.")
DECLARE_MESSAGE(VersionBuiltinPortTreeEntryMissing,
                (msg::package_name, msg::expected, msg::actual),
                "{expected} and {actual} are versions like 1.0.",
                "no version database entry for {package_name} at {expected}; using the checked out ports tree "
                "version ({actual}).")
DECLARE_MESSAGE(VersionDatabaseEntryMissing,
                (msg::package_name, msg::version),
                "",
                "no version entry for {package_name} at {version}.")
DECLARE_MESSAGE(VersionGitEntryMissing,
                (msg::package_name, msg::version),
                "A list of versions, 1 per line, are printed after this message.",
                "no version database entry for {package_name} at {version}.\nAvailable versions:")
DECLARE_MESSAGE(VersionIncomparable1,
                (msg::spec, msg::constraint_origin, msg::expected, msg::actual),
                "{expected} and {actual} are versions like 1.0",
                "version conflict on {spec}: {constraint_origin} required {expected}, which cannot be compared with "
                "the baseline version {actual}.")
DECLARE_MESSAGE(VersionIncomparableSchemeString, (), "", "Both versions have scheme string but different primary text.")
DECLARE_MESSAGE(VersionIncomparableSchemes, (), "", "The versions have incomparable schemes:")
DECLARE_MESSAGE(VersionIncomparable2,
                (msg::version_spec, msg::new_scheme),
                "",
                "{version_spec} has scheme {new_scheme}")
DECLARE_MESSAGE(VersionIncomparable3,
                (),
                "This precedes a JSON document describing the fix",
                "This can be resolved by adding an explicit override to the preferred version. For example:")
DECLARE_MESSAGE(VersionIncomparable4, (msg::url), "", "See `vcpkg help versioning` or {url} for more information.")
DECLARE_MESSAGE(VersionInDeclarationDoesNotMatch,
                (msg::version),
                "",
                "The version declared in file does not match checked-out version: {version}")
DECLARE_MESSAGE(
    VersionInvalidDate,
    (msg::version),
    "",
    "`{version}` is not a valid date version. Dates must follow the format YYYY-MM-DD and disambiguators must be "
    "dot-separated positive integer values without leading zeroes.")
DECLARE_MESSAGE(VersionInvalidRelaxed,
                (msg::version),
                "",
                "`{version}` is not a valid relaxed version (semver with arbitrary numeric element count).")
DECLARE_MESSAGE(VersionInvalidSemver,
                (msg::version),
                "",
                "`{version}` is not a valid semantic version, consult <https://semver.org>.")
DECLARE_MESSAGE(
    VersionMissing,
    (),
    "The names version, version-date, version-semver, and version-string are code and must not be localized",
    "expected a versioning field (one of version, version-date, version-semver, or version-string)")
DECLARE_MESSAGE(VersionMissingRequiredFeature,
                (msg::version_spec, msg::feature, msg::constraint_origin),
                "",
                "{version_spec} does not have required feature {feature} needed by {constraint_origin}")
DECLARE_MESSAGE(VersionNotFound,
                (msg::expected, msg::actual),
                "{expected} and {actual} are versions",
                "{expected} not available, only {actual} is available")
DECLARE_MESSAGE(VersionNotFoundInVersionsFile,
                (msg::version, msg::package_name),
                "",
                "Version {version} was not found in versions file for {package_name}.\n"
                "Run:\n"
                "vcpkg x-add-version {package_name}\n"
                "to add the new port version.")
DECLARE_MESSAGE(VersionRejectedDueToBaselineMissing,
                (msg::path, msg::json_field),
                "",
                "{path} was rejected because it uses \"{json_field}\" and does not have a \"builtin-baseline\". "
                "This can be fixed by removing the uses of \"{json_field}\" or adding a \"builtin-baseline\".\nSee "
                "`vcpkg help versioning` for more information.")
DECLARE_MESSAGE(VersionRejectedDueToFeatureFlagOff,
                (msg::path, msg::json_field),
                "",
                "{path} was rejected because it uses \"{json_field}\" and the `versions` feature flag is disabled. "
                "This can be fixed by removing \"{json_field}\" or enabling the `versions` feature flag.\nSee "
                "`vcpkg help versioning` for more information.")
DECLARE_MESSAGE(VersionSchemeMismatch,
                (msg::version, msg::expected, msg::actual, msg::path, msg::package_name),
                "{expected} and {actual} are version schemes; it here refers to the {version}",
                "The version database declares {version} as {expected}, but {path} declares it as {actual}. "
                "Versions must be unique, even if they are declared with different schemes.\n"
                "Run:\n"
                "vcpkg x-add-version {package_name} --overwrite-version\n"
                "to overwrite the scheme declared in the version database with that declared in the port.")
DECLARE_MESSAGE(VersionShaMismatch,
                (msg::version, msg::expected, msg::actual, msg::package_name),
                "{expected} and {actual} are git commit SHAs",
                "{version} is declared with {expected}, but the local port has a different SHA {actual}.\n"
                "Please update the port's version fields and then run:\n"
                "vcpkg x-add-version {package_name}\n"
                "git add versions\n"
                "git commit -m \"Update version database\"\n"
                "to add the new version.")
DECLARE_MESSAGE(VersionShaMissing,
                (msg::package_name, msg::path),
                "",
                "while validating {package_name}, missing Git SHA.\n"
                "Run:\n"
                "git add \"{path}\"\n"
                "git commit -m \"wip\"\n"
                "vcpkg x-add-version {package_name}\n"
                "git add versions\n"
                "git commit --amend -m \"[{package_name}] Add new port\"\n"
                "to commit the new port and create its version file.")
DECLARE_MESSAGE(VersionSharpMustBeFollowedByPortVersion,
                (),
                "",
                "'#' in version text must be followed by a port version")
DECLARE_MESSAGE(VersionSharpMustBeFollowedByPortVersionNonNegativeInteger,
                (),
                "",
                "'#' in version text must be followed by a port version (a non-negative integer)")
DECLARE_MESSAGE(VersionSpecMismatch,
                (msg::path, msg::expected_version, msg::actual_version),
                "",
                "Failed to load port because versions are inconsistent. The file \"{path}\" contains the version "
                "{actual_version}, but the version database indicates that it should be {expected_version}.")
DECLARE_MESSAGE(VersionTableHeader, (), "", "Version")
DECLARE_MESSAGE(VersionVerifiedOK, (msg::version_spec, msg::commit_sha), "", "OK: {version_spec} -> {commit_sha}")
DECLARE_MESSAGE(VSExaminedInstances, (), "", "The following Visual Studio instances were considered:")
DECLARE_MESSAGE(VSExaminedPaths, (), "", "The following paths were examined for Visual Studio instances:")
DECLARE_MESSAGE(VSNoInstances, (), "", "Could not locate a complete Visual Studio instance")
DECLARE_MESSAGE(WaitingForChildrenToExit, (), "", "Waiting for child processes to exit...")
DECLARE_MESSAGE(WaitingToTakeFilesystemLock, (msg::path), "", "waiting to take filesystem lock on {path}...")
DECLARE_MESSAGE(WarningMessage, (), "", "warning: ")
DECLARE_MESSAGE(WarningMessageMustUsePrintWarning,
                (msg::value),
                "{value} is is a localized message name like WarningMessageMustUsePrintWarning",
                "The message named {value} starts with warning:, it must be changed to prepend "
                "WarningMessage in code instead.")
DECLARE_MESSAGE(WarningsTreatedAsErrors, (), "", "previous warnings being interpreted as errors")
DECLARE_MESSAGE(WarnOnParseConfig, (msg::path), "", "Found the following warnings in configuration {path}:")
DECLARE_MESSAGE(WhileCheckingOutBaseline, (msg::commit_sha), "", "while checking out baseline {commit_sha}")
DECLARE_MESSAGE(WhileCheckingOutPortTreeIsh,
                (msg::package_name, msg::commit_sha),
                "",
                "while checking out port {package_name} with git tree {commit_sha}")
DECLARE_MESSAGE(WhileGettingLocalTreeIshObjectsForPorts, (), "", "while getting local treeish objects for ports")
DECLARE_MESSAGE(WhileLoadingLocalPort, (msg::package_name), "", "while attempting to load local port {package_name}")
DECLARE_MESSAGE(WhileLoadingPortFromGitTree, (msg::commit_sha), "", "while trying to load port from: {commit_sha}")
DECLARE_MESSAGE(WhileLookingForSpec, (msg::spec), "", "while looking for {spec}:")
DECLARE_MESSAGE(WhileParsingVersionsForPort,
                (msg::package_name, msg::path),
                "",
                "while parsing versions for {package_name} from {path}")
DECLARE_MESSAGE(WhileValidatingVersion, (msg::version), "", "while validating version: {version}")
DECLARE_MESSAGE(WindowsOnlyCommand, (), "", "This command only supports Windows.")
DECLARE_MESSAGE(WroteNuGetPkgConfInfo, (msg::path), "", "Wrote NuGet package config information to {path}")<|MERGE_RESOLUTION|>--- conflicted
+++ resolved
@@ -743,16 +743,13 @@
                 (msg::path),
                 "",
                 "-- Or remove \"vcpkg-configuration\" from the manifest file {path}.")
-<<<<<<< HEAD
+DECLARE_MESSAGE(DependencyGraphCalculation, (), "", "Dependency graph submission enabled.")
+DECLARE_MESSAGE(DependencyGraphFailure, (), "", "Dependency graph submission failed.")
+DECLARE_MESSAGE(DependencyGraphSuccess, (), "", "Dependency graph submission successful.")
 DECLARE_MESSAGE(DependencyWillFail,
                 (msg::feature_spec),
                 "'cascade' is a keyword and should not be translated",
                 "Dependency {feature_spec} will not build => cascade")
-=======
-DECLARE_MESSAGE(DependencyGraphCalculation, (), "", "Dependency graph submission enabled.")
-DECLARE_MESSAGE(DependencyGraphFailure, (), "", "Dependency graph submission failed.")
-DECLARE_MESSAGE(DependencyGraphSuccess, (), "", "Dependency graph submission successful.")
->>>>>>> cf912ad7
 DECLARE_MESSAGE(DeprecatedPrefabDebugOption, (), "", "--prefab-debug is now deprecated.")
 DECLARE_MESSAGE(DetectCompilerHash, (msg::triplet), "", "Detecting compiler hash for triplet {triplet}...")
 DECLARE_MESSAGE(DocumentedFieldsSuggestUpdate,
