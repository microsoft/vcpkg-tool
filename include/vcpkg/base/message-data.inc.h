--- conflicted
+++ resolved
@@ -930,12 +930,8 @@
                 "failed with the following output:")
 DECLARE_MESSAGE(CommunityTriplets, (), "", "Community Triplets:")
 DECLARE_MESSAGE(CompilerPath, (msg::path), "", "Compiler found: {path}")
-<<<<<<< HEAD
-DECLARE_MESSAGE(CompressFolderFailed, (msg::path), "", "Failed to compress folder \"{path}\":")
 DECLARE_MESSAGE(ComputeAllAbis, (), "", "Compute all abis ...")
 DECLARE_MESSAGE(ComputeInstallPlans, (msg::count), "", "Compute {count} install plans ...")
-=======
->>>>>>> bec4296b
 DECLARE_MESSAGE(ComputingInstallPlan, (), "", "Computing installation plan...")
 DECLARE_MESSAGE(ConfigurationErrorRegistriesWithoutBaseline,
                 (msg::path, msg::url),
