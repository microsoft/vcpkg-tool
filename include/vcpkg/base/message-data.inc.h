--- conflicted
+++ resolved
@@ -1099,19 +1099,6 @@
                 (msg::option),
                 "",
                 "The option --{option} is not supported in manifest mode.")
-<<<<<<< HEAD
-DECLARE_MESSAGE(ErrorMessage,
-                (),
-                "This identifies errors printed on the command line; Visual Studio and other IDEs look for this so "
-                "it's possible that it should remain unlocalized?",
-                "error: ")
-DECLARE_MESSAGE(
-    ErrorMessageMustUsePrintError,
-    (msg::value),
-    "{value} is is a localized message name like ErrorMessageMustUsePrintError",
-    "The message named {value} starts with error:, it must be changed to prepend ErrorMessage in code instead.")
-=======
->>>>>>> 3e46e05b
 DECLARE_MESSAGE(
     ErrorMissingVcpkgRoot,
     (),
@@ -2058,10 +2045,6 @@
                 "",
                 "Found both a manifest and CONTROL files in port \"{path}\"; please rename one or the other")
 DECLARE_MESSAGE(ManifestFormatCompleted, (), "", "Succeeded in formatting the manifest files.")
-DECLARE_MESSAGE(MessageMessage,
-                (),
-                "printed after a path and before an informational message on the terminal",
-                "message: ")
 DECLARE_MESSAGE(MismatchedBinParagraphs,
                 (),
                 "",
@@ -2181,13 +2164,6 @@
                 "the command '{command_name}' does not accept any additional arguments")
 DECLARE_MESSAGE(NoOutdatedPackages, (), "", "There are no outdated packages.")
 DECLARE_MESSAGE(NoRegistryForPort, (msg::package_name), "", "no registry configured for port {package_name}")
-<<<<<<< HEAD
-DECLARE_MESSAGE(NoteMessage,
-                (),
-                "This is stapled to ErrorMessage or WarningMessage to provide additional context",
-                "note: ")
-=======
->>>>>>> 3e46e05b
 DECLARE_MESSAGE(NoUrlsAndHashSpecified, (msg::sha), "", "No urls specified to download SHA: {sha}")
 DECLARE_MESSAGE(NoUrlsAndNoHashSpecified, (), "", "No urls specified and no hash specified.")
 DECLARE_MESSAGE(NugetOutputNotCapturedBecauseInteractiveSpecified,
@@ -3120,19 +3096,6 @@
 DECLARE_MESSAGE(VSNoInstances, (), "", "Could not locate a complete Visual Studio instance")
 DECLARE_MESSAGE(WaitingForChildrenToExit, (), "", "Waiting for child processes to exit...")
 DECLARE_MESSAGE(WaitingToTakeFilesystemLock, (msg::path), "", "waiting to take filesystem lock on {path}...")
-<<<<<<< HEAD
-DECLARE_MESSAGE(WarningMessage,
-                (),
-                "This identifies warnings printed on the command line; Visual Studio and other IDEs look for this so "
-                "it's possible that it should remain unlocalized?",
-                "warning: ")
-DECLARE_MESSAGE(WarningMessageMustUsePrintWarning,
-                (msg::value),
-                "{value} is is a localized message name like WarningMessageMustUsePrintWarning",
-                "The message named {value} starts with warning:, it must be changed to prepend "
-                "WarningMessage in code instead.")
-=======
->>>>>>> 3e46e05b
 DECLARE_MESSAGE(WarningsTreatedAsErrors, (), "", "previous warnings being interpreted as errors")
 DECLARE_MESSAGE(WarnOnParseConfig, (msg::path), "", "Found the following warnings in configuration {path}:")
 DECLARE_MESSAGE(WhileCheckingOutBaseline, (msg::commit_sha), "", "while checking out baseline {commit_sha}")
