--- conflicted
+++ resolved
@@ -1139,14 +1139,10 @@
 DECLARE_MESSAGE(ExceededRecursionDepth, (), "", "Recursion depth exceeded.")
 DECLARE_MESSAGE(ExcludedPackage, (msg::spec), "", "Excluded {spec}")
 DECLARE_MESSAGE(ExcludedPackages, (), "", "The following packages are excluded:")
-<<<<<<< HEAD
-=======
 DECLARE_MESSAGE(ExecutablesRelativeToThePackageDirectoryHere,
                 (),
                 "",
                 "the executables are relative to ${{CURRENT_PACKAGES_DIR}} here")
-DECLARE_MESSAGE(ExpectedAnObject, (), "", "expected an object")
->>>>>>> 46805d55
 DECLARE_MESSAGE(ExpectedAtMostOneSetOfTags,
                 (msg::count, msg::old_value, msg::new_value, msg::value),
                 "{old_value} is a left tag and {new_value} is the right tag. {value} is the input.",
