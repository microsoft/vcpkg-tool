DECLARE_MESSAGE(ABaseline, (), "", "a baseline")
DECLARE_MESSAGE(ABaselineObject, (), "", "a baseline object")
DECLARE_MESSAGE(ADefaultFeature, (), "", "a default feature")
DECLARE_MESSAGE(ABoolean, (), "", "a boolean")
DECLARE_MESSAGE(ABuiltinRegistry, (), "", "a builtin registry")
DECLARE_MESSAGE(AConfigurationObject, (), "", "a configuration object")
DECLARE_MESSAGE(ACpuArchitecture, (), "", "a CPU architecture")
DECLARE_MESSAGE(ADependency, (), "", "a dependency")
DECLARE_MESSAGE(ADependencyFeature, (), "", "a feature of a dependency")
DECLARE_MESSAGE(ADemandObject,
                (),
                "'demands' are a concept in the schema of a JSON file the user can edit",
                "a demand object")
DECLARE_MESSAGE(AString, (), "", "a string")
DECLARE_MESSAGE(ASha512, (), "", "a SHA-512 hash")
DECLARE_MESSAGE(ADateVersionString, (), "", "a date version string")
DECLARE_MESSAGE(AddArtifactOnlyOne, (msg::command_line), "", "'{command_line}' can only add one artifact at a time.")
DECLARE_MESSAGE(AddCommandFirstArg, (), "", "The first parameter to add must be 'artifact' or 'port'.")
DECLARE_MESSAGE(AddingCompletionEntry, (msg::path), "", "Adding vcpkg completion entry to {path}.")
DECLARE_MESSAGE(AdditionalPackagesToExport,
                (),
                "",
                "Additional packages (*) need to be exported to complete this operation.")
DECLARE_MESSAGE(AdditionalPackagesToRemove,
                (),
                "",
                "Additional packages (*) need to be removed to complete this operation.")
DECLARE_MESSAGE(APlatformExpression, (), "", "a platform expression")
DECLARE_MESSAGE(AddPortRequiresManifest, (msg::command_line), "", "'{command_line}' requires an active manifest file.")
DECLARE_MESSAGE(AddPortSucceeded, (), "", "Succeeded in adding ports to vcpkg.json file.")
DECLARE_MESSAGE(AddRecurseOption,
                (),
                "",
                "If you are sure you want to remove them, run the command with the --recurse option.")
DECLARE_MESSAGE(AddTripletExpressionNotAllowed,
                (msg::package_name, msg::triplet),
                "",
                "triplet expressions are not allowed here. You may want to change "
                "`{package_name}:{triplet}` to `{package_name}` instead.")
DECLARE_MESSAGE(AddVersionArtifactsOnly,
                (),
                "'--version', and 'vcpkg add port' are command lines that must not be localized",
                "--version is artifacts only and can't be used with vcpkg add port")
DECLARE_MESSAGE(AddVersionAddedVersionToFile, (msg::version, msg::path), "", "added version {version} to {path}")
DECLARE_MESSAGE(AddVersionCommitChangesReminder, (), "", "Did you remember to commit your changes?")
DECLARE_MESSAGE(AddVersionFileNotFound, (msg::path), "", "couldn't find required file {path}")
DECLARE_MESSAGE(AddVersionFormatPortSuggestion, (msg::command_line), "", "Run `{command_line}` to format the file")
DECLARE_MESSAGE(AddVersionIgnoringOptionAll,
                (msg::option),
                "The -- before {option} must be preserved as they're part of the help message for the user.",
                "ignoring --{option} since a port name argument was provided")
DECLARE_MESSAGE(AddVersionInstructions,
                (msg::package_name),
                "",
                "you can run the following commands to add the current version of {package_name} automatically:")
DECLARE_MESSAGE(AddVersionNewFile, (), "", "(new file)")
DECLARE_MESSAGE(AddVersionNewShaIs, (msg::commit_sha), "", "new SHA: {commit_sha}")
DECLARE_MESSAGE(AddVersionNoFilesUpdated, (), "", "No files were updated")
DECLARE_MESSAGE(AddVersionNoFilesUpdatedForPort, (msg::package_name), "", "No files were updated for {package_name}")
DECLARE_MESSAGE(AddVersionOldShaIs, (msg::commit_sha), "", "old SHA: {commit_sha}")
DECLARE_MESSAGE(AddVersionOverwriteOptionSuggestion,
                (msg::option),
                "The -- before {option} must be preserved as they're a part of the help message for the user.",
                "Use --{option} to bypass this check")
DECLARE_MESSAGE(AddVersionPortFilesShaChanged,
                (msg::package_name),
                "",
                "checked-in files for {package_name} have changed but the version was not updated")
DECLARE_MESSAGE(AddVersionPortFilesShaUnchanged,
                (msg::package_name, msg::version),
                "",
                "checked-in files for {package_name} are unchanged from version {version}")
DECLARE_MESSAGE(AddVersionPortHasImproperFormat, (msg::package_name), "", "{package_name} is not properly formatted")
DECLARE_MESSAGE(AddVersionPortVersionShouldBeGone,
                (msg::package_name, msg::version),
                "",
                "In {package_name}, {version} is a completely new version, so there should be no \"port-version\". "
                "Remove \"port-version\" and try again. To skip this check, rerun with --skip-version-format-check .")
DECLARE_MESSAGE(
    AddVersionPortVersionShouldBeOneMore,
    (msg::package_name, msg::version, msg::count, msg::expected_version, msg::actual_version),
    "",
    "In {package_name}, the current \"port-version\" for {version} is {count}, so the expected new \"port-version\" is "
    "{expected_version}, but the port declares \"port-version\" {actual_version}. Change \"port-version\" to "
    "{expected_version} and try again. To skip this check, rerun with --skip-version-format-check .")
DECLARE_MESSAGE(AddVersionSuggestVersionDate,
                (msg::package_name),
                "\"version-string\" and \"version-date\" are JSON keys, and --skip-version-format-check is a command "
                "line switch. They should not be translated",
                "The version format of \"{package_name}\" uses \"version-string\", but the format is acceptable as a "
                "\"version-date\". If this format is actually intended to be an ISO 8601 date, change the format to "
                "\"version-date\", and rerun this command. Otherwise, disable this check by rerunning this command and "
                "adding --skip-version-format-check .")
DECLARE_MESSAGE(
    AddVersionSuggestVersionRelaxed,
    (msg::package_name),
    "\"version-string\" and \"version\" are JSON keys, and --skip-version-format-check is a command line switch. They "
    "should not be translated",
    "The version format of \"{package_name}\" uses \"version-string\", but the format is acceptable as a \"version\". "
    "If the versions for this port are orderable using relaxed-version rules, change the format to \"version\", and "
    "rerun this command. Relaxed-version rules order versions by each numeric component. Then, versions with dash "
    "suffixes are sorted lexicographically before. Plus'd build tags are ignored. Examples:\n"
    "1.0 < 1.1-alpha < 1.1-b < 1.1 < 1.1.1 < 1.2+build = 1.2 < 2.0\n"
    "Note in particular that dashed suffixes sort *before*, not after. 1.0-anything < 1.0\n"
    "Note that this sort order is the same as chosen in Semantic Versioning (see https://semver.org), even though the "
    "actually semantic parts do not apply.\n"
    "If versions for this port are not ordered by these rules, disable this check by rerunning this command and adding "
    "--skip-version-format-check .")
DECLARE_MESSAGE(AddVersionUpdateVersionReminder, (), "", "Did you remember to update the version or port version?")
DECLARE_MESSAGE(AddVersionUseOptionAll,
                (msg::command_name, msg::option),
                "The -- before {option} must be preserved as they're part of the help message for the user.",
                "{command_name} with no arguments requires passing --{option} to update all port versions at once")
DECLARE_MESSAGE(AddVersionVersionAlreadyInFile, (msg::version, msg::path), "", "version {version} is already in {path}")
DECLARE_MESSAGE(AddVersionVersionIs, (msg::version), "", "version: {version}")
DECLARE_MESSAGE(ADictionaryOfContacts, (), "", "a dictionary of contacts")
DECLARE_MESSAGE(AFeature, (), "", "a feature")
DECLARE_MESSAGE(AFeatureName, (), "", "a feature name")
DECLARE_MESSAGE(AFilesystemRegistry, (), "", "a filesystem registry")
DECLARE_MESSAGE(AGitObjectSha, (), "", "a git object SHA")
DECLARE_MESSAGE(AGitReference, (), "", "a git reference (for example, a branch)")
DECLARE_MESSAGE(AGitRegistry, (), "", "a git registry")
DECLARE_MESSAGE(AGitRepositoryUrl, (), "", "a git repository URL")
DECLARE_MESSAGE(AllFeatureTestsPassed, (), "", "All feature tests passed.")
DECLARE_MESSAGE(AllFormatArgsRawArgument,
                (msg::value),
                "example of {value} is 'foo {} bar'",
                "format string \"{value}\" contains a raw format argument")
DECLARE_MESSAGE(AllFormatArgsUnbalancedBraces,
                (msg::value),
                "example of {value} is 'foo bar {'",
                "unbalanced brace in format string \"{value}\"")
DECLARE_MESSAGE(AllPackagesAreUpdated, (), "", "No action taken because all installed packages are up-to-date.")
DECLARE_MESSAGE(AllShasValid, (), "sha = sha512 of url", "All checked sha's are valid.")
DECLARE_MESSAGE(AlreadyInstalled, (msg::spec), "", "{spec} is already installed")
DECLARE_MESSAGE(AManifest, (), "", "a manifest")
DECLARE_MESSAGE(AMaximumOfOneAssetReadUrlCanBeSpecified, (), "", "a maximum of one asset read url can be specified.")
DECLARE_MESSAGE(AMaximumOfOneAssetWriteUrlCanBeSpecified, (), "", "a maximum of one asset write url can be specified.")
DECLARE_MESSAGE(AmbiguousConfigDeleteConfigFile,
                (msg::path),
                "",
                "Ambiguous vcpkg configuration provided by both manifest and configuration file.\n-- Delete "
                "configuration file {path}")
DECLARE_MESSAGE(AnArtifactsGitRegistryUrl, (), "", "an artifacts git registry URL")
DECLARE_MESSAGE(AnArtifactsRegistry, (), "", "an artifacts registry")
DECLARE_MESSAGE(AnArrayOfDefaultFeatures, (), "", "an array of default features")
DECLARE_MESSAGE(AnArrayOfDependencies, (), "", "an array of dependencies")
DECLARE_MESSAGE(AnArrayOfDependencyOverrides, (), "", "an array of dependency overrides")
DECLARE_MESSAGE(AnArrayOfFeatures, (), "", "an array of features")
DECLARE_MESSAGE(AnArrayOfIdentifers, (), "", "an array of identifiers")
DECLARE_MESSAGE(AnArrayOfOverlayPaths, (), "", "an array of overlay paths")
DECLARE_MESSAGE(AnArrayOfOverlayTripletsPaths, (), "", "an array of overlay triplets paths")
DECLARE_MESSAGE(AnArrayOfRegistries, (), "", "an array of registries")
DECLARE_MESSAGE(AnArrayOfVersions, (), "", "an array of versions")
DECLARE_MESSAGE(AnExactVersionString, (), "", "an exact version string")
DECLARE_MESSAGE(AnIdentifer, (), "", "an identifier")
DECLARE_MESSAGE(AnObjectContainingVcpkgArtifactsMetadata,
                (),
                "'vcpkg-artifacts' is the name of the product feature and should not be localized",
                "an object containing vcpkg-artifacts metadata")
DECLARE_MESSAGE(AnOverlayPath, (), "", "an overlay path")
DECLARE_MESSAGE(AnOverlayTripletsPath, (), "", "a triplet path")
DECLARE_MESSAGE(AnOverride, (), "", "an override")
DECLARE_MESSAGE(ANonNegativeInteger, (), "", "a nonnegative integer")
DECLARE_MESSAGE(AnotherInstallationInProgress,
                (),
                "",
                "Another installation is in progress on the machine, sleeping 6s before retrying.")
DECLARE_MESSAGE(AnSpdxLicenseExpression, (), "", "an SPDX license expression")
DECLARE_MESSAGE(APackageName, (), "", "a package name")
DECLARE_MESSAGE(APackagePattern, (), "", "a package pattern")
DECLARE_MESSAGE(APackagePatternArray, (), "", "a package pattern array")
DECLARE_MESSAGE(APath, (), "", "a path")
DECLARE_MESSAGE(AppliedUserIntegration, (), "", "Applied user-wide integration for this vcpkg root.")
DECLARE_MESSAGE(ApplocalProcessing, (), "", "deploying dependencies")
DECLARE_MESSAGE(ARegistry, (), "", "a registry")
DECLARE_MESSAGE(ARegistryImplementationKind, (), "", "a registry implementation kind")
DECLARE_MESSAGE(ARegistryPath, (), "", "a registry path")
DECLARE_MESSAGE(ARegistryPathMustBeDelimitedWithForwardSlashes,
                (),
                "",
                "A registry path must use single forward slashes as path separators.")
DECLARE_MESSAGE(ARegistryPathMustNotHaveDots, (), "", "A registry path must not have 'dot' or 'dot dot' path elements.")
DECLARE_MESSAGE(ARegistryPathMustStartWithDollar,
                (),
                "",
                "A registry path must start with `$` to mean the registry root; for example, `$/foo/bar`.")
DECLARE_MESSAGE(ARelaxedVersionString, (), "", "a relaxed version string")
DECLARE_MESSAGE(ArtifactsBootstrapFailed, (), "", "vcpkg-artifacts is not installed and could not be bootstrapped.")
DECLARE_MESSAGE(ArtifactsNotInstalledReadonlyRoot,
                (),
                "",
                "vcpkg-artifacts is not installed, and it can't be installed because VCPKG_ROOT is assumed to be "
                "readonly. Reinstalling vcpkg using the 'one liner' may fix this problem.")
DECLARE_MESSAGE(ArtifactsOptionIncompatibility, (msg::option), "", "--{option} has no effect on find artifact.")
DECLARE_MESSAGE(ArtifactsOptionJson,
                (),
                "",
                "Full path to JSON file where environment variables and other properties are recorded")
DECLARE_MESSAGE(ArtifactsOptionMSBuildProps,
                (),
                "",
                "Full path to the file in which MSBuild properties will be written")
DECLARE_MESSAGE(ArtifactsOptionVersion, (), "", "A version or version range to match; only valid for artifacts")
DECLARE_MESSAGE(ArtifactsOptionVersionMismatch,
                (),
                "--version is a command line switch and must not be localized",
                "The number of --version switches must match the number of named artifacts")
DECLARE_MESSAGE(ArtifactsSwitchAllLanguages, (), "", "Acquires all language files when acquiring artifacts")
DECLARE_MESSAGE(ArtifactsSwitchARM, (), "", "Forces host detection to ARM when acquiring artifacts")
DECLARE_MESSAGE(ArtifactsSwitchARM64, (), "", "Forces host detection to ARM64 when acquiring artifacts")
DECLARE_MESSAGE(ArtifactsSwitchForce, (), "", "Forces reacquire if an artifact is already acquired")
DECLARE_MESSAGE(ArtifactsSwitchFreebsd, (), "", "Forces host detection to FreeBSD when acquiring artifacts")
DECLARE_MESSAGE(ArtifactsSwitchLinux, (), "", "Forces host detection to Linux when acquiring artifacts")
DECLARE_MESSAGE(ArtifactsSwitchTargetARM, (), "", "Sets target detection to ARM when acquiring artifacts")
DECLARE_MESSAGE(ArtifactsSwitchTargetARM64, (), "", "Sets target detection to ARM64 when acquiring artifacts")
DECLARE_MESSAGE(ArtifactsSwitchTargetX64, (), "", "Sets target detection to x64 when acquiring artifacts")
DECLARE_MESSAGE(ArtifactsSwitchTargetX86, (), "", "Sets target to x86 when acquiring artifacts")
DECLARE_MESSAGE(ArtifactsSwitchOnlyOneOperatingSystem,
                (),
                "The words after -- are command line switches and must not be localized.",
                "Only one operating system (--windows, --osx, --linux, --freebsd) may be set.")
DECLARE_MESSAGE(ArtifactsSwitchOnlyOneHostPlatform,
                (),
                "The words after -- are command line switches and must not be localized.",
                "Only one host platform (--x64, --x86, --arm, --arm64) may be set.")
DECLARE_MESSAGE(ArtifactsSwitchOnlyOneTargetPlatform,
                (),
                "The words after -- are command line switches and must not be localized.",
                "Only one target platform (--target:x64, --target:x86, --target:arm, --target:arm64) may be set.")
DECLARE_MESSAGE(ArtifactsSwitchOsx, (), "", "Forces host detection to MacOS when acquiring artifacts")
DECLARE_MESSAGE(ArtifactsSwitchX64, (), "", "Forces host detection to x64 when acquiring artifacts")
DECLARE_MESSAGE(ArtifactsSwitchX86, (), "", "Forces host detection to x86 when acquiring artifacts")
DECLARE_MESSAGE(ArtifactsSwitchWindows, (), "", "Forces host detection to Windows when acquiring artifacts")
DECLARE_MESSAGE(AssetCacheConsult, (msg::path, msg::url), "", "Trying to download {path} using asset cache {url}")
DECLARE_MESSAGE(AssetCacheConsultScript, (msg::path), "", "Trying to download {path} using asset cache script")
DECLARE_MESSAGE(AssetCacheHit, (), "", "Download successful! Asset cache hit.")
DECLARE_MESSAGE(AssetCacheHitUrl,
                (msg::url),
                "",
                "Download successful! Asset cache hit, did not try authoritative source {url}")
DECLARE_MESSAGE(AssetCacheMiss, (msg::url), "", "Asset cache miss; trying authoritative source {url}")
DECLARE_MESSAGE(AssetCacheMissBlockOrigin,
                (msg::url),
                "x-block-origin is a vcpkg term. Do not translate",
                "there were no asset cache hits, and x-block-origin blocks trying the authoritative source {url}")
DECLARE_MESSAGE(AssetCacheMissNoUrls,
                (msg::sha),
                "",
                "Asset cache missed looking for {sha} and no authoritative URL is known")
DECLARE_MESSAGE(AssetCacheProviderAcceptsNoArguments,
                (msg::value),
                "{value} is a asset caching provider name such as azurl, clear, or x-block-origin",
                "unexpected arguments: '{value}' does not accept arguments")
DECLARE_MESSAGE(AssetCacheScriptBadVariable,
                (msg::value, msg::list),
                "{value} is the script template passed to x-script, {list} is the name of the unknown replacement",
                "the script template {value} contains unknown replacement {list}")
DECLARE_MESSAGE(AssetCacheScriptBadVariableHint,
                (msg::list),
                "{list} is the name of the unknown replacement",
                "if you want this on the literal command line, use {{{{{list}}}}}")
DECLARE_MESSAGE(AssetCacheScriptCommandLine, (), "", "the full script command line was")
DECLARE_MESSAGE(AssetCacheScriptNeedsSha,
                (msg::value, msg::url),
                "{value} is the script template the user supplied to x-script",
                "the script template {value} requires a SHA, but no SHA is known for attempted download of {url}")
DECLARE_MESSAGE(AssetCacheScriptNeedsUrl,
                (msg::value, msg::sha),
                "{value} is the script template the user supplied to x-script",
                "the script template {value} requires a URL, but no URL is known for attempted download of {sha}")
DECLARE_MESSAGE(AssetCacheScriptFailed,
                (msg::exit_code),
                "",
                "the asset cache script returned nonzero exit code {exit_code}")
DECLARE_MESSAGE(AssetCacheScriptFailedToWriteFile,
                (),
                "",
                "the asset cache script returned success but did not create expected result file")
DECLARE_MESSAGE(AssetCacheScriptFailedToWriteCorrectHash,
                (),
                "",
                "the asset cache script returned success but the resulting file has an unexpected hash")
DECLARE_MESSAGE(AssetSourcesArg, (), "", "Asset caching sources. See 'vcpkg help assetcaching'")
DECLARE_MESSAGE(ASemanticVersionString, (), "", "a semantic version string")
DECLARE_MESSAGE(ASetOfFeatures, (), "", "a set of features")
DECLARE_MESSAGE(AStringOrArrayOfStrings, (), "", "a string or array of strings")
DECLARE_MESSAGE(AStringStringDictionary, (), "", "a \"string\": \"string\" dictionary")
DECLARE_MESSAGE(AToolDataObject, (), "", "tool metadata")
DECLARE_MESSAGE(AToolDataArray, (), "", "an array of tool metadata")
DECLARE_MESSAGE(AToolDataFile, (), "", "a tool data file")
DECLARE_MESSAGE(AToolDataOS, (), "", "a tool data operating system")
DECLARE_MESSAGE(AToolDataVersion, (), "", "a tool data version")
DECLARE_MESSAGE(ToolDataFileSchemaVersionNotSupported,
                (msg::version),
                "",
                "document schema version {version} is not supported by this version of vcpkg")
DECLARE_MESSAGE(AttemptingToSetBuiltInBaseline,
                (),
                "",
                "attempting to set builtin-baseline in vcpkg.json while overriding the default-registry in "
                "vcpkg-configuration.json.\nthe default-registry from vcpkg-configuration.json will be used.")
DECLARE_MESSAGE(AuthenticationMayRequireManualAction,
                (msg::vendor),
                "",
                "One or more {vendor} credential providers requested manual action. Add the binary source "
                "'interactive' to allow interactivity.")
DECLARE_MESSAGE(AutomaticLinkingForMSBuildProjects,
                (),
                "",
                "All MSBuild C++ projects can now #include any installed libraries. Linking will be handled "
                "automatically. Installing new libraries will make them instantly available.")
DECLARE_MESSAGE(AutomaticLinkingForVS2017AndLater,
                (),
                "",
                "Visual Studio 2017 and later can now #include any installed libraries. Linking will be handled "
                "automatically. Installing new libraries will make them instantly available.")
DECLARE_MESSAGE(AutoSettingEnvVar,
                (msg::env_var, msg::url),
                "An example of env_var is \"HTTP(S)_PROXY\""
                "'--' at the beginning must be preserved",
                "-- Automatically setting {env_var} environment variables to \"{url}\".")
DECLARE_MESSAGE(AUrl, (), "", "a url")
DECLARE_MESSAGE(AvailableHelpTopics, (), "", "Available help topics:")
DECLARE_MESSAGE(AVcpkgRepositoryCommit, (), "", "a vcpkg repository commit")
DECLARE_MESSAGE(AVersionDatabaseEntry, (), "", "a version database entry")
DECLARE_MESSAGE(AVersionObject, (), "", "a version object")
DECLARE_MESSAGE(AVersionOfAnyType, (), "", "a version of any type")
DECLARE_MESSAGE(AVersionConstraint, (), "", "a version constraint")
DECLARE_MESSAGE(AzUrlAssetCacheRequiresBaseUrl,
                (),
                "",
                "unexpected arguments: asset config 'azurl' requires a base url")
DECLARE_MESSAGE(AzUrlAssetCacheRequiresLessThanFour,
                (),
                "",
                "unexpected arguments: asset config 'azurl' requires fewer than 4 arguments")
DECLARE_MESSAGE(BaselineConflict,
                (),
                "",
                "Specifying vcpkg-configuration.default-registry in a manifest file conflicts with built-in "
                "baseline.\nPlease remove one of these conflicting settings.")
DECLARE_MESSAGE(BaselineGitShowFailed,
                (msg::commit_sha),
                "",
                "while checking out baseline from commit '{commit_sha}', failed to `git show` "
                "versions/baseline.json. This may be fixed by fetching commits with `git fetch`.")
DECLARE_MESSAGE(BaselineMissing, (msg::package_name), "", "{package_name} is not assigned a version")
DECLARE_MESSAGE(BinariesRelativeToThePackageDirectoryHere,
                (),
                "",
                "the binaries are relative to ${{CURRENT_PACKAGES_DIR}} here")
DECLARE_MESSAGE(BaselineOnlyPlatformExpressionOrTriplet,
                (),
                "",
                "You can not specify a platform expression and a triplet")
DECLARE_MESSAGE(BinarySourcesArg,
                (),
                "'vcpkg help binarycaching' is a command line and should not be localized",
                "Binary caching sources. See 'vcpkg help binarycaching'")
DECLARE_MESSAGE(BinaryWithInvalidArchitecture, (msg::path, msg::arch), "", "{path} is built for {arch}")
DECLARE_MESSAGE(BuildAlreadyInstalled,
                (msg::spec),
                "",
                "{spec} is already installed; please remove {spec} before attempting to build it.")
DECLARE_MESSAGE(BuildDependenciesMissing,
                (),
                "",
                "The build command requires all dependencies to be already installed.\nThe following "
                "dependencies are missing:")
DECLARE_MESSAGE(BuildingFromHead,
                (msg::spec),
                "'HEAD' means the most recent version of source code",
                "Building {spec} from HEAD...")
DECLARE_MESSAGE(BuildingPackage, (msg::spec), "", "Building {spec}...")
DECLARE_MESSAGE(BuildingPackageFailed,
                (msg::spec, msg::build_result),
                "",
                "building {spec} failed with: {build_result}")
DECLARE_MESSAGE(BuildingPackageFailedDueToMissingDeps,
                (),
                "Printed after BuildingPackageFailed, and followed by a list of dependencies that were missing.",
                "due to the following missing dependencies:")
DECLARE_MESSAGE(BuildResultBuildFailed,
                (),
                "Printed after the name of an installed entity to indicate that it failed to build.",
                "BUILD_FAILED")
DECLARE_MESSAGE(
    BuildResultCacheMissing,
    (),
    "Printed after the name of an installed entity to indicate that it was not present in the binary cache when "
    "the user has requested that things may only be installed from the cache rather than built.",
    "CACHE_MISSING")
DECLARE_MESSAGE(BuildResultCascadeDueToMissingDependencies,
                (),
                "Printed after the name of an installed entity to indicate that it could not attempt "
                "to be installed because one of its transitive dependencies failed to install.",
                "CASCADED_DUE_TO_MISSING_DEPENDENCIES")
DECLARE_MESSAGE(BuildResultDownloaded,
                (),
                "Printed after the name of an installed entity to indicate that it was successfully "
                "downloaded but no build or install was requested.",
                "DOWNLOADED")
DECLARE_MESSAGE(BuildResultExcluded,
                (),
                "Printed after the name of an installed entity to indicate that the user explicitly "
                "requested it not be installed.",
                "EXCLUDED")
DECLARE_MESSAGE(
    BuildResultFileConflicts,
    (),
    "Printed after the name of an installed entity to indicate that it conflicts with something already installed",
    "FILE_CONFLICTS")
DECLARE_MESSAGE(BuildResultPostBuildChecksFailed,
                (),
                "Printed after the name of an installed entity to indicate that it built "
                "successfully, but that it failed post build checks.",
                "POST_BUILD_CHECKS_FAILED")
DECLARE_MESSAGE(BuildResultRemoved,
                (),
                "Printed after the name of an uninstalled entity to indicate that it was successfully uninstalled.",
                "REMOVED")
DECLARE_MESSAGE(
    BuildResultSucceeded,
    (),
    "Printed after the name of an installed entity to indicate that it was built and installed successfully.",
    "SUCCEEDED")
DECLARE_MESSAGE(BuildResultSummaryHeader,
                (msg::triplet),
                "Displayed before a list of a summary installation results.",
                "SUMMARY FOR {triplet}")
DECLARE_MESSAGE(BuildResultSummaryLine,
                (msg::build_result, msg::count),
                "Displayed to show a count of results of a build_result in a summary.",
                "{build_result}: {count}")
DECLARE_MESSAGE(BuildTreesRootDir, (), "", "Buildtrees directory (experimental)")
DECLARE_MESSAGE(BuildTroubleshootingMessage1,
                (),
                "First part of build troubleshooting message, printed before the URI to look for existing bugs.",
                "Please ensure you're using the latest port files with `git pull` and `vcpkg "
                "update`.\nThen check for known issues at:")
DECLARE_MESSAGE(BuildTroubleshootingMessage2,
                (),
                "Second part of build troubleshooting message, printed after the URI to look for "
                "existing bugs but before the URI to file one.",
                "You can submit a new issue at:")
DECLARE_MESSAGE(BuildTroubleshootingMessageGH,
                (),
                "Another part of build troubleshooting message, printed after the URI. An alternative version to "
                "create an issue in some cases.",
                "You can also submit an issue by running (GitHub CLI must be installed):")
DECLARE_MESSAGE(
    BuildTroubleshootingMessage3,
    (msg::package_name),
    "Third part of build troubleshooting message, printed after the URI to file a bug but "
    "before version information about vcpkg itself.",
    "Include '[{package_name}] Build error' in your bug report title, the following version information in your "
    "bug description, and attach any relevant failure logs from above.")
DECLARE_MESSAGE(BuiltInTriplets, (), "", "Built-in Triplets:")
DECLARE_MESSAGE(
    BuiltWithIncorrectArchitecture,
    (msg::arch),
    "",
    "The triplet requests that binaries are built for {arch}, but the following binaries were built for a "
    "different architecture. This usually means toolchain information is incorrectly conveyed to the binaries' "
    "build system. To suppress this message, add set(VCPKG_POLICY_SKIP_ARCHITECTURE_CHECK enabled)")
DECLARE_MESSAGE(ChecksFailedCheck, (), "", "vcpkg has crashed; no additional details are available.")
DECLARE_MESSAGE(ChecksUnreachableCode, (), "", "unreachable code was reached")
DECLARE_MESSAGE(ChecksUpdateVcpkg, (), "", "updating vcpkg by rerunning bootstrap-vcpkg may resolve this failure.")
DECLARE_MESSAGE(CiBaselineAllowUnexpectedPassingRequiresBaseline,
                (),
                "",
                "--allow-unexpected-passing can only be used if a baseline is provided via --ci-baseline.")
DECLARE_MESSAGE(CiBaselineDisallowedCascade,
                (msg::spec, msg::path),
                "",
                "REGRESSION: {spec} cascaded, but it is required to pass. ({path}).")
DECLARE_MESSAGE(CiBaselineIndependentRegression,
                (msg::spec, msg::build_result),
                "",
                "REGRESSION: Independent {spec} failed with {build_result}.")
DECLARE_MESSAGE(CiBaselineRegression,
                (msg::spec, msg::build_result, msg::path),
                "",
                "REGRESSION: {spec} failed with {build_result}. If expected, add {spec}=fail to {path}.")
DECLARE_MESSAGE(CiBaselineRegressionHeader,
                (),
                "Printed before a series of CiBaselineRegression and/or CiBaselineUnexpectedPass messages.",
                "REGRESSIONS:")
DECLARE_MESSAGE(CiBaselineUnexpectedFail,
                (msg::spec, msg::triplet),
                "",
                "REGRESSION: {spec} is marked as fail but not supported for {triplet}.")
DECLARE_MESSAGE(CiBaselineUnexpectedFailCascade,
                (msg::spec, msg::triplet),
                "",
                "REGRESSION: {spec} is marked as fail but one dependency is not supported for {triplet}.")
DECLARE_MESSAGE(CiBaselineUnexpectedPass,
                (msg::spec, msg::path),
                "",
                "PASSING, REMOVE FROM FAIL LIST: {spec} ({path}).")
DECLARE_MESSAGE(CISettingsOptCIBase,
                (),
                "",
                "Path to the ci.baseline.txt file. Used to skip ports and detect regressions.")
DECLARE_MESSAGE(CISettingsOptExclude, (), "", "Comma separated list of ports to skip")
DECLARE_MESSAGE(CISettingsOptFailureLogs, (), "", "Directory to which failure logs will be copied")
DECLARE_MESSAGE(CISettingsOptHostExclude, (), "", "Comma separated list of ports to skip for the host triplet")
DECLARE_MESSAGE(CISettingsOptKnownFailuresFrom, (), "", "Path to the file of known package build failures")
DECLARE_MESSAGE(CISettingsOptOutputHashes, (), "", "File to output all determined package hashes")
DECLARE_MESSAGE(CISettingsOptParentHashes,
                (),
                "",
                "File to read package hashes for a parent CI state, to reduce the set of changed packages")
DECLARE_MESSAGE(CISettingsOptXUnit, (), "", "File to output results in XUnit format")
DECLARE_MESSAGE(CISettingsVerifyGitTree,
                (),
                "",
                "Verifies that each git tree object matches its declared version (this is very slow)")
DECLARE_MESSAGE(CISettingsVerifyVersion, (), "", "Prints result for each port rather than only just errors")
DECLARE_MESSAGE(CISkipInstallation, (), "", "The following packages are already installed and won't be built again:")
DECLARE_MESSAGE(CISwitchOptAllowUnexpectedPassing, (), "", "Suppresses 'Passing, remove from fail list' results")
DECLARE_MESSAGE(CISwitchOptDryRun, (), "", "Prints out plan without execution")
DECLARE_MESSAGE(CISwitchOptRandomize, (), "", "Randomizes the install order")
DECLARE_MESSAGE(CISwitchOptSkipFailures,
                (),
                "=fail is an on-disk format and should not be localized",
                "Skips ports marked `=fail` in ci.baseline.txt")
DECLARE_MESSAGE(CISwitchOptXUnitAll, (), "", "Reports unchanged ports in the XUnit output")
DECLARE_MESSAGE(ClearingContents, (msg::path), "", "Clearing contents of {path}")
DECLARE_MESSAGE(CMakePkgConfigTargetsUsage, (msg::package_name), "", "{package_name} provides pkg-config modules:")
DECLARE_MESSAGE(CmakeTargetsExcluded, (msg::count), "", "{count} additional targets are not displayed.")
DECLARE_MESSAGE(CMakeTargetsUsage,
                (msg::package_name),
                "'targets' are a CMake and Makefile concept",
                "{package_name} provides CMake targets:")
DECLARE_MESSAGE(
    CMakeTargetsUsageHeuristicMessage,
    (),
    "Displayed after CMakeTargetsUsage; the # must be kept at the beginning so that the message remains a comment.",
    "# this is heuristically generated, and may not be correct")
DECLARE_MESSAGE(CMakeToolChainFile, (msg::path), "", "CMake projects should use: \"-DCMAKE_TOOLCHAIN_FILE={path}\"")
DECLARE_MESSAGE(CMakeUsingExportedLibs,
                (msg::value),
                "{value} is a CMake command line switch of the form -DFOO=BAR",
                "To use exported libraries in CMake projects, add {value} to your CMake command line.")
DECLARE_MESSAGE(CmdAcquireExample1,
                (),
                "This is a command line, only the <>s part should be localized",
                "vcpkg acquire <artifact>")
DECLARE_MESSAGE(CmdAcquireProjectSynopsis, (), "", "Acquires all artifacts referenced by a manifest")
DECLARE_MESSAGE(CmdAcquireSynopsis, (), "", "Acquires the named artifact")
DECLARE_MESSAGE(CmdActivateSynopsis, (), "", "Activates artifacts from a manifest")
DECLARE_MESSAGE(CmdAddExample1, (), "", "vcpkg add port <port name>")
DECLARE_MESSAGE(CmdAddExample2, (), "", "vcpkg add artifact <artifact name>")
DECLARE_MESSAGE(CmdAddSynopsis, (), "", "Adds dependency to manifest")
DECLARE_MESSAGE(CmdAddVersionSynopsis, (), "", "Adds a version to the version database")
DECLARE_MESSAGE(CmdAddVersionExample1,
                (),
                "This is a command line, only the <>s part should be localized",
                "vcpkg x-add-version <port name>")
DECLARE_MESSAGE(CmdAddVersionOptAll, (), "", "Processes versions for all ports")
DECLARE_MESSAGE(CmdAddVersionOptOverwriteVersion, (), "", "Overwrites git-tree of an existing version")
DECLARE_MESSAGE(CmdAddVersionOptSkipFormatChk, (), "", "Skips the formatting check of vcpkg.json files")
DECLARE_MESSAGE(CmdAddVersionOptSkipVersionFormatChk, (), "", "Skips the version format check")
DECLARE_MESSAGE(CmdAddVersionOptVerbose, (), "", "Prints success messages rather than only errors")
DECLARE_MESSAGE(CmdBootstrapStandaloneSynopsis, (), "", "Bootstraps a vcpkg root from only a vcpkg binary")
DECLARE_MESSAGE(CmdBuildExternalExample1,
                (),
                "This is a command line, only the <>s part should be localized",
                "vcpkg build-external <port name> <source path>")
DECLARE_MESSAGE(CmdBuildExternalExample2,
                (),
                "This is a command line, only the path part should be changed to a path conveying the same idea",
                "vcpkg build-external zlib2 C:\\path\\to\\dir\\with\\vcpkg.json")
DECLARE_MESSAGE(CmdBuildExample1,
                (),
                "This is a command line, only the <>s part should be localized",
                "vcpkg build <port spec>")
DECLARE_MESSAGE(CmdBuildExternalSynopsis, (), "", "Builds port from a path")
DECLARE_MESSAGE(CmdBuildSynopsis, (), "", "Builds a port")
DECLARE_MESSAGE(CmdCiCleanSynopsis,
                (),
                "CI is continuous integration (building everything together)",
                "Clears all files to prepare for a CI run")
DECLARE_MESSAGE(CmdCiSynopsis,
                (),
                "CI is continuous integration (building everything together)",
                "Tries building all ports for CI testing")
DECLARE_MESSAGE(CmdCiVerifyVersionsSynopsis, (), "", "Checks integrity of the version database")
DECLARE_MESSAGE(CmdCheckSupportExample1,
                (),
                "This is a command line, only the <>s part should be localized",
                "vcpkg x-check-support <port name>")
DECLARE_MESSAGE(CmdCheckSupportSynopsis, (), "", "Tests whether a port is supported without building it")
DECLARE_MESSAGE(CmdCheckToolsShaSynopsis,
                (),
                "",
                "Checks the sha512 entries in a tools data file by downloading all entries and computing the hashes")
DECLARE_MESSAGE(CmdCheckToolsShaSwitchFix, (), "", "Fixes the sha entry in the given file")
DECLARE_MESSAGE(CmdCheckToolsShaSwitchOnlyWithName, (), "", "Only check entries with the given name")
DECLARE_MESSAGE(CmdCreateExample1,
                (),
                "This is a command line, only the <>s part should be localized",
                "vcpkg create <port name> <uri>")
DECLARE_MESSAGE(CmdCreateExample2,
                (),
                "This is a command line, 'my-fancy-port' and 'sources.zip' should probably be localized",
                "vcpkg create my-fancy-port https://example.com/sources.zip")
DECLARE_MESSAGE(CmdCreateExample3,
                (),
                "This is a command line, only the <>s part should be localized",
                "vcpkg create <port name> <uri> <downloaded filename>")
DECLARE_MESSAGE(CmdDeactivateSynopsis, (), "", "Removes all artifact activations from the current shell")
DECLARE_MESSAGE(CmdDependInfoExample1,
                (),
                "This is a command line, only the <>s part should be localized",
                "vcpkg depend-info <port name>")
DECLARE_MESSAGE(CmdDependInfoFormatConflict,
                (),
                "",
                "Conflicting formats specified. Only one of --format, --dgml, or --dot are accepted.")
DECLARE_MESSAGE(CmdDependInfoFormatHelp,
                (),
                "The alternatives in ``s must not be localized.",
                "Chooses output format, one of `list`, `tree`, `mermaid`, `dot`, or `dgml`")
DECLARE_MESSAGE(
    CmdDependInfoFormatInvalid,
    (msg::value),
    "The alternatives in ``s must not be localized. {value} is what the user specified.",
    "--format={value} is not a recognized format. --format must be one of `list`, `tree`, `mermaid`, `dot`, or `dgml`.")
DECLARE_MESSAGE(CmdDependInfoShowDepthFormatMismatch,
                (),
                "",
                "--show-depth can only be used with `list` and `tree` formats.")
DECLARE_MESSAGE(CmdDependInfoXtreeTree, (), "", "--sort=x-tree cannot be used with formats other than tree")
DECLARE_MESSAGE(CmdDependInfoOptDepth, (), "", "Shows recursion depth in `list` output")
DECLARE_MESSAGE(CmdDependInfoOptMaxRecurse, (), "", "Sets max recursion depth. Default is no limit")
DECLARE_MESSAGE(
    CmdDependInfoOptSort,
    (),
    "The alternatives in ``s must not be localized, but the localized text can explain what each value "
    "means. The value `reverse` means 'reverse-topological'.",
    "Chooses sort order for the `list` format, one of `lexicographical`, `topological` (default), `reverse`")
DECLARE_MESSAGE(CmdDownloadExample1,
                (),
                "This is a command line, only the <filepath> part should be localized",
                "vcpkg x-download <filepath> <sha512> --url=https://...")
DECLARE_MESSAGE(CmdDownloadExample2,
                (),
                "This is a command line, only the <filepath> part should be localized",
                "vcpkg x-download <filepath> --sha512=<sha512> --url=https://...")
DECLARE_MESSAGE(CmdDownloadExample3,
                (),
                "This is a command line, only the <filepath> part should be localized",
                "vcpkg x-download <filepath> --skip-sha512 --url=https://...")
DECLARE_MESSAGE(CmdDownloadSynopsis, (), "", "Downloads a file")
DECLARE_MESSAGE(CmdEditExample1,
                (),
                "This is a command line, only the <port name> part should be localized",
                "vcpkg edit <port name>")
DECLARE_MESSAGE(CmdEditOptAll, (), "", "Opens editor into the port as well as the port-specific buildtree subfolder")
DECLARE_MESSAGE(CmdEditOptBuildTrees, (), "", "Opens editor into the port-specific buildtree subfolder")
DECLARE_MESSAGE(CommandEnvExample2,
                (),
                "This is a command line, only the <path> part should be localized",
                "vcpkg env \"ninja -C <path>\" --triplet x64-windows")
DECLARE_MESSAGE(CmdEnvOptions, (msg::path, msg::env_var), "", "Adds installed {path} to {env_var}")
DECLARE_MESSAGE(CmdExportEmptyPlan,
                (),
                "",
                "Refusing to create an export of zero packages. Install packages before exporting.")
DECLARE_MESSAGE(CmdExportExample1,
                (),
                "This is a command line, only <port names> and the out_dir part should be localized",
                "vcpkg export <port names> [--nuget] [--output-dir=out_dir]")
DECLARE_MESSAGE(CmdExportOpt7Zip, (), "", "Exports to a 7zip (.7z) file")
DECLARE_MESSAGE(CmdExportOptDryRun, (), "", "Does not actually export")
DECLARE_MESSAGE(CmdExportOptInstalled, (), "", "Exports all installed packages")
DECLARE_MESSAGE(CmdExportOptNuget, (), "", "Exports a NuGet package")
DECLARE_MESSAGE(CmdExportOptRaw, (), "", "Exports to an uncompressed directory")
DECLARE_MESSAGE(CmdExportOptZip, (), "", "Exports to a zip file")
DECLARE_MESSAGE(CmdExportSettingNugetDesc, (), "", "Description for the exported NuGet package")
DECLARE_MESSAGE(CmdExportSettingNugetID, (), "", "Id for the exported NuGet package (overrides --output)")
DECLARE_MESSAGE(CmdExportSettingNugetVersion, (), "", "The version for the exported NuGet package")
DECLARE_MESSAGE(CmdExportSettingOutput, (), "", "The output name (used to construct filename)")
DECLARE_MESSAGE(CmdExportSettingOutputDir, (), "", "The output directory for produced artifacts")
DECLARE_MESSAGE(CmdExportSynopsis, (), "", "Creates a standalone deployment of installed ports")
DECLARE_MESSAGE(CmdFetchOptXStderrStatus,
                (),
                "",
                "Prints status/downloading messages to stderr rather than stdout (Errors/failures still go to stdout)")
DECLARE_MESSAGE(CmdFetchSynopsis, (), "", "Fetches something from the system or the internet")
DECLARE_MESSAGE(CmdFindExample1,
                (),
                "This is a command line, only the <>s part should be localized",
                "vcpkg find port <port name>")
DECLARE_MESSAGE(CmdFindExample2,
                (),
                "This is a command line, only the <>s part should be localized",
                "vcpkg find artifact <artifact name>")
DECLARE_MESSAGE(CmdFindSynopsis, (), "", "Finds a port or artifact that may be installed or activated")
DECLARE_MESSAGE(CmdFormatFeatureBaselineSynopsis, (), "", "Formats a feature baseline file")
DECLARE_MESSAGE(CmdFormatFeatureBaselineExample,
                (),
                "This is a command line, only the <vcpkg.json path>s part should be localized",
                "vcpkg format-feature-baseline <ci.feature.baseline.txt path>")
DECLARE_MESSAGE(CmdFormatManifestExample1,
                (),
                "This is a command line, only the <vcpkg.json path>s part should be localized",
                "vcpkg format-manifest <vcpkg.json path>")
DECLARE_MESSAGE(CmdFormatManifestOptAll, (), "", "Formats all ports' manifest files")
DECLARE_MESSAGE(CmdFormatManifestOptConvertControl, (), "", "Converts CONTROL files to manifest files")
DECLARE_MESSAGE(
    CmdGenerateMessageMapOptNoOutputComments,
    (),
    "",
    "Excludes comments when generating the message map (useful for generating the English localization file)")
DECLARE_MESSAGE(CmdFormatManifestSynopsis, (), "", "Prettyfies vcpkg.json")
DECLARE_MESSAGE(CmdGenerateMSBuildPropsExample1,
                (),
                "This is a command line, only the <path> part should be localized",
                "vcpkg generate-msbuild-props --msbuild-props <path>")
DECLARE_MESSAGE(CmdGenerateMSBuildPropsExample2,
                (),
                "This is a command line, only the word 'out' should be localized",
                "vcpkg generate-msbuild-props --msbuild-props out.props")
DECLARE_MESSAGE(
    CmdGenerateMSBuildPropsSynopsis,
    (),
    "",
    "Generates msbuild .props files as if activating a manifest's artifact dependencies, without acquiring them")
DECLARE_MESSAGE(CmdHashExample1,
                (),
                "This is a command line, only the <path> part should be localized",
                "vcpkg hash <path>")
DECLARE_MESSAGE(CmdHashExample2,
                (),
                "This is a command line, only the <path> part should be localized",
                "vcpkg hash <path> SHA256")
DECLARE_MESSAGE(CmdHashSynopsis, (), "", "Gets a file's SHA256 or SHA512")
DECLARE_MESSAGE(CmdHelpCommands, (), "This is a command line, only <command> should be localized.", "help <command>")
DECLARE_MESSAGE(CmdHelpCommandSynopsis, (), "", "Displays help detail for <command>")
DECLARE_MESSAGE(CmdHelpCommandsSynopsis, (), "", "Displays full list of commands, including rare ones not listed here")
DECLARE_MESSAGE(CmdHelpTopic, (), "This is a command line, only <topic> should be localized.", "help <topic>")
DECLARE_MESSAGE(CmdInfoOptInstalled, (), "", "(experimental) Reports installed packages rather than available")
DECLARE_MESSAGE(CmdInfoOptTransitive, (), "", "(experimental) Also reports dependencies of installed packages")
DECLARE_MESSAGE(CmdInitRegistryExample1,
                (),
                "This is a command line, only the <path> part should be localized",
                "vcpkg x-init-registry <path>")
DECLARE_MESSAGE(CmdInitRegistrySynopsis, (), "", "Creates a blank git registry")
DECLARE_MESSAGE(CmdInstallExample1,
                (),
                "This is a command line, only the <> parts should be localized",
                "vcpkg install <port name> <port name>...")
DECLARE_MESSAGE(CmdIntegrateSynopsis, (), "", "Integrates vcpkg with machines, projects, or shells")
DECLARE_MESSAGE(CmdListExample2,
                (),
                "This is a command line, only the <filter> part should be localized",
                "vcpkg list <filter>")
DECLARE_MESSAGE(CmdNewExample1,
                (),
                "This is a command line, only the word example should be localized",
                "vcpkg new --name=example --version=1.0")
DECLARE_MESSAGE(CmdNewOptApplication, (), "", "Creates an application manifest (don't require name or version)")
DECLARE_MESSAGE(CmdNewOptSingleFile, (), "", "Embeds vcpkg-configuration.json into vcpkg.json")
DECLARE_MESSAGE(CmdNewOptVersionDate, (), "", "Interprets --version as an ISO 8601 date. (YYYY-MM-DD)")
DECLARE_MESSAGE(CmdNewOptVersionRelaxed,
                (),
                "",
                "Interprets --version as a relaxed-numeric version (Nonnegative numbers separated by dots)")
DECLARE_MESSAGE(CmdNewOptVersionString, (), "", "Interprets --version as a string with no ordering behavior")
DECLARE_MESSAGE(CmdNewSettingName, (), "", "Name for the new manifest")
DECLARE_MESSAGE(CmdNewSettingVersion, (), "", "Version for the new manifest")
DECLARE_MESSAGE(CmdNewSynposis, (), "", "Creates a new manifest")
DECLARE_MESSAGE(CmdOwnsExample1,
                (),
                "This is a command line, only the part <pattern> should be localized.",
                "vcpkg owns <pattern>")
DECLARE_MESSAGE(CmdOptForMergeWith, (), "", "test ports intended to merge with this git ref")
DECLARE_MESSAGE(CmdPackageInfoExample1,
                (),
                "This is a command line, only the part <package name> should be localized.",
                "vcpkg x-package-info <package name>...")
DECLARE_MESSAGE(CmdPortsdiffExample1,
                (),
                "This is a command line, only the <branch name> part should be localized",
                "vcpkg portsdiff <branch name>")
DECLARE_MESSAGE(CmdPortsdiffExample2,
                (),
                "This is a command line, only the parts in <>s should be localized",
                "vcpkg portsdiff <from> <to>")
DECLARE_MESSAGE(CmdPortsdiffSynopsis, (), "", "Diffs changes in port versions between commits")
DECLARE_MESSAGE(CmdRegenerateOptDryRun, (), "", "Does not actually perform the action, shows only what would be done")
DECLARE_MESSAGE(CmdRegenerateOptForce, (), "", "Proceeds with the (potentially dangerous) action without confirmation")
DECLARE_MESSAGE(CmdRegenerateOptNormalize, (), "", "Applies any deprecation fixes")
DECLARE_MESSAGE(CmdRemoveExample1,
                (),
                "This is a command line, only the part <package name> should be localized.",
                "vcpkg remove <package name>...")
DECLARE_MESSAGE(CmdRemoveOptDryRun, (), "", "Prints the packages to be removed, but does not remove them")
DECLARE_MESSAGE(CmdRemoveOptOutdated,
                (),
                "",
                "Removes all packages with versions that do not match the built-in registry")
DECLARE_MESSAGE(CmdRemoveOptRecurse, (), "", "Allows removal of dependent packages not explicitly specified")
DECLARE_MESSAGE(CmdSearchExample1,
                (),
                "This is a command line, only the part <pattern> should be localized.",
                "vcpkg search <pattern>")
DECLARE_MESSAGE(CmdSettingCopiedFilesLog, (), "", "Path to the copied files log to create")
DECLARE_MESSAGE(CmdSettingInstalledDir, (), "", "Path to the installed tree to use")
DECLARE_MESSAGE(CmdSettingTargetBin, (), "", "Path to the binary to analyze")
DECLARE_MESSAGE(CmdSettingTLogFile, (), "", "Path to the tlog file to create")
DECLARE_MESSAGE(CmdSetInstalledExample1,
                (),
                "This is a command line, only the part <package name> should be localized.",
                "vcpkg x-set-installed <package name> <package name>...")
DECLARE_MESSAGE(CmdSetInstalledOptDryRun, (), "", "Does not actually build or install")
DECLARE_MESSAGE(CmdSetInstalledOptNoUsage, (), "", "Does not print CMake usage information after install")
DECLARE_MESSAGE(CmdSetInstalledOptWritePkgConfig,
                (),
                "'vcpkg help binarycaching' is a command line and should not be localized.",
                "Writes a NuGet packages.config-formatted file for use with external binary caching. "
                "See `vcpkg help binarycaching` for more information")
DECLARE_MESSAGE(CmdSetInstalledSynopsis,
                (),
                "",
                "Installs, upgrades, or removes packages such that that installed matches exactly those supplied")
DECLARE_MESSAGE(CmdTestFeaturesAll, (), "", "Runs tests for all ports")
DECLARE_MESSAGE(
    CmdTestCIFeatureBaseline,
    (),
    "",
    "Path to the ci.feature.baseline.txt file. Used to skip known failing tests ports and detect regressions")
DECLARE_MESSAGE(CmdTestFeaturesFailingAbis, (), "", "Path to file to which all failing ABI hashes will be written")
DECLARE_MESSAGE(CmdTestFeaturesNoCombined, (), "", "Skips testing every feature turned on")
DECLARE_MESSAGE(CmdTestFeaturesNoCore, (), "", "Skips testing only the 'core' feature turned on")
DECLARE_MESSAGE(CmdTestFeaturesNoSeparated, (), "", "Skips testing every feature separately")
DECLARE_MESSAGE(CmdTestFeaturesSynopsis, (), "", "Tests the features of a port")
DECLARE_MESSAGE(CmdUpdateBaselineOptDryRun, (), "", "Prints out plan without execution")
DECLARE_MESSAGE(CmdUpdateBaselineOptInitial,
                (),
                "",
                "Adds a `builtin-baseline` to a vcpkg.json that doesn't already have it")
DECLARE_MESSAGE(CmdUpdateBaselineSynopsis,
                (),
                "",
                "Updates baselines of git registries in a manifest to those registries' HEAD commit")
DECLARE_MESSAGE(CmdUpdateRegistryAll, (), "", "Updates all known artifact registries")
DECLARE_MESSAGE(CmdUpdateRegistryAllExcludesTargets,
                (),
                "",
                "Update registry --all cannot be used with a list of artifact registries")
DECLARE_MESSAGE(CmdUpdateRegistryExample3,
                (),
                "This is a command line, only the <artifact registry name> part should be localized.",
                "vcpkg x-update-registry <artifact registry name>")
DECLARE_MESSAGE(CmdUpdateRegistrySynopsis, (), "", "Re-downloads an artifact registry")
DECLARE_MESSAGE(CmdUpdateRegistryAllOrTargets,
                (),
                "",
                "Update registry requires either a list of artifact registry names or URiIs to update, or --all.")
DECLARE_MESSAGE(CmdUpgradeOptNoDryRun, (), "", "Actually upgrade")
DECLARE_MESSAGE(CmdUpgradeOptNoKeepGoing, (), "", "Stop installing packages on failure")
DECLARE_MESSAGE(CmdUseExample1,
                (),
                "This is a command line, only the <artifact name> part should be localized.",
                "vcpkg use <artifact name>")
DECLARE_MESSAGE(CmdUseSynopsis, (), "", "Activate a single artifact in this shell")
DECLARE_MESSAGE(CmdVSInstancesSynopsis, (), "", "Lists detected Visual Studio instances")
DECLARE_MESSAGE(CmdXDownloadOptHeader, (), "", "Additional header to use when fetching from URLs")
DECLARE_MESSAGE(CmdXDownloadOptSha, (), "", "The hash of the file to be downloaded")
DECLARE_MESSAGE(CmdXDownloadOptSkipSha, (), "", "Skips check of SHA512 of the downloaded file")
DECLARE_MESSAGE(CmdXDownloadOptStore, (), "", "Stores the the file should father than fetching it")
DECLARE_MESSAGE(CmdXDownloadOptUrl, (), "", "URL to download and store if missing from cache")
DECLARE_MESSAGE(
    CmdZApplocalSynopsis,
    (),
    "",
    "Copies a binary's dependencies from the installed tree to where that binary's location for app-local deployment")
DECLARE_MESSAGE(CmdZExtractExample1,
                (),
                "This is a command line, only the parts in <>s should be localized",
                "vcpkg z-extract <archive path> <output directory>")
DECLARE_MESSAGE(CmdZExtractExample2,
                (),
                "This is a command line, the example archive 'source.zip' and the example output directory "
                "'source_dir' should be localized",
                "vcpkg z-extract source.zip source_dir --strip 2")
DECLARE_MESSAGE(CmdZExtractOptStrip, (), "", "The number of leading directories to strip from all paths")
DECLARE_MESSAGE(CommandFailed,
                (msg::command_line),
                "",
                "command:\n"
                "{command_line}\n"
                "failed with the following output:")
DECLARE_MESSAGE(CommunityTriplets, (), "", "Community Triplets:")
DECLARE_MESSAGE(CompilerPath, (msg::path), "", "Compiler found: {path}")
DECLARE_MESSAGE(ComputeAllAbis, (), "", "Computing all ABI hashes...")
DECLARE_MESSAGE(ComputeInstallPlans, (msg::count), "", "Computing {count} install plans...")
DECLARE_MESSAGE(ComputingInstallPlan, (), "", "Computing installation plan...")
DECLARE_MESSAGE(ConfigurationErrorRegistriesWithoutBaseline,
                (msg::path, msg::url),
                "",
                "The configuration defined in {path} is invalid.\n\n"
                "Using registries requires that a baseline is set for the default registry or that the default "
                "registry is null.\n\n"
                "See {url} for more details.")
DECLARE_MESSAGE(ConfigurationNestedDemands,
                (msg::json_field),
                "",
                "[\"{json_field}\"] contains a nested `demands` object (nested `demands` have no effect)")
DECLARE_MESSAGE(ConflictingFiles,
                (msg::path, msg::spec),
                "",
                "The following files are already installed in {path} and are in conflict with {spec}")
DECLARE_MESSAGE(ConsideredVersions,
                (msg::version),
                "",
                "The following executables were considered but discarded because of the version "
                "requirement of {version}:")
DECLARE_MESSAGE(ConstraintViolation, (), "", "Found a constraint violation:")
DECLARE_MESSAGE(ContinueCodeUnitInStart, (), "", "found continue code unit in start position")
DECLARE_MESSAGE(ControlCharacterInString, (), "", "Control character in string")
DECLARE_MESSAGE(ControlSupportsMustBeAPlatformExpression, (), "", "\"Supports\" must be a platform expression")
DECLARE_MESSAGE(CopyrightIsDir,
                (),
                "",
                "this port sets ${{CURRENT_PACKAGES_DIR}}/share/${{PORT}}/copyright to a directory, but it should be a "
                "file. Consider combining separate copyright files into one using vcpkg_install_copyright. To suppress "
                "this message, add set(VCPKG_POLICY_SKIP_COPYRIGHT_CHECK enabled)")
DECLARE_MESSAGE(CorruptedDatabase,
                (),
                "",
                "vcpkg's installation database corrupted. This is either a bug in vcpkg or something else has modified "
                "the contents of the 'installed' directory in an unexpected way. You may be able to fix this by "
                "deleting the 'installed' directory and reinstalling what you want to use. If this problem happens "
                "consistently, please file a bug at https://github.com/microsoft/vcpkg .")
DECLARE_MESSAGE(CouldNotDeduceNugetIdAndVersion,
                (msg::path),
                "",
                "Could not deduce nuget id and version from filename: {path}")
DECLARE_MESSAGE(CouldNotFindBaselineInCommit,
                (msg::url, msg::commit_sha, msg::package_name),
                "",
                "Couldn't find baseline in {url} at {commit_sha} for {package_name}.")
DECLARE_MESSAGE(CouldNotFindGitTreeAtCommit,
                (msg::package_name, msg::commit_sha),
                "",
                "could not find the git tree for `versions` in repo {package_name} at commit {commit_sha}")
DECLARE_MESSAGE(CouldNotFindVersionDatabaseFile, (msg::path), "", "Couldn't find the versions database file: {path}")
DECLARE_MESSAGE(CreatedNuGetPackage, (msg::path), "", "Created nupkg: {path}")
DECLARE_MESSAGE(CreateFailureLogsDir, (msg::path), "", "Creating failure logs output directory {path}.")
DECLARE_MESSAGE(Creating7ZipArchive, (), "", "Creating 7zip archive...")
DECLARE_MESSAGE(CreatingNugetPackage, (), "", "Creating NuGet package...")
DECLARE_MESSAGE(CreatingZipArchive, (), "", "Creating zip archive...")
DECLARE_MESSAGE(CreationFailed, (msg::path), "", "Creating {path} failed.")
DECLARE_MESSAGE(CurlFailedGeneric,
                (msg::exit_code),
                "curl is the name of a program, see curl.se.",
                "curl operation failed with error code {exit_code}.")
DECLARE_MESSAGE(CurlFailedToPut,
                (msg::exit_code, msg::url),
                "curl is the name of a program, see curl.se",
                "curl failed to put file to {url} with exit code {exit_code}.")
DECLARE_MESSAGE(CurlFailedToPutHttp,
                (msg::exit_code, msg::url, msg::value),
                "curl is the name of a program, see curl.se. {value} is an HTTP status code",
                "curl failed to put file to {url} with exit code {exit_code} and http code {value}.")
DECLARE_MESSAGE(
    CurlFailedToReturnExpectedNumberOfExitCodes,
    (msg::exit_code, msg::command_line),
    "",
    "curl failed to return the expected number of exit codes; this can happen if something terminates curl "
    "before it has finished. curl exited with {exit_code} which is normally the result code for the last operation, "
    "but may be the result of a crash. The command line was {command_line}, and all output is below:")
DECLARE_MESSAGE(CurrentCommitBaseline,
                (msg::commit_sha),
                "",
                "You can use the current commit as a baseline, which is:\n\t\"builtin-baseline\": \"{commit_sha}\"")
DECLARE_MESSAGE(CycleDetectedDuring, (msg::spec), "", "cycle detected during {spec}:")
DECLARE_MESSAGE(DefaultBinaryCachePlatformCacheRequiresAbsolutePath,
                (msg::path),
                "",
                "Environment variable VCPKG_DEFAULT_BINARY_CACHE must be a directory (was: {path})")
DECLARE_MESSAGE(DefaultBinaryCacheRequiresAbsolutePath,
                (msg::path),
                "",
                "Environment variable VCPKG_DEFAULT_BINARY_CACHE must be absolute (was: {path})")
DECLARE_MESSAGE(DefaultBinaryCacheRequiresDirectory,
                (msg::path),
                "",
                "Environment variable VCPKG_DEFAULT_BINARY_CACHE must be a directory (was: {path})")
DECLARE_MESSAGE(DefaultFeatureCore,
                (),
                "The word \"core\" is an on-disk name that must not be localized.",
                "the feature \"core\" turns off default features and thus can't be in the default features list")
DECLARE_MESSAGE(
    DefaultFeatureDefault,
    (),
    "The word \"default\" is an on-disk name that must not be localized.",
    "the feature \"default\" refers to the set of default features and thus can't be in the default features list")
DECLARE_MESSAGE(DefaultFeatureIdentifier, (), "", "the names of default features must be identifiers")
DECLARE_MESSAGE(DefaultFlag, (msg::option), "", "Defaulting to --{option} being on.")
DECLARE_MESSAGE(DefaultRegistryIsArtifact, (), "", "The default registry cannot be an artifact registry.")
DECLARE_MESSAGE(DeleteVcpkgConfigFromManifest,
                (msg::path),
                "",
                "-- Or remove \"vcpkg-configuration\" from the manifest file {path}.")
DECLARE_MESSAGE(
    DependencyFeatureCore,
    (),
    "The word \"core\" is an on-disk name that must not be localized. The \"default-features\" part is JSON "
    "syntax that must be copied verbatim into the user's file.",
    "the feature \"core\" cannot be in a dependency's feature list. To turn off default features, add "
    "\"default-features\": false instead.")
DECLARE_MESSAGE(
    DependencyFeatureDefault,
    (),
    "The word \"default\" is an on-disk name that must not be localized. The \"default-features\" part is JSON "
    "syntax that must be copied verbatim into the user's file.",
    "the feature \"default\" cannot be in a dependency's feature list. To turn on default features, add "
    "\"default-features\": true instead.")
DECLARE_MESSAGE(DependencyGraphCalculation, (), "", "Dependency graph submission enabled.")
DECLARE_MESSAGE(DependencyGraphFailure, (), "", "Dependency graph submission failed.")
DECLARE_MESSAGE(DependencyGraphSuccess, (), "", "Dependency graph submission successful.")
DECLARE_MESSAGE(DependencyInFeature, (msg::feature), "", "the dependency is in the feature named {feature}")
DECLARE_MESSAGE(DependencyNotInVersionDatabase,
                (msg::package_name),
                "",
                "the dependency {package_name} does not exist in the version database; does that port exist?")
DECLARE_MESSAGE(DependencyWillFail,
                (msg::feature_spec),
                "'cascade' is a keyword and should not be translated",
                "Dependency {feature_spec} will not build => cascade")
DECLARE_MESSAGE(DetectCompilerHash, (msg::triplet), "", "Detecting compiler hash for triplet {triplet}...")
DECLARE_MESSAGE(DirectoriesRelativeToThePackageDirectoryHere,
                (),
                "",
                "the directories are relative to ${{CURRENT_PACKAGES_DIR}} here")
DECLARE_MESSAGE(DllsRelativeToThePackageDirectoryHere,
                (),
                "",
                "the DLLs are relative to ${{CURRENT_PACKAGES_DIR}} here")
DECLARE_MESSAGE(DocumentedFieldsSuggestUpdate,
                (),
                "",
                "If these are documented fields that should be recognized try updating the vcpkg tool.")
DECLARE_MESSAGE(DownloadAvailable,
                (msg::env_var),
                "",
                "A downloadable copy of this tool is available and can be used by unsetting {env_var}.")
DECLARE_MESSAGE(DownloadedSources, (msg::spec), "", "Downloaded sources for {spec}")
DECLARE_MESSAGE(DownloadFailedHashMismatch, (msg::url), "", "download from {url} had an unexpected hash")
DECLARE_MESSAGE(DownloadFailedHashMismatchActualHash, (msg::sha), "", "Actual  : {sha}")
DECLARE_MESSAGE(DownloadFailedHashMismatchExpectedHash, (msg::sha), "", "Expected: {sha}")
DECLARE_MESSAGE(
    DownloadFailedHashMismatchZero,
    (msg::sha),
    "",
    "failing download because the expected SHA512 was all zeros, please change the expected SHA512 to: {sha}")
DECLARE_MESSAGE(DownloadFailedRetrying,
                (msg::value, msg::url),
                "{value} is a number of milliseconds",
                "Download {url} failed -- retrying after {value}ms")
DECLARE_MESSAGE(DownloadFailedStatusCode,
                (msg::url, msg::value),
                "{value} is an HTTP status code",
                "{url}: failed: status code {value}")
DECLARE_MESSAGE(
    DownloadFailedProxySettings,
    (),
    "",
    "If you are using a proxy, please ensure your proxy settings are correct.\n"
    "Possible causes are:\n"
    "1. You are actually using an HTTP proxy, but setting HTTPS_PROXY variable to "
    "`https//address:port`.\nThis is not correct, because `https://` prefix claims the proxy is an HTTPS "
    "proxy, while your proxy (v2ray, shadowsocksr, etc...) is an HTTP proxy.\n"
    "Try setting `http://address:port` to both HTTP_PROXY and HTTPS_PROXY instead.\n"
    "2. If you are using Windows, vcpkg will automatically use your Windows IE Proxy Settings set by your "
    "proxy software. See: https://github.com/microsoft/vcpkg-tool/pull/77\n"
    "The value set by your proxy might be wrong, or have same `https://` prefix issue.\n"
    "3. Your proxy's remote server is our of service.\n"
    "If you believe this is not a temporary download server failure and vcpkg needs to be changed to download this "
    "file from a different location, please submit an issue to https://github.com/Microsoft/vcpkg/issues")
DECLARE_MESSAGE(DownloadingPortableToolVersionX,
                (msg::tool_name, msg::version),
                "",
                "A suitable version of {tool_name} was not found (required v{version}).")
DECLARE_MESSAGE(DownloadingAssetShaToFile, (msg::sha, msg::path), "", "Downloading asset cache entry {sha} -> {path}")
DECLARE_MESSAGE(DownloadingAssetShaWithoutAssetCache,
                (msg::sha, msg::path),
                "",
                "requested download of asset cache entry {sha} -> {path}, but no asset caches are configured")
DECLARE_MESSAGE(DownloadingFile, (msg::path), "", "Downloading {path}")
DECLARE_MESSAGE(DownloadingFileFirstAuthoritativeSource, (msg::path, msg::url), "", "Downloading {path}, trying {url}")
DECLARE_MESSAGE(DownloadingUrlToFile, (msg::url, msg::path), "", "Downloading {url} -> {path}")
DECLARE_MESSAGE(DownloadingVcpkgStandaloneBundle, (msg::version), "", "Downloading standalone bundle {version}.")
DECLARE_MESSAGE(DownloadingVcpkgStandaloneBundleLatest, (), "", "Downloading latest standalone bundle.")
DECLARE_MESSAGE(DownloadingTools, (msg::count), "", "Downloading {count} tools")
DECLARE_MESSAGE(DownloadOrUrl, (msg::url), "", "or {url}")
DECLARE_MESSAGE(DownloadTryingAuthoritativeSource, (msg::url), "", "Trying {url}")
DECLARE_MESSAGE(DownloadRootsDir, (msg::env_var), "", "Downloads directory (default: {env_var})")
DECLARE_MESSAGE(DownloadSuccesful, (msg::path), "", "Successfully downloaded {path}")
DECLARE_MESSAGE(DownloadSuccesfulUploading,
                (msg::path, msg::url),
                "",
                "Successfully downloaded {path}, storing to {url}")
DECLARE_MESSAGE(DownloadWinHttpError,
                (msg::system_api, msg::exit_code, msg::url),
                "",
                "{url}: {system_api} failed with exit code {exit_code}.")
DECLARE_MESSAGE(DuplicateDependencyOverride, (msg::package_name), "", "{package_name} already has an override")
DECLARE_MESSAGE(DuplicatedKeyInObj,
                (msg::value),
                "{value} is a json property/object",
                "Duplicated key \"{value}\" in an object")
DECLARE_MESSAGE(DuplicatePackagePattern, (msg::package_name), "", "Package \"{package_name}\" is duplicated.")
DECLARE_MESSAGE(DuplicatePackagePatternFirstOcurrence, (), "", "First declared in:")
DECLARE_MESSAGE(DuplicatePackagePatternIgnoredLocations, (), "", "The following redeclarations will be ignored:")
DECLARE_MESSAGE(DuplicatePackagePatternLocation, (msg::path), "", "location: {path}")
DECLARE_MESSAGE(DuplicatePackagePatternRegistry, (msg::url), "", "registry: {url}")
DECLARE_MESSAGE(ElapsedForPackage, (msg::spec, msg::elapsed), "", "Elapsed time to handle {spec}: {elapsed}")
DECLARE_MESSAGE(ElapsedTimeForChecks, (msg::elapsed), "", "Time to determine pass/fail: {elapsed}")
DECLARE_MESSAGE(EmailVcpkgTeam, (msg::url), "", "Send an email to {url} with any feedback.")
DECLARE_MESSAGE(EmbeddingVcpkgConfigInManifest,
                (),
                "",
                "Embedding `vcpkg-configuration` in a manifest file is an EXPERIMENTAL feature.")
DECLARE_MESSAGE(EmptyLicenseExpression, (), "", "SPDX license expression was empty.")
DECLARE_MESSAGE(EndOfStringInCodeUnit, (), "", "found end of string in middle of code point")
DECLARE_MESSAGE(EnvInvalidMaxConcurrency,
                (msg::env_var, msg::value),
                "{value} is the invalid value of an environment variable",
                "{env_var} is {value}, must be > 0")
DECLARE_MESSAGE(EnvStrFailedToExtract, (), "", "could not expand the environment string:")
DECLARE_MESSAGE(EnvPlatformNotSupported, (), "", "Build environment commands are not supported on this platform")
DECLARE_MESSAGE(EnvVarMustBeAbsolutePath, (msg::path, msg::env_var), "", "{env_var} ({path}) was not an absolute path")
DECLARE_MESSAGE(ErrorDetectingCompilerInfo,
                (msg::path),
                "",
                "while detecting compiler information:\nThe log file content at \"{path}\" is:")
DECLARE_MESSAGE(ErrorIndividualPackagesUnsupported,
                (),
                "",
                "In manifest mode, `vcpkg install` does not support individual package arguments.\nTo install "
                "additional packages, edit vcpkg.json and then run `vcpkg install` without any package arguments.")
DECLARE_MESSAGE(ErrorInvalidClassicModeOption,
                (msg::option),
                "",
                "The option --{option} is not supported in classic mode and no manifest was found.")
DECLARE_MESSAGE(ErrorInvalidManifestModeOption,
                (msg::option),
                "",
                "The option --{option} is not supported in manifest mode.")
DECLARE_MESSAGE(ErrorManifestMustDifferFromOverlay,
                (msg::path),
                "",
                "The manifest directory ({path}) cannot be the same as a directory configured in overlay-ports.")
DECLARE_MESSAGE(ErrorManifestMustDifferFromOverlayDot,
                (),
                "",
                "The manifest directory cannot be the same as a directory configured in overlay-ports, so "
                "\"overlay-ports\" values cannot be \".\".")
DECLARE_MESSAGE(
    ErrorMissingVcpkgRoot,
    (),
    "",
    "Could not detect vcpkg-root. If you are trying to use a copy of vcpkg that you've built, you must "
    "define the VCPKG_ROOT environment variable to point to a cloned copy of https://github.com/Microsoft/vcpkg.")
DECLARE_MESSAGE(ErrorNoVSInstance,
                (msg::triplet),
                "",
                "in triplet {triplet}: Unable to find a valid Visual Studio instance")
DECLARE_MESSAGE(ErrorNoVSInstanceAt, (msg::path), "", "at \"{path}\"")
DECLARE_MESSAGE(ErrorNoVSInstanceFullVersion, (msg::version), "", "with toolset version prefix {version}")
DECLARE_MESSAGE(ErrorNoVSInstanceVersion, (msg::version), "", "with toolset version {version}")
DECLARE_MESSAGE(ErrorParsingBinaryParagraph, (msg::spec), "", "while parsing the Binary Paragraph for {spec}")
DECLARE_MESSAGE(ErrorRequireBaseline,
                (),
                "",
                "this vcpkg instance requires a manifest with a specified baseline in order to "
                "interact with ports. Please add 'builtin-baseline' to the manifest or add a "
                "'vcpkg-configuration.json' that redefines the default registry.")
DECLARE_MESSAGE(ErrorRequirePackagesList,
                (),
                "",
                "`vcpkg install` requires a list of packages to install in classic mode.")
DECLARE_MESSAGE(ErrorInvalidExtractOption,
                (msg::option, msg::value),
                "The keyword 'AUTO' should not be localized",
                "--{option} must be set to a nonnegative integer or 'AUTO'.")
DECLARE_MESSAGE(ErrorUnableToDetectCompilerInfo,
                (),
                "failure output will be displayed at the top of this",
                "vcpkg was unable to detect the active compiler's information. See above for the CMake failure output.")
DECLARE_MESSAGE(ErrorVcvarsUnsupported,
                (msg::triplet),
                "",
                "in triplet {triplet}: Use of Visual Studio's Developer Prompt is unsupported "
                "on non-Windows hosts.\nDefine 'VCPKG_CMAKE_SYSTEM_NAME' or "
                "'VCPKG_CHAINLOAD_TOOLCHAIN_FILE' in the triplet file.")
DECLARE_MESSAGE(ErrorVsCodeNotFound,
                (msg::env_var),
                "",
                "Visual Studio Code was not found and the environment variable {env_var} is not set or invalid.")
DECLARE_MESSAGE(ErrorVsCodeNotFoundPathExamined, (), "", "The following paths were examined:")
DECLARE_MESSAGE(ErrorWhileFetchingBaseline,
                (msg::value, msg::package_name),
                "{value} is a commit sha.",
                "while fetching baseline `\"{value}\"` from repo {package_name}:")
DECLARE_MESSAGE(ErrorWhileParsing, (msg::path), "", "Errors occurred while parsing {path}.")
DECLARE_MESSAGE(ErrorWhileWriting, (msg::path), "", "Error occurred while writing {path}.")
DECLARE_MESSAGE(ExamplesHeader, (), "Printed before a list of example command lines", "Examples:")
DECLARE_MESSAGE(ExceededRecursionDepth, (), "", "Recursion depth exceeded.")
DECLARE_MESSAGE(ExcludedPackage, (msg::spec), "", "Excluded {spec}")
DECLARE_MESSAGE(ExcludedPackages, (), "", "The following packages are excluded:")
DECLARE_MESSAGE(ExecutablesRelativeToThePackageDirectoryHere,
                (),
                "",
                "the executables are relative to ${{CURRENT_PACKAGES_DIR}} here")
DECLARE_MESSAGE(ExpectedAnObject, (), "", "expected an object")
DECLARE_MESSAGE(ExpectedAtMostOneSetOfTags,
                (msg::count, msg::old_value, msg::new_value, msg::value),
                "{old_value} is a left tag and {new_value} is the right tag. {value} is the input.",
                "Found {count} sets of {old_value}.*{new_value} but expected at most 1, in block:\n{value}")
DECLARE_MESSAGE(ExpectedCharacterHere,
                (msg::expected),
                "{expected} is a locale-invariant delimiter; for example, the ':' or '=' in 'zlib:x64-windows=skip'",
                "expected '{expected}' here")
DECLARE_MESSAGE(ExpectedDefaultFeaturesList, (), "", "expected ',' or end of text in default features list")
DECLARE_MESSAGE(ExpectedDependenciesList, (), "", "expected ',' or end of text in dependencies list")
DECLARE_MESSAGE(ExpectedDigitsAfterDecimal, (), "", "Expected digits after the decimal point")
DECLARE_MESSAGE(ExpectedFailSkipOrPass, (), "", "expected 'fail', 'skip', or 'pass' here")
DECLARE_MESSAGE(ExpectedFeatureBaselineState,
                (),
                "",
                "expected 'fail', 'skip', 'pass', 'cascade', 'no-separate-feature-test', 'options', 'feature-fails', "
                "or 'combination-fails' here")
DECLARE_MESSAGE(ExpectedFeatureListTerminal, (), "", "expected ',' or ']' in feature list")
DECLARE_MESSAGE(ExpectedFeatureName, (), "", "expected feature name (must be lowercase, digits, '-')")
DECLARE_MESSAGE(ExpectedExplicitTriplet, (), "", "expected an explicit triplet")
DECLARE_MESSAGE(ExpectedInstallStateField,
                (),
                "The values in ''s are locale-invariant",
                "expected one of 'not-installed', 'half-installed', or 'installed'")
DECLARE_MESSAGE(ExpectedOneSetOfTags,
                (msg::count, msg::old_value, msg::new_value, msg::value),
                "{old_value} is a left tag and {new_value} is the right tag. {value} is the input.",
                "Found {count} sets of {old_value}.*{new_value} but expected exactly 1, in block:\n{value}")
DECLARE_MESSAGE(ExpectedOneVersioningField, (), "", "expected only one versioning field")
DECLARE_MESSAGE(ExpectedPathToExist, (msg::path), "", "Expected {path} to exist after fetching")
DECLARE_MESSAGE(ExpectedPortName, (), "", "expected a port name here (must be lowercase, digits, '-')")
DECLARE_MESSAGE(ExpectedReadWriteReadWrite, (), "", "unexpected argument: expected 'read', readwrite', or 'write'")
DECLARE_MESSAGE(ExpectedStatusField, (), "", "Expected 'status' field in status paragraph")
DECLARE_MESSAGE(ExpectedTextHere,
                (msg::expected),
                "{expected} is a locale-invariant string a parser was searching for",
                "expected '{expected}' here")
DECLARE_MESSAGE(ExpectedTripletName, (), "", "expected a triplet name here (must be lowercase, digits, '-')")
DECLARE_MESSAGE(ExpectedWantField,
                (),
                "The values in ''s are locale-invariant",
                "expected one of 'install', 'hold', 'deinstall', or 'purge' here")
DECLARE_MESSAGE(Exported7zipArchive, (msg::path), "", "7zip archive exported at: {path}")
DECLARE_MESSAGE(ExportedZipArchive, (msg::path), "", "Zip archive exported at: {path}")
DECLARE_MESSAGE(ExportingAlreadyBuiltPackages, (), "", "The following packages are already built and will be exported:")
DECLARE_MESSAGE(ExportingPackage, (msg::package_name), "", "Exporting {package_name}...")
DECLARE_MESSAGE(ExtendedDocumentationAtUrl, (msg::url), "", "Extended documentation available at '{url}'.")
DECLARE_MESSAGE(ExtractHelp, (), "", "Extracts an archive.")
DECLARE_MESSAGE(ExtractingTool, (msg::tool_name), "", "Extracting {tool_name}...")
DECLARE_MESSAGE(FailedPostBuildChecks,
                (msg::count),
                "",
                "Found {count} post-build check problem(s). These are usually caused by bugs in portfile.cmake or the "
                "upstream build system. Please correct these before submitting this port to the curated registry.")
DECLARE_MESSAGE(FailedToAcquireMutant,
                (msg::path),
                "'mutant' is the Windows kernel object returned by CreateMutexW",
                "failed to acquire mutant {path}")
DECLARE_MESSAGE(FailedToCheckoutRepo,
                (msg::package_name),
                "",
                "failed to check out `versions` from repo {package_name}")
DECLARE_MESSAGE(FailedToDeleteDueToFile,
                (msg::value, msg::path),
                "{value} is the parent path of {path} we tried to delete; the underlying Windows error message is "
                "printed after this",
                "failed to remove_all({value}) due to {path}: ")
DECLARE_MESSAGE(FailedToDeleteDueToFile2, (msg::path), "", "failed to remove due to {path}")
DECLARE_MESSAGE(FailedToDeleteInsideDueToFile,
                (msg::value, msg::path),
                "{value} is the parent path of {path} we tried to delete; the underlying Windows error message is "
                "printed after this",
                "failed to remove_all_inside({value}) due to {path}: ")
DECLARE_MESSAGE(FailedToDetermineCurrentCommit, (), "", "Failed to determine the current commit:")
DECLARE_MESSAGE(MissingShaVariable,
                (),
                "{{sha}} should not be translated",
                "The {{sha}} variable must be used in the template if other variables are used.")
DECLARE_MESSAGE(FailedToExtract, (msg::path), "", "Failed to extract \"{path}\":")
DECLARE_MESSAGE(FailedToFetchRepo, (msg::url), "", "Failed to fetch {url}.")
DECLARE_MESSAGE(FailedToFindPortFeature,
                (msg::feature, msg::package_name),
                "",
                "{package_name} has no feature named {feature}.")
DECLARE_MESSAGE(FailedToFormatMissingFile,
                (),
                "",
                "No files to format.\nPlease pass either --all, or the explicit files to format or convert.")
DECLARE_MESSAGE(
    FailedToLoadInstalledManifest,
    (msg::package_name),
    "",
    "The control or manifest file for {package_name} could not be loaded due to the following error. Please "
    "remove {package_name} and try again.")
DECLARE_MESSAGE(FailedToLoadManifest, (msg::path), "", "Failed to load manifest from directory {path}")
DECLARE_MESSAGE(FailedToLocateSpec, (msg::spec), "", "Failed to locate spec in graph: {spec}")
DECLARE_MESSAGE(FailedToOpenAlgorithm,
                (msg::value),
                "{value} is a crypto algorithm like SHA-1 or SHA-512",
                "failed to open {value}")
DECLARE_MESSAGE(FailedToParseCMakeConsoleOut,
                (),
                "",
                "Failed to parse CMake console output to locate block start/end markers.")
DECLARE_MESSAGE(FailedToParseBaseline, (msg::path), "", "Failed to parse baseline: {path}")
<<<<<<< HEAD
DECLARE_MESSAGE(FailedToParseConfig, (msg::path), "", "Failed to parse configuration: {path}")
DECLARE_MESSAGE(FailedToParseJson, (msg::path), "", "Failed to parse JSON file: {path}")
DECLARE_MESSAGE(FailedToParseVersionFile, (msg::path), "", "Failed to parse version file: {path}")
=======
DECLARE_MESSAGE(FailedToParseConfig, (), "", "failed to parse configuration")
>>>>>>> ece4c0f6
DECLARE_MESSAGE(FailedToParseNoTopLevelObj, (msg::path), "", "Failed to parse {path}, expected a top-level object.")
DECLARE_MESSAGE(FailedToParseNoVersionsArray, (msg::path), "", "Failed to parse {path}, expected a 'versions' array.")
DECLARE_MESSAGE(FailedToParseSerializedBinParagraph,
                (msg::error_msg),
                "'{error_msg}' is the error message for failing to parse the Binary Paragraph.",
                "[sanity check] Failed to parse a serialized binary paragraph.\nPlease open an issue at "
                "https://github.com/microsoft/vcpkg, "
                "with the following output:\n{error_msg}\nSerialized Binary Paragraph:")
DECLARE_MESSAGE(FailedToParseFileCacheSettings, (msg::path), "", "Failed to parse file cache settings file {path}:")
DECLARE_MESSAGE(FailedToWriteFile, (msg::path, msg::error_msg), "", "Failed to write file {path}: {error_msg}")
DECLARE_MESSAGE(FailedToReadFile, (msg::path, msg::error_msg), "", "Failed to read file {path}: {error_msg}")
DECLARE_MESSAGE(FailedToRunToolToDetermineVersion,
                (msg::tool_name, msg::path),
                "Additional information, such as the command line output, if any, will be appended on "
                "the line after this message",
                "Failed to run \"{path}\" to determine the {tool_name} version.")
DECLARE_MESSAGE(FailedToStoreBackToMirror, (msg::path, msg::url), "", "Failed to store {path} to {url}.")
DECLARE_MESSAGE(FailedToStoreBinaryCache, (msg::path), "", "Failed to store binary cache {path}")
DECLARE_MESSAGE(FailedToTakeFileSystemLock, (), "", "Failed to take the filesystem lock")
DECLARE_MESSAGE(FailedVendorAuthentication,
                (msg::vendor, msg::url),
                "",
                "One or more {vendor} credential providers failed to authenticate. See '{url}' for more details "
                "on how to provide credentials.")
DECLARE_MESSAGE(FeatureBaselineEntryAlreadySpecified,
                (msg::feature, msg::value),
                "{value} is a keyword",
                "'{feature}' was already declared as '{value}'")
DECLARE_MESSAGE(FeatureBaselineExpectedFeatures,
                (msg::value),
                "{value} is a keyword",
                "When using '{value}' a list of features must be specified.")
DECLARE_MESSAGE(FeatureBaselineFormatted, (), "", "Succeeded in formatting the feature baseline file.")
DECLARE_MESSAGE(FeatureBaselineNoFeaturesForFail, (), "", "When using '= fail' no list of features is allowed.")
DECLARE_MESSAGE(FeatureBaselineNoFeaturesForPass, (), "", "When using '= pass' no list of features is allowed.")
DECLARE_MESSAGE(FeatureTestProblems, (), "", "There are some feature test problems!")
DECLARE_MESSAGE(FileIsNotExecutable, (), "", "this file does not appear to be executable")
DECLARE_MESSAGE(FilesRelativeToTheBuildDirectoryHere, (), "", "the files are relative to the build directory here")
DECLARE_MESSAGE(FilesRelativeToThePackageDirectoryHere,
                (),
                "",
                "the files are relative to ${{CURRENT_PACKAGES_DIR}} here")
DECLARE_MESSAGE(FilesContainAbsolutePath1,
                (),
                "This message is printed before a list of found absolute paths, followed by FilesContainAbsolutePath2, "
                "followed by a list of found files.",
                "There should be no absolute paths, such as the following, in an installed package. To suppress this "
                "message, add set(VCPKG_POLICY_SKIP_ABSOLUTE_PATHS_CHECK enabled)")
DECLARE_MESSAGE(FilesContainAbsolutePath2, (), "", "absolute paths found here")
DECLARE_MESSAGE(FilesContainAbsolutePathPkgconfigNote,
                (),
                "",
                "Adding a call to `vcpkg_fixup_pkgconfig()` may fix absolute paths in .pc files")
DECLARE_MESSAGE(FindVersionArtifactsOnly,
                (),
                "'--version', 'vcpkg search', and 'vcpkg find port' are command lines that must not be localized",
                "--version can't be used with vcpkg search or vcpkg find port")
DECLARE_MESSAGE(FieldKindDidNotHaveExpectedValue,
                (msg::expected, msg::actual),
                "{expected} is a list of literal kinds the user must type, separated by commas, {actual} is what "
                "the user supplied",
                "\"kind\" did not have an expected value: (expected one of: {expected}; found {actual})")
DECLARE_MESSAGE(FetchingBaselineInfo, (msg::package_name), "", "Fetching baseline information from {package_name}...")
DECLARE_MESSAGE(FetchingRegistryInfo,
                (msg::url, msg::value),
                "{value} is a reference",
                "Fetching registry information from {url} ({value})...")
DECLARE_MESSAGE(FileNotFound, (), "", "file not found")
DECLARE_MESSAGE(FileReadFailed,
                (msg::path, msg::byte_offset, msg::count),
                "",
                "Failed to read {count} bytes from {path} at offset {byte_offset}.")
DECLARE_MESSAGE(FileSeekFailed,
                (msg::path, msg::byte_offset),
                "",
                "Failed to seek to position {byte_offset} in {path}.")
DECLARE_MESSAGE(FilesExported, (msg::path), "", "Files exported at: {path}")
DECLARE_MESSAGE(FindCommandFirstArg,
                (),
                "'find', 'artifact', and 'port' are vcpkg specific terms and should not be translated.",
                "The first argument to 'find' must be 'artifact' or 'port' .")
DECLARE_MESSAGE(FishCompletion, (msg::path), "", "vcpkg fish completion is already added at \"{path}\".")
DECLARE_MESSAGE(FixedEntriesInFile, (msg::count, msg::path), "", "Fixed {count} entries in {path}.")
DECLARE_MESSAGE(FloatingPointConstTooBig, (msg::count), "", "Floating point constant too big: {count}")
DECLARE_MESSAGE(FollowingPackagesMissingControl,
                (),
                "",
                "The following packages do not have a valid CONTROL or vcpkg.json:")
DECLARE_MESSAGE(FollowingPackagesNotInstalled, (), "", "The following packages are not installed:")
DECLARE_MESSAGE(FollowingPackagesUpgraded, (), "", "The following packages are up-to-date:")
DECLARE_MESSAGE(
    ForceSystemBinariesOnWeirdPlatforms,
    (),
    "",
    "Environment variable VCPKG_FORCE_SYSTEM_BINARIES must be set on arm, s390x, ppc64le and riscv platforms.")
DECLARE_MESSAGE(ForceClassicMode, (), "", "Force classic mode, even if a manifest could be found.")
DECLARE_MESSAGE(FormattedParseMessageExpressionPrefix, (), "", "on expression:")
DECLARE_MESSAGE(ForMergeWithTestingTheFollowing,
                (msg::value),
                "{value} is what the user entered as the target git ref",
                "--for-merge-with {value} is testing:")
DECLARE_MESSAGE(ForMoreHelp,
                (),
                "Printed before a suggestion for the user to run `vcpkg help <topic>`",
                "For More Help")
DECLARE_MESSAGE(GetParseFailureInfo, (), "", "Use '--debug' to get more information about the parse failures.")
DECLARE_MESSAGE(GhaBinaryCacheDeprecated,
                (msg::url),
                "The term 'x-gha' is a vcpkg configuration option",
                "The 'x-gha' binary caching backend has been removed. Consider using a NuGet-based binary caching "
                "provider instead, see extended documentation at {url}.")
DECLARE_MESSAGE(GitCommandFailed, (msg::command_line), "", "failed to execute: {command_line}")
DECLARE_MESSAGE(GitCommitUpdateVersionDatabase,
                (),
                "This is a command line; only the 'update version database' part should be localized",
                "git commit -m \"Update version database\"")
DECLARE_MESSAGE(GitFailedToFetch,
                (msg::value, msg::url),
                "{value} is a git ref like 'origin/main'",
                "failed to fetch ref {value} from repository {url}")
DECLARE_MESSAGE(GitFailedToInitializeLocalRepository, (msg::path), "", "failed to initialize local repository {path}")
DECLARE_MESSAGE(
    GitRegistryMustHaveBaseline,
    (msg::url, msg::commit_sha),
    "",
    "The git registry \"{url}\" must have a \"baseline\" field that is a valid git commit SHA (40 hexadecimal "
    "characters).\nTo use the current latest versions, set baseline to that repo's HEAD, \"{commit_sha}\".")
DECLARE_MESSAGE(GitUnexpectedCommandOutputCmd,
                (msg::command_line),
                "",
                "git produced unexpected output when running {command_line}")
DECLARE_MESSAGE(GraphCycleDetected,
                (msg::package_name),
                "A list of package names comprising the cycle will be printed after this message.",
                "Cycle detected within graph at {package_name}:")
DECLARE_MESSAGE(HashPortManyFiles,
                (msg::package_name, msg::count),
                "",
                "{package_name} contains {count} files. Hashing these contents may take a long time when "
                "determining the ABI hash for binary caching. Consider reducing the number of files. Common causes of "
                "this are accidentally checking out source or build files into a port's directory.")
DECLARE_MESSAGE(HeaderOnlyUsage,
                (msg::package_name),
                "'header' refers to C/C++ .h files",
                "{package_name} is header-only and can be used from CMake via:")
DECLARE_MESSAGE(
    HelpAssetCaching,
    (),
    "The '<rw>' part references code in the following table and should not be localized. The matching values "
    "\"read\" \"write\" and \"readwrite\" are also fixed. After this block a table with each possible asset "
    "caching source is printed.",
    "**Experimental feature: this may change or be removed at any time**\n"
    "\n"
    "vcpkg can use mirrors to cache downloaded assets, ensuring continued operation even if the "
    "original source changes or disappears.\n"
    "\n"
    "Asset caching can be configured either by setting the environment variable X_VCPKG_ASSET_SOURCES "
    "to a semicolon-delimited list of sources or by passing a sequence of "
    "--x-asset-sources=<source> command line options. Command line sources are interpreted after "
    "environment sources. Commas, semicolons, and backticks can be escaped using backtick (`).\n"
    "\n"
    "The <rw> optional parameter for certain strings controls how they will be accessed. It can be specified as "
    "\"read\", \"write\", or \"readwrite\" and defaults to \"read\".\n"
    "\n"
    "Valid sources:")
DECLARE_MESSAGE(
    HelpAssetCachingAzUrl,
    (),
    "This is printed as the 'definition' in a table for 'x-azurl,<url>[,<sas>[,<rw>]]', so <url>, <sas>, and <rw> "
    "should not be localized.",
    "Adds an Azure Blob Storage source, optionally using Shared Access Signature validation. URL should include "
    "the container path and be terminated with a trailing \"/\". <sas>, if defined, should be prefixed with a "
    "\"?\". "
    "Non-Azure servers will also work if they respond to GET and PUT requests of the form: "
    "\"<url><sha512><sas>\".")
DECLARE_MESSAGE(HelpAssetCachingBlockOrigin,
                (),
                "This is printed as the 'definition' in a table for 'x-block-origin'",
                "Disables fallback to the original URLs in case the mirror does not have the file available.")
DECLARE_MESSAGE(
    HelpAssetCachingScript,
    (),
    "This is printed as the 'definition' in a table for 'x-script,<template>', so <template> should not be "
    "localized.",
    "Dispatches to an external tool to fetch the asset. Within the template, \"{{url}}\" will be replaced by the "
    "original url, \"{{sha512}}\" will be replaced by the SHA512 value, and \"{{dst}}\" will be replaced by the "
    "output path to save to. These substitutions will all be properly shell escaped, so an example template would "
    "be: \"curl -L {{url}} --output {{dst}}\". \"{{{{\" will be replaced by \"}}\" and \"}}}}\" will be replaced "
    "by \"}}\" to avoid expansion. Note that this will be executed inside the build environment, so the PATH and "
    "other environment variables will be modified by the triplet.")
DECLARE_MESSAGE(
    HelpBinaryCaching,
    (),
    "The names in angle brackets like <rw> or in curly braces like {{sha512}} are 'code' and should not be "
    "localized. The matching values \"read\" \"write\" and \"readwrite\" are also fixed.",
    "vcpkg can cache compiled packages to accelerate restoration on a single machine or across the network. By "
    "default, vcpkg will save builds to a local machine cache. This can be disabled by passing "
    "\"--binarysource=clear\" as the last option on the command line.\n"
    "\n"
    "Binary caching can be further configured by either passing \"--binarysource=<source>\" options to every "
    "command line or setting the `VCPKG_BINARY_SOURCES` environment variable to a set of sources (Example: "
    "\"<source>;<source>;...\"). Command line sources are interpreted after environment sources.\n"
    "\n"
    "The \"<rw>\" optional parameter for certain strings controls whether they will be consulted for downloading "
    "binaries and whether on-demand builds will be uploaded to that remote. It can be specified as \"read\", "
    "\"write\", or \"readwrite\".\n"
    "\n"
    "General sources:")
DECLARE_MESSAGE(HelpBinaryCachingAws,
                (),
                "Printed as the 'definition' for 'x-aws,<prefix>[,<rw>]', so '<prefix>' must be preserved verbatim.",
                "**Experimental: will change or be removed without warning**\n"
                "Adds an AWS S3 source. Uses the aws CLI for uploads and downloads. Prefix should include s3:// "
                "scheme and be suffixed with a \"/\".")
DECLARE_MESSAGE(HelpBinaryCachingAwsConfig,
                (),
                "Printed as the 'definition' for 'x-aws-config,<parameter>'.",
                "**Experimental: will change or be removed without warning**\n"
                "Adds an AWS S3 source. Adds an AWS configuration; currently supports only 'no-sign-request' "
                "parameter that is an equivalent to the --no-sign-request parameter "
                "of the AWS CLI.")
DECLARE_MESSAGE(HelpBinaryCachingAwsHeader, (), "", "Azure Web Services sources")
DECLARE_MESSAGE(HelpBinaryCachingAzBlob,
                (),
                "Printed as the 'definition' for 'x-azblob,<url>,<sas>[,<rw>]'.",
                "**Experimental: will change or be removed without warning**\n"
                "Adds an Azure Blob Storage source. Uses Shared Access Signature validation. <url> should include "
                "the container path. <sas> must be be prefixed with a \"?\".")
DECLARE_MESSAGE(HelpBinaryCachingAzUpkg,
                (),
                "Printed as the 'definition' for 'x-az-universal,<organization>,<project>,<feed>[,<rw>]'.",
                "**Experimental: will change or be removed without warning**\n"
                "Adds a Universal Package Azure Artifacts source. Uses the Azure CLI "
                "(az artifacts) for uploads and downloads.")
DECLARE_MESSAGE(HelpBinaryCachingCos,
                (),
                "Printed as the 'definition' for 'x-cos,<prefix>[,<rw>]'.",
                "**Experimental: will change or be removed without warning**\n"
                "Adds an COS source. Uses the cos CLI for uploads and downloads. <prefix> should include the "
                "scheme 'cos://' and be suffixed with a \"/\".")
DECLARE_MESSAGE(HelpBinaryCachingDefaults,
                (msg::path),
                "Printed as the 'definition' in a table for 'default[,<rw>]'. %LOCALAPPDATA%, %APPDATA%, "
                "$XDG_CACHE_HOME, and $HOME are 'code' and should not be localized.",
                "Adds the default file-based location. Based on your system settings, the default path to store "
                "binaries is \"{path}\". This consults %LOCALAPPDATA%/%APPDATA% on Windows and $XDG_CACHE_HOME or "
                "$HOME on other platforms.")
DECLARE_MESSAGE(HelpBinaryCachingDefaultsError,
                (),
                "Printed as the 'definition' in a table for 'default[,<rw>]', when there was an error fetching the "
                "default for some reason.",
                "Adds the default file-based location.")
DECLARE_MESSAGE(HelpBinaryCachingFiles,
                (),
                "Printed as the 'definition' for 'files,<path>[,<rw>]'",
                "Adds a custom file-based location.")
DECLARE_MESSAGE(HelpBinaryCachingGcs,
                (),
                "Printed as the 'definition' for 'x-gcs,<prefix>[,<rw>]'.",
                "**Experimental: will change or be removed without warning**\n"
                "Adds a Google Cloud Storage (GCS) source. Uses the gsutil CLI for uploads and downloads. Prefix "
                "should include the gs:// scheme and be suffixed with a \"/\".")
DECLARE_MESSAGE(
    HelpBinaryCachingHttp,
    (),
    "Printed as the 'definition' of 'http,<url_template>[,<rw>[,<header>]]', so <url_template>, <rw> and <header> "
    "must be unlocalized. GET, HEAD, and PUT are HTTP verbs that should be not changed. Entries in {{curly "
    "braces}} also must be unlocalized.",
    "Adds a custom http-based location. GET, HEAD and PUT request are done to download, check and upload the "
    "binaries. You can use the variables {{name}}, {{version}}, {{sha}} and {{triplet}}. An example url would be"
    "'https://cache.example.com/{{triplet}}/{{name}}/{{version}}/{{sha}}'. Via the header field you can set a "
    "custom header to pass an authorization token.")
DECLARE_MESSAGE(HelpBinaryCachingNuGet,
                (),
                "Printed as the 'definition' of 'nuget,<uri>[,<rw>]'.",
                "Adds a NuGet-based source; equivalent to the \"-Source\" parameter of the NuGet CLI.")
DECLARE_MESSAGE(HelpBinaryCachingNuGetConfig,
                (),
                "Printed as the 'definition' of 'nugetconfig,<path>[,<rw>]'.",
                "Adds a NuGet-config-file-based source; equivalent to the \"-Config\" parameter of the NuGet CLI. "
                "This config should specify \"defaultPushSource\" for uploads.")
DECLARE_MESSAGE(HelpBinaryCachingNuGetHeader, (), "", "NuGet sources")
DECLARE_MESSAGE(HelpBinaryCachingNuGetInteractive,
                (),
                "Printed as the 'definition' of 'interactive'.",
                "Enables NuGet interactive credential management; the opposite of the \"-NonInteractive\" "
                "parameter in the NuGet CLI.")
DECLARE_MESSAGE(HelpBinaryCachingNuGetFooter,
                (),
                "Printed after the 'nuget', 'nugetconfig', 'nugettimeout', and 'interactive' entries; those names "
                "must not be localized. Printed before an example XML snippet vcpkg generates when the indicated "
                "environment variables are set.",
                "NuGet's cache is not used by default. To use it for every NuGet-based source, set the environment "
                "variable \"VCPKG_USE_NUGET_CACHE\" to \"true\" (case-insensitive) or \"1\".\n"
                "The \"nuget\" and \"nugetconfig\" source providers respect certain environment variables while "
                "generating NuGet packages. If the appropriate environment variables are defined and non-empty, "
                "\"metadata.repository\" field will be generated like one of the following examples:")
DECLARE_MESSAGE(HelpBinaryCachingNuGetTimeout,
                (),
                "Printed as the 'definition' of 'nugettimeout,<seconds>'",
                "Specifies a NuGet timeout for NuGet network operations; equivalent to the \"-Timeout\" parameter "
                "of the NuGet CLI.")
DECLARE_MESSAGE(HelpBuiltinBase,
                (),
                "",
                "The baseline references a commit within the vcpkg repository that establishes a minimum version on "
                "every dependency in the graph. For example, if no other constraints are specified (directly or "
                "transitively), then the version will resolve to the baseline of the top level manifest. Baselines "
                "of transitive dependencies are ignored.")
DECLARE_MESSAGE(HelpCachingClear, (), "", "Removes all previous sources, including defaults.")
DECLARE_MESSAGE(HelpContactCommand, (), "", "Displays contact information to send feedback")
DECLARE_MESSAGE(HelpCreateCommand, (), "", "Creates a new port")
DECLARE_MESSAGE(HelpDependInfoCommand, (), "", "Displays a list of dependencies for ports")
DECLARE_MESSAGE(HelpEditCommand,
                (msg::env_var),
                "\"code\" is the name of a program and should not be localized.",
                "Edits a port, optionally with {env_var}, defaults to \"code\"")
DECLARE_MESSAGE(HelpEnvCommand, (), "", "Creates a clean shell environment for development or compiling")
DECLARE_MESSAGE(HelpExampleCommand, (), "", "For more help (including examples) see https://learn.microsoft.com/vcpkg")
DECLARE_MESSAGE(HelpExampleManifest, (), "", "Example manifest:")
DECLARE_MESSAGE(HelpInstallCommand, (), "", "Installs a package")
DECLARE_MESSAGE(HelpManifestConstraints,
                (),
                "",
                "Manifests can place three kinds of constraints upon the versions used")
DECLARE_MESSAGE(
    HelpMinVersion,
    (),
    "",
    "Vcpkg will select the minimum version found that matches all applicable constraints, including the "
    "version from the baseline specified at top-level as well as any \"version>=\" constraints in the graph.")
DECLARE_MESSAGE(
    HelpOverrides,
    (),
    "",
    "When used as the top-level manifest (such as when running `vcpkg install` in the directory), overrides "
    "allow a manifest to short-circuit dependency resolution and specify exactly the version to use. These can "
    "be used to handle version conflicts, such as with `version-string` dependencies. They will not be "
    "considered when transitively depended upon.")
DECLARE_MESSAGE(HelpOwnsCommand, (), "", "Searches for the owner of a file in installed packages")
DECLARE_MESSAGE(
    HelpPackagePublisher,
    (),
    "",
    "Additionally, package publishers can use \"version>=\" constraints to ensure that consumers are using at "
    "least a certain minimum version of a given dependency. For example, if a library needs an API added "
    "to boost-asio in 1.70, a \"version>=\" constraint will ensure transitive users use a sufficient version "
    "even in the face of individual version overrides or cross-registry references.")
DECLARE_MESSAGE(
    HelpPortVersionScheme,
    (),
    "",
    "Each version additionally has a \"port-version\" which is a nonnegative integer. When rendered as "
    "text, the port version (if nonzero) is added as a suffix to the primary version text separated by a "
    "hash (#). Port-versions are sorted lexicographically after the primary version text, for example:\n1.0.0 < "
    "1.0.0#1 < 1.0.1 < 1.0.1#5 < 2.0.0")
DECLARE_MESSAGE(HelpRemoveCommand, (), "", "Uninstalls a package")
DECLARE_MESSAGE(HelpResponseFileCommand,
                (),
                "Describing what @response_file does on vcpkg's command line",
                "Contains one argument per line expanded at that location")
DECLARE_MESSAGE(HelpSearchCommand, (), "", "Searches for packages available to be built")
DECLARE_MESSAGE(HelpTextOptFullDesc, (), "", "Does not truncate long text")
DECLARE_MESSAGE(HelpTopicCommand, (), "", "Displays specific help topic")
DECLARE_MESSAGE(HelpTopicsCommand, (), "", "Displays full list of help topics")
DECLARE_MESSAGE(HelpTxtOptAllowUnsupportedPort,
                (),
                "",
                "Continues with a warning on unsupported ports, rather than failing")
DECLARE_MESSAGE(HelpTxtOptCleanAfterBuild,
                (),
                "",
                "Cleans buildtrees, packages and downloads after building each package")
DECLARE_MESSAGE(HelpTxtOptCleanBuildTreesAfterBuild, (), "", "Cleans buildtrees after building each package")
DECLARE_MESSAGE(HelpTxtOptCleanDownloadsAfterBuild, (), "", "Cleans downloads after building each package")
DECLARE_MESSAGE(HelpTxtOptCleanPkgAfterBuild, (), "", "Cleans packages after building each package")
DECLARE_MESSAGE(HelpTxtOptDryRun, (), "", "Does not actually build or install")
DECLARE_MESSAGE(HelpTxtOptEditable,
                (),
                "",
                "Disables source re-extraction and binary caching for libraries on the command line (classic mode)")
DECLARE_MESSAGE(HelpTxtOptEnforcePortChecks,
                (),
                "",
                "Fails install if a port has detected problems or attempts to use a deprecated feature")
DECLARE_MESSAGE(HelpTxtOptKeepGoing, (), "", "Continues installing packages on failure")
DECLARE_MESSAGE(HelpTxtOptManifestFeature,
                (),
                "",
                "Additional features from the top-level manifest to install (manifest mode)")
DECLARE_MESSAGE(HelpTxtOptManifestNoDefault,
                (),
                "",
                "Does not install the default features from the top-level manifest (manifest mode)")
DECLARE_MESSAGE(HelpTxtOptNoDownloads, (), "", "Does not download new sources")
DECLARE_MESSAGE(HelpTxtOptNoUsage, (), "", "Does not print CMake usage information after install")
DECLARE_MESSAGE(HelpTxtOptOnlyBinCache, (), "", "Fails if cached binaries are not available")
DECLARE_MESSAGE(HelpTxtOptOnlyDownloads, (), "", "Makes best-effort attempt to download sources without building")
DECLARE_MESSAGE(HelpTxtOptRecurse, (), "", "Allows removal of packages as part of installation")
DECLARE_MESSAGE(HelpTxtOptUseHeadVersion,
                (),
                "",
                "Installs the libraries on the command line using the latest upstream sources (classic mode)")
DECLARE_MESSAGE(HelpTxtOptWritePkgConfig,
                (),
                "'vcpkg help binarycaching' is a command line and should not be localized.",
                "Writes a NuGet packages.config-formatted file for use with external binary caching. See `vcpkg help "
                "binarycaching` for more information")
DECLARE_MESSAGE(HelpUpdateBaseline,
                (),
                "",
                "The best approach to keep your libraries up to date is to update your baseline reference. This will "
                "ensure all packages, including transitive ones, are updated. However if you need to update a package "
                "independently, you can use a \"version>=\" constraint.")
DECLARE_MESSAGE(HelpUpdateCommand, (), "", "Lists packages that can be upgraded")
DECLARE_MESSAGE(HelpUpgradeCommand, (), "", "Rebuilds all outdated packages")
DECLARE_MESSAGE(HelpVersionCommand, (), "", "Displays version information")
DECLARE_MESSAGE(HelpVersionDateScheme, (), "", "A date (2021-01-01.5)")
DECLARE_MESSAGE(HelpVersionGreater,
                (),
                "",
                "Within the \"dependencies\" field, each dependency can have a minimum constraint listed. These "
                "minimum constraints will be used when transitively depending upon this library. A minimum "
                "port-version can additionally be specified with a '#' suffix.")
DECLARE_MESSAGE(HelpVersioning,
                (),
                "",
                "Versioning allows you to deterministically control the precise revisions of dependencies used by "
                "your project from within your manifest file.")
DECLARE_MESSAGE(HelpVersionScheme, (), "", "A dot-separated sequence of numbers (1.2.3.4)")
DECLARE_MESSAGE(HelpVersionSchemes, (), "", "The following versioning schemes are accepted.")
DECLARE_MESSAGE(HelpVersionSemverScheme, (), "", "A Semantic Version 2.0 (2.1.0-rc2)")
DECLARE_MESSAGE(HelpVersionStringScheme, (), "", "An exact, incomparable version (Vista)")
DECLARE_MESSAGE(
    IgnoringVcpkgRootEnvironment,
    (msg::path, msg::actual, msg::value),
    "{actual} is the path we actually used, {value} is the path to vcpkg's binary",
    "The vcpkg {value} is using detected vcpkg root {actual} and ignoring mismatched VCPKG_ROOT environment "
    "value {path}. To suppress this message, unset the environment variable or use the --vcpkg-root command line "
    "switch.")
DECLARE_MESSAGE(IllegalFeatures, (), "", "List of features is not allowed in this context")
DECLARE_MESSAGE(IllegalPlatformSpec, (), "", "Platform qualifier is not allowed in this context")
DECLARE_MESSAGE(ImproperShaLength, (msg::value), "{value} is a sha.", "SHA512's must be 128 hex characters: {value}")
DECLARE_MESSAGE(IncorrectArchiveFileSignature, (), "", "Incorrect archive file signature")
DECLARE_MESSAGE(InfoSetEnvVar,
                (msg::env_var),
                "In this context 'editor' means IDE",
                "You can also set {env_var} to your editor of choice.")
DECLARE_MESSAGE(InitRegistryFailedNoRepo,
                (msg::path, msg::command_line),
                "",
                "Could not create a registry at {path} because this is not a git repository root.\nUse `git init "
                "{command_line}` to create a git repository in this folder.")
DECLARE_MESSAGE(InstallCopiedFile,
                (msg::path_source, msg::path_destination),
                "",
                "{path_source} -> {path_destination} done")
DECLARE_MESSAGE(InstalledBy, (msg::path), "", "Installed by {path}")
DECLARE_MESSAGE(InstalledPackages, (), "", "The following packages are already installed:")
DECLARE_MESSAGE(InstalledPackagesHead,
                (),
                "",
                "The following packages are already installed, but were requested at --head version. Their installed "
                "contents will not be changed. To get updated versions, remove these packages first:")
DECLARE_MESSAGE(InstalledRequestedPackages, (), "", "All requested packages are currently installed.")
DECLARE_MESSAGE(InstallFailed, (msg::path, msg::error_msg), "", "failed: {path}: {error_msg}")
DECLARE_MESSAGE(InstallingFromFilesystemRegistry, (), "", "installing from filesystem registry here")
DECLARE_MESSAGE(InstallingFromGitRegistry, (), "", "installing from git registry")
DECLARE_MESSAGE(InstallingOverlayPort, (), "", "installing overlay port from here")
DECLARE_MESSAGE(InstallingPackage,
                (msg::action_index, msg::count, msg::spec),
                "",
                "Installing {action_index}/{count} {spec}...")
DECLARE_MESSAGE(InstallPackageInstruction,
                (msg::value, msg::path),
                "'{value}' is the nuget id.",
                "With a project open, go to Tools->NuGet Package Manager->Package Manager Console and "
                "paste:\n Install-Package \"{value}\" -Source \"{path}\"")
DECLARE_MESSAGE(InstallRootDir, (), "", "Installed directory (experimental)")
DECLARE_MESSAGE(InstallSkippedUpToDateFile,
                (msg::path_source, msg::path_destination),
                "",
                "{path_source} -> {path_destination} skipped, up to date")
DECLARE_MESSAGE(InstallWithSystemManager,
                (),
                "",
                "You may be able to install this tool via your system package manager.")
DECLARE_MESSAGE(InstallWithSystemManagerMono,
                (msg::url),
                "",
                "Ubuntu 18.04 users may need a newer version of mono, available at {url}.")
DECLARE_MESSAGE(InstallWithSystemManagerPkg,
                (msg::command_line),
                "",
                "You may be able to install this tool via your system package manager ({command_line}).")
DECLARE_MESSAGE(IntegrateBashHelp,
                (),
                "'bash' is a terminal program which should be unlocalized.",
                "Enable bash tab-completion. Non-Windows only")
DECLARE_MESSAGE(IntegrateFishHelp,
                (),
                "'fish' is a terminal program which should be unlocalized.",
                "Enable fish tab-completion. Non-Windows only")
DECLARE_MESSAGE(IntegrateInstallHelpLinux, (), "", "Makes installed packages available user-wide")
DECLARE_MESSAGE(IntegrateInstallHelpWindows,
                (),
                "",
                "Makes installed packages available user-wide. Requires admin privileges on first use")
DECLARE_MESSAGE(IntegrateNonWindowsOnly,
                (msg::command_line),
                "",
                "{command_line} is non-Windows-only and not supported on this system.")
DECLARE_MESSAGE(IntegratePowerShellHelp, (), "", "Enable PowerShell tab-completion. Windows-only")
DECLARE_MESSAGE(IntegrateProjectHelp,
                (),
                "",
                "Generates a referencing NuGet package for individual Visual Studio project use. Windows-only")
DECLARE_MESSAGE(IntegrateRemoveHelp, (), "", "Removes user-wide integration")
DECLARE_MESSAGE(IntegrateWindowsOnly,
                (msg::command_line),
                "",
                "{command_line} is Windows-only and not supported on this system.")
DECLARE_MESSAGE(IntegrateZshHelp,
                (),
                "'zsh' is a terminal program which should be unlocalized.",
                "Enable zsh tab-completion. Non-Windows only")
DECLARE_MESSAGE(IntegrationFailedVS2015, (), "", "Integration was not applied for Visual Studio 2015.")
DECLARE_MESSAGE(InternalCICommand,
                (),
                "",
                "vcpkg ci is an internal command which will change incompatibly or be removed at any time.")
DECLARE_MESSAGE(
    InternalErrorMessageContact,
    (),
    "",
    "Please open an issue at "
    "https://github.com/microsoft/vcpkg/issues/new?template=other-type-of-bug-report.md&labels=category:vcpkg-bug "
    "with detailed steps to reproduce the problem.")
DECLARE_MESSAGE(
    InvalidArchitectureValue,
    (msg::value, msg::expected),
    "{value} is an unknown CPU architecture type, {expected} is the list of accepted CPU architecture values",
    "Invalid architecture: {value}. Expected one of: {expected}")
DECLARE_MESSAGE(InvalidArgument, (), "", "invalid argument")
DECLARE_MESSAGE(
    InvalidArgumentRequiresAbsolutePath,
    (msg::binary_source),
    "",
    "invalid argument: binary config '{binary_source}' path arguments for binary config strings must be absolute")
DECLARE_MESSAGE(
    InvalidArgumentRequiresBaseUrl,
    (msg::base_url, msg::binary_source),
    "",
    "invalid argument: binary config '{binary_source}' requires a {base_url} base url as the first argument")
DECLARE_MESSAGE(InvalidArgumentRequiresBaseUrlAndToken,
                (msg::binary_source),
                "",
                "invalid argument: binary config '{binary_source}' requires at least a base-url and a SAS token")
DECLARE_MESSAGE(InvalidArgumentRequiresFourOrFiveArguments,
                (msg::binary_source),
                "",
                "invalid argument: binary config '{binary_source}' requires 4 or 5 arguments")
DECLARE_MESSAGE(InvalidArgumentRequiresNoneArguments,
                (msg::binary_source),
                "",
                "invalid argument: binary config '{binary_source}' does not take arguments")
DECLARE_MESSAGE(InvalidArgumentRequiresNoWildcards,
                (msg::path),
                "",
                "cannot fix Windows path case for path containing wildcards: {path}")
DECLARE_MESSAGE(InvalidArgumentRequiresOneOrTwoArguments,
                (msg::binary_source),
                "",
                "invalid argument: binary config '{binary_source}' requires 1 or 2 arguments")
DECLARE_MESSAGE(InvalidArgumentRequiresPathArgument,
                (msg::binary_source),
                "",
                "invalid argument: binary config '{binary_source}' requires at least one path argument")
DECLARE_MESSAGE(InvalidArgumentRequiresPrefix,
                (msg::binary_source),
                "",
                "invalid argument: binary config '{binary_source}' requires at least one prefix")
DECLARE_MESSAGE(InvalidArgumentRequiresSingleArgument,
                (msg::binary_source),
                "",
                "invalid argument: binary config '{binary_source}' does not take more than 1 argument")
DECLARE_MESSAGE(InvalidArgumentRequiresSingleStringArgument,
                (msg::binary_source),
                "",
                "invalid argument: binary config '{binary_source}' expects a single string argument")
DECLARE_MESSAGE(InvalidArgumentRequiresSourceArgument,
                (msg::binary_source),
                "",
                "invalid argument: binary config '{binary_source}' requires at least one source argument")
DECLARE_MESSAGE(InvalidArgumentRequiresTwoOrThreeArguments,
                (msg::binary_source),
                "",
                "invalid argument: binary config '{binary_source}' requires 2 or 3 arguments")
DECLARE_MESSAGE(InvalidArgumentRequiresValidToken,
                (msg::binary_source),
                "",
                "invalid argument: binary config '{binary_source}' requires a SAS token without a "
                "preceeding '?' as the second argument")
DECLARE_MESSAGE(InvalidBuildInfo, (msg::error_msg), "", "Invalid BUILD_INFO file for package: {error_msg}")
DECLARE_MESSAGE(
    InvalidBuiltInBaseline,
    (msg::value),
    "{value} is a git commit sha",
    "the top-level builtin-baseline ({value}) was not a valid commit sha: expected 40 hexadecimal characters.")
DECLARE_MESSAGE(InvalidBundleDefinition, (), "", "Invalid bundle definition.")
DECLARE_MESSAGE(InvalidCharacterInFeatureList,
                (),
                "",
                "invalid character in feature name (must be lowercase, digits, '-', or '*')")
DECLARE_MESSAGE(InvalidCharacterInFeatureName,
                (),
                "",
                "invalid character in feature name (must be lowercase, digits, '-')")
DECLARE_MESSAGE(InvalidCharacterInPortName, (), "", "invalid character in port name (must be lowercase, digits, '-')")
DECLARE_MESSAGE(InvalidCodePoint, (), "", "Invalid code point passed to utf8_encoded_code_point_count")
DECLARE_MESSAGE(InvalidCodeUnit, (), "", "invalid code unit")
DECLARE_MESSAGE(InvalidCommandArgSort,
                (),
                "",
                "Value of --sort must be one of 'lexicographical', 'topological', 'reverse'.")
DECLARE_MESSAGE(InvalidCommentStyle,
                (),
                "",
                "vcpkg does not support c-style comments, however most objects allow $-prefixed fields to be used as "
                "comments.")
DECLARE_MESSAGE(InvalidCommitId, (msg::commit_sha), "", "Invalid commit id: {commit_sha}")
DECLARE_MESSAGE(InvalidDefaultFeatureName, (), "", "'default' is a reserved feature name")
DECLARE_MESSAGE(InvalidFeature,
                (),
                "",
                "features must be lowercase alphanumeric+hyphens, and not one of the reserved names")
DECLARE_MESSAGE(InvalidFilename,
                (msg::value, msg::path),
                "'{value}' is a list of invalid characters. I.e. \\/:*?<>|",
                "Filename cannot contain invalid chars {value}, but was {path}")
DECLARE_MESSAGE(InvalidFileType, (msg::path), "", "failed: {path} cannot handle file type")
DECLARE_MESSAGE(InvalidFloatingPointConst, (msg::count), "", "Invalid floating point constant: {count}")
DECLARE_MESSAGE(InvalidFormatString,
                (msg::actual),
                "{actual} is the provided format string",
                "invalid format string: {actual}")
DECLARE_MESSAGE(InvalidHexDigit, (), "", "Invalid hex digit in unicode escape")
DECLARE_MESSAGE(InvalidIntegerConst, (msg::count), "", "Invalid integer constant: {count}")
DECLARE_MESSAGE(InvalidLibraryMissingLinkerMembers, (), "", "Library was invalid: could not find a linker member.")
DECLARE_MESSAGE(
    InvalidLinkage,
    (msg::system_name, msg::value),
    "'{value}' is the linkage type vcpkg would did not understand. (Correct values would be static ofr dynamic)",
    "Invalid {system_name} linkage type: [{value}]")
DECLARE_MESSAGE(InvalidLogicExpressionUnexpectedCharacter, (), "", "invalid logic expression, unexpected character")
DECLARE_MESSAGE(InvalidLogicExpressionUsePipe, (), "", "invalid logic expression, use '|' rather than 'or'")
DECLARE_MESSAGE(InvalidOptionForRemove,
                (),
                "'remove' is a command that should not be changed.",
                "'remove' accepts either libraries or '--outdated'")
DECLARE_MESSAGE(InvalidPortVersonName, (msg::path), "", "Found invalid port version file name: `{path}`.")
DECLARE_MESSAGE(InvalidSha512,
                (msg::sha),
                "",
                "invalid SHA-512 hash: {sha}\n"
                "SHA-512 hash must be 128 characters long and contain only hexadecimal digits")
DECLARE_MESSAGE(InvalidSharpInVersion, (), "", "invalid character '#' in version text")
DECLARE_MESSAGE(InvalidSharpInVersionDidYouMean,
                (msg::value),
                "{value} is an integer. `\"port-version\":' is JSON syntax and should be unlocalized",
                "invalid character '#' in version text. Did you mean \"port-version\": {value}?")
DECLARE_MESSAGE(InvalidString, (), "", "Invalid utf8 passed to Value::string(std::string)")
DECLARE_MESSAGE(InvalidToolOSValue,
                (msg::value, msg::expected),
                "{value} is an unknown operating system, {expected} is the list of accepted operating system values",
                "Invalid tool operating system: {value}. Expected one of: {expected}")
DECLARE_MESSAGE(
    InvalidToolVersion,
    (),
    "",
    "Invalid tool version; expected a string containing a substring of between 1 and 3 numbers separated by dots.")
DECLARE_MESSAGE(InvalidTriplet, (msg::triplet), "", "Invalid triplet: {triplet}")
DECLARE_MESSAGE(InvalidValueHashAdditionalFiles,
                (msg::path),
                "",
                "Variable VCPKG_HASH_ADDITIONAL_FILES contains invalid file path: '{path}'. The value must be "
                "an absolute path to an existent file.")
DECLARE_MESSAGE(InvalidValuePostPortfileIncludes,
                (msg::path),
                "",
                "Variable VCPKG_POST_PORTFILE_INCLUDES contains invalid file path: '{path}'. The value must be "
                "an absolute path to an existent cmake file.")
DECLARE_MESSAGE(IrregularFile, (msg::path), "", "path was not a regular file: {path}")
DECLARE_MESSAGE(JsonErrorMustBeAnObject, (msg::path), "", "Expected \"{path}\" to be an object.")
DECLARE_MESSAGE(JsonFieldNotObject, (msg::json_field), "", "value of [\"{json_field}\"] must be an object")
DECLARE_MESSAGE(JsonFieldNotString, (msg::json_field), "", "value of [\"{json_field}\"] must be a string")
DECLARE_MESSAGE(JsonFileMissingExtension,
                (msg::path),
                "",
                "the JSON file {path} must have a .json (all lowercase) extension")
DECLARE_MESSAGE(JsonSwitch, (), "", "Prints JSON rather than plain text")
DECLARE_MESSAGE(JsonValueNotArray, (), "", "json value is not an array")
DECLARE_MESSAGE(JsonValueNotObject, (), "", "json value is not an object")
DECLARE_MESSAGE(JsonValueNotString, (), "", "json value is not a string")
DECLARE_MESSAGE(LaunchingProgramFailed,
                (msg::tool_name),
                "A platform API call failure message is appended after this",
                "Launching {tool_name}:")
DECLARE_MESSAGE(LibraryArchiveMemberTooSmall,
                (),
                "",
                "A library archive member was too small to contain the expected data type.")
DECLARE_MESSAGE(LibraryFirstLinkerMemberMissing, (), "", "Could not find first linker member name.")
DECLARE_MESSAGE(LicenseExpressionString, (), "", "<license string>")
DECLARE_MESSAGE(LicenseExpressionContainsExtraPlus,
                (),
                "",
                "SPDX license expression contains an extra '+'. These are only allowed directly "
                "after a license identifier.")
DECLARE_MESSAGE(LicenseExpressionContainsInvalidCharacter,
                (msg::value),
                "example of {value:02X} is '7B'\nexample of {value} is '{'",
                "SPDX license expression contains an invalid character (0x{value:02X} '{value}').")
DECLARE_MESSAGE(LicenseExpressionContainsUnicode,
                (msg::value, msg::pretty_value),
                "example of {value:04X} is '22BB'\nexample of {pretty_value} is '⊻'",
                "SPDX license expression contains a unicode character (U+{value:04X} '{pretty_value}'), but these "
                "expressions are ASCII-only.")
DECLARE_MESSAGE(LicenseExpressionDocumentRefUnsupported,
                (),
                "",
                "The current implementation does not support DocumentRef- SPDX references.")
DECLARE_MESSAGE(LicenseExpressionExpectCompoundFoundParen,
                (),
                "",
                "Expected a compound or the end of the string, found a parenthesis.")
DECLARE_MESSAGE(LicenseExpressionExpectCompoundFoundWith,
                (),
                "AND, OR, and WITH are all keywords and should not be translated.",
                "Expected either AND or OR, found WITH (WITH is only allowed after license names, not "
                "parenthesized expressions).")
DECLARE_MESSAGE(LicenseExpressionExpectCompoundFoundWord,
                (msg::value),
                "Example of {value} is 'MIT'.\nAND and OR are both keywords and should not be translated.",
                "Expected either AND or OR, found a license or exception name: '{value}'.")
DECLARE_MESSAGE(LicenseExpressionExpectCompoundOrWithFoundWord,
                (msg::value),
                "example of {value} is 'MIT'.\nAND, OR, and WITH are all keywords and should not be translated.",
                "Expected either AND, OR, or WITH, found a license or exception name: '{value}'.")
DECLARE_MESSAGE(LicenseExpressionExpectExceptionFoundCompound,
                (msg::value),
                "Example of {value} is 'AND'",
                "Expected an exception name, found the compound {value}.")
DECLARE_MESSAGE(LicenseExpressionExpectExceptionFoundEof,
                (),
                "",
                "Expected an exception name, found the end of the string.")
DECLARE_MESSAGE(LicenseExpressionExpectExceptionFoundParen, (), "", "Expected an exception name, found a parenthesis.")
DECLARE_MESSAGE(LicenseExpressionExpectLicenseFoundCompound,
                (msg::value),
                "Example of {value} is 'AND'",
                "Expected a license name, found the compound {value}.")
DECLARE_MESSAGE(LicenseExpressionExpectLicenseFoundEof, (), "", "Expected a license name, found the end of the string.")
DECLARE_MESSAGE(LicenseExpressionExpectLicenseFoundParen, (), "", "Expected a license name, found a parenthesis.")
DECLARE_MESSAGE(LicenseExpressionImbalancedParens,
                (),
                "",
                "There was a close parenthesis without an opening parenthesis.")
DECLARE_MESSAGE(LicenseExpressionUnknownException,
                (msg::value),
                "Example of {value} is 'unknownexception'",
                "Unknown license exception identifier '{value}'. Known values are listed at "
                "https://spdx.org/licenses/exceptions-index.html")
DECLARE_MESSAGE(LicenseExpressionUnknownLicense,
                (msg::value),
                "Example of {value} is 'unknownlicense'",
                "Unknown license identifier '{value}'. Known values are listed at https://spdx.org/licenses/")
DECLARE_MESSAGE(LinkageDynamicDebug, (), "", "Dynamic Debug (/MDd)")
DECLARE_MESSAGE(LinkageDynamicRelease, (), "", "Dynamic Release (/MD)")
DECLARE_MESSAGE(LinkageStaticDebug, (), "", "Static Debug (/MTd)")
DECLARE_MESSAGE(LinkageStaticRelease, (), "", "Static Release (/MT)")
DECLARE_MESSAGE(ListHelp, (), "", "Lists installed libraries")
DECLARE_MESSAGE(LoadedCommunityTriplet,
                (),
                "",
                "loaded community triplet from here. Community triplets are not built in the curated registry and are "
                "thus less likely to succeed.")
DECLARE_MESSAGE(LoadedOverlayTriplet, (), "", "loaded overlay triplet from here")
DECLARE_MESSAGE(LoadingDependencyInformation,
                (msg::count),
                "",
                "Loading dependency information for {count} packages...")
DECLARE_MESSAGE(LocalPortfileVersion, (), "", "Using local port versions. To update the local ports, use `git pull`.")
DECLARE_MESSAGE(ManifestConflict2, (), "", "Found both a manifest and CONTROL files; please rename one or the other")
DECLARE_MESSAGE(ManifestFormatCompleted, (), "", "Succeeded in formatting the manifest files.")
DECLARE_MESSAGE(MismatchedBinParagraphs,
                (),
                "",
                "The serialized binary paragraph was different from the original binary paragraph. Please open an "
                "issue at https://github.com/microsoft/vcpkg with the following output:")
DECLARE_MESSAGE(MismatchedFiles, (), "", "file to store does not match hash")
DECLARE_MESSAGE(MismatchedManifestAfterReserialize,
                (),
                "The original file output and generated output are printed after this line, in English as it's "
                "intended to be used in the issue submission and read by devs. This message indicates an internal "
                "error in vcpkg.",
                "The serialized manifest was different from the original manifest. Please open an issue at "
                "https://github.com/microsoft/vcpkg, with the following output:")
DECLARE_MESSAGE(MismatchedNames,
                (msg::package_name, msg::actual),
                "{actual} is the port name found",
                "the port name declared in the metadata file did not match the directory. Expected the port to be "
                "named {package_name}, but the file declares {actual}.")
DECLARE_MESSAGE(MismatchedSpec,
                (msg::path, msg::expected, msg::actual),
                "{expected} and {actual} are package specs like 'zlib:x64-windows'",
                "Mismatched spec in port {path}: expected {expected}, actual {actual}")
DECLARE_MESSAGE(MismatchedType,
                (msg::json_field, msg::json_type),
                "",
                "{json_field}: mismatched type: expected {json_type}")
DECLARE_MESSAGE(Missing7zHeader, (), "", "Unable to find 7z header.")
DECLARE_MESSAGE(MissingArgFormatManifest,
                (),
                "",
                "format-manifest was passed --convert-control without '--all'.\nThis doesn't do anything: control "
                "files passed explicitly are converted automatically.")
DECLARE_MESSAGE(MissingClosingParen, (), "", "missing closing )")
DECLARE_MESSAGE(MissingDependency,
                (msg::spec, msg::package_name),
                "",
                "Package {spec} is installed, but dependency {package_name} is not.")
DECLARE_MESSAGE(MissingExtension, (msg::extension), "", "Missing '{extension}' extension.")
DECLARE_MESSAGE(MissingOption, (msg::option), "", "This command requires --{option}")
DECLARE_MESSAGE(MissingOrInvalidIdentifer, (), "", "missing or invalid identifier")
DECLARE_MESSAGE(MissingPortSuggestPullRequest,
                (),
                "",
                "If your port is not listed, please open an issue at and/or consider making a pull request.")
DECLARE_MESSAGE(MissingRequiredField,
                (msg::json_field, msg::json_type),
                "Example completely formatted message:\nerror: missing required field 'dependencies' (an array of "
                "dependencies)",
                "missing required field '{json_field}' ({json_type})")
DECLARE_MESSAGE(MissingRequiredField2, (msg::json_field), "", "missing required field '{json_field}'")
DECLARE_MESSAGE(MixingBooleanOperationsNotAllowed,
                (),
                "",
                "mixing & and | is not allowed; use () to specify order of operations")
DECLARE_MESSAGE(MonoInstructions,
                (),
                "",
                "This may be caused by an incomplete mono installation. Full mono is "
                "available on some systems via `sudo apt install mono-complete`. Ubuntu 18.04 users may "
                "need a newer version of mono, available at https://www.mono-project.com/download/stable/")
DECLARE_MESSAGE(MultiArch, (msg::option), "", "Multi-Arch must be 'same' but was {option}")
DECLARE_MESSAGE(MultipleFeatures,
                (msg::package_name, msg::feature),
                "",
                "{package_name} declares {feature} multiple times; please ensure that features have distinct names")
DECLARE_MESSAGE(MutuallyExclusivePorts, (msg::option), "", "--{option} cannot be used explicitly named ports.")
DECLARE_MESSAGE(MutuallyExclusiveOption,
                (msg::value, msg::option),
                "{value} is a second {option} switch",
                "--{value} cannot be used with --{option}.")
DECLARE_MESSAGE(NewConfigurationAlreadyExists,
                (msg::path),
                "",
                "Creating a manifest would overwrite a vcpkg-configuration.json at {path}.")
DECLARE_MESSAGE(NewManifestAlreadyExists, (msg::path), "", "A manifest is already present at {path}.")
DECLARE_MESSAGE(NewNameCannotBeEmpty, (), "", "--name cannot be empty.")
DECLARE_MESSAGE(NewOnlyOneVersionKind,
                (),
                "",
                "Only one of --version-relaxed, --version-date, or --version-string may be specified.")
DECLARE_MESSAGE(NewSpecifyNameVersionOrApplication,
                (),
                "",
                "Either specify --name and --version to produce a manifest intended for C++ libraries, or specify "
                "--application to indicate that the manifest is not intended to be used as a port.")
DECLARE_MESSAGE(NewVersionCannotBeEmpty, (), "", "--version cannot be empty.")
DECLARE_MESSAGE(NoCoreFeatureAllowedInNonFailBaselineEntry,
                (msg::value),
                "{value} is a keyword",
                "'core' is not allowed in the list of features if the entry is of type '{value}'")
DECLARE_MESSAGE(NoEntryWithName,
                (msg::value),
                "{value} is the name of an entry",
                "No entry found with name '{value}' and a url.")
DECLARE_MESSAGE(NoError, (), "", "no error")
DECLARE_MESSAGE(NoInstalledPackages,
                (),
                "The name 'search' is the name of a command that is not localized.",
                "No packages are installed. Did you mean `search`?")
DECLARE_MESSAGE(NonExactlyArgs,
                (msg::command_name, msg::expected, msg::actual),
                "{expected} and {actual} are integers",
                "the command '{command_name}' requires exactly {expected} arguments, but {actual} were provided")
DECLARE_MESSAGE(NonOneRemainingArgs,
                (msg::command_name),
                "",
                "the command '{command_name}' requires exactly one argument")
DECLARE_MESSAGE(NonRangeArgs,
                (msg::command_name, msg::lower, msg::upper, msg::actual),
                "{actual} is an integer",
                "the command '{command_name}' requires between {lower} and {upper} arguments, inclusive, but {actual} "
                "were provided")
DECLARE_MESSAGE(NonRangeArgsGreater,
                (msg::command_name, msg::lower, msg::actual),
                "{actual} is an integer",
                "the command '{command_name}' requires at least {lower} arguments, but {actual} were provided")
DECLARE_MESSAGE(NonZeroOrOneRemainingArgs,
                (msg::command_name),
                "",
                "the command '{command_name}' requires zero or one arguments")
DECLARE_MESSAGE(NonZeroRemainingArgs,
                (msg::command_name),
                "",
                "the command '{command_name}' does not accept any additional arguments")
DECLARE_MESSAGE(NoOutdatedPackages, (), "", "There are no outdated packages.")
DECLARE_MESSAGE(NoRegistryForPort, (msg::package_name), "", "no registry configured for port {package_name}")
DECLARE_MESSAGE(NoUrlsAndNoHashSpecified, (), "", "No urls specified and no hash specified.")
DECLARE_MESSAGE(NugetOutputNotCapturedBecauseInteractiveSpecified,
                (),
                "",
                "NuGet command failed and output was not captured because --interactive was specified")
DECLARE_MESSAGE(NugetPackageFileSucceededButCreationFailed,
                (msg::path),
                "",
                "NuGet package creation succeeded, but no .nupkg was produced. Expected: \"{path}\"")
DECLARE_MESSAGE(NugetTimeoutExpectsSinglePositiveInteger,
                (),
                "",
                "unexpected arguments: binary config 'nugettimeout' expects a single positive integer argument")
DECLARE_MESSAGE(OnlySupports,
                (msg::feature_spec, msg::supports_expression),
                "",
                "{feature_spec} only supports {supports_expression}")
DECLARE_MESSAGE(OptionMustBeInteger, (msg::option), "", "Value of --{option} must be an integer.")
DECLARE_MESSAGE(OptionRequiresAValue, (msg::option), "", "the option '{option}' requires a value")
DECLARE_MESSAGE(OptionRequiresANonDashesValue,
                (msg::option, msg::actual, msg::value),
                "{value} is the value the user typed, {actual} is {option} potentially with prefixes like '--x-'. Full "
                "example: the option 'evil-option' requires a value; if you intended to set 'evil-option' to "
                "'--evil-value', use the equals form instead: --x-evil-option=--evil-value",
                "the option '{option}' requires a value; if you intended to set '{option}' to '{value}', use the "
                "equals form instead: {actual}={value}")
DECLARE_MESSAGE(OptionUsedMultipleTimes, (msg::option), "", "the option '{option}' was specified multiple times")
DECLARE_MESSAGE(OptionRequiresOption,
                (msg::value, msg::option),
                "{value} is a command line option.",
                "--{value} requires --{option}")
DECLARE_MESSAGE(Options, (), "Printed just before a list of options for a command", "Options")
DECLARE_MESSAGE(OriginalBinParagraphHeader, (), "", "\nOriginal Binary Paragraph")
DECLARE_MESSAGE(OtherCommandsHeader, (), "", "Other")
DECLARE_MESSAGE(OverlayPatchDir, (msg::path), "", "Overlay path \"{path}\" must be an existing directory.")
DECLARE_MESSAGE(OverlayPortsHelp,
                (msg::env_var),
                "",
                "Overlay-port directories, or directories containing overlay-port directories (also: {env_var})")
DECLARE_MESSAGE(OverlayTripletDirectoriesHelp, (msg::env_var), "", "Directories of overlay triplets (also: {env_var})")
DECLARE_MESSAGE(OverlayTriplets, (msg::path), "", "Overlay Triplets from \"{path}\":")
DECLARE_MESSAGE(OverwritingFile, (msg::path), "", "File {path} was already present and will be overwritten")
DECLARE_MESSAGE(PackageAbi, (msg::spec, msg::package_abi), "", "{spec} package ABI: {package_abi}")
DECLARE_MESSAGE(PackageAlreadyRemoved, (msg::spec), "", "unable to remove {spec}: already removed")
DECLARE_MESSAGE(PackageDiscoveryHeader, (), "", "Package Discovery")
DECLARE_MESSAGE(PackageManipulationHeader, (), "", "Package Manipulation")
DECLARE_MESSAGE(PackageInfoHelp, (), "", "Display detailed information on packages")
DECLARE_MESSAGE(PackageFailedtWhileExtracting,
                (msg::value, msg::path),
                "'{value}' is either a tool name or a package name.",
                "'{value}' failed while extracting {path}.")
DECLARE_MESSAGE(PackageInstallationHeader, (), "", "Package Installation")
DECLARE_MESSAGE(PackageRootDir, (), "", "Packages directory (experimental)")
DECLARE_MESSAGE(PackagesToInstall, (), "", "The following packages will be built and installed:")
DECLARE_MESSAGE(PackagesToModify, (), "", "Additional packages (*) will be modified to complete this operation.")
DECLARE_MESSAGE(PackagesToRebuild, (), "", "The following packages will be rebuilt:")
DECLARE_MESSAGE(PackagesToRebuildSuggestRecurse,
                (),
                "",
                "If you are sure you want to rebuild the above packages, run the command with the --recurse option.")
DECLARE_MESSAGE(PackagesToRemove, (), "", "The following packages will be removed:")
DECLARE_MESSAGE(PackagesUpToDate, (), "", "No packages need updating.")
DECLARE_MESSAGE(PackingVendorFailed, (msg::vendor), "", "Packing {vendor} failed. Use --debug for more information.")
DECLARE_MESSAGE(PairedSurrogatesAreInvalid,
                (),
                "",
                "trailing surrogate following leading surrogate (paired surrogates are invalid)")
DECLARE_MESSAGE(ParagraphDuplicateField, (), "", "duplicate field")
DECLARE_MESSAGE(ParagraphExactlyOne, (), "", "There should be exactly one paragraph")
DECLARE_MESSAGE(ParagraphExpectedColonAfterField, (), "", "expected ':' after field name")
DECLARE_MESSAGE(ParagraphExpectedFieldName, (), "", "expected field name")
DECLARE_MESSAGE(ParagraphUnexpectedEndOfLine, (), "", "unexpected end of line, to span a blank line use \"  .\"")
DECLARE_MESSAGE(
    ParseFeatureNameError,
    (msg::package_name, msg::url),
    "",
    "\"{package_name}\" is not a valid feature name. "
    "Feature names must be lowercase alphanumeric+hyphens and not reserved (see {url} for more information).")
DECLARE_MESSAGE(ParseIdentifierError,
                (msg::value, msg::url),
                "{value} is a lowercase identifier like 'boost'",
                "\"{value}\" is not a valid identifier. "
                "Identifiers must be lowercase alphanumeric+hyphens and not reserved (see {url} for more information).")
DECLARE_MESSAGE(
    ParsePackageNameNotEof,
    (msg::url),
    "",
    "expected the end of input parsing a package name; this usually means the indicated character is not allowed to be "
    "in a port name. Port names are all lowercase alphanumeric+hyphens and not reserved (see {url} for more "
    "information).")
DECLARE_MESSAGE(
    ParsePackageNameError,
    (msg::package_name, msg::url),
    "",
    "\"{package_name}\" is not a valid package name. "
    "Package names must be lowercase alphanumeric+hyphens and not reserved (see {url} for more information).")
DECLARE_MESSAGE(ParsePackagePatternError,
                (msg::package_name, msg::url),
                "",
                "\"{package_name}\" is not a valid package pattern. "
                "Package patterns must use only one wildcard character (*) and it must be the last character in "
                "the pattern (see {url} for more information).")
DECLARE_MESSAGE(
    ParseQualifiedSpecifierNotEof,
    (),
    "",
    "expected the end of input parsing a package spec; this usually means the indicated character is not allowed to be "
    "in a package spec. Port, triplet, and feature names are all lowercase alphanumeric+hyphens.")
DECLARE_MESSAGE(ParseQualifiedSpecifierNotEofSquareBracket,
                (msg::version_spec),
                "",
                "expected the end of input parsing a package spec; did you mean {version_spec} instead?")
DECLARE_MESSAGE(ParserWarnings, (msg::path), "", "The following warnings were generated while parsing {path}:")
DECLARE_MESSAGE(ParseTripletNotEof,
                (),
                "",
                "Invalid triplet name. Triplet names are all lowercase alphanumeric+hyphens.")
DECLARE_MESSAGE(PathMustBeAbsolute,
                (msg::path),
                "",
                "Value of environment variable X_VCPKG_REGISTRIES_CACHE is not absolute: {path}")
DECLARE_MESSAGE(PECoffHeaderTooShort,
                (msg::path),
                "Portable executable is a term-of-art, see https://learn.microsoft.com/windows/win32/debug/pe-format",
                "While parsing Portable Executable {path}, size of COFF header too small to contain a valid PE header.")
DECLARE_MESSAGE(PEConfigCrossesSectionBoundary,
                (msg::path),
                "Portable executable is a term-of-art, see https://learn.microsoft.com/windows/win32/debug/pe-format",
                "While parsing Portable Executable {path}, image config directory crosses a section boundary.")
DECLARE_MESSAGE(PEImportCrossesSectionBoundary,
                (msg::path),
                "Portable executable is a term-of-art, see https://learn.microsoft.com/windows/win32/debug/pe-format",
                "While parsing Portable Executable {path}, import table crosses a section boundary.")
DECLARE_MESSAGE(PEPlusTagInvalid,
                (msg::path),
                "Portable executable is a term-of-art, see https://learn.microsoft.com/windows/win32/debug/pe-format",
                "While parsing Portable Executable {path}, optional header was neither PE32 nor PE32+.")
DECLARE_MESSAGE(PERvaNotFound,
                (msg::path, msg::value),
                "{value:#X} is the Relative Virtual Address sought. Portable executable is a term-of-art, see "
                "https://learn.microsoft.com/windows/win32/debug/pe-format",
                "While parsing Portable Executable {path}, could not find RVA {value:#X}.")
DECLARE_MESSAGE(PerformingPostBuildValidation, (), "", "Performing post-build validation")
DECLARE_MESSAGE(PortBugBinDirExists,
                (msg::path),
                "",
                "${{CURRENT_PACKAGES_DIR}}/{path} exists but should not in a static build. To suppress this message, "
                "add set(VCPKG_POLICY_DLLS_IN_STATIC_LIBRARY enabled)")
DECLARE_MESSAGE(PortBugDebugShareDir,
                (),
                "",
                "${{CURRENT_PACKAGES_DIR}}/debug/share should not exist. Please reorganize any important files, then "
                "delete any remaining by adding `file(REMOVE_RECURSE \"${{CURRENT_PACKAGES_DIR}}/debug/share\")`. To "
                "suppress this message, add set(VCPKG_POLICY_ALLOW_DEBUG_SHARE enabled)")
DECLARE_MESSAGE(
    PortBugDllAppContainerBitNotSet,
    (),
    "",
    "The App Container bit must be set for all DLLs in Windows Store apps, and the triplet requests targeting the "
    "Windows Store, but the following DLLs were not built with the bit set. This usually means that toolchain linker "
    "flags are not being properly propagated, or the linker in use does not support the /APPCONTAINER switch. To "
    "suppress this message, add set(VCPKG_POLICY_SKIP_APPCONTAINER_CHECK enabled)")
DECLARE_MESSAGE(
    PortBugDllInLibDir,
    (),
    "",
    "The following dlls were found in ${{CURRENT_PACKAGES_DIR}}/lib or ${{CURRENT_PACKAGES_DIR}}/debug/lib. Please "
    "move them to ${{CURRENT_PACKAGES_DIR}}/bin or ${{CURRENT_PACKAGES_DIR}}/debug/bin, respectively.")
DECLARE_MESSAGE(PortBugDuplicateIncludeFiles,
                (),
                "",
                "${{CURRENT_PACKAGES_DIR}}/debug/include should not exist. To suppress this message, add "
                "set(VCPKG_POLICY_ALLOW_DEBUG_INCLUDE enabled)")
DECLARE_MESSAGE(
    PortBugDuplicateIncludeFilesFixIt,
    (),
    "",
    "If this directory was created by a build system that does not allow installing headers in debug to be "
    "disabled, delete the duplicate directory with file(REMOVE_RECURSE \"${{CURRENT_PACKAGES_DIR}}/debug/include\")")
DECLARE_MESSAGE(PortBugFoundCopyrightFiles, (), "", "the following files are potential copyright files")
DECLARE_MESSAGE(PortBugFoundDebugBinaries, (), "", "The following are debug binaries:")
DECLARE_MESSAGE(PortBugFoundDllInStaticBuild,
                (),
                "",
                "DLLs should not be present in a static build, but the following DLLs were found. To suppress this "
                "message, add set(VCPKG_POLICY_DLLS_IN_STATIC_LIBRARY enabled)")
DECLARE_MESSAGE(PortBugFoundEmptyDirectories,
                (),
                "",
                "There should be no installed empty directories. Empty directories are not representable to several "
                "binary cache providers, git repositories, and are not considered semantic build outputs. You should "
                "either create a regular file inside each empty directory, or delete them with the following CMake. To "
                "suppress this message, add set(VCPKG_POLICY_ALLOW_EMPTY_FOLDERS enabled)")
DECLARE_MESSAGE(
    PortBugFoundExeInBinDir,
    (),
    "",
    "The following executables were found in ${{CURRENT_PACKAGES_DIR}}/bin or ${{CURRENT_PACKAGES_DIR}}/debug/bin. "
    "Executables are not valid distribution targets. If these executables are build tools, consider using "
    "`vcpkg_copy_tools`. To suppress this message, add set(VCPKG_POLICY_ALLOW_EXES_IN_BIN enabled)")
DECLARE_MESSAGE(PortBugFoundReleaseBinaries, (), "", "The following are release binaries:")
DECLARE_MESSAGE(PortBugIncludeDirInCMakeHelperPort,
                (),
                "",
                "The folder ${{CURRENT_PACKAGES_DIR}}/include exists in a CMake helper port; this is incorrect, since "
                "only CMake files should be installed. To suppress this message, remove "
                "set(VCPKG_POLICY_CMAKE_HELPER_PORT enabled).")
DECLARE_MESSAGE(
    PortBugInvalidCrtLinkageHeader,
    (),
    "This is combined with PortBugInvalidCrtLinkageCrtGroup and PortBugInvalidCrtLinkageEntry. 'CRT' is an acronym "
    "meaning C Runtime. See also: "
    "https://learn.microsoft.com/cpp/build/reference/md-mt-ld-use-run-time-library?view=msvc-170. This is complicated "
    "because a binary can link with more than one CRT.\n"
    "Example fully formatted message:\n"
    "D:\\vcpkg\\ports\\wrong-crt\\portfile.cmake: warning: binaries built by this port link with C RunTimes (\"CRTs\") "
    "inconsistent with those requested by the triplet and deployment structure. If the triplet is intended to only use "
    "the release CRT, you should add set(VCPKG_POLICY_ONLY_RELEASE_CRT enabled) to the triplet .cmake file. To "
    "suppress this check entirely, add set(VCPKG_POLICY_SKIP_CRT_LINKAGE_CHECK enabled) to the triplet .cmake if this "
    "is triplet-wide, or to portfile.cmake if this is specific to the port. You can inspect the binaries with: "
    "dumpbin.exe /directives mylibfile.lib\n"
    "D:\\vcpkg\\packages\\wrong-crt_x86-windows-static: note: the binaries are relative to ${{CURRENT_PACKAGES_DIR}} "
    "here\n"
    "note: The following binaries should link with only: Static Debug (/MTd)\n"
    "note: debug/lib/both_lib.lib links with: Dynamic Debug (/MDd)\n"
    "note: debug/lib/both_lib.lib links with: Dynamic Release (/MD)\n"
    "note: debug/lib/test_lib.lib links with: Dynamic Debug (/MDd)\n"
    "note: The following binaries should link with only: Static Release (/MT)\n"
    "note: lib/both_lib.lib links with: Dynamic Debug (/MDd)\n"
    "note: lib/both_lib.lib links with: Dynamic Debug (/MDd)\n"
    "note: test_lib.lib links with: Dynamic Release (/MD)",
    "binaries built by this port link with C RunTimes (\"CRTs\") inconsistent with those requested by the "
    "triplet and deployment structure. If the triplet is intended to only use the release CRT, you should "
    "add set(VCPKG_POLICY_ONLY_RELEASE_CRT enabled) to the triplet .cmake file. To suppress this check "
    "entirely, add set(VCPKG_POLICY_SKIP_CRT_LINKAGE_CHECK enabled) to the triplet .cmake if this is "
    "triplet-wide, or to portfile.cmake if this is specific to the port. You can inspect the binaries "
    "with: dumpbin.exe /directives mylibfile.lib")
DECLARE_MESSAGE(PortBugInvalidCrtLinkageCrtGroup,
                (msg::expected),
                "See PortBugInvalidCrtLinkageHeader. {expected} is one of "
                "LinkageDynamicDebug/LinkageDynamicRelease/LinkageStaticDebug/LinkageStaticRelease.",
                "The following binaries should link with only: {expected}")
DECLARE_MESSAGE(PortBugInvalidCrtLinkageEntry,
                (msg::path, msg::actual),
                "See explanation in PortBugInvalidCrtLinkageHeader. {actual} is one or more of "
                "LinkageDynamicDebug/LinkageDynamicRelease/LinkageStaticDebug/LinkageStaticRelease , separated by "
                "commas. (The vast vast vast majority of the time there will only be one and we're accepting that the "
                "localized result may look a bit strange if there is more than one)",
                "{path} links with: {actual}")
DECLARE_MESSAGE(
    PortBugKernel32FromXbox,
    (),
    "",
    "The selected triplet targets Xbox, but the following DLLs link with kernel32. These DLLs cannot be loaded on "
    "Xbox, where kernel32 is not present. This is typically caused by linking with kernel32.lib rather than a suitable "
    "umbrella library, such as onecore_apiset.lib or xgameplatform.lib. You can inspect a DLL's dependencies with "
    "`dumpbin.exe /dependents mylibfile.dll`. To suppress this message, add set(VCPKG_POLICY_ALLOW_KERNEL32_FROM_XBOX "
    "enabled)")
DECLARE_MESSAGE(
    PortBugMergeLibCMakeDir,
    (),
    "",
    "This port creates ${{CURRENT_PACKAGES_DIR}}/lib/cmake and/or ${{CURRENT_PACKAGES_DIR}}/debug/lib/cmake, which "
    "should be merged and moved to ${{CURRENT_PACKAGES_DIR}}/share/${{PORT}}/cmake. Please use the helper "
    "function vcpkg_cmake_config_fixup() from the port vcpkg-cmake-config. To suppress this message, add "
    "set(VCPKG_POLICY_SKIP_LIB_CMAKE_MERGE_CHECK enabled)")
DECLARE_MESSAGE(PortBugMismatchingNumberOfBinaries,
                (),
                "",
                "mismatching number of debug and release binaries. This often indicates incorrect handling of debug or "
                "release in portfile.cmake or the build system. If the intent is to only ever produce release "
                "components for this triplet, the triplet should have set(VCPKG_BUILD_TYPE release) added to its "
                ".cmake file. To suppress this message, add set(VCPKG_POLICY_MISMATCHED_NUMBER_OF_BINARIES enabled)")
DECLARE_MESSAGE(PortBugMisplacedCMakeFiles,
                (),
                "",
                "This port installs the following CMake files in places CMake files are not expected. CMake files "
                "should be installed in ${{CURRENT_PACKAGES_DIR}}/share/${{PORT}}. To suppress this message, add "
                "set(VCPKG_POLICY_SKIP_MISPLACED_CMAKE_FILES_CHECK enabled)")
DECLARE_MESSAGE(PortBugMisplacedFiles,
                (),
                "",
                "The following regular files are installed to location(s) where regular files may not be installed. "
                "These should be installed in a subdirectory. To suppress this message, add "
                "set(VCPKG_POLICY_SKIP_MISPLACED_REGULAR_FILES_CHECK enabled)")
DECLARE_MESSAGE(
    PortBugMisplacedPkgConfigFiles,
    (),
    "",
    "The following misplaced pkgconfig directories were installed. Misplaced pkgconfig files will not be found "
    "correctly by pkgconf or pkg-config. pkgconfig directories should be ${{CURRENT_PACKAGES_DIR}}/share/pkgconfig "
    "(for architecture agnostic / header only libraries only), ${{CURRENT_PACKAGES_DIR}}/lib/pkgconfig (for release "
    "dependencies), or ${{CURRENT_PACKAGES_DIR}}/debug/lib/pkgconfig (for debug dependencies). To suppress this "
    "message, add set(VCPKG_POLICY_SKIP_PKGCONFIG_CHECK enabled)")
DECLARE_MESSAGE(PortBugMissingDebugBinaries, (), "", "Debug binaries were not found.")
DECLARE_MESSAGE(
    PortBugMissingCMakeHelperPortFile,
    (),
    "",
    "The ${{CURRENT_PACKAGES_DIR}}/share/${{PORT}}/vcpkg-port-config.cmake file does not exist. This file must exist "
    "for CMake helper ports. To suppress this message, remove set(VCPKG_POLICY_CMAKE_HELPER_PORT enabled)")
DECLARE_MESSAGE(PortBugMissingProvidedUsage,
                (),
                "",
                "this port contains a file named \"usage\" but didn't install it to "
                "${{CURRENT_PACKAGES_DIR}}/share/${{PORT}}/usage . If this file is not intended to be usage text, "
                "consider choosing another name; otherwise, install it. To suppress this message, add "
                "set(VCPKG_POLICY_SKIP_USAGE_INSTALL_CHECK enabled)")
DECLARE_MESSAGE(PortBugMissingImportedLibs,
                (),
                "",
                "Import libraries for installed DLLs appear to be missing. If this is intended, add "
                "set(VCPKG_POLICY_DLLS_WITHOUT_LIBS enabled)")
DECLARE_MESSAGE(PortBugMissingIncludeDir,
                (),
                "",
                "The folder ${{CURRENT_PACKAGES_DIR}}/include is empty or not present. This usually means that headers "
                "are not correctly installed. If this is a CMake helper port, add set(VCPKG_POLICY_CMAKE_HELPER_PORT "
                "enabled). If this is not a CMake helper port but this is otherwise intentional, add "
                "set(VCPKG_POLICY_EMPTY_INCLUDE_FOLDER enabled) to suppress this message.")
DECLARE_MESSAGE(
    PortBugMissingLicense,
    (),
    "",
    "the license is not installed to ${{CURRENT_PACKAGES_DIR}}/share/${{PORT}}/copyright . This can be fixed by adding "
    "a call to vcpkg_install_copyright. To suppress this message, add set(VCPKG_POLICY_SKIP_COPYRIGHT_CHECK enabled)")
DECLARE_MESSAGE(PortBugMissingLicenseFixIt,
                (msg ::value),
                "{value} is a CMake function call for the user to paste into their file, for example: "
                "vcpkg_install_copyright(FILE_LIST ${{SOURCE_PATH}}/COPYING ${{SOURCE_PATH}}/LICENSE.txt)",
                "Consider adding: {value}")
DECLARE_MESSAGE(PortBugMissingReleaseBinaries, (), "", "Release binaries were not found.")
DECLARE_MESSAGE(PortBugMovePkgConfigFiles, (), "", "You can move the pkgconfig files with commands similar to:")
DECLARE_MESSAGE(
    PortBugOutdatedCRT,
    (),
    "",
    "DLLs that link with obsolete C RunTime (\"CRT\") DLLs were installed. Installed DLLs should link with an "
    "in-support CRT. You can inspect the dependencies of a DLL with `dumpbin.exe /dependents mylibfile.dll`. If you're "
    "using a custom triplet targeting an old CRT, add set(VCPKG_POLICY_ALLOW_OBSOLETE_MSVCRT enabled) to the triplet's "
    ".cmake file. To suppress this message for this port, add set(VCPKG_POLICY_ALLOW_OBSOLETE_MSVCRT enabled)")
DECLARE_MESSAGE(
    PortBugRemoveBinDir,
    (),
    "",
    "if creation of these directories cannot be disabled, you can add the following in portfile.cmake to remove them")
DECLARE_MESSAGE(PortBugRemoveEmptyDirs,
                (),
                "Only the 'empty directories left by the above renames' part should be translated",
                "file(REMOVE_RECURSE empty directories left by the above renames)")
DECLARE_MESSAGE(
    PortBugRestrictedHeaderPaths,
    (),
    "",
    "Taking the following restricted headers can prevent the core C++ runtime and other packages from compiling "
    "correctly. These should be renamed or stored in a subdirectory instead. In exceptional circumstances, this "
    "warning can be suppressed by adding set(VCPKG_POLICY_ALLOW_RESTRICTED_HEADERS enabled)")
DECLARE_MESSAGE(PortBugRestrictedHeaderPathsNote,
                (),
                "",
                "the headers are relative to ${{CURRENT_PACKAGES_DIR}}/include here")
DECLARE_MESSAGE(PortBugSetDllsWithoutExports,
                (),
                "",
                "the following DLLs were built without any exports. DLLs without exports are likely bugs in the build "
                "script. If this is intended, add set(VCPKG_POLICY_DLLS_WITHOUT_EXPORTS enabled)")
DECLARE_MESSAGE(PortDeclaredHere,
                (msg::package_name),
                "This is printed after NoteMessage to tell the user the path on disk of a related port",
                "{package_name} is declared here")
DECLARE_MESSAGE(PortDependencyConflict,
                (msg::package_name),
                "",
                "Port {package_name} has the following unsupported dependencies:")
DECLARE_MESSAGE(PortNotInBaseline,
                (msg::package_name),
                "",
                "the baseline does not contain an entry for port {package_name}")
DECLARE_MESSAGE(PortsAdded, (msg::count), "", "The following {count} ports were added:")
DECLARE_MESSAGE(PortDoesNotExist, (msg::package_name), "", "{package_name} does not exist")
DECLARE_MESSAGE(PortMissingManifest2,
                (msg::package_name),
                "",
                "{package_name} port manifest missing (no vcpkg.json or CONTROL file)")
DECLARE_MESSAGE(PortNotSupported, (msg::package_name, msg::triplet), "", "{package_name} is not supported on {triplet}")
DECLARE_MESSAGE(PortsNoDiff, (), "", "There were no changes in the ports between the two commits.")
DECLARE_MESSAGE(PortsRemoved, (msg::count), "", "The following {count} ports were removed:")
DECLARE_MESSAGE(PortsUpdated, (msg::count), "", "The following {count} ports were updated:")
DECLARE_MESSAGE(PortSupportsField, (msg::supports_expression), "", "(supports: \"{supports_expression}\")")
DECLARE_MESSAGE(PortVersionConflict, (), "", "The following packages differ from their port versions:")
DECLARE_MESSAGE(PortVersionMultipleSpecification,
                (),
                "",
                "\"port_version\" cannot be combined with an embedded '#' in the version")
DECLARE_MESSAGE(PortVersionControlMustBeANonNegativeInteger, (), "", "\"Port-Version\" must be a non-negative integer")
DECLARE_MESSAGE(PrebuiltPackages, (), "", "There are packages that have not been built. To build them run:")
DECLARE_MESSAGE(PrecheckBinaryCache, (), "", "Checking the binary cache...")
DECLARE_MESSAGE(PreviousDeclarationWasHere, (), "", "previous declaration was here")
DECLARE_MESSAGE(PreviousIntegrationFileRemains, (), "", "Previous integration file was not removed.")
DECLARE_MESSAGE(ProgramReturnedNonzeroExitCode,
                (msg::tool_name, msg::exit_code),
                "The program's console output is appended after this.",
                "{tool_name} failed with exit code: ({exit_code}).")
DECLARE_MESSAGE(ProgramPathReturnedNonzeroExitCode, (msg::exit_code), "", "failed with exit code {exit_code}")
DECLARE_MESSAGE(ProvideExportType,
                (),
                "",
                "At least one of the following options are required: --raw --nuget --zip --7zip.")
DECLARE_MESSAGE(PushingVendorFailed,
                (msg::vendor, msg::path),
                "",
                "Pushing {vendor} to \"{path}\" failed. Use --debug for more information.")
DECLARE_MESSAGE(RegistryCreated, (msg::path), "", "Successfully created registry at {path}")
DECLARE_MESSAGE(RegeneratesArtifactRegistry, (), "", "Regenerates an artifact registry")
DECLARE_MESSAGE(RegistryValueWrongType, (msg::path), "", "The registry value {path} was an unexpected type.")
DECLARE_MESSAGE(RemoveDependencies,
                (),
                "",
                "To remove dependencies in manifest mode, edit your manifest (vcpkg.json) and run 'install'.")
DECLARE_MESSAGE(RemovePackageConflict,
                (msg::package_name, msg::spec, msg::triplet),
                "",
                "{spec} is not installed, but {package_name} is installed for {triplet}. Did you mean "
                "{package_name}:{triplet}?")
DECLARE_MESSAGE(RemovingPackage,
                (msg::action_index, msg::count, msg::spec),
                "",
                "Removing {action_index}/{count} {spec}")
DECLARE_MESSAGE(ResponseFileCode,
                (),
                "Explains to the user that they can use response files on the command line, 'response_file' must "
                "have no spaces and be a legal file name.",
                "@response_file")
DECLARE_MESSAGE(RestoredPackagesFromAWS,
                (msg::count, msg::elapsed),
                "",
                "Restored {count} package(s) from AWS in {elapsed}. Use --debug to see more details.")
DECLARE_MESSAGE(RestoredPackagesFromAZUPKG,
                (msg::count, msg::elapsed),
                "",
                "Restored {count} package(s) from Universal Packages in {elapsed}. "
                "Use --debug to see more details.")
DECLARE_MESSAGE(RestoredPackagesFromCOS,
                (msg::count, msg::elapsed),
                "",
                "Restored {count} package(s) from COS in {elapsed}. Use --debug to see more details.")
DECLARE_MESSAGE(RestoredPackagesFromFiles,
                (msg::count, msg::elapsed, msg::path),
                "",
                "Restored {count} package(s) from {path} in {elapsed}. Use --debug to see more details.")
DECLARE_MESSAGE(RestoredPackagesFromGCS,
                (msg::count, msg::elapsed),
                "",
                "Restored {count} package(s) from GCS in {elapsed}. Use --debug to see more details.")
DECLARE_MESSAGE(RestoredPackagesFromHTTP,
                (msg::count, msg::elapsed),
                "",
                "Restored {count} package(s) from HTTP servers in {elapsed}. Use --debug to see more details.")
DECLARE_MESSAGE(RestoredPackagesFromNuGet,
                (msg::count, msg::elapsed),
                "",
                "Restored {count} package(s) from NuGet in {elapsed}. Use --debug to see more details.")
DECLARE_MESSAGE(ResultsHeader, (), "Displayed before a list of installation results.", "RESULTS")
DECLARE_MESSAGE(ScriptAssetCacheRequiresScript,
                (),
                "",
                "expected arguments: asset config 'x-script' requires exactly the exec template as an argument")
DECLARE_MESSAGE(SecretBanner, (), "", "*** SECRET ***")
DECLARE_MESSAGE(SeeURL, (msg::url), "", "See {url} for more information.")
DECLARE_MESSAGE(SerializedBinParagraphHeader, (), "", "\nSerialized Binary Paragraph")
DECLARE_MESSAGE(SettingEnvVar,
                (msg::env_var, msg::url),
                "An example of env_var is \"HTTP(S)_PROXY\""
                "'--' at the beginning must be preserved",
                "-- Setting \"{env_var}\" environment variables to \"{url}\".")
DECLARE_MESSAGE(ShallowRepositoryDetected,
                (),
                "",
                "vcpkg was cloned as a shallow repository. Try again with a full vcpkg clone.")
DECLARE_MESSAGE(ShaPassedAsArgAndOption,
                (),
                "",
                "SHA512 passed as both an argument and as an option. Only pass one of these.")
DECLARE_MESSAGE(ShaPassedWithConflict,
                (),
                "",
                "SHA512 passed, but --skip-sha512 was also passed; only do one or the other.")
DECLARE_MESSAGE(SkipClearingInvalidDir,
                (msg::path),
                "",
                "Skipping clearing contents of {path} because it was not a directory.")
DECLARE_MESSAGE(SkippingPostBuildValidationDueTo,
                (msg::cmake_var),
                "",
                "Skipping post-build validation due to {cmake_var}")
DECLARE_MESSAGE(SkipTestingOfPort,
                (msg::feature_spec, msg::triplet),
                "",
                "Skipping testing of {feature_spec} because the following dependencies are not supported on {triplet}:")
DECLARE_MESSAGE(SkipTestingOfPortAlreadyInBinaryCache,
                (msg::sha),
                "",
                "Skipping testing because the ABI hash {sha} is already in the binary cache.")
DECLARE_MESSAGE(SourceFieldPortNameMismatch,
                (msg::package_name, msg::path),
                "{package_name} and \"{path}\" are both names of installable ports/packages. 'Source', "
                "'CONTROL', 'vcpkg.json', and 'name' references are locale-invariant.",
                "The 'Source' field inside the CONTROL file, or \"name\" field inside the vcpkg.json "
                "file has the name {package_name} and does not match the port directory \"{path}\".")
DECLARE_MESSAGE(SpecifiedFeatureTurnedOff,
                (msg::command_name, msg::option),
                "",
                "'{command_name}' feature specifically turned off, but --{option} was specified.")
DECLARE_MESSAGE(SpecifyHostArch,
                (msg::env_var),
                "'vcpkg help triplet' is a command line that should not be localized",
                "Host triplet. See 'vcpkg help triplet' (default: {env_var})")
DECLARE_MESSAGE(SpecifyTargetArch,
                (msg::env_var),
                "'vcpkg help triplet' is a command line that should not be localized",
                "Target triplet. See 'vcpkg help triplet' (default: {env_var})")
DECLARE_MESSAGE(StartCodeUnitInContinue, (), "", "found start code unit in continue position")
DECLARE_MESSAGE(StartingFeatureTest,
                (msg::value, msg::feature_spec),
                "{value} is the position in the run, for example '1/4'",
                "Feature Test [{value}] {feature_spec}")
DECLARE_MESSAGE(StoreOptionMissingSha, (), "", "--store option is invalid without a sha512")
DECLARE_MESSAGE(SubmittingBinaryCacheBackground,
                (msg::spec, msg::count),
                "",
                "Starting submission of {spec} to {count} binary cache(s) in the background")
DECLARE_MESSAGE(SubmittingBinaryCacheComplete,
                (msg::spec, msg::count, msg::elapsed),
                "",
                "Completed submission of {spec} to {count} binary cache(s) in {elapsed}")
DECLARE_MESSAGE(SuggestGitPull, (), "", "The result may be outdated. Run `git pull` to get the latest results.")
DECLARE_MESSAGE(SuggestStartingBashShell,
                (),
                "",
                "Please make sure you have started a new bash shell for the change to take effect.")
DECLARE_MESSAGE(SupportedPort, (msg::package_name), "", "Port {package_name} is supported.")
DECLARE_MESSAGE(SwitchUsedMultipleTimes, (msg::option), "", "the switch '{option}' was specified multiple times")
DECLARE_MESSAGE(SynopsisHeader, (), "Printed before a description of what a command does", "Synopsis:")
DECLARE_MESSAGE(SystemApiErrorMessage,
                (msg::system_api, msg::exit_code, msg::error_msg),
                "",
                "calling {system_api} failed with {exit_code} ({error_msg})")
DECLARE_MESSAGE(SystemRootMustAlwaysBePresent,
                (),
                "",
                "Expected the SystemRoot environment variable to be always set on Windows.")
DECLARE_MESSAGE(SystemTargetsInstallFailed, (msg::path), "", "failed to install system targets file to {path}")
DECLARE_MESSAGE(
    ToolHashMismatch,
    (msg::tool_name, msg::expected, msg::actual),
    "{expected} and {actual} are SHA512 hashes in hex format.",
    "{tool_name} appears to be already downloaded, but has an incorrect hash. Expected {expected} but was {actual}")
DECLARE_MESSAGE(ToolFetchFailed, (msg::tool_name), "", "Could not fetch {tool_name}.")
DECLARE_MESSAGE(ToolInWin10, (), "", "This utility is bundled with Windows 10 or later.")
DECLARE_MESSAGE(ToolOfVersionXNotFound,
                (msg::tool_name, msg::version),
                "",
                "A suitable version of {tool_name} was not found (required v{version}) and unable to automatically "
                "download a portable one. Please install a newer version of {tool_name}")
DECLARE_MESSAGE(ToRemovePackages,
                (msg::command_name),
                "",
                "To only remove outdated packages, run\n{command_name} remove --outdated")
DECLARE_MESSAGE(TotalInstallTime, (msg::elapsed), "", "Total install time: {elapsed}")
DECLARE_MESSAGE(TotalInstallTimeSuccess,
                (msg::elapsed),
                "",
                "All requested installations completed successfully in: {elapsed}")
DECLARE_MESSAGE(ToUpdatePackages,
                (msg::command_name),
                "",
                "To update these packages and all dependencies, run\n{command_name} upgrade'")
DECLARE_MESSAGE(TrailingCommaInArray, (), "", "Trailing comma in array")
DECLARE_MESSAGE(TrailingCommaInObj, (), "", "Trailing comma in an object")
DECLARE_MESSAGE(TripletLabel, (), "", "Triplet:")
DECLARE_MESSAGE(TripletFileNotFound, (msg::triplet), "", "Triplet file {triplet}.cmake not found")
DECLARE_MESSAGE(TwoFeatureFlagsSpecified,
                (msg::value),
                "'{value}' is a feature flag.",
                "Both '{value}' and -'{value}' were specified as feature flags.")
DECLARE_MESSAGE(UnableToClearPath, (msg::path), "", "unable to delete {path}")
DECLARE_MESSAGE(UnableToReadAppDatas, (), "", "both %LOCALAPPDATA% and %APPDATA% were unreadable")
DECLARE_MESSAGE(UnableToReadEnvironmentVariable, (msg::env_var), "", "unable to read {env_var}")
DECLARE_MESSAGE(UndeterminedToolChainForTriplet,
                (msg::triplet, msg::system_name),
                "",
                "Unable to determine toolchain use for {triplet} with with CMAKE_SYSTEM_NAME {system_name}. Did "
                "you mean to use VCPKG_CHAINLOAD_TOOLCHAIN_FILE?")
DECLARE_MESSAGE(UnexpectedArgument,
                (msg::option),
                "Argument is literally what the user passed on the command line.",
                "unexpected argument: {option}")
DECLARE_MESSAGE(
    UnexpectedAssetCacheProvider,
    (),
    "'x-azurl', 'x-script', 'clear' are valid source types. Do not translate",
    "unknown asset provider type: valid source types are 'x-azurl', 'x-script', 'x-block-origin', and 'clear'")
DECLARE_MESSAGE(UnexpectedByteSize,
                (msg::expected, msg::actual),
                "{expected} is the expected byte size and {actual} is the actual byte size.",
                "Expected {expected} bytes to be written, but {actual} were written.")
DECLARE_MESSAGE(UnexpectedCharExpectedCloseBrace, (), "", "Unexpected character; expected property or close brace")
DECLARE_MESSAGE(UnexpectedCharExpectedColon, (), "", "Unexpected character; expected colon")
DECLARE_MESSAGE(UnexpectedCharExpectedName, (), "", "Unexpected character; expected property name")
DECLARE_MESSAGE(UnexpectedCharExpectedValue, (), "", "Unexpected character; expected value")
DECLARE_MESSAGE(UnexpectedCharMidArray, (), "", "Unexpected character in middle of array")
DECLARE_MESSAGE(UnexpectedCharMidKeyword, (), "", "Unexpected character in middle of keyword")
DECLARE_MESSAGE(UnexpectedDigitsAfterLeadingZero, (), "", "Unexpected digits after a leading zero")
DECLARE_MESSAGE(UnexpectedEOFAfterBacktick, (), "", "unexpected eof: trailing unescaped backticks (`) are not allowed")
DECLARE_MESSAGE(UnexpectedEOFAfterEscape, (), "", "Unexpected EOF after escape character")
DECLARE_MESSAGE(UnexpectedEOFAfterMinus, (), "", "Unexpected EOF after minus sign")
DECLARE_MESSAGE(UnexpectedEOFExpectedChar, (), "", "Unexpected character; expected EOF")
DECLARE_MESSAGE(UnexpectedEOFExpectedCloseBrace, (), "", "Unexpected EOF; expected property or close brace")
DECLARE_MESSAGE(UnexpectedEOFExpectedColon, (), "", "Unexpected EOF; expected colon")
DECLARE_MESSAGE(UnexpectedEOFExpectedName, (), "", "Unexpected EOF; expected property name")
DECLARE_MESSAGE(UnexpectedEOFExpectedProp, (), "", "Unexpected EOF; expected property")
DECLARE_MESSAGE(UnexpectedEOFExpectedValue, (), "", "Unexpected EOF; expected value")
DECLARE_MESSAGE(UnexpectedEOFMidArray, (), "", "Unexpected EOF in middle of array")
DECLARE_MESSAGE(UnexpectedEOFMidKeyword, (), "", "Unexpected EOF in middle of keyword")
DECLARE_MESSAGE(UnexpectedEOFMidString, (), "", "Unexpected EOF in middle of string")
DECLARE_MESSAGE(UnexpectedEOFMidUnicodeEscape, (), "", "Unexpected end of file in middle of unicode escape")
DECLARE_MESSAGE(UnexpectedEscapeSequence, (), "", "Unexpected escape sequence continuation")
DECLARE_MESSAGE(UnexpectedField, (msg::json_field), "", "unexpected field '{json_field}'")
DECLARE_MESSAGE(UnexpectedFieldSuggest,
                (msg::json_field, msg::value),
                "{value} is a suggested field name to use in a JSON document",
                "unexpected field '{json_field}', did you mean '{value}'?")
DECLARE_MESSAGE(UnexpectedFormat,
                (msg::expected, msg::actual),
                "{expected} is the expected format, {actual} is the actual format.",
                "Expected format is [{expected}], but was [{actual}].")
DECLARE_MESSAGE(UnexpectedOption,
                (msg::option),
                "Option is a command line option like --option=value",
                "unexpected option: {option}")
DECLARE_MESSAGE(UnexpectedPortName,
                (msg::expected, msg::actual, msg::path),
                "{expected} is the expected port and {actual} is the port declared by the user.",
                "the port {expected} is declared as {actual} in {path}")
DECLARE_MESSAGE(UnexpectedPortversion,
                (),
                "'field' means a JSON key/value pair here",
                "unexpected \"port-version\" without a versioning field")
DECLARE_MESSAGE(UnexpectedStateFailedPass,
                (msg::feature_spec),
                "",
                "{feature_spec} build failed but was expected to pass")
DECLARE_MESSAGE(UnexpectedStateFailedCascade,
                (msg::feature_spec),
                "",
                "{feature_spec} build failed but was expected to be a cascaded failure")
DECLARE_MESSAGE(UnexpectedStateFailedNoteConsiderSkippingPort,
                (msg::package_name, msg::spec),
                "",
                "consider adding `{package_name}=fail`, or `{spec}=fail`, or equivalent skips")
DECLARE_MESSAGE(
    UnexpectedStateFailedNoteConsiderSkippingPortOrCombination,
    (msg::package_name, msg::spec, msg::feature_spec),
    "",
    "consider adding `{package_name}=fail`, `{spec}=fail`, `{feature_spec}=combination-fails`, or equivalent skips, or "
    "by marking mutually exclusive features as options")
DECLARE_MESSAGE(UnexpectedStateFailedNoteFeatureMarkedCascade,
                (),
                "",
                "consider changing this `=cascade` to `=feature-fails` and/or one or more `=combination-fails`")
DECLARE_MESSAGE(UnexpectedStateFailedNoteMoreFeaturesRequired,
                (msg::package_name),
                "",
                "if some features are required, consider effectively always enabling those parts in portfile.cmake for "
                "{package_name}, or consider adding `{package_name}[required-feature]=options` to include "
                "'required-feature' in all tests")
DECLARE_MESSAGE(UnexpectedStateFailedNotePortMarkedCascade, (), "", "consider changing this `=cascade` to `=fail`")
DECLARE_MESSAGE(UnexpectedStateFailedNoteSeparateCombinationFails,
                (msg::feature_spec, msg::feature),
                "",
                "if {feature} succeeds when built with other features but not alone, consider adding "
                "`{feature_spec}=combination-fails`")
DECLARE_MESSAGE(UnexpectedStateFailedNoteSeparateFeatureFails,
                (msg::feature_spec, msg::feature),
                "",
                "if {feature} always fails, consider adding `{feature_spec}=feature-fails`, which will mark this "
                "test as failing, and remove {feature} from combined feature testing")
DECLARE_MESSAGE(UnexpectedStatePassFeatureMarkedCascade,
                (msg::feature_spec, msg::feature),
                "",
                "{feature_spec} passed but {feature} was marked expected to be a cascaded failure")
DECLARE_MESSAGE(UnexpectedStatePassFeatureMarkedFail,
                (msg::feature_spec, msg::feature),
                "",
                "{feature_spec} passed but {feature} was marked expected to fail")
DECLARE_MESSAGE(UnexpectedStatePassPortMarkedCascade,
                (msg::feature_spec),
                "",
                "{feature_spec} passed but was marked expected to be a cascaded failure")
DECLARE_MESSAGE(UnexpectedStatePassPortMarkedFail,
                (msg::feature_spec),
                "",
                "{feature_spec} passed but was marked expected to fail")
DECLARE_MESSAGE(
    UnexpectedStateCascade,
    (msg::feature_spec),
    "",
    "{feature_spec} was unexpectedly a cascading failure because the following dependencies are unavailable:")
DECLARE_MESSAGE(UnexpectedStateCascadePortNote, (), "", "consider changing this to =cascade instead")
DECLARE_MESSAGE(UnexpectedSwitch,
                (msg::option),
                "Switch is a command line switch like --switch",
                "unexpected switch: {option}")
DECLARE_MESSAGE(UnexpectedToolOutput,
                (msg::tool_name, msg::path),
                "The actual command line output will be appended after this message.",
                "{tool_name} ({path}) produced unexpected output when attempting to determine the version:")
DECLARE_MESSAGE(UnexpectedWindowsArchitecture,
                (msg::actual),
                "{actual} is the CPU kind we observed like ARM or MIPS",
                "unexpected Windows host architecture: {actual}")
DECLARE_MESSAGE(UnknownBaselineFileContent,
                (),
                "",
                "unrecognizable baseline entry; expected 'port:triplet=(fail|skip|pass)'")
DECLARE_MESSAGE(UnknownBinaryProviderType,
                (),
                "",
                "unknown binary provider type: valid providers are 'clear', 'default', 'nuget', "
                "'nugetconfig', 'nugettimeout', 'interactive', 'x-azblob', 'x-gcs', 'x-aws', "
                "'x-aws-config', 'http', and 'files'")
DECLARE_MESSAGE(UnknownBooleanSetting,
                (msg::option, msg::value),
                "{value} is what {option} is set to",
                "unknown boolean setting for {option}: \"{value}\". Valid values are '', '1', '0', 'ON', 'OFF', "
                "'TRUE', and 'FALSE'.")
DECLARE_MESSAGE(UnknownParameterForIntegrate,
                (msg::value),
                "'{value}' is a user-supplied command line option. For example, given vcpkg integrate frobinate, "
                "{value} would be frobinate.",
                "Unknown parameter '{value}' for integrate.")
DECLARE_MESSAGE(UnknownPolicySetting,
                (msg::value, msg::cmake_var),
                "{value} is to what the user set the variable we don't understand. The names 'enabled' and 'disabled' "
                "must not be localized.",
                "Unknown setting of {cmake_var}: {value}. Valid policy values are '', 'disabled', and 'enabled'.")
DECLARE_MESSAGE(UnknownSettingForBuildType,
                (msg::option),
                "",
                "Unknown setting for VCPKG_BUILD_TYPE {option}. Valid settings are '', 'debug', and 'release'.")
DECLARE_MESSAGE(UnknownTool, (), "", "vcpkg does not have a definition of this tool for this platform.")
DECLARE_MESSAGE(UnknownTopic,
                (msg::value),
                "{value} the value a user passed to `vcpkg help` that we don't understand",
                "unknown topic {value}")
DECLARE_MESSAGE(UnknownVariablesInTemplate,
                (msg::value, msg::list),
                "{value} is the value provided by the user and {list} a list of unknown variables seperated by comma",
                "invalid argument: url template '{value}' contains unknown variables: {list}")
DECLARE_MESSAGE(UnrecognizedConfigField, (), "", "configuration contains the following unrecognized fields:")
DECLARE_MESSAGE(UnrecognizedIdentifier,
                (msg::value),
                "'{value}' is an expression identifier. For example, given an expression 'windows & x86', "
                "'windows' and 'x86' are identifiers.",
                "Unrecognized identifer name {value}. Add to override list in triplet file.")
DECLARE_MESSAGE(UnsupportedFeature,
                (msg::feature, msg::package_name),
                "",
                "feature {feature} was passed, but that is not a feature supported by {package_name} supports.")
DECLARE_MESSAGE(UnsupportedFeatureSupportsExpression,
                (msg::package_name, msg::feature_spec, msg::supports_expression, msg::triplet),
                "",
                "{feature_spec} is only supported on '{supports_expression}', "
                "which does not match {triplet}. This usually means that there are known "
                "build failures, or runtime problems, when building other platforms. To ignore this and attempt to "
                "build {package_name} anyway, rerun vcpkg with `--allow-unsupported`.")
DECLARE_MESSAGE(UnsupportedFeatureSupportsExpressionWarning,
                (msg::feature_spec, msg::supports_expression, msg::triplet),
                "",
                "{feature_spec} is only supported on '{supports_expression}', "
                "which does not match {triplet}. This usually means that there are known build failures, "
                "or runtime problems, when building other platforms. Proceeding anyway due to `--allow-unsupported`.")
DECLARE_MESSAGE(UnsupportedPort, (msg::package_name), "", "Port {package_name} is not supported.")
DECLARE_MESSAGE(UnsupportedPortDependency,
                (msg::value),
                "'{value}' is the name of a port dependency.",
                "- dependency {value} is not supported.")
DECLARE_MESSAGE(UnsupportedSyntaxInCDATA, (), "", "]]> is not supported in CDATA block")
DECLARE_MESSAGE(UnsupportedSystemName,
                (msg::system_name),
                "",
                "Could not map VCPKG_CMAKE_SYSTEM_NAME '{system_name}' to a vcvarsall platform. "
                "Supported system names are '', 'Windows' and 'WindowsStore'.")
DECLARE_MESSAGE(UnsupportedToolchain,
                (msg::triplet, msg::arch, msg::path, msg::list),
                "example for {list} is 'x86, arm64'",
                "in triplet {triplet}: Unable to find a valid toolchain for requested target architecture {arch}.\n"
                "The selected Visual Studio instance is at: {path}\n"
                "The available toolchain combinations are: {list}")
DECLARE_MESSAGE(UnsupportedUpdateCMD,
                (),
                "",
                "the update command does not currently support manifest mode. Instead, modify your vcpkg.json and "
                "run install.")
DECLARE_MESSAGE(UpdateBaselineAddBaselineNoManifest,
                (msg::option),
                "",
                "the --{option} switch was passed, but there is no manifest file to add a `builtin-baseline` field to.")
DECLARE_MESSAGE(UpdateBaselineLocalGitError,
                (msg::path),
                "",
                "git failed to parse HEAD for the local vcpkg registry at \"{path}\"")
DECLARE_MESSAGE(UpdateBaselineNoConfiguration,
                (),
                "",
                "neither `vcpkg.json` nor `vcpkg-configuration.json` exist to update.")
DECLARE_MESSAGE(UpdateBaselineNoExistingBuiltinBaseline,
                (msg::option),
                "",
                "the manifest file currently does not contain a `builtin-baseline` field; in order to "
                "add one, pass the --{option} switch.")
DECLARE_MESSAGE(UpdateBaselineNoUpdate,
                (msg::url, msg::value),
                "example of {value} is '5507daa796359fe8d45418e694328e878ac2b82f'",
                "registry '{url}' not updated: '{value}'")
DECLARE_MESSAGE(UpdateBaselineRemoteGitError, (msg::url), "", "git failed to fetch remote repository '{url}'")
DECLARE_MESSAGE(UpdateBaselineUpdatedBaseline,
                (msg::url, msg::old_value, msg::new_value),
                "example of {old_value}, {new_value} is '5507daa796359fe8d45418e694328e878ac2b82f'",
                "updated registry '{url}': baseline '{old_value}' -> '{new_value}'")
DECLARE_MESSAGE(
    UpgradeInManifest,
    (),
    "'vcpkg x-update-baseline' and 'vcpkg install' are command lines and should not be localized.",
    "Upgrade upgrades a classic mode installation and thus does not support manifest mode. Consider updating your "
    "dependencies by updating your baseline to a current value with vcpkg x-update-baseline and running vcpkg install.")
DECLARE_MESSAGE(
    UpgradeRunWithNoDryRun,
    (),
    "",
    "If you are sure you want to rebuild the above packages, run this command with the --no-dry-run option.")
DECLARE_MESSAGE(UploadingBinariesToVendor,
                (msg::spec, msg::vendor, msg::path),
                "",
                "Uploading binaries for {spec} to {vendor} from {path}")
DECLARE_MESSAGE(UsageTextHere, (), "", "the usage file is here")
DECLARE_MESSAGE(UsageInstallInstructions, (), "", "you can install the usage file with the following CMake")
DECLARE_MESSAGE(UseEnvVar,
                (msg::env_var),
                "An example of env_var is \"HTTP(S)_PROXY\""
                "'--' at the beginning must be preserved",
                "-- Using {env_var} in environment variables.")
DECLARE_MESSAGE(UserWideIntegrationDeleted, (), "", "User-wide integration is not installed.")
DECLARE_MESSAGE(UserWideIntegrationRemoved, (), "", "User-wide integration was removed.")
DECLARE_MESSAGE(UsingManifestAt, (msg::path), "", "Using manifest file at {path}.")
DECLARE_MESSAGE(Utf8ConversionFailed, (), "", "Failed to convert to UTF-8")
DECLARE_MESSAGE(VcpkgCeIsExperimental,
                (),
                "The name of the feature is 'vcpkg-artifacts' and should be singular despite ending in s",
                "vcpkg-artifacts is experimental and may change at any time.")
DECLARE_MESSAGE(
    VcpkgCompletion,
    (msg::value, msg::path),
    "'{value}' is the subject for completion. i.e. bash, zsh, etc.",
    "vcpkg {value} completion is already imported to your \"{path}\" file.\nThe following entries were found:")
DECLARE_MESSAGE(VcpkgDisallowedClassicMode,
                (),
                "",
                "Could not locate a manifest (vcpkg.json) above the current working "
                "directory.\nThis vcpkg distribution does not have a classic mode instance.")
DECLARE_MESSAGE(
    VcpkgHasCrashed,
    (),
    "Printed at the start of a crash report.",
    "vcpkg has crashed. Please create an issue at https://github.com/microsoft/vcpkg containing a brief summary of "
    "what you were trying to do and the following information.")
DECLARE_MESSAGE(VcpkgInvalidCommand, (msg::command_name), "", "invalid command: {command_name}")
DECLARE_MESSAGE(VcpkgUsage,
                (),
                "This is describing a command line, everything should be localized except 'vcpkg'; symbols like <>s, "
                "[]s, or --s should be preserved. @response_file should be localized to be consistent with the message "
                "named 'ResponseFileCode'.",
                "usage: vcpkg <command> [--switches] [--options=values] [arguments] @response_file")
DECLARE_MESSAGE(InvalidUri, (msg::value), "{value} is the URI we attempted to parse.", "unable to parse uri: {value}")
DECLARE_MESSAGE(VcpkgInVsPrompt,
                (msg::value, msg::triplet),
                "'{value}' is a VS prompt",
                "vcpkg appears to be in a Visual Studio prompt targeting {value} but installing for {triplet}. "
                "Consider using --triplet {value}-windows or --triplet {value}-uwp.")
DECLARE_MESSAGE(VcpkgRegistriesCacheIsNotDirectory,
                (msg::path),
                "",
                "Value of environment variable X_VCPKG_REGISTRIES_CACHE is not a directory: {path}")
DECLARE_MESSAGE(VcpkgRootRequired, (), "", "Setting VCPKG_ROOT is required for standalone bootstrap.")
DECLARE_MESSAGE(VcpkgRootsDir, (msg::env_var), "", "The vcpkg root directory (default: {env_var})")
DECLARE_MESSAGE(VcpkgSendMetricsButDisabled, (), "", "passed --sendmetrics, but metrics are disabled.")
DECLARE_MESSAGE(VcvarsRunFailed, (), "", "failed to run vcvarsall.bat to get a Visual Studio environment")
DECLARE_MESSAGE(VcvarsRunFailedExitCode,
                (msg::exit_code),
                "",
                "while trying to get a Visual Studio environment, vcvarsall.bat returned {exit_code}")
DECLARE_MESSAGE(VersionBaselineMatch, (msg::version_spec), "", "{version_spec} matches the current baseline")
DECLARE_MESSAGE(VersionBaselineMismatch,
                (msg::expected, msg::actual, msg::package_name),
                "{actual} and {expected} are versions",
                "{package_name} is assigned {actual}, but the local port is {expected}")
DECLARE_MESSAGE(VersionBuiltinPortTreeEntryMissing,
                (msg::package_name, msg::expected, msg::actual),
                "{expected} and {actual} are versions like 1.0.",
                "no version database entry for {package_name} at {expected}; using the checked out ports tree "
                "version ({actual}).")
DECLARE_MESSAGE(VersionCommandHeader,
                (msg::version),
                "",
                "vcpkg package management program version {version}\n\nSee LICENSE.txt for license information.")
DECLARE_MESSAGE(VersionConstraintNotInDatabase1,
                (msg::package_name, msg::version),
                "",
                "the \"version>=\" constraint to {package_name} names version {version} which does not exist in the "
                "version database. All versions must exist in the version database to be interpreted by vcpkg.")
DECLARE_MESSAGE(VersionConstraintNotInDatabase2,
                (),
                "",
                "consider removing the version constraint or choosing a value declared here")
DECLARE_MESSAGE(VersionConstraintOk, (), "", "all version constraints are consistent with the version database")
DECLARE_MESSAGE(VersionConstraintPortVersionMustBePositiveInteger,
                (),
                "",
                "port-version (after the '#') in \"version>=\" must be a non-negative integer")
DECLARE_MESSAGE(VersionConstraintViolated,
                (msg::spec, msg::expected_version, msg::actual_version),
                "",
                "dependency {spec} was expected to be at least version "
                "{expected_version}, but is currently {actual_version}.")
DECLARE_MESSAGE(VersionDatabaseFileMissing, (), "", "this port is not in the version database")
DECLARE_MESSAGE(VersionDatabaseFileMissing2, (), "", "the version database file should be here")
DECLARE_MESSAGE(VersionDatabaseFileMissing3,
                (msg::command_line),
                "",
                "run '{command_line}' to create the version database file")
DECLARE_MESSAGE(VersionDatabaseEntryMissing,
                (msg::package_name, msg::version),
                "",
                "no version entry for {package_name} at {version}.")
DECLARE_MESSAGE(VersionGitEntryMissing,
                (msg::package_name, msg::version),
                "A list of versions, 1 per line, are printed after this message.",
                "no version database entry for {package_name} at {version}.\nAvailable versions:")
DECLARE_MESSAGE(VersionIncomparable1,
                (msg::spec, msg::constraint_origin, msg::expected, msg::actual),
                "{expected} and {actual} are versions like 1.0",
                "version conflict on {spec}: {constraint_origin} required {expected}, which cannot be compared with "
                "the baseline version {actual}.")
DECLARE_MESSAGE(VersionIncomparableSchemeString, (), "", "Both versions have scheme string but different primary text.")
DECLARE_MESSAGE(VersionIncomparableSchemes, (), "", "The versions have incomparable schemes:")
DECLARE_MESSAGE(VersionIncomparable2,
                (msg::version_spec, msg::new_scheme),
                "",
                "{version_spec} has scheme {new_scheme}")
DECLARE_MESSAGE(VersionIncomparable3,
                (),
                "This precedes a JSON document describing the fix",
                "This can be resolved by adding an explicit override to the preferred version. For example:")
DECLARE_MESSAGE(VersionIncomparable4, (msg::url), "", "See `vcpkg help versioning` or {url} for more information.")
DECLARE_MESSAGE(VersionInDeclarationDoesNotMatch,
                (msg::git_tree_sha, msg::expected, msg::actual),
                "{expected} and {actual} are version specs",
                "{git_tree_sha} is declared to contain {expected}, but appears to contain {actual}")
DECLARE_MESSAGE(
    VersionInvalidDate,
    (msg::version),
    "",
    "`{version}` is not a valid date version. Dates must follow the format YYYY-MM-DD and disambiguators must be "
    "dot-separated positive integer values without leading zeroes.")
DECLARE_MESSAGE(VersionInvalidRelaxed,
                (msg::version),
                "",
                "`{version}` is not a valid relaxed version (semver with arbitrary numeric element count).")
DECLARE_MESSAGE(VersionInvalidSemver,
                (msg::version),
                "",
                "`{version}` is not a valid semantic version, consult <https://semver.org>.")
DECLARE_MESSAGE(
    VersionMissing,
    (),
    "The names version, version-date, version-semver, and version-string are code and must not be localized",
    "expected a versioning field (one of version, version-date, version-semver, or version-string)")
DECLARE_MESSAGE(VersionMissingRequiredFeature,
                (msg::version_spec, msg::feature, msg::constraint_origin),
                "",
                "{version_spec} does not have required feature {feature} needed by {constraint_origin}")
DECLARE_MESSAGE(VersionNotFoundInVersionsFile2,
                (msg::version_spec),
                "",
                "{version_spec} was not found in versions database")
DECLARE_MESSAGE(VersionNotFoundInVersionsFile3, (), "", "the version should be in this file")
DECLARE_MESSAGE(VersionNotFoundInVersionsFile4,
                (msg::command_line),
                "",
                "run '{command_line}' to add the new port version")
DECLARE_MESSAGE(VersionOverrideNotInVersionDatabase,
                (msg::package_name),
                "",
                "the version override {package_name} does not exist in the version database; does that port exist?")
DECLARE_MESSAGE(
    VersionOverrideVersionNotInVersionDatabase1,
    (msg::package_name, msg::version),
    "",
    "the override of {package_name} names version {version} which does not exist in the "
    "version database. Installing this port at the top level will fail as that version will be unresolvable.")
DECLARE_MESSAGE(VersionOverrideVersionNotInVersionDatabase2,
                (),
                "",
                "consider removing the version override or choosing a value declared here")
DECLARE_MESSAGE(VersionOverwriteVersion,
                (msg::version_spec),
                "",
                "you can overwrite {version_spec} with correct local values by running:")
DECLARE_MESSAGE(VersionRejectedDueToBaselineMissing,
                (msg::path, msg::json_field),
                "",
                "{path} was rejected because it uses \"{json_field}\" and does not have a \"builtin-baseline\". "
                "This can be fixed by removing the uses of \"{json_field}\" or adding a \"builtin-baseline\".\nSee "
                "`vcpkg help versioning` for more information.")
DECLARE_MESSAGE(VersionRejectedDueToFeatureFlagOff,
                (msg::path, msg::json_field),
                "",
                "{path} was rejected because it uses \"{json_field}\" and the `versions` feature flag is disabled. "
                "This can be fixed by removing \"{json_field}\" or enabling the `versions` feature flag.\nSee "
                "`vcpkg help versioning` for more information.")
DECLARE_MESSAGE(VersionSchemeMismatch1,
                (msg::version, msg::expected, msg::actual, msg::package_name),
                "{expected} and {actual} are version schemes; it here refers to the {version}",
                "{version} is declared {expected}, but {package_name} is declared with {actual}")
DECLARE_MESSAGE(VersionSchemeMismatch1Old,
                (msg::version, msg::expected, msg::actual, msg::package_name, msg::git_tree_sha),
                "{expected} and {actual} are version schemes; it here refers to the {version}",
                "{version} is declared {expected}, but {package_name}@{git_tree_sha} is declared with {actual}")
DECLARE_MESSAGE(VersionSchemeMismatch2,
                (),
                "",
                "versions must be unique, even if they are declared with different schemes")
DECLARE_MESSAGE(VersionShaMismatch1,
                (msg::version_spec, msg::git_tree_sha),
                "'git tree' is ",
                "{version_spec} git tree {git_tree_sha} does not match the port directory")
DECLARE_MESSAGE(VersionShaMismatch2, (msg::git_tree_sha), "", "the port directory has git tree {git_tree_sha}")
DECLARE_MESSAGE(VersionShaMismatch3,
                (msg::version_spec),
                "",
                "if {version_spec} is already published, update this file with a new version or port-version, commit "
                "it, then add the new version by running:")
DECLARE_MESSAGE(VersionShaMismatch4,
                (msg::version_spec),
                "",
                "if {version_spec} is not yet published, overwrite the previous git tree by running:")
DECLARE_MESSAGE(VersionSharpMustBeFollowedByPortVersion,
                (),
                "",
                "'#' in version text must be followed by a port version")
DECLARE_MESSAGE(VersionSharpMustBeFollowedByPortVersionNonNegativeInteger,
                (),
                "",
                "'#' in version text must be followed by a port version (a non-negative integer)")
DECLARE_MESSAGE(VersionSpecMismatch,
                (msg::path, msg::expected_version, msg::actual_version),
                "",
                "Failed to load port because versions are inconsistent. The file \"{path}\" contains the version "
                "{actual_version}, but the version database indicates that it should be {expected_version}.")
DECLARE_MESSAGE(VersionVerifiedOK,
                (msg::version_spec, msg::git_tree_sha),
                "",
                "{version_spec} is correctly in the version database ({git_tree_sha})")
DECLARE_MESSAGE(VSExaminedInstances, (), "", "The following Visual Studio instances were considered:")
DECLARE_MESSAGE(VSExaminedPaths, (), "", "The following paths were examined for Visual Studio instances:")
DECLARE_MESSAGE(VSNoInstances, (), "", "Could not locate a complete Visual Studio instance")
DECLARE_MESSAGE(WaitingForChildrenToExit, (), "", "Waiting for child processes to exit...")
DECLARE_MESSAGE(WaitingToTakeFilesystemLock, (msg::path), "", "waiting to take filesystem lock on {path}...")
DECLARE_MESSAGE(WaitUntilPackagesUploaded,
                (msg::count),
                "",
                "Waiting for {count} remaining binary cache submissions...")
DECLARE_MESSAGE(WarningsTreatedAsErrors, (), "", "previous warnings being interpreted as errors")
DECLARE_MESSAGE(WhileCheckingOutBaseline, (msg::commit_sha), "", "while checking out baseline {commit_sha}")
DECLARE_MESSAGE(WhileCheckingOutPortTreeIsh,
                (msg::package_name, msg::git_tree_sha),
                "",
                "while checking out port {package_name} with git tree {git_tree_sha}")
DECLARE_MESSAGE(WhileGettingLocalTreeIshObjectsForPorts, (), "", "while getting local treeish objects for ports")
DECLARE_MESSAGE(WhileLookingForSpec, (msg::spec), "", "while looking for {spec}:")
DECLARE_MESSAGE(WhileLoadingBaselineVersionForPort,
                (msg::package_name),
                "",
                "while loading baseline version for {package_name}")
DECLARE_MESSAGE(WhileLoadingPortVersion, (msg::version_spec), "", "while loading {version_spec}")
DECLARE_MESSAGE(WhileParsingVersionsForPort,
                (msg::package_name, msg::path),
                "",
                "while parsing versions for {package_name} from {path}")
DECLARE_MESSAGE(WhileRunningAssetCacheScriptCommandLine, (), "", "while running asset cache script command line")
DECLARE_MESSAGE(WhileValidatingVersion, (msg::version), "", "while validating version: {version}")
DECLARE_MESSAGE(WindowsOnlyCommand, (), "", "This command only supports Windows.")
DECLARE_MESSAGE(WroteNuGetPkgConfInfo, (msg::path), "", "Wrote NuGet package config information to {path}")<|MERGE_RESOLUTION|>--- conflicted
+++ resolved
@@ -1327,13 +1327,9 @@
                 "",
                 "Failed to parse CMake console output to locate block start/end markers.")
 DECLARE_MESSAGE(FailedToParseBaseline, (msg::path), "", "Failed to parse baseline: {path}")
-<<<<<<< HEAD
-DECLARE_MESSAGE(FailedToParseConfig, (msg::path), "", "Failed to parse configuration: {path}")
+DECLARE_MESSAGE(FailedToParseConfig, (), "", "failed to parse configuration")
 DECLARE_MESSAGE(FailedToParseJson, (msg::path), "", "Failed to parse JSON file: {path}")
 DECLARE_MESSAGE(FailedToParseVersionFile, (msg::path), "", "Failed to parse version file: {path}")
-=======
-DECLARE_MESSAGE(FailedToParseConfig, (), "", "failed to parse configuration")
->>>>>>> ece4c0f6
 DECLARE_MESSAGE(FailedToParseNoTopLevelObj, (msg::path), "", "Failed to parse {path}, expected a top-level object.")
 DECLARE_MESSAGE(FailedToParseNoVersionsArray, (msg::path), "", "Failed to parse {path}, expected a 'versions' array.")
 DECLARE_MESSAGE(FailedToParseSerializedBinParagraph,
