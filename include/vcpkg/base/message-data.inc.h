--- conflicted
+++ resolved
@@ -286,7 +286,6 @@
                 "git add versions\n"
                 "git commit -m \"Update version database\"\n"
                 "to set {version} as the baseline version.")
-<<<<<<< HEAD
 DECLARE_MESSAGE(BaselineMissingDefault,
                 (msg::commit_sha, msg::url),
                 "",
@@ -296,9 +295,6 @@
                 (),
                 "",
                 "You can not specify a platform expression and a triplet")
-DECLARE_MESSAGE(BinaryCacheVendorHTTP, (), "", "HTTP servers")
-=======
->>>>>>> 1603ecb4
 DECLARE_MESSAGE(BinarySourcesArg,
                 (),
                 "'vcpkg help binarycaching' is a command line and should not be localized",
@@ -2100,14 +2096,10 @@
                 "Either specify --name and --version to produce a manifest intended for C++ libraries, or specify "
                 "--application to indicate that the manifest is not intended to be used as a port.")
 DECLARE_MESSAGE(NewVersionCannotBeEmpty, (), "", "--version cannot be empty.")
-<<<<<<< HEAD
-DECLARE_MESSAGE(NoArgumentsForOption, (msg::option), "", "The option --{option} does not accept an argument.")
 DECLARE_MESSAGE(NoCoreFeatureAllowedInNonFailBaselineEntry,
                 (msg::value),
                 "{value} is a keyword",
                 "'core' is not allowed in the list of features if the entry is of type '{value}'")
-=======
->>>>>>> 1603ecb4
 DECLARE_MESSAGE(NoError, (), "", "no error")
 DECLARE_MESSAGE(NoInstalledPackages,
                 (),
