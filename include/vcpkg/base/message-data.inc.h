﻿DECLARE_MESSAGE(ABaseline, (), "", "a baseline")
DECLARE_MESSAGE(ABaselineObject, (), "", "a baseline object")
DECLARE_MESSAGE(ADefaultFeature, (), "", "a default feature")
DECLARE_MESSAGE(ABoolean, (), "", "a boolean")
DECLARE_MESSAGE(ABuiltinRegistry, (), "", "a builtin registry")
DECLARE_MESSAGE(AConfigurationObject, (), "", "a configuration object")
DECLARE_MESSAGE(ADependency, (), "", "a dependency")
DECLARE_MESSAGE(ADependencyFeature, (), "", "a feature of a dependency")
DECLARE_MESSAGE(ADemandObject,
                (),
                "'demands' are a concept in the schema of a JSON file the user can edit",
                "a demand object")
DECLARE_MESSAGE(AString, (), "", "a string")
DECLARE_MESSAGE(ADateVersionString, (), "", "a date version string")
DECLARE_MESSAGE(AddArtifactOnlyOne, (msg::command_line), "", "'{command_line}' can only add one artifact at a time.")
DECLARE_MESSAGE(AddCommandFirstArg, (), "", "The first parameter to add must be 'artifact' or 'port'.")
DECLARE_MESSAGE(AddFirstArgument,
                (msg::command_line),
                "",
                "The first argument to '{command_line}' must be 'artifact' or 'port'.")
DECLARE_MESSAGE(AddingCompletionEntry, (msg::path), "", "Adding vcpkg completion entry to {path}.")
DECLARE_MESSAGE(AdditionalPackagesToExport,
                (),
                "",
                "Additional packages (*) need to be exported to complete this operation.")
DECLARE_MESSAGE(AdditionalPackagesToRemove,
                (),
                "",
                "Additional packages (*) need to be removed to complete this operation.")
DECLARE_MESSAGE(APlatformExpression, (), "", "a platform expression")
DECLARE_MESSAGE(AddPortRequiresManifest, (msg::command_line), "", "'{command_line}' requires an active manifest file.")
DECLARE_MESSAGE(AddPortSucceeded, (), "", "Succeeded in adding ports to vcpkg.json file.")
DECLARE_MESSAGE(AddRecurseOption,
                (),
                "",
                "If you are sure you want to remove them, run the command with the --recurse option.")
DECLARE_MESSAGE(AddTripletExpressionNotAllowed,
                (msg::package_name, msg::triplet),
                "",
                "triplet expressions are not allowed here. You may want to change "
                "`{package_name}:{triplet}` to `{package_name}` instead.")
DECLARE_MESSAGE(AddVersionArtifactsOnly,
                (),
                "'--version', and 'vcpkg add port' are command lines that must not be localized",
                "--version is artifacts only and can't be used with vcpkg add port")
DECLARE_MESSAGE(AddVersionAddedVersionToFile, (msg::version, msg::path), "", "added version {version} to {path}")
DECLARE_MESSAGE(AddVersionCommitChangesReminder, (), "", "Did you remember to commit your changes?")
DECLARE_MESSAGE(AddVersionCommitResultReminder, (), "", "Don't forget to commit the result!")
DECLARE_MESSAGE(AddVersionDetectLocalChangesError,
                (),
                "",
                "skipping detection of local changes due to unexpected format in git status output")
DECLARE_MESSAGE(AddVersionFileNotFound, (msg::path), "", "couldn't find required file {path}")
DECLARE_MESSAGE(AddVersionFormatPortSuggestion, (msg::command_line), "", "Run `{command_line}` to format the file")
DECLARE_MESSAGE(AddVersionIgnoringOptionAll,
                (msg::option),
                "The -- before {option} must be preserved as they're part of the help message for the user.",
                "ignoring --{option} since a port name argument was provided")
DECLARE_MESSAGE(AddVersionLoadPortFailed, (msg::package_name), "", "can't load port {package_name}")
DECLARE_MESSAGE(AddVersionNewFile, (), "", "(new file)")
DECLARE_MESSAGE(AddVersionNewShaIs, (msg::commit_sha), "", "new SHA: {commit_sha}")
DECLARE_MESSAGE(AddVersionNoFilesUpdated, (), "", "No files were updated")
DECLARE_MESSAGE(AddVersionNoFilesUpdatedForPort, (msg::package_name), "", "No files were updated for {package_name}")
DECLARE_MESSAGE(AddVersionNoGitSha, (msg::package_name), "", "can't obtain SHA for port {package_name}")
DECLARE_MESSAGE(AddVersionOldShaIs, (msg::commit_sha), "", "old SHA: {commit_sha}")
DECLARE_MESSAGE(AddVersionOverwriteOptionSuggestion,
                (msg::option),
                "The -- before {option} must be preserved as they're a part of the help message for the user.",
                "Use --{option} to bypass this check")
DECLARE_MESSAGE(AddVersionPortFilesShaChanged,
                (msg::package_name),
                "",
                "checked-in files for {package_name} have changed but the version was not updated")
DECLARE_MESSAGE(AddVersionPortFilesShaUnchanged,
                (msg::package_name, msg::version),
                "",
                "checked-in files for {package_name} are unchanged from version {version}")
DECLARE_MESSAGE(AddVersionPortHasImproperFormat, (msg::package_name), "", "{package_name} is not properly formatted")
DECLARE_MESSAGE(AddVersionSuggestNewVersionScheme,
                (msg::new_scheme, msg::old_scheme, msg::package_name, msg::option),
                "The -- before {option} must be preserved as they're part of the help message for the user.",
                "Use the version scheme \"{new_scheme}\" rather than \"{old_scheme}\" in port "
                "\"{package_name}\".\nUse --{option} to disable this check.")
DECLARE_MESSAGE(AddVersionUnableToParseVersionsFile, (msg::path), "", "unable to parse versions file {path}")
DECLARE_MESSAGE(AddVersionUncommittedChanges,
                (msg::package_name),
                "",
                "there are uncommitted changes for {package_name}")
DECLARE_MESSAGE(AddVersionUpdateVersionReminder, (), "", "Did you remember to update the version or port version?")
DECLARE_MESSAGE(AddVersionUseOptionAll,
                (msg::command_name, msg::option),
                "The -- before {option} must be preserved as they're part of the help message for the user.",
                "{command_name} with no arguments requires passing --{option} to update all port versions at once")
DECLARE_MESSAGE(AddVersionVersionAlreadyInFile, (msg::version, msg::path), "", "version {version} is already in {path}")
DECLARE_MESSAGE(AddVersionVersionIs, (msg::version), "", "version: {version}")
DECLARE_MESSAGE(ADictionaryOfContacts, (), "", "a dictionary of contacts")
DECLARE_MESSAGE(AFeature, (), "", "a feature")
DECLARE_MESSAGE(AFeatureName, (), "", "a feature name")
DECLARE_MESSAGE(AFilesystemRegistry, (), "", "a filesystem registry")
DECLARE_MESSAGE(AGitObjectSha, (), "", "a git object SHA")
DECLARE_MESSAGE(AGitReference, (), "", "a git reference (for example, a branch)")
DECLARE_MESSAGE(AGitRegistry, (), "", "a git registry")
DECLARE_MESSAGE(AGitRepositoryUrl, (), "", "a git repository URL")
DECLARE_MESSAGE(AllFormatArgsRawArgument,
                (msg::value),
                "example of {value} is 'foo {} bar'",
                "format string \"{value}\" contains a raw format argument")
DECLARE_MESSAGE(AllFormatArgsUnbalancedBraces,
                (msg::value),
                "example of {value} is 'foo bar {'",
                "unbalanced brace in format string \"{value}\"")
DECLARE_MESSAGE(AllPackagesAreUpdated, (), "", "All installed packages are up-to-date with the local portfile.")
DECLARE_MESSAGE(AlreadyInstalled, (msg::spec), "", "{spec} is already installed")
DECLARE_MESSAGE(AlreadyInstalledNotHead,
                (msg::spec),
                "'HEAD' means the most recent version of source code",
                "{spec} is already installed -- not building from HEAD")
DECLARE_MESSAGE(AManifest, (), "", "a manifest")
DECLARE_MESSAGE(AMaximumOfOneAssetReadUrlCanBeSpecified, (), "", "a maximum of one asset read url can be specified.")
DECLARE_MESSAGE(AMaximumOfOneAssetWriteUrlCanBeSpecified, (), "", "a maximum of one asset write url can be specified.")
DECLARE_MESSAGE(AmbiguousConfigDeleteConfigFile,
                (msg::path),
                "",
                "Ambiguous vcpkg configuration provided by both manifest and configuration file.\n-- Delete "
                "configuration file {path}")
DECLARE_MESSAGE(AnArtifactsGitRegistryUrl, (), "", "an artifacts git registry URL")
DECLARE_MESSAGE(AnArtifactsRegistry, (), "", "an artifacts registry")
DECLARE_MESSAGE(AnArrayOfDefaultFeatures, (), "", "an array of default features")
DECLARE_MESSAGE(AnArrayOfDependencies, (), "", "an array of dependencies")
DECLARE_MESSAGE(AnArrayOfDependencyOverrides, (), "", "an array of dependency overrides")
DECLARE_MESSAGE(AnArrayOfFeatures, (), "", "an array of features")
DECLARE_MESSAGE(AnArrayOfIdentifers, (), "", "an array of identifiers")
DECLARE_MESSAGE(AnArrayOfOverlayPaths, (), "", "an array of overlay paths")
DECLARE_MESSAGE(AnArrayOfOverlayTripletsPaths, (), "", "an array of overlay triplets paths")
DECLARE_MESSAGE(AnArrayOfRegistries, (), "", "an array of registries")
DECLARE_MESSAGE(AnArrayOfVersions, (), "", "an array of versions")
DECLARE_MESSAGE(AndroidHomeDirMissingProps,
                (msg::env_var, msg::path),
                "Note: 'source.properties' is code and should not be translated.",
                "source.properties missing in {env_var} directory: {path}")
DECLARE_MESSAGE(AnExactVersionString, (), "", "an exact version string")
DECLARE_MESSAGE(AnIdentifer, (), "", "an identifier")
DECLARE_MESSAGE(AnObjectContainingVcpkgArtifactsMetadata,
                (),
                "'vcpkg-artifacts' is the name of the product feature and should not be localized",
                "an object containing vcpkg-artifacts metadata")
DECLARE_MESSAGE(AnOverlayPath, (), "", "an overlay path")
DECLARE_MESSAGE(AnOverlayTripletsPath, (), "", "a triplet path")
DECLARE_MESSAGE(AnOverride, (), "", "an override")
DECLARE_MESSAGE(ANonNegativeInteger, (), "", "a nonnegative integer")
DECLARE_MESSAGE(AnotherInstallationInProgress,
                (),
                "",
                "Another installation is in progress on the machine, sleeping 6s before retrying.")
DECLARE_MESSAGE(AnSpdxLicenseExpression, (), "", "an SPDX license expression")
DECLARE_MESSAGE(APackageName, (), "", "a package name")
DECLARE_MESSAGE(APackagePattern, (), "", "a package pattern")
DECLARE_MESSAGE(APackagePatternArray, (), "", "a package pattern array")
DECLARE_MESSAGE(APath, (), "", "a path")
DECLARE_MESSAGE(AppliedUserIntegration, (), "", "Applied user-wide integration for this vcpkg root.")
DECLARE_MESSAGE(ApplocalProcessing, (msg::path), "", "vcpkg applocal processing: {path}")
DECLARE_MESSAGE(ARegistry, (), "", "a registry")
DECLARE_MESSAGE(ARegistryImplementationKind, (), "", "a registry implementation kind")
DECLARE_MESSAGE(ARegistryPath, (), "", "a registry path")
DECLARE_MESSAGE(ARegistryPathMustBeDelimitedWithForwardSlashes,
                (),
                "",
                "A registry path must use single forward slashes as path separators.")
DECLARE_MESSAGE(ARegistryPathMustNotHaveDots, (), "", "A registry path must not have 'dot' or 'dot dot' path elements.")
DECLARE_MESSAGE(ARegistryPathMustStartWithDollar,
                (),
                "",
                "A registry path must start with `$` to mean the registry root; for example, `$/foo/bar`.")
DECLARE_MESSAGE(ARelaxedVersionString, (), "", "a relaxed version string")
DECLARE_MESSAGE(ArtifactsBootstrapFailed, (), "", "vcpkg-artifacts is not installed and could not be bootstrapped.")
DECLARE_MESSAGE(ArtifactsNotInstalledReadonlyRoot,
                (),
                "",
                "vcpkg-artifacts is not installed, and it can't be installed because VCPKG_ROOT is assumed to be "
                "readonly. Reinstalling vcpkg using the 'one liner' may fix this problem.")
DECLARE_MESSAGE(ArtifactsNotOfficialWarning, (), "", "Using vcpkg-artifacts with an unofficial ")
DECLARE_MESSAGE(ArtifactsOptionIncompatibility, (msg::option), "", "--{option} has no effect on find artifact.")
DECLARE_MESSAGE(ArtifactsOptionJson,
                (),
                "",
                "Full path to JSON file where environment variables and other properties are recorded")
DECLARE_MESSAGE(ArtifactsOptionMSBuildProps,
                (),
                "",
                "Full path to the file in which MSBuild properties will be written")
DECLARE_MESSAGE(ArtifactsOptionVersion, (), "", "A version or version range to match; only valid for artifacts")
DECLARE_MESSAGE(ArtifactsOptionVersionMismatch,
                (),
                "--version is a command line switch and must not be localized",
                "The number of --version switches must match the number of named artifacts")
DECLARE_MESSAGE(ArtifactsSwitchAll, (), "", "Updates all known artifact registries")
DECLARE_MESSAGE(ArtifactsSwitchAllLanguages, (), "", "Acquires all language files when acquiring artifacts")
DECLARE_MESSAGE(ArtifactsSwitchARM, (), "", "Forces host detection to ARM when acquiring artifacts")
DECLARE_MESSAGE(ArtifactsSwitchARM64, (), "", "Forces host detection to ARM64 when acquiring artifacts")
DECLARE_MESSAGE(ArtifactsSwitchForce, (), "", "Forces reacquire if an artifact is already acquired")
DECLARE_MESSAGE(ArtifactsSwitchFreebsd, (), "", "Forces host detection to FreeBSD when acquiring artifacts")
DECLARE_MESSAGE(ArtifactsSwitchLinux, (), "", "Forces host detection to Linux when acquiring artifacts")
DECLARE_MESSAGE(ArtifactsSwitchNormalize, (), "", "Applies any deprecation fixups")
DECLARE_MESSAGE(ArtifactsSwitchTargetARM, (), "", "Sets target detection to ARM when acquiring artifacts")
DECLARE_MESSAGE(ArtifactsSwitchTargetARM64, (), "", "Sets target detection to ARM64 when acquiring artifacts")
DECLARE_MESSAGE(ArtifactsSwitchTargetX64, (), "", "Sets target detection to x64 when acquiring artifacts")
DECLARE_MESSAGE(ArtifactsSwitchTargetX86, (), "", "Sets target to x86 when acquiring artifacts")
DECLARE_MESSAGE(ArtifactsSwitchOnlyOneOperatingSystem,
                (),
                "The words after -- are command line switches and must not be localized.",
                "Only one operating system (--windows, --osx, --linux, --freebsd) may be set.")
DECLARE_MESSAGE(ArtifactsSwitchOnlyOneHostPlatform,
                (),
                "The words after -- are command line switches and must not be localized.",
                "Only one host platform (--x64, --x86, --arm, --arm64) may be set.")
DECLARE_MESSAGE(ArtifactsSwitchOnlyOneTargetPlatform,
                (),
                "The words after -- are command line switches and must not be localized.",
                "Only one target platform (--target:x64, --target:x86, --target:arm, --target:arm64) may be set.")
DECLARE_MESSAGE(ArtifactsSwitchOsx, (), "", "Forces host detection to MacOS when acquiring artifacts")
DECLARE_MESSAGE(ArtifactsSwitchX64, (), "", "Forces host detection to x64 when acquiring artifacts")
DECLARE_MESSAGE(ArtifactsSwitchX86, (), "", "Forces host detection to x86 when acquiring artifacts")
DECLARE_MESSAGE(ArtifactsSwitchWindows, (), "", "Forces host detection to Windows when acquiring artifacts")
DECLARE_MESSAGE(AssetCacheProviderAcceptsNoArguments,
                (msg::value),
                "{value} is a asset caching provider name such as azurl, clear, or x-block-origin",
                "unexpected arguments: '{value}' does not accept arguments")
DECLARE_MESSAGE(AssetSourcesArg, (), "", "Asset caching sources. See 'vcpkg help assetcaching'")
DECLARE_MESSAGE(ASemanticVersionString, (), "", "a semantic version string")
DECLARE_MESSAGE(ASetOfFeatures, (), "", "a set of features")
DECLARE_MESSAGE(AStringOrArrayOfStrings, (), "", "a string or array of strings")
DECLARE_MESSAGE(AStringStringDictionary, (), "", "a \"string\": \"string\" dictionary")
DECLARE_MESSAGE(AttemptingToFetchPackagesFromVendor,
                (msg::count, msg::vendor),
                "",
                "Attempting to fetch {count} package(s) from {vendor}")
DECLARE_MESSAGE(AttemptingToSetBuiltInBaseline,
                (),
                "",
                "attempting to set builtin-baseline in vcpkg.json while overriding the default-registry in "
                "vcpkg-configuration.json.\nthe default-registry from vcpkg-configuration.json will be used.")
DECLARE_MESSAGE(AuthenticationMayRequireManualAction,
                (msg::vendor),
                "",
                "One or more {vendor} credential providers requested manual action. Add the binary source "
                "'interactive' to allow interactivity.")
DECLARE_MESSAGE(AutomaticLinkingForMSBuildProjects,
                (),
                "",
                "All MSBuild C++ projects can now #include any installed libraries. Linking will be handled "
                "automatically. Installing new libraries will make them instantly available.")
DECLARE_MESSAGE(AutomaticLinkingForVS2017AndLater,
                (),
                "",
                "Visual Studio 2017 and later can now #include any installed libraries. Linking will be handled "
                "automatically. Installing new libraries will make them instantly available.")
DECLARE_MESSAGE(AutoSettingEnvVar,
                (msg::env_var, msg::url),
                "An example of env_var is \"HTTP(S)_PROXY\""
                "'--' at the beginning must be preserved",
                "-- Automatically setting {env_var} environment variables to \"{url}\".")
DECLARE_MESSAGE(AUrl, (), "", "a url")
DECLARE_MESSAGE(AvailableHelpTopics, (), "", "Available help topics:")
DECLARE_MESSAGE(AVcpkgRepositoryCommit, (), "", "a vcpkg repository commit")
DECLARE_MESSAGE(AVersionDatabaseEntry, (), "", "a version database entry")
DECLARE_MESSAGE(AVersionObject, (), "", "a version object")
DECLARE_MESSAGE(AVersionOfAnyType, (), "", "a version of any type")
DECLARE_MESSAGE(AVersionConstraint, (), "", "a version constraint")
DECLARE_MESSAGE(AzUrlAssetCacheRequiresBaseUrl,
                (),
                "",
                "unexpected arguments: asset config 'azurl' requires a base url")
DECLARE_MESSAGE(AzUrlAssetCacheRequiresLessThanFour,
                (),
                "",
                "unexpected arguments: asset config 'azurl' requires fewer than 4 arguments")
DECLARE_MESSAGE(BaselineConflict,
                (),
                "",
                "Specifying vcpkg-configuration.default-registry in a manifest file conflicts with built-in "
                "baseline.\nPlease remove one of these conflicting settings.")
DECLARE_MESSAGE(BaselineFileNoDefaultField,
                (msg::commit_sha),
                "",
                "The baseline file at commit {commit_sha} was invalid (no \"default\" field).")
DECLARE_MESSAGE(BaselineGitShowFailed,
                (msg::commit_sha),
                "",
                "while checking out baseline from commit '{commit_sha}', failed to `git show` "
                "versions/baseline.json. This may be fixed by fetching commits with `git fetch`.")
DECLARE_MESSAGE(BaselineMissing,
                (msg::package_name, msg::version),
                "",
                "Baseline version not found. Run:\n"
                "vcpkg x-add-version {package_name}\n"
                "git add versions\n"
                "git commit -m \"Update version database\"\n"
                "to set {version} as the baseline version.")
DECLARE_MESSAGE(BinaryCacheVendorHTTP, (), "", "HTTP servers")
DECLARE_MESSAGE(BinarySourcesArg,
                (),
                "'vcpkg help binarycaching' is a command line and should not be localized",
                "Binary caching sources. See 'vcpkg help binarycaching'")
DECLARE_MESSAGE(BinaryWithInvalidArchitecture,
                (msg::path, msg::expected, msg::actual),
                "{expected} and {actual} are architectures",
                "{path}\n Expected: {expected}, but was {actual}")
DECLARE_MESSAGE(BuildAlreadyInstalled,
                (msg::spec),
                "",
                "{spec} is already installed; please remove {spec} before attempting to build it.")
DECLARE_MESSAGE(BuildDependenciesMissing,
                (),
                "",
                "The build command requires all dependencies to be already installed.\nThe following "
                "dependencies are missing:")
DECLARE_MESSAGE(BuildingFromHead,
                (msg::spec),
                "'HEAD' means the most recent version of source code",
                "Building {spec} from HEAD...")
DECLARE_MESSAGE(BuildingPackage, (msg::spec), "", "Building {spec}...")
DECLARE_MESSAGE(BuildingPackageFailed,
                (msg::spec, msg::build_result),
                "",
                "building {spec} failed with: {build_result}")
DECLARE_MESSAGE(BuildingPackageFailedDueToMissingDeps,
                (),
                "Printed after BuildingPackageFailed, and followed by a list of dependencies that were missing.",
                "due to the following missing dependencies:")
DECLARE_MESSAGE(BuildResultBuildFailed,
                (),
                "Printed after the name of an installed entity to indicate that it failed to build.",
                "BUILD_FAILED")
DECLARE_MESSAGE(
    BuildResultCacheMissing,
    (),
    "Printed after the name of an installed entity to indicate that it was not present in the binary cache when "
    "the user has requested that things may only be installed from the cache rather than built.",
    "CACHE_MISSING")
DECLARE_MESSAGE(BuildResultCascadeDueToMissingDependencies,
                (),
                "Printed after the name of an installed entity to indicate that it could not attempt "
                "to be installed because one of its transitive dependencies failed to install.",
                "CASCADED_DUE_TO_MISSING_DEPENDENCIES")
DECLARE_MESSAGE(BuildResultDownloaded,
                (),
                "Printed after the name of an installed entity to indicate that it was successfully "
                "downloaded but no build or install was requested.",
                "DOWNLOADED")
DECLARE_MESSAGE(BuildResultExcluded,
                (),
                "Printed after the name of an installed entity to indicate that the user explicitly "
                "requested it not be installed.",
                "EXCLUDED")
DECLARE_MESSAGE(
    BuildResultFileConflicts,
    (),
    "Printed after the name of an installed entity to indicate that it conflicts with something already installed",
    "FILE_CONFLICTS")
DECLARE_MESSAGE(BuildResultPostBuildChecksFailed,
                (),
                "Printed after the name of an installed entity to indicate that it built "
                "successfully, but that it failed post build checks.",
                "POST_BUILD_CHECKS_FAILED")
DECLARE_MESSAGE(BuildResultRemoved,
                (),
                "Printed after the name of an uninstalled entity to indicate that it was successfully uninstalled.",
                "REMOVED")
DECLARE_MESSAGE(
    BuildResultSucceeded,
    (),
    "Printed after the name of an installed entity to indicate that it was built and installed successfully.",
    "SUCCEEDED")
DECLARE_MESSAGE(BuildResultSummaryHeader,
                (msg::triplet),
                "Displayed before a list of a summary installation results.",
                "SUMMARY FOR {triplet}")
DECLARE_MESSAGE(BuildResultSummaryLine,
                (msg::build_result, msg::count),
                "Displayed to show a count of results of a build_result in a summary.",
                "{build_result}: {count}")
DECLARE_MESSAGE(BuildTreesRootDir, (), "", "Buildtrees directory (experimental)")
DECLARE_MESSAGE(BuildTroubleshootingMessage1,
                (),
                "First part of build troubleshooting message, printed before the URI to look for existing bugs.",
                "Please ensure you're using the latest port files with `git pull` and `vcpkg "
                "update`.\nThen check for known issues at:")
DECLARE_MESSAGE(BuildTroubleshootingMessage2,
                (),
                "Second part of build troubleshooting message, printed after the URI to look for "
                "existing bugs but before the URI to file one.",
                "You can submit a new issue at:")
DECLARE_MESSAGE(BuildTroubleshootingMessageGH,
                (),
                "Another part of build troubleshooting message, printed after the URI. An alternative version to "
                "create an issue in some cases.",
                "You can also submit an issue by running (GitHub CLI must be installed):")
DECLARE_MESSAGE(
    BuildTroubleshootingMessage3,
    (msg::package_name),
    "Third part of build troubleshooting message, printed after the URI to file a bug but "
    "before version information about vcpkg itself.",
    "Include '[{package_name}] Build error' in your bug report title, the following version information in your "
    "bug description, and attach any relevant failure logs from above.")
DECLARE_MESSAGE(BuildTroubleshootingMessage4,
                (msg::path),
                "Fourth optional part of build troubleshooting message, printed after the version"
                "information about vcpkg itself.",
                "Please use the prefilled template from {path} when reporting your issue.")
DECLARE_MESSAGE(BuiltInTriplets, (), "", "Built-in Triplets:")
DECLARE_MESSAGE(BuiltWithIncorrectArchitecture, (), "", "The following files were built for an incorrect architecture:")
DECLARE_MESSAGE(CheckedOutGitSha, (msg::commit_sha), "", "Checked out Git SHA: {commit_sha}")
DECLARE_MESSAGE(CheckedOutObjectMissingManifest,
                (),
                "",
                "The checked-out object does not contain a CONTROL file or vcpkg.json file.")
DECLARE_MESSAGE(ChecksFailedCheck, (), "", "vcpkg has crashed; no additional details are available.")
DECLARE_MESSAGE(ChecksUnreachableCode, (), "", "unreachable code was reached")
DECLARE_MESSAGE(ChecksUpdateVcpkg, (), "", "updating vcpkg by rerunning bootstrap-vcpkg may resolve this failure.")
DECLARE_MESSAGE(CiBaselineAllowUnexpectedPassingRequiresBaseline,
                (),
                "",
                "--allow-unexpected-passing can only be used if a baseline is provided via --ci-baseline.")
DECLARE_MESSAGE(CiBaselineDisallowedCascade,
                (msg::spec, msg::path),
                "",
                "REGRESSION: {spec} cascaded, but it is required to pass. ({path}).")
DECLARE_MESSAGE(CiBaselineIndependentRegression,
                (msg::spec, msg::build_result),
                "",
                "REGRESSION: Independent {spec} failed with {build_result}.")
DECLARE_MESSAGE(CiBaselineRegression,
                (msg::spec, msg::build_result, msg::path),
                "",
                "REGRESSION: {spec} failed with {build_result}. If expected, add {spec}=fail to {path}.")
DECLARE_MESSAGE(CiBaselineRegressionHeader,
                (),
                "Printed before a series of CiBaselineRegression and/or CiBaselineUnexpectedPass messages.",
                "REGRESSIONS:")
DECLARE_MESSAGE(CiBaselineUnexpectedFail,
                (msg::spec, msg::triplet),
                "",
                "REGRESSION: {spec} is marked as fail but not supported for {triplet}.")
DECLARE_MESSAGE(CiBaselineUnexpectedFailCascade,
                (msg::spec, msg::triplet),
                "",
                "REGRESSION: {spec} is marked as fail but one dependency is not supported for {triplet}.")
DECLARE_MESSAGE(CiBaselineUnexpectedPass,
                (msg::spec, msg::path),
                "",
                "PASSING, REMOVE FROM FAIL LIST: {spec} ({path}).")
DECLARE_MESSAGE(CISettingsExclude, (), "", "Comma-separated list of ports to skip")
DECLARE_MESSAGE(CISettingsOptCIBase,
                (),
                "",
                "Path to the ci.baseline.txt file. Used to skip ports and detect regressions.")
DECLARE_MESSAGE(CISettingsOptExclude, (), "", "Comma separated list of ports to skip")
DECLARE_MESSAGE(CISettingsOptFailureLogs, (), "", "Directory to which failure logs will be copied")
DECLARE_MESSAGE(CISettingsOptHostExclude, (), "", "Comma separated list of ports to skip for the host triplet")
DECLARE_MESSAGE(CISettingsOptOutputHashes, (), "", "File to output all determined package hashes")
DECLARE_MESSAGE(CISettingsOptParentHashes,
                (),
                "",
                "File to read package hashes for a parent CI state, to reduce the set of changed packages")
DECLARE_MESSAGE(CISettingsOptSkippedCascadeCount,
                (),
                "",
                "Asserts that the number of --exclude and supports skips exactly equal this number")
DECLARE_MESSAGE(CISettingsOptXUnit, (), "", "File to output results in XUnit format")
DECLARE_MESSAGE(CISettingsVerifyGitTree,
                (),
                "",
                "Verifies that each git tree object matches its declared version (this is very slow)")
DECLARE_MESSAGE(CISettingsVerifyVersion, (), "", "Prints result for each port rather than only just errors")
DECLARE_MESSAGE(CISkipInstallation, (), "", "The following packages are already installed and won't be built again:")
DECLARE_MESSAGE(CISwitchOptAllowUnexpectedPassing, (), "", "Suppresses 'Passing, remove from fail list' results")
DECLARE_MESSAGE(CISwitchOptDryRun, (), "", "Prints out plan without execution")
DECLARE_MESSAGE(CISwitchOptRandomize, (), "", "Randomizes the install order")
DECLARE_MESSAGE(CISwitchOptSkipFailures,
                (),
                "=fail is an on-disk format and should not be localized",
                "Skips ports marked `=fail` in ci.baseline.txt")
DECLARE_MESSAGE(CISwitchOptXUnitAll, (), "", "Reports unchanged ports in the XUnit output")
DECLARE_MESSAGE(ClearingContents, (msg::path), "", "Clearing contents of {path}")
DECLARE_MESSAGE(CmakeTargetsExcluded, (msg::count), "", "{count} additional targets are not displayed.")
DECLARE_MESSAGE(CMakeTargetsUsage,
                (msg::package_name),
                "'targets' are a CMake and Makefile concept",
                "{package_name} provides CMake targets:")
DECLARE_MESSAGE(
    CMakeTargetsUsageHeuristicMessage,
    (),
    "Displayed after CMakeTargetsUsage; the # must be kept at the beginning so that the message remains a comment.",
    "# this is heuristically generated, and may not be correct")
DECLARE_MESSAGE(CMakeToolChainFile, (msg::path), "", "CMake projects should use: \"-DCMAKE_TOOLCHAIN_FILE={path}\"")
DECLARE_MESSAGE(CMakeUsingExportedLibs,
                (msg::value),
                "{value} is a CMake command line switch of the form -DFOO=BAR",
                "To use exported libraries in CMake projects, add {value} to your CMake command line.")
DECLARE_MESSAGE(CmdAcquireExample1,
                (),
                "This is a command line, only the <>s part should be localized",
                "vcpkg acquire <artifact>")
DECLARE_MESSAGE(CmdAcquireProjectSynopsis, (), "", "Acquires all artifacts referenced by a manifest")
DECLARE_MESSAGE(CmdAcquireSynopsis, (), "", "Acquires the named artifact")
DECLARE_MESSAGE(CmdActivateSynopsis, (), "", "Activates artifacts from a manifest")
DECLARE_MESSAGE(CmdAddExample1, (), "", "vcpkg add port <port name>")
DECLARE_MESSAGE(CmdAddExample2, (), "", "vcpkg add artifact <artifact name>")
DECLARE_MESSAGE(CmdAddSynopsis, (), "", "Adds dependency to manifest")
DECLARE_MESSAGE(CmdAddVersionSynopsis, (), "", "Adds a version to the version database")
DECLARE_MESSAGE(CmdAddVersionExample1,
                (),
                "This is a command line, only the <>s part should be localized",
                "vcpkg x-add-version <port name>")
DECLARE_MESSAGE(CmdAddVersionOptAll, (), "", "Processes versions for all ports")
DECLARE_MESSAGE(CmdAddVersionOptOverwriteVersion, (), "", "Overwrites git-tree of an existing version")
DECLARE_MESSAGE(CmdAddVersionOptSkipFormatChk, (), "", "Skips the formatting check of vcpkg.json files")
DECLARE_MESSAGE(CmdAddVersionOptSkipVersionFormatChk, (), "", "Skips the version format check")
DECLARE_MESSAGE(CmdAddVersionOptVerbose, (), "", "Prints success messages rather than only errors")
DECLARE_MESSAGE(CmdBootstrapStandaloneSynopsis, (), "", "Bootstraps a vcpkg root from only a vcpkg binary")
DECLARE_MESSAGE(CmdBuildExternalExample1,
                (),
                "This is a command line, only the <>s part should be localized",
                "vcpkg build-external <port name> <source path>")
DECLARE_MESSAGE(CmdBuildExternalExample2,
                (),
                "This is a command line, only the path part should be changed to a path conveying the same idea",
                "vcpkg build-external zlib2 C:\\path\\to\\dir\\with\\vcpkg.json")
DECLARE_MESSAGE(CmdBuildExample1,
                (),
                "This is a command line, only the <>s part should be localized",
                "vcpkg build <port spec>")
DECLARE_MESSAGE(CmdBuildExternalSynopsis, (), "", "Builds port from a path")
DECLARE_MESSAGE(CmdBuildSynopsis, (), "", "Builds a port")
DECLARE_MESSAGE(CmdCacheExample1,
                (),
                "This is a command line, only the <>s part should be localized",
                "vcpkg cache <search substring>")
DECLARE_MESSAGE(CmdCacheSynopsis, (), "", "List specs of packages")
DECLARE_MESSAGE(CmdCiCleanSynopsis,
                (),
                "CI is continuous integration (building everything together)",
                "Clears all files to prepare for a CI run")
DECLARE_MESSAGE(CmdCiSynopsis,
                (),
                "CI is continuous integration (building everything together)",
                "Tries building all ports for CI testing")
DECLARE_MESSAGE(CmdCiVerifyVersionsSynopsis, (), "", "Checks integrity of the version database")
DECLARE_MESSAGE(CmdContactOptSurvey, (), "", "Launch default browser to the current vcpkg survey")
DECLARE_MESSAGE(CmdCheckSupportExample1,
                (),
                "This is a command line, only the <>s part should be localized",
                "vcpkg x-check-support <port name>")
DECLARE_MESSAGE(CmdCheckSupportSynopsis, (), "", "Tests whether a port is supported without building it")
DECLARE_MESSAGE(CmdCreateExample1,
                (),
                "This is a command line, only the <>s part should be localized",
                "vcpkg create <port name> <uri>")
DECLARE_MESSAGE(CmdCreateExample2,
                (),
                "This is a command line, 'my-fancy-port' and 'sources.zip' should probably be localized",
                "vcpkg create my-fancy-port https://example.com/sources.zip")
DECLARE_MESSAGE(CmdCreateExample3,
                (),
                "This is a command line, only the <>s part should be localized",
                "vcpkg create <port name> <uri> <downloaded filename>")
DECLARE_MESSAGE(CmdDeactivateSynopsis, (), "", "Removes all artifact activations from the current shell")
DECLARE_MESSAGE(CmdDependInfoExample1,
                (),
                "This is a command line, only the <>s part should be localized",
                "vcpkg depend-info <port name>")
DECLARE_MESSAGE(CmdDependInfoFormatConflict,
                (),
                "",
                "Conflicting formats specified. Only one of --format, --dgml, or --dot are accepted.")
DECLARE_MESSAGE(CmdDependInfoFormatHelp,
                (),
                "The alternatives in ``s must not be localized.",
                "Chooses output format, one of `list`, `tree`, `mermaid`, `dot`, or `dgml`")
DECLARE_MESSAGE(
    CmdDependInfoFormatInvalid,
    (msg::value),
    "The alternatives in ``s must not be localized. {value} is what the user specified.",
    "--format={value} is not a recognized format. --format must be one of `list`, `tree`, `mermaid`, `dot`, or `dgml`.")
DECLARE_MESSAGE(CmdDependInfoShowDepthFormatMismatch,
                (),
                "",
                "--show-depth can only be used with `list` and `tree` formats.")
DECLARE_MESSAGE(CmdDependInfoXtreeTree, (), "", "--sort=x-tree cannot be used with formats other than tree")
DECLARE_MESSAGE(CmdDependInfoOptDepth, (), "", "Shows recursion depth in `list` output")
DECLARE_MESSAGE(CmdDependInfoOptMaxRecurse, (), "", "Sets max recursion depth. Default is no limit")
DECLARE_MESSAGE(
    CmdDependInfoOptSort,
    (),
    "The alternatives in ``s must not be localized, but the localized text can explain what each value "
    "means. The value `reverse` means 'reverse-topological'.",
    "Chooses sort order for the `list` format, one of `lexicographical`, `topological` (default), `reverse`")
DECLARE_MESSAGE(CmdDownloadExample1,
                (),
                "This is a command line, only the <filepath> part should be localized",
                "vcpkg x-download <filepath> <sha512> --url=https://...")
DECLARE_MESSAGE(CmdDownloadExample2,
                (),
                "This is a command line, only the <filepath> part should be localized",
                "vcpkg x-download <filepath> --sha512=<sha512> --url=https://...")
DECLARE_MESSAGE(CmdDownloadExample3,
                (),
                "This is a command line, only the <filepath> part should be localized",
                "vcpkg x-download <filepath> --skip-sha512 --url=https://...")
DECLARE_MESSAGE(CmdDownloadSynopsis, (), "", "Downloads a file")
DECLARE_MESSAGE(CmdEditExample1,
                (),
                "This is a command line, only the <port name> part should be localized",
                "vcpkg edit <port name>")
DECLARE_MESSAGE(CmdEditOptAll, (), "", "Opens editor into the port as well as the port-specific buildtree subfolder")
DECLARE_MESSAGE(CmdEditOptBuildTrees, (), "", "Opens editor into the port-specific buildtree subfolder")
DECLARE_MESSAGE(CommandEnvExample2,
                (),
                "This is a command line, only the <path> part should be localized",
                "vcpkg env \"ninja -C <path>\" --triplet x64-windows")
DECLARE_MESSAGE(CmdEnvOptions, (msg::path, msg::env_var), "", "Adds installed {path} to {env_var}")
DECLARE_MESSAGE(CmdExportEmptyPlan,
                (),
                "",
                "Refusing to create an export of zero packages. Install packages before exporting.")
DECLARE_MESSAGE(CmdExportExample1,
                (),
                "This is a command line, only <port names> and the out_dir part should be localized",
                "vcpkg export <port names> [--nuget] [--directory=out_dir]")
DECLARE_MESSAGE(CmdExportOpt7Zip, (), "", "Exports to a 7zip (.7z) file")
DECLARE_MESSAGE(CmdExportOptChocolatey, (), "", "Exports a Chocolatey package (experimental)")
DECLARE_MESSAGE(CmdExportOptDebug, (), "", "Enables prefab debug")
DECLARE_MESSAGE(CmdExportOptDryRun, (), "", "Does not actually export")
DECLARE_MESSAGE(CmdExportOptIFW, (), "", "Exports to an IFW-based installer")
DECLARE_MESSAGE(CmdExportOptInstalled, (), "", "Exports all installed packages")
DECLARE_MESSAGE(CmdExportOptMaven, (), "", "Enables Maven")
DECLARE_MESSAGE(CmdExportOptNuget, (), "", "Exports a NuGet package")
DECLARE_MESSAGE(CmdExportOptPrefab, (), "", "Exports to Prefab format")
DECLARE_MESSAGE(CmdExportOptRaw, (), "", "Exports to an uncompressed directory")
DECLARE_MESSAGE(CmdExportOptZip, (), "", "Exports to a zip file")
DECLARE_MESSAGE(CmdExportSettingChocolateyMaint,
                (),
                "",
                "The maintainer for the exported Chocolatey package (experimental)")
DECLARE_MESSAGE(CmdExportSettingChocolateyVersion,
                (),
                "",
                "The version suffix to add for the exported Chocolatey package (experimental)")
DECLARE_MESSAGE(CmdExportSettingConfigFile, (), "", "The temporary file path for the installer configuration")
DECLARE_MESSAGE(CmdExportSettingInstallerPath, (), "", "The file path for the exported installer")
DECLARE_MESSAGE(CmdExportSettingNugetDesc, (), "", "Description for the exported NuGet package")
DECLARE_MESSAGE(CmdExportSettingNugetID, (), "", "Id for the exported NuGet package (overrides --output)")
DECLARE_MESSAGE(CmdExportSettingNugetVersion, (), "", "The version for the exported NuGet package")
DECLARE_MESSAGE(CmdExportSettingOutput, (), "", "The output name (used to construct filename)")
DECLARE_MESSAGE(CmdExportSettingOutputDir, (), "", "The output directory for produced artifacts")
DECLARE_MESSAGE(CmdExportSettingPkgDir, (), "", "The temporary directory path for the repacked packages")
DECLARE_MESSAGE(CmdExportSettingPrefabArtifactID,
                (),
                "",
                "Artifact Id is the name of the project according Maven specifications")
DECLARE_MESSAGE(CmdExportSettingPrefabGroupID,
                (),
                "",
                "GroupId uniquely identifies your project according Maven specifications")
DECLARE_MESSAGE(CmdExportSettingPrefabVersion,
                (),
                "",
                "Version is the name of the project according Maven specifications")
DECLARE_MESSAGE(CmdExportSettingRepoDir, (), "", "The directory path for the exported repository")
DECLARE_MESSAGE(CmdExportSettingRepoURL, (), "", "The remote repository URL for the online installer")
DECLARE_MESSAGE(CmdExportSettingSDKMinVersion, (), "", "The Android minimum supported SDK version")
DECLARE_MESSAGE(CmdExportSettingSDKTargetVersion, (), "", "The Android target sdk version")
DECLARE_MESSAGE(CmdExportSynopsis, (), "", "Creates a standalone deployment of installed ports")
DECLARE_MESSAGE(CmdFetchOptXStderrStatus,
                (),
                "",
                "Prints status/downloading messages to stderr rather than stdout (Errors/failures still go to stdout)")
DECLARE_MESSAGE(CmdFetchSynopsis, (), "", "Fetches something from the system or the internet")
DECLARE_MESSAGE(CmdFindExample1,
                (),
                "This is a command line, only the <>s part should be localized",
                "vcpkg find port <port name>")
DECLARE_MESSAGE(CmdFindExample2,
                (),
                "This is a command line, only the <>s part should be localized",
                "vcpkg find artifact <artifact name>")
DECLARE_MESSAGE(CmdFindSynopsis, (), "", "Finds a port or artifact that may be installed or activated")
DECLARE_MESSAGE(CmdFormatManifestExample1,
                (),
                "This is a command line, only the <vcpkg.json path>s part should be localized",
                "vcpkg format-manifest <vcpkg.json path>")
DECLARE_MESSAGE(CmdFormatManifestOptAll, (), "", "Formats all ports' manifest files")
DECLARE_MESSAGE(CmdFormatManifestOptConvertControl, (), "", "Converts CONTROL files to manifest files")
DECLARE_MESSAGE(
    CmdGenerateMessageMapOptNoOutputComments,
    (),
    "",
    "Excludes comments when generating the message map (useful for generating the English localization file)")
DECLARE_MESSAGE(CmdFormatManifestSynopsis, (), "", "Prettyfies vcpkg.json")
DECLARE_MESSAGE(CmdGenerateMSBuildPropsExample1,
                (),
                "This is a command line, only the <path> part should be localized",
                "vcpkg generate-msbuild-props --msbuild-props <path>")
DECLARE_MESSAGE(CmdGenerateMSBuildPropsExample2,
                (),
                "This is a command line, only the word 'out' should be localized",
                "vcpkg generate-msbuild-props --msbuild-props out.props")
DECLARE_MESSAGE(
    CmdGenerateMSBuildPropsSynopsis,
    (),
    "",
    "Generates msbuild .props files as if activating a manifest's artifact dependencies, without acquiring them")
DECLARE_MESSAGE(CmdHashExample1,
                (),
                "This is a command line, only the <path> part should be localized",
                "vcpkg hash <path>")
DECLARE_MESSAGE(CmdHashExample2,
                (),
                "This is a command line, only the <path> part should be localized",
                "vcpkg hash <path> SHA256")
DECLARE_MESSAGE(CmdHashSynopsis, (), "", "Gets a file's SHA256 or SHA512")
DECLARE_MESSAGE(CmdHelpCommands, (), "This is a command line, only <command> should be localized.", "help <command>")
DECLARE_MESSAGE(CmdHelpCommandSynopsis, (), "", "Displays help detail for <command>")
DECLARE_MESSAGE(CmdHelpCommandsSynopsis, (), "", "Displays full list of commands, including rare ones not listed here")
DECLARE_MESSAGE(CmdHelpTopic, (), "This is a command line, only <topic> should be localized.", "help <topic>")
DECLARE_MESSAGE(CmdInfoOptInstalled, (), "", "(experimental) Reports installed packages rather than available")
DECLARE_MESSAGE(CmdInfoOptTransitive, (), "", "(experimental) Also reports dependencies of installed packages")
DECLARE_MESSAGE(CmdInitRegistryExample1,
                (),
                "This is a command line, only the <path> part should be localized",
                "vcpkg x-init-registry <path>")
DECLARE_MESSAGE(CmdInitRegistrySynopsis, (), "", "Creates a blank git registry")
DECLARE_MESSAGE(CmdInstallExample1,
                (),
                "This is a command line, only the <> parts should be localized",
                "vcpkg install <port name> <port name>...")
DECLARE_MESSAGE(CmdIntegrateSynopsis, (), "", "Integrates vcpkg with machines, projects, or shells")
DECLARE_MESSAGE(CmdListExample2,
                (),
                "This is a command line, only the <filter> part should be localized",
                "vcpkg list <filter>")
DECLARE_MESSAGE(CmdNewExample1,
                (),
                "This is a command line, only the word example should be localized",
                "vcpkg new --name=example --version=1.0")
DECLARE_MESSAGE(CmdNewOptApplication, (), "", "Creates an application manifest (don't require name or version)")
DECLARE_MESSAGE(CmdNewOptSingleFile, (), "", "Embeds vcpkg-configuration.json into vcpkg.json")
DECLARE_MESSAGE(CmdNewOptVersionDate, (), "", "Interprets --version as an ISO 8601 date. (YYYY-MM-DD)")
DECLARE_MESSAGE(CmdNewOptVersionRelaxed,
                (),
                "",
                "Interprets --version as a relaxed-numeric version (Nonnegative numbers separated by dots)")
DECLARE_MESSAGE(CmdNewOptVersionString, (), "", "Interprets --version as a string with no ordering behavior")
DECLARE_MESSAGE(CmdNewSettingName, (), "", "Name for the new manifest")
DECLARE_MESSAGE(CmdNewSettingVersion, (), "", "Version for the new manifest")
DECLARE_MESSAGE(CmdNewSynposis, (), "", "Creates a new manifest")
DECLARE_MESSAGE(CmdOwnsExample1,
                (),
                "This is a command line, only the part <pattern> should be localized.",
                "vcpkg owns <pattern>")
DECLARE_MESSAGE(CmdPackageInfoExample1,
                (),
                "This is a command line, only the part <package name> should be localized.",
                "vcpkg x-package-info <package name>...")
DECLARE_MESSAGE(CmdPortsdiffExample1,
                (),
                "This is a command line, only the <branch name> part should be localized",
                "vcpkg portsdiff <branch name>")
DECLARE_MESSAGE(CmdPortsdiffExample2,
                (),
                "This is a command line, only the parts in <>s should be localized",
                "vcpkg portsdiff <from> <to>")
DECLARE_MESSAGE(CmdPortsdiffSynopsis, (), "", "Diffs changes in port versions between commits")
DECLARE_MESSAGE(CmdRegenerateOptDryRun, (), "", "Does not actually perform the action, shows only what would be done")
DECLARE_MESSAGE(CmdRegenerateOptForce, (), "", "Proceeds with the (potentially dangerous) action without confirmation")
DECLARE_MESSAGE(CmdRegenerateOptNormalize, (), "", "Applies any deprecation fixes")
DECLARE_MESSAGE(CmdRemoveExample1,
                (),
                "This is a command line, only the part <package name> should be localized.",
                "vcpkg remove <package name>...")
DECLARE_MESSAGE(CmdRemoveOptDryRun, (), "", "Prints the packages to be removed, but does not remove them")
DECLARE_MESSAGE(CmdRemoveOptOutdated,
                (),
                "",
                "Removes all packages with versions that do not match the built-in registry")
DECLARE_MESSAGE(CmdRemoveOptRecurse, (), "", "Allows removal of dependent packages not explicitly specified")
DECLARE_MESSAGE(CmdSearchExample1,
                (),
                "This is a command line, only the part <pattern> should be localized.",
                "vcpkg search <pattern>")
DECLARE_MESSAGE(CmdSettingCopiedFilesLog, (), "", "Path to the copied files log to create")
DECLARE_MESSAGE(CmdSettingInstalledDir, (), "", "Path to the installed tree to use")
DECLARE_MESSAGE(CmdSettingTargetBin, (), "", "Path to the binary to analyze")
DECLARE_MESSAGE(CmdSettingTLogFile, (), "", "Path to the tlog file to create")
DECLARE_MESSAGE(CmdSetInstalledExample1,
                (),
                "This is a command line, only the part <package name> should be localized.",
                "vcpkg x-set-installed <package name> <package name>...")
DECLARE_MESSAGE(CmdSetInstalledOptDryRun, (), "", "Does not actually build or install")
DECLARE_MESSAGE(CmdSetInstalledOptNoUsage, (), "", "Does not print CMake usage information after install")
DECLARE_MESSAGE(CmdSetInstalledOptWritePkgConfig,
                (),
                "'vcpkg help binarycaching' is a command line and should not be localized.",
                "Writes a NuGet packages.config-formatted file for use with external binary caching. "
                "See `vcpkg help binarycaching` for more information")
DECLARE_MESSAGE(CmdSetInstalledSynopsis,
                (),
                "",
                "Installs, upgrades, or removes packages such that that installed matches exactly those supplied")
DECLARE_MESSAGE(CmdUpdateBaselineOptDryRun, (), "", "Prints out plan without execution")
DECLARE_MESSAGE(CmdUpdateBaselineOptInitial,
                (),
                "",
                "Adds a `builtin-baseline` to a vcpkg.json that doesn't already have it")
DECLARE_MESSAGE(CmdUpdateBaselineSynopsis,
                (),
                "",
                "Updates baselines of git registries in a manifest to those registries' HEAD commit")
DECLARE_MESSAGE(CmdUpdateRegistryAll, (), "", "Updates all known artifact registries")
DECLARE_MESSAGE(CmdUpdateRegistryAllExcludesTargets,
                (),
                "",
                "Update registry --all cannot be used with a list of artifact registries")
DECLARE_MESSAGE(CmdUpdateRegistryExample3,
                (),
                "This is a command line, only the <artifact registry name> part should be localized.",
                "vcpkg x-update-registry <artifact registry name>")
DECLARE_MESSAGE(CmdUpdateRegistrySynopsis, (), "", "Re-downloads an artifact registry")
DECLARE_MESSAGE(CmdUpdateRegistryAllOrTargets,
                (),
                "",
                "Update registry requires either a list of artifact registry names or URiIs to update, or --all.")
DECLARE_MESSAGE(CmdUpgradeOptNoDryRun, (), "", "Actually upgrade")
DECLARE_MESSAGE(CmdUpgradeOptNoKeepGoing, (), "", "Stop installing packages on failure")
DECLARE_MESSAGE(CmdUseExample1,
                (),
                "This is a command line, only the <artifact name> part should be localized.",
                "vcpkg use <artifact name>")
DECLARE_MESSAGE(CmdUseSynopsis, (), "", "Activate a single artifact in this shell")
DECLARE_MESSAGE(CmdVSInstancesSynopsis, (), "", "Lists detected Visual Studio instances")
DECLARE_MESSAGE(CmdXDownloadOptHeader, (), "", "Additional header to use when fetching from URLs")
DECLARE_MESSAGE(CmdXDownloadOptSha, (), "", "The hash of the file to be downloaded")
DECLARE_MESSAGE(CmdXDownloadOptSkipSha, (), "", "Skips check of SHA512 of the downloaded file")
DECLARE_MESSAGE(CmdXDownloadOptStore, (), "", "Stores the the file should father than fetching it")
DECLARE_MESSAGE(CmdXDownloadOptUrl, (), "", "URL to download and store if missing from cache")
DECLARE_MESSAGE(
    CmdZApplocalSynopsis,
    (),
    "",
    "Copies a binary's dependencies from the installed tree to where that binary's location for app-local deployment")
DECLARE_MESSAGE(CmdZExtractExample1,
                (),
                "This is a command line, only the parts in <>s should be localized",
                "vcpkg z-extract <archive path> <output directory>")
DECLARE_MESSAGE(CmdZExtractExample2,
                (),
                "This is a command line, the example archive 'source.zip' and the example output directory "
                "'source_dir' should be localized",
                "vcpkg z-extract source.zip source_dir --strip 2")
DECLARE_MESSAGE(CmdZExtractOptStrip, (), "", "The number of leading directories to strip from all paths")
DECLARE_MESSAGE(CommandFailed,
                (msg::command_line),
                "",
                "command:\n"
                "{command_line}\n"
                "failed with the following results:")
DECLARE_MESSAGE(CommunityTriplets, (), "", "Community Triplets:")
DECLARE_MESSAGE(ComparingUtf8Decoders,
                (),
                "",
                "Comparing Utf8Decoders with different provenance; this is always an error")
DECLARE_MESSAGE(CompressFolderFailed, (msg::path), "", "Failed to compress folder \"{path}\":")
DECLARE_MESSAGE(ComputingInstallPlan, (), "", "Computing installation plan...")
DECLARE_MESSAGE(ConfigurationErrorRegistriesWithoutBaseline,
                (msg::path, msg::url),
                "",
                "The configuration defined in {path} is invalid.\n\n"
                "Using registries requires that a baseline is set for the default registry or that the default "
                "registry is null.\n\n"
                "See {url} for more details.")
DECLARE_MESSAGE(ConfigurationNestedDemands,
                (msg::json_field),
                "",
                "[\"{json_field}\"] contains a nested `demands` object (nested `demands` have no effect)")
DECLARE_MESSAGE(ConflictingFiles,
                (msg::path, msg::spec),
                "",
                "The following files are already installed in {path} and are in conflict with {spec}")
DECLARE_MESSAGE(ConsideredVersions,
                (msg::version),
                "",
                "The following executables were considered but discarded because of the version "
                "requirement of {version}:")
DECLARE_MESSAGE(ConstraintViolation, (), "", "Found a constraint violation:")
DECLARE_MESSAGE(ContinueCodeUnitInStart, (), "", "found continue code unit in start position")
DECLARE_MESSAGE(ControlAndManifestFilesPresent,
                (msg::path),
                "",
                "Both a manifest file and a CONTROL file exist in port directory: {path}")
DECLARE_MESSAGE(ControlCharacterInString, (), "", "Control character in string")
DECLARE_MESSAGE(CopyrightIsDir, (msg::path), "", "`{path}` being a directory is deprecated.")
DECLARE_MESSAGE(CorruptedDatabase, (), "", "Database corrupted.")
DECLARE_MESSAGE(CorruptedInstallTree, (), "", "Your vcpkg 'installed' tree is corrupted.")
DECLARE_MESSAGE(CouldNotDeduceNugetIdAndVersion,
                (msg::path),
                "",
                "Could not deduce nuget id and version from filename: {path}")
DECLARE_MESSAGE(CouldNotFindBaselineInCommit,
                (msg::url, msg::commit_sha, msg::package_name),
                "",
                "Couldn't find baseline in {url} at {commit_sha} for {package_name}.")
DECLARE_MESSAGE(CouldNotFindGitTreeAtCommit,
                (msg::package_name, msg::commit_sha),
                "",
                "could not find the git tree for `versions` in repo {package_name} at commit {commit_sha}")
DECLARE_MESSAGE(CouldNotFindToolVersion,
                (msg::version, msg::path),
                "",
                "Could not find <tools version=\"{version}\"> in {path}")
DECLARE_MESSAGE(CouldNotFindVersionDatabaseFile, (msg::path), "", "Couldn't find the versions database file: {path}")
DECLARE_MESSAGE(CreatedNuGetPackage, (msg::path), "", "Created nupkg: {path}")
DECLARE_MESSAGE(CreateFailureLogsDir, (msg::path), "", "Creating failure logs output directory {path}.")
DECLARE_MESSAGE(Creating7ZipArchive, (), "", "Creating 7zip archive...")
DECLARE_MESSAGE(CreatingNugetPackage, (), "", "Creating NuGet package...")
DECLARE_MESSAGE(CreatingZipArchive, (), "", "Creating zip archive...")
DECLARE_MESSAGE(CreationFailed, (msg::path), "", "Creating {path} failed.")
DECLARE_MESSAGE(CurlFailedToExecute,
                (msg::exit_code),
                "curl is the name of a program, see curl.se",
                "curl failed to execute with exit code {exit_code}.")
DECLARE_MESSAGE(CurlFailedToPut,
                (msg::exit_code, msg::url),
                "curl is the name of a program, see curl.se",
                "curl failed to put file to {url} with exit code {exit_code}.")
DECLARE_MESSAGE(CurlFailedToPutHttp,
                (msg::exit_code, msg::url, msg::value),
                "curl is the name of a program, see curl.se. {value} is an HTTP status code",
                "curl failed to put file to {url} with exit code {exit_code} and http code {value}.")
DECLARE_MESSAGE(CurlReportedUnexpectedResults,
                (msg::command_line, msg::actual),
                "{command_line} is the command line to call curl.exe, {actual} is the console output "
                "of curl.exe locale-invariant download results.",
                "curl has reported unexpected results to vcpkg and vcpkg cannot continue.\n"
                "Please review the following text for sensitive information and open an issue on the "
                "Microsoft/vcpkg GitHub to help fix this problem!\n"
                "cmd: {command_line}\n"
                "=== curl output ===\n"
                "{actual}\n"
                "=== end curl output ===")
DECLARE_MESSAGE(CurlReturnedUnexpectedResponseCodes,
                (msg::actual, msg::expected),
                "{actual} and {expected} are integers, curl is the name of a program, see curl.se",
                "curl returned a different number of response codes than were expected for the request ({actual} "
                "vs expected {expected}).")
DECLARE_MESSAGE(CurrentCommitBaseline,
                (msg::commit_sha),
                "",
                "You can use the current commit as a baseline, which is:\n\t\"builtin-baseline\": \"{commit_sha}\"")
DECLARE_MESSAGE(CycleDetectedDuring, (msg::spec), "", "cycle detected during {spec}:")
DECLARE_MESSAGE(DateTableHeader, (), "", "Date")
DECLARE_MESSAGE(DefaultBinaryCachePlatformCacheRequiresAbsolutePath,
                (msg::path),
                "",
                "Environment variable VCPKG_DEFAULT_BINARY_CACHE must be a directory (was: {path})")
DECLARE_MESSAGE(DefaultBinaryCacheRequiresAbsolutePath,
                (msg::path),
                "",
                "Environment variable VCPKG_DEFAULT_BINARY_CACHE must be absolute (was: {path})")
DECLARE_MESSAGE(DefaultBinaryCacheRequiresDirectory,
                (msg::path),
                "",
                "Environment variable VCPKG_DEFAULT_BINARY_CACHE must be a directory (was: {path})")
DECLARE_MESSAGE(DefaultFeatureCore,
                (),
                "The word \"core\" is an on-disk name that must not be localized.",
                "the feature \"core\" turns off default features and thus can't be in the default features list")
DECLARE_MESSAGE(
    DefaultFeatureDefault,
    (),
    "The word \"default\" is an on-disk name that must not be localized.",
    "the feature \"default\" refers to the set of default features and thus can't be in the default features list")
DECLARE_MESSAGE(DefaultFeatureIdentifier, (), "", "the names of default features must be identifiers")
DECLARE_MESSAGE(DefaultFlag, (msg::option), "", "Defaulting to --{option} being on.")
DECLARE_MESSAGE(DefaultRegistryIsArtifact, (), "", "The default registry cannot be an artifact registry.")
DECLARE_MESSAGE(
    DefaultTripletChanged,
    (msg::triplet),
    "The parts naming --triplet are command line switches that should be unlocalized. The space after the last "
    "'triplet' and the period is intended to avoid the period looking like it's part of the command line switch",
    "In the September 2023 release, the default triplet for vcpkg libraries changed from x86-windows to "
    "the detected host triplet ({triplet}). For the old behavior, add --triplet x86-windows . To "
    "suppress this message, add --triplet {triplet} .")
DECLARE_MESSAGE(DeleteVcpkgConfigFromManifest,
                (msg::path),
                "",
                "-- Or remove \"vcpkg-configuration\" from the manifest file {path}.")
DECLARE_MESSAGE(
    DependencyFeatureCore,
    (),
    "The word \"core\" is an on-disk name that must not be localized. The \"default-features\" part is JSON "
    "syntax that must be copied verbatim into the user's file.",
    "the feature \"core\" cannot be in a dependency's feature list. To turn off default features, add "
    "\"default-features\": false instead.")
DECLARE_MESSAGE(
    DependencyFeatureDefault,
    (),
    "The word \"default\" is an on-disk name that must not be localized. The \"default-features\" part is JSON "
    "syntax that must be copied verbatim into the user's file.",
    "the feature \"default\" cannot be in a dependency's feature list. To turn on default features, add "
    "\"default-features\": true instead.")
DECLARE_MESSAGE(DependencyGraphCalculation, (), "", "Dependency graph submission enabled.")
DECLARE_MESSAGE(DependencyGraphFailure, (), "", "Dependency graph submission failed.")
DECLARE_MESSAGE(DependencyGraphSuccess, (), "", "Dependency graph submission successful.")
DECLARE_MESSAGE(DeprecatedPrefabDebugOption, (), "", "--prefab-debug is now deprecated.")
DECLARE_MESSAGE(DetectCompilerHash, (msg::triplet), "", "Detecting compiler hash for triplet {triplet}...")
DECLARE_MESSAGE(DocumentedFieldsSuggestUpdate,
                (),
                "",
                "If these are documented fields that should be recognized try updating the vcpkg tool.")
DECLARE_MESSAGE(DownloadAvailable,
                (msg::env_var),
                "",
                "A downloadable copy of this tool is available and can be used by unsetting {env_var}.")
DECLARE_MESSAGE(DownloadedSources, (msg::spec), "", "Downloaded sources for {spec}")
DECLARE_MESSAGE(DownloadFailedCurl,
                (msg::url, msg::exit_code),
                "",
                "{url}: curl failed to download with exit code {exit_code}")
DECLARE_MESSAGE(DownloadFailedHashMismatch,
                (msg::url, msg::path, msg::expected, msg::actual),
                "{expected} and {actual} are SHA512 hashes in hex format.",
                "File does not have the expected hash:\n"
                "url: {url}\n"
                "File: {path}\n"
                "Expected hash: {expected}\n"
                "Actual hash: {actual}")
DECLARE_MESSAGE(DownloadFailedRetrying,
                (msg::value),
                "{value} is a number of milliseconds",
                "Download failed -- retrying after {value}ms")
DECLARE_MESSAGE(DownloadFailedStatusCode,
                (msg::url, msg::value),
                "{value} is an HTTP status code",
                "{url}: failed: status code {value}")
DECLARE_MESSAGE(DownloadingPortableToolVersionX,
                (msg::tool_name, msg::version),
                "",
                "A suitable version of {tool_name} was not found (required v{version}) Downloading "
                "portable {tool_name} {version}...")
DECLARE_MESSAGE(DownloadingTool, (msg::tool_name, msg::url, msg::path), "", "Downloading {tool_name}...\n{url}->{path}")
DECLARE_MESSAGE(DownloadingUrl, (msg::url), "", "Downloading {url}")
DECLARE_MESSAGE(DownloadWinHttpError,
                (msg::system_api, msg::exit_code, msg::url),
                "",
                "{url}: {system_api} failed with exit code {exit_code}")
DECLARE_MESSAGE(DownloadingVcpkgStandaloneBundle, (msg::version), "", "Downloading standalone bundle {version}.")
DECLARE_MESSAGE(DownloadingVcpkgStandaloneBundleLatest, (), "", "Downloading latest standalone bundle.")
DECLARE_MESSAGE(DownloadRootsDir, (msg::env_var), "", "Downloads directory (default: {env_var})")
DECLARE_MESSAGE(DuplicatedKeyInObj,
                (msg::value),
                "{value} is a json property/object",
                "Duplicated key \"{value}\" in an object")
DECLARE_MESSAGE(DuplicatePackagePattern, (msg::package_name), "", "Package \"{package_name}\" is duplicated.")
DECLARE_MESSAGE(DuplicatePackagePatternFirstOcurrence, (), "", "First declared in:")
DECLARE_MESSAGE(DuplicatePackagePatternIgnoredLocations, (), "", "The following redeclarations will be ignored:")
DECLARE_MESSAGE(DuplicatePackagePatternLocation, (msg::path), "", "location: {path}")
DECLARE_MESSAGE(DuplicatePackagePatternRegistry, (msg::url), "", "registry: {url}")
DECLARE_MESSAGE(ElapsedForPackage, (msg::spec, msg::elapsed), "", "Elapsed time to handle {spec}: {elapsed}")
DECLARE_MESSAGE(ElapsedInstallTime, (msg::count), "", "Total elapsed time: {count}")
DECLARE_MESSAGE(ElapsedTimeForChecks, (msg::elapsed), "", "Time to determine pass/fail: {elapsed}")
DECLARE_MESSAGE(EmailVcpkgTeam, (msg::url), "", "Send an email to {url} with any feedback.")
DECLARE_MESSAGE(EmbeddingVcpkgConfigInManifest,
                (),
                "",
                "Embedding `vcpkg-configuration` in a manifest file is an EXPERIMENTAL feature.")
DECLARE_MESSAGE(EmptyLicenseExpression, (), "", "SPDX license expression was empty.")
DECLARE_MESSAGE(EndOfStringInCodeUnit, (), "", "found end of string in middle of code point")
DECLARE_MESSAGE(EnvInvalidMaxConcurrency,
                (msg::env_var, msg::value),
                "{value} is the invalid value of an environment variable",
                "{env_var} is {value}, must be > 0")
DECLARE_MESSAGE(EnvStrFailedToExtract, (), "", "could not expand the environment string:")
DECLARE_MESSAGE(EnvPlatformNotSupported, (), "", "Build environment commands are not supported on this platform")
DECLARE_MESSAGE(EnvVarMustBeAbsolutePath, (msg::path, msg::env_var), "", "{env_var} ({path}) was not an absolute path")
DECLARE_MESSAGE(ErrorDetectingCompilerInfo,
                (msg::path),
                "",
                "while detecting compiler information:\nThe log file content at \"{path}\" is:")
DECLARE_MESSAGE(ErrorIndividualPackagesUnsupported,
                (),
                "",
                "In manifest mode, `vcpkg install` does not support individual package arguments.\nTo install "
                "additional packages, edit vcpkg.json and then run `vcpkg install` without any package arguments.")
DECLARE_MESSAGE(ErrorInvalidClassicModeOption,
                (msg::option),
                "",
                "The option --{option} is not supported in classic mode and no manifest was found.")
DECLARE_MESSAGE(ErrorInvalidManifestModeOption,
                (msg::option),
                "",
                "The option --{option} is not supported in manifest mode.")
DECLARE_MESSAGE(
    ErrorMissingVcpkgRoot,
    (),
    "",
    "Could not detect vcpkg-root. If you are trying to use a copy of vcpkg that you've built, you must "
    "define the VCPKG_ROOT environment variable to point to a cloned copy of https://github.com/Microsoft/vcpkg.")
DECLARE_MESSAGE(ErrorNoVSInstance,
                (msg::triplet),
                "",
                "in triplet {triplet}: Unable to find a valid Visual Studio instance")
DECLARE_MESSAGE(ErrorNoVSInstanceAt, (msg::path), "", "at \"{path}\"")
DECLARE_MESSAGE(ErrorNoVSInstanceFullVersion, (msg::version), "", "with toolset version prefix {version}")
DECLARE_MESSAGE(ErrorNoVSInstanceVersion, (msg::version), "", "with toolset version {version}")
DECLARE_MESSAGE(ErrorParsingBinaryParagraph, (msg::spec), "", "while parsing the Binary Paragraph for {spec}")
DECLARE_MESSAGE(ErrorRequireBaseline,
                (),
                "",
                "this vcpkg instance requires a manifest with a specified baseline in order to "
                "interact with ports. Please add 'builtin-baseline' to the manifest or add a "
                "'vcpkg-configuration.json' that redefines the default registry.")
DECLARE_MESSAGE(ErrorRequirePackagesList,
                (),
                "",
                "`vcpkg install` requires a list of packages to install in classic mode.")
DECLARE_MESSAGE(ErrorInvalidExtractOption,
                (msg::option, msg::value),
                "The keyword 'AUTO' should not be localized",
                "--{option} must be set to a nonnegative integer or 'AUTO'.")
DECLARE_MESSAGE(ErrorsFound, (), "", "Found the following errors:")
DECLARE_MESSAGE(ErrorUnableToDetectCompilerInfo,
                (),
                "failure output will be displayed at the top of this",
                "vcpkg was unable to detect the active compiler's information. See above for the CMake failure output.")
DECLARE_MESSAGE(ErrorVcvarsUnsupported,
                (msg::triplet),
                "",
                "in triplet {triplet}: Use of Visual Studio's Developer Prompt is unsupported "
                "on non-Windows hosts.\nDefine 'VCPKG_CMAKE_SYSTEM_NAME' or "
                "'VCPKG_CHAINLOAD_TOOLCHAIN_FILE' in the triplet file.")
DECLARE_MESSAGE(ErrorVsCodeNotFound,
                (msg::env_var),
                "",
                "Visual Studio Code was not found and the environment variable {env_var} is not set or invalid.")
DECLARE_MESSAGE(ErrorVsCodeNotFoundPathExamined, (), "", "The following paths were examined:")
DECLARE_MESSAGE(ErrorWhileFetchingBaseline,
                (msg::value, msg::package_name),
                "{value} is a commit sha.",
                "while fetching baseline `\"{value}\"` from repo {package_name}:")
DECLARE_MESSAGE(ErrorWhileParsing, (msg::path), "", "Errors occurred while parsing {path}.")
DECLARE_MESSAGE(ErrorWhileWriting, (msg::path), "", "Error occurred while writing {path}.")
DECLARE_MESSAGE(ExamplesHeader, (), "Printed before a list of example command lines", "Examples:")
DECLARE_MESSAGE(ExceededRecursionDepth, (), "", "Recursion depth exceeded.")
DECLARE_MESSAGE(ExcludedPackage, (msg::spec), "", "Excluded {spec}")
DECLARE_MESSAGE(ExcludedPackages, (), "", "The following packages are excluded:")
DECLARE_MESSAGE(ExpectedAnObject, (), "", "expected an object")
DECLARE_MESSAGE(ExpectedAtMostOneSetOfTags,
                (msg::count, msg::old_value, msg::new_value, msg::value),
                "{old_value} is a left tag and {new_value} is the right tag. {value} is the input.",
                "Found {count} sets of {old_value}.*{new_value} but expected at most 1, in block:\n{value}")
DECLARE_MESSAGE(ExpectedCharacterHere,
                (msg::expected),
                "{expected} is a locale-invariant delimiter; for example, the ':' or '=' in 'zlib:x64-windows=skip'",
                "expected '{expected}' here")
DECLARE_MESSAGE(ExpectedDefaultFeaturesList, (), "", "expected ',' or end of text in default features list")
DECLARE_MESSAGE(ExpectedDependenciesList, (), "", "expected ',' or end of text in dependencies list")
DECLARE_MESSAGE(ExpectedDigitsAfterDecimal, (), "", "Expected digits after the decimal point")
DECLARE_MESSAGE(ExpectedFailOrSkip, (), "", "expected 'fail', 'skip', or 'pass' here")
DECLARE_MESSAGE(ExpectedFeatureListTerminal, (), "", "expected ',' or ']' in feature list")
DECLARE_MESSAGE(ExpectedFeatureName, (), "", "expected feature name (must be lowercase, digits, '-')")
DECLARE_MESSAGE(ExpectedEof, (), "", "expected eof")
DECLARE_MESSAGE(ExpectedExplicitTriplet, (), "", "expected an explicit triplet")
DECLARE_MESSAGE(ExpectedOneSetOfTags,
                (msg::count, msg::old_value, msg::new_value, msg::value),
                "{old_value} is a left tag and {new_value} is the right tag. {value} is the input.",
                "Found {count} sets of {old_value}.*{new_value} but expected exactly 1, in block:\n{value}")
DECLARE_MESSAGE(ExpectedOneVersioningField, (), "", "expected only one versioning field")
DECLARE_MESSAGE(ExpectedPackageSpecifier, (), "", "expected a package specifier")
DECLARE_MESSAGE(ExpectedPathToExist, (msg::path), "", "Expected {path} to exist after fetching")
DECLARE_MESSAGE(ExpectedPortName, (), "", "expected a port name here (must be lowercase, digits, '-')")
DECLARE_MESSAGE(ExpectedReadWriteReadWrite, (), "", "unexpected argument: expected 'read', readwrite', or 'write'")
DECLARE_MESSAGE(ExpectedStatusField, (), "", "Expected 'status' field in status paragraph")
DECLARE_MESSAGE(ExpectedTripletName, (), "", "expected a triplet name here (must be lowercase, digits, '-')")
DECLARE_MESSAGE(ExportArchitectureReq,
                (),
                "",
                "Export prefab requires targeting at least one of the following architectures arm64-v8a, "
                "armeabi-v7a, x86_64, x86 to be present.")
DECLARE_MESSAGE(Exported7zipArchive, (msg::path), "", "7zip archive exported at: {path}")
DECLARE_MESSAGE(ExportedZipArchive, (msg::path), "", "Zip archive exported at: {path}")
DECLARE_MESSAGE(ExportingAlreadyBuiltPackages, (), "", "The following packages are already built and will be exported:")
DECLARE_MESSAGE(ExportingMaintenanceTool, (), "", "Exporting maintenance tool...")
DECLARE_MESSAGE(ExportingPackage, (msg::package_name), "", "Exporting {package_name}...")
DECLARE_MESSAGE(ExportPrefabRequiresAndroidTriplet, (), "", "export prefab requires an Android triplet.")
DECLARE_MESSAGE(ExportUnsupportedInManifest,
                (),
                "",
                "vcpkg export does not support manifest mode, in order to allow for future design considerations. "
                "You may use export in classic mode by running vcpkg outside of a manifest-based project.")
DECLARE_MESSAGE(ExtendedDocumentationAtUrl, (msg::url), "", "Extended documentation available at '{url}'.")
DECLARE_MESSAGE(ExtractHelp, (), "", "Extracts an archive.")
DECLARE_MESSAGE(ExtractingTool, (msg::tool_name), "", "Extracting {tool_name}...")
DECLARE_MESSAGE(FailedPostBuildChecks,
                (msg::count, msg::path),
                "",
                "Found {count} post-build check problem(s). To submit these ports to curated catalogs, please "
                "first correct the portfile: {path}")
DECLARE_MESSAGE(FailedToAcquireMutant,
                (msg::path),
                "'mutant' is the Windows kernel object returned by CreateMutexW",
                "failed to acquire mutant {path}")
DECLARE_MESSAGE(FailedToCheckoutRepo,
                (msg::package_name),
                "",
                "failed to check out `versions` from repo {package_name}")
DECLARE_MESSAGE(FailedToDeleteDueToFile,
                (msg::value, msg::path),
                "{value} is the parent path of {path} we tried to delete; the underlying Windows error message is "
                "printed after this",
                "failed to remove_all({value}) due to {path}: ")
DECLARE_MESSAGE(FailedToDeleteInsideDueToFile,
                (msg::value, msg::path),
                "{value} is the parent path of {path} we tried to delete; the underlying Windows error message is "
                "printed after this",
                "failed to remove_all_inside({value}) due to {path}: ")
DECLARE_MESSAGE(FailedToDetermineArchitecture,
                (msg::path, msg::command_line),
                "",
                "unable to determine the architecture of {path}.\n{command_line}")
DECLARE_MESSAGE(FailedToDetermineCurrentCommit, (), "", "Failed to determine the current commit:")
DECLARE_MESSAGE(FailedToDownloadFromMirrorSet, (), "", "Failed to download from mirror set")
DECLARE_MESSAGE(FailedToExtract, (msg::path), "", "Failed to extract \"{path}\":")
DECLARE_MESSAGE(FailedToFetchRepo, (msg::url), "", "Failed to fetch {url}.")
DECLARE_MESSAGE(FailedToFindPortFeature,
                (msg::feature, msg::package_name),
                "",
                "{package_name} has no feature named {feature}.")
DECLARE_MESSAGE(FailedToFormatMissingFile,
                (),
                "",
                "No files to format.\nPlease pass either --all, or the explicit files to format or convert.")
DECLARE_MESSAGE(
    FailedToLoadInstalledManifest,
    (msg::package_name),
    "",
    "The control or manifest file for {package_name} could not be loaded due to the following error. Please "
    "remove {package_name} and try again.")
DECLARE_MESSAGE(FailedToLoadManifest, (msg::path), "", "Failed to load manifest from directory {path}")
DECLARE_MESSAGE(FailedToLoadPort, (msg::package_name, msg::path), "", "Failed to load port {package_name} from {path}")
DECLARE_MESSAGE(FailedToLoadPortFrom, (msg::path), "", "Failed to load port from {path}")
DECLARE_MESSAGE(FailedToLoadUnnamedPortFromPath, (msg::path), "", "Failed to load port from {path}")
DECLARE_MESSAGE(FailedToLocateSpec, (msg::spec), "", "Failed to locate spec in graph: {spec}")
DECLARE_MESSAGE(FailedToObtainDependencyVersion, (), "", "Cannot find desired dependency version.")
DECLARE_MESSAGE(FailedToObtainLocalPortGitSha, (), "", "Failed to obtain git SHAs for local ports.")
DECLARE_MESSAGE(FailedToObtainPackageVersion, (), "", "Cannot find desired package version.")
DECLARE_MESSAGE(FailedToOpenAlgorithm,
                (msg::value),
                "{value} is a crypto algorithm like SHA-1 or SHA-512",
                "failed to open {value}")
DECLARE_MESSAGE(FailedToParseCMakeConsoleOut,
                (),
                "",
                "Failed to parse CMake console output to locate block start/end markers.")
DECLARE_MESSAGE(FailedToParseBaseline, (msg::path), "", "Failed to parse baseline: {path}")
DECLARE_MESSAGE(FailedToParseConfig, (msg::path), "", "Failed to parse configuration: {path}")
DECLARE_MESSAGE(FailedToParseControl, (msg::path), "", "Failed to parse CONTROL file: {path}")
DECLARE_MESSAGE(FailedToParseManifest, (msg::path), "", "Failed to parse manifest file: {path}")
DECLARE_MESSAGE(FailedToParseNoTopLevelObj, (msg::path), "", "Failed to parse {path}, expected a top-level object.")
DECLARE_MESSAGE(FailedToParseNoVersionsArray, (msg::path), "", "Failed to parse {path}, expected a 'versions' array.")
DECLARE_MESSAGE(FailedToParseSerializedBinParagraph,
                (msg::error_msg),
                "'{error_msg}' is the error message for failing to parse the Binary Paragraph.",
                "[sanity check] Failed to parse a serialized binary paragraph.\nPlease open an issue at "
                "https://github.com/microsoft/vcpkg, "
                "with the following output:\n{error_msg}\nSerialized Binary Paragraph:")
DECLARE_MESSAGE(FailedToParseVersionsFile, (msg::path), "", "failed to parse versions file {path}")
DECLARE_MESSAGE(FailedToParseVersionXML,
                (msg::tool_name, msg::version),
                "",
                "Could not parse version for tool {tool_name}. Version string was: {version}")
DECLARE_MESSAGE(FailedToProvisionCe, (), "", "Failed to provision vcpkg-artifacts.")
DECLARE_MESSAGE(FailedToReadParagraph, (msg::path), "", "Failed to read paragraphs from {path}")
DECLARE_MESSAGE(FailedToRemoveControl, (msg::path), "", "Failed to remove control file {path}")
DECLARE_MESSAGE(FailedToRunToolToDetermineVersion,
                (msg::tool_name, msg::path),
                "Additional information, such as the command line output, if any, will be appended on "
                "the line after this message",
                "Failed to run \"{path}\" to determine the {tool_name} version.")
DECLARE_MESSAGE(FailedToStoreBackToMirror, (), "", "failed to store back to mirror:")
DECLARE_MESSAGE(FailedToStoreBinaryCache, (msg::path), "", "Failed to store binary cache {path}")
DECLARE_MESSAGE(FailedToTakeFileSystemLock, (msg::path), "", "Failed to take the filesystem lock on {path}")
DECLARE_MESSAGE(FailedToWriteManifest, (msg::path), "", "Failed to write manifest file {path}")
DECLARE_MESSAGE(FailedVendorAuthentication,
                (msg::vendor, msg::url),
                "",
                "One or more {vendor} credential providers failed to authenticate. See '{url}' for more details "
                "on how to provide credentials.")
DECLARE_MESSAGE(FilesContainAbsolutePath1,
                (),
                "This message is printed before a list of found absolute paths, followed by FilesContainAbsolutePath2, "
                "followed by a list of found files.",
                "There should be no absolute paths, such as the following, in an installed package:")
DECLARE_MESSAGE(FilesContainAbsolutePath2, (), "", "Absolute paths were found in the following files:")
DECLARE_MESSAGE(FindHelp,
                (),
                "'artifact' and 'port' are what the user must literally type.",
                "Searches for the indicated artifact or port. With no parameter after 'artifact' or 'port', "
                "displays everything.")
DECLARE_MESSAGE(FindVersionArtifactsOnly,
                (),
                "'--version', 'vcpkg search', and 'vcpkg find port' are command lines that must not be localized",
                "--version can't be used with vcpkg search or vcpkg find port")
DECLARE_MESSAGE(FieldKindDidNotHaveExpectedValue,
                (msg::expected, msg::actual),
                "{expected} is a list of literal kinds the user must type, separated by commas, {actual} is what "
                "the user supplied",
                "\"kind\" did not have an expected value: (expected one of: {expected}; found {actual})")
DECLARE_MESSAGE(FetchingBaselineInfo, (msg::package_name), "", "Fetching baseline information from {package_name}...")
DECLARE_MESSAGE(FetchingRegistryInfo,
                (msg::url, msg::value),
                "{value} is a reference",
                "Fetching registry information from {url} ({value})...")
DECLARE_MESSAGE(FileNotFound, (msg::path), "", "{path}: file not found")
DECLARE_MESSAGE(FileReadFailed,
                (msg::path, msg::byte_offset, msg::count),
                "",
                "Failed to read {count} bytes from {path} at offset {byte_offset}.")
DECLARE_MESSAGE(FileSeekFailed,
                (msg::path, msg::byte_offset),
                "",
                "Failed to seek to position {byte_offset} in {path}.")
DECLARE_MESSAGE(FilesExported, (msg::path), "", "Files exported at: {path}")
DECLARE_MESSAGE(FileSystemOperationFailed, (), "", "Filesystem operation failed:")
DECLARE_MESSAGE(FishCompletion, (msg::path), "", "vcpkg fish completion is already added at \"{path}\".")
DECLARE_MESSAGE(FloatingPointConstTooBig, (msg::count), "", "Floating point constant too big: {count}")
DECLARE_MESSAGE(FollowingPackagesMissingControl,
                (),
                "",
                "The following packages do not have a valid CONTROL or vcpkg.json:")
DECLARE_MESSAGE(FollowingPackagesNotInstalled, (), "", "The following packages are not installed:")
DECLARE_MESSAGE(FollowingPackagesUpgraded, (), "", "The following packages are up-to-date:")
DECLARE_MESSAGE(
    ForceSystemBinariesOnWeirdPlatforms,
    (),
    "",
    "Environment variable VCPKG_FORCE_SYSTEM_BINARIES must be set on arm, s390x, ppc64le and riscv platforms.")
DECLARE_MESSAGE(FormattedParseMessageExpression,
                (msg::value),
                "Example of {value} is 'x64 & windows'",
                "on expression: {value}")
DECLARE_MESSAGE(ForMoreHelp,
                (),
                "Printed before a suggestion for the user to run `vcpkg help <topic>`",
                "For More Help")
DECLARE_MESSAGE(GeneratedConfiguration, (msg::path), "", "Generated configuration {path}.")
DECLARE_MESSAGE(GeneratedInstaller, (msg::path), "", "{path} installer generated.")
DECLARE_MESSAGE(GeneratingConfiguration, (msg::path), "", "Generating configuration {path}...")
DECLARE_MESSAGE(GeneratingInstaller, (msg::path), "", "Generating installer {path}...")
DECLARE_MESSAGE(GeneratingRepo, (msg::path), "", "Generating repository {path}...")
DECLARE_MESSAGE(GetParseFailureInfo, (), "", "Use '--debug' to get more information about the parse failures.")
DECLARE_MESSAGE(GHAParametersMissing,
                (msg::url),
                "",
                "The GHA binary source requires the ACTIONS_RUNTIME_TOKEN and ACTIONS_CACHE_URL environment variables "
                "to be set. See {url} for details.")
DECLARE_MESSAGE(GitCommandFailed, (msg::command_line), "", "failed to execute: {command_line}")
DECLARE_MESSAGE(GitFailedToFetch,
                (msg::value, msg::url),
                "{value} is a git ref like 'origin/main'",
                "failed to fetch ref {value} from repository {url}")
DECLARE_MESSAGE(GitFailedToInitializeLocalRepository, (msg::path), "", "failed to initialize local repository {path}")
DECLARE_MESSAGE(
    GitRegistryMustHaveBaseline,
    (msg::url, msg::commit_sha),
    "",
    "The git registry \"{url}\" must have a \"baseline\" field that is a valid git commit SHA (40 hexadecimal "
    "characters).\nTo use the current latest versions, set baseline to that repo's HEAD, \"{commit_sha}\".")
DECLARE_MESSAGE(GitStatusOutputExpectedFileName, (), "", "expected a file name")
DECLARE_MESSAGE(GitStatusOutputExpectedNewLine, (), "", "expected new line")
DECLARE_MESSAGE(GitStatusOutputExpectedRenameOrNewline, (), "", "expected renamed file or new lines")
DECLARE_MESSAGE(GitStatusUnknownFileStatus,
                (msg::value),
                "{value} is a single character indicating file status, for example: A, U, M, D",
                "unknown file status: {value}")
DECLARE_MESSAGE(GitUnexpectedCommandOutputCmd,
                (msg::command_line),
                "",
                "git produced unexpected output when running {command_line}")
DECLARE_MESSAGE(GraphCycleDetected,
                (msg::package_name),
                "A list of package names comprising the cycle will be printed after this message.",
                "Cycle detected within graph at {package_name}:")
DECLARE_MESSAGE(HashFileFailureToRead,
                (msg::path),
                "Printed after ErrorMessage and before the specific failing filesystem operation (like file not found)",
                "failed to read file \"{path}\" for hashing: ")
DECLARE_MESSAGE(HashPortManyFiles,
                (msg::package_name, msg::count),
                "",
                "The {package_name} contains {count} files. Hashing these contents may take a long time when "
                "determining the ABI hash for binary caching. Consider reducing the number of files. Common causes of "
                "this are accidentally checking out source or build files into a port's directory.")
DECLARE_MESSAGE(HeaderOnlyUsage,
                (msg::package_name),
                "'header' refers to C/C++ .h files",
                "{package_name} is header-only and can be used from CMake via:")
DECLARE_MESSAGE(
    HelpAssetCaching,
    (),
    "The '<rw>' part references code in the following table and should not be localized. The matching values "
    "\"read\" \"write\" and \"readwrite\" are also fixed. After this block a table with each possible asset "
    "caching source is printed.",
    "**Experimental feature: this may change or be removed at any time**\n"
    "\n"
    "vcpkg can use mirrors to cache downloaded assets, ensuring continued operation even if the "
    "original source changes or disappears.\n"
    "\n"
    "Asset caching can be configured either by setting the environment variable X_VCPKG_ASSET_SOURCES "
    "to a semicolon-delimited list of sources or by passing a sequence of "
    "--x-asset-sources=<source> command line options. Command line sources are interpreted after "
    "environment sources. Commas, semicolons, and backticks can be escaped using backtick (`).\n"
    "\n"
    "The <rw> optional parameter for certain strings controls how they will be accessed. It can be specified as "
    "\"read\", \"write\", or \"readwrite\" and defaults to \"read\".\n"
    "\n"
    "Valid sources:")
DECLARE_MESSAGE(
    HelpAssetCachingAzUrl,
    (),
    "This is printed as the 'definition' in a table for 'x-azurl,<url>[,<sas>[,<rw>]]', so <url>, <sas>, and <rw> "
    "should not be localized.",
    "Adds an Azure Blob Storage source, optionally using Shared Access Signature validation. URL should include "
    "the container path and be terminated with a trailing \"/\". <sas>, if defined, should be prefixed with a "
    "\"?\". "
    "Non-Azure servers will also work if they respond to GET and PUT requests of the form: "
    "\"<url><sha512><sas>\".")
DECLARE_MESSAGE(HelpAssetCachingBlockOrigin,
                (),
                "This is printed as the 'definition' in a table for 'x-block-origin'",
                "Disables fallback to the original URLs in case the mirror does not have the file available.")
DECLARE_MESSAGE(
    HelpAssetCachingScript,
    (),
    "This is printed as the 'definition' in a table for 'x-script,<template>', so <template> should not be "
    "localized.",
    "Dispatches to an external tool to fetch the asset. Within the template, \"{{url}}\" will be replaced by the "
    "original url, \"{{sha512}}\" will be replaced by the SHA512 value, and \"{{dst}}\" will be replaced by the "
    "output path to save to. These substitutions will all be properly shell escaped, so an example template would "
    "be: \"curl -L {{url}} --output {{dst}}\". \"{{{{\" will be replaced by \"}}\" and \"}}}}\" will be replaced "
    "by \"}}\" to avoid expansion. Note that this will be executed inside the build environment, so the PATH and "
    "other environment variables will be modified by the triplet.")
DECLARE_MESSAGE(
    HelpBinaryCaching,
    (),
    "The names in angle brackets like <rw> or in curly braces like {{sha512}} are 'code' and should not be "
    "localized. The matching values \"read\" \"write\" and \"readwrite\" are also fixed.",
    "vcpkg can cache compiled packages to accelerate restoration on a single machine or across the network. By "
    "default, vcpkg will save builds to a local machine cache. This can be disabled by passing "
    "\"--binarysource=clear\" as the last option on the command line.\n"
    "\n"
    "Binary caching can be further configured by either passing \"--binarysource=<source>\" options to every "
    "command line or setting the `VCPKG_BINARY_SOURCES` environment variable to a set of sources (Example: "
    "\"<source>;<source>;...\"). Command line sources are interpreted after environment sources.\n"
    "\n"
    "The \"<rw>\" optional parameter for certain strings controls whether they will be consulted for downloading "
    "binaries and whether on-demand builds will be uploaded to that remote. It can be specified as \"read\", "
    "\"write\", or \"readwrite\".\n"
    "\n"
    "General sources:")
DECLARE_MESSAGE(HelpBinaryCachingAws,
                (),
                "Printed as the 'definition' for 'x-aws,<prefix>[,<rw>]', so '<prefix>' must be preserved verbatim.",
                "**Experimental: will change or be removed without warning**\n"
                "Adds an AWS S3 source. Uses the aws CLI for uploads and downloads. Prefix should include s3:// "
                "scheme and be suffixed with a \"/\".")
DECLARE_MESSAGE(HelpBinaryCachingAwsConfig,
                (),
                "Printed as the 'definition' for 'x-aws-config,<parameter>'.",
                "**Experimental: will change or be removed without warning**\n"
                "Adds an AWS S3 source. Adds an AWS configuration; currently supports only 'no-sign-request' "
                "parameter that is an equivalent to the --no-sign-request parameter "
                "of the AWS CLI.")
DECLARE_MESSAGE(HelpBinaryCachingAwsHeader, (), "", "Azure Web Services sources")
DECLARE_MESSAGE(HelpBinaryCachingAzBlob,
                (),
                "Printed as the 'definition' for 'x-azblob,<url>,<sas>[,<rw>]'.",
                "**Experimental: will change or be removed without warning**\n"
                "Adds an Azure Blob Storage source. Uses Shared Access Signature validation. <url> should include "
                "the container path. <sas> must be be prefixed with a \"?\".")
DECLARE_MESSAGE(HelpBinaryCachingCos,
                (),
                "Printed as the 'definition' for 'x-cos,<prefix>[,<rw>]'.",
                "**Experimental: will change or be removed without warning**\n"
                "Adds an COS source. Uses the cos CLI for uploads and downloads. <prefix> should include the "
                "scheme 'cos://' and be suffixed with a \"/\".")
DECLARE_MESSAGE(HelpBinaryCachingDefaults,
                (msg::path),
                "Printed as the 'definition' in a table for 'default[,<rw>]'. %LOCALAPPDATA%, %APPDATA%, "
                "$XDG_CACHE_HOME, and $HOME are 'code' and should not be localized.",
                "Adds the default file-based location. Based on your system settings, the default path to store "
                "binaries is \"{path}\". This consults %LOCALAPPDATA%/%APPDATA% on Windows and $XDG_CACHE_HOME or "
                "$HOME on other platforms.")
DECLARE_MESSAGE(HelpBinaryCachingDefaultsError,
                (),
                "Printed as the 'definition' in a table for 'default[,<rw>]', when there was an error fetching the "
                "default for some reason.",
                "Adds the default file-based location.")
DECLARE_MESSAGE(HelpBinaryCachingFiles,
                (),
                "Printed as the 'definition' for 'files,<path>[,<rw>]'",
                "Adds a custom file-based location.")
DECLARE_MESSAGE(HelpBinaryCachingGcs,
                (),
                "Printed as the 'definition' for 'x-gcs,<prefix>[,<rw>]'.",
                "**Experimental: will change or be removed without warning**\n"
                "Adds a Google Cloud Storage (GCS) source. Uses the gsutil CLI for uploads and downloads. Prefix "
                "should include the gs:// scheme and be suffixed with a \"/\".")
DECLARE_MESSAGE(
    HelpBinaryCachingHttp,
    (),
    "Printed as the 'definition' of 'http,<url_template>[,<rw>[,<header>]]', so <url_template>, <rw> and <header> "
    "must be unlocalized. GET, HEAD, and PUT are HTTP verbs that should be not changed. Entries in {{curly "
    "braces}} also must be unlocalized.",
    "Adds a custom http-based location. GET, HEAD and PUT request are done to download, check and upload the "
    "binaries. You can use the variables {{name}}, {{version}}, {{sha}} and {{triplet}}. An example url would be"
    "'https://cache.example.com/{{triplet}}/{{name}}/{{version}}/{{sha}}'. Via the header field you can set a "
    "custom header to pass an authorization token.")
DECLARE_MESSAGE(HelpBinaryCachingNuGet,
                (),
                "Printed as the 'definition' of 'nuget,<uri>[,<rw>]'.",
                "Adds a NuGet-based source; equivalent to the \"-Source\" parameter of the NuGet CLI.")
DECLARE_MESSAGE(HelpBinaryCachingNuGetConfig,
                (),
                "Printed as the 'definition' of 'nugetconfig,<path>[,<rw>]'.",
                "Adds a NuGet-config-file-based source; equivalent to the \"-Config\" parameter of the NuGet CLI. "
                "This config should specify \"defaultPushSource\" for uploads.")
DECLARE_MESSAGE(HelpBinaryCachingNuGetHeader, (), "", "NuGet sources")
DECLARE_MESSAGE(HelpBinaryCachingNuGetInteractive,
                (),
                "Printed as the 'definition' of 'interactive'.",
                "Enables NuGet interactive credential management; the opposite of the \"-NonInteractive\" "
                "parameter in the NuGet CLI.")
DECLARE_MESSAGE(HelpBinaryCachingNuGetFooter,
                (),
                "Printed after the 'nuget', 'nugetconfig', 'nugettimeout', and 'interactive' entries; those names "
                "must not be localized. Printed before an example XML snippet vcpkg generates when the indicated "
                "environment variables are set.",
                "NuGet's cache is not used by default. To use it for every NuGet-based source, set the environment "
                "variable \"VCPKG_USE_NUGET_CACHE\" to \"true\" (case-insensitive) or \"1\".\n"
                "The \"nuget\" and \"nugetconfig\" source providers respect certain environment variables while "
                "generating NuGet packages. If the appropriate environment variables are defined and non-empty, "
                "\"metadata.repository\" field will be generated like one of the following examples:")
DECLARE_MESSAGE(HelpBinaryCachingNuGetTimeout,
                (),
                "Printed as the 'definition' of 'nugettimeout,<seconds>'",
                "Specifies a NuGet timeout for NuGet network operations; equivalent to the \"-Timeout\" parameter "
                "of the NuGet CLI.")
DECLARE_MESSAGE(HelpBuiltinBase,
                (),
                "",
                "The baseline references a commit within the vcpkg repository that establishes a minimum version on "
                "every dependency in the graph. For example, if no other constraints are specified (directly or "
                "transitively), then the version will resolve to the baseline of the top level manifest. Baselines "
                "of transitive dependencies are ignored.")
DECLARE_MESSAGE(HelpCachingClear, (), "", "Removes all previous sources, including defaults.")
DECLARE_MESSAGE(HelpContactCommand, (), "", "Displays contact information to send feedback")
DECLARE_MESSAGE(HelpCreateCommand, (), "", "Creates a new port")
DECLARE_MESSAGE(HelpDependInfoCommand, (), "", "Displays a list of dependencies for ports")
DECLARE_MESSAGE(HelpEditCommand,
                (msg::env_var),
                "\"code\" is the name of a program and should not be localized.",
                "Edits a port, optionally with {env_var}, defaults to \"code\"")
DECLARE_MESSAGE(HelpEnvCommand, (), "", "Creates a clean shell environment for development or compiling")
DECLARE_MESSAGE(HelpExampleCommand, (), "", "For more help (including examples) see https://learn.microsoft.com/vcpkg")
DECLARE_MESSAGE(HelpExampleManifest, (), "", "Example manifest:")
DECLARE_MESSAGE(HelpExportCommand, (), "", "Exports a package.")
DECLARE_MESSAGE(HelpHashCommand, (), "", "Hash a file by specific algorithm, default SHA512.")
DECLARE_MESSAGE(HelpInstallCommand, (), "", "Installs a package")
DECLARE_MESSAGE(HelpListCommand, (), "", "Lists installed packages")
DECLARE_MESSAGE(HelpManifestConstraints,
                (),
                "",
                "Manifests can place three kinds of constraints upon the versions used")
DECLARE_MESSAGE(
    HelpMinVersion,
    (),
    "",
    "Vcpkg will select the minimum version found that matches all applicable constraints, including the "
    "version from the baseline specified at top-level as well as any \"version>=\" constraints in the graph.")
DECLARE_MESSAGE(
    HelpOverrides,
    (),
    "",
    "When used as the top-level manifest (such as when running `vcpkg install` in the directory), overrides "
    "allow a manifest to short-circuit dependency resolution and specify exactly the version to use. These can "
    "be used to handle version conflicts, such as with `version-string` dependencies. They will not be "
    "considered when transitively depended upon.")
DECLARE_MESSAGE(HelpOwnsCommand, (), "", "Searches for the owner of a file in installed packages")
DECLARE_MESSAGE(
    HelpPackagePublisher,
    (),
    "",
    "Additionally, package publishers can use \"version>=\" constraints to ensure that consumers are using at "
    "least a certain minimum version of a given dependency. For example, if a library needs an API added "
    "to boost-asio in 1.70, a \"version>=\" constraint will ensure transitive users use a sufficient version "
    "even in the face of individual version overrides or cross-registry references.")
DECLARE_MESSAGE(
    HelpPortVersionScheme,
    (),
    "",
    "Each version additionally has a \"port-version\" which is a nonnegative integer. When rendered as "
    "text, the port version (if nonzero) is added as a suffix to the primary version text separated by a "
    "hash (#). Port-versions are sorted lexicographically after the primary version text, for example:\n1.0.0 < "
    "1.0.0#1 < 1.0.1 < 1.0.1#5 < 2.0.0")
DECLARE_MESSAGE(HelpRemoveCommand, (), "", "Uninstalls a package")
DECLARE_MESSAGE(HelpResponseFileCommand,
                (),
                "Describing what @response_file does on vcpkg's command line",
                "Contains one argument per line expanded at that location")
DECLARE_MESSAGE(HelpSearchCommand, (), "", "Searches for packages available to be built")
DECLARE_MESSAGE(HelpTextOptFullDesc, (), "", "Does not truncate long text")
DECLARE_MESSAGE(HelpTopicCommand, (), "", "Displays specific help topic")
DECLARE_MESSAGE(HelpTopicsCommand, (), "", "Displays full list of help topics")
DECLARE_MESSAGE(HelpTxtOptAllowUnsupportedPort,
                (),
                "",
                "Continues with a warning on unsupported ports, rather than failing")
DECLARE_MESSAGE(HelpTxtOptCleanAfterBuild,
                (),
                "",
                "Cleans buildtrees, packages and downloads after building each package")
DECLARE_MESSAGE(HelpTxtOptCleanBuildTreesAfterBuild, (), "", "Cleans buildtrees after building each package")
DECLARE_MESSAGE(HelpTxtOptCleanDownloadsAfterBuild, (), "", "Cleans downloads after building each package")
DECLARE_MESSAGE(HelpTxtOptCleanPkgAfterBuild, (), "", "Cleans packages after building each package")
DECLARE_MESSAGE(HelpTxtOptDryRun, (), "", "Does not actually build or install")
DECLARE_MESSAGE(HelpTxtOptEditable,
                (),
                "",
                "Disables source re-extraction and binary caching for libraries on the command line (classic mode)")
DECLARE_MESSAGE(HelpTxtOptEnforcePortChecks,
                (),
                "",
                "Fails install if a port has detected problems or attempts to use a deprecated feature")
DECLARE_MESSAGE(HelpTxtOptKeepGoing, (), "", "Continues installing packages on failure")
DECLARE_MESSAGE(HelpTxtOptManifestFeature,
                (),
                "",
                "Additional features from the top-level manifest to install (manifest mode)")
DECLARE_MESSAGE(HelpTxtOptManifestNoDefault,
                (),
                "",
                "Does not install the default features from the top-level manifest (manifest mode)")
DECLARE_MESSAGE(HelpTxtOptNoDownloads, (), "", "Does not download new sources")
DECLARE_MESSAGE(HelpTxtOptNoUsage, (), "", "Does not print CMake usage information after install")
DECLARE_MESSAGE(HelpTxtOptOnlyBinCache, (), "", "Fails if cached binaries are not available")
DECLARE_MESSAGE(HelpTxtOptOnlyDownloads, (), "", "Makes best-effort attempt to download sources without building")
DECLARE_MESSAGE(HelpTxtOptRecurse, (), "", "Allows removal of packages as part of installation")
DECLARE_MESSAGE(HelpTxtOptUseAria2, (), "", "Uses aria2 to perform download tasks")
DECLARE_MESSAGE(HelpTxtOptUseHeadVersion,
                (),
                "",
                "Installs the libraries on the command line using the latest upstream sources (classic mode)")
DECLARE_MESSAGE(HelpTxtOptWritePkgConfig,
                (),
                "'vcpkg help binarycaching' is a command line and should not be localized.",
                "Writes a NuGet packages.config-formatted file for use with external binary caching. See `vcpkg help "
                "binarycaching` for more information")
DECLARE_MESSAGE(HelpUpdateBaseline,
                (),
                "",
                "The best approach to keep your libraries up to date is to update your baseline reference. This will "
                "ensure all packages, including transitive ones, are updated. However if you need to update a package "
                "independently, you can use a \"version>=\" constraint.")
DECLARE_MESSAGE(HelpUpdateCommand, (), "", "Lists packages that can be upgraded")
DECLARE_MESSAGE(HelpUpgradeCommand, (), "", "Rebuilds all outdated packages")
DECLARE_MESSAGE(HelpVersionCommand, (), "", "Displays version information")
DECLARE_MESSAGE(HelpVersionDateScheme, (), "", "A date (2021-01-01.5)")
DECLARE_MESSAGE(HelpVersionGreater,
                (),
                "",
                "Within the \"dependencies\" field, each dependency can have a minimum constraint listed. These "
                "minimum constraints will be used when transitively depending upon this library. A minimum "
                "port-version can additionally be specified with a '#' suffix.")
DECLARE_MESSAGE(HelpVersioning,
                (),
                "",
                "Versioning allows you to deterministically control the precise revisions of dependencies used by "
                "your project from within your manifest file.")
DECLARE_MESSAGE(HelpVersionScheme, (), "", "A dot-separated sequence of numbers (1.2.3.4)")
DECLARE_MESSAGE(HelpVersionSchemes, (), "", "The following versioning schemes are accepted.")
DECLARE_MESSAGE(HelpVersionSemverScheme, (), "", "A Semantic Version 2.0 (2.1.0-rc2)")
DECLARE_MESSAGE(HelpVersionStringScheme, (), "", "An exact, incomparable version (Vista)")
DECLARE_MESSAGE(
    IgnoringVcpkgRootEnvironment,
    (msg::path, msg::actual, msg::value),
    "{actual} is the path we actually used, {value} is the path to vcpkg's binary",
    "The vcpkg {value} is using detected vcpkg root {actual} and ignoring mismatched VCPKG_ROOT environment "
    "value {path}. To suppress this message, unset the environment variable or use the --vcpkg-root command line "
    "switch.")
DECLARE_MESSAGE(IllegalFeatures, (), "", "List of features is not allowed in this context")
DECLARE_MESSAGE(IllegalPlatformSpec, (), "", "Platform qualifier is not allowed in this context")
DECLARE_MESSAGE(ImproperShaLength, (msg::value), "{value} is a sha.", "SHA512's must be 128 hex characters: {value}")
DECLARE_MESSAGE(IncorrectArchiveFileSignature, (), "", "Incorrect archive file signature")
DECLARE_MESSAGE(IncorrectPESignature, (), "", "Incorrect PE signature")
DECLARE_MESSAGE(IncrementedUtf8Decoder, (), "", "Incremented Utf8Decoder at the end of the string")
DECLARE_MESSAGE(InfoSetEnvVar,
                (msg::env_var),
                "In this context 'editor' means IDE",
                "You can also set {env_var} to your editor of choice.")
DECLARE_MESSAGE(InitRegistryFailedNoRepo,
                (msg::path, msg::command_line),
                "",
                "Could not create a registry at {path} because this is not a git repository root.\nUse `git init "
                "{command_line}` to create a git repository in this folder.")
DECLARE_MESSAGE(InstallCopiedFile,
                (msg::path_source, msg::path_destination),
                "",
                "{path_source} -> {path_destination} done")
DECLARE_MESSAGE(InstalledBy, (msg::path), "", "Installed by {path}")
DECLARE_MESSAGE(InstalledPackages, (), "", "The following packages are already installed:")
DECLARE_MESSAGE(InstalledRequestedPackages, (), "", "All requested packages are currently installed.")
DECLARE_MESSAGE(InstallFailed, (msg::path, msg::error_msg), "", "failed: {path}: {error_msg}")
DECLARE_MESSAGE(InstallingFromLocation,
                (msg::path),
                "'--' at the beginning must be preserved",
                "-- Installing port from location: {path}")
DECLARE_MESSAGE(InstallingMavenFile,
                (msg::path),
                "Printed after a filesystem operation error",
                "{path} installing Maven file")
DECLARE_MESSAGE(InstallingPackage,
                (msg::action_index, msg::count, msg::spec),
                "",
                "Installing {action_index}/{count} {spec}...")
DECLARE_MESSAGE(InstallPackageInstruction,
                (msg::value, msg::path),
                "'{value}' is the nuget id.",
                "With a project open, go to Tools->NuGet Package Manager->Package Manager Console and "
                "paste:\n Install-Package \"{value}\" -Source \"{path}\"")
DECLARE_MESSAGE(InstallRootDir, (), "", "Installed directory (experimental)")
DECLARE_MESSAGE(InstallSkippedUpToDateFile,
                (msg::path_source, msg::path_destination),
                "",
                "{path_source} -> {path_destination} skipped, up to date")
DECLARE_MESSAGE(InstallWithSystemManager,
                (),
                "",
                "You may be able to install this tool via your system package manager.")
DECLARE_MESSAGE(InstallWithSystemManagerMono,
                (msg::url),
                "",
                "Ubuntu 18.04 users may need a newer version of mono, available at {url}.")
DECLARE_MESSAGE(InstallWithSystemManagerPkg,
                (msg::command_line),
                "",
                "You may be able to install this tool via your system package manager ({command_line}).")
DECLARE_MESSAGE(IntegrateBashHelp,
                (),
                "'bash' is a terminal program which should be unlocalized.",
                "Enable bash tab-completion. Non-Windows only")
DECLARE_MESSAGE(IntegrateFishHelp,
                (),
                "'fish' is a terminal program which should be unlocalized.",
                "Enable fish tab-completion. Non-Windows only")
DECLARE_MESSAGE(IntegrateInstallHelpLinux, (), "", "Makes installed packages available user-wide")
DECLARE_MESSAGE(IntegrateInstallHelpWindows,
                (),
                "",
                "Makes installed packages available user-wide. Requires admin privileges on first use")
DECLARE_MESSAGE(IntegrateNonWindowsOnly,
                (msg::command_line),
                "",
                "{command_line} is non-Windows-only and not supported on this system.")
DECLARE_MESSAGE(IntegratePowerShellHelp, (), "", "Enable PowerShell tab-completion. Windows-only")
DECLARE_MESSAGE(IntegrateProjectHelp,
                (),
                "",
                "Generates a referencing NuGet package for individual Visual Studio project use. Windows-only")
DECLARE_MESSAGE(IntegrateRemoveHelp, (), "", "Removes user-wide integration")
DECLARE_MESSAGE(IntegrateWindowsOnly,
                (msg::command_line),
                "",
                "{command_line} is Windows-only and not supported on this system.")
DECLARE_MESSAGE(IntegrateZshHelp,
                (),
                "'zsh' is a terminal program which should be unlocalized.",
                "Enable zsh tab-completion. Non-Windows only")
DECLARE_MESSAGE(IntegrationFailedVS2015, (), "", "Integration was not applied for Visual Studio 2015.")
DECLARE_MESSAGE(InternalCICommand,
                (),
                "",
                "vcpkg ci is an internal command which will change incompatibly or be removed at any time.")
DECLARE_MESSAGE(
    InternalErrorMessageContact,
    (),
    "",
    "Please open an issue at "
    "https://github.com/microsoft/vcpkg/issues/new?template=other-type-of-bug-report.md&labels=category:vcpkg-bug "
    "with detailed steps to reproduce the problem.")
DECLARE_MESSAGE(InvalidArchitecture,
                (msg::value),
                "{value} is what the user entered that we did not understand",
                "invalid architecture: {value}")
DECLARE_MESSAGE(InvalidArgument, (), "", "invalid argument")
DECLARE_MESSAGE(
    InvalidArgumentRequiresAbsolutePath,
    (msg::binary_source),
    "",
    "invalid argument: binary config '{binary_source}' path arguments for binary config strings must be absolute")
DECLARE_MESSAGE(
    InvalidArgumentRequiresBaseUrl,
    (msg::base_url, msg::binary_source),
    "",
    "invalid argument: binary config '{binary_source}' requires a {base_url} base url as the first argument")
DECLARE_MESSAGE(InvalidArgumentRequiresBaseUrlAndToken,
                (msg::binary_source),
                "",
                "invalid argument: binary config '{binary_source}' requires at least a base-url and a SAS token")
DECLARE_MESSAGE(InvalidArgumentRequiresNoneArguments,
                (msg::binary_source),
                "",
                "invalid argument: binary config '{binary_source}' does not take arguments")
DECLARE_MESSAGE(InvalidArgumentRequiresNoWildcards,
                (msg::path),
                "",
                "cannot fix Windows path case for path containing wildcards: {path}")
DECLARE_MESSAGE(InvalidArgumentRequiresOneOrTwoArguments,
                (msg::binary_source),
                "",
                "invalid argument: binary config '{binary_source}' requires 1 or 2 arguments")
DECLARE_MESSAGE(InvalidArgumentRequiresPathArgument,
                (msg::binary_source),
                "",
                "invalid argument: binary config '{binary_source}' requires at least one path argument")
DECLARE_MESSAGE(InvalidArgumentRequiresPrefix,
                (msg::binary_source),
                "",
                "invalid argument: binary config '{binary_source}' requires at least one prefix")
DECLARE_MESSAGE(InvalidArgumentRequiresSingleArgument,
                (msg::binary_source),
                "",
                "invalid argument: binary config '{binary_source}' does not take more than 1 argument")
DECLARE_MESSAGE(InvalidArgumentRequiresSingleStringArgument,
                (msg::binary_source),
                "",
                "invalid argument: binary config '{binary_source}' expects a single string argument")
DECLARE_MESSAGE(InvalidArgumentRequiresSourceArgument,
                (msg::binary_source),
                "",
                "invalid argument: binary config '{binary_source}' requires at least one source argument")
DECLARE_MESSAGE(InvalidArgumentRequiresTwoOrThreeArguments,
                (msg::binary_source),
                "",
                "invalid argument: binary config '{binary_source}' requires 2 or 3 arguments")
DECLARE_MESSAGE(InvalidArgumentRequiresValidToken,
                (msg::binary_source),
                "",
                "invalid argument: binary config '{binary_source}' requires a SAS token without a "
                "preceeding '?' as the second argument")
DECLARE_MESSAGE(InvalidArgumentRequiresZeroOrOneArgument,
                (msg::binary_source),
                "",
                "invalid argument: binary config '{binary_source}' requires 0 or 1 argument")
DECLARE_MESSAGE(InvalidBuildInfo, (msg::error_msg), "", "Invalid BUILD_INFO file for package: {error_msg}")
DECLARE_MESSAGE(
    InvalidBuiltInBaseline,
    (msg::value),
    "{value} is a git commit sha",
    "the top-level builtin-baseline ({value}) was not a valid commit sha: expected 40 hexadecimal characters.")
DECLARE_MESSAGE(InvalidBundleDefinition, (), "", "Invalid bundle definition.")
DECLARE_MESSAGE(InvalidCharacterInFeatureList,
                (),
                "",
                "invalid character in feature name (must be lowercase, digits, '-', or '*')")
DECLARE_MESSAGE(InvalidCharacterInFeatureName,
                (),
                "",
                "invalid character in feature name (must be lowercase, digits, '-')")
DECLARE_MESSAGE(InvalidCharacterInPackageName,
                (),
                "",
                "invalid character in package name (must be lowercase, digits, '-')")
DECLARE_MESSAGE(InvalidCodePoint, (), "", "Invalid code point passed to utf8_encoded_code_point_count")
DECLARE_MESSAGE(InvalidCodeUnit, (), "", "invalid code unit")
DECLARE_MESSAGE(InvalidCommandArgSort,
                (),
                "",
                "Value of --sort must be one of 'lexicographical', 'topological', 'reverse'.")
DECLARE_MESSAGE(InvalidCommentStyle,
                (),
                "",
                "vcpkg does not support c-style comments, however most objects allow $-prefixed fields to be used as "
                "comments.")
DECLARE_MESSAGE(InvalidCommitId, (msg::commit_sha), "", "Invalid commit id: {commit_sha}")
DECLARE_MESSAGE(InvalidDefaultFeatureName, (), "", "'default' is a reserved feature name")
DECLARE_MESSAGE(InvalidFeature,
                (),
                "",
                "features must be lowercase alphanumeric+hyphens, and not one of the reserved names")
DECLARE_MESSAGE(InvalidFilename,
                (msg::value, msg::path),
                "'{value}' is a list of invalid characters. I.e. \\/:*?<>|",
                "Filename cannot contain invalid chars {value}, but was {path}")
DECLARE_MESSAGE(InvalidFileType, (msg::path), "", "failed: {path} cannot handle file type")
DECLARE_MESSAGE(InvalidFloatingPointConst, (msg::count), "", "Invalid floating point constant: {count}")
DECLARE_MESSAGE(InvalidFormatString,
                (msg::actual),
                "{actual} is the provided format string",
                "invalid format string: {actual}")
DECLARE_MESSAGE(InvalidHexDigit, (), "", "Invalid hex digit in unicode escape")
DECLARE_MESSAGE(InvalidIntegerConst, (msg::count), "", "Invalid integer constant: {count}")
DECLARE_MESSAGE(InvalidLibraryMissingLinkerMembers, (), "", "Library was invalid: could not find a linker member.")
DECLARE_MESSAGE(
    InvalidLinkage,
    (msg::system_name, msg::value),
    "'{value}' is the linkage type vcpkg would did not understand. (Correct values would be static ofr dynamic)",
    "Invalid {system_name} linkage type: [{value}]")
DECLARE_MESSAGE(InvalidLogicExpressionUnexpectedCharacter, (), "", "invalid logic expression, unexpected character")
DECLARE_MESSAGE(InvalidLogicExpressionUsePipe, (), "", "invalid logic expression, use '|' rather than 'or'")
DECLARE_MESSAGE(InvalidNoVersions, (), "", "File contains no versions.")
DECLARE_MESSAGE(InvalidOptionForRemove,
                (),
                "'remove' is a command that should not be changed.",
                "'remove' accepts either libraries or '--outdated'")
DECLARE_MESSAGE(InvalidPortVersonName, (msg::path), "", "Found invalid port version file name: `{path}`.")
DECLARE_MESSAGE(InvalidSharpInVersion, (), "", "invalid character '#' in version text")
DECLARE_MESSAGE(InvalidSharpInVersionDidYouMean,
                (msg::value),
                "{value} is an integer. `\"port-version\":' is JSON syntax and should be unlocalized",
                "invalid character '#' in version text. Did you mean \"port-version\": {value}?")
DECLARE_MESSAGE(InvalidString, (), "", "Invalid utf8 passed to Value::string(std::string)")
DECLARE_MESSAGE(InvalidTriplet, (msg::triplet), "", "Invalid triplet: {triplet}")
DECLARE_MESSAGE(IrregularFile, (msg::path), "", "path was not a regular file: {path}")
DECLARE_MESSAGE(JsonErrorMustBeAnObject, (msg::path), "", "Expected \"{path}\" to be an object.")
DECLARE_MESSAGE(JsonFieldNotObject, (msg::json_field), "", "value of [\"{json_field}\"] must be an object")
DECLARE_MESSAGE(JsonFieldNotString, (msg::json_field), "", "value of [\"{json_field}\"] must be a string")
DECLARE_MESSAGE(JsonFileMissingExtension,
                (msg::path),
                "",
                "the JSON file {path} must have a .json (all lowercase) extension")
DECLARE_MESSAGE(JsonSwitch, (), "", "Prints JSON rather than plain text")
DECLARE_MESSAGE(JsonValueNotArray, (), "", "json value is not an array")
DECLARE_MESSAGE(JsonValueNotObject, (), "", "json value is not an object")
DECLARE_MESSAGE(JsonValueNotString, (), "", "json value is not a string")
DECLARE_MESSAGE(LaunchingProgramFailed,
                (msg::tool_name),
                "A platform API call failure message is appended after this",
                "Launching {tool_name}:")
DECLARE_MESSAGE(LibraryArchiveMemberTooSmall,
                (),
                "",
                "A library archive member was too small to contain the expected data type.")
DECLARE_MESSAGE(LibraryFirstLinkerMemberMissing, (), "", "Could not find first linker member name.")
DECLARE_MESSAGE(LicenseExpressionString, (), "", "<license string>")
DECLARE_MESSAGE(LicenseExpressionContainsExtraPlus,
                (),
                "",
                "SPDX license expression contains an extra '+'. These are only allowed directly "
                "after a license identifier.")
DECLARE_MESSAGE(LicenseExpressionContainsInvalidCharacter,
                (msg::value),
                "example of {value:02X} is '7B'\nexample of {value} is '{'",
                "SPDX license expression contains an invalid character (0x{value:02X} '{value}').")
DECLARE_MESSAGE(LicenseExpressionContainsUnicode,
                (msg::value, msg::pretty_value),
                "example of {value:04X} is '22BB'\nexample of {pretty_value} is '⊻'",
                "SPDX license expression contains a unicode character (U+{value:04X} '{pretty_value}'), but these "
                "expressions are ASCII-only.")
DECLARE_MESSAGE(LicenseExpressionDocumentRefUnsupported,
                (),
                "",
                "The current implementation does not support DocumentRef- SPDX references.")
DECLARE_MESSAGE(LicenseExpressionExpectCompoundFoundParen,
                (),
                "",
                "Expected a compound or the end of the string, found a parenthesis.")
DECLARE_MESSAGE(LicenseExpressionExpectCompoundFoundWith,
                (),
                "AND, OR, and WITH are all keywords and should not be translated.",
                "Expected either AND or OR, found WITH (WITH is only allowed after license names, not "
                "parenthesized expressions).")
DECLARE_MESSAGE(LicenseExpressionExpectCompoundFoundWord,
                (msg::value),
                "Example of {value} is 'MIT'.\nAND and OR are both keywords and should not be translated.",
                "Expected either AND or OR, found a license or exception name: '{value}'.")
DECLARE_MESSAGE(LicenseExpressionExpectCompoundOrWithFoundWord,
                (msg::value),
                "example of {value} is 'MIT'.\nAND, OR, and WITH are all keywords and should not be translated.",
                "Expected either AND, OR, or WITH, found a license or exception name: '{value}'.")
DECLARE_MESSAGE(LicenseExpressionExpectExceptionFoundCompound,
                (msg::value),
                "Example of {value} is 'AND'",
                "Expected an exception name, found the compound {value}.")
DECLARE_MESSAGE(LicenseExpressionExpectExceptionFoundEof,
                (),
                "",
                "Expected an exception name, found the end of the string.")
DECLARE_MESSAGE(LicenseExpressionExpectExceptionFoundParen, (), "", "Expected an exception name, found a parenthesis.")
DECLARE_MESSAGE(LicenseExpressionExpectLicenseFoundCompound,
                (msg::value),
                "Example of {value} is 'AND'",
                "Expected a license name, found the compound {value}.")
DECLARE_MESSAGE(LicenseExpressionExpectLicenseFoundEof, (), "", "Expected a license name, found the end of the string.")
DECLARE_MESSAGE(LicenseExpressionExpectLicenseFoundParen, (), "", "Expected a license name, found a parenthesis.")
DECLARE_MESSAGE(LicenseExpressionImbalancedParens,
                (),
                "",
                "There was a close parenthesis without an opening parenthesis.")
DECLARE_MESSAGE(LicenseExpressionUnknownException,
                (msg::value),
                "Example of {value} is 'unknownexception'",
                "Unknown license exception identifier '{value}'. Known values are listed at "
                "https://spdx.org/licenses/exceptions-index.html")
DECLARE_MESSAGE(LicenseExpressionUnknownLicense,
                (msg::value),
                "Example of {value} is 'unknownlicense'",
                "Unknown license identifier '{value}'. Known values are listed at https://spdx.org/licenses/")
DECLARE_MESSAGE(LinkageDynamicDebug, (), "", "Dynamic Debug (/MDd)")
DECLARE_MESSAGE(LinkageDynamicRelease, (), "", "Dynamic Release (/MD)")
DECLARE_MESSAGE(LinkageStaticDebug, (), "", "Static Debug (/MTd)")
DECLARE_MESSAGE(LinkageStaticRelease, (), "", "Static Release (/MT)")
DECLARE_MESSAGE(ListHelp, (), "", "Lists installed libraries")
DECLARE_MESSAGE(ListOfValidFieldsForControlFiles,
                (),
                "",
                "This is the list of valid fields for CONTROL files (case-sensitive):")
DECLARE_MESSAGE(LoadingCommunityTriplet,
                (msg::path),
                "'-- [COMMUNITY]' at the beginning must be preserved",
                "-- [COMMUNITY] Loading triplet configuration from: {path}")
DECLARE_MESSAGE(LoadingDependencyInformation,
                (msg::count),
                "",
                "Loading dependency information for {count} packages...")
DECLARE_MESSAGE(LoadingOverlayTriplet,
                (msg::path),
                "'-- [OVERLAY]' at the beginning must be preserved",
                "-- [OVERLAY] Loading triplet configuration from: {path}")
DECLARE_MESSAGE(LocalPortfileVersion,
                (),
                "",
                "Using local portfile versions. To update the local portfiles, use `git pull`.")
DECLARE_MESSAGE(ManifestConflict,
                (msg::path),
                "",
                "Found both a manifest and CONTROL files in port \"{path}\"; please rename one or the other")
DECLARE_MESSAGE(ManifestFormatCompleted, (), "", "Succeeded in formatting the manifest files.")
DECLARE_MESSAGE(MismatchedBinParagraphs,
                (),
                "",
                "The serialized binary paragraph was different from the original binary paragraph. Please open an "
                "issue at https://github.com/microsoft/vcpkg with the following output:")
DECLARE_MESSAGE(MismatchedFiles, (), "", "file to store does not match hash")
DECLARE_MESSAGE(MismatchedManifestAfterReserialize,
                (),
                "The original file output and generated output are printed after this line, in English as it's "
                "intended to be used in the issue submission and read by devs. This message indicates an internal "
                "error in vcpkg.",
                "The serialized manifest was different from the original manifest. Please open an issue at "
                "https://github.com/microsoft/vcpkg, with the following output:")
DECLARE_MESSAGE(MismatchedNames,
                (msg::package_name, msg::actual),
                "{actual} is the port name found",
                "names did not match: '{package_name}' != '{actual}'")
DECLARE_MESSAGE(MismatchedSpec,
                (msg::path, msg::expected, msg::actual),
                "{expected} and {actual} are package specs like 'zlib:x64-windows'",
                "Mismatched spec in port {path}: expected {expected}, actual {actual}")
DECLARE_MESSAGE(MismatchedType,
                (msg::json_field, msg::json_type),
                "",
                "{json_field}: mismatched type: expected {json_type}")
DECLARE_MESSAGE(Missing7zHeader, (), "", "Unable to find 7z header.")
DECLARE_MESSAGE(MissingAndroidEnv, (), "", "ANDROID_NDK_HOME environment variable missing")
DECLARE_MESSAGE(MissingAndroidHomeDir, (msg::path), "", "ANDROID_NDK_HOME directory does not exist: {path}")
DECLARE_MESSAGE(MissingArgFormatManifest,
                (),
                "",
                "format-manifest was passed --convert-control without '--all'.\nThis doesn't do anything: control "
                "files passed explicitly are converted automatically.")
DECLARE_MESSAGE(MissingClosingParen, (), "", "missing closing )")
DECLARE_MESSAGE(MissingDependency,
                (msg::spec, msg::package_name),
                "",
                "Package {spec} is installed, but dependency {package_name} is not.")
DECLARE_MESSAGE(MissingExtension, (msg::extension), "", "Missing '{extension}' extension.")
DECLARE_MESSAGE(MissingOption, (msg::option), "", "This command requires --{option}")
DECLARE_MESSAGE(MissingOrInvalidIdentifer, (), "", "missing or invalid identifier")
DECLARE_MESSAGE(MissingPortSuggestPullRequest,
                (),
                "",
                "If your port is not listed, please open an issue at and/or consider making a pull request.")
DECLARE_MESSAGE(MissingRequiredField,
                (msg::json_field, msg::json_type),
                "Example completely formatted message:\nerror: missing required field 'dependencies' (an array of "
                "dependencies)",
                "missing required field '{json_field}' ({json_type})")
DECLARE_MESSAGE(MixingBooleanOperationsNotAllowed,
                (),
                "",
                "mixing & and | is not allowed; use () to specify order of operations")
DECLARE_MESSAGE(MonoInstructions,
                (),
                "",
                "This may be caused by an incomplete mono installation. Full mono is "
                "available on some systems via `sudo apt install mono-complete`. Ubuntu 18.04 users may "
                "need a newer version of mono, available at https://www.mono-project.com/download/stable/")
DECLARE_MESSAGE(MsiexecFailedToExtract,
                (msg::path, msg::exit_code),
                "",
                "msiexec failed while extracting \"{path}\" with launch or exit code {exit_code} and message:")
DECLARE_MESSAGE(MultiArch, (msg::option), "", "Multi-Arch must be 'same' but was {option}")
DECLARE_MESSAGE(MultipleFeatures,
                (msg::package_name, msg::feature),
                "",
                "{package_name} declares {feature} multiple times; please ensure that features have distinct names")
DECLARE_MESSAGE(MutuallyExclusiveOption,
                (msg::value, msg::option),
                "{value} is a second {option} switch",
                "--{value} cannot be used with --{option}.")
DECLARE_MESSAGE(NewConfigurationAlreadyExists,
                (msg::path),
                "",
                "Creating a manifest would overwrite a vcpkg-configuration.json at {path}.")
DECLARE_MESSAGE(NewManifestAlreadyExists, (msg::path), "", "A manifest is already present at {path}.")
DECLARE_MESSAGE(NewNameCannotBeEmpty, (), "", "--name cannot be empty.")
DECLARE_MESSAGE(NewOnlyOneVersionKind,
                (),
                "",
                "Only one of --version-relaxed, --version-date, or --version-string may be specified.")
DECLARE_MESSAGE(NewSpecifyNameVersionOrApplication,
                (),
                "",
                "Either specify --name and --version to produce a manifest intended for C++ libraries, or specify "
                "--application to indicate that the manifest is not intended to be used as a port.")
DECLARE_MESSAGE(NewVersionCannotBeEmpty, (), "", "--version cannot be empty.")
DECLARE_MESSAGE(NoArgumentsForOption, (msg::option), "", "The option --{option} does not accept an argument.")
DECLARE_MESSAGE(NoError, (), "", "no error")
DECLARE_MESSAGE(NoInstalledPackages,
                (),
                "The name 'search' is the name of a command that is not localized.",
                "No packages are installed. Did you mean `search`?")
DECLARE_MESSAGE(NoLocalizationForMessages, (), "", "No localized messages for the following: ")
DECLARE_MESSAGE(NonExactlyArgs,
                (msg::command_name, msg::expected, msg::actual),
                "{expected} and {actual} are integers",
                "the command '{command_name}' requires exactly {expected} arguments, but {actual} were provided")
DECLARE_MESSAGE(NonOneRemainingArgs,
                (msg::command_name),
                "",
                "the command '{command_name}' requires exactly one argument")
DECLARE_MESSAGE(NonRangeArgs,
                (msg::command_name, msg::lower, msg::upper, msg::actual),
                "{actual} is an integer",
                "the command '{command_name}' requires between {lower} and {upper} arguments, inclusive, but {actual} "
                "were provided")
DECLARE_MESSAGE(NonZeroOrOneRemainingArgs,
                (msg::command_name),
                "",
                "the command '{command_name}' requires zero or one arguments")
DECLARE_MESSAGE(NonZeroRemainingArgs,
                (msg::command_name),
                "",
                "the command '{command_name}' does not accept any additional arguments")
DECLARE_MESSAGE(NoOutdatedPackages, (), "", "There are no outdated packages.")
DECLARE_MESSAGE(NoRegistryForPort, (msg::package_name), "", "no registry configured for port {package_name}")
DECLARE_MESSAGE(NoUrlsAndHashSpecified, (msg::sha), "", "No urls specified to download SHA: {sha}")
DECLARE_MESSAGE(NoUrlsAndNoHashSpecified, (), "", "No urls specified and no hash specified.")
DECLARE_MESSAGE(NugetOutputNotCapturedBecauseInteractiveSpecified,
                (),
                "",
                "NuGet command failed and output was not captured because --interactive was specified")
DECLARE_MESSAGE(NugetPackageFileSucceededButCreationFailed,
                (msg::path),
                "",
                "NuGet package creation succeeded, but no .nupkg was produced. Expected: \"{path}\"")
DECLARE_MESSAGE(NugetTimeoutExpectsSinglePositiveInteger,
                (),
                "",
                "unexpected arguments: binary config 'nugettimeout' expects a single positive integer argument")
DECLARE_MESSAGE(OptionMustBeInteger, (msg::option), "", "Value of --{option} must be an integer.")
DECLARE_MESSAGE(OptionRequired, (msg::option), "", "--{option} option is required.")
DECLARE_MESSAGE(OptionRequiresAValue, (msg::option), "", "the option '{option}' requires a value")
DECLARE_MESSAGE(OptionRequiresANonDashesValue,
                (msg::option, msg::actual, msg::value),
                "{value} is the value the user typed, {actual} is {option} potentially with prefixes like '--x-'. Full "
                "example: the option 'evil-option' requires a value; if you intended to set 'evil-option' to "
                "'--evil-value', use the equals form instead: --x-evil-option=--evil-value",
                "the option '{option}' requires a value; if you intended to set '{option}' to '{value}', use the "
                "equals form instead: {actual}={value}")
DECLARE_MESSAGE(OptionUsedMultipleTimes, (msg::option), "", "the option '{option}' was specified multiple times")
DECLARE_MESSAGE(OptionRequiresOption,
                (msg::value, msg::option),
                "{value} is a command line option.",
                "--{value} requires --{option}")
DECLARE_MESSAGE(Options, (), "Printed just before a list of options for a command", "Options")
DECLARE_MESSAGE(OriginalBinParagraphHeader, (), "", "\nOriginal Binary Paragraph")
DECLARE_MESSAGE(OtherCommandsHeader, (), "", "Other")
DECLARE_MESSAGE(OverlayPatchDir, (msg::path), "", "Overlay path \"{path}\" must exist and must be a directory.")
DECLARE_MESSAGE(OverlayPortsDirectoriesHelp, (msg::env_var), "", "Directories of overlay ports (also: {env_var})")
DECLARE_MESSAGE(OverlayTripletDirectoriesHelp, (msg::env_var), "", "Directories of overlay triplets (also: {env_var})")
DECLARE_MESSAGE(OverlayTriplets, (msg::path), "", "Overlay Triplets from \"{path}\":")
DECLARE_MESSAGE(OverwritingFile, (msg::path), "", "File {path} was already present and will be overwritten")
DECLARE_MESSAGE(PackageAlreadyRemoved, (msg::spec), "", "unable to remove {spec}: already removed")
DECLARE_MESSAGE(PackageDiscoveryHeader, (), "", "Package Discovery")
DECLARE_MESSAGE(PackageManipulationHeader, (), "", "Package Manipulation")
DECLARE_MESSAGE(PackageInfoHelp, (), "", "Display detailed information on packages")
DECLARE_MESSAGE(PackageFailedtWhileExtracting,
                (msg::value, msg::path),
                "'{value}' is either a tool name or a package name.",
                "'{value}' failed while extracting {path}.")
DECLARE_MESSAGE(PackageInstallationHeader, (), "", "Package Installation")
DECLARE_MESSAGE(PackageRootDir, (), "", "Packages directory (experimental)")
DECLARE_MESSAGE(PackagesToInstall, (), "", "The following packages will be built and installed:")
DECLARE_MESSAGE(PackagesToInstallDirectly, (), "", "The following packages will be directly installed:")
DECLARE_MESSAGE(PackagesToModify, (), "", "Additional packages (*) will be modified to complete this operation.")
DECLARE_MESSAGE(PackagesToRebuild, (), "", "The following packages will be rebuilt:")
DECLARE_MESSAGE(PackagesToRebuildSuggestRecurse,
                (),
                "",
                "If you are sure you want to rebuild the above packages, run the command with the --recurse option.")
DECLARE_MESSAGE(PackagesToRemove, (), "", "The following packages will be removed:")
DECLARE_MESSAGE(PackagesUpToDate, (), "", "No packages need updating.")
DECLARE_MESSAGE(PackingVendorFailed, (msg::vendor), "", "Packing {vendor} failed. Use --debug for more information.")
DECLARE_MESSAGE(PairedSurrogatesAreInvalid,
                (),
                "",
                "trailing surrogate following leading surrogate (paired surrogates are invalid)")
DECLARE_MESSAGE(ParagraphDuplicateField, (), "", "duplicate field")
DECLARE_MESSAGE(ParagraphExactlyOne, (), "", "There should be exactly one paragraph")
DECLARE_MESSAGE(ParagraphExpectedColonAfterField, (), "", "expected ':' after field name")
DECLARE_MESSAGE(ParagraphExpectedFieldName, (), "", "expected field name")
DECLARE_MESSAGE(ParagraphUnexpectedEndOfLine, (), "", "unexpected end of line, to span a blank line use \"  .\"")
DECLARE_MESSAGE(ParseControlErrorInfoInvalidFields, (), "", "The following fields were not expected:")
DECLARE_MESSAGE(ParseControlErrorInfoMissingFields, (), "", "The following fields were missing:")
DECLARE_MESSAGE(ParseControlErrorInfoTypesEntry,
                (msg::value, msg::expected),
                "{value} is the name of a field in an on-disk file, {expected} is a short description "
                "of what it should be like 'a non-negative integer' (which isn't localized yet)",
                "{value} was expected to be {expected}")
DECLARE_MESSAGE(ParseControlErrorInfoWhileLoading,
                (msg::path),
                "Error messages are is printed after this.",
                "while loading {path}:")
DECLARE_MESSAGE(ParseControlErrorInfoWrongTypeFields, (), "", "The following fields had the wrong types:")
DECLARE_MESSAGE(
    ParseFeatureNameError,
    (msg::package_name, msg::url),
    "",
    "\"{package_name}\" is not a valid feature name. "
    "Feature names must be lowercase alphanumeric+hypens and not reserved (see {url} for more information).")
DECLARE_MESSAGE(ParseIdentifierError,
                (msg::value, msg::url),
                "{value} is a lowercase identifier like 'boost'",
                "\"{value}\" is not a valid identifier. "
                "Identifiers must be lowercase alphanumeric+hypens and not reserved (see {url} for more information).")
DECLARE_MESSAGE(
    ParsePackageNameError,
    (msg::package_name, msg::url),
    "",
    "\"{package_name}\" is not a valid package name. "
    "Package names must be lowercase alphanumeric+hypens and not reserved (see {url} for more information).")
DECLARE_MESSAGE(ParsePackagePatternError,
                (msg::package_name, msg::url),
                "",
                "\"{package_name}\" is not a valid package pattern. "
                "Package patterns must use only one wildcard character (*) and it must be the last character in "
                "the pattern (see {url} for more information).")
DECLARE_MESSAGE(PathMustBeAbsolute,
                (msg::path),
                "",
                "Value of environment variable X_VCPKG_REGISTRIES_CACHE is not absolute: {path}")
DECLARE_MESSAGE(PECoffHeaderTooShort,
                (msg::path),
                "Portable executable is a term-of-art, see https://learn.microsoft.com/windows/win32/debug/pe-format",
                "While parsing Portable Executable {path}, size of COFF header too small to contain a valid PE header.")
DECLARE_MESSAGE(PEConfigCrossesSectionBoundary,
                (msg::path),
                "Portable executable is a term-of-art, see https://learn.microsoft.com/windows/win32/debug/pe-format",
                "While parsing Portable Executable {path}, image config directory crosses a section boundary.")
DECLARE_MESSAGE(PEImportCrossesSectionBoundary,
                (msg::path),
                "Portable executable is a term-of-art, see https://learn.microsoft.com/windows/win32/debug/pe-format",
                "While parsing Portable Executable {path}, import table crosses a section boundary.")
DECLARE_MESSAGE(PEPlusTagInvalid,
                (msg::path),
                "Portable executable is a term-of-art, see https://learn.microsoft.com/windows/win32/debug/pe-format",
                "While parsing Portable Executable {path}, optional header was neither PE32 nor PE32+.")
DECLARE_MESSAGE(PERvaNotFound,
                (msg::path, msg::value),
                "{value:#X} is the Relative Virtual Address sought. Portable executable is a term-of-art, see "
                "https://learn.microsoft.com/windows/win32/debug/pe-format",
                "While parsing Portable Executable {path}, could not find RVA {value:#X}.")
DECLARE_MESSAGE(PESignatureMismatch,
                (msg::path),
                "Portable Executable is a term-of-art, see https://learn.microsoft.com/windows/win32/debug/pe-format",
                "While parsing Portable Executable {path}, signature mismatch.")
DECLARE_MESSAGE(PerformingPostBuildValidation, (), "", "-- Performing post-build validation")
DECLARE_MESSAGE(PortBugAllowRestrictedHeaders,
                (msg::env_var),
                "",
                "In exceptional circumstances, this policy can be disabled via {env_var}")
DECLARE_MESSAGE(PortBugBinDirExists,
                (msg::path),
                "",
                "There should be no bin\\ directory in a static build, but {path} is present.")
DECLARE_MESSAGE(PortBugDebugBinDirExists,
                (msg::path),
                "",
                "There should be no debug\\bin\\ directory in a static build, but {path} is present.")
DECLARE_MESSAGE(PortBugDebugShareDir,
                (),
                "",
                "/debug/share should not exist. Please reorganize any important files, then use\n"
                "file(REMOVE_RECURSE \"${{CURRENT_PACKAGES_DIR}}/debug/share\")")
DECLARE_MESSAGE(PortBugDllAppContainerBitNotSet,
                (),
                "",
                "The App Container bit must be set for Windows Store apps. The following DLLs do not have the App "
                "Container bit set:")
DECLARE_MESSAGE(PortBugDllInLibDir,
                (),
                "",
                "The following dlls were found in /lib or /debug/lib. Please move them to /bin or "
                "/debug/bin, respectively.")
DECLARE_MESSAGE(PortBugDuplicateIncludeFiles,
                (),
                "",
                "Include files should not be duplicated into the /debug/include directory. If this cannot "
                "be disabled in the project cmake, use\n"
                "file(REMOVE_RECURSE \"${{CURRENT_PACKAGES_DIR}}/debug/include\")")
DECLARE_MESSAGE(PortBugFoundCopyrightFiles, (), "", "The following files are potential copyright files:")
DECLARE_MESSAGE(PortBugFoundDebugBinaries, (msg::count), "", "Found {count} debug binaries:")
DECLARE_MESSAGE(PortBugFoundDllInStaticBuild,
                (),
                "",
                "DLLs should not be present in a static build, but the following DLLs were found:")
DECLARE_MESSAGE(PortBugFoundEmptyDirectories,
                (msg::path),
                "",
                "There should be no empty directories in {path}. The following empty directories were found:")
DECLARE_MESSAGE(PortBugFoundExeInBinDir,
                (),
                "",
                "The following EXEs were found in /bin or /debug/bin. EXEs are not valid distribution targets.")
DECLARE_MESSAGE(PortBugFoundReleaseBinaries, (msg::count), "", "Found {count} release binaries:")
DECLARE_MESSAGE(PortBugIncludeDirInCMakeHelperPort,
                (),
                "",
                "The folder /include exists in a cmake helper port; this is incorrect, since only cmake "
                "files should be installed")
DECLARE_MESSAGE(PortBugInspectFiles, (msg::extension), "", "To inspect the {extension} files, use:")
DECLARE_MESSAGE(
    PortBugInvalidCrtLinkage,
    (msg::expected),
    "{expected} is one of LinkageDynamicDebug/LinkageDynamicRelease/LinkageStaticDebug/LinkageStaticRelease. "
    "Immediately after this message is a file by file list with what linkages they contain. 'CRT' is an acronym "
    "meaning C Runtime. See also: "
    "https://learn.microsoft.com/cpp/build/reference/md-mt-ld-use-run-time-library?view=msvc-170. This is "
    "complicated because a binary can link with more than one CRT.\n"
    "Example fully formatted message:\n"
    "The following binaries should use the Dynamic Debug (/MDd) CRT.\n"
    "    C:\\some\\path\\to\\sane\\lib links with: Dynamic Release (/MD)\n"
    "    C:\\some\\path\\to\\lib links with:\n"
    "        Static Debug (/MTd)\n"
    "        Dynamic Release (/MD)\n"
    "    C:\\some\\different\\path\\to\\a\\dll links with:\n"
    "        Static Debug (/MTd)\n"
    "        Dynamic Debug (/MDd)\n",
    "The following binaries should use the {expected} CRT.")
DECLARE_MESSAGE(PortBugInvalidCrtLinkageEntry,
                (msg::path),
                "See explanation in PortBugInvalidCrtLinkage",
                "{path} links with:")
DECLARE_MESSAGE(PortBugKernel32FromXbox,
                (),
                "",
                "The selected triplet targets Xbox, but the following DLLs link with kernel32. These DLLs cannot be "
                "loaded on Xbox, where kernel32 is not present. This is typically caused by linking with kernel32.lib "
                "rather than a suitable umbrella library, such as onecore_apiset.lib or xgameplatform.lib.")
DECLARE_MESSAGE(
    PortBugMergeLibCMakeDir,
    (msg::package_name),
    "",
    "The /lib/cmake folder should be merged with /debug/lib/cmake and moved to /share/{package_name}/cmake. "
    "Please use the helper function `vcpkg_cmake_config_fixup()` from the port vcpkg-cmake-config.`")
DECLARE_MESSAGE(PortBugMismatchedNumberOfBinaries, (), "", "Mismatching number of debug and release binaries.")
DECLARE_MESSAGE(
    PortBugMisplacedCMakeFiles,
    (msg::spec),
    "",
    "The following cmake files were found outside /share/{spec}. Please place cmake files in /share/{spec}.")
DECLARE_MESSAGE(PortBugMisplacedFiles, (msg::path), "", "The following files are placed in {path}:")
DECLARE_MESSAGE(PortBugMisplacedFilesCont, (), "", "Files cannot be present in those directories.")
DECLARE_MESSAGE(PortBugMisplacedPkgConfigFiles,
                (),
                "",
                "pkgconfig directories should be one of share/pkgconfig (for header only libraries only), "
                "lib/pkgconfig, or lib/debug/pkgconfig. The following misplaced pkgconfig files were found:")
DECLARE_MESSAGE(PortBugMissingDebugBinaries, (), "", "Debug binaries were not found.")
DECLARE_MESSAGE(PortBugMissingFile,
                (msg::path),
                "",
                "The /{path} file does not exist. This file must exist for CMake helper ports.")
DECLARE_MESSAGE(
    PortBugMissingProvidedUsage,
    (msg::package_name),
    "",
    "The port provided \"usage\" but forgot to install to /share/{package_name}/usage, add the following line"
    "in the portfile:")
DECLARE_MESSAGE(PortBugMissingImportedLibs,
                (msg::path),
                "",
                "Import libraries were not present in {path}.\nIf this is intended, add the following line in the "
                "portfile:\nset(VCPKG_POLICY_DLLS_WITHOUT_LIBS enabled)")
DECLARE_MESSAGE(PortBugMissingIncludeDir,
                (),
                "",
                "The folder /include is empty or not present. This indicates the library was not correctly "
                "installed.")
DECLARE_MESSAGE(PortBugMissingLicense,
                (msg::package_name),
                "",
                "The software license must be available at ${{CURRENT_PACKAGES_DIR}}/share/{package_name}/copyright")
DECLARE_MESSAGE(PortBugMissingReleaseBinaries, (), "", "Release binaries were not found.")
DECLARE_MESSAGE(PortBugMovePkgConfigFiles, (), "", "You can move the pkgconfig files with commands similar to:")
DECLARE_MESSAGE(PortBugOutdatedCRT, (), "", "Detected outdated dynamic CRT in the following files:")
DECLARE_MESSAGE(
    PortBugRemoveBinDir,
    (),
    "",
    "If the creation of bin\\ and/or debug\\bin\\ cannot be disabled, use this in the portfile to remove them")
DECLARE_MESSAGE(PortBugRemoveEmptyDirectories,
                (),
                "",
                "If a directory should be populated but is not, this might indicate an error in the portfile.\n"
                "If the directories are not needed and their creation cannot be disabled, use something like this in "
                "the portfile to remove them:")
DECLARE_MESSAGE(PortBugRemoveEmptyDirs,
                (),
                "Only the 'empty directories left by the above renames' part should be translated",
                "file(REMOVE_RECURSE empty directories left by the above renames)")
DECLARE_MESSAGE(PortBugRestrictedHeaderPaths,
                (),
                "A list of restricted headers is printed after this message, one per line. ",
                "The following restricted headers can prevent the core C++ runtime and other packages from "
                "compiling correctly. In exceptional circumstances, this policy can be disabled by setting CMake "
                "variable VCPKG_POLICY_ALLOW_RESTRICTED_HEADERS in portfile.cmake.")
DECLARE_MESSAGE(PortBugSetDllsWithoutExports,
                (),
                "'exports' means an entry in a DLL's export table. After this message, one file path per line is "
                "printed listing each DLL with an empty export table.",
                "DLLs without any exports are likely a bug in the build script. If this is intended, add the "
                "following line in the portfile:\n"
                "set(VCPKG_POLICY_DLLS_WITHOUT_EXPORTS enabled)\n"
                "The following DLLs have no exports:")
DECLARE_MESSAGE(PortDependencyConflict,
                (msg::package_name),
                "",
                "Port {package_name} has the following unsupported dependencies:")
DECLARE_MESSAGE(PortNotInBaseline,
                (msg::package_name),
                "",
                "the baseline does not contain an entry for port {package_name}")
DECLARE_MESSAGE(PortsAdded, (msg::count), "", "The following {count} ports were added:")
DECLARE_MESSAGE(PortsDiffHelp, (), "", "The argument should be a branch/tag/hash to checkout.")
DECLARE_MESSAGE(PortDoesNotExist, (msg::package_name), "", "{package_name} does not exist")
DECLARE_MESSAGE(PortMissingManifest2,
                (msg::package_name),
                "",
                "{package_name} port manifest missing (no vcpkg.json or CONTROL file)")
DECLARE_MESSAGE(PortsNoDiff, (), "", "There were no changes in the ports between the two commits.")
DECLARE_MESSAGE(PortsRemoved, (msg::count), "", "The following {count} ports were removed:")
DECLARE_MESSAGE(PortsUpdated, (msg::count), "", "The following {count} ports were updated:")
DECLARE_MESSAGE(PortSupportsField, (msg::supports_expression), "", "(supports: \"{supports_expression}\")")
DECLARE_MESSAGE(PortVersionConflict, (), "", "The following packages differ from their port versions:")
DECLARE_MESSAGE(PortVersionMultipleSpecification,
                (),
                "",
                "\"port_version\" cannot be combined with an embedded '#' in the version")
DECLARE_MESSAGE(PrebuiltPackages, (), "", "There are packages that have not been built. To build them run:")
DECLARE_MESSAGE(PreviousIntegrationFileRemains, (), "", "Previous integration file was not removed.")
DECLARE_MESSAGE(ProgramReturnedNonzeroExitCode,
                (msg::tool_name, msg::exit_code),
                "The program's console output is appended after this.",
                "{tool_name} failed with exit code: ({exit_code}).")
DECLARE_MESSAGE(
    ProvideExportType,
    (),
    "",
    "At least one of the following options are required: --raw --nuget --ifw --zip --7zip --chocolatey --prefab.")
DECLARE_MESSAGE(PushingVendorFailed,
                (msg::vendor, msg::path),
                "",
                "Pushing {vendor} to \"{path}\" failed. Use --debug for more information.")
DECLARE_MESSAGE(RegistryCreated, (msg::path), "", "Successfully created registry at {path}")
DECLARE_MESSAGE(RegeneratesArtifactRegistry, (), "", "Regenerates an artifact registry")
DECLARE_MESSAGE(RegistryValueWrongType, (msg::path), "", "The registry value {path} was an unexpected type.")
DECLARE_MESSAGE(RemoveDependencies,
                (),
                "",
                "To remove dependencies in manifest mode, edit your manifest (vcpkg.json) and run 'install'.")
DECLARE_MESSAGE(RemovePackageConflict,
                (msg::package_name, msg::spec, msg::triplet),
                "",
                "{spec} is not installed, but {package_name} is installed for {triplet}. Did you mean "
                "{package_name}:{triplet}?")
DECLARE_MESSAGE(RemovingPackage,
                (msg::action_index, msg::count, msg::spec),
                "",
                "Removing {action_index}/{count} {spec}")
DECLARE_MESSAGE(ResponseFileCode,
                (),
                "Explains to the user that they can use response files on the command line, 'response_file' must "
                "have no spaces and be a legal file name.",
                "@response_file")
DECLARE_MESSAGE(RestoredPackagesFromAWS,
                (msg::count, msg::elapsed),
                "",
                "Restored {count} package(s) from AWS in {elapsed}. Use --debug to see more details.")
DECLARE_MESSAGE(RestoredPackagesFromCOS,
                (msg::count, msg::elapsed),
                "",
                "Restored {count} package(s) from COS in {elapsed}. Use --debug to see more details.")
DECLARE_MESSAGE(RestoredPackagesFromFiles,
                (msg::count, msg::elapsed, msg::path),
                "",
                "Restored {count} package(s) from {path} in {elapsed}. Use --debug to see more details.")
DECLARE_MESSAGE(RestoredPackagesFromGCS,
                (msg::count, msg::elapsed),
                "",
                "Restored {count} package(s) from GCS in {elapsed}. Use --debug to see more details.")
DECLARE_MESSAGE(RestoredPackagesFromGHA,
                (msg::count, msg::elapsed),
                "",
                "Restored {count} package(s) from GitHub Actions Cache in {elapsed}. Use --debug to see more details.")
DECLARE_MESSAGE(RestoredPackagesFromHTTP,
                (msg::count, msg::elapsed),
                "",
                "Restored {count} package(s) from HTTP servers in {elapsed}. Use --debug to see more details.")
DECLARE_MESSAGE(RestoredPackagesFromNuGet,
                (msg::count, msg::elapsed),
                "",
                "Restored {count} package(s) from NuGet in {elapsed}. Use --debug to see more details.")
DECLARE_MESSAGE(ResultsHeader, (), "Displayed before a list of installation results.", "RESULTS")
DECLARE_MESSAGE(ScriptAssetCacheRequiresScript,
                (),
                "",
                "expected arguments: asset config 'x-script' requires exactly the exec template as an argument")
DECLARE_MESSAGE(SearchHelp,
                (),
                "",
                "The argument should be a substring to search for, or no argument to display all libraries.")
DECLARE_MESSAGE(SecretBanner, (), "", "*** SECRET ***")
DECLARE_MESSAGE(SeeURL, (msg::url), "", "See {url} for more information.")
DECLARE_MESSAGE(SerializedBinParagraphHeader, (), "", "\nSerialized Binary Paragraph")
DECLARE_MESSAGE(SettingEnvVar,
                (msg::env_var, msg::url),
                "An example of env_var is \"HTTP(S)_PROXY\""
                "'--' at the beginning must be preserved",
                "-- Setting \"{env_var}\" environment variables to \"{url}\".")
DECLARE_MESSAGE(ShallowRepositoryDetected,
                (msg::path),
                "",
                "vcpkg was cloned as a shallow repository in: {path}\n"
                "Try again with a full vcpkg clone.")
DECLARE_MESSAGE(ShaPassedAsArgAndOption,
                (),
                "",
                "SHA512 passed as both an argument and as an option. Only pass one of these.")
DECLARE_MESSAGE(ShaPassedWithConflict,
                (),
                "",
                "SHA512 passed, but --skip-sha512 was also passed; only do one or the other.")
DECLARE_MESSAGE(SkipClearingInvalidDir,
                (msg::path),
                "",
                "Skipping clearing contents of {path} because it was not a directory.")
DECLARE_MESSAGE(SourceFieldPortNameMismatch,
                (msg::package_name, msg::path),
                "{package_name} and \"{path}\" are both names of installable ports/packages. 'Source', "
                "'CONTROL', 'vcpkg.json', and 'name' references are locale-invariant.",
                "The 'Source' field inside the CONTROL file, or \"name\" field inside the vcpkg.json "
                "file has the name {package_name} and does not match the port directory \"{path}\".")
DECLARE_MESSAGE(SpecifiedFeatureTurnedOff,
                (msg::command_name, msg::option),
                "",
                "'{command_name}' feature specifically turned off, but --{option} was specified.")
DECLARE_MESSAGE(SpecifyHostArch,
                (msg::env_var),
                "'vcpkg help triplet' is a command line that should not be localized",
                "Host triplet. See 'vcpkg help triplet' (default: {env_var})")
DECLARE_MESSAGE(SpecifyTargetArch,
                (msg::env_var),
                "'vcpkg help triplet' is a command line that should not be localized",
                "Target triplet. See 'vcpkg help triplet' (default: {env_var})")
DECLARE_MESSAGE(StartCodeUnitInContinue, (), "", "found start code unit in continue position")
DECLARE_MESSAGE(StoredBinaryCache, (msg::path), "", "Stored binary cache: \"{path}\"")
DECLARE_MESSAGE(StoredBinariesToDestinations,
                (msg::count, msg::elapsed),
                "",
                "Stored binaries in {count} destinations in {elapsed}.")
DECLARE_MESSAGE(StoreOptionMissingSha, (), "", "--store option is invalid without a sha512")
DECLARE_MESSAGE(SuccessfulyExported, (msg::package_name, msg::path), "", "Exported {package_name} to {path}")
DECLARE_MESSAGE(SuggestGitPull, (), "", "The result may be outdated. Run `git pull` to get the latest results.")
DECLARE_MESSAGE(SuggestResolution,
                (msg::command_name, msg::option),
                "",
                "To attempt to resolve all errors at once, run:\nvcpkg {command_name} --{option}")
DECLARE_MESSAGE(SuggestStartingBashShell,
                (),
                "",
                "Please make sure you have started a new bash shell for the change to take effect.")
DECLARE_MESSAGE(SuggestUpdateVcpkg,
                (msg::command_line),
                "",
                "You may need to update the vcpkg binary; try running {command_line} to update.")
DECLARE_MESSAGE(SupportedPort, (msg::package_name), "", "Port {package_name} is supported.")
DECLARE_MESSAGE(SwitchUsedMultipleTimes, (msg::option), "", "the switch '{option}' was specified multiple times")
DECLARE_MESSAGE(SynopsisHeader, (), "Printed before a description of what a command does", "Synopsis:")
DECLARE_MESSAGE(SystemApiErrorMessage,
                (msg::system_api, msg::exit_code, msg::error_msg),
                "",
                "calling {system_api} failed with {exit_code} ({error_msg})")
DECLARE_MESSAGE(SystemRootMustAlwaysBePresent,
                (),
                "",
                "Expected the SystemRoot environment variable to be always set on Windows.")
DECLARE_MESSAGE(SystemTargetsInstallFailed, (msg::path), "", "failed to install system targets file to {path}")
DECLARE_MESSAGE(ToolFetchFailed, (msg::tool_name), "", "Could not fetch {tool_name}.")
DECLARE_MESSAGE(ToolInWin10, (), "", "This utility is bundled with Windows 10 or later.")
DECLARE_MESSAGE(ToolOfVersionXNotFound,
                (msg::tool_name, msg::version),
                "",
                "A suitable version of {tool_name} was not found (required v{version}) and unable to automatically "
                "download a portable one. Please install a newer version of {tool_name}")
DECLARE_MESSAGE(ToRemovePackages,
                (msg::command_name),
                "",
                "To only remove outdated packages, run\n{command_name} remove --outdated")
DECLARE_MESSAGE(TotalInstallTime, (msg::elapsed), "", "Total install time: {elapsed}")
DECLARE_MESSAGE(ToUpdatePackages,
                (msg::command_name),
                "",
                "To update these packages and all dependencies, run\n{command_name} upgrade'")
DECLARE_MESSAGE(TrailingCommaInArray, (), "", "Trailing comma in array")
DECLARE_MESSAGE(TrailingCommaInObj, (), "", "Trailing comma in an object")
DECLARE_MESSAGE(TripletLabel, (), "", "Triplet:")
DECLARE_MESSAGE(TripletFileNotFound, (msg::triplet), "", "Triplet file {triplet}.cmake not found")
DECLARE_MESSAGE(TwoFeatureFlagsSpecified,
                (msg::value),
                "'{value}' is a feature flag.",
                "Both '{value}' and -'{value}' were specified as feature flags.")
DECLARE_MESSAGE(UnableToClearPath, (msg::path), "", "unable to delete {path}")
DECLARE_MESSAGE(UnableToReadAppDatas, (), "", "both %LOCALAPPDATA% and %APPDATA% were unreadable")
DECLARE_MESSAGE(UnableToReadEnvironmentVariable, (msg::env_var), "", "unable to read {env_var}")
DECLARE_MESSAGE(UndeterminedToolChainForTriplet,
                (msg::triplet, msg::system_name),
                "",
                "Unable to determine toolchain use for {triplet} with with CMAKE_SYSTEM_NAME {system_name}. Did "
                "you mean to use VCPKG_CHAINLOAD_TOOLCHAIN_FILE?")
DECLARE_MESSAGE(UnexpectedArgument,
                (msg::option),
                "Argument is literally what the user passed on the command line.",
                "unexpected argument: {option}")
DECLARE_MESSAGE(
    UnexpectedAssetCacheProvider,
    (),
    "",
    "unknown asset provider type: valid source types are 'x-azurl', 'x-script', 'x-block-origin', and 'clear'")
DECLARE_MESSAGE(UnexpectedByteSize,
                (msg::expected, msg::actual),
                "{expected} is the expected byte size and {actual} is the actual byte size.",
                "Expected {expected} bytes to be written, but {actual} were written.")
DECLARE_MESSAGE(UnexpectedCharExpectedCloseBrace, (), "", "Unexpected character; expected property or close brace")
DECLARE_MESSAGE(UnexpectedCharExpectedColon, (), "", "Unexpected character; expected colon")
DECLARE_MESSAGE(UnexpectedCharExpectedComma, (), "", "Unexpected character; expected comma or close brace")
DECLARE_MESSAGE(UnexpectedCharExpectedName, (), "", "Unexpected character; expected property name")
DECLARE_MESSAGE(UnexpectedCharExpectedValue, (), "", "Unexpected character; expected value")
DECLARE_MESSAGE(UnexpectedCharMidArray, (), "", "Unexpected character in middle of array")
DECLARE_MESSAGE(UnexpectedCharMidKeyword, (), "", "Unexpected character in middle of keyword")
DECLARE_MESSAGE(UnexpectedDigitsAfterLeadingZero, (), "", "Unexpected digits after a leading zero")
DECLARE_MESSAGE(UnexpectedEOFAfterBacktick, (), "", "unexpected eof: trailing unescaped backticks (`) are not allowed")
DECLARE_MESSAGE(UnexpectedEOFAfterEscape, (), "", "Unexpected EOF after escape character")
DECLARE_MESSAGE(UnexpectedEOFAfterMinus, (), "", "Unexpected EOF after minus sign")
DECLARE_MESSAGE(UnexpectedEOFExpectedChar, (), "", "Unexpected character; expected EOF")
DECLARE_MESSAGE(UnexpectedEOFExpectedCloseBrace, (), "", "Unexpected EOF; expected property or close brace")
DECLARE_MESSAGE(UnexpectedEOFExpectedColon, (), "", "Unexpected EOF; expected colon")
DECLARE_MESSAGE(UnexpectedEOFExpectedName, (), "", "Unexpected EOF; expected property name")
DECLARE_MESSAGE(UnexpectedEOFExpectedProp, (), "", "Unexpected EOF; expected property")
DECLARE_MESSAGE(UnexpectedEOFExpectedValue, (), "", "Unexpected EOF; expected value")
DECLARE_MESSAGE(UnexpectedEOFMidArray, (), "", "Unexpected EOF in middle of array")
DECLARE_MESSAGE(UnexpectedEOFMidKeyword, (), "", "Unexpected EOF in middle of keyword")
DECLARE_MESSAGE(UnexpectedEOFMidString, (), "", "Unexpected EOF in middle of string")
DECLARE_MESSAGE(UnexpectedEOFMidUnicodeEscape, (), "", "Unexpected end of file in middle of unicode escape")
DECLARE_MESSAGE(UnexpectedErrorDuringBulkDownload, (), "", "an unexpected error occurred during bulk download.")
DECLARE_MESSAGE(UnexpectedEscapeSequence, (), "", "Unexpected escape sequence continuation")
DECLARE_MESSAGE(UnexpectedExtension, (msg::extension), "", "Unexpected archive extension: '{extension}'.")
DECLARE_MESSAGE(UnexpectedFeatureList, (), "", "unexpected list of features")
DECLARE_MESSAGE(UnexpectedField, (msg::json_field), "", "unexpected field '{json_field}'")
DECLARE_MESSAGE(UnexpectedFieldSuggest,
                (msg::json_field, msg::value),
                "{value} is a suggested field name to use in a JSON document",
                "unexpected field '{json_field}', did you mean '{value}'?")
DECLARE_MESSAGE(UnexpectedFormat,
                (msg::expected, msg::actual),
                "{expected} is the expected format, {actual} is the actual format.",
                "Expected format is [{expected}], but was [{actual}].")
DECLARE_MESSAGE(UnexpectedOption,
                (msg::option),
                "Option is a command line option like --option=value",
                "unexpected option: {option}")
DECLARE_MESSAGE(UnexpectedPlatformExpression, (), "", "unexpected platform expression")
DECLARE_MESSAGE(UnexpectedPortName,
                (msg::expected, msg::actual, msg::path),
                "{expected} is the expected port and {actual} is the port declared by the user.",
                "the port {expected} is declared as {actual} in {path}")
DECLARE_MESSAGE(UnexpectedPortversion,
                (),
                "'field' means a JSON key/value pair here",
                "unexpected \"port-version\" without a versioning field")
DECLARE_MESSAGE(UnexpectedSwitch,
                (msg::option),
                "Switch is a command line switch like --switch",
                "unexpected switch: {option}")
DECLARE_MESSAGE(UnexpectedToolOutput,
                (msg::tool_name, msg::path),
                "The actual command line output will be appended after this message.",
                "{tool_name} ({path}) produced unexpected output when attempting to determine the version:")
DECLARE_MESSAGE(UnknownBaselineFileContent,
                (),
                "",
                "unrecognizable baseline entry; expected 'port:triplet=(fail|skip|pass)'")
DECLARE_MESSAGE(UnknownBinaryProviderType,
                (),
                "",
                "unknown binary provider type: valid providers are 'clear', 'default', 'nuget', "
                "'nugetconfig','nugettimeout', 'interactive', 'x-azblob', 'x-gcs', 'x-aws', "
                "'x-aws-config', 'http', and 'files'")
DECLARE_MESSAGE(UnknownBooleanSetting,
                (msg::option, msg::value),
                "{value} is what {option} is set to",
                "unknown boolean setting for {option}: \"{value}\". Valid values are '', '1', '0', 'ON', 'OFF', "
                "'TRUE', and 'FALSE'.")
DECLARE_MESSAGE(UnknownOptions, (msg::command_name), "", "Unknown option(s) for command '{command_name}':")
DECLARE_MESSAGE(UnknownParameterForIntegrate,
                (msg::value),
                "'{value}' is a user-supplied command line option. For example, given vcpkg integrate frobinate, "
                "{value} would be frobinate.",
                "Unknown parameter '{value}' for integrate.")
DECLARE_MESSAGE(UnknownPolicySetting,
                (msg::option, msg::value),
                "'{value}' is the policy in question. These are unlocalized names that ports use to control post "
                "build checks. Some examples are VCPKG_POLICY_DLLS_WITHOUT_EXPORTS, "
                "VCPKG_POLICY_MISMATCHED_NUMBER_OF_BINARIES, or VCPKG_POLICY_ALLOW_OBSOLETE_MSVCRT",
                "Unknown setting for policy '{value}': {option}")
DECLARE_MESSAGE(UnknownSettingForBuildType,
                (msg::option),
                "",
                "Unknown setting for VCPKG_BUILD_TYPE {option}. Valid settings are '', 'debug', and 'release'.")
DECLARE_MESSAGE(UnknownTool, (), "", "vcpkg does not have a definition of this tool for this platform.")
DECLARE_MESSAGE(UnknownTopic,
                (msg::value),
                "{value} the value a user passed to `vcpkg help` that we don't understand",
                "unknown topic {value}")
DECLARE_MESSAGE(UnknownVariablesInTemplate,
                (msg::value, msg::list),
                "{value} is the value provided by the user and {list} a list of unknown variables seperated by comma",
                "invalid argument: url template '{value}' contains unknown variables: {list}")
DECLARE_MESSAGE(UnrecognizedConfigField, (), "", "configuration contains the following unrecognized fields:")
DECLARE_MESSAGE(UnrecognizedIdentifier,
                (msg::value),
                "'{value}' is an expression identifier. For example, given an expression 'windows & x86', "
                "'windows' and 'x86' are identifiers.",
                "Unrecognized identifer name {value}. Add to override list in triplet file.")
DECLARE_MESSAGE(UnsupportedFeature,
                (msg::feature, msg::package_name),
                "",
                "feature {feature} was passed, but that is not a feature supported by {package_name} supports.")
DECLARE_MESSAGE(UnsupportedFeatureSupportsExpression,
                (msg::package_name, msg::feature_spec, msg::supports_expression, msg::triplet),
                "",
                "{feature_spec} is only supported on '{supports_expression}', "
                "which does not match {triplet}. This usually means that there are known "
                "build failures, or runtime problems, when building other platforms. To ignore this and attempt to "
                "build {package_name} anyway, rerun vcpkg with `--allow-unsupported`.")
DECLARE_MESSAGE(UnsupportedFeatureSupportsExpressionWarning,
                (msg::feature_spec, msg::supports_expression, msg::triplet),
                "",
                "{feature_spec} is only supported on '{supports_expression}', "
                "which does not match {triplet}. This usually means that there are known build failures, "
                "or runtime problems, when building other platforms. Proceeding anyway due to `--allow-unsupported`.")
DECLARE_MESSAGE(UnsupportedPort, (msg::package_name), "", "Port {package_name} is not supported.")
DECLARE_MESSAGE(UnsupportedPortDependency,
                (msg::value),
                "'{value}' is the name of a port dependency.",
                "- dependency {value} is not supported.")
DECLARE_MESSAGE(UnsupportedShortOptions,
                (msg::value),
                "'{value}' is the short option given",
                "short options are not supported: '{value}'")
DECLARE_MESSAGE(UnsupportedSyntaxInCDATA, (), "", "]]> is not supported in CDATA block")
DECLARE_MESSAGE(UnsupportedSystemName,
                (msg::system_name),
                "",
                "Could not map VCPKG_CMAKE_SYSTEM_NAME '{system_name}' to a vcvarsall platform. "
                "Supported system names are '', 'Windows' and 'WindowsStore'.")
DECLARE_MESSAGE(UnsupportedToolchain,
                (msg::triplet, msg::arch, msg::path, msg::list),
                "example for {list} is 'x86, arm64'",
                "in triplet {triplet}: Unable to find a valid toolchain for requested target architecture {arch}.\n"
                "The selected Visual Studio instance is at: {path}\n"
                "The available toolchain combinations are: {list}")
DECLARE_MESSAGE(UnsupportedUpdateCMD,
                (),
                "",
                "the update command does not currently support manifest mode. Instead, modify your vcpkg.json and "
                "run install.")
DECLARE_MESSAGE(UpdateBaselineAddBaselineNoManifest,
                (msg::option),
                "",
                "the --{option} switch was passed, but there is no manifest file to add a `builtin-baseline` field to.")
DECLARE_MESSAGE(UpdateBaselineLocalGitError,
                (msg::path),
                "",
                "git failed to parse HEAD for the local vcpkg registry at \"{path}\"")
DECLARE_MESSAGE(UpdateBaselineNoConfiguration,
                (),
                "",
                "neither `vcpkg.json` nor `vcpkg-configuration.json` exist to update.")
DECLARE_MESSAGE(UpdateBaselineNoExistingBuiltinBaseline,
                (msg::option),
                "",
                "the manifest file currently does not contain a `builtin-baseline` field; in order to "
                "add one, pass the --{option} switch.")
DECLARE_MESSAGE(UpdateBaselineNoUpdate,
                (msg::url, msg::value),
                "example of {value} is '5507daa796359fe8d45418e694328e878ac2b82f'",
                "registry '{url}' not updated: '{value}'")
DECLARE_MESSAGE(UpdateBaselineRemoteGitError, (msg::url), "", "git failed to fetch remote repository '{url}'")
DECLARE_MESSAGE(UpdateBaselineUpdatedBaseline,
                (msg::url, msg::old_value, msg::new_value),
                "example of {old_value}, {new_value} is '5507daa796359fe8d45418e694328e878ac2b82f'",
                "updated registry '{url}': baseline '{old_value}' -> '{new_value}'")
DECLARE_MESSAGE(
    UpgradeInManifest,
    (),
    "'vcpkg x-update-baseline' and 'vcpkg install' are command lines and should not be localized.",
    "Upgrade upgrades a classic mode installation and thus does not support manifest mode. Consider updating your "
    "dependencies by updating your baseline to a current value with vcpkg x-update-baseline and running vcpkg install.")
DECLARE_MESSAGE(
    UpgradeRunWithNoDryRun,
    (),
    "",
    "If you are sure you want to rebuild the above packages, run this command with the --no-dry-run option.")
DECLARE_MESSAGE(UploadingBinariesToVendor,
                (msg::spec, msg::vendor, msg::path),
                "",
                "Uploading binaries for '{spec}' to '{vendor}' source \"{path}\".")
DECLARE_MESSAGE(UploadingBinariesUsingVendor,
                (msg::spec, msg::vendor, msg::path),
                "",
                "Uploading binaries for '{spec}' using '{vendor}' \"{path}\".")
DECLARE_MESSAGE(UseEnvVar,
                (msg::env_var),
                "An example of env_var is \"HTTP(S)_PROXY\""
                "'--' at the beginning must be preserved",
                "-- Using {env_var} in environment variables.")
DECLARE_MESSAGE(UserWideIntegrationDeleted, (), "", "User-wide integration is not installed.")
DECLARE_MESSAGE(UserWideIntegrationRemoved, (), "", "User-wide integration was removed.")
DECLARE_MESSAGE(UsingCommunityTriplet,
                (msg::triplet),
                "'--' at the beginning must be preserved",
                "-- Using community triplet {triplet}. This triplet configuration is not guaranteed to succeed.")
DECLARE_MESSAGE(UsingManifestAt, (msg::path), "", "Using manifest file at {path}.")
DECLARE_MESSAGE(Utf8ConversionFailed, (), "", "Failed to convert to UTF-8")
DECLARE_MESSAGE(VcpkgCeIsExperimental,
                (),
                "The name of the feature is 'vcpkg-artifacts' and should be singular despite ending in s",
                "vcpkg-artifacts is experimental and may change at any time.")
DECLARE_MESSAGE(VcpkgCommitTableHeader, (), "", "VCPKG Commit")
DECLARE_MESSAGE(
    VcpkgCompletion,
    (msg::value, msg::path),
    "'{value}' is the subject for completion. i.e. bash, zsh, etc.",
    "vcpkg {value} completion is already imported to your \"{path}\" file.\nThe following entries were found:")
DECLARE_MESSAGE(VcpkgDisallowedClassicMode,
                (),
                "",
                "Could not locate a manifest (vcpkg.json) above the current working "
                "directory.\nThis vcpkg distribution does not have a classic mode instance.")
DECLARE_MESSAGE(
    VcpkgHasCrashed,
    (),
    "Printed at the start of a crash report.",
    "vcpkg has crashed. Please create an issue at https://github.com/microsoft/vcpkg containing a brief summary of "
    "what you were trying to do and the following information.")
DECLARE_MESSAGE(VcpkgInvalidCommand, (msg::command_name), "", "invalid command: {command_name}")
DECLARE_MESSAGE(VcpkgUsage,
                (),
                "This is describing a command line, everything should be localized except 'vcpkg'; symbols like <>s, "
                "[]s, or --s should be preserved. @response_file should be localized to be consistent with the message "
                "named 'ResponseFileCode'.",
                "usage: vcpkg <command> [--switches] [--options=values] [arguments] @response_file")
DECLARE_MESSAGE(InvalidUri, (msg::value), "{value} is the URI we attempted to parse.", "unable to parse uri: {value}")
DECLARE_MESSAGE(VcpkgInVsPrompt,
                (msg::value, msg::triplet),
                "'{value}' is a VS prompt",
                "vcpkg appears to be in a Visual Studio prompt targeting {value} but installing for {triplet}. "
                "Consider using --triplet {value}-windows or --triplet {value}-uwp.")
DECLARE_MESSAGE(VcpkgRegistriesCacheIsNotDirectory,
                (msg::path),
                "",
                "Value of environment variable X_VCPKG_REGISTRIES_CACHE is not a directory: {path}")
DECLARE_MESSAGE(VcpkgRootRequired, (), "", "Setting VCPKG_ROOT is required for standalone bootstrap.")
DECLARE_MESSAGE(VcpkgRootsDir, (msg::env_var), "", "The vcpkg root directory (default: {env_var})")
DECLARE_MESSAGE(VcpkgSendMetricsButDisabled, (), "", "passed --sendmetrics, but metrics are disabled.")
DECLARE_MESSAGE(VcvarsRunFailed, (), "", "failed to run vcvarsall.bat to get a Visual Studio environment")
DECLARE_MESSAGE(VcvarsRunFailedExitCode,
                (msg::exit_code),
                "",
                "while trying to get a Visual Studio environment, vcvarsall.bat returned {exit_code}")
DECLARE_MESSAGE(VersionBaselineMismatch,
                (msg::expected, msg::actual, msg::package_name),
                "{expected} and {actual} are versions",
                "The latest version is {expected}, but the baseline file contains {actual}.\n"
                "Run:\n"
                "vcpkg x-add-version {package_name}\n"
                "git add versions\n"
                "git commit -m \"Update version database\"\n"
                "to update the baseline version.")
DECLARE_MESSAGE(VersionCommandHeader,
                (msg::version),
                "",
                "vcpkg package management program version {version}\n\nSee LICENSE.txt for license information.")
DECLARE_MESSAGE(
    VersionConflictXML,
    (msg::path, msg::expected_version, msg::actual_version),
    "",
    "Expected {path} version: [{expected_version}], but was [{actual_version}]. Please re-run bootstrap-vcpkg.")
DECLARE_MESSAGE(VersionConstraintPortVersionMustBePositiveInteger,
                (),
                "",
                "port-version (after the '#') in \"version>=\" must be a non-negative integer")
DECLARE_MESSAGE(VersionConstraintUnresolvable,
                (msg::package_name, msg::spec),
                "",
                "Cannot resolve a minimum constraint for dependency {package_name} from {spec}.\nThe dependency "
                "was not found in the baseline, indicating that the package did not exist at that time. This may "
                "be fixed by providing an explicit override version via the \"overrides\" field or by updating the "
                "baseline.\nSee `vcpkg help versioning` for more information.")
DECLARE_MESSAGE(VersionConstraintViolated,
                (msg::spec, msg::expected_version, msg::actual_version),
                "",
                "dependency {spec} was expected to be at least version "
                "{expected_version}, but is currently {actual_version}.")
DECLARE_MESSAGE(VersionDatabaseFileMissing,
                (msg::package_name, msg::path),
                "",
                "{package_name} is missing a version database file at {path}\n"
                "Run:\n"
                "vcpkg x-add-version {package_name}\n"
                "to create the versions file.")
DECLARE_MESSAGE(VersionBuiltinPortTreeEntryMissing,
                (msg::package_name, msg::expected, msg::actual),
                "{expected} and {actual} are versions like 1.0.",
                "no version database entry for {package_name} at {expected}; using the checked out ports tree "
                "version ({actual}).")
DECLARE_MESSAGE(VersionDatabaseEntryMissing,
                (msg::package_name, msg::version),
                "",
                "no version entry for {package_name} at {version}.")
DECLARE_MESSAGE(VersionGitEntryMissing,
                (msg::package_name, msg::version),
                "A list of versions, 1 per line, are printed after this message.",
                "no version database entry for {package_name} at {version}.\nAvailable versions:")
DECLARE_MESSAGE(VersionIncomparable1,
                (msg::spec, msg::constraint_origin, msg::expected, msg::actual),
                "{expected} and {actual} are versions like 1.0",
                "version conflict on {spec}: {constraint_origin} required {expected}, which cannot be compared with "
                "the baseline version {actual}.")
DECLARE_MESSAGE(VersionIncomparableSchemeString, (), "", "Both versions have scheme string but different primary text.")
DECLARE_MESSAGE(VersionIncomparableSchemes, (), "", "The versions have incomparable schemes:")
DECLARE_MESSAGE(VersionIncomparable2,
                (msg::version_spec, msg::new_scheme),
                "",
                "{version_spec} has scheme {new_scheme}")
DECLARE_MESSAGE(VersionIncomparable3,
                (),
                "This precedes a JSON document describing the fix",
                "This can be resolved by adding an explicit override to the preferred version. For example:")
DECLARE_MESSAGE(VersionIncomparable4, (msg::url), "", "See `vcpkg help versioning` or {url} for more information.")
DECLARE_MESSAGE(VersionInDeclarationDoesNotMatch,
                (msg::version),
                "",
                "The version declared in file does not match checked-out version: {version}")
DECLARE_MESSAGE(
    VersionInvalidDate,
    (msg::version),
    "",
    "`{version}` is not a valid date version. Dates must follow the format YYYY-MM-DD and disambiguators must be "
    "dot-separated positive integer values without leading zeroes.")
DECLARE_MESSAGE(VersionInvalidRelaxed,
                (msg::version),
                "",
                "`{version}` is not a valid relaxed version (semver with arbitrary numeric element count).")
DECLARE_MESSAGE(VersionInvalidSemver,
                (msg::version),
                "",
                "`{version}` is not a valid semantic version, consult <https://semver.org>.")
DECLARE_MESSAGE(
    VersionMissing,
    (),
    "The names version, version-date, version-semver, and version-string are code and must not be localized",
    "expected a versioning field (one of version, version-date, version-semver, or version-string)")
DECLARE_MESSAGE(VersionMissingRequiredFeature,
                (msg::version_spec, msg::feature, msg::constraint_origin),
                "",
                "{version_spec} does not have required feature {feature} needed by {constraint_origin}")
DECLARE_MESSAGE(VersionNotFound,
                (msg::expected, msg::actual),
                "{expected} and {actual} are versions",
                "{expected} not available, only {actual} is available")
DECLARE_MESSAGE(VersionNotFoundInVersionsFile,
                (msg::version, msg::package_name),
                "",
                "Version {version} was not found in versions file for {package_name}.\n"
                "Run:\n"
                "vcpkg x-add-version {package_name}\n"
                "to add the new port version.")
DECLARE_MESSAGE(VersionRejectedDueToBaselineMissing,
                (msg::path, msg::json_field),
                "",
                "{path} was rejected because it uses \"{json_field}\" and does not have a \"builtin-baseline\". "
                "This can be fixed by removing the uses of \"{json_field}\" or adding a \"builtin-baseline\".\nSee "
                "`vcpkg help versioning` for more information.")
DECLARE_MESSAGE(VersionRejectedDueToFeatureFlagOff,
                (msg::path, msg::json_field),
                "",
                "{path} was rejected because it uses \"{json_field}\" and the `versions` feature flag is disabled. "
                "This can be fixed by removing \"{json_field}\" or enabling the `versions` feature flag.\nSee "
                "`vcpkg help versioning` for more information.")
DECLARE_MESSAGE(VersionSchemeMismatch,
                (msg::version, msg::expected, msg::actual, msg::path, msg::package_name),
                "{expected} and {actual} are version schemes; it here refers to the {version}",
                "The version database declares {version} as {expected}, but {path} declares it as {actual}. "
                "Versions must be unique, even if they are declared with different schemes.\n"
                "Run:\n"
                "vcpkg x-add-version {package_name} --overwrite-version\n"
                "to overwrite the scheme declared in the version database with that declared in the port.")
DECLARE_MESSAGE(VersionShaMismatch,
                (msg::version, msg::expected, msg::actual, msg::package_name),
                "{expected} and {actual} are git commit SHAs",
                "{version} is declared with {expected}, but the local port has a different SHA {actual}.\n"
                "Please update the port's version fields and then run:\n"
                "vcpkg x-add-version {package_name}\n"
                "git add versions\n"
                "git commit -m \"Update version database\"\n"
                "to add the new version.")
DECLARE_MESSAGE(VersionShaMissing,
                (msg::package_name, msg::path),
                "",
                "while validating {package_name}, missing Git SHA.\n"
                "Run:\n"
                "git add \"{path}\"\n"
                "git commit -m \"wip\"\n"
                "vcpkg x-add-version {package_name}\n"
                "git add versions\n"
                "git commit --amend -m \"[{package_name}] Add new port\"\n"
                "to commit the new port and create its version file.")
DECLARE_MESSAGE(VersionSharpMustBeFollowedByPortVersion,
                (),
                "",
                "'#' in version text must be followed by a port version")
DECLARE_MESSAGE(VersionSharpMustBeFollowedByPortVersionNonNegativeInteger,
                (),
                "",
                "'#' in version text must be followed by a port version (a non-negative integer)")
DECLARE_MESSAGE(VersionSpecMismatch,
                (msg::path, msg::expected_version, msg::actual_version),
                "",
                "Failed to load port because versions are inconsistent. The file \"{path}\" contains the version "
                "{actual_version}, but the version database indicates that it should be {expected_version}.")
DECLARE_MESSAGE(VersionTableHeader, (), "", "Version")
DECLARE_MESSAGE(VersionVerifiedOK,
                (msg::version_spec, msg::git_tree_sha),
                "",
                "{version_spec} is correctly in the version database ({git_tree_sha})")
DECLARE_MESSAGE(VSExaminedInstances, (), "", "The following Visual Studio instances were considered:")
DECLARE_MESSAGE(VSExaminedPaths, (), "", "The following paths were examined for Visual Studio instances:")
DECLARE_MESSAGE(VSNoInstances, (), "", "Could not locate a complete Visual Studio instance")
DECLARE_MESSAGE(WaitingForChildrenToExit, (), "", "Waiting for child processes to exit...")
DECLARE_MESSAGE(WaitingToTakeFilesystemLock, (msg::path), "", "waiting to take filesystem lock on {path}...")
<<<<<<< HEAD
DECLARE_MESSAGE(WaitUntilPackagesUploaded, (msg::count), "", "Wait until the remaining packages ({count}) are uploaded")
DECLARE_MESSAGE(WarningMessage, (), "", "warning: ")
DECLARE_MESSAGE(WarningMessageMustUsePrintWarning,
                (msg::value),
                "{value} is is a localized message name like WarningMessageMustUsePrintWarning",
                "The message named {value} starts with warning:, it must be changed to prepend "
                "WarningMessage in code instead.")
=======
>>>>>>> 00394716
DECLARE_MESSAGE(WarningsTreatedAsErrors, (), "", "previous warnings being interpreted as errors")
DECLARE_MESSAGE(WarnOnParseConfig, (msg::path), "", "Found the following warnings in configuration {path}:")
DECLARE_MESSAGE(WhileCheckingOutBaseline, (msg::commit_sha), "", "while checking out baseline {commit_sha}")
DECLARE_MESSAGE(WhileCheckingOutPortTreeIsh,
                (msg::package_name, msg::git_tree_sha),
                "",
                "while checking out port {package_name} with git tree {git_tree_sha}")
DECLARE_MESSAGE(WhileGettingLocalTreeIshObjectsForPorts, (), "", "while getting local treeish objects for ports")
DECLARE_MESSAGE(WhileLoadingLocalPort, (msg::package_name), "", "while attempting to load local port {package_name}")
DECLARE_MESSAGE(WhileLoadingPortFromGitTree, (msg::commit_sha), "", "while trying to load port from: {commit_sha}")
DECLARE_MESSAGE(WhileLookingForSpec, (msg::spec), "", "while looking for {spec}:")
DECLARE_MESSAGE(WhileParsingVersionsForPort,
                (msg::package_name, msg::path),
                "",
                "while parsing versions for {package_name} from {path}")
DECLARE_MESSAGE(WhileValidatingVersion, (msg::version), "", "while validating version: {version}")
DECLARE_MESSAGE(WindowsOnlyCommand, (), "", "This command only supports Windows.")
DECLARE_MESSAGE(WroteNuGetPkgConfInfo, (msg::path), "", "Wrote NuGet package config information to {path}")<|MERGE_RESOLUTION|>--- conflicted
+++ resolved
@@ -3091,16 +3091,7 @@
 DECLARE_MESSAGE(VSNoInstances, (), "", "Could not locate a complete Visual Studio instance")
 DECLARE_MESSAGE(WaitingForChildrenToExit, (), "", "Waiting for child processes to exit...")
 DECLARE_MESSAGE(WaitingToTakeFilesystemLock, (msg::path), "", "waiting to take filesystem lock on {path}...")
-<<<<<<< HEAD
 DECLARE_MESSAGE(WaitUntilPackagesUploaded, (msg::count), "", "Wait until the remaining packages ({count}) are uploaded")
-DECLARE_MESSAGE(WarningMessage, (), "", "warning: ")
-DECLARE_MESSAGE(WarningMessageMustUsePrintWarning,
-                (msg::value),
-                "{value} is is a localized message name like WarningMessageMustUsePrintWarning",
-                "The message named {value} starts with warning:, it must be changed to prepend "
-                "WarningMessage in code instead.")
-=======
->>>>>>> 00394716
 DECLARE_MESSAGE(WarningsTreatedAsErrors, (), "", "previous warnings being interpreted as errors")
 DECLARE_MESSAGE(WarnOnParseConfig, (msg::path), "", "Found the following warnings in configuration {path}:")
 DECLARE_MESSAGE(WhileCheckingOutBaseline, (msg::commit_sha), "", "while checking out baseline {commit_sha}")
