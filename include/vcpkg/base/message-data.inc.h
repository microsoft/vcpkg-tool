﻿DECLARE_MESSAGE(ABaseline, (), "", "a baseline")
DECLARE_MESSAGE(ABaselineObject, (), "", "a baseline object")
DECLARE_MESSAGE(ABoolean, (), "", "a boolean")
DECLARE_MESSAGE(ABuiltinRegistry, (), "", "a builtin registry")
DECLARE_MESSAGE(AConfigurationObject, (), "", "a configuration object")
DECLARE_MESSAGE(ADependency, (), "", "a dependency")
DECLARE_MESSAGE(ADemandObject,
                (),
                "'demands' are a concept in the schema of a JSON file the user can edit",
                "a demand object")
DECLARE_MESSAGE(AString, (), "", "a string")
DECLARE_MESSAGE(ADateVersionString, (), "", "a date version string")
DECLARE_MESSAGE(AddArtifactOnlyOne, (msg::command_line), "", "'{command_line}' can only add one artifact at a time.")
DECLARE_MESSAGE(AddCommandFirstArg, (), "", "The first parameter to add must be 'artifact' or 'port'.")
DECLARE_MESSAGE(AddFirstArgument,
                (msg::command_line),
                "",
                "The first argument to '{command_line}' must be 'artifact' or 'port'.")
DECLARE_MESSAGE(AddHelp,
                (),
                "",
                "Adds the indicated port or artifact to the manifest associated with the current directory.")
DECLARE_MESSAGE(AddingCompletionEntry, (msg::path), "", "Adding vcpkg completion entry to {path}.")
DECLARE_MESSAGE(AdditionalPackagesToExport,
                (),
                "",
                "Additional packages (*) need to be exported to complete this operation.")
DECLARE_MESSAGE(AdditionalPackagesToRemove,
                (),
                "",
                "Additional packages (*) need to be removed to complete this operation.")
DECLARE_MESSAGE(APlatformExpression, (), "", "a platform expression")
DECLARE_MESSAGE(AddPortRequiresManifest, (msg::command_line), "", "'{command_line}' requires an active manifest file.")
DECLARE_MESSAGE(AddPortSucceeded, (), "", "Succeeded in adding ports to vcpkg.json file.")
DECLARE_MESSAGE(AddRecurseOption,
                (),
                "",
                "If you are sure you want to remove them, run the command with the --recurse option.")
DECLARE_MESSAGE(AddTripletExpressionNotAllowed,
                (msg::package_name, msg::triplet),
                "",
                "triplet expressions are not allowed here. You may want to change "
                "`{package_name}:{triplet}` to `{package_name}` instead.")
DECLARE_MESSAGE(AddVersionAddedVersionToFile, (msg::version, msg::path), "", "added version {version} to {path}")
DECLARE_MESSAGE(AddVersionCommitChangesReminder, (), "", "Did you remember to commit your changes?")
DECLARE_MESSAGE(AddVersionCommitResultReminder, (), "", "Don't forget to commit the result!")
DECLARE_MESSAGE(AddVersionDetectLocalChangesError,
                (),
                "",
                "skipping detection of local changes due to unexpected format in git status output")
DECLARE_MESSAGE(AddVersionFileNotFound, (msg::path), "", "couldn't find required file {path}")
DECLARE_MESSAGE(AddVersionFormatPortSuggestion, (msg::command_line), "", "Run `{command_line}` to format the file")
DECLARE_MESSAGE(AddVersionIgnoringOptionAll,
                (msg::option),
                "The -- before {option} must be preserved as they're part of the help message for the user.",
                "ignoring --{option} since a port name argument was provided")
DECLARE_MESSAGE(AddVersionLoadPortFailed, (msg::package_name), "", "can't load port {package_name}")
DECLARE_MESSAGE(AddVersionNewFile, (), "", "(new file)")
DECLARE_MESSAGE(AddVersionNewShaIs, (msg::commit_sha), "", "new SHA: {commit_sha}")
DECLARE_MESSAGE(AddVersionNoFilesUpdated, (), "", "No files were updated")
DECLARE_MESSAGE(AddVersionNoFilesUpdatedForPort, (msg::package_name), "", "No files were updated for {package_name}")
DECLARE_MESSAGE(AddVersionNoGitSha, (msg::package_name), "", "can't obtain SHA for port {package_name}")
DECLARE_MESSAGE(AddVersionOldShaIs, (msg::commit_sha), "", "old SHA: {commit_sha}")
DECLARE_MESSAGE(AddVersionOverwriteOptionSuggestion,
                (msg::option),
                "The -- before {option} must be preserved as they're a part of the help message for the user.",
                "Use --{option} to bypass this check")
DECLARE_MESSAGE(AddVersionPortFilesShaChanged,
                (msg::package_name),
                "",
                "checked-in files for {package_name} have changed but the version was not updated")
DECLARE_MESSAGE(AddVersionPortFilesShaUnchanged,
                (msg::package_name, msg::version),
                "",
                "checked-in files for {package_name} are unchanged from version {version}")
DECLARE_MESSAGE(AddVersionPortHasImproperFormat, (msg::package_name), "", "{package_name} is not properly formatted")
DECLARE_MESSAGE(AddVersionSuggestNewVersionScheme,
                (msg::new_scheme, msg::old_scheme, msg::package_name, msg::option),
                "The -- before {option} must be preserved as they're part of the help message for the user.",
                "Use the version scheme \"{new_scheme}\" instead of \"{old_scheme}\" in port "
                "\"{package_name}\".\nUse --{option} to disable this check.")
DECLARE_MESSAGE(AddVersionUnableToParseVersionsFile, (msg::path), "", "unable to parse versions file {path}")
DECLARE_MESSAGE(AddVersionUncommittedChanges,
                (msg::package_name),
                "",
                "there are uncommitted changes for {package_name}")
DECLARE_MESSAGE(AddVersionUpdateVersionReminder, (), "", "Did you remember to update the version or port version?")
DECLARE_MESSAGE(AddVersionUseOptionAll,
                (msg::command_name, msg::option),
                "The -- before {option} must be preserved as they're part of the help message for the user.",
                "{command_name} with no arguments requires passing --{option} to update all port versions at once")
DECLARE_MESSAGE(AddVersionVersionAlreadyInFile, (msg::version, msg::path), "", "version {version} is already in {path}")
DECLARE_MESSAGE(AddVersionVersionIs, (msg::version), "", "version: {version}")
DECLARE_MESSAGE(ADictionaryOfContacts, (), "", "a dictionary of contacts")
DECLARE_MESSAGE(AFeature, (), "", "a feature")
DECLARE_MESSAGE(AFilesystemRegistry, (), "", "a filesystem registry")
DECLARE_MESSAGE(AGitObjectSha, (), "", "a git object SHA")
DECLARE_MESSAGE(AGitReference, (), "", "a git reference (for example, a branch)")
DECLARE_MESSAGE(AGitRegistry, (), "", "a git registry")
DECLARE_MESSAGE(AGitRepositoryUrl, (), "", "a git repository URL")
DECLARE_MESSAGE(AllFormatArgsRawArgument,
                (msg::value),
                "example of {value} is 'foo {} bar'",
                "format string \"{value}\" contains a raw format argument")
DECLARE_MESSAGE(AllFormatArgsUnbalancedBraces,
                (msg::value),
                "example of {value} is 'foo bar {'",
                "unbalanced brace in format string \"{value}\"")
DECLARE_MESSAGE(AllPackagesAreUpdated, (), "", "All installed packages are up-to-date with the local portfile.")
DECLARE_MESSAGE(AlreadyInstalled, (msg::spec), "", "{spec} is already installed")
DECLARE_MESSAGE(AlreadyInstalledNotHead,
                (msg::spec),
                "'HEAD' means the most recent version of source code",
                "{spec} is already installed -- not building from HEAD")
DECLARE_MESSAGE(AManifest, (), "", "a manifest")
DECLARE_MESSAGE(AMaximumOfOneAssetReadUrlCanBeSpecified, (), "", "a maximum of one asset read url can be specified.")
DECLARE_MESSAGE(AMaximumOfOneAssetWriteUrlCanBeSpecified, (), "", "a maximum of one asset write url can be specified.")
DECLARE_MESSAGE(AmbiguousConfigDeleteConfigFile,
                (msg::path),
                "",
                "Ambiguous vcpkg configuration provided by both manifest and configuration file.\n-- Delete "
                "configuration file {path}")
DECLARE_MESSAGE(AnArtifactsGitRegistryUrl, (), "", "an artifacts git registry URL")
DECLARE_MESSAGE(AnArtifactsRegistry, (), "", "an artifacts registry")
DECLARE_MESSAGE(AnArrayOfDependencies, (), "", "an array of dependencies")
DECLARE_MESSAGE(AnArrayOfDependencyOverrides, (), "", "an array of dependency overrides")
DECLARE_MESSAGE(AnArrayOfIdentifers, (), "", "an array of identifiers")
DECLARE_MESSAGE(AnArrayOfOverlayPaths, (), "", "an array of overlay paths")
DECLARE_MESSAGE(AnArrayOfOverlayTripletsPaths, (), "", "an array of overlay triplets paths")
DECLARE_MESSAGE(AnArrayOfRegistries, (), "", "an array of registries")
DECLARE_MESSAGE(AnArrayOfVersions, (), "", "an array of versions")
DECLARE_MESSAGE(AndroidHomeDirMissingProps,
                (msg::env_var, msg::path),
                "Note: 'source.properties' is code and should not be translated.",
                "source.properties missing in {env_var} directory: {path}")
DECLARE_MESSAGE(AnExactVersionString, (), "", "an exact version string")
DECLARE_MESSAGE(AnIdentifer, (), "", "an identifier")
DECLARE_MESSAGE(AnObjectContainingVcpkgArtifactsMetadata,
                (),
                "'vcpkg-artifacts' is the name of the product feature and should not be localized",
                "an object containing vcpkg-artifacts metadata")
DECLARE_MESSAGE(AnOverlayPath, (), "", "an overlay path")
DECLARE_MESSAGE(AnOverlayTripletsPath, (), "", "a triplet path")
DECLARE_MESSAGE(AnOverride, (), "", "an override")
DECLARE_MESSAGE(ANonNegativeInteger, (), "", "a nonnegative integer")
DECLARE_MESSAGE(AnotherInstallationInProgress,
                (),
                "",
                "Another installation is in progress on the machine, sleeping 6s before retrying.")
DECLARE_MESSAGE(AnSpdxLicenseExpression, (), "", "an SPDX license expression")
DECLARE_MESSAGE(APackageName, (), "", "a package name")
DECLARE_MESSAGE(APackagePattern, (), "", "a package pattern")
DECLARE_MESSAGE(APackagePatternArray, (), "", "a package pattern array")
DECLARE_MESSAGE(APath, (), "", "a path")
DECLARE_MESSAGE(AppliedUserIntegration, (), "", "Applied user-wide integration for this vcpkg root.")
DECLARE_MESSAGE(ApplocalProcessing, (msg::path), "", "vcpkg applocal processing: {path}")
DECLARE_MESSAGE(ARegistry, (), "", "a registry")
DECLARE_MESSAGE(ARegistryImplementationKind, (), "", "a registry implementation kind")
DECLARE_MESSAGE(ARegistryPath, (), "", "a registry path")
DECLARE_MESSAGE(ARegistryPathMustBeDelimitedWithForwardSlashes,
                (),
                "",
                "A registry path must use single forward slashes as path separators.")
DECLARE_MESSAGE(ARegistryPathMustNotHaveDots, (), "", "A registry path must not have 'dot' or 'dot dot' path elements.")
DECLARE_MESSAGE(ARegistryPathMustStartWithDollar,
                (),
                "",
                "A registry path must start with `$` to mean the registry root; for example, `$/foo/bar`.")
DECLARE_MESSAGE(ARelaxedVersionString, (), "", "a relaxed version string")
DECLARE_MESSAGE(ArtifactsBootstrapFailed, (), "", "vcpkg-artifacts is not installed and could not be bootstrapped.")
DECLARE_MESSAGE(ArtifactsNotInstalledReadonlyRoot,
                (),
                "",
                "vcpkg-artifacts is not installed, and it can't be installed because VCPKG_ROOT is assumed to be "
                "readonly. Reinstalling vcpkg using the 'one liner' may fix this problem.")
DECLARE_MESSAGE(ArtifactsNotOfficialWarning, (), "", "Using vcpkg-artifacts with an unofficial ")
DECLARE_MESSAGE(ArtifactsOptionIncompatibility, (msg::option), "", "--{option} has no effect on find artifact.")
DECLARE_MESSAGE(AssetCacheProviderAcceptsNoArguments,
                (msg::value),
                "{value} is a asset caching provider name such as azurl, clear, or x-block-origin",
                "unexpected arguments: '{value}' does not accept arguments")
DECLARE_MESSAGE(AssetSourcesArg, (), "", "Add sources for asset caching. See 'vcpkg help assetcaching'.")
DECLARE_MESSAGE(ASemanticVersionString, (), "", "a semantic version string")
DECLARE_MESSAGE(ASetOfFeatures, (), "", "a set of features")
DECLARE_MESSAGE(AStringOrArrayOfStrings, (), "", "a string or array of strings")
DECLARE_MESSAGE(AStringStringDictionary, (), "", "a \"string\": \"string\" dictionary")
DECLARE_MESSAGE(AttemptingToFetchPackagesFromVendor,
                (msg::count, msg::vendor),
                "",
                "Attempting to fetch {count} package(s) from {vendor}")
DECLARE_MESSAGE(AttemptingToSetBuiltInBaseline,
                (),
                "",
                "attempting to set builtin-baseline in vcpkg.json while overriding the default-registry in "
                "vcpkg-configuration.json.\nthe default-registry from vcpkg-configuration.json will be used.")
DECLARE_MESSAGE(AuthenticationMayRequireManualAction,
                (msg::vendor),
                "",
                "One or more {vendor} credential providers requested manual action. Add the binary source "
                "'interactive' to allow interactivity.")
DECLARE_MESSAGE(AutomaticLinkingForMSBuildProjects,
                (),
                "",
                "All MSBuild C++ projects can now #include any installed libraries. Linking will be handled "
                "automatically. Installing new libraries will make them instantly available.")
DECLARE_MESSAGE(AutomaticLinkingForVS2017AndLater,
                (),
                "",
                "Visual Studio 2017 and later can now #include any installed libraries. Linking will be handled "
                "automatically. Installing new libraries will make them instantly available.")
DECLARE_MESSAGE(AutoSettingEnvVar,
                (msg::env_var, msg::url),
                "An example of env_var is \"HTTP(S)_PROXY\""
                "'--' at the beginning must be preserved",
                "-- Automatically setting {env_var} environment variables to \"{url}\".")
DECLARE_MESSAGE(AUrl, (), "", "a url")
DECLARE_MESSAGE(AvailableArchitectureTriplets, (), "", "Available architecture triplets:")
DECLARE_MESSAGE(AvailableHelpTopics, (), "", "Available help topics:")
DECLARE_MESSAGE(AVcpkgRepositoryCommit, (), "", "a vcpkg repository commit")
DECLARE_MESSAGE(AVersionDatabaseEntry, (), "", "a version database entry")
DECLARE_MESSAGE(AVersionObject, (), "", "a version object")
DECLARE_MESSAGE(AVersionOfAnyType, (), "", "a version of any type")
DECLARE_MESSAGE(AVersionConstraint, (), "", "a version constraint")
DECLARE_MESSAGE(AzUrlAssetCacheRequiresBaseUrl,
                (),
                "",
                "unexpected arguments: asset config 'azurl' requires a base url")
DECLARE_MESSAGE(AzUrlAssetCacheRequiresLessThanFour,
                (),
                "",
                "unexpected arguments: asset config 'azurl' requires fewer than 4 arguments")
DECLARE_MESSAGE(BaselineConflict,
                (),
                "",
                "Specifying vcpkg-configuration.default-registry in a manifest file conflicts with built-in "
                "baseline.\nPlease remove one of these conflicting settings.")
DECLARE_MESSAGE(BaselineFileNoDefaultField,
                (msg::commit_sha),
                "",
                "The baseline file at commit {commit_sha} was invalid (no \"default\" field).")
DECLARE_MESSAGE(BaselineFileNoDefaultFieldPath,
                (msg::path),
                "",
                "baseline file at {path} was invalid (no \"default\" field)")
DECLARE_MESSAGE(BaselineGitShowFailed,
                (msg::commit_sha),
                "",
                "while checking out baseline from commit '{commit_sha}', failed to `git show` "
                "versions/baseline.json. This may be fixed by fetching commits with `git fetch`.")
DECLARE_MESSAGE(BaselineMissing,
                (msg::package_name, msg::version),
                "",
                "Baseline version not found. Run:\n"
                "vcpkg x-add-version {package_name}\n"
                "git add versions\n"
                "git commit -m \"Update version database\"\n"
                "to set {version} as the baseline version.")
DECLARE_MESSAGE(BaselineMissingDefault,
                (msg::commit_sha, msg::url),
                "",
                "The baseline.json from commit `\"{commit_sha}\"` in the repo {url} was invalid (did not "
                "contain a \"default\" field).")
DECLARE_MESSAGE(BinaryCacheVendorHTTP, (), "", "HTTP servers")
DECLARE_MESSAGE(BinarySourcesArg, (), "", "Add sources for binary caching. See 'vcpkg help binarycaching'.")
DECLARE_MESSAGE(BinaryWithInvalidArchitecture,
                (msg::path, msg::expected, msg::actual),
                "{expected} and {actual} are architectures",
                "{path}\n Expected: {expected}, but was {actual}")
DECLARE_MESSAGE(BuildAlreadyInstalled,
                (msg::spec),
                "",
                "{spec} is already installed; please remove {spec} before attempting to build it.")
DECLARE_MESSAGE(BuildDependenciesMissing,
                (),
                "",
                "The build command requires all dependencies to be already installed.\nThe following "
                "dependencies are missing:")
DECLARE_MESSAGE(BuildingFromHead,
                (msg::spec),
                "'HEAD' means the most recent version of source code",
                "Building {spec} from HEAD...")
DECLARE_MESSAGE(BuildingPackage, (msg::spec), "", "Building {spec}...")
DECLARE_MESSAGE(BuildingPackageFailed,
                (msg::spec, msg::build_result),
                "",
                "building {spec} failed with: {build_result}")
DECLARE_MESSAGE(BuildingPackageFailedDueToMissingDeps,
                (),
                "Printed after BuildingPackageFailed, and followed by a list of dependencies that were missing.",
                "due to the following missing dependencies:")
DECLARE_MESSAGE(BuildResultBuildFailed,
                (),
                "Printed after the name of an installed entity to indicate that it failed to build.",
                "BUILD_FAILED")
DECLARE_MESSAGE(
    BuildResultCacheMissing,
    (),
    "Printed after the name of an installed entity to indicate that it was not present in the binary cache when "
    "the user has requested that things may only be installed from the cache rather than built.",
    "CACHE_MISSING")
DECLARE_MESSAGE(BuildResultCascadeDueToMissingDependencies,
                (),
                "Printed after the name of an installed entity to indicate that it could not attempt "
                "to be installed because one of its transitive dependencies failed to install.",
                "CASCADED_DUE_TO_MISSING_DEPENDENCIES")
DECLARE_MESSAGE(BuildResultDownloaded,
                (),
                "Printed after the name of an installed entity to indicate that it was successfully "
                "downloaded but no build or install was requested.",
                "DOWNLOADED")
DECLARE_MESSAGE(BuildResultExcluded,
                (),
                "Printed after the name of an installed entity to indicate that the user explicitly "
                "requested it not be installed.",
                "EXCLUDED")
DECLARE_MESSAGE(
    BuildResultFileConflicts,
    (),
    "Printed after the name of an installed entity to indicate that it conflicts with something already installed",
    "FILE_CONFLICTS")
DECLARE_MESSAGE(BuildResultPostBuildChecksFailed,
                (),
                "Printed after the name of an installed entity to indicate that it built "
                "successfully, but that it failed post build checks.",
                "POST_BUILD_CHECKS_FAILED")
DECLARE_MESSAGE(BuildResultRemoved,
                (),
                "Printed after the name of an uninstalled entity to indicate that it was successfully uninstalled.",
                "REMOVED")
DECLARE_MESSAGE(
    BuildResultSucceeded,
    (),
    "Printed after the name of an installed entity to indicate that it was built and installed successfully.",
    "SUCCEEDED")
DECLARE_MESSAGE(BuildResultSummaryHeader,
                (msg::triplet),
                "Displayed before a list of a summary installation results.",
                "SUMMARY FOR {triplet}")
DECLARE_MESSAGE(BuildResultSummaryLine,
                (msg::build_result, msg::count),
                "Displayed to show a count of results of a build_result in a summary.",
                "{build_result}: {count}")
DECLARE_MESSAGE(BuildTreesRootDir, (), "", "(Experimental) Specify the buildtrees root directory.")
DECLARE_MESSAGE(BuildTroubleshootingMessage1,
                (),
                "First part of build troubleshooting message, printed before the URI to look for existing bugs.",
                "Please ensure you're using the latest port files with `git pull` and `vcpkg "
                "update`.\nThen check for known issues at:")
DECLARE_MESSAGE(BuildTroubleshootingMessage2,
                (),
                "Second part of build troubleshooting message, printed after the URI to look for "
                "existing bugs but before the URI to file one.",
                "You can submit a new issue at:")
DECLARE_MESSAGE(BuildTroubleshootingMessageGH,
                (),
                "Another part of build troubleshooting message, printed after the URI. An alternative version to "
                "create an issue in some cases.",
                "You can also sumbit an issue by running (GitHub cli must be installed):")
DECLARE_MESSAGE(
    BuildTroubleshootingMessage3,
    (msg::package_name),
    "Third part of build troubleshooting message, printed after the URI to file a bug but "
    "before version information about vcpkg itself.",
    "Include '[{package_name}] Build error' in your bug report title, the following version information in your "
    "bug description, and attach any relevant failure logs from above.")
DECLARE_MESSAGE(BuildTroubleshootingMessage4,
                (msg::path),
                "Fourth optional part of build troubleshooting message, printed after the version"
                "information about vcpkg itself.",
                "Please use the prefilled template from {path} when reporting your issue.")
DECLARE_MESSAGE(BuiltInTriplets, (), "", "vcpkg built-in triplets:")
DECLARE_MESSAGE(BuiltWithIncorrectArchitecture, (), "", "The following files were built for an incorrect architecture:")
DECLARE_MESSAGE(CacheHelp,
                (),
                "",
                "The argument should be a substring to search for or no argument to display all cached libraries.")
DECLARE_MESSAGE(CheckedOutGitSha, (msg::commit_sha), "", "Checked out Git SHA: {commit_sha}")
DECLARE_MESSAGE(CheckedOutObjectMissingManifest,
                (),
                "",
                "The checked-out object does not contain a CONTROL file or vcpkg.json file.")
DECLARE_MESSAGE(ChecksFailedCheck, (), "", "vcpkg has crashed; no additional details are available.")
DECLARE_MESSAGE(ChecksUnreachableCode, (), "", "unreachable code was reached")
DECLARE_MESSAGE(ChecksUpdateVcpkg, (), "", "updating vcpkg by rerunning bootstrap-vcpkg may resolve this failure.")
DECLARE_MESSAGE(CiBaselineAllowUnexpectedPassingRequiresBaseline,
                (),
                "",
                "--allow-unexpected-passing can only be used if a baseline is provided via --ci-baseline.")
DECLARE_MESSAGE(CiBaselineDisallowedCascade,
                (msg::spec, msg::path),
                "",
                "REGRESSION: {spec} cascaded, but it is required to pass. ({path}).")
DECLARE_MESSAGE(CiBaselineIndependentRegression,
                (msg::spec, msg::build_result),
                "",
                "REGRESSION: Independent {spec} failed with {build_result}.")
DECLARE_MESSAGE(CiBaselineRegression,
                (msg::spec, msg::build_result, msg::path),
                "",
                "REGRESSION: {spec} failed with {build_result}. If expected, add {spec}=fail to {path}.")
DECLARE_MESSAGE(CiBaselineRegressionHeader,
                (),
                "Printed before a series of CiBaselineRegression and/or CiBaselineUnexpectedPass messages.",
                "REGRESSIONS:")
DECLARE_MESSAGE(CiBaselineUnexpectedPass,
                (msg::spec, msg::path),
                "",
                "PASSING, REMOVE FROM FAIL LIST: {spec} ({path}).")
DECLARE_MESSAGE(CISettingsExclude, (), "", "Comma-separated list of ports to skip")
DECLARE_MESSAGE(CISettingsOptCIBase,
                (),
                "",
                "Path to the ci.baseline.txt file. Used to skip ports and detect regressions.")
DECLARE_MESSAGE(CISettingsOptExclude, (), "", "Comma separated list of ports to skip")
DECLARE_MESSAGE(CISettingsOptFailureLogs, (), "", "Directory to which failure logs will be copied")
DECLARE_MESSAGE(CISettingsOptHostExclude, (), "", "Comma separated list of ports to skip for the host triplet")
DECLARE_MESSAGE(CISettingsOptOutputHashes, (), "", "File to output all determined package hashes")
DECLARE_MESSAGE(CISettingsOptParentHashes,
                (),
                "",
                "File to read package hashes for a parent CI state, to reduce the set of changed packages")
DECLARE_MESSAGE(CISettingsOptSkippedCascadeCount,
                (),
                "",
                "Asserts that the number of --exclude and supports skips exactly equal this number")
DECLARE_MESSAGE(CISettingsOptXUnit, (), "", "File to output results in XUnit format (internal)")
DECLARE_MESSAGE(CISettingsVerifyGitTree,
                (),
                "",
                "Verify that each git tree object matches its declared version (this is very slow)")
DECLARE_MESSAGE(CISettingsVerifyVersion, (), "", "Print result for each port instead of just errors.")
DECLARE_MESSAGE(CISkipInstallation,
                (msg::list),
                "{list} is a list of packages",
                "The following packages are already installed and not build again: {list}")
DECLARE_MESSAGE(CISwitchOptAllowUnexpectedPassing,
                (),
                "",
                "Indicates that 'Passing, remove from fail list' results should not be emitted.")
DECLARE_MESSAGE(CISwitchOptDryRun, (), "", "Print out plan without execution")
DECLARE_MESSAGE(CISwitchOptRandomize, (), "", "Randomize the install order")
DECLARE_MESSAGE(CISwitchOptSkipFailures,
                (),
                "",
                "Indicates that ports marked `=fail` in ci.baseline.txt should be skipped.")
DECLARE_MESSAGE(CISwitchOptXUnitAll, (), "", "Report also unchanged ports to the XUnit output (internal)")
DECLARE_MESSAGE(ClearingContents, (msg::path), "", "Clearing contents of {path}")
DECLARE_MESSAGE(CmakeTargetsExcluded, (msg::count), "", "note: {count} additional targets are not displayed.")
DECLARE_MESSAGE(CMakeTargetsUsage,
                (msg::package_name),
                "'targets' are a CMake and Makefile concept",
                "{package_name} provides CMake targets:")
DECLARE_MESSAGE(
    CMakeTargetsUsageHeuristicMessage,
    (),
    "Displayed after CMakeTargetsUsage; the # must be kept at the beginning so that the message remains a comment.",
    "# this is heuristically generated, and may not be correct")
DECLARE_MESSAGE(CMakeToolChainFile, (msg::path), "", "CMake projects should use: \"-DCMAKE_TOOLCHAIN_FILE={path}\"")
DECLARE_MESSAGE(CMakeUsingExportedLibs,
                (msg::value),
                "{value} is a CMake command line switch of the form -DFOO=BAR",
                "To use exported libraries in CMake projects, add {value} to your CMake command line.")
DECLARE_MESSAGE(CmdAddVersionOptAll, (), "", "Process versions for all ports.")
DECLARE_MESSAGE(CmdAddVersionOptOverwriteVersion, (), "", "Overwrite `git-tree` of an existing version.")
DECLARE_MESSAGE(CmdAddVersionOptSkipFormatChk, (), "", "Skips the formatting check of vcpkg.json files.")
DECLARE_MESSAGE(CmdAddVersionOptSkipVersionFormatChk, (), "", "Skips the version format check.")
DECLARE_MESSAGE(CmdAddVersionOptVerbose, (), "", "Print success messages instead of just errors.")
DECLARE_MESSAGE(CmdContactOptSurvey, (), "", "Launch default browser to the current vcpkg survey")
DECLARE_MESSAGE(CmdDependInfoFormatConflict,
                (),
                "",
                "Conflicting formats specified. Only one of --format, --dgml, or --dot are accepted.")
DECLARE_MESSAGE(CmdDependInfoFormatHelp,
                (),
                "The alternatives in ``s must not be localized.",
                "Choose output format, one of `list`, `tree`, `dot`, or `dgml`.")
DECLARE_MESSAGE(
    CmdDependInfoFormatInvalid,
    (msg::value),
    "The alternatives in ``s must not be localized. {value} is what the user specified.",
    "--format={value} is not a recognized format. --format must be one of `list`, `tree`, `dot`, or `dgml`.")
DECLARE_MESSAGE(CmdDependInfoShowDepthFormatMismatch,
                (),
                "",
                "--show-depth can only be used with `list` and `tree` formats.")
DECLARE_MESSAGE(CmdDependInfoXtreeTree, (), "", "--sort=x-tree cannot be used with formats other than tree")
DECLARE_MESSAGE(CmdDependInfoOptDepth, (), "", "Show recursion depth in `list` output.")
DECLARE_MESSAGE(CmdDependInfoOptMaxRecurse, (), "", "Set max recursion depth. Default is no limit.")
DECLARE_MESSAGE(CmdDependInfoOptSort,
                (),
                "The alternatives in ``s must not be localized, but the localized text can explain what each value "
                "means. The value `reverse` means 'reverse-topological'.",
                "Choose sort order for the `list` format, one of `lexicographical`, `topological` (default), `reverse`")
DECLARE_MESSAGE(CmdEditOptAll, (), "", "Open editor into the port as well as the port-specific buildtree subfolder")
DECLARE_MESSAGE(CmdEditOptBuildTrees, (), "", "Open editor into the port-specific buildtree subfolder")
DECLARE_MESSAGE(CmdEnvOptions, (msg::path, msg::env_var), "", "Add installed {path} to {env_var}")
DECLARE_MESSAGE(CmdExportOpt7Zip, (), "", "Export to a 7zip (.7z) file")
DECLARE_MESSAGE(CmdExportOptChocolatey, (), "", "Export a Chocolatey package (experimental feature)")
DECLARE_MESSAGE(CmdExportOptDebug, (), "", "Enable prefab debug")
DECLARE_MESSAGE(CmdExportOptDryRun, (), "", "Do not actually export.")
DECLARE_MESSAGE(CmdExportOptIFW, (), "", "Export to an IFW-based installer")
DECLARE_MESSAGE(CmdExportOptInstalled, (), "", "Export all installed packages")
DECLARE_MESSAGE(CmdExportOptMaven, (), "", "Enable Maven")
DECLARE_MESSAGE(CmdExportOptNuget, (), "", "Export a NuGet package")
DECLARE_MESSAGE(CmdExportOptPrefab, (), "", "Export to Prefab format")
DECLARE_MESSAGE(CmdExportOptRaw, (), "", "Export to an uncompressed directory")
DECLARE_MESSAGE(CmdExportOptZip, (), "", "Export to a zip file")
DECLARE_MESSAGE(CmdExportSettingChocolateyMaint,
                (),
                "",
                "Specify the maintainer for the exported Chocolatey package (experimental feature)")
DECLARE_MESSAGE(CmdExportSettingChocolateyVersion,
                (),
                "",
                "Specify the version suffix to add for the exported Chocolatey package (experimental feature)")
DECLARE_MESSAGE(CmdExportSettingConfigFile, (), "", "Specify the temporary file path for the installer configuration")
DECLARE_MESSAGE(CmdExportSettingInstallerPath, (), "", "Specify the file path for the exported installer")
DECLARE_MESSAGE(CmdExportSettingNugetDesc, (), "", "Specify a description for the exported NuGet package")
DECLARE_MESSAGE(CmdExportSettingNugetID, (), "", "Specify the id for the exported NuGet package (overrides --output)")
DECLARE_MESSAGE(CmdExportSettingNugetVersion, (), "", "Specify the version for the exported NuGet package")
DECLARE_MESSAGE(CmdExportSettingOutput, (), "", "Specify the output name (used to construct filename)")
DECLARE_MESSAGE(CmdExportSettingOutputDir, (), "", "Specify the output directory for produced artifacts")
DECLARE_MESSAGE(CmdExportSettingPkgDir, (), "", "Specify the temporary directory path for the repacked packages")
DECLARE_MESSAGE(CmdExportSettingPrefabArtifactID,
                (),
                "",
                "Artifact Id is the name of the project according Maven specifications")
DECLARE_MESSAGE(CmdExportSettingPrefabGroupID,
                (),
                "",
                "GroupId uniquely identifies your project according Maven specifications")
DECLARE_MESSAGE(CmdExportSettingPrefabVersion,
                (),
                "",
                "Version is the name of the project according Maven specifications")
DECLARE_MESSAGE(CmdExportSettingRepoDir, (), "", "Specify the directory path for the exported repository")
DECLARE_MESSAGE(CmdExportSettingRepoURL, (), "", "Specify the remote repository URL for the online installer")
DECLARE_MESSAGE(CmdExportSettingSDKMinVersion, (), "", "Android minimum supported SDK version")
DECLARE_MESSAGE(CmdExportSettingSDKTargetVersion, (), "", "Android target sdk version")
DECLARE_MESSAGE(CmdFetchOptXStderrStatus,
                (),
                "",
                "Direct status/downloading messages to stderr rather than stdout. (Errors/failures still go to stdout)")
DECLARE_MESSAGE(CmdFormatManifestOptAll, (), "", "Format all ports' manifest files.")
DECLARE_MESSAGE(CmdFormatManifestOptConvertControl, (), "", "Convert CONTROL files to manifest files.")
DECLARE_MESSAGE(
    CmdGenerateMessageMapOptNoOutputComments,
    (),
    "",
    "When generating the message map, exclude comments (useful for generating the English localization file)")
DECLARE_MESSAGE(CmdInfoOptInstalled, (), "", "(experimental) Report on installed packages instead of available")
DECLARE_MESSAGE(CmdInfoOptTransitive, (), "", "(experimental) Also report on dependencies of installed packages")
DECLARE_MESSAGE(CmdNewOptApplication, (), "", "Create an application manifest (don't require name or version).")
DECLARE_MESSAGE(CmdNewOptSingleFile, (), "", "Embed vcpkg-configuration.json into vcpkg.json.")
DECLARE_MESSAGE(CmdNewOptVersionDate, (), "", "Interpret --version as an ISO 8601 date. (YYYY-MM-DD)")
DECLARE_MESSAGE(CmdNewOptVersionRelaxed,
                (),
                "",
                "Interpret --version as a relaxed-numeric version. (Nonnegative numbers separated by dots)")
DECLARE_MESSAGE(CmdNewOptVersionString, (), "", "Interpret --version as a string with no ordering behavior.")
DECLARE_MESSAGE(CmdNewSettingName, (), "", "Name for the new manifest.")
DECLARE_MESSAGE(CmdNewSettingVersion, (), "", "Version for the new manifest.")
DECLARE_MESSAGE(CmdRegenerateOptDryRun, (), "", "does not actually perform the action, shows only what would be done")
DECLARE_MESSAGE(CmdRegenerateOptForce, (), "", "proceeds with the (potentially dangerous) action without confirmation")
DECLARE_MESSAGE(CmdRegenerateOptNormalize, (), "", "apply any deprecation fixups")
DECLARE_MESSAGE(CmdRemoveOptDryRun, (), "", "Print the packages to be removed, but do not remove them")
DECLARE_MESSAGE(CmdRemoveOptOutdated, (), "", "Select all packages with versions that do not match the portfiles")
DECLARE_MESSAGE(CmdRemoveOptRecurse, (), "", "Allow removal of packages not explicitly specified on the command line")
DECLARE_MESSAGE(CmdSettingCopiedFilesLog, (), "", "Path to the copied files log to create")
DECLARE_MESSAGE(CmdSettingInstalledDir, (), "", "Path to the installed tree to use")
DECLARE_MESSAGE(CmdSettingTargetBin, (), "", "Path to the binary to analyze")
DECLARE_MESSAGE(CmdSettingTLogFile, (), "", "Path to the tlog file to create")
DECLARE_MESSAGE(CmdSetInstalledOptDryRun, (), "", "Do not actually build or install")
DECLARE_MESSAGE(CmdSetInstalledOptNoUsage, (), "", "Don't print CMake usage information after install.")
DECLARE_MESSAGE(CmdSetInstalledOptWritePkgConfig,
                (),
                "",
                "Writes out a NuGet packages.config-formatted file for use with external binary caching.\n"
                "See `vcpkg help binarycaching` for more information.")
DECLARE_MESSAGE(CmdUpdateBaselineOptDryRun, (), "", "Print out plan without execution")
DECLARE_MESSAGE(CmdUpdateBaselineOptInitial,
                (),
                "",
                "add a `builtin-baseline` to a vcpkg.json that doesn't already have it")
DECLARE_MESSAGE(CmdUpdateRegistryAll, (), "", "Update all known artifact registries")
DECLARE_MESSAGE(CmdUpdateRegistryAllExcludesTargets,
                (),
                "",
                "Update registry --all cannot be used with a list of artifact registries")
DECLARE_MESSAGE(CmdUpdateRegistryAllOrTargets,
                (),
                "",
                "Update registry requires either a list of artifact registry names or URiIs to update, or --all.")
DECLARE_MESSAGE(CmdUpgradeOptAllowUnsupported,
                (),
                "",
                "Instead of erroring on an unsupported port, continue with a warning.")
DECLARE_MESSAGE(CmdUpgradeOptNoDryRun, (), "", "Actually upgrade")
DECLARE_MESSAGE(CmdUpgradeOptNoKeepGoing, (), "", "Stop installing packages on failure")
DECLARE_MESSAGE(CmdXDownloadOptHeader, (), "", "Additional header to use when fetching from URLs")
DECLARE_MESSAGE(CmdXDownloadOptSha, (), "", "The hash of the file to be downloaded")
DECLARE_MESSAGE(CmdXDownloadOptSkipSha, (), "", "Do not check the SHA512 of the downloaded file")
DECLARE_MESSAGE(CmdXDownloadOptStore, (), "", "Indicates the file should be stored instead of fetched")
DECLARE_MESSAGE(CmdXDownloadOptUrl, (), "", "URL to download and store if missing from cache")
DECLARE_MESSAGE(CommandFailed,
                (msg::command_line),
                "",
                "command:\n"
                "{command_line}\n"
                "failed with the following results:")
DECLARE_MESSAGE(Commands, (), "", "Commands:")
DECLARE_MESSAGE(CommunityTriplets, (), "", "VCPKG community triplets:")
DECLARE_MESSAGE(ComparingUtf8Decoders,
                (),
                "",
                "Comparing Utf8Decoders with different provenance; this is always an error")
DECLARE_MESSAGE(CompressFolderFailed, (msg::path), "", "Failed to compress folder \"{path}\":")
DECLARE_MESSAGE(ComputingInstallPlan, (), "", "Computing installation plan...")
DECLARE_MESSAGE(ConfigurationErrorRegistriesWithoutBaseline,
                (msg::path, msg::url),
                "",
                "The configuration defined in {path} is invalid.\n\n"
                "Using registries requires that a baseline is set for the default registry or that the default "
                "registry is null.\n\n"
                "See {url} for more details.")
DECLARE_MESSAGE(ConfigurationNestedDemands,
                (msg::json_field),
                "",
                "[\"{json_field}\"] contains a nested `demands` object (nested `demands` have no effect)")
DECLARE_MESSAGE(ConflictingFiles,
                (msg::path, msg::spec),
                "",
                "The following files are already installed in {path} and are in conflict with {spec}")
DECLARE_MESSAGE(ConstraintViolation, (), "", "Found a constraint violation:")
DECLARE_MESSAGE(ContinueCodeUnitInStart, (), "", "found continue code unit in start position")
DECLARE_MESSAGE(ControlAndManifestFilesPresent,
                (msg::path),
                "",
                "Both a manifest file and a CONTROL file exist in port directory: {path}")
DECLARE_MESSAGE(ControlCharacterInString, (), "", "Control character in string")
DECLARE_MESSAGE(CopyrightIsDir, (msg::path), "", "`{path}` being a directory is deprecated.")
DECLARE_MESSAGE(CorruptedDatabase, (), "", "Database corrupted.")
DECLARE_MESSAGE(CorruptedInstallTree, (), "", "Your vcpkg 'installed' tree is corrupted.")
DECLARE_MESSAGE(CouldNotDeduceNugetIdAndVersion,
                (msg::path),
                "",
                "Could not deduce nuget id and version from filename: {path}")
DECLARE_MESSAGE(CouldNotFindBaseline,
                (msg::commit_sha, msg::path),
                "",
                "Could not find explicitly specified baseline `\"{commit_sha}\"` in baseline file {path}")
DECLARE_MESSAGE(CouldNotFindBaselineForRepo,
                (msg::commit_sha, msg::package_name),
                "",
                "Couldn't find baseline `\"{commit_sha}\"` for repo {package_name}")
DECLARE_MESSAGE(CouldNotFindBaselineInCommit,
                (msg::commit_sha, msg::package_name),
                "",
                "Couldn't find baseline in commit `\"{commit_sha}\"` from repo {package_name}:")
DECLARE_MESSAGE(CouldNotFindGitTreeAtCommit,
                (msg::package_name, msg::commit_sha),
                "",
                "could not find the git tree for `versions` in repo {package_name} at commit {commit_sha}")
DECLARE_MESSAGE(CouldNotFindToolVersion,
                (msg::version, msg::path),
                "",
                "Could not find <tools version=\"{version}\"> in {path}")
DECLARE_MESSAGE(CouldNotFindVersionDatabaseFile, (msg::path), "", "Couldn't find the versions database file: {path}")
DECLARE_MESSAGE(CreatedNuGetPackage, (msg::path), "", "Created nupkg: {path}")
DECLARE_MESSAGE(CreateFailureLogsDir, (msg::path), "", "Creating failure logs output directory {path}.")
DECLARE_MESSAGE(Creating7ZipArchive, (), "", "Creating 7zip archive...")
DECLARE_MESSAGE(CreatingNugetPackage, (), "", "Creating NuGet package...")
DECLARE_MESSAGE(CreatingZipArchive, (), "", "Creating zip archive...")
DECLARE_MESSAGE(CreationFailed, (msg::path), "", "Creating {path} failed.")
DECLARE_MESSAGE(CurlFailedToExecute,
                (msg::exit_code),
                "curl is the name of a program, see curl.se",
                "curl failed to execute with exit code {exit_code}.")
DECLARE_MESSAGE(CurlFailedToPut,
                (msg::exit_code, msg::url),
                "curl is the name of a program, see curl.se",
                "curl failed to put file to {url} with exit code {exit_code}.")
DECLARE_MESSAGE(CurlFailedToPutHttp,
                (msg::exit_code, msg::url, msg::value),
                "curl is the name of a program, see curl.se. {value} is an HTTP status code",
                "curl failed to put file to {url} with exit code {exit_code} and http code {value}.")
DECLARE_MESSAGE(CurlReportedUnexpectedResults,
                (msg::command_line, msg::actual),
                "{command_line} is the command line to call curl.exe, {actual} is the console output "
                "of curl.exe locale-invariant download results.",
                "curl has reported unexpected results to vcpkg and vcpkg cannot continue.\n"
                "Please review the following text for sensitive information and open an issue on the "
                "Microsoft/vcpkg GitHub to help fix this problem!\n"
                "cmd: {command_line}\n"
                "=== curl output ===\n"
                "{actual}\n"
                "=== end curl output ===")
DECLARE_MESSAGE(CurlReturnedUnexpectedResponseCodes,
                (msg::actual, msg::expected),
                "{actual} and {expected} are integers, curl is the name of a program, see curl.se",
                "curl returned a different number of response codes than were expected for the request ({actual} "
                "vs expected {expected}).")
DECLARE_MESSAGE(CurrentCommitBaseline,
                (msg::commit_sha),
                "",
                "You can use the current commit as a baseline, which is:\n\t\"builtin-baseline\": \"{commit_sha}\"")
DECLARE_MESSAGE(CycleDetectedDuring, (msg::spec), "", "cycle detected during {spec}:")
DECLARE_MESSAGE(DateTableHeader, (), "", "Date")
DECLARE_MESSAGE(DefaultBinaryCachePlatformCacheRequiresAbsolutePath,
                (msg::path),
                "",
                "Environment variable VCPKG_DEFAULT_BINARY_CACHE must be a directory (was: {path})")
DECLARE_MESSAGE(DefaultBinaryCacheRequiresAbsolutePath,
                (msg::path),
                "",
                "Environment variable VCPKG_DEFAULT_BINARY_CACHE must be absolute (was: {path})")
DECLARE_MESSAGE(DefaultBinaryCacheRequiresDirectory,
                (msg::path),
                "",
                "Environment variable VCPKG_DEFAULT_BINARY_CACHE must be a directory (was: {path})")
DECLARE_MESSAGE(DefaultBrowserLaunched, (msg::url), "", "Default browser launched to {url}.")
DECLARE_MESSAGE(DefaultFlag, (msg::option), "", "Defaulting to --{option} being on.")
DECLARE_MESSAGE(DefaultRegistryIsArtifact, (), "", "The default registry cannot be an artifact registry.")
DECLARE_MESSAGE(DefaultTriplet,
                (msg::triplet),
                "",
                "Starting with the September 2023 release, the default triplet for vcpkg libraries will change "
                "from x86-windows to the detected host triplet ({triplet}). To resolve this message, add --triplet "
                "x86-windows to keep the same behavior.")
DECLARE_MESSAGE(DeleteVcpkgConfigFromManifest,
                (msg::path),
                "",
                "-- Or remove \"vcpkg-configuration\" from the manifest file {path}.")
DECLARE_MESSAGE(DeprecatedPrefabDebugOption, (), "", "--prefab-debug is now deprecated.")
DECLARE_MESSAGE(DetectCompilerHash, (msg::triplet), "", "Detecting compiler hash for triplet {triplet}...")
DECLARE_MESSAGE(DocumentedFieldsSuggestUpdate,
                (),
                "",
                "If these are documented fields that should be recognized try updating the vcpkg tool.")
DECLARE_MESSAGE(DownloadAvailable,
                (msg::env_var),
                "",
                "A downloadable copy of this tool is available and can be used by unsetting {env_var}.")
DECLARE_MESSAGE(DownloadedSources, (msg::spec), "", "Downloaded sources for {spec}")
DECLARE_MESSAGE(DownloadFailedCurl,
                (msg::url, msg::exit_code),
                "",
                "{url}: curl failed to download with exit code {exit_code}")
DECLARE_MESSAGE(DownloadFailedHashMismatch,
                (msg::url, msg::path, msg::expected, msg::actual),
                "{expected} and {actual} are SHA512 hashes in hex format.",
                "File does not have the expected hash:\n"
                "url: {url}\n"
                "File: {path}\n"
                "Expected hash: {expected}\n"
                "Actual hash: {actual}")
DECLARE_MESSAGE(DownloadFailedRetrying,
                (msg::value),
                "{value} is a number of milliseconds",
                "Download failed -- retrying after {value}ms")
DECLARE_MESSAGE(DownloadFailedStatusCode,
                (msg::url, msg::value),
                "{value} is an HTTP status code",
                "{url}: failed: status code {value}")
DECLARE_MESSAGE(DownloadingPortableToolVersionX,
                (msg::tool_name, msg::version),
                "",
                "A suitable version of {tool_name} was not found (required v{version}) Downloading "
                "portable {tool_name} {version}...")
DECLARE_MESSAGE(DownloadingTool, (msg::tool_name, msg::url, msg::path), "", "Downloading {tool_name}...\n{url}->{path}")
DECLARE_MESSAGE(DownloadingUrl, (msg::url), "", "Downloading {url}")
DECLARE_MESSAGE(DownloadWinHttpError,
                (msg::system_api, msg::exit_code, msg::url),
                "",
                "{url}: {system_api} failed with exit code {exit_code}")
DECLARE_MESSAGE(DownloadingVcpkgStandaloneBundle, (msg::version), "", "Downloading standalone bundle {version}.")
DECLARE_MESSAGE(DownloadingVcpkgStandaloneBundleLatest, (), "", "Downloading latest standalone bundle.")
DECLARE_MESSAGE(DownloadRootsDir, (msg::env_var), "", "Specify the downloads root directory.\n(default: {env_var})")
DECLARE_MESSAGE(DuplicatedKeyInObj,
                (msg::value),
                "{value} is a json property/object",
                "Duplicated key \"{value}\" in an object")
DECLARE_MESSAGE(DuplicatePackagePattern, (msg::package_name), "", "Package \"{package_name}\" is duplicated.")
DECLARE_MESSAGE(DuplicatePackagePatternFirstOcurrence, (), "", "First declared in:")
DECLARE_MESSAGE(DuplicatePackagePatternIgnoredLocations, (), "", "The following redeclarations will be ignored:")
DECLARE_MESSAGE(DuplicatePackagePatternLocation, (msg::path), "", "location: {path}")
DECLARE_MESSAGE(DuplicatePackagePatternRegistry, (msg::url), "", "registry: {url}")
DECLARE_MESSAGE(ElapsedForPackage, (msg::spec, msg::elapsed), "", "Elapsed time to handle {spec}: {elapsed}")
DECLARE_MESSAGE(ElapsedInstallTime, (msg::count), "", "Total elapsed time: {count}")
DECLARE_MESSAGE(ElapsedTimeForChecks, (msg::elapsed), "", "Time to determine pass/fail: {elapsed}")
DECLARE_MESSAGE(EmailVcpkgTeam, (msg::url), "", "Send an email to {url} with any feedback.")
DECLARE_MESSAGE(EmbeddingVcpkgConfigInManifest,
                (),
                "",
                "Embedding `vcpkg-configuration` in a manifest file is an EXPERIMENTAL feature.")
DECLARE_MESSAGE(EmptyLicenseExpression, (), "", "SPDX license expression was empty.")
DECLARE_MESSAGE(EndOfStringInCodeUnit, (), "", "found end of string in middle of code point")
DECLARE_MESSAGE(EnvInvalidMaxConcurrency,
                (msg::env_var, msg::value),
                "{value} is the invalid value of an environment variable",
                "{env_var} is {value}, must be > 0")
DECLARE_MESSAGE(EnvStrFailedToExtract, (), "", "could not expand the environment string:")
DECLARE_MESSAGE(EnvPlatformNotSupported, (), "", "Build environment commands are not supported on this platform")
DECLARE_MESSAGE(EnvVarMustBeAbsolutePath, (msg::path, msg::env_var), "", "{env_var} ({path}) was not an absolute path")
DECLARE_MESSAGE(ErrorDetectingCompilerInfo,
                (msg::path),
                "",
                "while detecting compiler information:\nThe log file content at \"{path}\" is:")
DECLARE_MESSAGE(ErrorIndividualPackagesUnsupported,
                (),
                "",
                "In manifest mode, `vcpkg install` does not support individual package arguments.\nTo install "
                "additional "
                "packages, edit vcpkg.json and then run `vcpkg install` without any package arguments.")
DECLARE_MESSAGE(ErrorInvalidClassicModeOption,
                (msg::option),
                "",
                "The option --{option} is not supported in classic mode and no manifest was found.")
DECLARE_MESSAGE(ErrorInvalidManifestModeOption,
                (msg::option),
                "",
                "The option --{option} is not supported in manifest mode.")
DECLARE_MESSAGE(ErrorMessage, (), "", "error: ")
DECLARE_MESSAGE(
    ErrorMessageMustUsePrintError,
    (msg::value),
    "{value} is is a localized message name like ErrorMessageMustUsePrintError",
    "The message named {value} starts with error:, it must be changed to prepend ErrorMessage in code instead.")
DECLARE_MESSAGE(
    ErrorMissingVcpkgRoot,
    (),
    "",
    "Could not detect vcpkg-root. If you are trying to use a copy of vcpkg that you've built, you must "
    "define the VCPKG_ROOT environment variable to point to a cloned copy of https://github.com/Microsoft/vcpkg.")
DECLARE_MESSAGE(ErrorNoVSInstance,
                (msg::triplet),
                "",
                "in triplet {triplet}: Unable to find a valid Visual Studio instance")
DECLARE_MESSAGE(ErrorNoVSInstanceAt, (msg::path), "", "at \"{path}\"")
DECLARE_MESSAGE(ErrorNoVSInstanceFullVersion, (msg::version), "", "with toolset version prefix {version}")
DECLARE_MESSAGE(ErrorNoVSInstanceVersion, (msg::version), "", "with toolset version {version}")
DECLARE_MESSAGE(ErrorParsingBinaryParagraph, (msg::spec), "", "while parsing the Binary Paragraph for {spec}")
DECLARE_MESSAGE(ErrorRequireBaseline,
                (),
                "",
                "this vcpkg instance requires a manifest with a specified baseline in order to "
                "interact with ports. Please add 'builtin-baseline' to the manifest or add a "
                "'vcpkg-configuration.json' that redefines the default registry.")
DECLARE_MESSAGE(ErrorRequirePackagesList,
                (),
                "",
                "`vcpkg install` requires a list of packages to install in classic mode.")
DECLARE_MESSAGE(ErrorsFound, (), "", "Found the following errors:")
DECLARE_MESSAGE(ErrorUnableToDetectCompilerInfo,
                (),
                "failure output will be displayed at the top of this",
                "vcpkg was unable to detect the active compiler's information. See above for the CMake failure output.")
DECLARE_MESSAGE(ErrorVcvarsUnsupported,
                (msg::triplet),
                "",
                "in triplet {triplet}: Use of Visual Studio's Developer Prompt is unsupported "
                "on non-Windows hosts.\nDefine 'VCPKG_CMAKE_SYSTEM_NAME' or "
                "'VCPKG_CHAINLOAD_TOOLCHAIN_FILE' in the triplet file.")
DECLARE_MESSAGE(ErrorVsCodeNotFound,
                (msg::env_var),
                "",
                "Visual Studio Code was not found and the environment variable {env_var} is not set or invalid.")
DECLARE_MESSAGE(ErrorVsCodeNotFoundPathExamined, (), "", "The following paths were examined:")
DECLARE_MESSAGE(ErrorWhileFetchingBaseline,
                (msg::value, msg::package_name),
                "{value} is a commit sha.",
                "while fetching baseline `\"{value}\"` from repo {package_name}:")
DECLARE_MESSAGE(ErrorWhileParsing, (msg::path), "", "Errors occurred while parsing {path}.")
DECLARE_MESSAGE(ErrorWhileWriting, (msg::path), "", "Error occurred while writing {path}.")
DECLARE_MESSAGE(Example, (), "", "example:")
DECLARE_MESSAGE(ExceededRecursionDepth, (), "", "Recursion depth exceeded.")
DECLARE_MESSAGE(ExcludedPackage, (msg::spec), "", "Excluded {spec}")
DECLARE_MESSAGE(ExcludedPackages, (), "", "The following packages are excluded:")
DECLARE_MESSAGE(ExpectedAnObject, (), "", "expected an object")
DECLARE_MESSAGE(ExpectedAtMostOneSetOfTags,
                (msg::count, msg::old_value, msg::new_value, msg::value),
                "{old_value} is a left tag and {new_value} is the right tag. {value} is the input.",
                "Found {count} sets of {old_value}.*{new_value} but expected at most 1, in block:\n{value}")
DECLARE_MESSAGE(ExpectedCharacterHere,
                (msg::expected),
                "{expected} is a locale-invariant delimiter; for example, the ':' or '=' in 'zlib:x64-windows=skip'",
                "expected '{expected}' here")
DECLARE_MESSAGE(ExpectedDefaultFeaturesList, (), "", "expected ',' or end of text in default features list")
DECLARE_MESSAGE(ExpectedDependenciesList, (), "", "expected ',' or end of text in dependencies list")
DECLARE_MESSAGE(ExpectedDigitsAfterDecimal, (), "", "Expected digits after the decimal point")
DECLARE_MESSAGE(ExpectedFailOrSkip, (), "", "expected 'fail', 'skip', or 'pass' here")
DECLARE_MESSAGE(ExpectedFeatureListTerminal, (), "", "expected ',' or ']' in feature list")
DECLARE_MESSAGE(ExpectedFeatureName, (), "", "expected feature name (must be lowercase, digits, '-')")
DECLARE_MESSAGE(ExpectedEof, (), "", "expected eof")
DECLARE_MESSAGE(ExpectedExplicitTriplet, (), "", "expected an explicit triplet")
DECLARE_MESSAGE(ExpectedOneSetOfTags,
                (msg::count, msg::old_value, msg::new_value, msg::value),
                "{old_value} is a left tag and {new_value} is the right tag. {value} is the input.",
                "Found {count} sets of {old_value}.*{new_value} but expected exactly 1, in block:\n{value}")
DECLARE_MESSAGE(ExpectedOneVersioningField, (), "", "expected only one versioning field")
DECLARE_MESSAGE(ExpectedPackageSpecifier, (), "", "expected a package specifier")
DECLARE_MESSAGE(ExpectedPathToExist, (msg::path), "", "Expected {path} to exist after fetching")
DECLARE_MESSAGE(ExpectedPortName, (), "", "expected a port name here (must be lowercase, digits, '-')")
DECLARE_MESSAGE(ExpectedReadWriteReadWrite, (), "", "unexpected argument: expected 'read', readwrite', or 'write'")
DECLARE_MESSAGE(ExpectedStatusField, (), "", "Expected 'status' field in status paragraph")
DECLARE_MESSAGE(ExpectedTripletName, (), "", "expected a triplet name here (must be lowercase, digits, '-')")
DECLARE_MESSAGE(ExportArchitectureReq,
                (),
                "",
                "Export prefab requires targeting at least one of the following architectures arm64-v8a, "
                "armeabi-v7a, x86_64, x86 to be present.")
DECLARE_MESSAGE(Exported7zipArchive, (msg::path), "", "7zip archive exported at: {path}")
DECLARE_MESSAGE(ExportedZipArchive, (msg::path), "", "Zip archive exported at: {path}")
DECLARE_MESSAGE(ExportingAlreadyBuiltPackages, (), "", "The following packages are already built and will be exported:")
DECLARE_MESSAGE(ExportingMaintenanceTool, (), "", "Exporting maintenance tool...")
DECLARE_MESSAGE(ExportingPackage, (msg::package_name), "", "Exporting {package_name}...")
DECLARE_MESSAGE(ExportPrefabRequiresAndroidTriplet, (), "", "export prefab requires an Android triplet.")
DECLARE_MESSAGE(ExportUnsupportedInManifest,
                (),
                "",
                "vcpkg export does not support manifest mode, in order to allow for future design considerations. "
                "You may use export in classic mode by running vcpkg outside of a manifest-based project.")
DECLARE_MESSAGE(ExtendedDocumentationAtUrl, (msg::url), "", "Extended documentation available at '{url}'.")
DECLARE_MESSAGE(ExtractingTool, (msg::tool_name), "", "Extracting {tool_name}...")
DECLARE_MESSAGE(FailedPostBuildChecks,
                (msg::count, msg::path),
                "",
                "Found {count} post-build check problem(s). To submit these ports to curated catalogs, please "
                "first correct the portfile: {path}")
DECLARE_MESSAGE(FailedToAcquireMutant,
                (msg::path),
                "'mutant' is the Windows kernel object returned by CreateMutexW",
                "failed to acquire mutant {path}")
DECLARE_MESSAGE(FailedToCheckoutRepo,
                (msg::package_name),
                "",
                "failed to check out `versions` from repo {package_name}")
DECLARE_MESSAGE(FailedToDeleteDueToFile,
                (msg::value, msg::path),
                "{value} is the parent path of {path} we tried to delete; the underlying Windows error message is "
                "printed after this",
                "failed to remove_all({value}) due to {path}: ")
DECLARE_MESSAGE(FailedToDeleteInsideDueToFile,
                (msg::value, msg::path),
                "{value} is the parent path of {path} we tried to delete; the underlying Windows error message is "
                "printed after this",
                "failed to remove_all_inside({value}) due to {path}: ")
DECLARE_MESSAGE(FailedToDetermineArchitecture,
                (msg::path, msg::command_line),
                "",
                "unable to determine the architecture of {path}.\n{command_line}")
DECLARE_MESSAGE(FailedToDetermineCurrentCommit, (), "", "Failed to determine the current commit:")
DECLARE_MESSAGE(FailedToDownloadFromMirrorSet, (), "", "Failed to download from mirror set")
DECLARE_MESSAGE(FailedToExtract, (msg::path), "", "Failed to extract \"{path}\":")
DECLARE_MESSAGE(FailedToFetchError,
                (msg::error_msg, msg::package_name),
                "",
                "{error_msg}\nFailed to fetch {package_name}:")
DECLARE_MESSAGE(FailedToFindBaseline, (), "", "Failed to find baseline.json")
DECLARE_MESSAGE(FailedToFindPortFeature,
                (msg::feature, msg::package_name),
                "",
                "{package_name} has no feature named {feature}.")
DECLARE_MESSAGE(FailedToFormatMissingFile,
                (),
                "",
                "No files to format.\nPlease pass either --all, or the explicit files to format or convert.")
DECLARE_MESSAGE(
    FailedToLoadInstalledManifest,
    (msg::package_name),
    "",
    "The control or manifest file for {package_name} could not be loaded due to the following error. Please "
    "remove {package_name} and try again.")
DECLARE_MESSAGE(FailedToLoadManifest, (msg::path), "", "Failed to load manifest from directory {path}")
DECLARE_MESSAGE(FailedToLoadPort, (msg::package_name, msg::path), "", "Failed to load port {package_name} from {path}")
DECLARE_MESSAGE(FailedToLoadPortFrom, (msg::path), "", "Failed to load port from {path}")
DECLARE_MESSAGE(FailedToLoadUnnamedPortFromPath, (msg::path), "", "Failed to load port from {path}")
DECLARE_MESSAGE(FailedToLocateSpec, (msg::spec), "", "Failed to locate spec in graph: {spec}")
DECLARE_MESSAGE(FailedToObtainDependencyVersion, (), "", "Cannot find desired dependency version.")
DECLARE_MESSAGE(FailedToObtainLocalPortGitSha, (), "", "Failed to obtain git SHAs for local ports.")
DECLARE_MESSAGE(FailedToObtainPackageVersion, (), "", "Cannot find desired package version.")
DECLARE_MESSAGE(FailedToOpenAlgorithm,
                (msg::value),
                "{value} is a crypto algorithm like SHA-1 or SHA-512",
                "failed to open {value}")
DECLARE_MESSAGE(FailedToParseCMakeConsoleOut,
                (),
                "",
                "Failed to parse CMake console output to locate block start/end markers.")
DECLARE_MESSAGE(FailedToParseBaseline, (msg::path), "", "Failed to parse baseline: {path}")
DECLARE_MESSAGE(FailedToParseConfig, (msg::path), "", "Failed to parse configuration: {path}")
DECLARE_MESSAGE(FailedToParseControl, (msg::path), "", "Failed to parse CONTROL file: {path}")
DECLARE_MESSAGE(FailedToParseManifest, (msg::path), "", "Failed to parse manifest file: {path}")
DECLARE_MESSAGE(FailedToParseNoTopLevelObj, (msg::path), "", "Failed to parse {path}, expected a top-level object.")
DECLARE_MESSAGE(FailedToParseNoVersionsArray, (msg::path), "", "Failed to parse {path}, expected a 'versions' array.")
DECLARE_MESSAGE(FailedToParseSerializedBinParagraph,
                (msg::error_msg),
                "'{error_msg}' is the error message for failing to parse the Binary Paragraph.",
                "[sanity check] Failed to parse a serialized binary paragraph.\nPlease open an issue at "
                "https://github.com/microsoft/vcpkg, "
                "with the following output:\n{error_msg}\nSerialized Binary Paragraph:")
DECLARE_MESSAGE(FailedToParseVersionsFile, (msg::path), "", "failed to parse versions file {path}")
DECLARE_MESSAGE(FailedToParseVersionXML,
                (msg::tool_name, msg::version),
                "",
                "Could not parse version for tool {tool_name}. Version string was: {version}")
DECLARE_MESSAGE(FailedToProvisionCe, (), "", "Failed to provision vcpkg-artifacts.")
DECLARE_MESSAGE(FailedToReadParagraph, (msg::path), "", "Failed to read paragraphs from {path}")
DECLARE_MESSAGE(FailedToRemoveControl, (msg::path), "", "Failed to remove control file {path}")
DECLARE_MESSAGE(FailedToRunToolToDetermineVersion,
                (msg::tool_name, msg::path),
                "Additional information, such as the command line output, if any, will be appended on "
                "the line after this message",
                "Failed to run \"{path}\" to determine the {tool_name} version.")
DECLARE_MESSAGE(FailedToStoreBackToMirror, (), "", "failed to store back to mirror:")
DECLARE_MESSAGE(FailedToStoreBinaryCache, (msg::path), "", "Failed to store binary cache {path}")
DECLARE_MESSAGE(FailedToTakeFileSystemLock, (msg::path), "", "Failed to take the filesystem lock on {path}")
DECLARE_MESSAGE(FailedToWriteManifest, (msg::path), "", "Failed to write manifest file {path}")
DECLARE_MESSAGE(FailedVendorAuthentication,
                (msg::vendor, msg::url),
                "",
                "One or more {vendor} credential providers failed to authenticate. See '{url}' for more details "
                "on how to provide credentials.")
DECLARE_MESSAGE(FeedbackAppreciated, (), "", "Thank you for your feedback!")
DECLARE_MESSAGE(FilesContainAbsolutePath1,
                (),
                "This message is printed before a list of found absolute paths, followed by FilesContainAbsolutePath2, "
                "followed by a list of found files.",
                "There should be no absolute paths, such as the following, in an installed package:")
DECLARE_MESSAGE(FilesContainAbsolutePath2, (), "", "Absolute paths were found in the following files:")
DECLARE_MESSAGE(FindHelp,
                (),
                "'artifact' and 'port' are what the user must literally type.",
                "Searches for the indicated artifact or port. With no parameter after 'artifact' or 'port', "
                "displays everything.")
DECLARE_MESSAGE(FieldKindDidNotHaveExpectedValue,
                (msg::expected, msg::actual),
                "{expected} is a list of literal kinds the user must type, separated by commas, {actual} is what "
                "the user supplied",
                "\"kind\" did not have an expected value: (expected one of: {expected}; found {actual})")
DECLARE_MESSAGE(FetchingBaselineInfo, (msg::package_name), "", "Fetching baseline information from {package_name}...")
DECLARE_MESSAGE(FetchingRegistryInfo,
                (msg::url, msg::value),
                "{value} is a reference",
                "Fetching registry information from {url} ({value})...")
DECLARE_MESSAGE(FileNotFound, (msg::path), "", "{path}: file not found")
DECLARE_MESSAGE(FileReadFailed,
                (msg::path, msg::byte_offset, msg::count),
                "",
                "Failed to read {count} bytes from {path} at offset {byte_offset}.")
DECLARE_MESSAGE(FileSeekFailed,
                (msg::path, msg::byte_offset),
                "",
                "Failed to seek to position {byte_offset} in {path}.")
DECLARE_MESSAGE(FilesExported, (msg::path), "", "Files exported at: {path}")
DECLARE_MESSAGE(FileSystemOperationFailed, (), "", "Filesystem operation failed:")
DECLARE_MESSAGE(FishCompletion, (msg::path), "", "vcpkg fish completion is already added at \"{path}\".")
DECLARE_MESSAGE(FloatingPointConstTooBig, (msg::count), "", "Floating point constant too big: {count}")
DECLARE_MESSAGE(FollowingPackagesMissingControl,
                (),
                "",
                "The following packages do not have a valid CONTROL or vcpkg.json:")
DECLARE_MESSAGE(FollowingPackagesNotInstalled, (), "", "The following packages are not installed:")
DECLARE_MESSAGE(FollowingPackagesUpgraded, (), "", "The following packages are up-to-date:")
DECLARE_MESSAGE(
    ForceSystemBinariesOnWeirdPlatforms,
    (),
    "",
    "Environment variable VCPKG_FORCE_SYSTEM_BINARIES must be set on arm, s390x, ppc64le and riscv platforms.")
DECLARE_MESSAGE(FormattedParseMessageExpression,
                (msg::value),
                "Example of {value} is 'x64 & windows'",
                "on expression: {value}")
DECLARE_MESSAGE(GeneratedConfiguration, (msg::path), "", "Generated configuration {path}.")
DECLARE_MESSAGE(GeneratedInstaller, (msg::path), "", "{path} installer generated.")
DECLARE_MESSAGE(GenerateMsgErrorParsingFormatArgs,
                (msg::value),
                "example of {value} 'GenerateMsgNoComment'",
                "parsing format string for {value}:")
DECLARE_MESSAGE(GenerateMsgIncorrectComment,
                (msg::value),
                "example of {value} is 'GenerateMsgNoComment'",
                R"(message {value} has an incorrect comment:)")
DECLARE_MESSAGE(GenerateMsgNoArgumentValue,
                (msg::value),
                "example of {value} is 'arch'",
                R"({{{value}}} was specified in a comment, but was not used in the message.)")
DECLARE_MESSAGE(GenerateMsgNoCommentValue,
                (msg::value),
                "example of {value} is 'arch'",
                R"({{{value}}} was used in the message, but not commented.)")
DECLARE_MESSAGE(GeneratingConfiguration, (msg::path), "", "Generating configuration {path}...")
DECLARE_MESSAGE(GeneratingInstaller, (msg::path), "", "Generating installer {path}...")
DECLARE_MESSAGE(GeneratingRepo, (msg::path), "", "Generating repository {path}...")
DECLARE_MESSAGE(GetParseFailureInfo, (), "", "Use '--debug' to get more information about the parse failures.")
DECLARE_MESSAGE(GHAParametersMissing,
                (msg::url),
                "",
                "The GHA binary source requires the ACTIONS_RUNTIME_TOKEN and ACTIONS_CACHE_URL environment variables "
                "to be set. See {url} for details.")
DECLARE_MESSAGE(GitCommandFailed, (msg::command_line), "", "failed to execute: {command_line}")
DECLARE_MESSAGE(GitFailedToFetch,
                (msg::value, msg::url),
                "{value} is a git ref like 'origin/main'",
                "failed to fetch ref {value} from repository {url}")
DECLARE_MESSAGE(GitFailedToInitializeLocalRepository, (msg::path), "", "failed to initialize local repository {path}")
DECLARE_MESSAGE(GitRegistryMustHaveBaseline,
                (msg::package_name, msg::value),
                "{value} is a commit sha",
                "The git registry entry for \"{package_name}\" must have a \"baseline\" field that is a valid git "
                "commit SHA (40 hexadecimal characters).\n"
                "The current HEAD of that repo is \"{value}\".")
DECLARE_MESSAGE(GitStatusOutputExpectedFileName, (), "", "expected a file name")
DECLARE_MESSAGE(GitStatusOutputExpectedNewLine, (), "", "expected new line")
DECLARE_MESSAGE(GitStatusOutputExpectedRenameOrNewline, (), "", "expected renamed file or new lines")
DECLARE_MESSAGE(GitStatusUnknownFileStatus,
                (msg::value),
                "{value} is a single character indicating file status, for example: A, U, M, D",
                "unknown file status: {value}")
DECLARE_MESSAGE(GitUnexpectedCommandOutputCmd,
                (msg::command_line),
                "",
                "git produced unexpected output when running {command_line}")
DECLARE_MESSAGE(GraphCycleDetected,
                (msg::package_name),
                "A list of package names comprising the cycle will be printed after this message.",
                "Cycle detected within graph at {package_name}:")
DECLARE_MESSAGE(HashFileFailureToRead,
                (msg::path),
                "Printed after ErrorMessage and before the specific failing filesystem operation (like file not found)",
                "failed to read file \"{path}\" for hashing: ")
DECLARE_MESSAGE(HeaderOnlyUsage,
                (msg::package_name),
                "'header' refers to C/C++ .h files",
                "{package_name} is header-only and can be used from CMake via:")
DECLARE_MESSAGE(
    HelpAssetCaching,
    (),
    "The '<rw>' part references code in the following table and should not be localized. The matching values "
    "\"read\" \"write\" and \"readwrite\" are also fixed. After this block a table with each possible asset "
    "caching source is printed.",
    "**Experimental feature: this may change or be removed at any time**\n"
    "\n"
    "vcpkg can use mirrors to cache downloaded assets, ensuring continued operation even if the "
    "original source changes or disappears.\n"
    "\n"
    "Asset caching can be configured either by setting the environment variable X_VCPKG_ASSET_SOURCES "
    "to a semicolon-delimited list of sources or by passing a sequence of "
    "--x-asset-sources=<source> command line options. Command line sources are interpreted after "
    "environment sources. Commas, semicolons, and backticks can be escaped using backtick (`).\n"
    "\n"
    "The <rw> optional parameter for certain strings controls how they will be accessed. It can be specified as "
    "\"read\", \"write\", or \"readwrite\" and defaults to \"read\".\n"
    "\n"
    "Valid sources:")
DECLARE_MESSAGE(
    HelpAssetCachingAzUrl,
    (),
    "This is printed as the 'definition' in a table for 'x-azurl,<url>[,<sas>[,<rw>]]', so <url>, <sas>, and <rw> "
    "should not be localized.",
    "Adds an Azure Blob Storage source, optionally using Shared Access Signature validation. URL should include "
    "the container path and be terminated with a trailing \"/\". <sas>, if defined, should be prefixed with a "
    "\"?\". "
    "Non-Azure servers will also work if they respond to GET and PUT requests of the form: "
    "\"<url><sha512><sas>\".")
DECLARE_MESSAGE(HelpAssetCachingBlockOrigin,
                (),
                "This is printed as the 'definition' in a table for 'x-block-origin'",
                "Disables fallback to the original URLs in case the mirror does not have the file available.")
DECLARE_MESSAGE(
    HelpAssetCachingScript,
    (),
    "This is printed as the 'definition' in a table for 'x-script,<template>', so <template> should not be "
    "localized.",
    "Dispatches to an external tool to fetch the asset. Within the template, \"{{url}}\" will be replaced by the "
    "original url, \"{{sha512}}\" will be replaced by the SHA512 value, and \"{{dst}}\" will be replaced by the "
    "output path to save to. These substitutions will all be properly shell escaped, so an example template would "
    "be: \"curl -L {{url}} --output {{dst}}\". \"{{{{\" will be replaced by \"}}\" and \"}}}}\" will be replaced "
    "by \"}}\" to avoid expansion. Note that this will be executed inside the build environment, so the PATH and "
    "other environment variables will be modified by the triplet.")
DECLARE_MESSAGE(
    HelpBinaryCaching,
    (),
    "The names in angle brackets like <rw> or in curly braces like {{sha512}} are 'code' and should not be "
    "localized. The matching values \"read\" \"write\" and \"readwrite\" are also fixed.",
    "vcpkg can cache compiled packages to accelerate restoration on a single machine or across the network. By "
    "default, vcpkg will save builds to a local machine cache. This can be disabled by passing "
    "\"--binarysource=clear\" as the last option on the command line.\n"
    "\n"
    "Binary caching can be further configured by either passing \"--binarysource=<source>\" options to every "
    "command line or setting the `VCPKG_BINARY_SOURCES` environment variable to a set of sources (Example: "
    "\"<source>;<source>;...\"). Command line sources are interpreted after environment sources.\n"
    "\n"
    "The \"<rw>\" optional parameter for certain strings controls whether they will be consulted for downloading "
    "binaries and whether on-demand builds will be uploaded to that remote. It can be specified as \"read\", "
    "\"write\", or \"readwrite\".\n"
    "\n"
    "General sources:")
DECLARE_MESSAGE(HelpBinaryCachingAws,
                (),
                "Printed as the 'definition' for 'x-aws,<prefix>[,<rw>]', so '<prefix>' must be preserved verbatim.",
                "**Experimental: will change or be removed without warning**\n"
                "Adds an AWS S3 source. Uses the aws CLI for uploads and downloads. Prefix should include s3:// "
                "scheme and be suffixed with a \"/\".")
DECLARE_MESSAGE(HelpBinaryCachingAwsConfig,
                (),
                "Printed as the 'definition' for 'x-aws-config,<parameter>'.",
                "**Experimental: will change or be removed without warning**\n"
                "Adds an AWS S3 source. Adds an AWS configuration; currently supports only 'no-sign-request' "
                "parameter that is an equivalent to the --no-sign-request parameter "
                "of the AWS CLI.")
DECLARE_MESSAGE(HelpBinaryCachingAwsHeader, (), "", "Azure Web Services sources")
DECLARE_MESSAGE(HelpBinaryCachingAzBlob,
                (),
                "Printed as the 'definition' for 'x-azblob,<url>,<sas>[,<rw>]'.",
                "**Experimental: will change or be removed without warning**\n"
                "Adds an Azure Blob Storage source. Uses Shared Access Signature validation. <url> should include "
                "the container path. <sas> must be be prefixed with a \"?\".")
DECLARE_MESSAGE(HelpBinaryCachingCos,
                (),
                "Printed as the 'definition' for 'x-cos,<prefix>[,<rw>]'.",
                "**Experimental: will change or be removed without warning**\n"
                "Adds an COS source. Uses the cos CLI for uploads and downloads. <prefix> should include the "
                "scheme 'cos://' and be suffixed with a \"/\".")
DECLARE_MESSAGE(HelpBinaryCachingDefaults,
                (msg::path),
                "Printed as the 'definition' in a table for 'default[,<rw>]'. %LOCALAPPDATA%, %APPDATA%, "
                "$XDG_CACHE_HOME, and $HOME are 'code' and should not be localized.",
                "Adds the default file-based location. Based on your system settings, the default path to store "
                "binaries is \"{path}\". This consults %LOCALAPPDATA%/%APPDATA% on Windows and $XDG_CACHE_HOME or "
                "$HOME on other platforms.")
DECLARE_MESSAGE(HelpBinaryCachingDefaultsError,
                (),
                "Printed as the 'definition' in a table for 'default[,<rw>]', when there was an error fetching the "
                "default for some reason.",
                "Adds the default file-based location.")
DECLARE_MESSAGE(HelpBinaryCachingFiles,
                (),
                "Printed as the 'definition' for 'files,<path>[,<rw>]'",
                "Adds a custom file-based location.")
DECLARE_MESSAGE(HelpBinaryCachingGcs,
                (),
                "Printed as the 'definition' for 'x-gcs,<prefix>[,<rw>]'.",
                "**Experimental: will change or be removed without warning**\n"
                "Adds a Google Cloud Storage (GCS) source. Uses the gsutil CLI for uploads and downloads. Prefix "
                "should include the gs:// scheme and be suffixed with a \"/\".")
DECLARE_MESSAGE(
    HelpBinaryCachingHttp,
    (),
    "Printed as the 'definition' of 'http,<url_template>[,<rw>[,<header>]]', so <url_template>, <rw> and <header> "
    "must be unlocalized. GET, HEAD, and PUT are HTTP verbs that should be not changed. Entries in {{curly "
    "braces}} also must be unlocalized.",
    "Adds a custom http-based location. GET, HEAD and PUT request are done to download, check and upload the "
    "binaries. You can use the variables {{name}}, {{version}}, {{sha}} and {{triplet}}. An example url would be"
    "'https://cache.example.com/{{triplet}}/{{name}}/{{version}}/{{sha}}'. Via the header field you can set a "
    "custom header to pass an authorization token.")
DECLARE_MESSAGE(HelpBinaryCachingNuGet,
                (),
                "Printed as the 'definition' of 'nuget,<uri>[,<rw>]'.",
                "Adds a NuGet-based source; equivalent to the \"-Source\" parameter of the NuGet CLI.")
DECLARE_MESSAGE(HelpBinaryCachingNuGetConfig,
                (),
                "Printed as the 'definition' of 'nugetconfig,<path>[,<rw>]'.",
                "Adds a NuGet-config-file-based source; equivalent to the \"-Config\" parameter of the NuGet CLI. "
                "This config should specify \"defaultPushSource\" for uploads.")
DECLARE_MESSAGE(HelpBinaryCachingNuGetHeader, (), "", "NuGet sources")
DECLARE_MESSAGE(HelpBinaryCachingNuGetInteractive,
                (),
                "Printed as the 'definition' of 'interactive'.",
                "Enables NuGet interactive credential management; the opposite of the \"-NonInteractive\" "
                "parameter in the NuGet CLI.")
DECLARE_MESSAGE(HelpBinaryCachingNuGetFooter,
                (),
                "Printed after the 'nuget', 'nugetconfig', 'nugettimeout', and 'interactive' entries; those names "
                "must not be localized. Printed before an example XML snippet vcpkg generates when the indicated "
                "environment variables are set.",
                "NuGet's cache is not used by default. To use it for every NuGet-based source, set the environment "
                "variable \"VCPKG_USE_NUGET_CACHE\" to \"true\" (case-insensitive) or \"1\".\n"
                "The \"nuget\" and \"nugetconfig\" source providers respect certain environment variables while "
                "generating NuGet packages. If the appropriate environment variables are defined and non-empty, "
                "\"metadata.repository\" field will be generated like one of the following examples:")
DECLARE_MESSAGE(HelpBinaryCachingNuGetTimeout,
                (),
                "Printed as the 'definition' of 'nugettimeout,<seconds>'",
                "Specifies a NuGet timeout for NuGet network operations; equivalent to the \"-Timeout\" parameter "
                "of the NuGet CLI.")
DECLARE_MESSAGE(HelpBuiltinBase,
                (),
                "",
                "The baseline references a commit within the vcpkg repository that establishes a minimum version on "
                "every dependency in the graph. For example, if no other constraints are specified (directly or "
                "transitively), then the version will resolve to the baseline of the top level manifest. Baselines "
                "of transitive dependencies are ignored.")
DECLARE_MESSAGE(HelpCachingClear, (), "", "Removes all previous sources, including defaults.")
DECLARE_MESSAGE(HelpContactCommand, (), "", "Display contact information to send feedback.")
DECLARE_MESSAGE(HelpCreateCommand, (), "", "Create a new port.")
DECLARE_MESSAGE(HelpDependInfoCommand, (), "", "Display a list of dependencies for ports.")
DECLARE_MESSAGE(HelpEditCommand,
                (msg::env_var),
                "",
                "Open a port for editing (use the environment variable '{env_var}' to set an editor program, "
                "defaults to 'code').")
DECLARE_MESSAGE(HelpEnvCommand, (), "", "Creates a clean shell environment for development or compiling.")
DECLARE_MESSAGE(HelpExampleCommand,
                (),
                "",
                "For more help (including examples) see the accompanying README.md and docs folder.")
DECLARE_MESSAGE(HelpExampleManifest, (), "", "Example manifest:")
DECLARE_MESSAGE(HelpExportCommand, (), "", "Exports a package.")
DECLARE_MESSAGE(HelpFormatManifestCommand, (), "", "Formats all vcpkg.json files. Run this before committing to vcpkg.")
DECLARE_MESSAGE(HelpHashCommand, (), "", "Hash a file by specific algorithm, default SHA512.")
DECLARE_MESSAGE(HelpInitializeRegistryCommand, (), "", "Initializes a registry in the directory <path>.")
DECLARE_MESSAGE(HelpInstallCommand, (), "", "Install a package.")
DECLARE_MESSAGE(HelpListCommand, (), "", "List installed packages.")
DECLARE_MESSAGE(HelpManifestConstraints,
                (),
                "",
                "Manifests can place three kinds of constraints upon the versions used")
DECLARE_MESSAGE(
    HelpMinVersion,
    (),
    "",
    "Vcpkg will select the minimum version found that matches all applicable constraints, including the "
    "version from the baseline specified at top-level as well as any \"version>=\" constraints in the graph.")
DECLARE_MESSAGE(
    HelpOverrides,
    (),
    "",
    "When used as the top-level manifest (such as when running `vcpkg install` in the directory), overrides "
    "allow a manifest to short-circuit dependency resolution and specify exactly the version to use. These can "
    "be used to handle version conflicts, such as with `version-string` dependencies. They will not be "
    "considered when transitively depended upon.")
DECLARE_MESSAGE(HelpOwnsCommand, (), "", "Search for files in installed packages.")
DECLARE_MESSAGE(
    HelpPackagePublisher,
    (),
    "",
    "Additionally, package publishers can use \"version>=\" constraints to ensure that consumers are using at "
    "least a certain minimum version of a given dependency. For example, if a library needs an API added "
    "to boost-asio in 1.70, a \"version>=\" constraint will ensure transitive users use a sufficient version "
    "even in the face of individual version overrides or cross-registry references.")
DECLARE_MESSAGE(
    HelpPortVersionScheme,
    (),
    "",
    "Each version additionally has a \"port-version\" which is a nonnegative integer. When rendered as "
    "text, the port version (if nonzero) is added as a suffix to the primary version text separated by a "
    "hash (#). Port-versions are sorted lexographically after the primary version text, for example:\n1.0.0 < "
    "1.0.0#1 < 1.0.1 < 1.0.1#5 < 2.0.0")
DECLARE_MESSAGE(HelpRemoveCommand, (), "", "Uninstall a package.")
DECLARE_MESSAGE(HelpRemoveOutdatedCommand, (), "", "Uninstall all out-of-date packages.")
DECLARE_MESSAGE(HelpResponseFileCommand, (), "", "Specify a response file to provide additional parameters.")
DECLARE_MESSAGE(HelpSearchCommand, (), "", "Search for packages available to be built.")
DECLARE_MESSAGE(HelpTextOptFullDesc, (), "", "Do not truncate long text.")
DECLARE_MESSAGE(HelpTopicCommand, (), "", "Display help for a specific topic.")
DECLARE_MESSAGE(HelpTopicsCommand, (), "", "Display the list of help topics.")
DECLARE_MESSAGE(HelpTxtOptAllowUnsupportedPort,
                (),
                "",
                "Instead of erroring on an unsupported port, continue with a warning.")
DECLARE_MESSAGE(HelpTxtOptCleanAfterBuild,
                (),
                "",
                "Clean buildtrees, packages and downloads after building each package.")
DECLARE_MESSAGE(HelpTxtOptCleanBuildTreesAfterBuild, (), "", "Clean buildtrees after building each package.")
DECLARE_MESSAGE(HelpTxtOptCleanDownloadsAfterBuild, (), "", "Clean downloads after building each package.")
DECLARE_MESSAGE(HelpTxtOptCleanPkgAfterBuild, (), "", "Clean packages after building each package.")
DECLARE_MESSAGE(HelpTxtOptDryRun, (), "", "Do not actually build or install.")
DECLARE_MESSAGE(HelpTxtOptEditable,
                (),
                "",
                "Disable source re-extraction and binary caching for libraries on the command line (classic mode)")
DECLARE_MESSAGE(HelpTxtOptEnforcePortChecks,
                (),
                "",
                "Fail install if a port has detected problems or attempts to use a deprecated feature")
DECLARE_MESSAGE(HelpTxtOptKeepGoing, (), "", "Continue installing packages on failure.")
DECLARE_MESSAGE(HelpTxtOptManifestFeature,
                (),
                "",
                "Additional feature from the top-level manifest to install (manifest mode).")
DECLARE_MESSAGE(HelpTxtOptManifestNoDefault,
                (),
                "",
                "Don't install the default features from the top-level manifest (manifest mode).")
DECLARE_MESSAGE(HelpTxtOptNoDownloads, (), "", "Do not download new sources.")
DECLARE_MESSAGE(HelpTxtOptNoUsage, (), "", "Don't print CMake usage information after install.")
DECLARE_MESSAGE(HelpTxtOptOnlyBinCache, (), "", "Fail if cached binaries are not available.")
DECLARE_MESSAGE(HelpTxtOptOnlyDownloads, (), "", "Make a best-effort attempt to download sources without building.")
DECLARE_MESSAGE(HelpTxtOptRecurse, (), "", "Allow removal of packages as part of installation.")
DECLARE_MESSAGE(HelpTxtOptUseAria2, (), "", "Use aria2 to perform download tasks.")
DECLARE_MESSAGE(HelpTxtOptUseHeadVersion,
                (),
                "",
                "Install the libraries on the command line using the latest upstream sources (classic mode).")
DECLARE_MESSAGE(
    HelpTxtOptWritePkgConfig,
    (),
    "",
    "Writes out a NuGet packages.config-formatted file for use with external binary caching.\nSee `vcpkg help "
    "binarycaching` for more information.")
DECLARE_MESSAGE(HelpUpdateBaseline,
                (),
                "",
                "The best approach to keep your libraries up to date is to update your baseline reference. This will "
                "ensure all packages, including transitive ones, are updated. However if you need to update a package "
                "independently, you can use a \"version>=\" constraint.")
DECLARE_MESSAGE(HelpUpdateCommand, (), "", "List packages that can be updated.")
DECLARE_MESSAGE(HelpUpgradeCommand, (), "", "Rebuild all outdated packages.")
DECLARE_MESSAGE(HelpVersionCommand, (), "", "Display version information.")
DECLARE_MESSAGE(HelpVersionDateScheme, (), "", "A date (2021-01-01.5)")
DECLARE_MESSAGE(HelpVersionGreater,
                (),
                "",
                "Within the \"dependencies\" field, each dependency can have a minimum constraint listed. These "
                "minimum constraints will be used when transitively depending upon this library. A minimum "
                "port-version can additionally be specified with a '#' suffix.")
DECLARE_MESSAGE(HelpVersioning,
                (),
                "",
                "Versioning allows you to deterministically control the precise revisions of dependencies used by "
                "your project from within your manifest file.")
DECLARE_MESSAGE(HelpVersionScheme, (), "", "A dot-separated sequence of numbers (1.2.3.4)")
DECLARE_MESSAGE(HelpVersionSchemes, (), "", "The following versioning schemes are accepted.")
DECLARE_MESSAGE(HelpVersionSemverScheme, (), "", "A Semantic Version 2.0 (2.1.0-rc2)")
DECLARE_MESSAGE(HelpVersionStringScheme, (), "", "An exact, incomparable version (Vista)")
DECLARE_MESSAGE(
    IgnoringVcpkgRootEnvironment,
    (msg::path, msg::actual, msg::value),
    "{actual} is the path we actually used, {value} is the path to vcpkg's binary",
    "The vcpkg {value} is using detected vcpkg root {actual} and ignoring mismatched VCPKG_ROOT environment "
    "value {path}. To suppress this message, unset the environment variable or use the --vcpkg-root command line "
    "switch.")
DECLARE_MESSAGE(IllegalFeatures, (), "", "List of features is not allowed in this context")
DECLARE_MESSAGE(IllegalPlatformSpec, (), "", "Platform qualifier is not allowed in this context")
DECLARE_MESSAGE(ImproperShaLength, (msg::value), "{value} is a sha.", "SHA512's must be 128 hex characters: {value}")
DECLARE_MESSAGE(IncorrectArchiveFileSignature, (), "", "Incorrect archive file signature")
DECLARE_MESSAGE(IncorrectPESignature, (), "", "Incorrect PE signature")
DECLARE_MESSAGE(IncrementedUtf8Decoder, (), "", "Incremented Utf8Decoder at the end of the string")
DECLARE_MESSAGE(InfoSetEnvVar,
                (msg::env_var),
                "In this context 'editor' means IDE",
                "You can also set the environment variable '{env_var}' to your editor of choice.")
DECLARE_MESSAGE(InitRegistryFailedNoRepo,
                (msg::path, msg::command_line),
                "",
                "Could not create a registry at {path} because this is not a git repository root.\nUse `git init "
                "{command_line}` to create a git repository in this folder.")
DECLARE_MESSAGE(InstallCopiedFile,
                (msg::path_source, msg::path_destination),
                "",
                "{path_source} -> {path_destination} done")
DECLARE_MESSAGE(InstalledBy, (msg::path), "", "Installed by {path}")
DECLARE_MESSAGE(InstalledPackages, (), "", "The following packages are already installed:")
DECLARE_MESSAGE(InstalledRequestedPackages, (), "", "All requested packages are currently installed.")
DECLARE_MESSAGE(InstallFailed, (msg::path, msg::error_msg), "", "failed: {path}: {error_msg}")
DECLARE_MESSAGE(InstallingFromLocation,
                (msg::path),
                "'--' at the beginning must be preserved",
                "-- Installing port from location: {path}")
DECLARE_MESSAGE(InstallingMavenFile,
                (msg::path),
                "Printed after a filesystem operation error",
                "{path} installing Maven file")
DECLARE_MESSAGE(InstallingPackage,
                (msg::action_index, msg::count, msg::spec),
                "",
                "Installing {action_index}/{count} {spec}...")
DECLARE_MESSAGE(InstallPackageInstruction,
                (msg::value, msg::path),
                "'{value}' is the nuget id.",
                "With a project open, go to Tools->NuGet Package Manager->Package Manager Console and "
                "paste:\n Install-Package \"{value}\" -Source \"{path}\"")
DECLARE_MESSAGE(InstallRootDir, (), "", "(Experimental) Specify the install root directory.")
DECLARE_MESSAGE(InstallSkippedUpToDateFile,
                (msg::path_source, msg::path_destination),
                "",
                "{path_source} -> {path_destination} skipped, up to date")
DECLARE_MESSAGE(InstallWithSystemManager,
                (),
                "",
                "You may be able to install this tool via your system package manager.")
DECLARE_MESSAGE(InstallWithSystemManagerMono,
                (msg::url),
                "",
                "Ubuntu 18.04 users may need a newer version of mono, available at {url}.")
DECLARE_MESSAGE(InstallWithSystemManagerPkg,
                (msg::command_line),
                "",
                "You may be able to install this tool via your system package manager ({command_line}).")
DECLARE_MESSAGE(IntegrateBashHelp,
                (),
                "'bash' is a terminal program which should be unlocalized.",
                "Enable bash tab-completion.")
DECLARE_MESSAGE(IntegrateFishHelp,
                (),
                "'fish' is a terminal program which should be unlocalized.",
                "Enable fish tab-completion.")
DECLARE_MESSAGE(IntegrateInstallHelpLinux, (), "", "Make installed packages available user-wide.")
DECLARE_MESSAGE(IntegrateInstallHelpWindows,
                (),
                "",
                "Make installed packages available user-wide. Requires admin privileges on first use.")
DECLARE_MESSAGE(IntegratePowerShellHelp, (), "", "Enable PowerShell tab-completion.")
DECLARE_MESSAGE(IntegrateProjectHelp, (), "", "Generate a referencing NuGet package for individual VS project use.")
DECLARE_MESSAGE(IntegrateRemoveHelp, (), "", "Remove user-wide integration.")
DECLARE_MESSAGE(IntegrateZshHelp,
                (),
                "'zsh' is a terminal program which should be unlocalized.",
                "Enable zsh tab-completion.")
DECLARE_MESSAGE(IntegrationFailedVS2015, (), "", "Integration was not applied for Visual Studio 2015.")
DECLARE_MESSAGE(InternalCICommand,
                (),
                "",
                "vcpkg ci is an internal command which will change incompatibly or be removed at any time.")
DECLARE_MESSAGE(InternalErrorMessage, (), "", "internal error: ")
DECLARE_MESSAGE(
    InternalErrorMessageContact,
    (),
    "",
    "Please open an issue at "
    "https://github.com/microsoft/vcpkg/issues/new?template=other-type-of-bug-report.md&labels=category:vcpkg-bug "
    "with detailed steps to reproduce the problem.")
DECLARE_MESSAGE(InvalidArchitecture,
                (msg::value),
                "{value} is what the user entered that we did not understand",
                "invalid architecture: {value}")
DECLARE_MESSAGE(InvalidArgument, (), "", "invalid argument")
DECLARE_MESSAGE(
    InvalidArgumentRequiresAbsolutePath,
    (msg::binary_source),
    "",
    "invalid argument: binary config '{binary_source}' path arguments for binary config strings must be absolute")
DECLARE_MESSAGE(
    InvalidArgumentRequiresBaseUrl,
    (msg::base_url, msg::binary_source),
    "",
    "invalid argument: binary config '{binary_source}' requires a {base_url} base url as the first argument")
DECLARE_MESSAGE(InvalidArgumentRequiresBaseUrlAndToken,
                (msg::binary_source),
                "",
                "invalid argument: binary config '{binary_source}' requires at least a base-url and a SAS token")
DECLARE_MESSAGE(InvalidArgumentRequiresNoneArguments,
                (msg::binary_source),
                "",
                "invalid argument: binary config '{binary_source}' does not take arguments")
DECLARE_MESSAGE(InvalidArgumentRequiresNoWildcards,
                (msg::path),
                "",
                "cannot fix Windows path case for path containing wildcards: {path}")
DECLARE_MESSAGE(InvalidArgumentRequiresOneOrTwoArguments,
                (msg::binary_source),
                "",
                "invalid argument: binary config '{binary_source}' requires 1 or 2 arguments")
DECLARE_MESSAGE(InvalidArgumentRequiresPathArgument,
                (msg::binary_source),
                "",
                "invalid argument: binary config '{binary_source}' requires at least one path argument")
DECLARE_MESSAGE(InvalidArgumentRequiresPrefix,
                (msg::binary_source),
                "",
                "invalid argument: binary config '{binary_source}' requires at least one prefix")
DECLARE_MESSAGE(InvalidArgumentRequiresSingleArgument,
                (msg::binary_source),
                "",
                "invalid argument: binary config '{binary_source}' does not take more than 1 argument")
DECLARE_MESSAGE(InvalidArgumentRequiresSingleStringArgument,
                (msg::binary_source),
                "",
                "invalid argument: binary config '{binary_source}' expects a single string argument")
DECLARE_MESSAGE(InvalidArgumentRequiresSourceArgument,
                (msg::binary_source),
                "",
                "invalid argument: binary config '{binary_source}' requires at least one source argument")
DECLARE_MESSAGE(InvalidArgumentRequiresTwoOrThreeArguments,
                (msg::binary_source),
                "",
                "invalid argument: binary config '{binary_source}' requires 2 or 3 arguments")
DECLARE_MESSAGE(InvalidArgumentRequiresValidToken,
                (msg::binary_source),
                "",
                "invalid argument: binary config '{binary_source}' requires a SAS token without a "
                "preceeding '?' as the second argument")
DECLARE_MESSAGE(InvalidArgumentRequiresZeroOrOneArgument,
                (msg::binary_source),
                "",
                "invalid argument: binary config '{binary_source}' requires 0 or 1 argument")
DECLARE_MESSAGE(InvalidBuildInfo, (msg::error_msg), "", "Invalid BUILD_INFO file for package: {error_msg}")
DECLARE_MESSAGE(
    InvalidBuiltInBaseline,
    (msg::value),
    "{value} is a git commit sha",
    "the top-level builtin-baseline ({value}) was not a valid commit sha: expected 40 hexadecimal characters.")
DECLARE_MESSAGE(InvalidBundleDefinition, (), "", "Invalid bundle definition.")
DECLARE_MESSAGE(InvalidCharacterInFeatureList,
                (),
                "",
                "invalid character in feature name (must be lowercase, digits, '-', or '*')")
DECLARE_MESSAGE(InvalidCharacterInFeatureName,
                (),
                "",
                "invalid character in feature name (must be lowercase, digits, '-')")
DECLARE_MESSAGE(InvalidCharacterInPackageName,
                (),
                "",
                "invalid character in package name (must be lowercase, digits, '-')")
DECLARE_MESSAGE(InvalidCodePoint, (), "", "Invalid code point passed to utf8_encoded_code_point_count")
DECLARE_MESSAGE(InvalidCodeUnit, (), "", "invalid code unit")
DECLARE_MESSAGE(InvalidCommandArgSort,
                (),
                "",
                "Value of --sort must be one of 'lexicographical', 'topological', 'reverse'.")
DECLARE_MESSAGE(InvalidCommentStyle,
                (),
                "",
                "vcpkg does not support c-style comments, however most objects allow $-prefixed fields to be used as "
                "comments.")
DECLARE_MESSAGE(InvalidCommitId, (msg::commit_sha), "", "Invalid commit id: {commit_sha}")
DECLARE_MESSAGE(InvalidDefaultFeatureName, (), "", "'default' is a reserved feature name")
DECLARE_MESSAGE(InvalidDependency,
                (),
                "",
                "dependencies must be lowercase alphanumeric+hyphens, and not one of the reserved names")
DECLARE_MESSAGE(InvalidFeature,
                (),
                "",
                "features must be lowercase alphanumeric+hyphens, and not one of the reserved names")
DECLARE_MESSAGE(InvalidFilename,
                (msg::value, msg::path),
                "'{value}' is a list of invalid characters. I.e. \\/:*?<>|",
                "Filename cannot contain invalid chars {value}, but was {path}")
DECLARE_MESSAGE(InvalidFileType, (msg::path), "", "failed: {path} cannot handle file type")
DECLARE_MESSAGE(InvalidFloatingPointConst, (msg::count), "", "Invalid floating point constant: {count}")
DECLARE_MESSAGE(InvalidFormatString,
                (msg::actual),
                "{actual} is the provided format string",
                "invalid format string: {actual}")
DECLARE_MESSAGE(InvalidHexDigit, (), "", "Invalid hex digit in unicode escape")
DECLARE_MESSAGE(InvalidIntegerConst, (msg::count), "", "Invalid integer constant: {count}")
DECLARE_MESSAGE(InvalidLibraryMissingLinkerMembers, (), "", "Library was invalid: could not find a linker member.")
DECLARE_MESSAGE(
    InvalidLinkage,
    (msg::system_name, msg::value),
    "'{value}' is the linkage type vcpkg would did not understand. (Correct values would be static ofr dynamic)",
    "Invalid {system_name} linkage type: [{value}]")
DECLARE_MESSAGE(InvalidLogicExpressionUnexpectedCharacter, (), "", "invalid logic expression, unexpected character")
DECLARE_MESSAGE(InvalidLogicExpressionUsePipe, (), "", "invalid logic expression, use '|' instead of 'or'")
DECLARE_MESSAGE(InvalidNoVersions, (), "", "File contains no versions.")
DECLARE_MESSAGE(InvalidOptionForRemove,
                (),
                "'remove' is a command that should not be changed.",
                "'remove' accepts either libraries or '--outdated'")
DECLARE_MESSAGE(InvalidPortVersonName, (msg::path), "", "Found invalid port version file name: `{path}`.")
DECLARE_MESSAGE(InvalidSharpInVersion, (), "", "invalid character '#' in version text")
DECLARE_MESSAGE(InvalidSharpInVersionDidYouMean,
                (msg::value),
                "{value} is an integer. `\"port-version\":' is JSON syntax and should be unlocalized",
                "invalid character '#' in version text. Did you mean \"port-version\": {value}?")
DECLARE_MESSAGE(InvalidString, (), "", "Invalid utf8 passed to Value::string(std::string)")
DECLARE_MESSAGE(InvalidTriplet, (msg::triplet), "", "Invalid triplet: {triplet}")
DECLARE_MESSAGE(IrregularFile, (msg::path), "", "path was not a regular file: {path}")
DECLARE_MESSAGE(JsonErrorMustBeAnObject, (msg::path), "", "Expected \"{path}\" to be an object.")
DECLARE_MESSAGE(JsonFieldNotObject, (msg::json_field), "", "value of [\"{json_field}\"] must be an object")
DECLARE_MESSAGE(JsonFieldNotString, (msg::json_field), "", "value of [\"{json_field}\"] must be a string")
DECLARE_MESSAGE(JsonFileMissingExtension,
                (msg::path),
                "",
                "the JSON file {path} must have a .json (all lowercase) extension")
DECLARE_MESSAGE(JsonSwitch, (), "", "(Experimental) Request JSON output.")
DECLARE_MESSAGE(JsonValueNotArray, (), "", "json value is not an array")
DECLARE_MESSAGE(JsonValueNotObject, (), "", "json value is not an object")
DECLARE_MESSAGE(JsonValueNotString, (), "", "json value is not a string")
DECLARE_MESSAGE(LaunchingProgramFailed,
                (msg::tool_name),
                "A platform API call failure message is appended after this",
                "Launching {tool_name}:")
DECLARE_MESSAGE(LibraryArchiveMemberTooSmall,
                (),
                "",
                "A library archive member was too small to contain the expected data type.")
DECLARE_MESSAGE(LibraryFirstLinkerMemberMissing, (), "", "Could not find first linker member name.")
DECLARE_MESSAGE(LicenseExpressionString, (), "", "<license string>")
DECLARE_MESSAGE(LicenseExpressionContainsExtraPlus,
                (),
                "",
                "SPDX license expression contains an extra '+'. These are only allowed directly "
                "after a license identifier.")
DECLARE_MESSAGE(LicenseExpressionContainsInvalidCharacter,
                (msg::value),
                "example of {value:02X} is '7B'\nexample of {value} is '{'",
                "SPDX license expression contains an invalid character (0x{value:02X} '{value}').")
DECLARE_MESSAGE(LicenseExpressionContainsUnicode,
                (msg::value, msg::pretty_value),
                "example of {value:04X} is '22BB'\nexample of {pretty_value} is '⊻'",
                "SPDX license expression contains a unicode character (U+{value:04X} '{pretty_value}'), but these "
                "expressions are ASCII-only.")
DECLARE_MESSAGE(LicenseExpressionDocumentRefUnsupported,
                (),
                "",
                "The current implementation does not support DocumentRef- SPDX references.")
DECLARE_MESSAGE(LicenseExpressionExpectCompoundFoundParen,
                (),
                "",
                "Expected a compound or the end of the string, found a parenthesis.")
DECLARE_MESSAGE(LicenseExpressionExpectCompoundFoundWith,
                (),
                "AND, OR, and WITH are all keywords and should not be translated.",
                "Expected either AND or OR, found WITH (WITH is only allowed after license names, not "
                "parenthesized expressions).")
DECLARE_MESSAGE(LicenseExpressionExpectCompoundFoundWord,
                (msg::value),
                "Example of {value} is 'MIT'.\nAND and OR are both keywords and should not be translated.",
                "Expected either AND or OR, found a license or exception name: '{value}'.")
DECLARE_MESSAGE(LicenseExpressionExpectCompoundOrWithFoundWord,
                (msg::value),
                "example of {value} is 'MIT'.\nAND, OR, and WITH are all keywords and should not be translated.",
                "Expected either AND, OR, or WITH, found a license or exception name: '{value}'.")
DECLARE_MESSAGE(LicenseExpressionExpectExceptionFoundCompound,
                (msg::value),
                "Example of {value} is 'AND'",
                "Expected an exception name, found the compound {value}.")
DECLARE_MESSAGE(LicenseExpressionExpectExceptionFoundEof,
                (),
                "",
                "Expected an exception name, found the end of the string.")
DECLARE_MESSAGE(LicenseExpressionExpectExceptionFoundParen, (), "", "Expected an exception name, found a parenthesis.")
DECLARE_MESSAGE(LicenseExpressionExpectLicenseFoundCompound,
                (msg::value),
                "Example of {value} is 'AND'",
                "Expected a license name, found the compound {value}.")
DECLARE_MESSAGE(LicenseExpressionExpectLicenseFoundEof, (), "", "Expected a license name, found the end of the string.")
DECLARE_MESSAGE(LicenseExpressionExpectLicenseFoundParen, (), "", "Expected a license name, found a parenthesis.")
DECLARE_MESSAGE(LicenseExpressionImbalancedParens,
                (),
                "",
                "There was a close parenthesis without an opening parenthesis.")
DECLARE_MESSAGE(LicenseExpressionUnknownException,
                (msg::value),
                "Example of {value} is 'unknownexception'",
                "Unknown license exception identifier '{value}'. Known values are listed at "
                "https://spdx.org/licenses/exceptions-index.html")
DECLARE_MESSAGE(LicenseExpressionUnknownLicense,
                (msg::value),
                "Example of {value} is 'unknownlicense'",
                "Unknown license identifier '{value}'. Known values are listed at https://spdx.org/licenses/")
DECLARE_MESSAGE(LinkageDynamicDebug, (), "", "Dynamic Debug (/MDd)")
DECLARE_MESSAGE(LinkageDynamicRelease, (), "", "Dynamic Release (/MD)")
DECLARE_MESSAGE(LinkageStaticDebug, (), "", "Static Debug (/MTd)")
DECLARE_MESSAGE(LinkageStaticRelease, (), "", "Static Release (/MT)")
DECLARE_MESSAGE(ListHelp,
                (),
                "",
                "The argument should be a substring to search for, or no argument to display all installed libraries.")
DECLARE_MESSAGE(ListOfValidFieldsForControlFiles,
                (),
                "",
                "This is the list of valid fields for CONTROL files (case-sensitive):")
DECLARE_MESSAGE(LoadingCommunityTriplet,
                (msg::path),
                "'-- [COMMUNITY]' at the beginning must be preserved",
                "-- [COMMUNITY] Loading triplet configuration from: {path}")
DECLARE_MESSAGE(LoadingDependencyInformation,
                (msg::count),
                "",
                "Loading dependency information for {count} packages...")
DECLARE_MESSAGE(LoadingOverlayTriplet,
                (msg::path),
                "'-- [OVERLAY]' at the beginning must be preserved",
                "-- [OVERLAY] Loading triplet configuration from: {path}")
DECLARE_MESSAGE(LocalizedMessageMustNotContainIndents,
                (msg::value),
                "{value} is is a localized message name like LocalizedMessageMustNotContainIndents. "
                "The 'LocalizedString::append_indent' part is locale-invariant.",
                "The message named {value} contains what appears to be indenting which must be "
                "changed to use LocalizedString::append_indent instead.")
DECLARE_MESSAGE(LocalizedMessageMustNotEndWithNewline,
                (msg::value),
                "{value} is a localized message name like LocalizedMessageMustNotEndWithNewline",
                "The message named {value} ends with a newline which should be added by formatting "
                "rather than by localization.")
DECLARE_MESSAGE(LocalPortfileVersion,
                (),
                "",
                "Using local portfile versions. To update the local portfiles, use `git pull`.")
DECLARE_MESSAGE(ManifestConflict,
                (msg::path),
                "",
                "Found both a manifest and CONTROL files in port \"{path}\"; please rename one or the other")
DECLARE_MESSAGE(ManifestFormatCompleted, (), "", "Succeeded in formatting the manifest files.")
DECLARE_MESSAGE(MismatchedBinParagraphs,
                (),
                "",
                "The serialized binary paragraph was different from the original binary paragraph. Please open an "
                "issue at https://github.com/microsoft/vcpkg with the following output:")
DECLARE_MESSAGE(MismatchedFiles, (), "", "file to store does not match hash")
DECLARE_MESSAGE(MismatchedManifestAfterReserialize,
                (),
                "The original file output and generated output are printed after this line, in English as it's "
                "intended to be used in the issue submission and read by devs. This message indicates an internal "
                "error in vcpkg.",
                "The serialized manifest was different from the original manifest. Please open an issue at "
                "https://github.com/microsoft/vcpkg, with the following output:")
DECLARE_MESSAGE(MismatchedNames,
                (msg::package_name, msg::actual),
                "{actual} is the port name found",
                "names did not match: '{package_name}' != '{actual}'")
DECLARE_MESSAGE(MismatchedSpec,
                (msg::path, msg::expected, msg::actual),
                "{expected} and {actual} are package specs like 'zlib:x64-windows'",
                "Mismatched spec in port {path}: expected {expected}, actual {actual}")
DECLARE_MESSAGE(MismatchedType,
                (msg::json_field, msg::json_type),
                "",
                "{json_field}: mismatched type: expected {json_type}")
DECLARE_MESSAGE(Missing7zHeader, (), "", "Unable to find 7z header.")
DECLARE_MESSAGE(MissingAndroidEnv, (), "", "ANDROID_NDK_HOME environment variable missing")
DECLARE_MESSAGE(MissingAndroidHomeDir, (msg::path), "", "ANDROID_NDK_HOME directory does not exist: {path}")
DECLARE_MESSAGE(MissingArgFormatManifest,
                (),
                "",
                "format-manifest was passed --convert-control without '--all'.\nThis doesn't do anything: control "
                "files passed explicitly are converted automatically.")
DECLARE_MESSAGE(MissingClosingParen, (), "", "missing closing )")
DECLARE_MESSAGE(MissingDependency,
                (msg::spec, msg::package_name),
                "",
                "Package {spec} is installed, but dependency {package_name} is not.")
DECLARE_MESSAGE(MissingExtension, (msg::extension), "", "Missing '{extension}' extension.")
DECLARE_MESSAGE(MissingOption, (msg::option), "", "This command requires --{option}")
DECLARE_MESSAGE(MissingOrInvalidIdentifer, (), "", "missing or invalid identifier")
DECLARE_MESSAGE(MissingPortSuggestPullRequest,
                (),
                "",
                "If your port is not listed, please open an issue at and/or consider making a pull request.")
DECLARE_MESSAGE(MissingRequiredField,
                (msg::json_field, msg::json_type),
                "Example completely formatted message:\nerror: missing required field 'dependencies' (an array of "
                "dependencies)",
                "missing required field '{json_field}' ({json_type})")
DECLARE_MESSAGE(MixingBooleanOperationsNotAllowed,
                (),
                "",
                "mixing & and | is not allowed; use () to specify order of operations")
DECLARE_MESSAGE(MonoInstructions,
                (),
                "",
                "This may be caused by an incomplete mono installation. Full mono is "
                "available on some systems via `sudo apt install mono-complete`. Ubuntu 18.04 users may "
                "need a newer version of mono, available at https://www.mono-project.com/download/stable/")
DECLARE_MESSAGE(MsiexecFailedToExtract,
                (msg::path, msg::exit_code),
                "",
                "msiexec failed while extracting \"{path}\" with launch or exit code {exit_code} and message:")
DECLARE_MESSAGE(MultiArch, (msg::option), "", "Multi-Arch must be 'same' but was {option}")
DECLARE_MESSAGE(MultipleFeatures,
                (msg::package_name, msg::feature),
                "",
                "{package_name} declares {feature} multiple times; please ensure that features have distinct names")
DECLARE_MESSAGE(MutuallyExclusiveOption,
                (msg::value, msg::option),
                "{value} is a second {option} switch",
                "--{value} cannot be used with --{option}.")
DECLARE_MESSAGE(NavigateToNPS, (msg::url), "", "Please navigate to {url} in your preferred browser.")
DECLARE_MESSAGE(NewConfigurationAlreadyExists,
                (msg::path),
                "",
                "Creating a manifest would overwrite a vcpkg-configuration.json at {path}.")
DECLARE_MESSAGE(NewManifestAlreadyExists, (msg::path), "", "A manifest is already present at {path}.")
DECLARE_MESSAGE(NewNameCannotBeEmpty, (), "", "--name cannot be empty.")
DECLARE_MESSAGE(NewOnlyOneVersionKind,
                (),
                "",
                "Only one of --version-relaxed, --version-date, or --version-string may be specified.")
DECLARE_MESSAGE(NewSpecifyNameVersionOrApplication,
                (),
                "",
                "Either specify --name and --version to produce a manifest intended for C++ libraries, or specify "
                "--application to indicate that the manifest is not intended to be used as a port.")
DECLARE_MESSAGE(NewVersionCannotBeEmpty, (), "", "--version cannot be empty.")
DECLARE_MESSAGE(NoArgumentsForOption, (msg::option), "", "The option --{option} does not accept an argument.")
DECLARE_MESSAGE(NoCachedPackages, (), "", "No packages are cached.")
DECLARE_MESSAGE(NoError, (), "", "no error")
DECLARE_MESSAGE(NoInstalledPackages,
                (),
                "The name 'search' is the name of a command that is not localized.",
                "No packages are installed. Did you mean `search`?")
DECLARE_MESSAGE(NoLocalizationForMessages, (), "", "No localized messages for the following: ")
DECLARE_MESSAGE(NonExactlyArgs,
                (msg::command_name, msg::expected, msg::actual),
                "{expected} and {actual} are integers",
                "the command '{command_name}' requires exactly {expected} arguments, but {actual} were provided")
DECLARE_MESSAGE(NonOneRemainingArgs,
                (msg::command_name),
                "",
                "the command '{command_name}' requires exactly one argument")
DECLARE_MESSAGE(NonRangeArgs,
                (msg::command_name, msg::lower, msg::upper, msg::actual),
                "{actual} is an integer",
                "the command '{command_name}' requires between {lower} and {upper} arguments, inclusive, but {actual} "
                "were provided")
DECLARE_MESSAGE(NonZeroOrOneRemainingArgs,
                (msg::command_name),
                "",
                "the command '{command_name}' requires zero or one arguments")
DECLARE_MESSAGE(NonZeroRemainingArgs,
                (msg::command_name),
                "",
                "the command '{command_name}' does not accept any additional arguments")
DECLARE_MESSAGE(NoOutdatedPackages, (), "", "There are no outdated packages.")
DECLARE_MESSAGE(NoRegistryForPort, (msg::package_name), "", "no registry configured for port {package_name}")
DECLARE_MESSAGE(NoteMessage, (), "", "note: ")
DECLARE_MESSAGE(NoUrlsAndHashSpecified, (msg::sha), "", "No urls specified to download SHA: {sha}")
DECLARE_MESSAGE(NoUrlsAndNoHashSpecified, (), "", "No urls specified and no hash specified.")
DECLARE_MESSAGE(NugetOutputNotCapturedBecauseInteractiveSpecified,
                (),
                "",
                "NuGet command failed and output was not captured because --interactive was specified")
DECLARE_MESSAGE(NugetPackageFileSucceededButCreationFailed,
                (msg::path),
                "",
                "NuGet package creation succeeded, but no .nupkg was produced. Expected: \"{path}\"")
DECLARE_MESSAGE(NugetTimeoutExpectsSinglePositiveInteger,
                (),
                "",
                "unexpected arguments: binary config 'nugettimeout' expects a single positive integer argument")
DECLARE_MESSAGE(OptionalCommand, (), "", "optional command")
DECLARE_MESSAGE(OptionMustBeInteger, (msg::option), "", "Value of --{option} must be an integer.")
DECLARE_MESSAGE(OptionRequired, (msg::option), "", "--{option} option is required.")
DECLARE_MESSAGE(OptionRequiresAValue, (msg::option), "", "the option '{option}' requires a value")
DECLARE_MESSAGE(OptionRequiresANonDashesValue,
                (msg::option, msg::actual, msg::value),
                "{value} is the value the user typed, {actual} is {option} potentially with prefixes like '--x-'. Full "
                "example: the option 'evil-option' requires a value; if you intended to set 'evil-option' to "
                "'--evil-value', use the equals form instead: --x-evil-option=--evil-value",
                "the option '{option}' requires a value; if you intended to set '{option}' to '{value}', use the "
                "equals form instead: {actual}={value}")
DECLARE_MESSAGE(OptionUsedMultipleTimes, (msg::option), "", "the option '{option}' was specified multiple times")
DECLARE_MESSAGE(OptionRequiresOption,
                (msg::value, msg::option),
                "{value} is a command line option.",
                "--{value} requires --{option}")
DECLARE_MESSAGE(Options, (), "Printed just before a list of options for a command", "Options")
DECLARE_MESSAGE(OriginalBinParagraphHeader, (), "", "\nOriginal Binary Paragraph")
DECLARE_MESSAGE(OverlayPatchDir, (msg::path), "", "Overlay path \"{path}\" must exist and must be a directory.")
DECLARE_MESSAGE(OverlayTriplets, (msg::path), "", "Overlay triplets from {path} :")
DECLARE_MESSAGE(OverwritingFile, (msg::path), "", "File {path} was already present and will be overwritten")
DECLARE_MESSAGE(PackageAlreadyRemoved, (msg::spec), "", "unable to remove {spec}: already removed")
DECLARE_MESSAGE(PackageInfoHelp, (), "", "Display detailed information on packages.")
DECLARE_MESSAGE(PackageFailedtWhileExtracting,
                (msg::value, msg::path),
                "'{value}' is either a tool name or a package name.",
                "'{value}' failed while extracting {path}.")
DECLARE_MESSAGE(PackageRootDir, (), "", "(Experimental) Specify the packages root directory.")
DECLARE_MESSAGE(PackagesToInstall, (), "", "The following packages will be built and installed:")
DECLARE_MESSAGE(PackagesToInstallDirectly, (), "", "The following packages will be directly installed:")
DECLARE_MESSAGE(PackagesToModify, (), "", "Additional packages (*) will be modified to complete this operation.")
DECLARE_MESSAGE(PackagesToRebuild, (), "", "The following packages will be rebuilt:")
DECLARE_MESSAGE(PackagesToRebuildSuggestRecurse,
                (),
                "",
                "If you are sure you want to rebuild the above packages, run the command with the --recurse option.")
DECLARE_MESSAGE(PackagesToRemove, (), "", "The following packages will be removed:")
DECLARE_MESSAGE(PackagesUpToDate, (), "", "No packages need updating.")
DECLARE_MESSAGE(PackingVendorFailed, (msg::vendor), "", "Packing {vendor} failed. Use --debug for more information.")
DECLARE_MESSAGE(PairedSurrogatesAreInvalid,
                (),
                "",
                "trailing surrogate following leading surrogate (paired surrogates are invalid)")
DECLARE_MESSAGE(ParagraphDuplicateField, (), "", "duplicate field")
DECLARE_MESSAGE(ParagraphExactlyOne, (), "", "There should be exactly one paragraph")
DECLARE_MESSAGE(ParagraphExpectedColonAfterField, (), "", "expected ':' after field name")
DECLARE_MESSAGE(ParagraphExpectedFieldName, (), "", "expected field name")
DECLARE_MESSAGE(ParagraphUnexpectedEndOfLine, (), "", "unexpected end of line, to span a blank line use \"  .\"")
DECLARE_MESSAGE(ParseControlErrorInfoInvalidFields, (), "", "The following fields were not expected:")
DECLARE_MESSAGE(ParseControlErrorInfoMissingFields, (), "", "The following fields were missing:")
DECLARE_MESSAGE(ParseControlErrorInfoTypesEntry,
                (msg::value, msg::expected),
                "{value} is the name of a field in an on-disk file, {expected} is a short description "
                "of what it should be like 'a non-negative integer' (which isn't localized yet)",
                "{value} was expected to be {expected}")
DECLARE_MESSAGE(ParseControlErrorInfoWhileLoading,
                (msg::path),
                "Error messages are is printed after this.",
                "while loading {path}:")
DECLARE_MESSAGE(ParseControlErrorInfoWrongTypeFields, (), "", "The following fields had the wrong types:")
DECLARE_MESSAGE(ParseIdentifierError,
                (msg::value, msg::url),
                "{value} is a lowercase identifier like 'boost'",
                "\"{value}\" is not a valid identifier. "
                "Identifiers must be lowercase alphanumeric+hypens and not reserved (see {url} for more information)")
DECLARE_MESSAGE(ParsePackageNameError,
                (msg::package_name, msg::url),
                "",
                "\"{package_name}\" is not a valid package name. "
                "Package names must be lowercase alphanumeric+hypens and not reserved (see {url} for more information)")
DECLARE_MESSAGE(ParsePackagePatternError,
                (msg::package_name, msg::url),
                "",
                "\"{package_name}\" is not a valid package pattern. "
                "Package patterns must use only one wildcard character (*) and it must be the last character in "
                "the pattern (see {url} for more information)")
DECLARE_MESSAGE(PathMustBeAbsolute,
                (msg::path),
                "",
                "Value of environment variable X_VCPKG_REGISTRIES_CACHE is not absolute: {path}")
DECLARE_MESSAGE(
    PECoffHeaderTooShort,
    (msg::path),
    "Portable executable is a term-of-art, see https://learn.microsoft.com/en-us/windows/win32/debug/pe-format",
    "While parsing Portable Executable {path}, size of COFF header too small to contain a valid PE header.")
DECLARE_MESSAGE(
    PEConfigCrossesSectionBoundary,
    (msg::path),
    "Portable executable is a term-of-art, see https://learn.microsoft.com/en-us/windows/win32/debug/pe-format",
    "While parsing Portable Executable {path}, image config directory crosses a secion boundary.")
DECLARE_MESSAGE(
    PEImportCrossesSectionBoundary,
    (msg::path),
    "Portable executable is a term-of-art, see https://learn.microsoft.com/en-us/windows/win32/debug/pe-format",
    "While parsing Portable Executable {path}, import table crosses a secion boundary.")
DECLARE_MESSAGE(
    PEPlusTagInvalid,
    (msg::path),
    "Portable executable is a term-of-art, see https://learn.microsoft.com/en-us/windows/win32/debug/pe-format",
    "While parsing Portable Executable {path}, optional header was neither PE32 nor PE32+.")
DECLARE_MESSAGE(PERvaNotFound,
                (msg::path, msg::value),
                "{value:#X} is the Relative Virtual Address sought. Portable executable is a term-of-art, see "
                "https://learn.microsoft.com/en-us/windows/win32/debug/pe-format",
                "While parsing Portable Executable {path}, could not find RVA {value:#X}.")
DECLARE_MESSAGE(
    PESignatureMismatch,
    (msg::path),
    "Portable Executable is a term-of-art, see https://learn.microsoft.com/en-us/windows/win32/debug/pe-format",
    "While parsing Portable Executable {path}, signature mismatch.")
DECLARE_MESSAGE(PerformingPostBuildValidation, (), "", "-- Performing post-build validation")
DECLARE_MESSAGE(PortBugAllowRestrictedHeaders,
                (msg::env_var),
                "",
                "In exceptional circumstances, this policy can be disabled via {env_var}")
DECLARE_MESSAGE(PortBugBinDirExists,
                (msg::path),
                "",
                "There should be no bin\\ directory in a static build, but {path} is present.")
DECLARE_MESSAGE(PortBugDebugBinDirExists,
                (msg::path),
                "",
                "There should be no debug\\bin\\ directory in a static build, but {path} is present.")
DECLARE_MESSAGE(PortBugDebugShareDir,
                (),
                "",
                "/debug/share should not exist. Please reorganize any important files, then use\n"
                "file(REMOVE_RECURSE \"${{CURRENT_PACKAGES_DIR}}/debug/share\")")
DECLARE_MESSAGE(PortBugDllAppContainerBitNotSet,
                (),
                "",
                "The App Container bit must be set for Windows Store apps. The following DLLs do not have the App "
                "Container bit set:")
DECLARE_MESSAGE(PortBugDllInLibDir,
                (),
                "",
                "The following dlls were found in /lib or /debug/lib. Please move them to /bin or "
                "/debug/bin, respectively.")
DECLARE_MESSAGE(PortBugDuplicateIncludeFiles,
                (),
                "",
                "Include files should not be duplicated into the /debug/include directory. If this cannot "
                "be disabled in the project cmake, use\n"
                "file(REMOVE_RECURSE \"${{CURRENT_PACKAGES_DIR}}/debug/include\")")
DECLARE_MESSAGE(PortBugFoundCopyrightFiles, (), "", "The following files are potential copyright files:")
DECLARE_MESSAGE(PortBugFoundDebugBinaries, (msg::count), "", "Found {count} debug binaries:")
DECLARE_MESSAGE(PortBugFoundDllInStaticBuild,
                (),
                "",
                "DLLs should not be present in a static build, but the following DLLs were found:")
DECLARE_MESSAGE(PortBugFoundEmptyDirectories,
                (msg::path),
                "",
                "There should be no empty directories in {path}. The following empty directories were found:")
DECLARE_MESSAGE(PortBugFoundExeInBinDir,
                (),
                "",
                "The following EXEs were found in /bin or /debug/bin. EXEs are not valid distribution targets.")
DECLARE_MESSAGE(PortBugFoundReleaseBinaries, (msg::count), "", "Found {count} release binaries:")
DECLARE_MESSAGE(PortBugIncludeDirInCMakeHelperPort,
                (),
                "",
                "The folder /include exists in a cmake helper port; this is incorrect, since only cmake "
                "files should be installed")
DECLARE_MESSAGE(PortBugInspectFiles, (msg::extension), "", "To inspect the {extension} files, use:")
DECLARE_MESSAGE(
    PortBugInvalidCrtLinkage,
    (msg::expected),
    "{expected} is one of LinkageDynamicDebug/LinkageDynamicRelease/LinkageStaticDebug/LinkageStaticRelease. "
    "Immediately after this message is a file by file list with what linkages they contain. 'CRT' is an acronym "
    "meaning C Runtime. See also: "
    "https://learn.microsoft.com/en-us/cpp/build/reference/md-mt-ld-use-run-time-library?view=msvc-170. This is "
    "complicated because a binary can link with more than one CRT.\n"
    "Example fully formatted message:\n"
    "The following binaries should use the Dynamic Debug (/MDd) CRT.\n"
    "    C:\\some\\path\\to\\sane\\lib links with: Dynamic Release (/MD)\n"
    "    C:\\some\\path\\to\\lib links with:\n"
    "        Static Debug (/MTd)\n"
    "        Dynamic Release (/MD)\n"
    "    C:\\some\\different\\path\\to\\a\\dll links with:\n"
    "        Static Debug (/MTd)\n"
    "        Dynamic Debug (/MDd)\n",
    "The following binaries should use the {expected} CRT.")
DECLARE_MESSAGE(PortBugInvalidCrtLinkageEntry,
                (msg::path),
                "See explanation in PortBugInvalidCrtLinkage",
                "{path} links with:")
DECLARE_MESSAGE(PortBugKernel32FromXbox,
                (),
                "",
                "The selected triplet targets Xbox, but the following DLLs link with kernel32. These DLLs cannot be "
                "loaded on Xbox, where kernel32 is not present. This is typically caused by linking with kernel32.lib "
                "rather than a suitable umbrella library, such as onecore_apiset.lib or xgameplatform.lib.")
DECLARE_MESSAGE(
    PortBugMergeLibCMakeDir,
    (msg::package_name),
    "",
    "The /lib/cmake folder should be merged with /debug/lib/cmake and moved to /share/{package_name}/cmake. "
    "Please use the helper function `vcpkg_cmake_config_fixup()` from the port vcpkg-cmake-config.`")
DECLARE_MESSAGE(PortBugMismatchedNumberOfBinaries, (), "", "Mismatching number of debug and release binaries.")
DECLARE_MESSAGE(
    PortBugMisplacedCMakeFiles,
    (msg::spec),
    "",
    "The following cmake files were found outside /share/{spec}. Please place cmake files in /share/{spec}.")
DECLARE_MESSAGE(PortBugMisplacedFiles, (msg::path), "", "The following files are placed in {path}:")
DECLARE_MESSAGE(PortBugMisplacedFilesCont, (), "", "Files cannot be present in those directories.")
DECLARE_MESSAGE(PortBugMisplacedPkgConfigFiles,
                (),
                "",
                "pkgconfig directories should be one of share/pkgconfig (for header only libraries only), "
                "lib/pkgconfig, or lib/debug/pkgconfig. The following misplaced pkgconfig files were found:")
DECLARE_MESSAGE(PortBugMissingDebugBinaries, (), "", "Debug binaries were not found.")
DECLARE_MESSAGE(PortBugMissingFile,
                (msg::path),
                "",
                "The /{path} file does not exist. This file must exist for CMake helper ports.")
DECLARE_MESSAGE(
    PortBugMissingProvidedUsage,
    (msg::package_name),
    "",
    "The port provided \"usage\" but forgot to install to /share/{package_name}/usage, add the following line"
    "in the portfile:")
DECLARE_MESSAGE(PortBugMissingImportedLibs,
                (msg::path),
                "",
                "Import libraries were not present in {path}.\nIf this is intended, add the following line in the "
                "portfile:\nset(VCPKG_POLICY_DLLS_WITHOUT_LIBS enabled)")
DECLARE_MESSAGE(PortBugMissingIncludeDir,
                (),
                "",
                "The folder /include is empty or not present. This indicates the library was not correctly "
                "installed.")
DECLARE_MESSAGE(PortBugMissingLicense,
                (msg::package_name),
                "",
                "The software license must be available at ${{CURRENT_PACKAGES_DIR}}/share/{package_name}/copyright")
DECLARE_MESSAGE(PortBugMissingReleaseBinaries, (), "", "Release binaries were not found.")
DECLARE_MESSAGE(PortBugMovePkgConfigFiles, (), "", "You can move the pkgconfig files with commands similar to:")
DECLARE_MESSAGE(PortBugOutdatedCRT, (), "", "Detected outdated dynamic CRT in the following files:")
DECLARE_MESSAGE(
    PortBugRemoveBinDir,
    (),
    "",
    "If the creation of bin\\ and/or debug\\bin\\ cannot be disabled, use this in the portfile to remove them")
DECLARE_MESSAGE(PortBugRemoveEmptyDirectories,
                (),
                "",
                "If a directory should be populated but is not, this might indicate an error in the portfile.\n"
                "If the directories are not needed and their creation cannot be disabled, use something like this in "
                "the portfile to remove them:")
DECLARE_MESSAGE(PortBugRemoveEmptyDirs,
                (),
                "Only the 'empty directories left by the above renames' part should be translated",
                "file(REMOVE_RECURSE empty directories left by the above renames)")
DECLARE_MESSAGE(PortBugRestrictedHeaderPaths,
                (msg::env_var),
                "A list of restricted headers is printed after this message, one per line.",
                "The following restricted headers can prevent the core C++ runtime and other packages from "
                "compiling correctly. In exceptional circumstances, this policy can be disabled via {env_var}.")
DECLARE_MESSAGE(PortBugSetDllsWithoutExports,
                (),
                "'exports' means an entry in a DLL's export table. After this message, one file path per line is "
                "printed listing each DLL with an empty export table.",
                "DLLs without any exports are likely a bug in the build script. If this is intended, add the "
                "following line in the portfile:\n"
                "set(VCPKG_POLICY_DLLS_WITHOUT_EXPORTS enabled)\n"
                "The following DLLs have no exports:")
DECLARE_MESSAGE(PortDependencyConflict,
                (msg::package_name),
                "",
                "Port {package_name} has the following unsupported dependencies:")
DECLARE_MESSAGE(PortNotInBaseline,
                (msg::package_name),
                "",
                "the baseline does not contain an entry for port {package_name}")
DECLARE_MESSAGE(PortsAdded, (msg::count), "", "The following {count} ports were added:")
DECLARE_MESSAGE(PortsDiffHelp, (), "", "The argument should be a branch/tag/hash to checkout.")
DECLARE_MESSAGE(PortDoesNotExist, (msg::package_name), "", "{package_name} does not exist")
DECLARE_MESSAGE(PortMissingManifest,
                (msg::package_name, msg::path),
                "",
                "{package_name} has no vcpkg.json or CONTROL file in {path}")
DECLARE_MESSAGE(PortsNoDiff, (), "", "There were no changes in the ports between the two commits.")
DECLARE_MESSAGE(PortsRemoved, (msg::count), "", "The following {count} ports were removed:")
DECLARE_MESSAGE(PortsUpdated, (msg::count), "", "\nThe following {count} ports were updated:")
DECLARE_MESSAGE(PortSupportsField, (msg::supports_expression), "", "(supports: \"{supports_expression}\")")
DECLARE_MESSAGE(PortVersionConflict, (), "", "The following packages differ from their port versions:")
DECLARE_MESSAGE(PortVersionMultipleSpecification,
                (),
                "",
                "\"port_version\" cannot be combined with an embedded '#' in the version")
DECLARE_MESSAGE(PrebuiltPackages, (), "", "There are packages that have not been built. To build them run:")
DECLARE_MESSAGE(PreviousIntegrationFileRemains, (), "", "Previous integration file was not removed.")
DECLARE_MESSAGE(ProgramReturnedNonzeroExitCode,
                (msg::tool_name, msg::exit_code),
                "The program's console output is appended after this.",
                "{tool_name} failed with exit code: ({exit_code}).")
DECLARE_MESSAGE(
    ProvideExportType,
    (),
    "",
    "At least one of the following options are required: --raw --nuget --ifw --zip --7zip --chocolatey --prefab.")
DECLARE_MESSAGE(PushingVendorFailed,
                (msg::vendor, msg::path),
                "",
                "Pushing {vendor} to \"{path}\" failed. Use --debug for more information.")
DECLARE_MESSAGE(RegistryCreated, (msg::path), "", "Successfully created registry at {path}")
DECLARE_MESSAGE(RegeneratesArtifactRegistry, (), "", "Regenerates an artifact registry.")
DECLARE_MESSAGE(RegistryValueWrongType, (msg::path), "", "The registry value {path} was an unexpected type.")
DECLARE_MESSAGE(RemoveDependencies,
                (),
                "",
                "To remove dependencies in manifest mode, edit your manifest (vcpkg.json) and run 'install'.")
DECLARE_MESSAGE(RemovePackageConflict,
                (msg::package_name, msg::spec, msg::triplet),
                "",
                "{spec} is not installed, but {package_name} is installed for {triplet}. Did you mean "
                "{package_name}:{triplet}?")
DECLARE_MESSAGE(RemovingPackage,
                (msg::action_index, msg::count, msg::spec),
                "",
                "Removing {action_index}/{count} {spec}")
DECLARE_MESSAGE(ResponseFileCode,
                (),
                "Explains to the user that they can use response files on the command line, 'response_file' must "
                "have no spaces and be a legal file name.",
                "@response_file")
DECLARE_MESSAGE(RestoredPackagesFromAWS,
                (msg::count, msg::elapsed),
                "",
                "Restored {count} package(s) from AWS in {elapsed}. Use --debug to see more details.")
DECLARE_MESSAGE(RestoredPackagesFromCOS,
                (msg::count, msg::elapsed),
                "",
                "Restored {count} package(s) from COS in {elapsed}. Use --debug to see more details.")
DECLARE_MESSAGE(RestoredPackagesFromFiles,
                (msg::count, msg::elapsed, msg::path),
                "",
                "Restored {count} package(s) from {path} in {elapsed}. Use --debug to see more details.")
DECLARE_MESSAGE(RestoredPackagesFromGCS,
                (msg::count, msg::elapsed),
                "",
                "Restored {count} package(s) from GCS in {elapsed}. Use --debug to see more details.")
DECLARE_MESSAGE(RestoredPackagesFromGHA,
                (msg::count, msg::elapsed),
                "",
                "Restored {count} package(s) from GitHub Actions Cache in {elapsed}. Use --debug to see more details.")
DECLARE_MESSAGE(RestoredPackagesFromHTTP,
                (msg::count, msg::elapsed),
                "",
                "Restored {count} package(s) from HTTP servers in {elapsed}. Use --debug to see more details.")
DECLARE_MESSAGE(RestoredPackagesFromNuGet,
                (msg::count, msg::elapsed),
                "",
                "Restored {count} package(s) from NuGet in {elapsed}. Use --debug to see more details.")
DECLARE_MESSAGE(ResultsHeader, (), "Displayed before a list of installation results.", "RESULTS")
DECLARE_MESSAGE(ScriptAssetCacheRequiresScript,
                (),
                "",
                "expected arguments: asset config 'x-script' requires exactly the exec template as an argument")
DECLARE_MESSAGE(SearchHelp,
                (),
                "",
                "The argument should be a substring to search for, or no argument to display all libraries.")
DECLARE_MESSAGE(SecretBanner, (), "", "*** SECRET ***")
DECLARE_MESSAGE(SeeURL, (msg::url), "", "See {url} for more information.")
DECLARE_MESSAGE(SerializedBinParagraphHeader, (), "", "\nSerialized Binary Paragraph")
DECLARE_MESSAGE(SettingEnvVar,
                (msg::env_var, msg::url),
                "An example of env_var is \"HTTP(S)_PROXY\""
                "'--' at the beginning must be preserved",
                "-- Setting \"{env_var}\" environment variables to \"{url}\".")
DECLARE_MESSAGE(ShallowRepositoryDetected,
                (msg::path),
                "",
                "vcpkg was cloned as a shallow repository in: {path}\n"
                "Try again with a full vcpkg clone.")
DECLARE_MESSAGE(ShaPassedAsArgAndOption,
                (),
                "",
                "SHA512 passed as both an argument and as an option. Only pass one of these.")
DECLARE_MESSAGE(ShaPassedWithConflict,
                (),
                "",
                "SHA512 passed, but --skip-sha512 was also passed; only do one or the other.")
DECLARE_MESSAGE(SkipClearingInvalidDir,
                (msg::path),
                "",
                "Skipping clearing contents of {path} because it was not a directory.")
DECLARE_MESSAGE(SourceFieldPortNameMismatch,
                (msg::package_name, msg::path),
                "{package_name} and \"{path}\" are both names of installable ports/packages. 'Source', "
                "'CONTROL', 'vcpkg.json', and 'name' references are locale-invariant.",
                "The 'Source' field inside the CONTROL file, or \"name\" field inside the vcpkg.json "
                "file has the name {package_name} and does not match the port directory \"{path}\".")
DECLARE_MESSAGE(SpecifiedFeatureTurnedOff,
                (msg::command_name, msg::option),
                "",
                "'{command_name}' feature specifically turned off, but --{option} was specified.")
DECLARE_MESSAGE(SpecifyDirectoriesContaining,
                (msg::env_var),
                "",
                "Specifiy directories containing triplets files.\n(also: '{env_var}')")
DECLARE_MESSAGE(SpecifyDirectoriesWhenSearching,
                (msg::env_var),
                "",
                "Specify directories to be used when searching for ports.\n(also: '{env_var}')")
DECLARE_MESSAGE(SpecifyHostArch,
                (msg::env_var),
                "",
                "Specify the host architecture triplet. See 'vcpkg help triplet'.\n(default: '{env_var}')")
DECLARE_MESSAGE(SpecifyTargetArch,
                (msg::env_var),
                "",
                "Specify the target architecture triplet. See 'vcpkg help triplet'.\n(default: '{env_var}')")
DECLARE_MESSAGE(StartCodeUnitInContinue, (), "", "found start code unit in continue position")
DECLARE_MESSAGE(StoredBinaryCache, (msg::path), "", "Stored binary cache: \"{path}\"")
<<<<<<< HEAD
DECLARE_MESSAGE(StoredBinariesToDestinations, (msg::count), "", "Stored binaries in {count} destinations.")
=======
DECLARE_MESSAGE(StoredBinariesToDestinations,
                (msg::count, msg::elapsed),
                "",
                "Stored binaries in {count} destinations in {elapsed}.")
>>>>>>> 46c0e22d
DECLARE_MESSAGE(StoreOptionMissingSha, (), "", "--store option is invalid without a sha512")
DECLARE_MESSAGE(SuccessfulyExported, (msg::package_name, msg::path), "", "Exported {package_name} to {path}")
DECLARE_MESSAGE(SuggestGitPull, (), "", "The result may be outdated. Run `git pull` to get the latest results.")
DECLARE_MESSAGE(SuggestResolution,
                (msg::command_name, msg::option),
                "",
                "To attempt to resolve all errors at once, run:\nvcpkg {command_name} --{option}")
DECLARE_MESSAGE(SuggestStartingBashShell,
                (),
                "",
                "Please make sure you have started a new bash shell for the change to take effect.")
DECLARE_MESSAGE(SuggestUpdateVcpkg,
                (msg::command_line),
                "",
                "You may need to update the vcpkg binary; try running {command_line} to update.")
DECLARE_MESSAGE(SupportedPort, (msg::package_name), "", "Port {package_name} is supported.")
DECLARE_MESSAGE(SwitchUsedMultipleTimes, (msg::option), "", "the switch '{option}' was specified multiple times")
DECLARE_MESSAGE(SystemApiErrorMessage,
                (msg::system_api, msg::exit_code, msg::error_msg),
                "",
                "calling {system_api} failed with {exit_code} ({error_msg})")
DECLARE_MESSAGE(SystemRootMustAlwaysBePresent,
                (),
                "",
                "Expected the SystemRoot environment variable to be always set on Windows.")
DECLARE_MESSAGE(SystemTargetsInstallFailed, (msg::path), "", "failed to install system targets file to {path}")
DECLARE_MESSAGE(ToolFetchFailed, (msg::tool_name), "", "Could not fetch {tool_name}.")
DECLARE_MESSAGE(ToolInWin10, (), "", "This utility is bundled with Windows 10 or later.")
DECLARE_MESSAGE(ToolOfVersionXNotFound,
                (msg::tool_name, msg::version),
                "",
                "A suitable version of {tool_name} was not found (required v{version}) and unable to automatically "
                "download a portable one. Please install a newer version of {tool_name}")
DECLARE_MESSAGE(ToRemovePackages,
                (msg::command_name),
                "",
                "To only remove outdated packages, run\n{command_name} remove --outdated")
DECLARE_MESSAGE(TotalInstallTime, (msg::elapsed), "", "Total install time: {elapsed}")
DECLARE_MESSAGE(ToUpdatePackages,
                (msg::command_name),
                "",
                "To update these packages and all dependencies, run\n{command_name} upgrade'")
DECLARE_MESSAGE(TrailingCommaInArray, (), "", "Trailing comma in array")
DECLARE_MESSAGE(TrailingCommaInObj, (), "", "Trailing comma in an object")
DECLARE_MESSAGE(TripletFileNotFound, (msg::triplet), "", "Triplet file {triplet}.cmake not found")
DECLARE_MESSAGE(TwoFeatureFlagsSpecified,
                (msg::value),
                "'{value}' is a feature flag.",
                "Both '{value}' and -'{value}' were specified as feature flags.")
DECLARE_MESSAGE(UnableToClearPath, (msg::path), "", "unable to delete {path}")
DECLARE_MESSAGE(UnableToReadAppDatas, (), "", "both %LOCALAPPDATA% and %APPDATA% were unreadable")
DECLARE_MESSAGE(UnableToReadEnvironmentVariable, (msg::env_var), "", "unable to read {env_var}")
DECLARE_MESSAGE(UndeterminedToolChainForTriplet,
                (msg::triplet, msg::system_name),
                "",
                "Unable to determine toolchain use for {triplet} with with CMAKE_SYSTEM_NAME {system_name}. Did "
                "you mean to use VCPKG_CHAINLOAD_TOOLCHAIN_FILE?")
DECLARE_MESSAGE(UnexpectedArgument,
                (msg::option),
                "Argument is literally what the user passed on the command line.",
                "unexpected argument: {option}")
DECLARE_MESSAGE(
    UnexpectedAssetCacheProvider,
    (),
    "",
    "unknown asset provider type: valid source types are 'x-azurl', 'x-script', 'x-block-origin', and 'clear'")
DECLARE_MESSAGE(UnexpectedByteSize,
                (msg::expected, msg::actual),
                "{expected} is the expected byte size and {actual} is the actual byte size.",
                "Expected {expected} bytes to be written, but {actual} were written.")
DECLARE_MESSAGE(UnexpectedCharExpectedCloseBrace, (), "", "Unexpected character; expected property or close brace")
DECLARE_MESSAGE(UnexpectedCharExpectedColon, (), "", "Unexpected character; expected colon")
DECLARE_MESSAGE(UnexpectedCharExpectedComma, (), "", "Unexpected character; expected comma or close brace")
DECLARE_MESSAGE(UnexpectedCharExpectedName, (), "", "Unexpected character; expected property name")
DECLARE_MESSAGE(UnexpectedCharExpectedValue, (), "", "Unexpected character; expected value")
DECLARE_MESSAGE(UnexpectedCharMidArray, (), "", "Unexpected character in middle of array")
DECLARE_MESSAGE(UnexpectedCharMidKeyword, (), "", "Unexpected character in middle of keyword")
DECLARE_MESSAGE(UnexpectedDigitsAfterLeadingZero, (), "", "Unexpected digits after a leading zero")
DECLARE_MESSAGE(UnexpectedEOFAfterBacktick, (), "", "unexpected eof: trailing unescaped backticks (`) are not allowed")
DECLARE_MESSAGE(UnexpectedEOFAfterEscape, (), "", "Unexpected EOF after escape character")
DECLARE_MESSAGE(UnexpectedEOFAfterMinus, (), "", "Unexpected EOF after minus sign")
DECLARE_MESSAGE(UnexpectedEOFExpectedChar, (), "", "Unexpected character; expected EOF")
DECLARE_MESSAGE(UnexpectedEOFExpectedCloseBrace, (), "", "Unexpected EOF; expected property or close brace")
DECLARE_MESSAGE(UnexpectedEOFExpectedColon, (), "", "Unexpected EOF; expected colon")
DECLARE_MESSAGE(UnexpectedEOFExpectedName, (), "", "Unexpected EOF; expected property name")
DECLARE_MESSAGE(UnexpectedEOFExpectedProp, (), "", "Unexpected EOF; expected property")
DECLARE_MESSAGE(UnexpectedEOFExpectedValue, (), "", "Unexpected EOF; expected value")
DECLARE_MESSAGE(UnexpectedEOFMidArray, (), "", "Unexpected EOF in middle of array")
DECLARE_MESSAGE(UnexpectedEOFMidKeyword, (), "", "Unexpected EOF in middle of keyword")
DECLARE_MESSAGE(UnexpectedEOFMidString, (), "", "Unexpected EOF in middle of string")
DECLARE_MESSAGE(UnexpectedEOFMidUnicodeEscape, (), "", "Unexpected end of file in middle of unicode escape")
DECLARE_MESSAGE(UnexpectedErrorDuringBulkDownload, (), "", "an unexpected error occurred during bulk download.")
DECLARE_MESSAGE(UnexpectedEscapeSequence, (), "", "Unexpected escape sequence continuation")
DECLARE_MESSAGE(UnexpectedExtension, (msg::extension), "", "Unexpected archive extension: '{extension}'.")
DECLARE_MESSAGE(UnexpectedFeatureList, (), "", "unexpected list of features")
DECLARE_MESSAGE(UnexpectedField, (msg::json_field), "", "unexpected field '{json_field}'")
DECLARE_MESSAGE(UnexpectedFieldSuggest,
                (msg::json_field, msg::value),
                "{value} is a suggested field name to use in a JSON document",
                "unexpected field '{json_field}', did you mean '{value}'?")
DECLARE_MESSAGE(UnexpectedFormat,
                (msg::expected, msg::actual),
                "{expected} is the expected format, {actual} is the actual format.",
                "Expected format is [{expected}], but was [{actual}].")
DECLARE_MESSAGE(UnexpectedOption,
                (msg::option),
                "Option is a command line option like --option=value",
                "unexpected option: {option}")
DECLARE_MESSAGE(UnexpectedPlatformExpression, (), "", "unexpected platform expression")
DECLARE_MESSAGE(UnexpectedPortName,
                (msg::expected, msg::actual, msg::path),
                "{expected} is the expected port and {actual} is the port declared by the user.",
                "the port {expected} is declared as {actual} in {path}")
DECLARE_MESSAGE(UnexpectedPortversion,
                (),
                "'field' means a JSON key/value pair here",
                "unexpected \"port-version\" without a versioning field")
DECLARE_MESSAGE(UnexpectedSwitch,
                (msg::option),
                "Switch is a command line switch like --switch",
                "unexpected switch: {option}")
DECLARE_MESSAGE(UnexpectedToolOutput,
                (msg::tool_name, msg::path),
                "The actual command line output will be appended after this message.",
                "{tool_name} ({path}) produced unexpected output when attempting to determine the version:")
DECLARE_MESSAGE(UnknownBaselineFileContent,
                (),
                "",
                "unrecognizable baseline entry; expected 'port:triplet=(fail|skip|pass)'")
DECLARE_MESSAGE(UnknownBinaryProviderType,
                (),
                "",
                "unknown binary provider type: valid providers are 'clear', 'default', 'nuget', "
                "'nugetconfig','nugettimeout', 'interactive', 'x-azblob', 'x-gcs', 'x-aws', "
                "'x-aws-config', 'http', and 'files'")
DECLARE_MESSAGE(UnknownBooleanSetting,
                (msg::option, msg::value),
                "{value} is what {option} is set to",
                "unknown boolean setting for {option}: \"{value}\". Valid values are '', '1', '0', 'ON', 'OFF', "
                "'TRUE', and 'FALSE'.")
DECLARE_MESSAGE(UnknownOptions, (msg::command_name), "", "Unknown option(s) for command '{command_name}':")
DECLARE_MESSAGE(UnknownParameterForIntegrate,
                (msg::value),
                "'{value}' is a user-supplied command line option. For example, given vcpkg integrate frobinate, "
                "{value} would be frobinate.",
                "Unknown parameter '{value}' for integrate.")
DECLARE_MESSAGE(UnknownPolicySetting,
                (msg::option, msg::value),
                "'{value}' is the policy in question. These are unlocalized names that ports use to control post "
                "build checks. Some examples are VCPKG_POLICY_DLLS_WITHOUT_EXPORTS, "
                "VCPKG_POLICY_MISMATCHED_NUMBER_OF_BINARIES, or VCPKG_POLICY_ALLOW_OBSOLETE_MSVCRT",
                "Unknown setting for policy '{value}': {option}")
DECLARE_MESSAGE(UnknownSettingForBuildType,
                (msg::option),
                "",
                "Unknown setting for VCPKG_BUILD_TYPE {option}. Valid settings are '', 'debug', and 'release'.")
DECLARE_MESSAGE(UnknownTool, (), "", "vcpkg does not have a definition of this tool for this platform.")
DECLARE_MESSAGE(UnknownTopic,
                (msg::value),
                "{value} the value a user passed to `vcpkg help` that we don't understand",
                "unknown topic {value}")
DECLARE_MESSAGE(UnknownVariablesInTemplate,
                (msg::value, msg::list),
                "{value} is the value provided by the user and {list} a list of unknown variables seperated by comma",
                "invalid argument: url template '{value}' contains unknown variables: {list}")
DECLARE_MESSAGE(UnrecognizedConfigField, (), "", "configuration contains the following unrecognized fields:")
DECLARE_MESSAGE(UnrecognizedIdentifier,
                (msg::value),
                "'{value}' is an expression identifier. For example, given an expression 'windows & x86', "
                "'windows' and 'x86' are identifiers.",
                "Unrecognized identifer name {value}. Add to override list in triplet file.")
DECLARE_MESSAGE(UnsupportedFeature,
                (msg::feature, msg::package_name),
                "",
                "feature {feature} was passed, but that is not a feature supported by {package_name} supports.")
DECLARE_MESSAGE(UnsupportedFeatureSupportsExpression,
                (msg::package_name, msg::feature_spec, msg::supports_expression, msg::triplet),
                "",
                "{feature_spec} is only supported on '{supports_expression}', "
                "which does not match {triplet}. This usually means that there are known "
                "build failures, or runtime problems, when building other platforms. To ignore this and attempt to "
                "build {package_name} anyway, rerun vcpkg with `--allow-unsupported`.")
DECLARE_MESSAGE(UnsupportedFeatureSupportsExpressionWarning,
                (msg::feature_spec, msg::supports_expression, msg::triplet),
                "",
                "{feature_spec} is only supported on '{supports_expression}', "
                "which does not match {triplet}. This usually means that there are known build failures, "
                "or runtime problems, when building other platforms. Proceeding anyway due to `--allow-unsupported`.")
DECLARE_MESSAGE(UnsupportedPort, (msg::package_name), "", "Port {package_name} is not supported.")
DECLARE_MESSAGE(UnsupportedPortDependency,
                (msg::value),
                "'{value}' is the name of a port dependency.",
                "- dependency {value} is not supported.")
DECLARE_MESSAGE(UnsupportedShortOptions,
                (msg::value),
                "'{value}' is the short option given",
                "short options are not supported: '{value}'")
DECLARE_MESSAGE(UnsupportedSyntaxInCDATA, (), "", "]]> is not supported in CDATA block")
DECLARE_MESSAGE(UnsupportedSystemName,
                (msg::system_name),
                "",
                "Could not map VCPKG_CMAKE_SYSTEM_NAME '{system_name}' to a vcvarsall platform. "
                "Supported system names are '', 'Windows' and 'WindowsStore'.")
DECLARE_MESSAGE(UnsupportedToolchain,
                (msg::triplet, msg::arch, msg::path, msg::list),
                "example for {list} is 'x86, arm64'",
                "in triplet {triplet}: Unable to find a valid toolchain for requested target architecture {arch}.\n"
                "The selected Visual Studio instance is at: {path}\n"
                "The available toolchain combinations are: {list}")
DECLARE_MESSAGE(UnsupportedUpdateCMD,
                (),
                "",
                "the update command does not currently support manifest mode. Instead, modify your vcpkg.json and "
                "run install.")
DECLARE_MESSAGE(UpdateBaselineAddBaselineNoManifest,
                (msg::option),
                "",
                "the --{option} switch was passed, but there is no manifest file to add a `builtin-baseline` field to.")
DECLARE_MESSAGE(UpdateBaselineLocalGitError,
                (msg::path),
                "",
                "git failed to parse HEAD for the local vcpkg registry at \"{path}\"")
DECLARE_MESSAGE(UpdateBaselineNoConfiguration,
                (),
                "",
                "neither `vcpkg.json` nor `vcpkg-configuration.json` exist to update.")
DECLARE_MESSAGE(UpdateBaselineNoExistingBuiltinBaseline,
                (msg::option),
                "",
                "the manifest file currently does not contain a `builtin-baseline` field; in order to "
                "add one, pass the --{option} switch.")
DECLARE_MESSAGE(UpdateBaselineNoUpdate,
                (msg::url, msg::value),
                "example of {value} is '5507daa796359fe8d45418e694328e878ac2b82f'",
                "registry '{url}' not updated: '{value}'")
DECLARE_MESSAGE(UpdateBaselineRemoteGitError, (msg::url), "", "git failed to fetch remote repository '{url}'")
DECLARE_MESSAGE(UpdateBaselineUpdatedBaseline,
                (msg::url, msg::old_value, msg::new_value),
                "example of {old_value}, {new_value} is '5507daa796359fe8d45418e694328e878ac2b82f'",
                "updated registry '{url}': baseline '{old_value}' -> '{new_value}'")
DECLARE_MESSAGE(UpgradeInManifest,
                (),
                "",
                "The upgrade command does not currently support manifest mode. Instead, modify your vcpkg.json and "
                "run install.")
DECLARE_MESSAGE(
    UpgradeRunWithNoDryRun,
    (),
    "",
    "If you are sure you want to rebuild the above packages, run this command with the --no-dry-run option.")
DECLARE_MESSAGE(UploadingBinariesToVendor,
                (msg::spec, msg::vendor, msg::path),
                "",
                "Uploading binaries for '{spec}' to '{vendor}' source \"{path}\".")
DECLARE_MESSAGE(UploadingBinariesUsingVendor,
                (msg::spec, msg::vendor, msg::path),
                "",
                "Uploading binaries for '{spec}' using '{vendor}' \"{path}\".")
DECLARE_MESSAGE(UseEnvVar,
                (msg::env_var),
                "An example of env_var is \"HTTP(S)_PROXY\""
                "'--' at the beginning must be preserved",
                "-- Using {env_var} in environment variables.")
DECLARE_MESSAGE(UserWideIntegrationDeleted, (), "", "User-wide integration is not installed.")
DECLARE_MESSAGE(UserWideIntegrationRemoved, (), "", "User-wide integration was removed.")
DECLARE_MESSAGE(UsingCommunityTriplet,
                (msg::triplet),
                "'--' at the beginning must be preserved",
                "-- Using community triplet {triplet}. This triplet configuration is not guaranteed to succeed.")
DECLARE_MESSAGE(UsingManifestAt, (msg::path), "", "Using manifest file at {path}.")
DECLARE_MESSAGE(Utf8ConversionFailed, (), "", "Failed to convert to UTF-8")
DECLARE_MESSAGE(VcpkgCeIsExperimental,
                (),
                "The name of the feature is 'vcpkg-artifacts' and should be singular despite ending in s",
                "vcpkg-artifacts is experimental and may change at any time.")
DECLARE_MESSAGE(VcpkgCommitTableHeader, (), "", "VCPKG Commit")
DECLARE_MESSAGE(
    VcpkgCompletion,
    (msg::value, msg::path),
    "'{value}' is the subject for completion. i.e. bash, zsh, etc.",
    "vcpkg {value} completion is already imported to your \"{path}\" file.\nThe following entries were found:")
DECLARE_MESSAGE(VcpkgDisallowedClassicMode,
                (),
                "",
                "Could not locate a manifest (vcpkg.json) above the current working "
                "directory.\nThis vcpkg distribution does not have a classic mode instance.")
DECLARE_MESSAGE(
    VcpkgHasCrashed,
    (),
    "Printed at the start of a crash report.",
    "vcpkg has crashed. Please create an issue at https://github.com/microsoft/vcpkg containing a brief summary of "
    "what you were trying to do and the following information.")
DECLARE_MESSAGE(VcpkgInvalidCommand, (msg::command_name), "", "invalid command: {command_name}")
DECLARE_MESSAGE(InvalidUri, (msg::value), "{value} is the URI we attempted to parse.", "unable to parse uri: {value}")
DECLARE_MESSAGE(VcpkgInVsPrompt,
                (msg::value, msg::triplet),
                "'{value}' is a VS prompt",
                "vcpkg appears to be in a Visual Studio prompt targeting {value} but installing for {triplet}. "
                "Consider using --triplet {value}-windows or --triplet {value}-uwp.")
DECLARE_MESSAGE(VcpkgRegistriesCacheIsNotDirectory,
                (msg::path),
                "",
                "Value of environment variable X_VCPKG_REGISTRIES_CACHE is not a directory: {path}")
DECLARE_MESSAGE(VcpkgRootRequired, (), "", "Setting VCPKG_ROOT is required for standalone bootstrap.")
DECLARE_MESSAGE(VcpkgRootsDir, (msg::env_var), "", "Specify the vcpkg root directory.\n(default: '{env_var}')")
DECLARE_MESSAGE(VcpkgSendMetricsButDisabled, (), "", "passed --sendmetrics, but metrics are disabled.")
DECLARE_MESSAGE(VcvarsRunFailed, (), "", "failed to run vcvarsall.bat to get a Visual Studio environment")
DECLARE_MESSAGE(VcvarsRunFailedExitCode,
                (msg::exit_code),
                "",
                "while trying to get a Visual Studio environment, vcvarsall.bat returned {exit_code}")
DECLARE_MESSAGE(VersionBaselineMismatch,
                (msg::expected, msg::actual, msg::package_name),
                "{expected} and {actual} are versions",
                "The latest version is {expected}, but the baseline file contains {actual}.\n"
                "Run:\n"
                "vcpkg x-add-version {package_name}\n"
                "git add versions\n"
                "git commit -m \"Update version database\"\n"
                "to update the baseline version.")
DECLARE_MESSAGE(VersionCommandHeader,
                (msg::version),
                "",
                "vcpkg package management program version {version}\n\nSee LICENSE.txt for license information.")
DECLARE_MESSAGE(
    VersionConflictXML,
    (msg::path, msg::expected_version, msg::actual_version),
    "",
    "Expected {path} version: [{expected_version}], but was [{actual_version}]. Please re-run bootstrap-vcpkg.")
DECLARE_MESSAGE(VersionConstraintPortVersionMustBePositiveInteger,
                (),
                "",
                "port-version (after the '#') in \"version>=\" must be a non-negative integer")
DECLARE_MESSAGE(VersionConstraintUnresolvable,
                (msg::package_name, msg::spec),
                "",
                "Cannot resolve a minimum constraint for dependency {package_name} from {spec}.\nThe dependency "
                "was not found in the baseline, indicating that the package did not exist at that time. This may "
                "be fixed by providing an explicit override version via the \"overrides\" field or by updating the "
                "baseline.\nSee `vcpkg help versioning` for more information.")
DECLARE_MESSAGE(VersionConstraintViolated,
                (msg::spec, msg::expected_version, msg::actual_version),
                "",
                "dependency {spec} was expected to be at least version "
                "{expected_version}, but is currently {actual_version}.")
DECLARE_MESSAGE(VersionDatabaseFileMissing,
                (msg::package_name, msg::path),
                "",
                "{package_name} is missing a version database file at {path}\n"
                "Run:\n"
                "vcpkg x-add-version {package_name}\n"
                "to create the versions file.")
DECLARE_MESSAGE(VersionBuiltinPortTreeEntryMissing,
                (msg::package_name, msg::expected, msg::actual),
                "{expected} and {actual} are versions like 1.0.",
                "no version database entry for {package_name} at {expected}; using the checked out ports tree "
                "version ({actual}).")
DECLARE_MESSAGE(VersionDatabaseEntryMissing,
                (msg::package_name, msg::version),
                "",
                "no version entry for {package_name} at {version}.")
DECLARE_MESSAGE(VersionGitEntryMissing,
                (msg::package_name, msg::version),
                "A list of versions, 1 per line, are printed after this message.",
                "no version database entry for {package_name} at {version}.\nAvailable versions:")
DECLARE_MESSAGE(VersionIncomparable1,
                (msg::spec, msg::constraint_origin, msg::expected, msg::actual),
                "{expected} and {actual} are versions like 1.0",
                "version conflict on {spec}: {constraint_origin} required {expected}, which cannot be compared with "
                "the baseline version {actual}.")
DECLARE_MESSAGE(VersionIncomparableSchemeString, (), "", "Both versions have scheme string but different primary text.")
DECLARE_MESSAGE(VersionIncomparableSchemes, (), "", "The versions have incomparable schemes:")
DECLARE_MESSAGE(VersionIncomparable2,
                (msg::version_spec, msg::new_scheme),
                "",
                "{version_spec} has scheme {new_scheme}")
DECLARE_MESSAGE(VersionIncomparable3,
                (),
                "This precedes a JSON document describing the fix",
                "This can be resolved by adding an explicit override to the preferred version. For example:")
DECLARE_MESSAGE(VersionIncomparable4, (msg::url), "", "See `vcpkg help versioning` or {url} for more information.")
DECLARE_MESSAGE(VersionInDeclarationDoesNotMatch,
                (msg::version),
                "",
                "The version declared in file does not match checked-out version: {version}")
DECLARE_MESSAGE(
    VersionInvalidDate,
    (msg::version),
    "",
    "`{version}` is not a valid date version. Dates must follow the format YYYY-MM-DD and disambiguators must be "
    "dot-separated positive integer values without leading zeroes.")
DECLARE_MESSAGE(VersionInvalidRelaxed,
                (msg::version),
                "",
                "`{version}` is not a valid relaxed version (semver with arbitrary numeric element count).")
DECLARE_MESSAGE(VersionInvalidSemver,
                (msg::version),
                "",
                "`{version}` is not a valid semantic version, consult <https://semver.org>.")
DECLARE_MESSAGE(
    VersionMissing,
    (),
    "The names version, version-date, version-semver, and version-string are code and must not be localized",
    "expected a versioning field (one of version, version-date, version-semver, or version-string)")
DECLARE_MESSAGE(VersionMissingRequiredFeature,
                (msg::version_spec, msg::feature, msg::constraint_origin),
                "",
                "{version_spec} does not have required feature {feature} needed by {constraint_origin}")
DECLARE_MESSAGE(VersionNotFound,
                (msg::expected, msg::actual),
                "{expected} and {actual} are versions",
                "{expected} not available, only {actual} is available")
DECLARE_MESSAGE(VersionNotFoundInVersionsFile,
                (msg::version, msg::package_name),
                "",
                "Version {version} was not found in versions file for {package_name}.\n"
                "Run:\n"
                "vcpkg x-add-version {package_name}\n"
                "to add the new port version.")
DECLARE_MESSAGE(VersionRejectedDueToBaselineMissing,
                (msg::path, msg::json_field),
                "",
                "{path} was rejected because it uses \"{json_field}\" and does not have a \"builtin-baseline\". "
                "This can be fixed by removing the uses of \"{json_field}\" or adding a \"builtin-baseline\".\nSee "
                "`vcpkg help versioning` for more information.")
DECLARE_MESSAGE(VersionRejectedDueToFeatureFlagOff,
                (msg::path, msg::json_field),
                "",
                "{path} was rejected because it uses \"{json_field}\" and the `versions` feature flag is disabled. "
                "This can be fixed by removing \"{json_field}\" or enabling the `versions` feature flag.\nSee "
                "`vcpkg help versioning` for more information.")
DECLARE_MESSAGE(VersionSchemeMismatch,
                (msg::version, msg::expected, msg::actual, msg::path, msg::package_name),
                "{expected} and {actual} are version schemes; it here refers to the {version}",
                "The version database declares {version} as {expected}, but {path} declares it as {actual}. "
                "Versions must be unique, even if they are declared with different schemes.\n"
                "Run:\n"
                "vcpkg x-add-version {package_name} --overwrite-version\n"
                "to overwrite the scheme declared in the version database with that declared in the port.")
DECLARE_MESSAGE(VersionShaMismatch,
                (msg::version, msg::expected, msg::actual, msg::package_name),
                "{expected} and {actual} are git commit SHAs",
                "{version} is declared with {expected}, but the local port has a different SHA {actual}.\n"
                "Please update the port's version fields and then run:\n"
                "vcpkg x-add-version {package_name}\n"
                "git add versions\n"
                "git commit -m \"Update version database\"\n"
                "to add the new version.")
DECLARE_MESSAGE(VersionShaMissing,
                (msg::package_name, msg::path),
                "",
                "while validating {package_name}, missing Git SHA.\n"
                "Run:\n"
                "git add \"{path}\"\n"
                "git commit -m \"wip\"\n"
                "vcpkg x-add-version {package_name}\n"
                "git add versions\n"
                "git commit --amend -m \"[{package_name}] Add new port\"\n"
                "to commit the new port and create its version file.")
DECLARE_MESSAGE(VersionSharpMustBeFollowedByPortVersion,
                (),
                "",
                "'#' in version text must be followed by a port version")
DECLARE_MESSAGE(VersionSharpMustBeFollowedByPortVersionNonNegativeInteger,
                (),
                "",
                "'#' in version text must be followed by a port version (a non-negative integer)")
DECLARE_MESSAGE(VersionSpecMismatch,
                (msg::path, msg::expected_version, msg::actual_version),
                "",
                "Failed to load port because versions are inconsistent. The file \"{path}\" contains the version "
                "{actual_version}, but the version database indicates that it should be {expected_version}.")
DECLARE_MESSAGE(VersionTableHeader, (), "", "Version")
DECLARE_MESSAGE(VersionVerifiedOK, (msg::version_spec, msg::commit_sha), "", "OK: {version_spec} -> {commit_sha}")
DECLARE_MESSAGE(VSExaminedInstances, (), "", "The following Visual Studio instances were considered:")
DECLARE_MESSAGE(VSExaminedPaths, (), "", "The following paths were examined for Visual Studio instances:")
DECLARE_MESSAGE(VSNoInstances, (), "", "Could not locate a complete Visual Studio instance")
DECLARE_MESSAGE(WaitingForChildrenToExit, (), "", "Waiting for child processes to exit...")
DECLARE_MESSAGE(WaitingToTakeFilesystemLock, (msg::path), "", "waiting to take filesystem lock on {path}...")
DECLARE_MESSAGE(WaitUntilPackagesUploaded, (msg::count), "", "Wait until the remaining packages ({count}) are uploaded")
DECLARE_MESSAGE(WarningMessage, (), "", "warning: ")
DECLARE_MESSAGE(WarningMessageMustUsePrintWarning,
                (msg::value),
                "{value} is is a localized message name like WarningMessageMustUsePrintWarning",
                "The message named {value} starts with warning:, it must be changed to prepend "
                "WarningMessage in code instead.")
DECLARE_MESSAGE(WarningsTreatedAsErrors, (), "", "previous warnings being interpreted as errors")
DECLARE_MESSAGE(WarnOnParseConfig, (msg::path), "", "Found the following warnings in configuration {path}:")
DECLARE_MESSAGE(WhileCheckingOutBaseline, (msg::commit_sha), "", "while checking out baseline {commit_sha}")
DECLARE_MESSAGE(WhileCheckingOutPortTreeIsh,
                (msg::package_name, msg::commit_sha),
                "",
                "while checking out port {package_name} with git tree {commit_sha}")
DECLARE_MESSAGE(WhileGettingLocalTreeIshObjectsForPorts, (), "", "while getting local treeish objects for ports")
DECLARE_MESSAGE(WhileLoadingLocalPort, (msg::package_name), "", "while attempting to load local port {package_name}")
DECLARE_MESSAGE(WhileLoadingPortFromGitTree, (msg::commit_sha), "", "while trying to load port from: {commit_sha}")
DECLARE_MESSAGE(WhileLookingForSpec, (msg::spec), "", "while looking for {spec}:")
DECLARE_MESSAGE(WhileParsingVersionsForPort,
                (msg::package_name, msg::path),
                "",
                "while parsing versions for {package_name} from {path}")
DECLARE_MESSAGE(WhileValidatingVersion, (msg::version), "", "while validating version: {version}")
DECLARE_MESSAGE(WindowsOnlyCommand, (), "", "This command only supports Windows.")
DECLARE_MESSAGE(WroteNuGetPkgConfInfo, (msg::path), "", "Wrote NuGet package config information to {path}")<|MERGE_RESOLUTION|>--- conflicted
+++ resolved
@@ -2341,14 +2341,10 @@
                 "Specify the target architecture triplet. See 'vcpkg help triplet'.\n(default: '{env_var}')")
 DECLARE_MESSAGE(StartCodeUnitInContinue, (), "", "found start code unit in continue position")
 DECLARE_MESSAGE(StoredBinaryCache, (msg::path), "", "Stored binary cache: \"{path}\"")
-<<<<<<< HEAD
-DECLARE_MESSAGE(StoredBinariesToDestinations, (msg::count), "", "Stored binaries in {count} destinations.")
-=======
 DECLARE_MESSAGE(StoredBinariesToDestinations,
                 (msg::count, msg::elapsed),
                 "",
                 "Stored binaries in {count} destinations in {elapsed}.")
->>>>>>> 46c0e22d
 DECLARE_MESSAGE(StoreOptionMissingSha, (), "", "--store option is invalid without a sha512")
 DECLARE_MESSAGE(SuccessfulyExported, (msg::package_name, msg::path), "", "Exported {package_name} to {path}")
 DECLARE_MESSAGE(SuggestGitPull, (), "", "The result may be outdated. Run `git pull` to get the latest results.")
