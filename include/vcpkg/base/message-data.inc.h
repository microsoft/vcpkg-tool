--- conflicted
+++ resolved
@@ -2508,12 +2508,8 @@
 DECLARE_MESSAGE(PortMissingManifest2,
                 (msg::package_name),
                 "",
-<<<<<<< HEAD
-                "{package_name} has no vcpkg.json or CONTROL file in {path}")
+                "{package_name} port manifest missing (no vcpkg.json or CONTROL file)")
 DECLARE_MESSAGE(PortNotSupported, (msg::package_name, msg::triplet), "", "{package_name} is not supported on {triplet}")
-=======
-                "{package_name} port manifest missing (no vcpkg.json or CONTROL file)")
->>>>>>> 365d419c
 DECLARE_MESSAGE(PortsNoDiff, (), "", "There were no changes in the ports between the two commits.")
 DECLARE_MESSAGE(PortsRemoved, (msg::count), "", "The following {count} ports were removed:")
 DECLARE_MESSAGE(PortsUpdated, (msg::count), "", "The following {count} ports were updated:")
