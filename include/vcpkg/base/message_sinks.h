#pragma once

#include <vcpkg/base/fwd/message_sinks.h>

#include <vcpkg/base/messages.h>

<<<<<<< HEAD
#include <mutex>
=======
#include <string>
#include <vector>
>>>>>>> e70b6189

namespace vcpkg
{
    struct MessageLineSegment
    {
        Color color;
        std::string text;
    };

    struct MessageLine
    {
        MessageLine() = default;
        MessageLine(const MessageLine&) = default;
        MessageLine(MessageLine&&) = default;

        explicit MessageLine(const LocalizedString& ls);
        explicit MessageLine(LocalizedString&& ls);

        void print(Color color, StringView text);
        void print(StringView text);
        const std::vector<MessageLineSegment>& get_segments() const noexcept;

        std::string to_string() const;
        void to_string(std::string& target) const;

    private:
        std::vector<MessageLineSegment> segments;
    };

    struct MessageSink
    {
        virtual void println(const MessageLine& line) = 0;
        virtual void println(MessageLine&& line) = 0;

        virtual void println(const LocalizedString& s);
        virtual void println(LocalizedString&& s);

        virtual void println(Color c, const LocalizedString& s);
        virtual void println(Color c, LocalizedString&& s);

        template<VCPKG_DECL_MSG_TEMPLATE>
        void println(VCPKG_DECL_MSG_ARGS)
        {
            this->println(msg::format(VCPKG_EXPAND_MSG_ARGS));
        }

        template<VCPKG_DECL_MSG_TEMPLATE>
        void println(Color c, VCPKG_DECL_MSG_ARGS)
        {
            this->println(c, msg::format(VCPKG_EXPAND_MSG_ARGS));
        }

        MessageSink(const MessageSink&) = delete;
        MessageSink& operator=(const MessageSink&) = delete;

    protected:
        MessageSink() = default;
        ~MessageSink() = default;
    };

    struct TeeSink final : MessageSink
    {
        MessageSink& m_first;
        MessageSink& m_second;
        TeeSink(MessageSink& first, MessageSink& second) : m_first(first), m_second(second) { }

        virtual void println(const MessageLine& line) override;
        virtual void println(MessageLine&& line) override;
        virtual void println(const LocalizedString& line) override;
        virtual void println(LocalizedString&& line) override;
        virtual void println(Color color, const LocalizedString& line) override;
        virtual void println(Color color, LocalizedString&& line) override;
    };

    struct BGMessageSink final : MessageSink
    {
        BGMessageSink(MessageSink& out_sink) : out_sink(out_sink) { }
        ~BGMessageSink() { publish_directly_to_out_sink(); }
        // must be called from producer
        void print(Color c, StringView sv) override;
        using MessageSink::print;

        // must be called from consumer (synchronizer of out)
        void print_published();

        void publish_directly_to_out_sink();

    private:
        MessageSink& out_sink;

        std::mutex m_published_lock;
        std::vector<std::pair<Color, std::string>> m_published;

        // buffers messages until newline is reached
        // guarded by m_print_directly_lock
        std::vector<std::pair<Color, std::string>> m_unpublished;
        std::mutex m_print_directly_lock;
        bool m_print_directly_to_out_sink = false;
    };
}<|MERGE_RESOLUTION|>--- conflicted
+++ resolved
@@ -4,12 +4,9 @@
 
 #include <vcpkg/base/messages.h>
 
-<<<<<<< HEAD
 #include <mutex>
-=======
 #include <string>
 #include <vector>
->>>>>>> e70b6189
 
 namespace vcpkg
 {
@@ -89,8 +86,9 @@
         BGMessageSink(MessageSink& out_sink) : out_sink(out_sink) { }
         ~BGMessageSink() { publish_directly_to_out_sink(); }
         // must be called from producer
-        void print(Color c, StringView sv) override;
-        using MessageSink::print;
+        virtual void println(const MessageLine& line) override;
+        virtual void println(MessageLine&& line) override;
+        using MessageSink::println;
 
         // must be called from consumer (synchronizer of out)
         void print_published();
@@ -101,12 +99,7 @@
         MessageSink& out_sink;
 
         std::mutex m_published_lock;
-        std::vector<std::pair<Color, std::string>> m_published;
-
-        // buffers messages until newline is reached
-        // guarded by m_print_directly_lock
-        std::vector<std::pair<Color, std::string>> m_unpublished;
-        std::mutex m_print_directly_lock;
+        std::vector<MessageLine> m_published;
         bool m_print_directly_to_out_sink = false;
     };
 }