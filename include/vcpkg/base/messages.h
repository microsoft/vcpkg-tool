--- conflicted
+++ resolved
@@ -1090,13 +1090,11 @@
                     "One or more {vendor} credential providers failed to authenticate. See '{url}' for more details "
                     "on how to provide credentials.");
     DECLARE_MESSAGE(FeedbackAppreciated, (), "", "Thank you for your feedback!");
-<<<<<<< HEAD
     DECLARE_MESSAGE(FilesContainAbsolutePath,
                     (msg::absolute_paths, msg::paths),
                     "The ('{absolute_paths}') part should remain unchanged, as a list of paths",
                     "The following files contain an absolute path ('{absolute_paths}'): {paths}\n"
                     "There should be no absolute paths in the installed package, only relative ones.");
-=======
     DECLARE_MESSAGE(FetchingBaselineInfo,
                     (msg::package_name),
                     "",
@@ -1107,7 +1105,6 @@
                     "Fetching registry information from {url} ({value})...");
     DECLARE_MESSAGE(FishCompletion, (msg::path), "", "vcpkg fish completion is already added at \"{path}\".");
     DECLARE_MESSAGE(FloatingPointConstTooBig, (msg::count), "", "Floating point constant too big: {count}");
->>>>>>> f8559eda
     DECLARE_MESSAGE(FileNotFound, (msg::path), "", "{path}: file not found");
     DECLARE_MESSAGE(FilesExported, (msg::path), "", "Files exported at: {path}");
     DECLARE_MESSAGE(FileSystemOperationFailed, (), "", "Filesystem operation failed:");
