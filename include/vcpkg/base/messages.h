--- conflicted
+++ resolved
@@ -1009,20 +1009,12 @@
     DECLARE_MESSAGE(DateTableHeader, (), "", "Date");
     DECLARE_MESSAGE(DefaultBrowserLaunched, (msg::url), "", "Default browser launched to {url}.");
     DECLARE_MESSAGE(DefaultFlag, (msg::option), "", "Defaulting to --{option} being on.");
-<<<<<<< HEAD
-    DECLARE_MESSAGE(DefaultPathToBinaries,
-                    (msg::path),
-                    "",
-                    "Based on your system settings, the default path to store binaries is \"{path}\". This consults "
-                    "%LOCALAPPDATA%/%APPDATA% on Windows and $XDG_CACHE_HOME or $HOME on other platforms.");
     DECLARE_MESSAGE(DefaultTriplet,
                     (msg::triplet),
                     "",
                     "Starting with the September 2023 release, the default triplet for vcpkg libraries will change "
                     "from x86-windows to the detected host triplet ({triplet}). To resolve this message, add --triplet "
                     "x86-windows to keep the same behavior.");
-=======
->>>>>>> e701024a
     DECLARE_MESSAGE(DeleteVcpkgConfigFromManifest,
                     (msg::path),
                     "",
