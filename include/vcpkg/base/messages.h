﻿#pragma once

#include <vcpkg/base/fwd/files.h>
#include <vcpkg/base/fwd/json.h>
#include <vcpkg/base/fwd/messages.h>

#include <vcpkg/base/format.h>
#include <vcpkg/base/lineinfo.h>
#include <vcpkg/base/stringview.h>

#include <string>
#include <type_traits>
#include <utility>

namespace vcpkg
{
    namespace msg::detail
    {
        template<class Tag, class Type>
        struct MessageArgument;
    }
    namespace msg
    {
        template<class Message, class... Tags, class... Ts>
        LocalizedString format(Message, detail::MessageArgument<Tags, Ts>... args);
    }

    struct LocalizedString
    {
        LocalizedString() = default;
        operator StringView() const noexcept { return m_data; }
        const std::string& data() const noexcept { return m_data; }
        const std::string& to_string() const noexcept { return m_data; }
        std::string extract_data() { return std::exchange(m_data, ""); }

        static LocalizedString from_raw(std::string&& s) { return LocalizedString(std::move(s)); }

        template<class StringLike,
                 std::enable_if_t<std::is_constructible<StringView, const StringLike&>::value, int> = 0>
        static LocalizedString from_raw(const StringLike& s)
        {
            return LocalizedString(StringView(s));
        }
        LocalizedString& append_raw(char c)
        {
            m_data.push_back(c);
            return *this;
        }
        LocalizedString& append_raw(StringView s)
        {
            m_data.append(s.begin(), s.size());
            return *this;
        }
        template<class... Args>
        LocalizedString& append_fmt_raw(fmt::format_string<Args...> s, Args&&... args)
        {
            m_data.append(fmt::format(s, std::forward<Args>(args)...));
            return *this;
        }
        LocalizedString& append(const LocalizedString& s)
        {
            m_data.append(s.m_data);
            return *this;
        }
        template<class Message, class... Args>
        LocalizedString& append(Message m, const Args&... args)
        {
            return append(msg::format(m, args...));
        }

        LocalizedString& append_indent(size_t indent = 1)
        {
            m_data.append(indent * 4, ' ');
            return *this;
        }

        friend const char* to_printf_arg(const LocalizedString& s) { return s.data().c_str(); }

        friend bool operator==(const LocalizedString& lhs, const LocalizedString& rhs)
        {
            return lhs.data() == rhs.data();
        }

        friend bool operator!=(const LocalizedString& lhs, const LocalizedString& rhs)
        {
            return lhs.data() != rhs.data();
        }

        friend bool operator<(const LocalizedString& lhs, const LocalizedString& rhs)
        {
            return lhs.data() < rhs.data();
        }

        friend bool operator<=(const LocalizedString& lhs, const LocalizedString& rhs)
        {
            return lhs.data() <= rhs.data();
        }

        friend bool operator>(const LocalizedString& lhs, const LocalizedString& rhs)
        {
            return lhs.data() > rhs.data();
        }

        friend bool operator>=(const LocalizedString& lhs, const LocalizedString& rhs)
        {
            return lhs.data() >= rhs.data();
        }

        bool empty() { return m_data.empty(); }
        void clear() { m_data.clear(); }

    private:
        std::string m_data;

        explicit LocalizedString(StringView data) : m_data(data.data(), data.size()) { }
        explicit LocalizedString(std::string&& data) : m_data(std::move(data)) { }
    };
}

VCPKG_FORMAT_WITH_TO_STRING(vcpkg::LocalizedString);

namespace vcpkg::msg
{
    namespace detail
    {
        template<class Tag, class Type>
        struct MessageArgument
        {
            const Type* parameter; // always valid
        };

        template<class... Tags>
        struct MessageCheckFormatArgs
        {
            static constexpr void check_format_args(const Tags&...) noexcept { }
        };

        LocalizedString internal_vformat(::size_t index, fmt::format_args args);

        template<class... Args>
        MessageCheckFormatArgs<Args...> make_message_check_format_args(const Args&... args); // not defined

        struct FormatArgAbi
        {
            const char* name;
            const char* example;
        };

        template<class Arg0>
        constexpr auto example_piece(const Arg0& arg)
        {
            if constexpr (Arg0::get_example_str().empty())
                return StringArray{""};
            else
                return StringArray{" "} + arg.get_example_str();
        }

        template<class Arg0, class... Args>
        constexpr auto example_piece(const Arg0& arg, Args... args)
        {
            if constexpr (Arg0::get_example_str().empty())
                return example_piece(args...);
            else
                return StringArray{" "} + arg.get_example_str() + example_piece(args...);
        }

        constexpr auto get_examples() { return StringArray{""}; }

        /// Only used for the first argument that has an example string to avoid inserting
        /// a space in the beginning. All preceding arguments are handled by `example_piece`.
        template<class Arg0, class... Args>
        constexpr auto get_examples(const Arg0& arg, Args... args)
        {
            // if first argument has no example string...
            if constexpr (Arg0::get_example_str().empty())
            {
                // try again with the other arguments
                return get_examples(args...);
            }
            // is there a next argument?
            else if constexpr (sizeof...(args) == 0)
            {
                return arg.get_example_str();
            }
            else
            {
                return arg.get_example_str() + example_piece(args...);
            }
        }

        template<::size_t M, ::size_t N>
        constexpr auto join_comment_and_examples(const StringArray<M>& comment, const StringArray<N>& example)
        {
            // For an empty StringArray<N> is N == 1
            if constexpr (N == 1)
                return comment;
            else if constexpr (M == 1)
                return example;
            else
                return comment + StringArray{" "} + example;
        }

        ::size_t startup_register_message(StringLiteral name, StringLiteral format_string, ZStringView comment);

        ::size_t number_of_messages();

        // REQUIRES: index < last_message_index()
        StringView get_format_string(::size_t index);
        // REQUIRES: index < last_message_index()
        StringView get_message_name(::size_t index);
        // REQUIRES: index < last_message_index()
        StringView get_default_format_string(::size_t index);
        // REQUIRES: index < last_message_index()
        StringView get_localization_comment(::size_t index);
    }

    // load from "locale_base/messages.${language}.json"
    void threadunsafe_initialize_context(const Filesystem& fs, StringView language, const Path& locale_base);
    // initialize without any localized messages (use default messages only)
    void threadunsafe_initialize_context();

    template<class Message, class... Tags, class... Ts>
    LocalizedString format(Message, detail::MessageArgument<Tags, Ts>... args)
    {
        // avoid generating code, but still typecheck
        // (and avoid unused typedef warnings)
        static_assert((Message::check_format_args((Tags{})...), true), "");
        return detail::internal_vformat(Message::index,
                                        fmt::make_format_args(fmt::arg(Tags::name, *args.parameter)...));
    }

    inline void println() { msg::write_unlocalized_text_to_stdout(Color::none, "\n"); }

    inline void print(Color c, const LocalizedString& s) { msg::write_unlocalized_text_to_stdout(c, s); }
    inline void print(const LocalizedString& s) { msg::write_unlocalized_text_to_stdout(Color::none, s); }
    inline void println(Color c, const LocalizedString& s)
    {
        msg::write_unlocalized_text_to_stdout(c, s);
        msg::write_unlocalized_text_to_stdout(Color::none, "\n");
    }
    inline void println(const LocalizedString& s)
    {
        msg::write_unlocalized_text_to_stdout(Color::none, s);
        msg::write_unlocalized_text_to_stdout(Color::none, "\n");
    }

    template<class Message, class... Ts>
    typename Message::is_message_type print(Message m, Ts... args)
    {
        print(format(m, args...));
    }
    template<class Message, class... Ts>
    typename Message::is_message_type println(Message m, Ts... args)
    {
        print(format(m, args...).append_raw('\n'));
    }

    template<class Message, class... Ts>
    typename Message::is_message_type print(Color c, Message m, Ts... args)
    {
        print(c, format(m, args...));
    }
    template<class Message, class... Ts>
    typename Message::is_message_type println(Color c, Message m, Ts... args)
    {
        print(c, format(m, args...).append_raw('\n'));
    }

// these use `constexpr static` instead of `inline` in order to work with GCC 6;
// they are trivial and empty, and their address does not matter, so this is not a problem
#define DECLARE_MSG_ARG(NAME, EXAMPLE)                                                                                 \
    constexpr static struct NAME##_t                                                                                   \
    {                                                                                                                  \
        constexpr static const char* name = #NAME;                                                                     \
        constexpr static auto get_example_str()                                                                        \
        {                                                                                                              \
            ::vcpkg::StringArray example = StringArray{EXAMPLE};                                                       \
            if constexpr (example.empty())                                                                             \
                return example;                                                                                        \
            else                                                                                                       \
                return ::vcpkg::StringArray{"An example of {" #NAME "} is " EXAMPLE "."};                              \
        }                                                                                                              \
        template<class T>                                                                                              \
        detail::MessageArgument<NAME##_t, T> operator=(const T& t) const noexcept                                      \
        {                                                                                                              \
            return detail::MessageArgument<NAME##_t, T>{&t};                                                           \
        }                                                                                                              \
    } NAME = {}

    DECLARE_MSG_ARG(error, "");
    DECLARE_MSG_ARG(value, "");
    DECLARE_MSG_ARG(pretty_value, "");
    DECLARE_MSG_ARG(expected, "");
    DECLARE_MSG_ARG(actual, "");
    DECLARE_MSG_ARG(list, "");
    DECLARE_MSG_ARG(old_value, "");
    DECLARE_MSG_ARG(new_value, "");

    DECLARE_MSG_ARG(actual_version, "1.3.8");
    DECLARE_MSG_ARG(arch, "x64");
    DECLARE_MSG_ARG(base_url, "azblob://");
    DECLARE_MSG_ARG(binary_source, "azblob");
    DECLARE_MSG_ARG(build_result, "One of the BuildResultXxx messages (such as BuildResultSucceeded/SUCCEEDED)");
    DECLARE_MSG_ARG(column, "42");
    DECLARE_MSG_ARG(command_line, "vcpkg install zlib");
    DECLARE_MSG_ARG(command_name, "install");
    DECLARE_MSG_ARG(count, "42");
    DECLARE_MSG_ARG(elapsed, "3.532 min");
    DECLARE_MSG_ARG(error_msg, "File Not Found");
    DECLARE_MSG_ARG(exit_code, "127");
    DECLARE_MSG_ARG(expected_version, "1.3.8");
    DECLARE_MSG_ARG(new_scheme, "version");
    DECLARE_MSG_ARG(old_scheme, "version-string");
    DECLARE_MSG_ARG(option, "editable");
    DECLARE_MSG_ARG(package_name, "zlib");
    DECLARE_MSG_ARG(path, "/foo/bar");
    DECLARE_MSG_ARG(row, "42");
    DECLARE_MSG_ARG(spec, "zlib:x64-windows");
    DECLARE_MSG_ARG(system_api, "CreateProcessW");
    DECLARE_MSG_ARG(system_name, "Darwin");
    DECLARE_MSG_ARG(tool_name, "aria2");
    DECLARE_MSG_ARG(triplet, "x64-windows");
    DECLARE_MSG_ARG(url, "https://github.com/microsoft/vcpkg");
    DECLARE_MSG_ARG(vcpkg_line_info, "/a/b/foo.cpp(13)");
    DECLARE_MSG_ARG(vendor, "Azure");
    DECLARE_MSG_ARG(version, "1.3.8");
    DECLARE_MSG_ARG(action_index, "340");
    DECLARE_MSG_ARG(env_var, "VCPKG_DEFAULT_TRIPLET");
    DECLARE_MSG_ARG(extension, ".exe");
    DECLARE_MSG_ARG(supports_expression, "windows & !static");
    DECLARE_MSG_ARG(feature, "avisynthplus");
    DECLARE_MSG_ARG(commit_sha,
                    "a18442042722dd48e20714ec034a12fcc0576c9af7be5188586970e2edf47529825bdc99af366b1d5891630c8dbf6f63bf"
                    "a9f012e77ab3d3ed80d1a118e3b2be");

#undef DECLARE_MSG_ARG

#define DECLARE_MESSAGE(NAME, ARGS, COMMENT, ...)                                                                      \
    constexpr struct NAME##_msg_t : decltype(::vcpkg::msg::detail::make_message_check_format_args ARGS)                \
    {                                                                                                                  \
        using is_message_type = void;                                                                                  \
        static constexpr ::vcpkg::StringLiteral name = #NAME;                                                          \
        static constexpr ::vcpkg::StringLiteral default_format_string = __VA_ARGS__;                                   \
        static const ::size_t index;                                                                                   \
        static constexpr ::vcpkg::StringArray comment_and_example = vcpkg::msg::detail::join_comment_and_examples(     \
            ::vcpkg::StringArray{COMMENT}, vcpkg::msg::detail::get_examples ARGS);                                     \
    } msg##NAME VCPKG_UNUSED = {}

#define REGISTER_MESSAGE(NAME)                                                                                         \
    const ::size_t NAME##_msg_t::index =                                                                               \
        ::vcpkg::msg::detail::startup_register_message(NAME##_msg_t::name,                                             \
                                                       NAME##_msg_t::default_format_string,                            \
                                                       static_cast<ZStringView>(NAME##_msg_t::comment_and_example))

#define DECLARE_AND_REGISTER_MESSAGE(NAME, ARGS, COMMENT, ...)                                                         \
    DECLARE_MESSAGE(NAME, ARGS, COMMENT, __VA_ARGS__);                                                                 \
    REGISTER_MESSAGE(NAME)

    DECLARE_MESSAGE(SeeURL, (msg::url), "", "See {url} for more information.");
    DECLARE_MESSAGE(NoteMessage, (), "", "note: ");
    DECLARE_MESSAGE(WarningMessage, (), "", "warning: ");
    DECLARE_MESSAGE(ErrorMessage, (), "", "error: ");
    DECLARE_MESSAGE(InternalErrorMessage, (), "", "internal error: ");
    DECLARE_MESSAGE(
        InternalErrorMessageContact,
        (),
        "",
        "Please open an issue at "
        "https://github.com/microsoft/vcpkg/issues/new?template=other-type-of-bug-report.md&labels=category:vcpkg-bug "
        "with detailed steps to reproduce the problem.");
    DECLARE_MESSAGE(BothYesAndNoOptionSpecifiedError,
                    (msg::option),
                    "",
                    "cannot specify both --no-{option} and --{option}.");

    void println_warning(const LocalizedString& s);
    template<class Message, class... Ts>
    typename Message::is_message_type println_warning(Message m, Ts... args)
    {
        println_warning(format(m, args...));
    }

    void println_error(const LocalizedString& s);
    template<class Message, class... Ts>
    typename Message::is_message_type println_error(Message m, Ts... args)
    {
        println_error(format(m, args...));
    }

    template<class Message, class... Ts, class = typename Message::is_message_type>
    LocalizedString format_warning(Message m, Ts... args)
    {
        return format(msgWarningMessage).append(m, args...);
    }

    template<class Message, class... Ts, class = typename Message::is_message_type>
    LocalizedString format_error(Message m, Ts... args)
    {
        return format(msgErrorMessage).append(m, args...);
    }
}

namespace vcpkg
{
    struct MessageSink
    {
        virtual void print(Color c, StringView sv) = 0;

        void println() { this->print(Color::none, "\n"); }
        void print(const LocalizedString& s) { this->print(Color::none, s); }
        void println(Color c, const LocalizedString& s)
        {
            this->print(c, s);
            this->print(Color::none, "\n");
        }
        inline void println(const LocalizedString& s)
        {
            this->print(Color::none, s);
            this->print(Color::none, "\n");
        }

        template<class Message, class... Ts>
        typename Message::is_message_type print(Message m, Ts... args)
        {
            this->print(Color::none, msg::format(m, args...));
        }

        template<class Message, class... Ts>
        typename Message::is_message_type println(Message m, Ts... args)
        {
            this->print(Color::none, msg::format(m, args...).append_raw('\n'));
        }

        template<class Message, class... Ts>
        typename Message::is_message_type print(Color c, Message m, Ts... args)
        {
            this->print(c, msg::format(m, args...));
        }

        template<class Message, class... Ts>
        typename Message::is_message_type println(Color c, Message m, Ts... args)
        {
            this->print(c, msg::format(m, args...).append_raw('\n'));
        }

        MessageSink(const MessageSink&) = delete;
        MessageSink& operator=(const MessageSink&) = delete;

    protected:
        MessageSink() = default;
        ~MessageSink() = default;
    };

    extern MessageSink& null_sink;
    extern MessageSink& stdout_sink;
    extern MessageSink& stderr_sink;

    DECLARE_MESSAGE(AddArtifactOnlyOne,
                    (msg::command_line),
                    "",
                    "'{command_line}' can only add one artifact at a time.");
    DECLARE_MESSAGE(AddCommandFirstArg, (), "", "The first parameter to add must be 'artifact' or 'port'.");
    DECLARE_MESSAGE(AddFirstArgument,
                    (msg::command_line),
                    "",
                    "The first argument to '{command_line}' must be 'artifact' or 'port'.");
    DECLARE_MESSAGE(AddingCompletionEntry, (msg::path), "", "Adding vcpkg completion entry to {path}.");
    DECLARE_MESSAGE(AdditionalPackagesToExport,
                    (),
                    "",
                    "Additional packages (*) need to be exported to complete this operation.");
    DECLARE_MESSAGE(AdditionalPackagesToRemove,
                    (),
                    "",
                    "Additional packages (*) need to be removed to complete this operation.");
    DECLARE_MESSAGE(AddPortRequiresManifest,
                    (msg::command_line),
                    "",
                    "'{command_line}' requires an active manifest file.");
    DECLARE_MESSAGE(AddPortSucceeded, (), "", "Succeeded in adding ports to vcpkg.json file.");
    DECLARE_MESSAGE(AddRecurseOption,
                    (),
                    "",
                    "If you are sure you want to remove them, run the command with the --recurse option.");
    DECLARE_MESSAGE(AddTripletExpressionNotAllowed,
                    (msg::package_name, msg::triplet),
                    "",
                    "triplet expressions are not allowed here. You may want to change "
                    "`{package_name}:{triplet}` to `{package_name}` instead.");
    DECLARE_MESSAGE(AddVersionAddedVersionToFile, (msg::version, msg::path), "", "added version {version} to {path}");
    DECLARE_MESSAGE(AddVersionCommitChangesReminder, (), "", "Did you remember to commit your changes?");
    DECLARE_MESSAGE(AddVersionCommitResultReminder, (), "", "Don't forget to commit the result!");
    DECLARE_MESSAGE(AddVersionDetectLocalChangesError,
                    (),
                    "",
                    "skipping detection of local changes due to unexpected format in git status output");
    DECLARE_MESSAGE(AddVersionFileNotFound, (msg::path), "", "couldn't find required file {path}");
    DECLARE_MESSAGE(AddVersionFormatPortSuggestion, (msg::command_line), "", "Run `{command_line}` to format the file");
    DECLARE_MESSAGE(AddVersionIgnoringOptionAll,
                    (msg::option),
                    "The -- before {option} must be preserved as they're part of the help message for the user.",
                    "ignoring --{option} since a port name argument was provided");
    DECLARE_MESSAGE(AddVersionLoadPortFailed, (msg::package_name), "", "can't load port {package_name}");
    DECLARE_MESSAGE(AddVersionNewFile, (), "", "(new file)");
    DECLARE_MESSAGE(AddVersionNewShaIs, (msg::value), "{value} is a 40-digit hexadecimal SHA", "new SHA: {value}");
    DECLARE_MESSAGE(AddVersionNoFilesUpdated, (), "", "No files were updated");
    DECLARE_MESSAGE(AddVersionNoFilesUpdatedForPort,
                    (msg::package_name),
                    "",
                    "No files were updated for {package_name}");
    DECLARE_MESSAGE(AddVersionNoGitSha, (msg::package_name), "", "can't obtain SHA for port {package_name}");
    DECLARE_MESSAGE(AddVersionOldShaIs, (msg::value), "{value} is a 40-digit hexadecimal SHA", "old SHA: {value}");
    DECLARE_MESSAGE(AddVersionOverwriteOptionSuggestion,
                    (msg::option),
                    "The -- before {option} must be preserved as they're part of the help message for the user.",
                    "Use --{option} to bypass this check");
    DECLARE_MESSAGE(AddVersionPortDoesNotExist, (msg::package_name), "", "{package_name} does not exist");
    DECLARE_MESSAGE(AddVersionPortFilesShaChanged,
                    (msg::package_name),
                    "",
                    "checked-in files for {package_name} have changed but the version was not updated");
    DECLARE_MESSAGE(AddVersionPortFilesShaUnchanged,
                    (msg::package_name, msg::version),
                    "",
                    "checked-in files for {package_name} are unchanged from version {version}");
    DECLARE_MESSAGE(AddVersionPortHasImproperFormat,
                    (msg::package_name),
                    "",
                    "{package_name} is not properly formatted");
    DECLARE_MESSAGE(AddVersionSuggestNewVersionScheme,
                    (msg::new_scheme, msg::old_scheme, msg::package_name, msg::option),
                    "The -- before {option} must be preserved as they're part of the help message for the user.",
                    "Use the version scheme \"{new_scheme}\" instead of \"{old_scheme}\" in port "
                    "\"{package_name}\".\nUse --{option} to disable this check.");
    DECLARE_MESSAGE(AddVersionUnableToParseVersionsFile, (msg::path), "", "unable to parse versions file {path}");
    DECLARE_MESSAGE(AddVersionUncommittedChanges,
                    (msg::package_name),
                    "",
                    "there are uncommitted changes for {package_name}");
    DECLARE_MESSAGE(AddVersionUpdateVersionReminder, (), "", "Did you remember to update the version or port version?");
    DECLARE_MESSAGE(AddVersionUseOptionAll,
                    (msg::command_name, msg::option),
                    "The -- before {option} must be preserved as they're part of the help message for the user.",
                    "{command_name} with no arguments requires passing --{option} to update all port versions at once");
    DECLARE_MESSAGE(AddVersionVersionAlreadyInFile,
                    (msg::version, msg::path),
                    "",
                    "version {version} is already in {path}");
    DECLARE_MESSAGE(AddVersionVersionIs, (msg::version), "", "version: {version}");
    DECLARE_MESSAGE(AllFormatArgsRawArgument,
                    (msg::value),
                    "example of {value} is 'foo {} bar'",
                    "format string \"{value}\" contains a raw format argument");
    DECLARE_MESSAGE(AllFormatArgsUnbalancedBraces,
                    (msg::value),
                    "example of {value} is 'foo bar {'",
                    "unbalanced brace in format string \"{value}\"");
    DECLARE_MESSAGE(AllPackagesAreUpdated, (), "", "All installed packages are up-to-date with the local portfile.");
    DECLARE_MESSAGE(AlreadyInstalled, (msg::spec), "", "{spec} is already installed");
    DECLARE_MESSAGE(AlreadyInstalledNotHead,
                    (msg::spec),
                    "'HEAD' means the most recent version of source code",
                    "{spec} is already installed -- not building from HEAD");
    DECLARE_MESSAGE(AndroidHomeDirMissingProps,
                    (msg::env_var, msg::path),
                    "Note: 'source.properties' is code and should not be translated.",
                    "source.properties missing in {env_var} directory: {path}");
    DECLARE_MESSAGE(AnotherInstallationInProgress,
                    (),
                    "",
                    "Another installation is in progress on the machine, sleeping 6s before retrying.");
    DECLARE_MESSAGE(AppliedUserIntegration, (), "", "Applied user-wide integration for this vcpkg root.");
    DECLARE_MESSAGE(ArtifactsOptionIncompatibility, (msg::option), "", "--{option} has no effect on find artifact.");
    DECLARE_MESSAGE(AssetSourcesArg, (), "", "Add sources for asset caching. See 'vcpkg help assetcaching'.");
    DECLARE_MESSAGE(AttemptingToFetchPackagesFromVendor,
                    (msg::count, msg::vendor),
                    "",
                    "Attempting to fetch {count} package(s) from {vendor}");
    DECLARE_MESSAGE(AuthenticationMayRequireManualAction,
                    (msg::vendor),
                    "",
                    "One or more {vendor} credential providers requested manual action. Add the binary source "
                    "'interactive' to allow interactivity.");
    DECLARE_MESSAGE(AutomaticLinkingForMSBuildProjects,
                    (),
                    "",
                    "All MSBuild C++ projects can now #include any installed libraries. Linking will be handled "
                    "automatically. Installing new libraries will make them instantly available.");
    DECLARE_MESSAGE(AutoSettingEnvVar,
                    (msg::env_var, msg::url),
                    "An example of env_var is \"HTTP(S)_PROXY\""
                    "'--' at the beginning must be preserved",
                    "-- Automatically setting {env_var} environment variables to \"{url}\".");
    DECLARE_MESSAGE(AvailableArchitectureTriplets, (), "", "Available architecture triplets:");
    DECLARE_MESSAGE(AvailableHelpTopics, (), "", "Available help topics:");
    DECLARE_MESSAGE(BaselineFileNoDefaultField,
                    (msg::commit_sha),
                    "",
                    "The baseline file at commit {commit_sha} was invalid (no \"default\" field).");
    DECLARE_MESSAGE(BaselineMissingDefault,
                    (msg::commit_sha, msg::url),
                    "",
                    "The baseline.json from commit `\"{commit_sha}\"` in the repo {url} was invalid (did not "
                    "contain a \"default\" field).");
    DECLARE_MESSAGE(BinarySourcesArg, (), "", "Add sources for binary caching. See 'vcpkg help binarycaching'.");
    DECLARE_MESSAGE(BuildAlreadyInstalled,
                    (msg::spec),
                    "",
                    "{spec} is already installed; please remove {spec} before attempting to build it.");
    DECLARE_MESSAGE(BuildDependenciesMissing,
                    (),
                    "",
                    "The build command requires all dependencies to be already installed.\nThe following "
                    "dependencies are missing:");
    DECLARE_MESSAGE(BuildingFromHead,
                    (msg::spec),
                    "'HEAD' means the most recent version of source code",
                    "Building {spec} from HEAD...");
    DECLARE_MESSAGE(BuildingPackage, (msg::spec), "", "Building {spec}...");
    DECLARE_MESSAGE(BuildingPackageFailed,
                    (msg::spec, msg::build_result),
                    "",
                    "building {spec} failed with: {build_result}");
    DECLARE_MESSAGE(BuildingPackageFailedDueToMissingDeps,
                    (),
                    "Printed after BuildingPackageFailed, and followed by a list of dependencies that were missing.",
                    "due to the following missing dependencies:");
    DECLARE_MESSAGE(BuildResultBuildFailed,
                    (),
                    "Printed after the name of an installed entity to indicate that it failed to build.",
                    "BUILD_FAILED");
    DECLARE_MESSAGE(
        BuildResultCacheMissing,
        (),
        "Printed after the name of an installed entity to indicate that it was not present in the binary cache when "
        "the user has requested that things may only be installed from the cache rather than built.",
        "CACHE_MISSING");
    DECLARE_MESSAGE(BuildResultCascadeDueToMissingDependencies,
                    (),
                    "Printed after the name of an installed entity to indicate that it could not attempt "
                    "to be installed because one of its transitive dependencies failed to install.",
                    "CASCADED_DUE_TO_MISSING_DEPENDENCIES");
    DECLARE_MESSAGE(BuildResultDownloaded,
                    (),
                    "Printed after the name of an installed entity to indicate that it was successfully "
                    "downloaded but no build or install was requested.",
                    "DOWNLOADED");
    DECLARE_MESSAGE(BuildResultExcluded,
                    (),
                    "Printed after the name of an installed entity to indicate that the user explicitly "
                    "requested it not be installed.",
                    "EXCLUDED");
    DECLARE_MESSAGE(
        BuildResultFileConflicts,
        (),
        "Printed after the name of an installed entity to indicate that it conflicts with something already installed",
        "FILE_CONFLICTS");
    DECLARE_MESSAGE(BuildResultPostBuildChecksFailed,
                    (),
                    "Printed after the name of an installed entity to indicate that it built "
                    "successfully, but that it failed post build checks.",
                    "POST_BUILD_CHECKS_FAILED");
    DECLARE_MESSAGE(BuildResultRemoved,
                    (),
                    "Printed after the name of an uninstalled entity to indicate that it was successfully uninstalled.",
                    "REMOVED");
    DECLARE_MESSAGE(
        BuildResultSucceeded,
        (),
        "Printed after the name of an installed entity to indicate that it was built and installed successfully.",
        "SUCCEEDED");
    DECLARE_MESSAGE(BuildResultSummaryHeader,
                    (msg::triplet),
                    "Displayed before a list of a summary installation results.",
                    "SUMMARY FOR {triplet}");
    DECLARE_MESSAGE(BuildResultSummaryLine,
                    (msg::build_result, msg::count),
                    "Displayed to show a count of results of a build_result in a summary.",
                    "{build_result}: {count}");
    DECLARE_MESSAGE(BuildTreesRootDir, (), "", "(Experimental) Specify the buildtrees root directory.");
    DECLARE_MESSAGE(BuildTroubleshootingMessage1,
                    (),
                    "First part of build troubleshooting message, printed before the URI to look for existing bugs.",
                    "Please ensure you're using the latest port files with `git pull` and `vcpkg "
                    "update`.\nThen check for known issues at:");
    DECLARE_MESSAGE(BuildTroubleshootingMessage2,
                    (),
                    "Second part of build troubleshooting message, printed after the URI to look for "
                    "existing bugs but before the URI to file one.",
                    "You can submit a new issue at:");
    DECLARE_MESSAGE(
        BuildTroubleshootingMessage3,
        (msg::package_name),
        "Third part of build troubleshooting message, printed after the URI to file a bug but "
        "before version information about vcpkg itself.",
        "Include '[{package_name}] Build error' in your bug report title, the following version information in your "
        "bug description, and attach any relevant failure logs from above.");
    DECLARE_MESSAGE(BuildTroubleshootingMessage4,
                    (msg::path),
                    "Fourth optional part of build troubleshooting message, printed after the version"
                    "information about vcpkg itself.",
                    "Please use the prefilled template from {path} when reporting your issue.");
    DECLARE_MESSAGE(BuiltInTriplets, (), "", "vcpkg built-in triplets:");
    DECLARE_MESSAGE(ChecksFailedCheck, (), "", "vcpkg has crashed; no additional details are available.");
    DECLARE_MESSAGE(ChecksUnreachableCode, (), "", "unreachable code was reached");
    DECLARE_MESSAGE(ChecksUpdateVcpkg, (), "", "updating vcpkg by rerunning bootstrap-vcpkg may resolve this failure.");
    DECLARE_MESSAGE(CiBaselineAllowUnexpectedPassingRequiresBaseline,
                    (),
                    "",
                    "--allow-unexpected-passing can only be used if a baseline is provided via --ci-baseline.");
    DECLARE_MESSAGE(CiBaselineDisallowedCascade,
                    (msg::spec, msg::path),
                    "",
                    "REGRESSION: {spec} cascaded, but it is required to pass. ({path}).");
    DECLARE_MESSAGE(CiBaselineRegression,
                    (msg::spec, msg::build_result, msg::path),
                    "",
                    "REGRESSION: {spec} failed with {build_result}. If expected, add {spec}=fail to {path}.");
    DECLARE_MESSAGE(CiBaselineRegressionHeader,
                    (),
                    "Printed before a series of CiBaselineRegression and/or CiBaselineUnexpectedPass messages.",
                    "REGRESSIONS:");
    DECLARE_MESSAGE(CiBaselineUnexpectedPass,
                    (msg::spec, msg::path),
                    "",
                    "PASSING, REMOVE FROM FAIL LIST: {spec} ({path}).");
    DECLARE_MESSAGE(ClearingContents, (msg::path), "", "Clearing contents of {path}");
    DECLARE_MESSAGE(CmakeTargetsExcluded, (msg::count), "", "note: {count} additional targets are not displayed.");
    DECLARE_MESSAGE(CMakeTargetsUsage,
                    (msg::package_name),
                    "'targets' are a CMake and Makefile concept",
                    "{package_name} provides CMake targets:");
    DECLARE_MESSAGE(
        CMakeTargetsUsageHeuristicMessage,
        (),
        "Displayed after CMakeTargetsUsage; the # must be kept at the beginning so that the message remains a comment.",
        "# this is heuristically generated, and may not be correct");
    DECLARE_MESSAGE(CMakeToolChainFile,
                    (msg::path),
                    "",
                    "CMake projects should use: \"-DCMAKE_TOOLCHAIN_FILE={path}\"");
    DECLARE_MESSAGE(CMakeUsingExportedLibs,
                    (msg::value),
                    "{value} is a CMake command line switch of the form -DFOO=BAR",
                    "To use exported libraries in CMake projects, add {value} to your CMake command line.");
    DECLARE_MESSAGE(CommandFailed,
                    (msg::command_line),
                    "",
                    "command:\n"
                    "{command_line}\n"
                    "failed with the following results:");
    DECLARE_MESSAGE(CommunityTriplets, (), "", "VCPKG community triplets:");
    DECLARE_MESSAGE(ComparingUtf8Decoders,
                    (),
                    "",
                    "Comparing Utf8Decoders with different provenance; this is always an error");
    DECLARE_MESSAGE(CompressFolderFailed, (msg::path), "", "Failed to compress folder \"{path}\":");
    DECLARE_MESSAGE(ComputingInstallPlan, (), "", "Computing installation plan...");
    DECLARE_MESSAGE(ConflictingFiles,
                    (msg::path, msg::spec),
                    "",
                    "The following files are already installed in {path} and are in conflict with {spec}");
    DECLARE_MESSAGE(ConflictingValuesForOption, (msg::option), "", "conflicting values specified for '--{option}'.");
    DECLARE_MESSAGE(ConstraintViolation, (), "", "Found a constraint violation:");
    DECLARE_MESSAGE(ContinueCodeUnitInStart, (), "", "found continue code unit in start position");
    DECLARE_MESSAGE(ControlAndManifestFilesPresent,
                    (msg::path),
                    "",
                    "Both a manifest file and a CONTROL file exist in port directory: {path}");
    DECLARE_MESSAGE(ControlCharacterInString, (), "", "Control character in string");
    DECLARE_MESSAGE(CopyrightIsDir, (msg::path), "", "`{path}` being a directory is deprecated.");
    DECLARE_MESSAGE(CorruptedDatabase, (), "", "Database corrupted.");
    DECLARE_MESSAGE(CorruptedInstallTree, (), "", "Your vcpkg 'installed' tree is corrupted.");
    DECLARE_MESSAGE(CouldNotDeduceNugetIdAndVersion,
                    (msg::path),
                    "",
                    "Could not deduce nuget id and version from filename: {path}");
    DECLARE_MESSAGE(CouldNotFindBaseline,
                    (msg::commit_sha, msg::path),
                    "",
                    "Could not find explicitly specified baseline `\"{commit_sha}\"` in baseline file {path}");
    DECLARE_MESSAGE(CouldNotFindBaselineForRepo,
                    (msg::commit_sha, msg::package_name),
                    "",
                    "Couldn't find baseline `\"{commit_sha}\"` for repo {package_name}");
    DECLARE_MESSAGE(FailedToFetchError,
                    (msg::error_msg, msg::package_name),
                    "",
                    "{error_msg}\nFailed to fetch {package_name}:");
    DECLARE_MESSAGE(CouldNotFindBaselineInCommit,
                    (msg::commit_sha, msg::package_name),
                    "",
                    "Couldn't find baseline in commit `\"{commit_sha}\"` from repo {package_name}:");
    DECLARE_MESSAGE(CouldNotFindGitTreeAtCommit,
                    (msg::package_name, msg::commit_sha),
                    "",
                    "could not find the git tree for `versions` in repo {package_name} at commit {commit_sha}");
    DECLARE_MESSAGE(CreatedNuGetPackage, (msg::path), "", "Created nupkg: {path}");
    DECLARE_MESSAGE(CurlFailedToExecute, (msg::exit_code), "", "curl failed to execute with exit code {exit_code}.");
    DECLARE_MESSAGE(CreateFailureLogsDir, (msg::path), "", "Creating failure logs output directory {path}.");
    DECLARE_MESSAGE(Creating7ZipArchive, (), "", "Creating 7zip archive...");
    DECLARE_MESSAGE(CreatingNugetPackage, (), "", "Creating NuGet package...");
    DECLARE_MESSAGE(CreatingZipArchive, (), "", "Creating zip archive...");
    DECLARE_MESSAGE(CreationFailed, (msg::path), "", "Creating {path} failed.");
    DECLARE_MESSAGE(CurlReportedUnexpectedResults,
                    (msg::command_line, msg::actual),
                    "{command_line} is the command line to call curl.exe, {actual} is the console output "
                    "of curl.exe locale-invariant download results.",
                    "curl has reported unexpected results to vcpkg and vcpkg cannot continue.\n"
                    "Please review the following text for sensitive information and open an issue on the "
                    "Microsoft/vcpkg GitHub to help fix this problem!\n"
                    "cmd: {command_line}\n"
                    "=== curl output ===\n"
                    "{actual}\n"
                    "=== end curl output ===");
    DECLARE_MESSAGE(CurlReturnedUnexpectedResponseCodes,
                    (msg::actual, msg::expected),
                    "{actual} and {expected} are integers"
                    "of response codes.",
                    "curl returned a different number of response codes than were expected for the request ({actual} "
                    "vs expected {expected}).");
    DECLARE_MESSAGE(DateTableHeader, (), "", "Date");
    DECLARE_MESSAGE(DefaultBrowserLaunched, (msg::url), "", "Default browser launched to {url}.");
    DECLARE_MESSAGE(DefaultFlag, (msg::option), "", "Defaulting to --{option} being on.");
    DECLARE_MESSAGE(DefaultPathToBinaries,
                    (msg::path),
                    "",
                    "Based on your system settings, the default path to store binaries is \"{path}\". This consults "
                    "%LOCALAPPDATA%/%APPDATA% on Windows and $XDG_CACHE_HOME or $HOME on other platforms.");
    DECLARE_MESSAGE(DeprecatedPrefabDebugOption, (), "", "--prefab-debug is now deprecated.");
    DECLARE_MESSAGE(DetectCompilerHash, (msg::triplet), "", "Detecting compiler hash for triplet {triplet}...");
    DECLARE_MESSAGE(DocumentedFieldsSuggestUpdate,
                    (),
                    "",
                    "If these are documented fields that should be recognized try updating the vcpkg tool.");
    DECLARE_MESSAGE(DownloadAvailable,
                    (msg::env_var),
                    "",
                    "A downloadable copy of this tool is available and can be used by unsetting {env_var}.");
    DECLARE_MESSAGE(DownloadedSources, (msg::spec), "", "Downloaded sources for {spec}");
    DECLARE_MESSAGE(DownloadingVcpkgCeBundle, (msg::version), "", "Downloading vcpkg-ce bundle {version}...");
    DECLARE_MESSAGE(DownloadingVcpkgCeBundleLatest,
                    (),
                    "This message is normally displayed only in development.",
                    "Downloading latest vcpkg-ce bundle...");
    DECLARE_MESSAGE(DownloadingVcpkgStandaloneBundle, (msg::version), "", "Downloading standalone bundle {version}.");
    DECLARE_MESSAGE(DownloadingVcpkgStandaloneBundleLatest, (), "", "Downloading latest standalone bundle.");
    DECLARE_MESSAGE(DownloadRootsDir,
                    (msg::env_var),
                    "",
                    "Specify the downloads root directory.\n(default: {env_var})");
    DECLARE_MESSAGE(DuplicateCommandOption, (msg::option), "", "The option --{option} can only be passed once.");
    DECLARE_MESSAGE(DuplicatedKeyInObj,
                    (msg::value),
                    "{value} is a json property/object",
                    "Duplicated key \"{value}\" in an object");
    DECLARE_MESSAGE(DuplicateOptions,
                    (msg::value),
                    "'{value}' is a command line option.",
                    "'--{value}' specified multiple times.");
    DECLARE_MESSAGE(ElapsedInstallTime, (msg::count), "", "Total elapsed time: {count}");
    DECLARE_MESSAGE(ElapsedTimeForChecks, (msg::elapsed), "", "Time to determine pass/fail: {elapsed}");
    DECLARE_MESSAGE(EmailVcpkgTeam, (msg::url), "", "Send an email to {url} with any feedback.");
    DECLARE_MESSAGE(EmptyArg, (msg::option), "", "The option --{option} must be passed a non-empty argument.");
    DECLARE_MESSAGE(EmptyLicenseExpression, (), "", "SPDX license expression was empty.");
    DECLARE_MESSAGE(EndOfStringInCodeUnit, (), "", "found end of string in middle of code point");
    DECLARE_MESSAGE(EnvStrFailedToExtract, (), "", "could not expand the environment string:");
    DECLARE_MESSAGE(ErrorDetectingCompilerInfo,
                    (msg::path),
                    "",
                    "while detecting compiler information:\nThe log file content at \"{path}\" is:");
    DECLARE_MESSAGE(ErrorIndividualPackagesUnsupported,
                    (),
                    "",
                    "In manifest mode, `vcpkg install` does not support individual package arguments.\nTo install "
                    "additional "
                    "packages, edit vcpkg.json and then run `vcpkg install` without any package arguments.");
    DECLARE_MESSAGE(ErrorInvalidClassicModeOption,
                    (msg::option),
                    "",
                    "The option --{option} is not supported in classic mode and no manifest was found.");
    DECLARE_MESSAGE(ErrorInvalidManifestModeOption,
                    (msg::option),
                    "",
                    "The option --{option} is not supported in manifest mode.");
    DECLARE_MESSAGE(
        ErrorMessageMustUsePrintError,
        (msg::value),
        "{value} is is a localized message name like ErrorMessageMustUsePrintError",
        "The message named {value} starts with error:, it must be changed to prepend ErrorMessage in code instead.");
    DECLARE_MESSAGE(
        ErrorMissingVcpkgRoot,
        (),
        "",
        "Could not detect vcpkg-root. If you are trying to use a copy of vcpkg that you've built, you must "
        "define the VCPKG_ROOT environment variable to point to a cloned copy of https://github.com/Microsoft/vcpkg.");
    DECLARE_MESSAGE(ErrorNoVSInstance,
                    (msg::triplet),
                    "",
                    "in triplet {triplet}: Unable to find a valid Visual Studio instance");
    DECLARE_MESSAGE(ErrorNoVSInstanceAt, (msg::path), "", "at \"{path}\"");
    DECLARE_MESSAGE(ErrorNoVSInstanceFullVersion, (msg::version), "", "with toolset version prefix {version}");
    DECLARE_MESSAGE(ErrorNoVSInstanceVersion, (msg::version), "", "with toolset version {version}");
    DECLARE_MESSAGE(ErrorParsingBinaryParagraph, (msg::spec), "", "while parsing the Binary Paragraph for {spec}");
    DECLARE_MESSAGE(ErrorRequireBaseline,
                    (),
                    "",
                    "this vcpkg instance requires a manifest with a specified baseline in order to "
                    "interact with ports. Please add 'builtin-baseline' to the manifest or add a "
                    "'vcpkg-configuration.json' that redefines the default registry.");
    DECLARE_MESSAGE(ErrorRequirePackagesList,
                    (),
                    "",
                    "`vcpkg install` requires a list of packages to install in classic mode.");
    DECLARE_MESSAGE(ErrorsFound, (), "", "Found the following errors:");
    DECLARE_MESSAGE(
        ErrorUnableToDetectCompilerInfo,
        (),
        "failure output will be displayed at the top of this",
        "vcpkg was unable to detect the active compiler's information. See above for the CMake failure output.");
    DECLARE_MESSAGE(ErrorVcvarsUnsupported,
                    (msg::triplet),
                    "",
                    "in triplet {triplet}: Use of Visual Studio's Developer Prompt is unsupported "
                    "on non-Windows hosts.\nDefine 'VCPKG_CMAKE_SYSTEM_NAME' or "
                    "'VCPKG_CHAINLOAD_TOOLCHAIN_FILE' in the triplet file.");
    DECLARE_MESSAGE(ErrorVsCodeNotFound,
                    (msg::env_var),
                    "",
                    "Visual Studio Code was not found and the environment variable {env_var} is not set or invalid.");
    DECLARE_MESSAGE(ErrorVsCodeNotFoundPathExamined, (), "", "The following paths were examined:");
    DECLARE_MESSAGE(ErrorWhileFetchingBaseline,
                    (msg::value, msg::package_name),
                    "{value} is a commit sha.",
                    "while fetching baseline `\"{value}\"` from repo {package_name}:");
    DECLARE_MESSAGE(ErrorWhileParsing, (msg::path), "", "Errors occurred while parsing {path}.");
    DECLARE_MESSAGE(ErrorWhileWriting, (msg::path), "", "Error occured while writing {path}");
    DECLARE_MESSAGE(ExceededRecursionDepth, (), "", "Recursion depth exceeded.");
    DECLARE_MESSAGE(ExcludedPackage, (msg::spec), "", "Excluded {spec}");
    DECLARE_MESSAGE(ExcludedPackages, (), "", "The following packages are excluded:");
    DECLARE_MESSAGE(ExpectedAtMostOneSetOfTags,
                    (msg::count, msg::old_value, msg::new_value, msg::value),
                    "{old_value} is a left tag and {new_value} is the right tag. {value} is the input.",
                    "Found {count} sets of {old_value}.*{new_value} but expected at most 1, in block:\n{value}");
    DECLARE_MESSAGE(
        ExpectedCascadeFailure,
        (msg::expected, msg::actual),
        "{expected} is the expected number of cascade failures and {actual} is the actual number of cascade failures.",
        "Expected {expected} cascade failure, but there were {actual} cascade failures.");
    DECLARE_MESSAGE(
        ExpectedCharacterHere,
        (msg::expected),
        "{expected} is a locale-invariant delimiter; for example, the ':' or '=' in 'zlib:x64-windows=skip'",
        "expected '{expected}' here");
    DECLARE_MESSAGE(ExpectedDigitsAfterDecimal, (), "", "Expected digits after the decimal point");
    DECLARE_MESSAGE(ExpectedFailOrSkip, (), "", "expected 'fail', 'skip', or 'pass' here");
    DECLARE_MESSAGE(ExpectedOneSetOfTags,
                    (msg::count, msg::old_value, msg::new_value, msg::value),
                    "{old_value} is a left tag and {new_value} is the right tag. {value} is the input.",
                    "Found {count} sets of {old_value}.*{new_value} but expected exactly 1, in block:\n{value}");
    DECLARE_MESSAGE(ExpectedPortName, (), "", "expected a port name here");
    DECLARE_MESSAGE(ExpectedStatusField, (), "", "Expected 'status' field in status paragraph");
    DECLARE_MESSAGE(ExpectedTripletName, (), "", "expected a triplet name here");
    DECLARE_MESSAGE(ExpectedValueForOption, (msg::option), "", "expected value after --{option}.");
    DECLARE_MESSAGE(ExportArchitectureReq,
                    (),
                    "",
                    "Export prefab requires targeting at least one of the following architectures arm64-v8a, "
                    "armeabi-v7a, x86_64, x86 to be present.");
    DECLARE_MESSAGE(Exported7zipArchive, (msg::path), "", "7zip archive exported at: {path}");
    DECLARE_MESSAGE(ExportedZipArchive, (msg::path), "", "Zip archive exported at: {path}");
    DECLARE_MESSAGE(ExportingAlreadyBuiltPackages,
                    (),
                    "",
                    "The following packages are already built and will be exported:");
    DECLARE_MESSAGE(ExportingMaintenanceTool, (), "", "Exporting maintenance tool...");
    DECLARE_MESSAGE(ExportingPackage, (msg::package_name), "", "Exporting {package_name}...");
    DECLARE_MESSAGE(ExportPrefabRequiresAndroidTriplet, (), "", "export prefab requires an Android triplet.");
    DECLARE_MESSAGE(ExportUnsupportedInManifest,
                    (),
                    "",
                    "vcpkg export does not support manifest mode, in order to allow for future design considerations. "
                    "You may use export in classic mode by running vcpkg outside of a manifest-based project.");
    DECLARE_MESSAGE(ExtendedDocumentationAtUrl, (msg::url), "", "Extended documentation available at '{url}'.");
    DECLARE_MESSAGE(FailedToCheckoutRepo,
                    (msg::package_name),
                    "",
                    "failed to check out `versions` from repo {package_name}");
    DECLARE_MESSAGE(FailedToDownloadFromMirrorSet, (), "", "Failed to download from mirror set");
    DECLARE_MESSAGE(FailedToExtract, (msg::path), "", "Failed to extract \"{path}\":");
    DECLARE_MESSAGE(FailedToFindBaseline, (), "", "Failed to find baseline.json");
    DECLARE_MESSAGE(FailedToFindPortFeature, (msg::feature, msg::spec), "", "Could not find {feature} in {spec}.");
    DECLARE_MESSAGE(FailedToFormatMissingFile,
                    (),
                    "",
                    "No files to format.\nPlease pass either --all, or the explicit files to format or convert.");
    DECLARE_MESSAGE(FailedToLoadInstalledManifest,
                    (msg::spec),
                    "",
                    "The control or manifest file for {spec} could not be loaded due to the following error. Please "
                    "remove {spec} and try again.");
    DECLARE_MESSAGE(UnexpectedPortName,
                    (msg::expected, msg::actual, msg::path),
                    "{expected} is the expected port and {actual} is the port declared by the user.",
                    "the port {expected} is declared as {actual} in {path}");
    DECLARE_MESSAGE(FailedToLoadPort,
                    (msg::package_name, msg::path),
                    "",
                    "Failed to load port {package_name} from {path}");
    DECLARE_MESSAGE(FailedToLoadPortFrom, (msg::path), "", "Failed to load port from {path}");
    DECLARE_MESSAGE(FailedToLoadUnnamedPortFromPath, (msg::path), "", "Failed to load port from {path}");
    DECLARE_MESSAGE(FailedToLocateSpec, (msg::spec), "", "Failed to locate spec in graph: {spec}");
    DECLARE_MESSAGE(FailedToObtainDependencyVersion, (), "", "Cannot find desired dependency version.");
    DECLARE_MESSAGE(FailedToObtainLocalPortGitSha, (), "", "Failed to obtain git SHAs for local ports.");
    DECLARE_MESSAGE(FailedToObtainPackageVersion, (), "", "Cannot find desired package version.");
    DECLARE_MESSAGE(FailedToParseCMakeConsoleOut,
                    (),
                    "",
                    "Failed to parse CMake console output to locate block start/end markers.");
    DECLARE_MESSAGE(FailedToParseControl, (msg::path), "", "Failed to parse control file: {path}");
    DECLARE_MESSAGE(FailedToParseJson, (msg::path), "", "Failed to parse JSON file: {path}");
    DECLARE_MESSAGE(FailedToParseManifest, (msg::path), "", "Failed to parse manifest file: {path}");
    DECLARE_MESSAGE(FailedToParseSerializedBinParagraph,
                    (msg::error_msg),
                    "'{error_msg}' is the error message for failing to parse the Binary Paragraph.",
                    "[sanity check] Failed to parse a serialized binary paragraph.\nPlease open an issue at "
                    "https://github.com/microsoft/vcpkg, "
                    "with the following output:\n{error_msg}\nSerialized Binary Paragraph:");
    DECLARE_MESSAGE(FailedToProvisionCe, (), "", "Failed to provision vcpkg-ce.");
    DECLARE_MESSAGE(FailedToRead, (msg::path, msg::error_msg), "", "Failed to read {path}: {error_msg}");
    DECLARE_MESSAGE(FailedToReadParagraph, (msg::path), "", "Failed to read paragraphs from {path}");
    DECLARE_MESSAGE(FailedToRemoveControl, (msg::path), "", "Failed to remove control file {path}");
    DECLARE_MESSAGE(FailedToRunToolToDetermineVersion,
                    (msg::tool_name, msg::path),
                    "Additional information, such as the command line output, if any, will be appended on "
                    "the line after this message",
                    "Failed to run \"{path}\" to determine the {tool_name} version.");
    DECLARE_MESSAGE(FailedToStoreBackToMirror, (), "", "failed to store back to mirror:");
    DECLARE_MESSAGE(FailedToStoreBinaryCache, (msg::path), "", "Failed to store binary cache {path}");
    DECLARE_MESSAGE(FailedToWriteManifest, (msg::path), "", "Failed to write manifest file {path}");
    DECLARE_MESSAGE(FailedVendorAuthentication,
                    (msg::vendor, msg::url),
                    "",
                    "One or more {vendor} credential providers failed to authenticate. See '{url}' for more details "
                    "on how to provide credentials.");
    DECLARE_MESSAGE(FeedbackAppreciated, (), "", "Thank you for your feedback!");
    DECLARE_MESSAGE(FetchingBaselineInfo,
                    (msg::package_name),
                    "",
                    "Fetching baseline information from {package_name}...");
    DECLARE_MESSAGE(FetchingRegistryInfo,
                    (msg::url, msg::value),
                    "{value} is a reference",
                    "Fetching registry information from {url} ({value})...");
    DECLARE_MESSAGE(FishCompletion, (msg::path), "", "vcpkg fish completion is already added at \"{path}\".");
    DECLARE_MESSAGE(FloatingPointConstTooBig, (msg::count), "", "Floating point constant too big: {count}");
    DECLARE_MESSAGE(FileNotFound, (msg::path), "", "{path}: file not found");
    DECLARE_MESSAGE(FilesExported, (msg::path), "", "Files exported at: {path}");
    DECLARE_MESSAGE(FileSystemOperationFailed, (), "", "Filesystem operation failed:");
    DECLARE_MESSAGE(FollowingPackagesMissingControl,
                    (),
                    "",
                    "The following packages do not have a valid CONTROL or vcpkg.json:");
    DECLARE_MESSAGE(FollowingPackagesNotInstalled, (), "", "The following packages are not installed:");
    DECLARE_MESSAGE(FollowingPackagesUpgraded, (), "", "The following packages are up-to-date:");
    DECLARE_MESSAGE(
        ForceSystemBinariesOnWeirdPlatforms,
        (),
        "",
        "Environment variable VCPKG_FORCE_SYSTEM_BINARIES must be set on arm, s390x, and ppc64le platforms.");
    DECLARE_MESSAGE(FormattedParseMessageExpression,
                    (msg::value),
                    "Example of {value} is 'x64 & windows'",
                    "on expression: {value}");
    DECLARE_MESSAGE(GeneratedConfiguration, (msg::path), "", "Generated configuration {path}.");
    DECLARE_MESSAGE(GeneratedInstaller, (msg::path), "", "{path} installer generated.");
    DECLARE_MESSAGE(GenerateMsgErrorParsingFormatArgs,
                    (msg::value),
                    "example of {value} 'GenerateMsgNoComment'",
                    "parsing format string for {value}:");
    DECLARE_MESSAGE(GenerateMsgIncorrectComment,
                    (msg::value),
                    "example of {value} is 'GenerateMsgNoComment'",
                    R"(message {value} has an incorrect comment:)");
    DECLARE_MESSAGE(GenerateMsgNoArgumentValue,
                    (msg::value),
                    "example of {value} is 'arch'",
                    R"({{{value}}} was specified in a comment, but was not used in the message.)");
    DECLARE_MESSAGE(GenerateMsgNoCommentValue,
                    (msg::value),
                    "example of {value} is 'arch'",
                    R"({{{value}}} was used in the message, but not commented.)");
    DECLARE_MESSAGE(GeneratingConfiguration, (msg::path), "", "Generating configuration {path}...");
    DECLARE_MESSAGE(GeneratingInstaller, (msg::path), "", "Generating installer {path}...");
    DECLARE_MESSAGE(GeneratingRepo, (msg::path), "", "Generating repository {path}...");
    DECLARE_MESSAGE(GetParseFailureInfo, (), "", "Use '--debug' to get more information about the parse failures.");
    DECLARE_MESSAGE(GitCommandFailed, (msg::command_line), "", "failed to execute: {command_line}");
    DECLARE_MESSAGE(GitRegistryMustHaveBaseline,
                    (msg::package_name, msg::value),
                    "{value} is a commit sha",
                    "The git registry entry for \"{package_name}\" must have a \"baseline\" field that is a valid git "
                    "commit SHA (40 hexadecimal characters).\n"
                    "The current HEAD of that repo is \"{value}\".");
    DECLARE_MESSAGE(GitStatusOutputExpectedFileName, (), "", "expected a file name");
    DECLARE_MESSAGE(GitStatusOutputExpectedNewLine, (), "", "expected new line");
    DECLARE_MESSAGE(GitStatusOutputExpectedRenameOrNewline, (), "", "expected renamed file or new lines");
    DECLARE_MESSAGE(GitStatusUnknownFileStatus,
                    (msg::value),
                    "{value} is a single character indicating file status, for example: A, U, M, D",
                    "unknown file status: {value}");
    DECLARE_MESSAGE(GitUnexpectedCommandOutput, (), "", "unexpected git output");
    DECLARE_MESSAGE(
        HashFileFailureToRead,
        (msg::path),
        "Printed after ErrorMessage and before the specific failing filesystem operation (like file not found)",
        "failed to read file \"{path}\" for hashing: ");
    DECLARE_MESSAGE(HeaderOnlyUsage,
                    (msg::package_name),
                    "'header' refers to C/C++ .h files",
                    "{package_name} is header-only and can be used from CMake via:");
    DECLARE_MESSAGE(
        HelpBuiltinBase,
        (),
        "",
        "The baseline references a commit within the vcpkg repository that establishes a minimum version on "
        "every dependency in the graph. For example, if no other constraints are specified (directly or "
        "transitively), then the version will resolve to the baseline of the top level manifest. Baselines "
        "of transitive dependencies are ignored.");
    DECLARE_MESSAGE(HelpContactCommand, (), "", "Display contact information to send feedback.");
    DECLARE_MESSAGE(HelpCreateCommand, (), "", "Create a new port.");
    DECLARE_MESSAGE(HelpDependInfoCommand, (), "", "Display a list of dependencies for ports.");
    DECLARE_MESSAGE(HelpEditCommand,
                    (msg::env_var),
                    "",
                    "Open a port for editing (use the environment variable '{env_var}' to set an editor program, "
                    "defaults to 'code').");
    DECLARE_MESSAGE(HelpEnvCommand, (), "", "Creates a clean shell environment for development or compiling.");
    DECLARE_MESSAGE(HelpExampleCommand,
                    (),
                    "",
                    "For more help (including examples) see the accompanying README.md and docs folder.");
    DECLARE_MESSAGE(HelpExampleManifest, (), "", "Example manifest:");
    DECLARE_MESSAGE(HelpExportCommand, (), "", "Exports a package.");
    DECLARE_MESSAGE(HelpFormatManifestCommand,
                    (),
                    "",
                    "Formats all vcpkg.json files. Run this before committing to vcpkg.");
    DECLARE_MESSAGE(HelpHashCommand, (), "", "Hash a file by specific algorithm, default SHA512.");
    DECLARE_MESSAGE(HelpInitializeRegistryCommand, (), "", "Initializes a registry in the directory <path>.");
    DECLARE_MESSAGE(HelpInstallCommand, (), "", "Install a package.");
    DECLARE_MESSAGE(HelpListCommand, (), "", "List installed packages.");
    DECLARE_MESSAGE(HelpManifestConstraints,
                    (),
                    "",
                    "Manifests can place three kinds of constraints upon the versions used");
    DECLARE_MESSAGE(
        HelpMinVersion,
        (),
        "",
        "Vcpkg will select the minimum version found that matches all applicable constraints, including the "
        "version from the baseline specified at top-level as well as any \"version>=\" constraints in the graph.");
    DECLARE_MESSAGE(
        HelpOverrides,
        (),
        "",
        "When used as the top-level manifest (such as when running `vcpkg install` in the directory), overrides "
        "allow a manifest to short-circuit dependency resolution and specify exactly the version to use. These can "
        "be used to handle version conflicts, such as with `version-string` dependencies. They will not be "
        "considered when transitively depended upon.");
    DECLARE_MESSAGE(HelpOwnsCommand, (), "", "Search for files in installed packages.");
    DECLARE_MESSAGE(
        HelpPackagePublisher,
        (),
        "",
        "Additionally, package publishers can use \"version>=\" constraints to ensure that consumers are using at "
        "least a certain minimum version of a given dependency. For example, if a library needs an API added "
        "to boost-asio in 1.70, a \"version>=\" constraint will ensure transitive users use a sufficient version "
        "even in the face of individual version overrides or cross-registry references.");
    DECLARE_MESSAGE(
        HelpPortVersionScheme,
        (),
        "",
        "Each version additionally has a \"port-version\" which is a nonnegative integer. When rendered as "
        "text, the port version (if nonzero) is added as a suffix to the primary version text separated by a "
        "hash (#). Port-versions are sorted lexographically after the primary version text, for example:\n1.0.0 < "
        "1.0.0#1 < 1.0.1 < 1.0.1#5 < 2.0.0");
    DECLARE_MESSAGE(HelpRemoveCommand, (), "", "Uninstall a package.");
    DECLARE_MESSAGE(HelpRemoveOutdatedCommand, (), "", "Uninstall all out-of-date packages.");
    DECLARE_MESSAGE(HelpResponseFileCommand, (), "", "Specify a response file to provide additional parameters.");
    DECLARE_MESSAGE(HelpSearchCommand, (), "", "Search for packages available to be built.");
    DECLARE_MESSAGE(HelpTopicCommand, (), "", "Display help for a specific topic.");
    DECLARE_MESSAGE(HelpTopicsCommand, (), "", "Display the list of help topics.");
    DECLARE_MESSAGE(
        HelpUpdateBaseline,
        (),
        "",
        "The best approach to keep your libraries up to date, the best approach is to update your baseline reference. "
        "This will "
        "ensure all packages, including transitive ones, are updated. However if you need to update a package "
        "independently, you can use a \"version>=\" constraint.");
    DECLARE_MESSAGE(HelpUpdateCommand, (), "", "List packages that can be updated.");
    DECLARE_MESSAGE(HelpUpgradeCommand, (), "", "Rebuild all outdated packages.");
    DECLARE_MESSAGE(HelpVersionCommand, (), "", "Display version information.");
    DECLARE_MESSAGE(HelpVersionDateScheme, (), "", "A date (2021-01-01.5)");
    DECLARE_MESSAGE(HelpVersionGreater,
                    (),
                    "",
                    "Within the \"dependencies\" field, each dependency can have a minimum constraint listed. These "
                    "minimum constraints will be used when transitively depending upon this library. A minimum "
                    "port-version can additionally be specified with a '#' suffix.");
    DECLARE_MESSAGE(HelpVersioning,
                    (),
                    "",
                    "Versioning allows you to deterministically control the precise revisions of dependencies used by "
                    "your project from within your manifest file.");
    DECLARE_MESSAGE(HelpVersionScheme, (), "", "A dot-separated sequence of numbers (1.2.3.4)");
    DECLARE_MESSAGE(HelpVersionSchemes, (), "", "The following versioning schemes are accepted.");
    DECLARE_MESSAGE(HelpVersionSemverScheme, (), "", "A Semantic Version 2.0 (2.1.0-rc2)");
    DECLARE_MESSAGE(HelpVersionStringScheme, (), "", "An exact, incomparable version (Vista)");
    DECLARE_MESSAGE(
        IgnoringVcpkgRootEnvironment,
        (msg::path, msg::actual),
        "{actual} is the path we actually used",
        "Ignoring VCPKG_ROOT environment variable; use --vcpkg-root \"{path}\" to use the environment value or unset "
        "the VCPKG_ROOT environment variable to suppress this message. Using detected vcpkg root: \"{actual}\".");
    DECLARE_MESSAGE(IllegalFeatures, (), "", "List of features is not allowed in this context");
    DECLARE_MESSAGE(IllegalPlatformSpec, (), "", "Platform qualifier is not allowed in this context");
    DECLARE_MESSAGE(ImproperShaLength,
                    (msg::value),
                    "{value} is a sha.",
                    "SHA512's must be 128 hex characters: {value}");
    DECLARE_MESSAGE(IncorrectArchiveFileSignature, (), "", "Incorrect archive file signature");
    DECLARE_MESSAGE(IncorrectLibHeaderEnd, (), "", "Incorrect lib header end");
    DECLARE_MESSAGE(IncorrectNumberOfArgs,
                    (msg::command_name, msg::expected, msg::actual),
                    "'{expected}' is the required number of arguments. '{actual}' is the number of arguments provided.",
                    "'{command_name}' requires '{expected}' arguments, but '{actual}' were provided.");
    DECLARE_MESSAGE(IncorrectPESignature, (), "", "Incorrect PE signature");
    DECLARE_MESSAGE(IncrementedUtf8Decoder, (), "", "Incremented Utf8Decoder at the end of the string");
    DECLARE_MESSAGE(InfoSetEnvVar,
                    (msg::env_var),
                    "In this context 'editor' means IDE",
                    "You can also set the environment variable '{env_var}' to your editor of choice.");
    DECLARE_MESSAGE(InitRegistryFailedNoRepo,
                    (msg::path, msg::command_line),
                    "",
                    "Could not create a registry at {path} because this is not a git repository root.\nUse `git init "
                    "{command_line}` to create a git repository in this folder.");
    DECLARE_MESSAGE(InstalledBy, (msg::path), "", "Installed by {path}");
    DECLARE_MESSAGE(InstalledPackages, (), "", "The following packages are already installed:");
    DECLARE_MESSAGE(InstalledRequestedPackages, (), "", "All requested packages are currently installed.");
    DECLARE_MESSAGE(InstallFailed, (msg::path, msg::error_msg), "", "failed: {path}: {error_msg}");
    DECLARE_MESSAGE(InstallingFromLocation,
                    (msg::path),
                    "'--' at the beginning must be preserved",
                    "-- Installing port from location: {path}");
    DECLARE_MESSAGE(InstallingMavenFile,
                    (msg::path),
                    "Printed after a filesystem operation error",
                    "{path} installing maven file");
    DECLARE_MESSAGE(InstallingPackage,
                    (msg::action_index, msg::count, msg::spec),
                    "",
                    "Installing {action_index}/{count} {spec}...");
    DECLARE_MESSAGE(InstallPackageInstruction,
                    (msg::value, msg::path),
                    "'{value}' is the nuget id.",
                    "With a project open, go to Tools->NuGet Package Manager->Package Manager Console and "
                    "paste:\n Install-Package \"{value}\" -Source \"{path}\"");
    DECLARE_MESSAGE(InstallRootDir, (), "", "(Experimental) Specify the install root directory.");
    DECLARE_MESSAGE(InstallWithSystemManager,
                    (),
                    "",
                    "You may be able to install this tool via your system package manager.");
    DECLARE_MESSAGE(InstallWithSystemManagerMono,
                    (msg::url),
                    "",
                    "Ubuntu 18.04 users may need a newer version of mono, available at {url}.");
    DECLARE_MESSAGE(InstallWithSystemManagerPkg,
                    (msg::command_line),
                    "",
                    "You may be able to install this tool via your system package manager ({command_line}).");
    DECLARE_MESSAGE(IntegrationFailed, (), "", "Integration was not applied.");
    DECLARE_MESSAGE(InternalCICommand,
                    (),
                    "",
                    "vcpkg ci is an internal command which will change incompatibly or be removed at any time.");
    DECLARE_MESSAGE(InvalidArgMustBeAnInt, (msg::option), "", "--{option} must be an integer.");
    DECLARE_MESSAGE(InvalidArgMustBePositive, (msg::option), "", "--{option} must be non-negative.");
    DECLARE_MESSAGE(InvalidArgument, (), "", "invalid argument");
    DECLARE_MESSAGE(
        InvalidArgumentRequiresAbsolutePath,
        (msg::binary_source),
        "",
        "invalid argument: binary config '{binary_source}' path arguments for binary config strings must be absolute");
    DECLARE_MESSAGE(
        InvalidArgumentRequiresBaseUrl,
        (msg::base_url, msg::binary_source),
        "",
        "invalid argument: binary config '{binary_source}' requires a {base_url} base url as the first argument");
    DECLARE_MESSAGE(InvalidArgumentRequiresBaseUrlAndToken,
                    (msg::binary_source),
                    "",
                    "invalid argument: binary config '{binary_source}' requires at least a base-url and a SAS token");
    DECLARE_MESSAGE(InvalidArgumentRequiresNoneArguments,
                    (msg::binary_source),
                    "",
                    "invalid argument: binary config '{binary_source}' does not take arguments");
    DECLARE_MESSAGE(InvalidArgumentRequiresOneOrTwoArguments,
                    (msg::binary_source),
                    "",
                    "invalid argument: binary config '{binary_source}' requires 1 or 2 arguments");
    DECLARE_MESSAGE(InvalidArgumentRequiresPathArgument,
                    (msg::binary_source),
                    "",
                    "invalid argument: binary config '{binary_source}' requires at least one path argument");
    DECLARE_MESSAGE(InvalidArgumentRequiresPrefix,
                    (msg::binary_source),
                    "",
                    "invalid argument: binary config '{binary_source}' requires at least one prefix");
    DECLARE_MESSAGE(InvalidArgumentRequiresSingleArgument,
                    (msg::binary_source),
                    "",
                    "invalid argument: binary config '{binary_source}' does not take more than 1 argument");
    DECLARE_MESSAGE(InvalidArgumentRequiresSingleStringArgument,
                    (msg::binary_source),
                    "",
                    "invalid argument: binary config '{binary_source}' expects a single string argument");
    DECLARE_MESSAGE(InvalidArgumentRequiresSourceArgument,
                    (msg::binary_source),
                    "",
                    "invalid argument: binary config '{binary_source}' requires at least one source argument");
    DECLARE_MESSAGE(InvalidArgumentRequiresTwoOrThreeArguments,
                    (msg::binary_source),
                    "",
                    "invalid argument: binary config '{binary_source}' requires 2 or 3 arguments");
    DECLARE_MESSAGE(InvalidArgumentRequiresValidToken,
                    (msg::binary_source),
                    "",
                    "invalid argument: binary config '{binary_source}' requires a SAS token without a "
                    "preceeding '?' as the second argument");
    DECLARE_MESSAGE(InvalidBuildInfo, (msg::error_msg), "", "Invalid BUILD_INFO file for package: {error_msg}");
    DECLARE_MESSAGE(InvalidCodePoint, (), "", "Invalid code point passed to utf8_encoded_code_point_count");
    DECLARE_MESSAGE(InvalidCodeUnit, (), "", "invalid code unit");
    DECLARE_MESSAGE(InvalidCommandArgSort,
                    (),
                    "",
                    "Value of --sort must be one of 'lexicographical', 'topological', 'reverse'.");
    DECLARE_MESSAGE(InvalidCommitId, (msg::commit_sha), "", "Invalid commit id: {commit_sha}");
    DECLARE_MESSAGE(InvalidFilename,
                    (msg::value, msg::path),
                    "'{value}' is a list of invalid characters. I.e. \\/:*?<>|",
                    "Filename cannot contain invalid chars {value}, but was {path}");
    DECLARE_MESSAGE(InvalidFloatingPointConst, (msg::count), "", "Invalid floating point constant: {count}");
    DECLARE_MESSAGE(InvalidFileType, (msg::path), "", "failed: {path} cannot handle file type");
    DECLARE_MESSAGE(InvalidFormatString,
                    (msg::actual),
                    "{actual} is the provided format string",
                    "invalid format string: {actual}");
    DECLARE_MESSAGE(InvalidHexDigit, (), "", "Invalid hex digit in unicode escape");
    DECLARE_MESSAGE(InvalidIntegerConst, (msg::count), "", "Invalid integer constant: {count}");
    DECLARE_MESSAGE(
        InvalidLinkage,
        (msg::system_name, msg::value),
        "'{value}' is the linkage type vcpkg would did not understand. (Correct values would be static ofr dynamic)",
        "Invalid {system_name} linkage type: [{value}]");
    DECLARE_MESSAGE(InvalidPortVersonName, (msg::path), "", "Found invalid port version file name: `{path}`.");
    DECLARE_MESSAGE(InvalidString, (), "", "Invalid utf8 passed to Value::string(std::string)");
    DECLARE_MESSAGE(InvalidOptionForRemove,
                    (),
                    "'remove' is a command that should not be changed.",
                    "'remove' accepts either libraries or '--outdated'");
    DECLARE_MESSAGE(InvalidTriplet, (msg::triplet), "", "Invalid triplet: {triplet}");
    DECLARE_MESSAGE(IrregularFile, (msg::path), "", "path was not a regular file: {path}");
    DECLARE_MESSAGE(JsonErrorMustBeAnObject, (msg::path), "", "Expected \"{path}\" to be an object.");
    DECLARE_MESSAGE(JsonFileMissingExtension,
                    (msg::path),
                    "",
                    "the JSON file {path} must have a .json (all lowercase) extension");
    DECLARE_MESSAGE(JsonSwitch, (), "", "(Experimental) Request JSON output.");
    DECLARE_MESSAGE(JsonValueNotArray, (), "", "json value is not an array");
    DECLARE_MESSAGE(JsonValueNotObject, (), "", "json value is not an object");
    DECLARE_MESSAGE(JsonValueNotString, (), "", "json value is not a string");
    DECLARE_MESSAGE(LaunchingProgramFailed,
                    (msg::tool_name),
                    "A platform API call failure message is appended after this",
                    "Launching {tool_name}:");
    DECLARE_MESSAGE(LicenseExpressionContainsExtraPlus,
                    (),
                    "",
                    "SPDX license expression contains an extra '+'. These are only allowed directly "
                    "after a license identifier.");
    DECLARE_MESSAGE(LicenseExpressionContainsInvalidCharacter,
                    (msg::value),
                    "example of {value:02X} is '7B'\nexample of {value} is '{'",
                    "SPDX license expression contains an invalid character (0x{value:02X} '{value}').");
    DECLARE_MESSAGE(LicenseExpressionContainsUnicode,
                    (msg::value, msg::pretty_value),
                    "example of {value:04X} is '22BB'\nexample of {pretty_value} is '⊻'",
                    "SPDX license expression contains a unicode character (U+{value:04X} "
                    "'{pretty_value}'), but these expressions are ASCII-only.");
    DECLARE_MESSAGE(LicenseExpressionDocumentRefUnsupported,
                    (),
                    "",
                    "The current implementation does not support DocumentRef- SPDX references.");
    DECLARE_MESSAGE(LicenseExpressionExpectCompoundFoundParen,
                    (),
                    "",
                    "Expected a compound or the end of the string, found a parenthesis.");
    DECLARE_MESSAGE(LicenseExpressionExpectCompoundFoundWith,
                    (),
                    "AND, OR, and WITH are all keywords and should not be translated.",
                    "Expected either AND or OR, found WITH (WITH is only allowed after license names, not "
                    "parenthesized expressions).");
    DECLARE_MESSAGE(LicenseExpressionExpectCompoundFoundWord,
                    (msg::value),
                    "Example of {value} is 'MIT'.\nAND and OR are both keywords and should not be translated.",
                    "Expected either AND or OR, found a license or exception name: '{value}'.");
    DECLARE_MESSAGE(LicenseExpressionExpectCompoundOrWithFoundWord,
                    (msg::value),
                    "example of {value} is 'MIT'.\nAND, OR, and WITH are all keywords and should not be translated.",
                    "Expected either AND, OR, or WITH, found a license or exception name: '{value}'.");
    DECLARE_MESSAGE(LicenseExpressionExpectExceptionFoundCompound,
                    (msg::value),
                    "Example of {value} is 'AND'",
                    "Expected an exception name, found the compound {value}.");
    DECLARE_MESSAGE(LicenseExpressionExpectExceptionFoundEof,
                    (),
                    "",
                    "Expected an exception name, found the end of the string.");
    DECLARE_MESSAGE(LicenseExpressionExpectExceptionFoundParen,
                    (),
                    "",
                    "Expected an exception name, found a parenthesis.");
    DECLARE_MESSAGE(LicenseExpressionExpectLicenseFoundCompound,
                    (msg::value),
                    "Example of {value} is 'AND'",
                    "Expected a license name, found the compound {value}.");
    DECLARE_MESSAGE(LicenseExpressionExpectLicenseFoundEof,
                    (),
                    "",
                    "Expected a license name, found the end of the string.");
    DECLARE_MESSAGE(LicenseExpressionExpectLicenseFoundParen, (), "", "Expected a license name, found a parenthesis.");
    DECLARE_MESSAGE(LicenseExpressionImbalancedParens,
                    (),
                    "",
                    "There was a close parenthesis without an opening parenthesis.");
    DECLARE_MESSAGE(LicenseExpressionUnknownException,
                    (msg::value),
                    "Example of {value} is 'unknownexception'",
                    "Unknown license exception identifier '{value}'. Known values are listed at "
                    "https://spdx.org/licenses/exceptions-index.html");
    DECLARE_MESSAGE(LicenseExpressionUnknownLicense,
                    (msg::value),
                    "Example of {value} is 'unknownlicense'",
                    "Unknown license identifier '{value}'. Known values are listed at https://spdx.org/licenses/");
    DECLARE_MESSAGE(ListOfValidFieldsForControlFiles,
                    (),
                    "",
                    "This is the list of valid fields for CONTROL files (case-sensitive):");
    DECLARE_MESSAGE(LoadingCommunityTriplet,
                    (msg::path),
                    "'-- [COMMUNITY]' at the beginning must be preserved",
                    "-- [COMMUNITY] Loading triplet configuration from: {path}");
    DECLARE_MESSAGE(LoadingDependencyInformation,
                    (msg::count),
                    "",
                    "Loading dependency information for {count} packages...");
    DECLARE_MESSAGE(LoadingOverlayTriplet,
                    (msg::path),
                    "'-- [OVERLAY]' at the beginning must be preserved",
                    "-- [OVERLAY] Loading triplet configuration from: {path}");
    DECLARE_MESSAGE(LocalizedMessageMustNotContainIndents,
                    (msg::value),
                    "{value} is is a localized message name like LocalizedMessageMustNotContainIndents. "
                    "The 'LocalizedString::append_indent' part is locale-invariant.",
                    "The message named {value} contains what appears to be indenting which must be "
                    "changed to use LocalizedString::append_indent instead.");
    DECLARE_MESSAGE(LocalizedMessageMustNotEndWithNewline,
                    (msg::value),
                    "{value} is a localized message name like LocalizedMessageMustNotEndWithNewline",
                    "The message named {value} ends with a newline which should be added by formatting "
                    "rather than by localization.");
    DECLARE_MESSAGE(ManifestConflict,
                    (msg::path),
                    "",
                    "Found both a manifest and CONTROL files in port \"{path}\"; please rename one or the other");
    DECLARE_MESSAGE(ManifestFormatCompleted, (), "", "Succeeded in formatting the manifest files.");
    DECLARE_MESSAGE(MismatchedFiles, (), "", "file to store does not match hash");
    DECLARE_MESSAGE(MismatchedNames,
                    (msg::package_name, msg::actual),
                    "{actual} is the port name found",
                    "names did not match: '{package_name}' != '{actual}'");
    DECLARE_MESSAGE(Missing7zHeader, (), "", "Unable to find 7z header.");
    DECLARE_MESSAGE(MissingAndroidEnv, (), "", "ANDROID_NDK_HOME environment variable missing");
    DECLARE_MESSAGE(MissingAndroidHomeDir, (msg::path), "", "ANDROID_NDK_HOME directory does not exist: {path}");
    DECLARE_MESSAGE(MissingArgFormatManifest,
                    (),
                    "",
                    "format-manifest was passed --convert-control without '--all'.\nThis doesn't do anything: control "
                    "files passed explicitly are converted automatically.");
    DECLARE_MESSAGE(MissingDependency,
                    (msg::spec, msg::package_name),
                    "",
                    "Package {spec} is installed, but dependency {package_name} is not.");
    DECLARE_MESSAGE(MissingExtension, (msg::extension), "", "Missing '{extension}' extension.");
    DECLARE_MESSAGE(MissingOption, (msg::option), "", "This command requires --{option}");
    DECLARE_MESSAGE(MissingPortSuggestPullRequest,
                    (),
                    "",
                    "If your port is not listed, please open an issue at and/or consider making a pull request.");
    DECLARE_MESSAGE(MissmatchedBinParagraphs,
                    (),
                    "",
                    "The serialized binary paragraph was different from the original binary paragraph. Please open an "
                    "issue at https://github.com/microsoft/vcpkg with the following output:");
    DECLARE_MESSAGE(MonoInstructions,
                    (),
                    "",
                    "This may be caused by an incomplete mono installation. Full mono is "
                    "available on some systems via `sudo apt install mono-complete`. Ubuntu 18.04 users may "
                    "need a newer version of mono, available at https://www.mono-project.com/download/stable/");
    DECLARE_MESSAGE(MsiexecFailedToExtract,
                    (msg::path, msg::exit_code),
                    "",
                    "msiexec failed while extracting \"{path}\" with launch or exit code {exit_code} and message:");
    DECLARE_MESSAGE(MultiArch, (msg::option), "", "Multi-Arch must be 'same' but was {option}");
    DECLARE_MESSAGE(MutuallyExclusiveOption,
                    (msg::value, msg::option),
                    "{value} is a second {option} switch",
                    "--{value} can not be used with --{option}.");
    DECLARE_MESSAGE(NavigateToNPS, (msg::url), "", "Please navigate to {url} in your preferred browser.");
    DECLARE_MESSAGE(NewConfigurationAlreadyExists,
                    (msg::path),
                    "",
                    "Creating a manifest would overwrite a vcpkg-configuration.json at {path}.");
    DECLARE_MESSAGE(NewManifestAlreadyExists, (msg::path), "", "A manifest is already present at {path}.");
    DECLARE_MESSAGE(NewNameCannotBeEmpty, (), "", "--name cannot be empty.");
    DECLARE_MESSAGE(NewOnlyOneVersionKind,
                    (),
                    "",
                    "Only one of --version-relaxed, --version-date, or --version-string may be specified.");
    DECLARE_MESSAGE(NewSpecifyNameVersionOrApplication,
                    (),
                    "",
                    "Either specify --name and --version to produce a manifest intended for C++ libraries, or specify "
                    "--application to indicate that the manifest is not intended to be used as a port.");
    DECLARE_MESSAGE(NewVersionCannotBeEmpty, (), "", "--version cannot be empty.");
    DECLARE_MESSAGE(NoArgumentsForOption, (msg::option), "", "The option --{option} does not accept an argument.");
    DECLARE_MESSAGE(NoCachedPackages, (), "", "No packages are cached.");
    DECLARE_MESSAGE(NoError, (), "", "no error");
    DECLARE_MESSAGE(NoInstalledPackages,
                    (),
                    "The name 'search' is the name of a command that is not localized.",
                    "No packages are installed. Did you mean `search`?");
    DECLARE_MESSAGE(NoLocalizationForMessages, (), "", "No localized messages for the following: ");
    DECLARE_MESSAGE(NoOutdatedPackages, (), "", "There are no outdated packages.");
    DECLARE_MESSAGE(NoRegistryForPort, (msg::package_name), "", "no registry configured for port {package_name}");
    DECLARE_MESSAGE(NugetPackageFileSucceededButCreationFailed,
                    (msg::path),
                    "",
                    "NuGet package creation succeeded, but no .nupkg was produced. Expected: \"{path}\"");
    DECLARE_MESSAGE(OptionMustBeInteger, (msg::option), "", "Value of --{option} must be an integer.");
    DECLARE_MESSAGE(OptionRequired, (msg::option), "", "--{option} option is required.");
    DECLARE_MESSAGE(OptionRequiresOption,
                    (msg::value, msg::option),
                    "{value} is a command line option.",
                    "--{value} requires --{option}");
    DECLARE_MESSAGE(OriginalBinParagraphHeader, (), "", "\nOriginal Binary Paragraph");
    DECLARE_MESSAGE(OverlayPatchDir, (msg::path), "", "Overlay path \"{path}\" must exist and must be a directory.");
    DECLARE_MESSAGE(OverlayTriplets, (msg::path), "", "Overlay triplets from {path} :");
    DECLARE_MESSAGE(OverwritingFile, (msg::path), "", "File {path} was already present and will be overwritten");
    DECLARE_MESSAGE(PackageAlreadyRemoved, (msg::spec), "", "unable to remove package {spec}: already removed");
    DECLARE_MESSAGE(PackageFailedtWhileExtracting,
                    (msg::value, msg::path),
                    "'{value}' is either a tool name or a package name.",
                    "'{value}' failed while extracting {path}.");
    DECLARE_MESSAGE(PackageRootDir, (), "", "(Experimental) Specify the packages root directory.");
    DECLARE_MESSAGE(PackagesToInstall, (), "", "The following packages will be built and installed:");
    DECLARE_MESSAGE(PackagesToInstallDirectly, (), "", "The following packages will be directly installed:");
    DECLARE_MESSAGE(PackagesToModify, (), "", "Additional packages (*) will be modified to complete this operation.");
    DECLARE_MESSAGE(PackagesToRebuild, (), "", "The following packages will be rebuilt:");
    DECLARE_MESSAGE(
        PackagesToRebuildSuggestRecurse,
        (),
        "",
        "If you are sure you want to rebuild the above packages, run the command with the --recurse option.");
    DECLARE_MESSAGE(PackagesToRemove, (), "", "The following packages will be removed:");
    DECLARE_MESSAGE(PackingVendorFailed,
                    (msg::vendor),
                    "",
                    "Packing {vendor} failed. Use --debug for more information.");
    DECLARE_MESSAGE(PairedSurrogatesAreInvalid,
                    (),
                    "",
                    "trailing surrogate following leading surrogate (paired surrogates are invalid)");
    DECLARE_MESSAGE(ParseControlErrorInfoInvalidFields, (), "", "The following fields were not expected:");
    DECLARE_MESSAGE(ParseControlErrorInfoMissingFields, (), "", "The following fields were missing:");
    DECLARE_MESSAGE(ParseControlErrorInfoTypesEntry,
                    (msg::value, msg::expected),
                    "{value} is the name of a field in an on-disk file, {expected} is a short description "
                    "of what it should be like 'a non-negative integer' (which isn't localized yet)",
                    "{value} was expected to be {expected}");
    DECLARE_MESSAGE(ParseControlErrorInfoWhileLoading,
                    (msg::path),
                    "Error messages are is printed after this.",
                    "while loading {path}:");
    DECLARE_MESSAGE(ParseControlErrorInfoWrongTypeFields, (), "", "The following fields had the wrong types:");
    DECLARE_MESSAGE(PortDependencyConflict,
                    (msg::package_name),
                    "",
                    "Port {package_name} has the following unsupported dependencies:");
    DECLARE_MESSAGE(PortNotInBaseline,
                    (msg::package_name),
                    "",
                    "the baseline does not contain an entry for port {package_name}");
    DECLARE_MESSAGE(PortsAdded, (msg::count), "", "The following {count} ports were added:");
    DECLARE_MESSAGE(PortsNoDiff, (), "", "There were no changes in the ports between the two commits.");
    DECLARE_MESSAGE(PortsRemoved, (msg::count), "", "The following {count} ports were removed:");
    DECLARE_MESSAGE(PortsUpdated, (msg::count), "", "\nThe following {count} ports were updated:");
    DECLARE_MESSAGE(PortSupportsField, (msg::supports_expression), "", "(supports: \"{supports_expression}\")");
    DECLARE_MESSAGE(PortTypeConflict,
                    (msg::spec),
                    "",
                    "The port type of {spec} differs between the installed and available portfile.\nPlease manually "
                    "remove {spec} and re-run this command.");
    DECLARE_MESSAGE(PrebuiltPackages, (), "", "There are packages that have not been built. To build them run:");
    DECLARE_MESSAGE(PreviousIntegrationFileRemains, (), "", "Previous integration file was not removed.");
    DECLARE_MESSAGE(ProcessorArchitectureMalformed,
                    (msg::arch),
                    "",
                    "Failed to parse %PROCESSOR_ARCHITECTURE% ({arch}) as a valid CPU architecture.");
    DECLARE_MESSAGE(ProcessorArchitectureMissing,
                    (),
                    "",
                    "The required environment variable %PROCESSOR_ARCHITECTURE% is missing.");
    DECLARE_MESSAGE(ProcessorArchitectureW6432Malformed,
                    (msg::arch),
                    "",
                    "Failed to parse %PROCESSOR_ARCHITEW6432% ({arch}) as a valid CPU architecture. "
                    "Falling back to %PROCESSOR_ARCHITECTURE%.");
    DECLARE_MESSAGE(ProgramReturnedNonzeroExitCode,
                    (msg::tool_name, msg::exit_code),
                    "The program's console output is appended after this.",
                    "{tool_name} failed with exit code: ({exit_code}).");
    DECLARE_MESSAGE(
        ProvideExportType,
        (),
        "",
        "At least one of the following options are required: --raw --nuget --ifw --zip --7zip --chocolatey --prefab.");
    DECLARE_MESSAGE(PushingVendorFailed,
                    (msg::vendor, msg::path),
                    "",
                    "Pushing {vendor} to \"{path}\" failed. Use --debug for more information.");
    DECLARE_MESSAGE(RegistryCreated, (msg::path), "", "Successfully created registry at {path}");
    DECLARE_MESSAGE(RemoveDependencies,
                    (),
                    "",
                    "To remove dependencies in manifest mode, edit your manifest (vcpkg.json) and run 'install'.");
    DECLARE_MESSAGE(RemovePackageConflict,
                    (msg::spec),
                    "",
                    "Another installed package matches the name of an unmatched request. Did you mean {spec}?");
    DECLARE_MESSAGE(ReplaceSecretsError,
                    (msg::error_msg),
                    "",
                    "Replace secretes produced the following error: '{error_msg}'");
    DECLARE_MESSAGE(RestoredPackage, (msg::path), "", "Restored package from \"{path}\"");
    DECLARE_MESSAGE(
        RestoredPackagesFromVendor,
        (msg::count, msg::elapsed, msg::value),
        "{value} may be either a 'vendor' like 'Azure' or 'NuGet', or a file path like C:\\example or /usr/example",
        "Restored {count} package(s) from {value} in {elapsed}. Use --debug to see more details.");
    DECLARE_MESSAGE(ResultsHeader, (), "Displayed before a list of installation results.", "RESULTS");
    DECLARE_MESSAGE(SerializedBinParagraphHeader, (), "", "\nSerialized Binary Paragraph");
    DECLARE_MESSAGE(SettingEnvVar,
                    (msg::env_var, msg::url),
                    "An example of env_var is \"HTTP(S)_PROXY\""
                    "'--' at the beginning must be preserved",
                    "-- Setting \"{env_var}\" environment variables to \"{url}\".");
    DECLARE_MESSAGE(ShallowRepositoryDetected,
                    (msg::path),
                    "",
                    "vcpkg was cloned as a shallow repository in: {path}\n"
                    "Try again with a full vcpkg clone.");
    DECLARE_MESSAGE(ShaPassedAsArgAndOption,
                    (),
                    "",
                    "SHA512 passed as both an argument and as an option. Only pass one of these.");
    DECLARE_MESSAGE(ShaPassedWithConflict,
                    (),
                    "",
                    "SHA512 passed, but --skip-sha512 was also passed; only do one or the other.");
    DECLARE_MESSAGE(SkipClearingInvalidDir,
                    (msg::path),
                    "",
                    "Skipping clearing contents of {path} because it was not a directory.");
    DECLARE_MESSAGE(SourceFieldPortNameMismatch,
                    (msg::package_name, msg::path),
                    "{package_name} and \"{path}\" are both names of installable ports/packages. 'Source', "
                    "'CONTROL', 'vcpkg.json', and 'name' references are locale-invariant.",
                    "The 'Source' field inside the CONTROL file, or \"name\" field inside the vcpkg.json "
                    "file has the name {package_name} and does not match the port directory \"{path}\".");
    DECLARE_MESSAGE(SpecifiedFeatureTurnedOff,
                    (msg::command_name, msg::option),
                    "",
                    "'{command_name}' feature specifically turned off, but --{option} was specified.");
    DECLARE_MESSAGE(SpecifyDirectoriesContaining,
                    (msg::env_var),
                    "",
                    "Specifiy directories containing triplets files.\n(also: '{env_var}')");
    DECLARE_MESSAGE(SpecifyDirectoriesWhenSearching,
                    (msg::env_var),
                    "",
                    "Specify directories to be used when searching for ports.\n(also: '{env_var}')");
    DECLARE_MESSAGE(SpecifyHostArch,
                    (msg::env_var),
                    "",
                    "Specify the host architecture triplet. See 'vcpkg help triplet'.\n(default: '{env_var}')");
    DECLARE_MESSAGE(SpecifyTargetArch,
                    (msg::env_var),
                    "",
                    "Specify the target architecture triplet. See 'vcpkg help triplet'.\n(default: '{env_var}')");
    DECLARE_MESSAGE(StartCodeUnitInContinue, (), "", "found start code unit in continue position");
    DECLARE_MESSAGE(StoredBinaryCache, (msg::path), "", "Stored binary cache: \"{path}\"");
    DECLARE_MESSAGE(StoreOptionMissingSha, (), "", "--store option is invalid without a sha512");
    DECLARE_MESSAGE(SuccessfulyExported, (msg::package_name, msg::path), "", "Exported {package_name} to {path}");
    DECLARE_MESSAGE(SuggestGitPull, (), "", "The result may be outdated. Run `git pull` to get the latest results.");
    DECLARE_MESSAGE(SuggestResolution,
                    (msg::command_name, msg::option),
                    "",
                    "To attempt to resolve all errors at once, run:\nvcpkg {command_name} --{option}");
    DECLARE_MESSAGE(SuggestStartingBashShell,
                    (),
                    "",
                    "Please make sure you have started a new bash shell for the change to take effect.");
    DECLARE_MESSAGE(SuggestUpdateVcpkg,
                    (msg::command_line),
                    "",
                    "You may need to update the vcpkg binary; try running {command_line} to update.");
    DECLARE_MESSAGE(SupportedPort, (msg::package_name), "", "Port {package_name} is supported.");
    DECLARE_MESSAGE(SystemApiErrorMessage,
                    (msg::system_api, msg::exit_code, msg::error_msg),
                    "",
                    "calling {system_api} failed with {exit_code} ({error_msg})");
    DECLARE_MESSAGE(ToolFetchFailed, (msg::tool_name), "", "Could not fetch {tool_name}.");
    DECLARE_MESSAGE(ToolInWin10, (), "", "This utility is bundled with Windows 10 or later.");
<<<<<<< HEAD
    DECLARE_MESSAGE(TotalInstallTime, (msg::elapsed), "", "Total install time: {elapsed}");
=======
    DECLARE_MESSAGE(TotalTime, (msg::elapsed), "", "Total elapsed time: {elapsed}");
    DECLARE_MESSAGE(TrailingCommaInArray, (), "", "Trailing comma in array");
    DECLARE_MESSAGE(TrailingCommaInObj, (), "", "Trailing comma in an object");
>>>>>>> 1b7334c1
    DECLARE_MESSAGE(TwoFeatureFlagsSpecified,
                    (msg::value),
                    "'{value}' is a feature flag.",
                    "Both '{value}' and -'{value}' were specified as feature flags.");
    DECLARE_MESSAGE(UndeterminedToolChainForTriplet,
                    (msg::triplet, msg::system_name),
                    "",
                    "Unable to determine toolchain use for {triplet} with with CMAKE_SYSTEM_NAME {system_name}. Did "
                    "you mean to use "
                    "VCPKG_CHAINLOAD_TOOLCHAIN_FILE?");
    DECLARE_MESSAGE(UnexpectedByteSize,
                    (msg::expected, msg::actual),
                    "{expected} is the expected byte size and {actual} is the actual byte size.",
                    "Expected {expected} bytes to be written, but {actual} were written.");
    DECLARE_MESSAGE(UnexpectedErrorDuringBulkDownload, (), "", "an unexpected error occurred during bulk download.");
    DECLARE_MESSAGE(UnexpectedCharExpectedCloseBrace, (), "", "Unexpected character; expected property or close brace");
    DECLARE_MESSAGE(UnexpectedCharExpectedColon, (), "", "Unexpected character; expected colon");
    DECLARE_MESSAGE(UnexpectedCharExpectedComma, (), "", "Unexpected character; expected comma or close brace");
    DECLARE_MESSAGE(UnexpectedCharExpectedName, (), "", "Unexpected character; expected property name");
    DECLARE_MESSAGE(UnexpectedCharExpectedValue, (), "", "Unexpected character; expected value");
    DECLARE_MESSAGE(UnexpectedCharMidArray, (), "", "Unexpected character in middle of array");
    DECLARE_MESSAGE(UnexpectedCharMidKeyword, (), "", "Unexpected character in middle of keyword");
    DECLARE_MESSAGE(UnexpectedDigitsAfterLeadingZero, (), "", "Unexpected digits after a leading zero");
    DECLARE_MESSAGE(UnexpectedEOFAfterEscape, (), "", "Unexpected EOF after escape character");
    DECLARE_MESSAGE(UnexpectedEOFAfterMinus, (), "", "Unexpected EOF after minus sign");
    DECLARE_MESSAGE(UnexpectedEOFExpectedChar, (), "", "Unexpected character; expected EOF");
    DECLARE_MESSAGE(UnexpectedEOFExpectedCloseBrace, (), "", "Unexpected EOF; expected property or close brace");
    DECLARE_MESSAGE(UnexpectedEOFExpectedColon, (), "", "Unexpected EOF; expected colon");
    DECLARE_MESSAGE(UnexpectedEOFExpectedName, (), "", "Unexpected EOF; expected property name");
    DECLARE_MESSAGE(UnexpectedEOFExpectedProp, (), "", "Unexpected EOF; expected property");
    DECLARE_MESSAGE(UnexpectedEOFExpectedValue, (), "", "Unexpected EOF; expected value");
    DECLARE_MESSAGE(UnexpectedEOFMidArray, (), "", "Unexpected EOF in middle of array");
    DECLARE_MESSAGE(UnexpectedEOFMidKeyword, (), "", "Unexpected EOF in middle of keyword");
    DECLARE_MESSAGE(UnexpectedEOFMidString, (), "", "Unexpected EOF in middle of string");
    DECLARE_MESSAGE(UnexpectedEOFMidUnicodeEscape, (), "", "Unexpected end of file in middle of unicode escape");
    DECLARE_MESSAGE(UnexpectedEscapeSequence, (), "", "Unexpected escape sequence continuation");
    DECLARE_MESSAGE(UnexpectedExtension, (msg::extension), "", "Unexpected archive extension: '{extension}'.");
    DECLARE_MESSAGE(UnexpectedFormat,
                    (msg::expected, msg::actual),
                    "{expected} is the expected format, {actual} is the actual format.",
                    "Expected format is [{expected}], but was [{actual}].");
    DECLARE_MESSAGE(UnexpectedToolOutput,
                    (msg::tool_name, msg::path),
                    "The actual command line output will be appended after this message.",
                    "{tool_name} ({path}) produced unexpected output when attempting to determine the version:");
    DECLARE_MESSAGE(UnknownBaselineFileContent,
                    (),
                    "",
                    "unrecognizable baseline entry; expected 'port:triplet=(fail|skip|pass)'");
    DECLARE_MESSAGE(UnknownBinaryProviderType,
                    (),
                    "",
                    "unknown binary provider type: valid providers are 'clear', 'default', 'nuget', "
                    "'nugetconfig','nugettimeout', 'interactive', 'x-azblob', 'x-gcs', 'x-aws', "
                    "'x-aws-config', 'http', and 'files'");
    DECLARE_MESSAGE(UnknownMachineCode,
                    (msg::value),
                    "{value} is machine type code, see "
                    "https://learn.microsoft.com/en-us/windows/win32/debug/pe-format#machine-types",
                    "Unknown machine type code {value}");
    DECLARE_MESSAGE(UnknownOptions, (msg::command_name), "", "Unknown option(s) for command '{command_name}':");
    DECLARE_MESSAGE(UnknownParameterForIntegrate,
                    (msg::value),
                    "'{value}' is a user-supplied command line option. For example, given vcpkg integrate frobinate, "
                    "{value} would be frobinate.",
                    "Unknown parameter '{value}' for integrate.");
    DECLARE_MESSAGE(UnknownPolicySetting,
                    (msg::option, msg::value),
                    "'{value}' is the policy in question. These are unlocalized names that ports use to control post "
                    "build checks. Some examples are VCPKG_POLICY_DLLS_WITHOUT_EXPORTS, "
                    "VCPKG_POLICY_MISMATCHED_NUMBER_OF_BINARIES, or VCPKG_POLICY_ALLOW_OBSOLETE_MSVCRT",
                    "Unknown setting for policy '{value}': {option}");
    DECLARE_MESSAGE(UnknownSettingForBuildType,
                    (msg::option),
                    "",
                    "Unknown setting for VCPKG_BUILD_TYPE {option}. Valid settings are '', 'debug', and 'release'.");
    DECLARE_MESSAGE(UnknownTool, (), "", "vcpkg does not have a definition of this tool for this platform.");
    DECLARE_MESSAGE(UnknownTopic,
                    (msg::value),
                    "{value} the value a user passed to `vcpkg help` that we don't understand",
                    "unknown topic {value}");
    DECLARE_MESSAGE(
        UnknownVariablesInTemplate,
        (msg::value, msg::list),
        "{value} is the value provided by the user and {list} a list of unknown variables seperated by comma",
        "invalid argument: url template '{value}' contains unknown variables: {list}");
    DECLARE_MESSAGE(UnrecognizedConfigField, (), "", "configuration contains the following unrecognized fields:");
    DECLARE_MESSAGE(UnrecognizedIdentifier,
                    (msg::value),
                    "'{value}' is an expression identifier. For example, given an expression 'windows & x86', "
                    "'windows' and 'x86' are identifiers.",
                    "Unrecognized identifer name {value}. Add to override list in triplet file.");
    DECLARE_MESSAGE(UnsupportedFeature,
                    (msg::feature, msg::package_name),
                    "",
                    "feature {feature} was passed, but that is not a feature supported by {package_name} supports.");
    DECLARE_MESSAGE(UnsupportedPort, (msg::package_name), "", "Port {package_name} is not supported.");
    DECLARE_MESSAGE(UnsupportedPortDependency,
                    (msg::value),
                    "'{value}' is the name of a port dependency.",
                    "- dependency {value} is not supported.");
    DECLARE_MESSAGE(UnsupportedPortFeature,
                    (msg::spec, msg::supports_expression),
                    "",
                    "{spec} is only supported on '{supports_expression}'");
    DECLARE_MESSAGE(UnsupportedShortOptions,
                    (msg::value),
                    "'{value}' is the short option given",
                    "short options are not supported: '{value}'");
    DECLARE_MESSAGE(UnsupportedSyntaxInCDATA, (), "", "]]> is not supported in CDATA block");
    DECLARE_MESSAGE(UnsupportedSystemName,
                    (msg::system_name),
                    "",
                    "Could not map VCPKG_CMAKE_SYSTEM_NAME '{system_name}' to a vcvarsall platform. "
                    "Supported system names are '', 'Windows' and 'WindowsStore'.");
    DECLARE_MESSAGE(UnsupportedToolchain,
                    (msg::triplet, msg::arch, msg::path, msg::list),
                    "example for {list} is 'x86, arm64'",
                    "in triplet {triplet}: Unable to find a valid toolchain for requested target architecture {arch}.\n"
                    "The selected Visual Studio instance is at: {path}\n"
                    "The available toolchain combinations are: {list}");
    DECLARE_MESSAGE(
        UpdateBaselineAddBaselineNoManifest,
        (msg::option),
        "",
        "the --{option} switch was passed, but there is no manifest file to add a `builtin-baseline` field to.");
    DECLARE_MESSAGE(UpdateBaselineLocalGitError,
                    (msg::path),
                    "",
                    "git failed to parse HEAD for the local vcpkg registry at \"{path}\"");
    DECLARE_MESSAGE(UpdateBaselineNoConfiguration,
                    (),
                    "",
                    "neither `vcpkg.json` nor `vcpkg-configuration.json` exist to update.");
    DECLARE_MESSAGE(UpdateBaselineNoExistingBuiltinBaseline,
                    (msg::option),
                    "",
                    "the manifest file currently does not contain a `builtin-baseline` field; in order to "
                    "add one, pass the --{option} switch.");
    DECLARE_MESSAGE(UpdateBaselineNoUpdate,
                    (msg::url, msg::value),
                    "example of {value} is '5507daa796359fe8d45418e694328e878ac2b82f'",
                    "registry '{url}' not updated: '{value}'");
    DECLARE_MESSAGE(UpdateBaselineRemoteGitError, (msg::url), "", "git failed to fetch remote repository '{url}'");
    DECLARE_MESSAGE(UpdateBaselineUpdatedBaseline,
                    (msg::url, msg::old_value, msg::new_value),
                    "example of {old_value}, {new_value} is '5507daa796359fe8d45418e694328e878ac2b82f'",
                    "updated registry '{url}': baseline '{old_value}' -> '{new_value}'");
    DECLARE_MESSAGE(UpgradeInManifest,
                    (),
                    "",
                    "The upgrade command does not currently support manifest mode. Instead, modify your vcpkg.json and "
                    "run install.");
    DECLARE_MESSAGE(
        UpgradeRunWithNoDryRun,
        (),
        "",
        "If you are sure you want to rebuild the above packages, run this command with the --no-dry-run option.");
    DECLARE_MESSAGE(UploadedBinaries, (msg::count, msg::vendor), "", "Uploaded binaries to {count} {vendor}.");
    DECLARE_MESSAGE(UploadedPackagesToVendor,
                    (msg::count, msg::elapsed, msg::vendor),
                    "",
                    "Uploaded {count} package(s) to {vendor} in {elapsed}");
    DECLARE_MESSAGE(UploadingBinariesToVendor,
                    (msg::spec, msg::vendor, msg::path),
                    "",
                    "Uploading binaries for '{spec}' to '{vendor}' source \"{path}\".");
    DECLARE_MESSAGE(UploadingBinariesUsingVendor,
                    (msg::spec, msg::vendor, msg::path),
                    "",
                    "Uploading binaries for '{spec}' using '{vendor}' \"{path}\".");
    DECLARE_MESSAGE(UseEnvVar,
                    (msg::env_var),
                    "An example of env_var is \"HTTP(S)_PROXY\""
                    "'--' at the beginning must be preserved",
                    "-- Using {env_var} in environment variables.");
    DECLARE_MESSAGE(UserWideIntegrationDeleted, (), "", "User-wide integration is not installed.");
    DECLARE_MESSAGE(UserWideIntegrationRemoved, (), "", "User-wide integration was removed.");
    DECLARE_MESSAGE(UsingCommunityTriplet,
                    (msg::triplet),
                    "'--' at the beginning must be preserved",
                    "-- Using community triplet {triplet}. This triplet configuration is not guaranteed to succeed.");
    DECLARE_MESSAGE(UsingManifestAt, (msg::path), "", "Using manifest file at {path}.");
    DECLARE_MESSAGE(Utf8ConversionFailed, (), "", "Failed to convert to UTF-8");
    DECLARE_MESSAGE(VcpkgCeIsExperimental, (), "", "vcpkg-artifacts are experimental and may change at any time.");
    DECLARE_MESSAGE(VcpkgCommitTableHeader, (), "", "VCPKG Commit");
    DECLARE_MESSAGE(
        VcpkgCompletion,
        (msg::value, msg::path),
        "'{value}' is the subject for completion. i.e. bash, zsh, etc.",
        "vcpkg {value} completion is already imported to your \"{path}\" file.\nThe following entries were found:");
    DECLARE_MESSAGE(VcpkgDisallowedClassicMode,
                    (),
                    "",
                    "Could not locate a manifest (vcpkg.json) above the current working "
                    "directory.\nThis vcpkg distribution does not have a classic mode instance.");
    DECLARE_MESSAGE(
        VcpkgHasCrashed,
        (),
        "Printed at the start of a crash report.",
        "vcpkg has crashed. Please create an issue at https://github.com/microsoft/vcpkg containing a brief summary of "
        "what you were trying to do and the following information.");
    DECLARE_MESSAGE(VcpkgInvalidCommand, (msg::command_name), "", "invalid command: {command_name}");
    DECLARE_MESSAGE(
        InvalidCommentStyle,
        (),
        "",
        "vcpkg does not support c-style comments, however most objects allow $-prefixed fields to be used as "
        "comments.");
    DECLARE_MESSAGE(VcpkgInVsPrompt,
                    (msg::value, msg::triplet),
                    "'{value}' is a VS prompt",
                    "vcpkg appears to be in a Visual Studio prompt targeting {value} but installing for {triplet}. "
                    "Consider using --triplet {value}-windows or --triplet {value}-uwp.");
    DECLARE_MESSAGE(VcpkgRootRequired, (), "", "Setting VCPKG_ROOT is required for standalone bootstrap.");
    DECLARE_MESSAGE(VcpkgRootsDir, (msg::env_var), "", "Specify the vcpkg root directory.\n(default: '{env_var}')");
    DECLARE_MESSAGE(VcpkgSendMetricsButDisabled, (), "", "passed --sendmetrics, but metrics are disabled.");
    DECLARE_MESSAGE(VersionCommandHeader,
                    (msg::version),
                    "",
                    "vcpkg package management program version {version}\n\nSee LICENSE.txt for license information.");
    DECLARE_MESSAGE(VersionConstraintViolated,
                    (msg::spec, msg::expected_version, msg::actual_version),
                    "",
                    "dependency {spec} was expected to be at least version "
                    "{expected_version}, but is currently {actual_version}.");
    DECLARE_MESSAGE(
        VersionInvalidDate,
        (msg::version),
        "",
        "`{version}` is not a valid date version. Dates must follow the format YYYY-MM-DD and disambiguators must be "
        "dot-separated positive integer values without leading zeroes.");
    DECLARE_MESSAGE(VersionInvalidRelaxed,
                    (msg::version),
                    "",
                    "`{version}` is not a valid relaxed version (semver with arbitrary numeric element count).");
    DECLARE_MESSAGE(VersionInvalidSemver,
                    (msg::version),
                    "",
                    "`{version}` is not a valid semantic version, consult <https://semver.org>.");
    DECLARE_MESSAGE(VersionSpecMismatch,
                    (msg::path, msg::expected_version, msg::actual_version),
                    "",
                    "Failed to load port because versions are inconsistent. The file \"{path}\" contains the version "
                    "{actual_version}, but the version database indicates that it should be {expected_version}.");
    DECLARE_MESSAGE(VersionTableHeader, (), "", "Version");
    DECLARE_MESSAGE(VSExaminedInstances, (), "", "The following Visual Studio instances were considered:");
    DECLARE_MESSAGE(VSExaminedPaths, (), "", "The following paths were examined for Visual Studio instances:");
    DECLARE_MESSAGE(VSNoInstances, (), "", "Could not locate a complete Visual Studio instance");
    DECLARE_MESSAGE(WaitingForChildrenToExit, (), "", "Waiting for child processes to exit...");
    DECLARE_MESSAGE(WaitingToTakeFilesystemLock, (msg::path), "", "waiting to take filesystem lock on {path}...");
    DECLARE_MESSAGE(WarningMessageMustUsePrintWarning,
                    (msg::value),
                    "{value} is is a localized message name like WarningMessageMustUsePrintWarning",
                    "The message named {value} starts with warning:, it must be changed to prepend "
                    "WarningMessage in code instead.");
    DECLARE_MESSAGE(WarningsTreatedAsErrors, (), "", "previous warnings being interpreted as errors");
    DECLARE_MESSAGE(WhileLookingForSpec, (msg::spec), "", "while looking for {spec}:");
    DECLARE_MESSAGE(WindowsOnlyCommand, (), "", "This command only supports Windows.");
    DECLARE_MESSAGE(WroteNuGetPkgConfInfo, (msg::path), "", "Wrote NuGet package config information to {path}");

}<|MERGE_RESOLUTION|>--- conflicted
+++ resolved
@@ -1745,13 +1745,9 @@
                     "calling {system_api} failed with {exit_code} ({error_msg})");
     DECLARE_MESSAGE(ToolFetchFailed, (msg::tool_name), "", "Could not fetch {tool_name}.");
     DECLARE_MESSAGE(ToolInWin10, (), "", "This utility is bundled with Windows 10 or later.");
-<<<<<<< HEAD
     DECLARE_MESSAGE(TotalInstallTime, (msg::elapsed), "", "Total install time: {elapsed}");
-=======
-    DECLARE_MESSAGE(TotalTime, (msg::elapsed), "", "Total elapsed time: {elapsed}");
     DECLARE_MESSAGE(TrailingCommaInArray, (), "", "Trailing comma in array");
     DECLARE_MESSAGE(TrailingCommaInObj, (), "", "Trailing comma in an object");
->>>>>>> 1b7334c1
     DECLARE_MESSAGE(TwoFeatureFlagsSpecified,
                     (msg::value),
                     "'{value}' is a feature flag.",
