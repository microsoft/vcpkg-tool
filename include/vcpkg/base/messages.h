--- conflicted
+++ resolved
@@ -561,18 +561,15 @@
                     (msg::spec),
                     "'HEAD' means the most recent version of source code",
                     "{spec} is already installed -- not building from HEAD");
-<<<<<<< HEAD
     DECLARE_MESSAGE(AmbiguousConfigDeleteConfigFile,
                     (msg::path),
                     "",
                     "Ambiguous vcpkg configuration provided by both manifest and configuration file.\n-- Delete "
                     "configuration file \"{path}/vcpkg-configuration.json\"");
-=======
     DECLARE_MESSAGE(AndroidHomeDirMissingProps,
                     (msg::env_var, msg::path),
                     "Note: 'source.properties' is code and should not be translated.",
                     "source.properties missing in {env_var} directory: {path}");
->>>>>>> ce080e4c
     DECLARE_MESSAGE(AnotherInstallationInProgress,
                     (),
                     "",
@@ -604,13 +601,6 @@
                     "An example of env_var is \"HTTP(S)_PROXY\""
                     "'--' at the beginning must be preserved",
                     "-- Automatically setting {env_var} environment variables to \"{url}\".");
-<<<<<<< HEAD
-    DECLARE_MESSAGE(BaselineConflict,
-                    (),
-                    "",
-                    "Specifying vcpkg-configuration.default-registry in a manifest file conflicts with built-in "
-                    "baseline.\nPlease remove one of these conflicting settings.");
-=======
     DECLARE_MESSAGE(AvailableArchitectureTriplets, (), "", "Available architecture triplets:");
     DECLARE_MESSAGE(AvailableHelpTopics, (), "", "Available help topics:");
     DECLARE_MESSAGE(BaselineFileNoDefaultField,
@@ -622,7 +612,11 @@
                     "",
                     "The baseline.json from commit `\"{commit_sha}\"` in the repo {url} was invalid (did not "
                     "contain a \"default\" field).");
->>>>>>> ce080e4c
+    DECLARE_MESSAGE(BaselineConflict,
+                    (),
+                    "",
+                    "Specifying vcpkg-configuration.default-registry in a manifest file conflicts with built-in "
+                    "baseline.\nPlease remove one of these conflicting settings.");
     DECLARE_MESSAGE(BinarySourcesArg, (), "", "Add sources for binary caching. See 'vcpkg help binarycaching'.");
     DECLARE_MESSAGE(BuildAlreadyInstalled,
                     (msg::spec),
@@ -795,26 +789,16 @@
     DECLARE_MESSAGE(ControlCharacterInString, (), "", "Control character in string");
     DECLARE_MESSAGE(CopyrightIsDir, (msg::path), "", "`{path}` being a directory is deprecated.");
     DECLARE_MESSAGE(CorruptedDatabase, (), "", "Database corrupted.");
-<<<<<<< HEAD
-    DECLARE_MESSAGE(CorruptedDatabaseNoCoreParagraph,
-                    (msg::package_name),
-                    "",
-                    "Database is corrupted: package {package_name} has features but no core paragraph.");
-=======
     DECLARE_MESSAGE(CorruptedInstallTree, (), "", "Your vcpkg 'installed' tree is corrupted.");
->>>>>>> ce080e4c
     DECLARE_MESSAGE(CouldNotDeduceNugetIdAndVersion,
                     (msg::path),
                     "",
                     "Could not deduce nuget id and version from filename: {path}");
-<<<<<<< HEAD
     DECLARE_MESSAGE(CouldNotFindToolVersion,
                     (msg::version, msg::path),
                     "",
                     "Could not find <tools version=\"{version}\"> in {path}");
-    DECLARE_MESSAGE(CreatedNuGetPackage, (msg::path), "", "Created nupkg: \"{path}\"");
     DECLARE_MESSAGE(CreateFailureLogsDir, (msg::path), "", "Creating failure logs output directory {path}.");
-=======
     DECLARE_MESSAGE(CouldNotFindBaseline,
                     (msg::commit_sha, msg::path),
                     "",
@@ -837,12 +821,10 @@
                     "could not find the git tree for `versions` in repo {package_name} at commit {commit_sha}");
     DECLARE_MESSAGE(CreatedNuGetPackage, (msg::path), "", "Created nupkg: {path}");
     DECLARE_MESSAGE(CurlFailedToExecute, (msg::exit_code), "", "curl failed to execute with exit code {exit_code}.");
-    DECLARE_MESSAGE(CreateFailureLogsDir, (msg::path), "", "Creating failure logs output directory {path}.");
     DECLARE_MESSAGE(Creating7ZipArchive, (), "", "Creating 7zip archive...");
     DECLARE_MESSAGE(CreatingNugetPackage, (), "", "Creating NuGet package...");
     DECLARE_MESSAGE(CreatingZipArchive, (), "", "Creating zip archive...");
     DECLARE_MESSAGE(CreationFailed, (msg::path), "", "Creating {path} failed.");
->>>>>>> ce080e4c
     DECLARE_MESSAGE(CurlReportedUnexpectedResults,
                     (msg::command_line, msg::actual),
                     "{command_line} is the command line to call curl.exe, {actual} is the console output "
@@ -854,19 +836,15 @@
                     "=== curl output ===\n"
                     "{actual}\n"
                     "=== end curl output ===");
-<<<<<<< HEAD
+    DECLARE_MESSAGE(CurlReturnedUnexpectedResponseCodes,
+                    (msg::actual, msg::expected),
+                    "{actual} and {expected} are integers",
+                    "curl returned a different number of response codes than were expected for the request ({actual} "
+                    "vs expected {expected}).");
     DECLARE_MESSAGE(CurrentCommitBaseline,
                     (msg::value),
                     "{value} is a 40 hexadecimal character commit sha",
                     "You can use the current commit as a baseline, which is:\n\t\"builtin-baseline\": \"{value}\"");
-=======
-    DECLARE_MESSAGE(CurlReturnedUnexpectedResponseCodes,
-                    (msg::actual, msg::expected),
-                    "{actual} and {expected} are integers"
-                    "of response codes.",
-                    "curl returned a different number of response codes than were expected for the request ({actual} "
-                    "vs expected {expected}).");
->>>>>>> ce080e4c
     DECLARE_MESSAGE(DateTableHeader, (), "", "Date");
     DECLARE_MESSAGE(DefaultBrowserLaunched, (msg::url), "", "Default browser launched to {url}.");
     DECLARE_MESSAGE(DefaultFlag, (msg::option), "", "Defaulting to --{option} being on.");
@@ -875,14 +853,11 @@
                     "",
                     "Based on your system settings, the default path to store binaries is \"{path}\". This consults "
                     "%LOCALAPPDATA%/%APPDATA% on Windows and $XDG_CACHE_HOME or $HOME on other platforms.");
-<<<<<<< HEAD
     DECLARE_MESSAGE(DeleteVcpkgConfigFromManifest,
                     (msg::path),
                     "",
                     "-- Or remove \"vcpkg-configuration\" from the manifest file \"{path}/vcpkg.json\".");
-=======
     DECLARE_MESSAGE(DeprecatedPrefabDebugOption, (), "", "--prefab-debug is now deprecated.");
->>>>>>> ce080e4c
     DECLARE_MESSAGE(DetectCompilerHash, (msg::triplet), "", "Detecting compiler hash for triplet {triplet}...");
     DECLARE_MESSAGE(DocumentedFieldsSuggestUpdate,
                     (),
@@ -1020,16 +995,13 @@
         (msg::expected),
         "{expected} is a locale-invariant delimiter; for example, the ':' or '=' in 'zlib:x64-windows=skip'",
         "expected '{expected}' here");
+    DECLARE_MESSAGE(ExpectedFailOrSkip, (), "", "expected 'fail', 'skip', or 'pass' here");
+    DECLARE_MESSAGE(ExpectedPathToExist, (msg::path), "", "Expected {path} to exist after fetching");
     DECLARE_MESSAGE(ExpectedDigitsAfterDecimal, (), "", "Expected digits after the decimal point");
-    DECLARE_MESSAGE(ExpectedFailOrSkip, (), "", "expected 'fail', 'skip', or 'pass' here");
-<<<<<<< HEAD
-    DECLARE_MESSAGE(ExpectedPathToExist, (msg::path), "", "Expected {path} to exist after fetching");
-=======
     DECLARE_MESSAGE(ExpectedOneSetOfTags,
                     (msg::count, msg::old_value, msg::new_value, msg::value),
                     "{old_value} is a left tag and {new_value} is the right tag. {value} is the input.",
                     "Found {count} sets of {old_value}.*{new_value} but expected exactly 1, in block:\n{value}");
->>>>>>> ce080e4c
     DECLARE_MESSAGE(ExpectedPortName, (), "", "expected a port name here");
     DECLARE_MESSAGE(ExpectedStatusField, (), "", "Expected 'status' field in status paragraph");
     DECLARE_MESSAGE(ExpectedTripletName, (), "", "expected a triplet name here");
@@ -1054,21 +1026,18 @@
                     "vcpkg export does not support manifest mode, in order to allow for future design considerations. "
                     "You may use export in classic mode by running vcpkg outside of a manifest-based project.");
     DECLARE_MESSAGE(ExtendedDocumentationAtUrl, (msg::url), "", "Extended documentation available at '{url}'.");
-<<<<<<< HEAD
+    DECLARE_MESSAGE(FailedToCheckoutRepo,
+                    (msg::package_name),
+                    "",
+                    "failed to check out `versions` from repo {package_name}");
+    DECLARE_MESSAGE(FailedToDownloadFromMirrorSet, (), "", "Failed to download from mirror set");
+    DECLARE_MESSAGE(FailedToExtract, (msg::path), "", "Failed to extract \"{path}\":");
+    DECLARE_MESSAGE(FailedToFindBaseline, (), "", "Failed to find baseline.json");
     DECLARE_MESSAGE(ExtractingTool, (msg::tool_name), "", "Extracting {tool_name}...");
     DECLARE_MESSAGE(FailedToDetermineCurrentCommit,
                     (msg::error_msg),
                     "",
                     "Failed to determine the current commit:\n{error_msg}");
-=======
-    DECLARE_MESSAGE(FailedToCheckoutRepo,
-                    (msg::package_name),
-                    "",
-                    "failed to check out `versions` from repo {package_name}");
-    DECLARE_MESSAGE(FailedToDownloadFromMirrorSet, (), "", "Failed to download from mirror set");
->>>>>>> ce080e4c
-    DECLARE_MESSAGE(FailedToExtract, (msg::path), "", "Failed to extract \"{path}\":");
-    DECLARE_MESSAGE(FailedToFindBaseline, (), "", "Failed to find baseline.json");
     DECLARE_MESSAGE(FailedToFindPortFeature, (msg::feature, msg::spec), "", "Could not find {feature} in {spec}.");
     DECLARE_MESSAGE(FailedToFormatMissingFile,
                     (),
@@ -1088,14 +1057,11 @@
                     "",
                     "Failed to load port {package_name} from {path}");
     DECLARE_MESSAGE(FailedToLoadPortFrom, (msg::path), "", "Failed to load port from {path}");
-<<<<<<< HEAD
     DECLARE_MESSAGE(FailedToLoadManifest,
                     (msg::path, msg::error_msg),
                     "",
                     "Failed to load manifest from directory {path}: {error_msg}");
-=======
     DECLARE_MESSAGE(FailedToLoadUnnamedPortFromPath, (msg::path), "", "Failed to load port from {path}");
->>>>>>> ce080e4c
     DECLARE_MESSAGE(FailedToLocateSpec, (msg::spec), "", "Failed to locate spec in graph: {spec}");
     DECLARE_MESSAGE(FailedToObtainDependencyVersion, (), "", "Cannot find desired dependency version.");
     DECLARE_MESSAGE(FailedToObtainLocalPortGitSha, (), "", "Failed to obtain git SHAs for local ports.");
@@ -1433,17 +1399,14 @@
                     "invalid argument: binary config '{binary_source}' requires a SAS token without a "
                     "preceeding '?' as the second argument");
     DECLARE_MESSAGE(InvalidBuildInfo, (msg::error_msg), "", "Invalid BUILD_INFO file for package: {error_msg}");
-<<<<<<< HEAD
     DECLARE_MESSAGE(
         InvalidBuiltInBaseline,
         (msg::value),
         "{value} is a git commit sha",
         "the top-level builtin-baseline ({value}) was not a valid commit sha: expected 40 hexadecimal characters.");
     DECLARE_MESSAGE(InvalidBundleDefinition, (msg::error_msg), "", "Invalid bundle definition.\n{error_msg}");
-=======
     DECLARE_MESSAGE(InvalidCodePoint, (), "", "Invalid code point passed to utf8_encoded_code_point_count");
     DECLARE_MESSAGE(InvalidCodeUnit, (), "", "invalid code unit");
->>>>>>> ce080e4c
     DECLARE_MESSAGE(InvalidCommandArgSort,
                     (),
                     "",
@@ -1743,11 +1706,8 @@
                     "",
                     "The port type of {spec} differs between the installed and available portfile.\nPlease manually "
                     "remove {spec} and re-run this command.");
-<<<<<<< HEAD
     DECLARE_MESSAGE(PortVersionConflict, (), "", "The following packages differ from their port versions:");
-=======
     DECLARE_MESSAGE(PrebuiltPackages, (), "", "There are packages that have not been built. To build them run:");
->>>>>>> ce080e4c
     DECLARE_MESSAGE(PreviousIntegrationFileRemains, (), "", "Previous integration file was not removed.");
     DECLARE_MESSAGE(ProcessorArchitectureMalformed,
                     (msg::arch),
@@ -1878,16 +1838,13 @@
                     "",
                     "To only remove outdated packages, run\n\t{command_name} remove --outdated");
     DECLARE_MESSAGE(TotalTime, (msg::elapsed), "", "Total elapsed time: {elapsed}");
-<<<<<<< HEAD
     DECLARE_MESSAGE(ToUpdatePackages,
                     (msg::command_name),
                     "",
                     "To update these packages and all dependencies, run\n\t{command_name} upgrade'");
     DECLARE_MESSAGE(TripletFileNotFound, (msg::triplet), "", "Triplet file {triplet}.cmake not found");
-=======
     DECLARE_MESSAGE(TrailingCommaInArray, (), "", "Trailing comma in array");
     DECLARE_MESSAGE(TrailingCommaInObj, (), "", "Trailing comma in an object");
->>>>>>> ce080e4c
     DECLARE_MESSAGE(TwoFeatureFlagsSpecified,
                     (msg::value),
                     "'{value}' is a feature flag.",
@@ -2076,7 +2033,6 @@
                     "'--' at the beginning must be preserved",
                     "-- Using community triplet {triplet}. This triplet configuration is not guaranteed to succeed.");
     DECLARE_MESSAGE(UsingManifestAt, (msg::path), "", "Using manifest file at {path}.");
-<<<<<<< HEAD
     DECLARE_MESSAGE(ValueMustBePath,
                     (msg::path),
                     "",
@@ -2085,10 +2041,7 @@
                     (),
                     "",
                     "vcpkg-ce ('configure environment') is experimental and may change at any time.");
-=======
     DECLARE_MESSAGE(Utf8ConversionFailed, (), "", "Failed to convert to UTF-8");
-    DECLARE_MESSAGE(VcpkgCeIsExperimental, (), "", "vcpkg-artifacts are experimental and may change at any time.");
->>>>>>> ce080e4c
     DECLARE_MESSAGE(VcpkgCommitTableHeader, (), "", "VCPKG Commit");
     DECLARE_MESSAGE(
         VcpkgCompletion,
