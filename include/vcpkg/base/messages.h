--- conflicted
+++ resolved
@@ -2656,13 +2656,10 @@
                     (msg::value),
                     "'{value}' is a feature flag.",
                     "Both '{value}' and -'{value}' were specified as feature flags.");
-<<<<<<< HEAD
     DECLARE_MESSAGE(UnableToClearPath, (msg::path), "", "unable to delete {path}");
-    DECLARE_MESSAGE(UnableToRemoveNuPkgAfterRestoring, (msg::path), "", "unable to delete {path} after restoring");
-=======
     DECLARE_MESSAGE(UnableToReadAppDatas, (), "", "both %LOCALAPPDATA% and %APPDATA% were unreadable");
     DECLARE_MESSAGE(UnableToReadEnvironmentVariable, (msg::env_var), "", "unable to read {env_var}");
->>>>>>> c5c50930
+    DECLARE_MESSAGE(UnableToRemoveNuPkgAfterRestoring, (msg::path), "", "unable to delete {path} after restoring");
     DECLARE_MESSAGE(UndeterminedToolChainForTriplet,
                     (msg::triplet, msg::system_name),
                     "",
