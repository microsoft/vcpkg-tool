﻿#pragma once

#include <vcpkg/base/fwd/files.h>
#include <vcpkg/base/fwd/json.h>
#include <vcpkg/base/fwd/messages.h>
#include <vcpkg/base/fwd/span.h>

#include <vcpkg/base/format.h>
#include <vcpkg/base/lineinfo.h>

#include <string>
#include <type_traits>
#include <utility>

namespace vcpkg
{
    namespace msg::detail
    {
        template<class Tag, class Type>
        struct MessageArgument;
    }
    namespace msg
    {
        template<class Message, class... Tags, class... Ts>
        LocalizedString format(Message, detail::MessageArgument<Tags, Ts>... args);
    }

    struct LocalizedString
    {
        LocalizedString() = default;
        operator StringView() const noexcept;
        const std::string& data() const noexcept;
        const std::string& to_string() const noexcept;
        std::string extract_data();

        static LocalizedString from_raw(std::string&& s) noexcept;

        template<class StringLike, std::enable_if_t<std::is_constructible_v<StringView, const StringLike&>, int> = 0>
        static LocalizedString from_raw(const StringLike& s)
        {
            return LocalizedString(StringView(s));
        }

        LocalizedString& append_raw(char c);
        LocalizedString& append_raw(StringView s);
        template<class... Args>
        LocalizedString& append_fmt_raw(fmt::format_string<Args...> s, Args&&... args)
        {
            m_data.append(fmt::format(s, std::forward<Args>(args)...));
            return *this;
        }
        LocalizedString& append(const LocalizedString& s);
        template<class Message, class... Args>
        LocalizedString& append(Message m, const Args&... args)
        {
            return append(msg::format(m, args...));
        }

        LocalizedString& append_indent(size_t indent = 1);

        // 0 items - Does nothing
        // 1 item - .append_raw(' ').append(item)
        // 2+ items - foreach: .append_raw('\n').append_indent(indent).append(item)
        LocalizedString& append_floating_list(int indent, View<LocalizedString> items);
        friend const char* to_printf_arg(const LocalizedString& s) noexcept;
        friend bool operator==(const LocalizedString& lhs, const LocalizedString& rhs) noexcept;
        friend bool operator!=(const LocalizedString& lhs, const LocalizedString& rhs) noexcept;
        friend bool operator<(const LocalizedString& lhs, const LocalizedString& rhs) noexcept;
        friend bool operator<=(const LocalizedString& lhs, const LocalizedString& rhs) noexcept;
        friend bool operator>(const LocalizedString& lhs, const LocalizedString& rhs) noexcept;
        friend bool operator>=(const LocalizedString& lhs, const LocalizedString& rhs) noexcept;
        bool empty() const noexcept;
        void clear() noexcept;

    private:
        std::string m_data;

        explicit LocalizedString(StringView data);
        explicit LocalizedString(std::string&& data) noexcept;
    };
}

VCPKG_FORMAT_WITH_TO_STRING(vcpkg::LocalizedString);

namespace vcpkg::msg
{
    namespace detail
    {
        template<class Tag, class Type>
        struct MessageArgument
        {
            const Type* parameter; // always valid
        };

        template<class... Tags>
        struct MessageCheckFormatArgs
        {
            static constexpr void check_format_args(const Tags&...) noexcept { }
        };

        LocalizedString internal_vformat(::size_t index, fmt::format_args args);

        template<class... Args>
        MessageCheckFormatArgs<Args...> make_message_check_format_args(const Args&... args); // not defined

        struct FormatArgAbi
        {
            const char* name;
            const char* example;
        };

        template<class Arg0>
        constexpr auto example_piece(const Arg0& arg)
        {
            if constexpr (Arg0::get_example_str().empty())
                return StringArray{""};
            else
                return StringArray{" "} + arg.get_example_str();
        }

        template<class Arg0, class... Args>
        constexpr auto example_piece(const Arg0& arg, Args... args)
        {
            if constexpr (Arg0::get_example_str().empty())
                return example_piece(args...);
            else
                return StringArray{" "} + arg.get_example_str() + example_piece(args...);
        }

        constexpr auto get_examples() { return StringArray{""}; }

        /// Only used for the first argument that has an example string to avoid inserting
        /// a space in the beginning. All preceding arguments are handled by `example_piece`.
        template<class Arg0, class... Args>
        constexpr auto get_examples(const Arg0& arg, Args... args)
        {
            // if first argument has no example string...
            if constexpr (Arg0::get_example_str().empty())
            {
                // try again with the other arguments
                return get_examples(args...);
            }
            // is there a next argument?
            else if constexpr (sizeof...(args) == 0)
            {
                return arg.get_example_str();
            }
            else
            {
                return arg.get_example_str() + example_piece(args...);
            }
        }

        template<::size_t M, ::size_t N>
        constexpr auto join_comment_and_examples(const StringArray<M>& comment, const StringArray<N>& example)
        {
            // For an empty StringArray<N> is N == 1
            if constexpr (N == 1)
                return comment;
            else if constexpr (M == 1)
                return example;
            else
                return comment + StringArray{" "} + example;
        }

        ::size_t startup_register_message(StringLiteral name, StringLiteral format_string, ZStringView comment);

        ::size_t number_of_messages();

        // REQUIRES: index < last_message_index()
        StringView get_format_string(::size_t index);
        // REQUIRES: index < last_message_index()
        StringView get_message_name(::size_t index);
        // REQUIRES: index < last_message_index()
        StringView get_default_format_string(::size_t index);
        // REQUIRES: index < last_message_index()
        StringView get_localization_comment(::size_t index);
    }

    void threadunsafe_initialize_context();

    template<class Message, class... Tags, class... Ts>
    LocalizedString format(Message, detail::MessageArgument<Tags, Ts>... args)
    {
        // avoid generating code, but still typecheck
        // (and avoid unused typedef warnings)
        static_assert((Message::check_format_args((Tags{})...), true), "");
        return detail::internal_vformat(Message::index,
                                        fmt::make_format_args(fmt::arg(Tags::name, *args.parameter)...));
    }

    inline void println() { msg::write_unlocalized_text_to_stdout(Color::none, "\n"); }

    inline void print(Color c, const LocalizedString& s) { msg::write_unlocalized_text_to_stdout(c, s); }
    inline void print(const LocalizedString& s) { msg::write_unlocalized_text_to_stdout(Color::none, s); }
    inline void println(Color c, const LocalizedString& s)
    {
        msg::write_unlocalized_text_to_stdout(c, s);
        msg::write_unlocalized_text_to_stdout(Color::none, "\n");
    }
    inline void println(const LocalizedString& s)
    {
        msg::write_unlocalized_text_to_stdout(Color::none, s);
        msg::write_unlocalized_text_to_stdout(Color::none, "\n");
    }

    template<class Message, class... Ts>
    typename Message::is_message_type print(Message m, Ts... args)
    {
        print(format(m, args...));
    }
    template<class Message, class... Ts>
    typename Message::is_message_type println(Message m, Ts... args)
    {
        print(format(m, args...).append_raw('\n'));
    }

    template<class Message, class... Ts>
    typename Message::is_message_type print(Color c, Message m, Ts... args)
    {
        print(c, format(m, args...));
    }
    template<class Message, class... Ts>
    typename Message::is_message_type println(Color c, Message m, Ts... args)
    {
        print(c, format(m, args...).append_raw('\n'));
    }

// these use `constexpr static` instead of `inline` in order to work with GCC 6;
// they are trivial and empty, and their address does not matter, so this is not a problem
#define DECLARE_MSG_ARG(NAME, EXAMPLE)                                                                                 \
    constexpr static struct NAME##_t                                                                                   \
    {                                                                                                                  \
        constexpr static const char* name = #NAME;                                                                     \
        constexpr static auto get_example_str()                                                                        \
        {                                                                                                              \
            ::vcpkg::StringArray example = StringArray{EXAMPLE};                                                       \
            if constexpr (example.empty())                                                                             \
                return example;                                                                                        \
            else                                                                                                       \
                return ::vcpkg::StringArray{"An example of {" #NAME "} is " EXAMPLE "."};                              \
        }                                                                                                              \
        template<class T>                                                                                              \
        detail::MessageArgument<NAME##_t, T> operator=(const T& t) const noexcept                                      \
        {                                                                                                              \
            return detail::MessageArgument<NAME##_t, T>{&t};                                                           \
        }                                                                                                              \
    } NAME = {}

    DECLARE_MSG_ARG(error, "");
    DECLARE_MSG_ARG(value, "");
    DECLARE_MSG_ARG(pretty_value, "");
    DECLARE_MSG_ARG(expected, "");
    DECLARE_MSG_ARG(actual, "");
    DECLARE_MSG_ARG(list, "");
    DECLARE_MSG_ARG(old_value, "");
    DECLARE_MSG_ARG(new_value, "");

    DECLARE_MSG_ARG(action_index, "340");
    DECLARE_MSG_ARG(actual_version, "1.3.8");
    DECLARE_MSG_ARG(arch, "x64");
    DECLARE_MSG_ARG(base_url, "azblob://");
    DECLARE_MSG_ARG(binary_source, "azblob");
    DECLARE_MSG_ARG(build_result, "One of the BuildResultXxx messages (such as BuildResultSucceeded/SUCCEEDED)");
    DECLARE_MSG_ARG(byte_offset, "42");
    DECLARE_MSG_ARG(column, "42");
    DECLARE_MSG_ARG(command_line, "vcpkg install zlib");
    DECLARE_MSG_ARG(command_name, "install");
    DECLARE_MSG_ARG(commit_sha, "7cfad47ae9f68b183983090afd6337cd60fd4949");
    DECLARE_MSG_ARG(count, "42");
    DECLARE_MSG_ARG(elapsed, "3.532 min");
    DECLARE_MSG_ARG(env_var, "VCPKG_DEFAULT_TRIPLET");
    DECLARE_MSG_ARG(error_msg, "File Not Found");
    DECLARE_MSG_ARG(exit_code, "127");
    DECLARE_MSG_ARG(expected_version, "1.3.8");
    DECLARE_MSG_ARG(extension, ".exe");
    DECLARE_MSG_ARG(feature, "avisynthplus");
    DECLARE_MSG_ARG(json_field, "identifer");
    DECLARE_MSG_ARG(json_type, "an array of identifiers");
    DECLARE_MSG_ARG(new_scheme, "version");
    DECLARE_MSG_ARG(old_scheme, "version-string");
    DECLARE_MSG_ARG(option, "editable");
    DECLARE_MSG_ARG(path, "/foo/bar");
    DECLARE_MSG_ARG(path_destination, "/foo/bar");
    DECLARE_MSG_ARG(path_source, "/foo/bar");
    DECLARE_MSG_ARG(row, "42");
    DECLARE_MSG_ARG(sha,
                    "eb32643dd2164c72b8a660ef52f1e701bb368324ae461e12d70d6a9aefc0c9573387ee2ed3828037ed62bb3e8f566416a2"
                    "d3b3827a3928f0bff7c29f7662293e");
    DECLARE_MSG_ARG(supports_expression, "windows & !static");
    DECLARE_MSG_ARG(system_api, "CreateProcessW");
    DECLARE_MSG_ARG(system_name, "Darwin");
    DECLARE_MSG_ARG(tool_name, "aria2");
    DECLARE_MSG_ARG(triplet, "x64-windows");
    DECLARE_MSG_ARG(url, "https://github.com/microsoft/vcpkg");
    DECLARE_MSG_ARG(vcpkg_line_info, "/a/b/foo.cpp(13)");
    DECLARE_MSG_ARG(vendor, "Azure");
    DECLARE_MSG_ARG(version, "1.3.8");

    // Choose carefully between the following when describing packages
    DECLARE_MSG_ARG(package_name, "zlib");
    DECLARE_MSG_ARG(spec, "zlib:x64-windows");
    DECLARE_MSG_ARG(feature_spec, "zlib[featurea,featureb]");

#undef DECLARE_MSG_ARG

#define DECLARE_MESSAGE(NAME, ARGS, COMMENT, ...)                                                                      \
    constexpr struct NAME##_msg_t : decltype(::vcpkg::msg::detail::make_message_check_format_args ARGS)                \
    {                                                                                                                  \
        using is_message_type = void;                                                                                  \
        static constexpr ::vcpkg::StringLiteral name = #NAME;                                                          \
        static constexpr ::vcpkg::StringLiteral default_format_string = __VA_ARGS__;                                   \
        static const ::size_t index;                                                                                   \
        static constexpr ::vcpkg::StringArray comment_and_example = vcpkg::msg::detail::join_comment_and_examples(     \
            ::vcpkg::StringArray{COMMENT}, vcpkg::msg::detail::get_examples ARGS);                                     \
    } msg##NAME VCPKG_UNUSED = {}

#define REGISTER_MESSAGE(NAME)                                                                                         \
    const ::size_t NAME##_msg_t::index =                                                                               \
        ::vcpkg::msg::detail::startup_register_message(NAME##_msg_t::name,                                             \
                                                       NAME##_msg_t::default_format_string,                            \
                                                       static_cast<ZStringView>(NAME##_msg_t::comment_and_example))

#define DECLARE_AND_REGISTER_MESSAGE(NAME, ARGS, COMMENT, ...)                                                         \
    DECLARE_MESSAGE(NAME, ARGS, COMMENT, __VA_ARGS__);                                                                 \
    REGISTER_MESSAGE(NAME)

    DECLARE_MESSAGE(SeeURL, (msg::url), "", "See {url} for more information.");
    DECLARE_MESSAGE(NoteMessage, (), "", "note: ");
    DECLARE_MESSAGE(WarningMessage, (), "", "warning: ");
    DECLARE_MESSAGE(ErrorMessage, (), "", "error: ");
    DECLARE_MESSAGE(InternalErrorMessage, (), "", "internal error: ");
    DECLARE_MESSAGE(
        InternalErrorMessageContact,
        (),
        "",
        "Please open an issue at "
        "https://github.com/microsoft/vcpkg/issues/new?template=other-type-of-bug-report.md&labels=category:vcpkg-bug "
        "with detailed steps to reproduce the problem.");
    DECLARE_MESSAGE(BothYesAndNoOptionSpecifiedError,
                    (msg::option),
                    "",
                    "cannot specify both --no-{option} and --{option}.");

    void println_warning(const LocalizedString& s);
    template<class Message, class... Ts>
    typename Message::is_message_type println_warning(Message m, Ts... args)
    {
        println_warning(format(m, args...));
    }

    void println_error(const LocalizedString& s);
    template<class Message, class... Ts>
    typename Message::is_message_type println_error(Message m, Ts... args)
    {
        println_error(format(m, args...));
    }

    template<class Message, class... Ts, class = typename Message::is_message_type>
    LocalizedString format_warning(Message m, Ts... args)
    {
        return format(msgWarningMessage).append(m, args...);
    }

    template<class Message, class... Ts, class = typename Message::is_message_type>
    LocalizedString format_error(Message m, Ts... args)
    {
        return format(msgErrorMessage).append(m, args...);
    }
}

namespace vcpkg
{
    struct MessageSink
    {
        virtual void print(Color c, StringView sv) = 0;

        void println() { this->print(Color::none, "\n"); }
        void print(const LocalizedString& s) { this->print(Color::none, s); }
        void println(Color c, const LocalizedString& s)
        {
            this->print(c, s);
            this->print(Color::none, "\n");
        }
        inline void println(const LocalizedString& s)
        {
            this->print(Color::none, s);
            this->print(Color::none, "\n");
        }

        template<class Message, class... Ts>
        typename Message::is_message_type print(Message m, Ts... args)
        {
            this->print(Color::none, msg::format(m, args...));
        }

        template<class Message, class... Ts>
        typename Message::is_message_type println(Message m, Ts... args)
        {
            this->print(Color::none, msg::format(m, args...).append_raw('\n'));
        }

        template<class Message, class... Ts>
        typename Message::is_message_type print(Color c, Message m, Ts... args)
        {
            this->print(c, msg::format(m, args...));
        }

        template<class Message, class... Ts>
        typename Message::is_message_type println(Color c, Message m, Ts... args)
        {
            this->print(c, msg::format(m, args...).append_raw('\n'));
        }

        MessageSink(const MessageSink&) = delete;
        MessageSink& operator=(const MessageSink&) = delete;

    protected:
        MessageSink() = default;
        ~MessageSink() = default;
    };

    extern MessageSink& null_sink;
    extern MessageSink& stdout_sink;
    extern MessageSink& stderr_sink;

    DECLARE_MESSAGE(ABaseline, (), "", "a baseline");
    DECLARE_MESSAGE(ABaselineObject, (), "", "a baseline object");
    DECLARE_MESSAGE(ABoolean, (), "", "a boolean");
    DECLARE_MESSAGE(ABuiltinRegistry, (), "", "a builtin registry");
    DECLARE_MESSAGE(AConfigurationObject, (), "", "a configuration object");
    DECLARE_MESSAGE(ADependency, (), "", "a dependency");
    DECLARE_MESSAGE(ADemandObject,
                    (),
                    "'demands' are a concept in the schema of a JSON file the user can edit",
                    "a demand object");
    DECLARE_MESSAGE(AString, (), "", "a string");
    DECLARE_MESSAGE(ADateVersionString, (), "", "a date version string");
    DECLARE_MESSAGE(AddArtifactOnlyOne,
                    (msg::command_line),
                    "",
                    "'{command_line}' can only add one artifact at a time.");
    DECLARE_MESSAGE(AddCommandFirstArg, (), "", "The first parameter to add must be 'artifact' or 'port'.");
    DECLARE_MESSAGE(AddFirstArgument,
                    (msg::command_line),
                    "",
                    "The first argument to '{command_line}' must be 'artifact' or 'port'.");
    DECLARE_MESSAGE(AddHelp,
                    (),
                    "",
                    "Adds the indicated port or artifact to the manifest associated with the current directory.");
    DECLARE_MESSAGE(AddingCompletionEntry, (msg::path), "", "Adding vcpkg completion entry to {path}.");
    DECLARE_MESSAGE(AdditionalPackagesToExport,
                    (),
                    "",
                    "Additional packages (*) need to be exported to complete this operation.");
    DECLARE_MESSAGE(AdditionalPackagesToRemove,
                    (),
                    "",
                    "Additional packages (*) need to be removed to complete this operation.");
    DECLARE_MESSAGE(APlatformExpression, (), "", "a platform expression");
    DECLARE_MESSAGE(AddPortRequiresManifest,
                    (msg::command_line),
                    "",
                    "'{command_line}' requires an active manifest file.");
    DECLARE_MESSAGE(AddPortSucceeded, (), "", "Succeeded in adding ports to vcpkg.json file.");
    DECLARE_MESSAGE(AddRecurseOption,
                    (),
                    "",
                    "If you are sure you want to remove them, run the command with the --recurse option.");
    DECLARE_MESSAGE(AddTripletExpressionNotAllowed,
                    (msg::package_name, msg::triplet),
                    "",
                    "triplet expressions are not allowed here. You may want to change "
                    "`{package_name}:{triplet}` to `{package_name}` instead.");
    DECLARE_MESSAGE(AddVersionAddedVersionToFile, (msg::version, msg::path), "", "added version {version} to {path}");
    DECLARE_MESSAGE(AddVersionCommitChangesReminder, (), "", "Did you remember to commit your changes?");
    DECLARE_MESSAGE(AddVersionCommitResultReminder, (), "", "Don't forget to commit the result!");
    DECLARE_MESSAGE(AddVersionDetectLocalChangesError,
                    (),
                    "",
                    "skipping detection of local changes due to unexpected format in git status output");
    DECLARE_MESSAGE(AddVersionFileNotFound, (msg::path), "", "couldn't find required file {path}");
    DECLARE_MESSAGE(AddVersionFormatPortSuggestion, (msg::command_line), "", "Run `{command_line}` to format the file");
    DECLARE_MESSAGE(AddVersionIgnoringOptionAll,
                    (msg::option),
                    "The -- before {option} must be preserved as they're part of the help message for the user.",
                    "ignoring --{option} since a port name argument was provided");
    DECLARE_MESSAGE(AddVersionLoadPortFailed, (msg::package_name), "", "can't load port {package_name}");
    DECLARE_MESSAGE(AddVersionNewFile, (), "", "(new file)");
    DECLARE_MESSAGE(AddVersionNewShaIs, (msg::commit_sha), "", "new SHA: {commit_sha}");
    DECLARE_MESSAGE(AddVersionNoFilesUpdated, (), "", "No files were updated");
    DECLARE_MESSAGE(AddVersionNoFilesUpdatedForPort,
                    (msg::package_name),
                    "",
                    "No files were updated for {package_name}");
    DECLARE_MESSAGE(AddVersionNoGitSha, (msg::package_name), "", "can't obtain SHA for port {package_name}");
    DECLARE_MESSAGE(AddVersionOldShaIs, (msg::commit_sha), "", "old SHA: {commit_sha}");
    DECLARE_MESSAGE(AddVersionOverwriteOptionSuggestion,
                    (msg::option),
                    "The -- before {option} must be preserved as they're a part of the help message for the user.",
                    "Use --{option} to bypass this check");
    DECLARE_MESSAGE(AddVersionPortFilesShaChanged,
                    (msg::package_name),
                    "",
                    "checked-in files for {package_name} have changed but the version was not updated");
    DECLARE_MESSAGE(AddVersionPortFilesShaUnchanged,
                    (msg::package_name, msg::version),
                    "",
                    "checked-in files for {package_name} are unchanged from version {version}");
    DECLARE_MESSAGE(AddVersionPortHasImproperFormat,
                    (msg::package_name),
                    "",
                    "{package_name} is not properly formatted");
    DECLARE_MESSAGE(AddVersionSuggestNewVersionScheme,
                    (msg::new_scheme, msg::old_scheme, msg::package_name, msg::option),
                    "The -- before {option} must be preserved as they're part of the help message for the user.",
                    "Use the version scheme \"{new_scheme}\" instead of \"{old_scheme}\" in port "
                    "\"{package_name}\".\nUse --{option} to disable this check.");
    DECLARE_MESSAGE(AddVersionUnableToParseVersionsFile, (msg::path), "", "unable to parse versions file {path}");
    DECLARE_MESSAGE(AddVersionUncommittedChanges,
                    (msg::package_name),
                    "",
                    "there are uncommitted changes for {package_name}");
    DECLARE_MESSAGE(AddVersionUpdateVersionReminder, (), "", "Did you remember to update the version or port version?");
    DECLARE_MESSAGE(AddVersionUseOptionAll,
                    (msg::command_name, msg::option),
                    "The -- before {option} must be preserved as they're part of the help message for the user.",
                    "{command_name} with no arguments requires passing --{option} to update all port versions at once");
    DECLARE_MESSAGE(AddVersionVersionAlreadyInFile,
                    (msg::version, msg::path),
                    "",
                    "version {version} is already in {path}");
    DECLARE_MESSAGE(AddVersionVersionIs, (msg::version), "", "version: {version}");
    DECLARE_MESSAGE(ADictionaryOfContacts, (), "", "a dictionary of contacts");
    DECLARE_MESSAGE(AFeature, (), "", "a feature");
    DECLARE_MESSAGE(AFilesystemRegistry, (), "", "a filesystem registry");
    DECLARE_MESSAGE(AGitObjectSha, (), "", "a git object SHA");
    DECLARE_MESSAGE(AGitReference, (), "", "a git reference (for example, a branch)");
    DECLARE_MESSAGE(AGitRegistry, (), "", "a git registry");
    DECLARE_MESSAGE(AGitRepositoryUrl, (), "", "a git repository URL");
    DECLARE_MESSAGE(AllFormatArgsRawArgument,
                    (msg::value),
                    "example of {value} is 'foo {} bar'",
                    "format string \"{value}\" contains a raw format argument");
    DECLARE_MESSAGE(AllFormatArgsUnbalancedBraces,
                    (msg::value),
                    "example of {value} is 'foo bar {'",
                    "unbalanced brace in format string \"{value}\"");
    DECLARE_MESSAGE(AllPackagesAreUpdated, (), "", "All installed packages are up-to-date with the local portfile.");
    DECLARE_MESSAGE(AlreadyInstalled, (msg::spec), "", "{spec} is already installed");
    DECLARE_MESSAGE(AlreadyInstalledNotHead,
                    (msg::spec),
                    "'HEAD' means the most recent version of source code",
                    "{spec} is already installed -- not building from HEAD");
    DECLARE_MESSAGE(AManifest, (), "", "a manifest");
    DECLARE_MESSAGE(AMaximumOfOneAssetReadUrlCanBeSpecified,
                    (),
                    "",
                    "a maximum of one asset read url can be specified.");
    DECLARE_MESSAGE(AMaximumOfOneAssetWriteUrlCanBeSpecified,
                    (),
                    "",
                    "a maximum of one asset write url can be specified.");
    DECLARE_MESSAGE(AmbiguousConfigDeleteConfigFile,
                    (msg::path),
                    "",
                    "Ambiguous vcpkg configuration provided by both manifest and configuration file.\n-- Delete "
                    "configuration file {path}");
    DECLARE_MESSAGE(AnArtifactsGitRegistryUrl, (), "", "an artifacts git registry URL");
    DECLARE_MESSAGE(AnArtifactsRegistry, (), "", "an artifacts registry");
    DECLARE_MESSAGE(AnArrayOfDependencies, (), "", "an array of dependencies");
    DECLARE_MESSAGE(AnArrayOfDependencyOverrides, (), "", "an array of dependency overrides");
    DECLARE_MESSAGE(AnArrayOfIdentifers, (), "", "an array of identifiers");
    DECLARE_MESSAGE(AnArrayOfOverlayPaths, (), "", "an array of overlay paths");
    DECLARE_MESSAGE(AnArrayOfOverlayTripletsPaths, (), "", "an array of overlay triplets paths");
    DECLARE_MESSAGE(AnArrayOfRegistries, (), "", "an array of registries");
    DECLARE_MESSAGE(AnArrayOfVersions, (), "", "an array of versions");
    DECLARE_MESSAGE(AndroidHomeDirMissingProps,
                    (msg::env_var, msg::path),
                    "Note: 'source.properties' is code and should not be translated.",
                    "source.properties missing in {env_var} directory: {path}");
    DECLARE_MESSAGE(AnExactVersionString, (), "", "an exact version string");
    DECLARE_MESSAGE(AnIdentifer, (), "", "an identifier");
    DECLARE_MESSAGE(AnObjectContainingVcpkgArtifactsMetadata,
                    (),
                    "'vcpkg-artifacts' is the name of the product feature and should not be localized",
                    "an object containing vcpkg-artifacts metadata");
    DECLARE_MESSAGE(AnOverlayPath, (), "", "an overlay path");
    DECLARE_MESSAGE(AnOverlayTripletsPath, (), "", "a triplet path");
    DECLARE_MESSAGE(AnOverride, (), "", "an override");
    DECLARE_MESSAGE(ANonNegativeInteger, (), "", "a nonnegative integer");
    DECLARE_MESSAGE(AnotherInstallationInProgress,
                    (),
                    "",
                    "Another installation is in progress on the machine, sleeping 6s before retrying.");
    DECLARE_MESSAGE(AnSpdxLicenseExpression, (), "", "an SPDX license expression");
    DECLARE_MESSAGE(APackageName, (), "", "a package name");
    DECLARE_MESSAGE(APackagePattern, (), "", "a package pattern");
    DECLARE_MESSAGE(APackagePatternArray, (), "", "a package pattern array");
    DECLARE_MESSAGE(APath, (), "", "a path");
    DECLARE_MESSAGE(AppliedUserIntegration, (), "", "Applied user-wide integration for this vcpkg root.");
    DECLARE_MESSAGE(ApplocalProcessing, (msg::path), "", "vcpkg applocal processing: {path}");
    DECLARE_MESSAGE(ARegistry, (), "", "a registry");
    DECLARE_MESSAGE(ARegistryImplementationKind, (), "", "a registry implementation kind");
    DECLARE_MESSAGE(ARegistryPath, (), "", "a registry path");
    DECLARE_MESSAGE(ARegistryPathMustBeDelimitedWithForwardSlashes,
                    (),
                    "",
                    "A registry path must use single forward slashes as path separators.");
    DECLARE_MESSAGE(ARegistryPathMustNotHaveDots,
                    (),
                    "",
                    "A registry path must not have 'dot' or 'dot dot' path elements.");
    DECLARE_MESSAGE(ARegistryPathMustStartWithDollar,
                    (),
                    "",
                    "A registry path must start with `$` to mean the registry root; for example, `$/foo/bar`.");
    DECLARE_MESSAGE(ARelaxedVersionString, (), "", "a relaxed version string");
    DECLARE_MESSAGE(ArtifactsOptionIncompatibility, (msg::option), "", "--{option} has no effect on find artifact.");
    DECLARE_MESSAGE(AssetCacheProviderAcceptsNoArguments,
                    (msg::value),
                    "{value} is a asset caching provider name such as azurl, clear, or x-block-origin",
                    "unexpected arguments: '{value}' does not accept arguments");
    DECLARE_MESSAGE(AssetSourcesArg, (), "", "Add sources for asset caching. See 'vcpkg help assetcaching'.");
    DECLARE_MESSAGE(ASemanticVersionString, (), "", "a semantic version string");
    DECLARE_MESSAGE(ASetOfFeatures, (), "", "a set of features");
    DECLARE_MESSAGE(AStringOrArrayOfStrings, (), "", "a string or array of strings");
    DECLARE_MESSAGE(AStringStringDictionary, (), "", "a \"string\": \"string\" dictionary");
    DECLARE_MESSAGE(AttemptingToFetchPackagesFromVendor,
                    (msg::count, msg::vendor),
                    "",
                    "Attempting to fetch {count} package(s) from {vendor}");
    DECLARE_MESSAGE(AttemptingToSetBuiltInBaseline,
                    (),
                    "",
                    "attempting to set builtin-baseline in vcpkg.json while overriding the default-registry in "
                    "vcpkg-configuration.json.\nthe default-registry from vcpkg-configuration.json will be used.");
    DECLARE_MESSAGE(AuthenticationMayRequireManualAction,
                    (msg::vendor),
                    "",
                    "One or more {vendor} credential providers requested manual action. Add the binary source "
                    "'interactive' to allow interactivity.");
    DECLARE_MESSAGE(AutomaticLinkingForMSBuildProjects,
                    (),
                    "",
                    "All MSBuild C++ projects can now #include any installed libraries. Linking will be handled "
                    "automatically. Installing new libraries will make them instantly available.");
    DECLARE_MESSAGE(AutoSettingEnvVar,
                    (msg::env_var, msg::url),
                    "An example of env_var is \"HTTP(S)_PROXY\""
                    "'--' at the beginning must be preserved",
                    "-- Automatically setting {env_var} environment variables to \"{url}\".");
    DECLARE_MESSAGE(AUrl, (), "", "a url");
    DECLARE_MESSAGE(AvailableArchitectureTriplets, (), "", "Available architecture triplets:");
    DECLARE_MESSAGE(AvailableHelpTopics, (), "", "Available help topics:");
    DECLARE_MESSAGE(AVcpkgRepositoryCommit, (), "", "a vcpkg repository commit");
    DECLARE_MESSAGE(AVersionDatabaseEntry, (), "", "a version database entry");
    DECLARE_MESSAGE(AVersionObject, (), "", "a version object");
    DECLARE_MESSAGE(AVersionOfAnyType, (), "", "a version of any type");
    DECLARE_MESSAGE(AVersionConstraint, (), "", "a version constriant");
    DECLARE_MESSAGE(AzUrlAssetCacheRequiresBaseUrl,
                    (),
                    "",
                    "unexpected arguments: asset config 'azurl' requires a base url");
    DECLARE_MESSAGE(AzUrlAssetCacheRequiresLessThanFour,
                    (),
                    "",
                    "unexpected arguments: asset config 'azurl' requires fewer than 4 arguments");
    DECLARE_MESSAGE(BaselineConflict,
                    (),
                    "",
                    "Specifying vcpkg-configuration.default-registry in a manifest file conflicts with built-in "
                    "baseline.\nPlease remove one of these conflicting settings.");
    DECLARE_MESSAGE(BaselineFileNoDefaultField,
                    (msg::commit_sha),
                    "",
                    "The baseline file at commit {commit_sha} was invalid (no \"default\" field).");
    DECLARE_MESSAGE(BaselineFileNoDefaultFieldPath,
                    (msg::path),
                    "",
                    "baseline file at {path} was invalid (no \"default\" field)");
    DECLARE_MESSAGE(BaselineGitShowFailed,
                    (msg::commit_sha),
                    "",
                    "while checking out baseline from commit '{commit_sha}', failed to `git show` "
                    "versions/baseline.json. This may be fixed by fetching commits with `git fetch`.");
    DECLARE_MESSAGE(BaselineMissing,
                    (msg::package_name, msg::version),
                    "",
                    "Baseline version not found. Run:\n"
                    "vcpkg x-add-version {package_name}\n"
                    "git add versions\n"
                    "git commit -m \"Update version database\"\n"
                    "to set {version} as the baseline version.");
    DECLARE_MESSAGE(BaselineMissingDefault,
                    (msg::commit_sha, msg::url),
                    "",
                    "The baseline.json from commit `\"{commit_sha}\"` in the repo {url} was invalid (did not "
                    "contain a \"default\" field).");
    DECLARE_MESSAGE(BinarySourcesArg, (), "", "Add sources for binary caching. See 'vcpkg help binarycaching'.");
    DECLARE_MESSAGE(BinaryWithInvalidArchitecture,
                    (msg::path, msg::expected, msg::actual),
                    "{expected} and {actual} are architectures",
                    "{path}\n Expected: {expected}, but was {actual}");
    DECLARE_MESSAGE(BuildAlreadyInstalled,
                    (msg::spec),
                    "",
                    "{spec} is already installed; please remove {spec} before attempting to build it.");
    DECLARE_MESSAGE(BuildDependenciesMissing,
                    (),
                    "",
                    "The build command requires all dependencies to be already installed.\nThe following "
                    "dependencies are missing:");
    DECLARE_MESSAGE(BuildingFromHead,
                    (msg::spec),
                    "'HEAD' means the most recent version of source code",
                    "Building {spec} from HEAD...");
    DECLARE_MESSAGE(BuildingPackage, (msg::spec), "", "Building {spec}...");
    DECLARE_MESSAGE(BuildingPackageFailed,
                    (msg::spec, msg::build_result),
                    "",
                    "building {spec} failed with: {build_result}");
    DECLARE_MESSAGE(BuildingPackageFailedDueToMissingDeps,
                    (),
                    "Printed after BuildingPackageFailed, and followed by a list of dependencies that were missing.",
                    "due to the following missing dependencies:");
    DECLARE_MESSAGE(BuildResultBuildFailed,
                    (),
                    "Printed after the name of an installed entity to indicate that it failed to build.",
                    "BUILD_FAILED");
    DECLARE_MESSAGE(
        BuildResultCacheMissing,
        (),
        "Printed after the name of an installed entity to indicate that it was not present in the binary cache when "
        "the user has requested that things may only be installed from the cache rather than built.",
        "CACHE_MISSING");
    DECLARE_MESSAGE(BuildResultCascadeDueToMissingDependencies,
                    (),
                    "Printed after the name of an installed entity to indicate that it could not attempt "
                    "to be installed because one of its transitive dependencies failed to install.",
                    "CASCADED_DUE_TO_MISSING_DEPENDENCIES");
    DECLARE_MESSAGE(BuildResultDownloaded,
                    (),
                    "Printed after the name of an installed entity to indicate that it was successfully "
                    "downloaded but no build or install was requested.",
                    "DOWNLOADED");
    DECLARE_MESSAGE(BuildResultExcluded,
                    (),
                    "Printed after the name of an installed entity to indicate that the user explicitly "
                    "requested it not be installed.",
                    "EXCLUDED");
    DECLARE_MESSAGE(
        BuildResultFileConflicts,
        (),
        "Printed after the name of an installed entity to indicate that it conflicts with something already installed",
        "FILE_CONFLICTS");
    DECLARE_MESSAGE(BuildResultPostBuildChecksFailed,
                    (),
                    "Printed after the name of an installed entity to indicate that it built "
                    "successfully, but that it failed post build checks.",
                    "POST_BUILD_CHECKS_FAILED");
    DECLARE_MESSAGE(BuildResultRemoved,
                    (),
                    "Printed after the name of an uninstalled entity to indicate that it was successfully uninstalled.",
                    "REMOVED");
    DECLARE_MESSAGE(
        BuildResultSucceeded,
        (),
        "Printed after the name of an installed entity to indicate that it was built and installed successfully.",
        "SUCCEEDED");
    DECLARE_MESSAGE(BuildResultSummaryHeader,
                    (msg::triplet),
                    "Displayed before a list of a summary installation results.",
                    "SUMMARY FOR {triplet}");
    DECLARE_MESSAGE(BuildResultSummaryLine,
                    (msg::build_result, msg::count),
                    "Displayed to show a count of results of a build_result in a summary.",
                    "{build_result}: {count}");
    DECLARE_MESSAGE(BuildTreesRootDir, (), "", "(Experimental) Specify the buildtrees root directory.");
    DECLARE_MESSAGE(BuildTroubleshootingMessage1,
                    (),
                    "First part of build troubleshooting message, printed before the URI to look for existing bugs.",
                    "Please ensure you're using the latest port files with `git pull` and `vcpkg "
                    "update`.\nThen check for known issues at:");
    DECLARE_MESSAGE(BuildTroubleshootingMessage2,
                    (),
                    "Second part of build troubleshooting message, printed after the URI to look for "
                    "existing bugs but before the URI to file one.",
                    "You can submit a new issue at:");
    DECLARE_MESSAGE(
        BuildTroubleshootingMessage3,
        (msg::package_name),
        "Third part of build troubleshooting message, printed after the URI to file a bug but "
        "before version information about vcpkg itself.",
        "Include '[{package_name}] Build error' in your bug report title, the following version information in your "
        "bug description, and attach any relevant failure logs from above.");
    DECLARE_MESSAGE(BuildTroubleshootingMessage4,
                    (msg::path),
                    "Fourth optional part of build troubleshooting message, printed after the version"
                    "information about vcpkg itself.",
                    "Please use the prefilled template from {path} when reporting your issue.");
    DECLARE_MESSAGE(BuiltInTriplets, (), "", "vcpkg built-in triplets:");
    DECLARE_MESSAGE(BuiltWithIncorrectArchitecture,
                    (),
                    "",
                    "The following files were built for an incorrect architecture:");
    DECLARE_MESSAGE(CacheHelp,
                    (),
                    "",
                    "The argument should be a substring to search for or no argument to display all cached libraries.");
    DECLARE_MESSAGE(CheckedOutGitSha, (msg::commit_sha), "", "Checked out Git SHA: {commit_sha}");
    DECLARE_MESSAGE(CheckedOutObjectMissingManifest,
                    (),
                    "",
                    "The checked-out object does not contain a CONTROL file or vcpkg.json file.");
    DECLARE_MESSAGE(ChecksFailedCheck, (), "", "vcpkg has crashed; no additional details are available.");
    DECLARE_MESSAGE(ChecksUnreachableCode, (), "", "unreachable code was reached");
    DECLARE_MESSAGE(ChecksUpdateVcpkg, (), "", "updating vcpkg by rerunning bootstrap-vcpkg may resolve this failure.");
    DECLARE_MESSAGE(CiBaselineAllowUnexpectedPassingRequiresBaseline,
                    (),
                    "",
                    "--allow-unexpected-passing can only be used if a baseline is provided via --ci-baseline.");
    DECLARE_MESSAGE(CiBaselineDisallowedCascade,
                    (msg::spec, msg::path),
                    "",
                    "REGRESSION: {spec} cascaded, but it is required to pass. ({path}).");
    DECLARE_MESSAGE(CiBaselineRegression,
                    (msg::spec, msg::build_result, msg::path),
                    "",
                    "REGRESSION: {spec} failed with {build_result}. If expected, add {spec}=fail to {path}.");
    DECLARE_MESSAGE(CiBaselineRegressionHeader,
                    (),
                    "Printed before a series of CiBaselineRegression and/or CiBaselineUnexpectedPass messages.",
                    "REGRESSIONS:");
    DECLARE_MESSAGE(CiBaselineUnexpectedPass,
                    (msg::spec, msg::path),
                    "",
                    "PASSING, REMOVE FROM FAIL LIST: {spec} ({path}).");
    DECLARE_MESSAGE(CISettingsExclude, (), "", "Comma-separated list of ports to skip");
    DECLARE_MESSAGE(CISettingsOptCIBase,
                    (),
                    "",
                    "Path to the ci.baseline.txt file. Used to skip ports and detect regressions.");
    DECLARE_MESSAGE(CISettingsOptExclude, (), "", "Comma separated list of ports to skip");
    DECLARE_MESSAGE(CISettingsOptFailureLogs, (), "", "Directory to which failure logs will be copied");
    DECLARE_MESSAGE(CISettingsOptHostExclude, (), "", "Comma separated list of ports to skip for the host triplet");
    DECLARE_MESSAGE(CISettingsOptOutputHashes, (), "", "File to output all determined package hashes");
    DECLARE_MESSAGE(CISettingsOptParentHashes,
                    (),
                    "",
                    "File to read package hashes for a parent CI state, to reduce the set of changed packages");
    DECLARE_MESSAGE(CISettingsOptSkippedCascadeCount,
                    (),
                    "",
                    "Asserts that the number of --exclude and supports skips exactly equal this number");
    DECLARE_MESSAGE(CISettingsOptXUnit, (), "", "File to output results in XUnit format (internal)");
    DECLARE_MESSAGE(CISettingsVerifyGitTree,
                    (),
                    "",
                    "Verify that each git tree object matches its declared version (this is very slow)");
    DECLARE_MESSAGE(CISettingsVerifyVersion, (), "", "Print result for each port instead of just errors.");
    DECLARE_MESSAGE(CISwitchOptAllowUnexpectedPassing,
                    (),
                    "",
                    "Indicates that 'Passing, remove from fail list' results should not be emitted.");
    DECLARE_MESSAGE(CISwitchOptDryRun, (), "", "Print out plan without execution");
    DECLARE_MESSAGE(CISwitchOptRandomize, (), "", "Randomize the install order");
    DECLARE_MESSAGE(CISwitchOptSkipFailures,
                    (),
                    "",
                    "Indicates that ports marked `=fail` in ci.baseline.txt should be skipped.");
    DECLARE_MESSAGE(CISwitchOptXUnitAll, (), "", "Report also unchanged ports to the XUnit output (internal)");
    DECLARE_MESSAGE(ClearingContents, (msg::path), "", "Clearing contents of {path}");
    DECLARE_MESSAGE(CmakeTargetsExcluded, (msg::count), "", "note: {count} additional targets are not displayed.");
    DECLARE_MESSAGE(CMakeTargetsUsage,
                    (msg::package_name),
                    "'targets' are a CMake and Makefile concept",
                    "{package_name} provides CMake targets:");
    DECLARE_MESSAGE(
        CMakeTargetsUsageHeuristicMessage,
        (),
        "Displayed after CMakeTargetsUsage; the # must be kept at the beginning so that the message remains a comment.",
        "# this is heuristically generated, and may not be correct");
    DECLARE_MESSAGE(CMakeToolChainFile,
                    (msg::path),
                    "",
                    "CMake projects should use: \"-DCMAKE_TOOLCHAIN_FILE={path}\"");
    DECLARE_MESSAGE(CMakeUsingExportedLibs,
                    (msg::value),
                    "{value} is a CMake command line switch of the form -DFOO=BAR",
                    "To use exported libraries in CMake projects, add {value} to your CMake command line.");
    DECLARE_MESSAGE(CmdAddVersionOptAll, (), "", "Process versions for all ports.");
    DECLARE_MESSAGE(CmdAddVersionOptOverwriteVersion, (), "", "Overwrite `git-tree` of an existing version.");
    DECLARE_MESSAGE(CmdAddVersionOptSkipFormatChk, (), "", "Skips the formatting check of vcpkg.json files.");
    DECLARE_MESSAGE(CmdAddVersionOptSkipVersionFormatChk, (), "", "Skips the version format check.");
    DECLARE_MESSAGE(CmdAddVersionOptVerbose, (), "", "Print success messages instead of just errors.");
    DECLARE_MESSAGE(CmdContactOptSurvey, (), "", "Launch default browser to the current vcpkg survey");
    DECLARE_MESSAGE(CmdDependInfoOptDepth, (), "", "Show recursion depth in output");
    DECLARE_MESSAGE(CmdDependInfoOptDGML, (), "", "Creates graph on basis of dgml");
    DECLARE_MESSAGE(CmdDependInfoOptDot, (), "", "Creates graph on basis of dot");
    DECLARE_MESSAGE(CmdDependInfoOptMaxRecurse, (), "", "Set max recursion depth, a value of -1 indicates no limit");
    DECLARE_MESSAGE(CmdDependInfoOptSort,
                    (),
                    "",
                    "Set sort order for the list of dependencies, accepted values are: lexicographical, topological "
                    "(default), x-tree, "
                    "reverse");
    DECLARE_MESSAGE(CmdEditOptAll,
                    (),
                    "",
                    "Open editor into the port as well as the port-specific buildtree subfolder");
    DECLARE_MESSAGE(CmdEditOptBuildTrees, (), "", "Open editor into the port-specific buildtree subfolder");
    DECLARE_MESSAGE(CmdEnvOptions, (msg::path, msg::env_var), "", "Add installed {path} to {env_var}");
    DECLARE_MESSAGE(CmdExportOpt7Zip, (), "", "Export to a 7zip (.7z) file");
    DECLARE_MESSAGE(CmdExportOptChocolatey, (), "", "Export a Chocolatey package (experimental feature)");
    DECLARE_MESSAGE(CmdExportOptDebug, (), "", "Enable prefab debug");
    DECLARE_MESSAGE(CmdExportOptDryRun, (), "", "Do not actually export.");
    DECLARE_MESSAGE(CmdExportOptIFW, (), "", "Export to an IFW-based installer");
    DECLARE_MESSAGE(CmdExportOptInstalled, (), "", "Export all installed packages");
    DECLARE_MESSAGE(CmdExportOptMaven, (), "", "Enable Maven");
    DECLARE_MESSAGE(CmdExportOptNuget, (), "", "Export a NuGet package");
    DECLARE_MESSAGE(CmdExportOptPrefab, (), "", "Export to Prefab format");
    DECLARE_MESSAGE(CmdExportOptRaw, (), "", "Export to an uncompressed directory");
    DECLARE_MESSAGE(CmdExportOptZip, (), "", "Export to a zip file");
    DECLARE_MESSAGE(CmdExportSettingChocolateyMaint,
                    (),
                    "",
                    "Specify the maintainer for the exported Chocolatey package (experimental feature)");
    DECLARE_MESSAGE(CmdExportSettingChocolateyVersion,
                    (),
                    "",
                    "Specify the version suffix to add for the exported Chocolatey package (experimental feature)");
    DECLARE_MESSAGE(CmdExportSettingConfigFile,
                    (),
                    "",
                    "Specify the temporary file path for the installer configuration");
    DECLARE_MESSAGE(CmdExportSettingInstallerPath, (), "", "Specify the file path for the exported installer");
    DECLARE_MESSAGE(CmdExportSettingNugetDesc, (), "", "Specify a description for the exported NuGet package");
    DECLARE_MESSAGE(CmdExportSettingNugetID,
                    (),
                    "",
                    "Specify the id for the exported NuGet package (overrides --output)");
    DECLARE_MESSAGE(CmdExportSettingNugetVersion, (), "", "Specify the version for the exported NuGet package");
    DECLARE_MESSAGE(CmdExportSettingOutput, (), "", "Specify the output name (used to construct filename)");
    DECLARE_MESSAGE(CmdExportSettingOutputDir, (), "", "Specify the output directory for produced artifacts");
    DECLARE_MESSAGE(CmdExportSettingPkgDir, (), "", "Specify the temporary directory path for the repacked packages");
    DECLARE_MESSAGE(CmdExportSettingPrefabArtifactID,
                    (),
                    "",
                    "Artifact Id is the name of the project according Maven specifications");
    DECLARE_MESSAGE(CmdExportSettingPrefabGroupID,
                    (),
                    "",
                    "GroupId uniquely identifies your project according Maven specifications");
    DECLARE_MESSAGE(CmdExportSettingPrefabVersion,
                    (),
                    "",
                    "Version is the name of the project according Maven specifications");
    DECLARE_MESSAGE(CmdExportSettingRepoDir, (), "", "Specify the directory path for the exported repository");
    DECLARE_MESSAGE(CmdExportSettingRepoURL, (), "", "Specify the remote repository URL for the online installer");
    DECLARE_MESSAGE(CmdExportSettingSDKMinVersion, (), "", "Android minimum supported SDK version");
    DECLARE_MESSAGE(CmdExportSettingSDKTargetVersion, (), "", "Android target sdk version");
    DECLARE_MESSAGE(
        CmdFetchOptXStderrStatus,
        (),
        "",
        "Direct status/downloading messages to stderr rather than stdout. (Errors/failures still go to stdout)");
    DECLARE_MESSAGE(CmdFormatManifestOptAll, (), "", "Format all ports' manifest files.");
    DECLARE_MESSAGE(CmdFormatManifestOptConvertControl, (), "", "Convert CONTROL files to manifest files.");
    DECLARE_MESSAGE(
        CmdGenerateMessageMapOptNoOutputComments,
        (),
        "",
        "When generating the message map, exclude comments (useful for generating the English localization file)");
    DECLARE_MESSAGE(CmdGenerateMessageMapOptOutputComments,
                    (),
                    "",
                    "When generating the message map, include comments (the default)");
    DECLARE_MESSAGE(CmdInfoOptInstalled, (), "", "(experimental) Report on installed packages instead of available");
    DECLARE_MESSAGE(CmdInfoOptTransitive, (), "", "(experimental) Also report on dependencies of installed packages");
    DECLARE_MESSAGE(CmdNewOptApplication, (), "", "Create an application manifest (don't require name or version).");
    DECLARE_MESSAGE(CmdNewOptSingleFile, (), "", "Embed vcpkg-configuration.json into vcpkg.json.");
    DECLARE_MESSAGE(CmdNewOptVersionDate, (), "", "Interpret --version as an ISO 8601 date. (YYYY-MM-DD)");
    DECLARE_MESSAGE(CmdNewOptVersionRelaxed,
                    (),
                    "",
                    "Interpret --version as a relaxed-numeric version. (Nonnegative numbers separated by dots)");
    DECLARE_MESSAGE(CmdNewOptVersionString, (), "", "Interpret --version as a string with no ordering behavior.");
    DECLARE_MESSAGE(CmdNewSettingName, (), "", "Name for the new manifest.");
    DECLARE_MESSAGE(CmdNewSettingVersion, (), "", "Version for the new manifest.");
    DECLARE_MESSAGE(CmdRegenerateOptDryRun,
                    (),
                    "",
                    "does not actually perform the action, shows only what would be done");
    DECLARE_MESSAGE(CmdRegenerateOptForce,
                    (),
                    "",
                    "proceeds with the (potentially dangerous) action without confirmation");
    DECLARE_MESSAGE(CmdRegenerateOptNormalize, (), "", "apply any deprecation fixups");
    DECLARE_MESSAGE(CmdRemoveOptDryRun, (), "", "Print the packages to be removed, but do not remove them");
    DECLARE_MESSAGE(CmdRemoveOptOutdated, (), "", "Select all packages with versions that do not match the portfiles");
    DECLARE_MESSAGE(CmdRemoveOptRecurse,
                    (),
                    "",
                    "Allow removal of packages not explicitly specified on the command line");
    DECLARE_MESSAGE(CmdSettingCopiedFilesLog, (), "", "Path to the copied files log to create");
    DECLARE_MESSAGE(CmdSettingInstalledDir, (), "", "Path to the installed tree to use");
    DECLARE_MESSAGE(CmdSettingTargetBin, (), "", "Path to the binary to analyze");
    DECLARE_MESSAGE(CmdSettingTLogFile, (), "", "Path to the tlog file to create");
    DECLARE_MESSAGE(CmdSetInstalledOptDryRun, (), "", "Do not actually build or install");
    DECLARE_MESSAGE(CmdSetInstalledOptNoUsage, (), "", "Don't print CMake usage information after install.");
    DECLARE_MESSAGE(CmdSetInstalledOptWritePkgConfig,
                    (),
                    "",
                    "Writes out a NuGet packages.config-formatted file for use with external binary caching.\n"
                    "See `vcpkg help binarycaching` for more information.");
    DECLARE_MESSAGE(CmdUpdateBaselineOptDryRun, (), "", "Print out plan without execution");
    DECLARE_MESSAGE(CmdUpdateBaselineOptInitial,
                    (),
                    "",
                    "add a `builtin-baseline` to a vcpkg.json that doesn't already have it");
    DECLARE_MESSAGE(CmdUpgradeOptAllowUnsupported,
                    (),
                    "",
                    "Instead of erroring on an unsupported port, continue with a warning.");
    DECLARE_MESSAGE(CmdUpgradeOptNoDryRun, (), "", "Actually upgrade");
    DECLARE_MESSAGE(CmdUpgradeOptNoKeepGoing, (), "", "Stop installing packages on failure");
    DECLARE_MESSAGE(CmdXDownloadOptHeader, (), "", "Additional header to use when fetching from URLs");
    DECLARE_MESSAGE(CmdXDownloadOptSha, (), "", "The hash of the file to be downloaded");
    DECLARE_MESSAGE(CmdXDownloadOptSkipSha, (), "", "Do not check the SHA512 of the downloaded file");
    DECLARE_MESSAGE(CmdXDownloadOptStore, (), "", "Indicates the file should be stored instead of fetched");
    DECLARE_MESSAGE(CmdXDownloadOptUrl, (), "", "URL to download and store if missing from cache");
    DECLARE_MESSAGE(CommandFailed,
                    (msg::command_line),
                    "",
                    "command:\n"
                    "{command_line}\n"
                    "failed with the following results:");
    DECLARE_MESSAGE(Commands, (), "", "Commands:");
    DECLARE_MESSAGE(CommunityTriplets, (), "", "VCPKG community triplets:");
    DECLARE_MESSAGE(ComparingUtf8Decoders,
                    (),
                    "",
                    "Comparing Utf8Decoders with different provenance; this is always an error");
    DECLARE_MESSAGE(CompressFolderFailed, (msg::path), "", "Failed to compress folder \"{path}\":");
    DECLARE_MESSAGE(ComputingInstallPlan, (), "", "Computing installation plan...");
    DECLARE_MESSAGE(ConfigurationErrorRegistriesWithoutBaseline,
                    (msg::path, msg::url),
                    "",
                    "The configuration defined in {path} is invalid.\n\n"
                    "Using registries requires that a baseline is set for the default registry or that the default "
                    "registry is null.\n\n"
                    "See {url} for more details.");
    DECLARE_MESSAGE(ConfigurationNestedDemands,
                    (msg::json_field),
                    "",
                    "[\"{json_field}\"] contains a nested `demands` object (nested `demands` have no effect)");
    DECLARE_MESSAGE(ConflictingFiles,
                    (msg::path, msg::spec),
                    "",
                    "The following files are already installed in {path} and are in conflict with {spec}");
    DECLARE_MESSAGE(ConflictingValuesForOption, (msg::option), "", "conflicting values specified for '--{option}'.");
    DECLARE_MESSAGE(ConstraintViolation, (), "", "Found a constraint violation:");
    DECLARE_MESSAGE(ContinueCodeUnitInStart, (), "", "found continue code unit in start position");
    DECLARE_MESSAGE(ControlAndManifestFilesPresent,
                    (msg::path),
                    "",
                    "Both a manifest file and a CONTROL file exist in port directory: {path}");
    DECLARE_MESSAGE(ControlCharacterInString, (), "", "Control character in string");
    DECLARE_MESSAGE(CopyrightIsDir, (msg::path), "", "`{path}` being a directory is deprecated.");
    DECLARE_MESSAGE(CorruptedDatabase, (), "", "Database corrupted.");
    DECLARE_MESSAGE(CorruptedInstallTree, (), "", "Your vcpkg 'installed' tree is corrupted.");
    DECLARE_MESSAGE(CouldNotDeduceNugetIdAndVersion,
                    (msg::path),
                    "",
                    "Could not deduce nuget id and version from filename: {path}");
    DECLARE_MESSAGE(CouldNotFindBaseline,
                    (msg::commit_sha, msg::path),
                    "",
                    "Could not find explicitly specified baseline `\"{commit_sha}\"` in baseline file {path}");
    DECLARE_MESSAGE(CouldNotFindBaselineForRepo,
                    (msg::commit_sha, msg::package_name),
                    "",
                    "Couldn't find baseline `\"{commit_sha}\"` for repo {package_name}");
    DECLARE_MESSAGE(CouldNotFindBaselineInCommit,
                    (msg::commit_sha, msg::package_name),
                    "",
                    "Couldn't find baseline in commit `\"{commit_sha}\"` from repo {package_name}:");
    DECLARE_MESSAGE(CouldNotFindGitTreeAtCommit,
                    (msg::package_name, msg::commit_sha),
                    "",
                    "could not find the git tree for `versions` in repo {package_name} at commit {commit_sha}");
    DECLARE_MESSAGE(CouldNotFindToolVersion,
                    (msg::version, msg::path),
                    "",
                    "Could not find <tools version=\"{version}\"> in {path}");
    DECLARE_MESSAGE(CouldNotFindVersionDatabaseFile,
                    (msg::path),
                    "",
                    "Couldn't find the versions database file: {path}");
    DECLARE_MESSAGE(CreatedNuGetPackage, (msg::path), "", "Created nupkg: {path}");
    DECLARE_MESSAGE(CreateFailureLogsDir, (msg::path), "", "Creating failure logs output directory {path}.");
    DECLARE_MESSAGE(Creating7ZipArchive, (), "", "Creating 7zip archive...");
    DECLARE_MESSAGE(CreatingNugetPackage, (), "", "Creating NuGet package...");
    DECLARE_MESSAGE(CreatingZipArchive, (), "", "Creating zip archive...");
    DECLARE_MESSAGE(CreationFailed, (msg::path), "", "Creating {path} failed.");
    DECLARE_MESSAGE(CurlFailedToExecute,
                    (msg::exit_code),
                    "curl is the name of a program, see curl.se",
                    "curl failed to execute with exit code {exit_code}.");
    DECLARE_MESSAGE(CurlFailedToPut,
                    (msg::exit_code, msg::url),
                    "curl is the name of a program, see curl.se",
                    "curl failed to put file to {url} with exit code {exit_code}.");
    DECLARE_MESSAGE(CurlFailedToPutHttp,
                    (msg::exit_code, msg::url, msg::value),
                    "curl is the name of a program, see curl.se. {value} is an HTTP status code",
                    "curl failed to put file to {url} with exit code {exit_code} and http code {value}.");
    DECLARE_MESSAGE(CurlReportedUnexpectedResults,
                    (msg::command_line, msg::actual),
                    "{command_line} is the command line to call curl.exe, {actual} is the console output "
                    "of curl.exe locale-invariant download results.",
                    "curl has reported unexpected results to vcpkg and vcpkg cannot continue.\n"
                    "Please review the following text for sensitive information and open an issue on the "
                    "Microsoft/vcpkg GitHub to help fix this problem!\n"
                    "cmd: {command_line}\n"
                    "=== curl output ===\n"
                    "{actual}\n"
                    "=== end curl output ===");
    DECLARE_MESSAGE(CurlReturnedUnexpectedResponseCodes,
                    (msg::actual, msg::expected),
                    "{actual} and {expected} are integers, curl is the name of a program, see curl.se",
                    "curl returned a different number of response codes than were expected for the request ({actual} "
                    "vs expected {expected}).");
    DECLARE_MESSAGE(
        CurrentCommitBaseline,
        (msg::commit_sha),
        "",
        "You can use the current commit as a baseline, which is:\n\t\"builtin-baseline\": \"{commit_sha}\"");
    DECLARE_MESSAGE(CycleDetectedDuring, (msg::spec), "", "cycle detected during {spec}:");
    DECLARE_MESSAGE(DateTableHeader, (), "", "Date");
    DECLARE_MESSAGE(DefaultBinaryCachePlatformCacheRequiresAbsolutePath,
                    (msg::path),
                    "",
                    "Environment variable VCPKG_DEFAULT_BINARY_CACHE must be a directory (was: {path})");
    DECLARE_MESSAGE(DefaultBinaryCacheRequiresAbsolutePath,
                    (msg::path),
                    "",
                    "Environment variable VCPKG_DEFAULT_BINARY_CACHE must be absolute (was: {path})");
    DECLARE_MESSAGE(DefaultBinaryCacheRequiresDirectory,
                    (msg::path),
                    "",
                    "Environment variable VCPKG_DEFAULT_BINARY_CACHE must be a directory (was: {path})");
    DECLARE_MESSAGE(DefaultBrowserLaunched, (msg::url), "", "Default browser launched to {url}.");
    DECLARE_MESSAGE(DefaultFlag, (msg::option), "", "Defaulting to --{option} being on.");
    DECLARE_MESSAGE(DefaultRegistryIsArtifact, (), "", "The default registry cannot be an artifact registry.");
    DECLARE_MESSAGE(DefaultTriplet,
                    (msg::triplet),
                    "",
                    "Starting with the September 2023 release, the default triplet for vcpkg libraries will change "
                    "from x86-windows to the detected host triplet ({triplet}). To resolve this message, add --triplet "
                    "x86-windows to keep the same behavior.");
    DECLARE_MESSAGE(DeleteVcpkgConfigFromManifest,
                    (msg::path),
                    "",
                    "-- Or remove \"vcpkg-configuration\" from the manifest file {path}.");
    DECLARE_MESSAGE(DeprecatedPrefabDebugOption, (), "", "--prefab-debug is now deprecated.");
    DECLARE_MESSAGE(DetectCompilerHash, (msg::triplet), "", "Detecting compiler hash for triplet {triplet}...");
    DECLARE_MESSAGE(DocumentedFieldsSuggestUpdate,
                    (),
                    "",
                    "If these are documented fields that should be recognized try updating the vcpkg tool.");
    DECLARE_MESSAGE(DownloadAvailable,
                    (msg::env_var),
                    "",
                    "A downloadable copy of this tool is available and can be used by unsetting {env_var}.");
    DECLARE_MESSAGE(DownloadedSources, (msg::spec), "", "Downloaded sources for {spec}");
    DECLARE_MESSAGE(DownloadFailedCurl,
                    (msg::url, msg::exit_code),
                    "",
                    "{url}: curl failed to download with exit code {exit_code}");
    DECLARE_MESSAGE(DownloadFailedHashMismatch,
                    (msg::url, msg::path, msg::expected, msg::actual),
                    "{expected} and {actual} are SHA512 hashes in hex format.",
                    "File does not have the expected hash:\n"
                    "url: {url}\n"
                    "File: {path}\n"
                    "Expected hash: {expected}\n"
                    "Actual hash: {actual}");
    DECLARE_MESSAGE(DownloadFailedRetrying,
                    (msg::value),
                    "{value} is a number of milliseconds",
                    "Download failed -- retrying after {value}ms");
    DECLARE_MESSAGE(DownloadFailedStatusCode,
                    (msg::url, msg::value),
                    "{value} is an HTTP status code",
                    "{url}: failed: status code {value}");
    DECLARE_MESSAGE(DownloadingPortableToolVersionX,
                    (msg::tool_name, msg::version),
                    "",
                    "A suitable version of {tool_name} was not found (required v{version}) Downloading "
                    "portable {tool_name} {version}...");
    DECLARE_MESSAGE(DownloadingTool,
                    (msg::tool_name, msg::url, msg::path),
                    "",
                    "Downloading {tool_name}...\n{url}->{path}");
    DECLARE_MESSAGE(DownloadingUrl, (msg::url), "", "Downloading {url}");
    DECLARE_MESSAGE(DownloadWinHttpError,
                    (msg::system_api, msg::exit_code, msg::url),
                    "",
                    "{url}: {system_api} failed with exit code {exit_code}");
    DECLARE_MESSAGE(DownloadingVcpkgCeBundle, (msg::version), "", "Downloading vcpkg-artifacts bundle {version}...");
    DECLARE_MESSAGE(DownloadingVcpkgCeBundleLatest,
                    (),
                    "This message is normally displayed only in development.",
                    "Downloading latest vcpkg-artifacts bundle...");
    DECLARE_MESSAGE(DownloadingVcpkgStandaloneBundle, (msg::version), "", "Downloading standalone bundle {version}.");
    DECLARE_MESSAGE(DownloadingVcpkgStandaloneBundleLatest, (), "", "Downloading latest standalone bundle.");
    DECLARE_MESSAGE(DownloadRootsDir,
                    (msg::env_var),
                    "",
                    "Specify the downloads root directory.\n(default: {env_var})");
    DECLARE_MESSAGE(DuplicateCommandOption, (msg::option), "", "The option --{option} can only be passed once.");
    DECLARE_MESSAGE(DuplicatedKeyInObj,
                    (msg::value),
                    "{value} is a json property/object",
                    "Duplicated key \"{value}\" in an object");
    DECLARE_MESSAGE(DuplicateOptions,
                    (msg::value),
                    "'{value}' is a command line option.",
                    "'--{value}' specified multiple times.");
    DECLARE_MESSAGE(DuplicatePackagePattern, (msg::package_name), "", "Package \"{package_name}\" is duplicated.");
    DECLARE_MESSAGE(DuplicatePackagePatternFirstOcurrence, (), "", "First declared in:");
    DECLARE_MESSAGE(DuplicatePackagePatternIgnoredLocations, (), "", "The following redeclarations will be ignored:");
    DECLARE_MESSAGE(DuplicatePackagePatternLocation, (msg::path), "", "location: {path}");
    DECLARE_MESSAGE(DuplicatePackagePatternRegistry, (msg::url), "", "registry: {url}");
    DECLARE_MESSAGE(ElapsedInstallTime, (msg::count), "", "Total elapsed time: {count}");
    DECLARE_MESSAGE(ElapsedTimeForChecks, (msg::elapsed), "", "Time to determine pass/fail: {elapsed}");
    DECLARE_MESSAGE(EmailVcpkgTeam, (msg::url), "", "Send an email to {url} with any feedback.");
    DECLARE_MESSAGE(EmbeddingVcpkgConfigInManifest,
                    (),
                    "",
                    "Embedding `vcpkg-configuration` in a manifest file is an EXPERIMENTAL feature.");
    DECLARE_MESSAGE(EmptyArg, (msg::option), "", "The option --{option} must be passed a non-empty argument.");
    DECLARE_MESSAGE(EmptyLicenseExpression, (), "", "SPDX license expression was empty.");
    DECLARE_MESSAGE(EndOfStringInCodeUnit, (), "", "found end of string in middle of code point");
    DECLARE_MESSAGE(EnvInvalidMaxConcurrency,
                    (msg::env_var, msg::value),
                    "{value} is the invalid value of an environment variable",
                    "{env_var} is {value}, must be > 0");
    DECLARE_MESSAGE(EnvStrFailedToExtract, (), "", "could not expand the environment string:");
    DECLARE_MESSAGE(EnvPlatformNotSupported, (), "", "Build environment commands are not supported on this platform");
    DECLARE_MESSAGE(EnvVarMustBeAbsolutePath,
                    (msg::path, msg::env_var),
                    "",
                    "{env_var} ({path}) was not an absolute path");
    DECLARE_MESSAGE(ErrorDetectingCompilerInfo,
                    (msg::path),
                    "",
                    "while detecting compiler information:\nThe log file content at \"{path}\" is:");
    DECLARE_MESSAGE(ErrorIndividualPackagesUnsupported,
                    (),
                    "",
                    "In manifest mode, `vcpkg install` does not support individual package arguments.\nTo install "
                    "additional "
                    "packages, edit vcpkg.json and then run `vcpkg install` without any package arguments.");
    DECLARE_MESSAGE(ErrorInvalidClassicModeOption,
                    (msg::option),
                    "",
                    "The option --{option} is not supported in classic mode and no manifest was found.");
    DECLARE_MESSAGE(ErrorInvalidManifestModeOption,
                    (msg::option),
                    "",
                    "The option --{option} is not supported in manifest mode.");
    DECLARE_MESSAGE(
        ErrorMessageMustUsePrintError,
        (msg::value),
        "{value} is is a localized message name like ErrorMessageMustUsePrintError",
        "The message named {value} starts with error:, it must be changed to prepend ErrorMessage in code instead.");
    DECLARE_MESSAGE(
        ErrorMissingVcpkgRoot,
        (),
        "",
        "Could not detect vcpkg-root. If you are trying to use a copy of vcpkg that you've built, you must "
        "define the VCPKG_ROOT environment variable to point to a cloned copy of https://github.com/Microsoft/vcpkg.");
    DECLARE_MESSAGE(ErrorNoVSInstance,
                    (msg::triplet),
                    "",
                    "in triplet {triplet}: Unable to find a valid Visual Studio instance");
    DECLARE_MESSAGE(ErrorNoVSInstanceAt, (msg::path), "", "at \"{path}\"");
    DECLARE_MESSAGE(ErrorNoVSInstanceFullVersion, (msg::version), "", "with toolset version prefix {version}");
    DECLARE_MESSAGE(ErrorNoVSInstanceVersion, (msg::version), "", "with toolset version {version}");
    DECLARE_MESSAGE(ErrorParsingBinaryParagraph, (msg::spec), "", "while parsing the Binary Paragraph for {spec}");
    DECLARE_MESSAGE(ErrorRequireBaseline,
                    (),
                    "",
                    "this vcpkg instance requires a manifest with a specified baseline in order to "
                    "interact with ports. Please add 'builtin-baseline' to the manifest or add a "
                    "'vcpkg-configuration.json' that redefines the default registry.");
    DECLARE_MESSAGE(ErrorRequirePackagesList,
                    (),
                    "",
                    "`vcpkg install` requires a list of packages to install in classic mode.");
    DECLARE_MESSAGE(ErrorsFound, (), "", "Found the following errors:");
    DECLARE_MESSAGE(
        ErrorUnableToDetectCompilerInfo,
        (),
        "failure output will be displayed at the top of this",
        "vcpkg was unable to detect the active compiler's information. See above for the CMake failure output.");
    DECLARE_MESSAGE(ErrorVcvarsUnsupported,
                    (msg::triplet),
                    "",
                    "in triplet {triplet}: Use of Visual Studio's Developer Prompt is unsupported "
                    "on non-Windows hosts.\nDefine 'VCPKG_CMAKE_SYSTEM_NAME' or "
                    "'VCPKG_CHAINLOAD_TOOLCHAIN_FILE' in the triplet file.");
    DECLARE_MESSAGE(ErrorVsCodeNotFound,
                    (msg::env_var),
                    "",
                    "Visual Studio Code was not found and the environment variable {env_var} is not set or invalid.");
    DECLARE_MESSAGE(ErrorVsCodeNotFoundPathExamined, (), "", "The following paths were examined:");
    DECLARE_MESSAGE(ErrorWhileFetchingBaseline,
                    (msg::value, msg::package_name),
                    "{value} is a commit sha.",
                    "while fetching baseline `\"{value}\"` from repo {package_name}:");
    DECLARE_MESSAGE(ErrorWhileParsing, (msg::path), "", "Errors occurred while parsing {path}.");
    DECLARE_MESSAGE(ErrorWhileWriting, (msg::path), "", "Error occurred while writing {path}.");
    DECLARE_MESSAGE(Example, (), "", "example:");
    DECLARE_MESSAGE(ExceededRecursionDepth, (), "", "Recursion depth exceeded.");
    DECLARE_MESSAGE(ExcludedPackage, (msg::spec), "", "Excluded {spec}");
    DECLARE_MESSAGE(ExcludedPackages, (), "", "The following packages are excluded:");
    DECLARE_MESSAGE(ExpectedAnObject, (), "", "expected an object");
    DECLARE_MESSAGE(ExpectedAtMostOneSetOfTags,
                    (msg::count, msg::old_value, msg::new_value, msg::value),
                    "{old_value} is a left tag and {new_value} is the right tag. {value} is the input.",
                    "Found {count} sets of {old_value}.*{new_value} but expected at most 1, in block:\n{value}");
    DECLARE_MESSAGE(
        ExpectedCharacterHere,
        (msg::expected),
        "{expected} is a locale-invariant delimiter; for example, the ':' or '=' in 'zlib:x64-windows=skip'",
        "expected '{expected}' here");
    DECLARE_MESSAGE(ExpectedDefaultFeaturesList, (), "", "expected ',' or end of text in default features list");
    DECLARE_MESSAGE(ExpectedDependenciesList, (), "", "expected ',' or end of text in dependencies list");
    DECLARE_MESSAGE(ExpectedDigitsAfterDecimal, (), "", "Expected digits after the decimal point");
    DECLARE_MESSAGE(ExpectedFailOrSkip, (), "", "expected 'fail', 'skip', or 'pass' here");
    DECLARE_MESSAGE(ExpectedFeatureListTerminal, (), "", "expected ',' or ']' in feature list");
    DECLARE_MESSAGE(ExpectedFeatureName, (), "", "expected feature name (must be lowercase, digits, '-')");
    DECLARE_MESSAGE(ExpectedEof, (), "", "expected eof");
    DECLARE_MESSAGE(ExpectedExplicitTriplet, (), "", "expected an explicit triplet");
    DECLARE_MESSAGE(ExpectedOneSetOfTags,
                    (msg::count, msg::old_value, msg::new_value, msg::value),
                    "{old_value} is a left tag and {new_value} is the right tag. {value} is the input.",
                    "Found {count} sets of {old_value}.*{new_value} but expected exactly 1, in block:\n{value}");
    DECLARE_MESSAGE(ExpectedOneVersioningField, (), "", "expected only one versioning field");
    DECLARE_MESSAGE(ExpectedPackageSpecifier, (), "", "expected a package specifier");
    DECLARE_MESSAGE(ExpectedPathToExist, (msg::path), "", "Expected {path} to exist after fetching");
    DECLARE_MESSAGE(ExpectedPortName, (), "", "expected a port name here (must be lowercase, digits, '-')");
    DECLARE_MESSAGE(ExpectedReadWriteReadWrite, (), "", "unexpected argument: expected 'read', readwrite', or 'write'");
    DECLARE_MESSAGE(ExpectedStatusField, (), "", "Expected 'status' field in status paragraph");
    DECLARE_MESSAGE(ExpectedTripletName, (), "", "expected a triplet name here (must be lowercase, digits, '-')");
    DECLARE_MESSAGE(ExpectedValueForOption, (msg::option), "", "expected value after --{option}.");
    DECLARE_MESSAGE(ExportArchitectureReq,
                    (),
                    "",
                    "Export prefab requires targeting at least one of the following architectures arm64-v8a, "
                    "armeabi-v7a, x86_64, x86 to be present.");
    DECLARE_MESSAGE(Exported7zipArchive, (msg::path), "", "7zip archive exported at: {path}");
    DECLARE_MESSAGE(ExportedZipArchive, (msg::path), "", "Zip archive exported at: {path}");
    DECLARE_MESSAGE(ExportingAlreadyBuiltPackages,
                    (),
                    "",
                    "The following packages are already built and will be exported:");
    DECLARE_MESSAGE(ExportingMaintenanceTool, (), "", "Exporting maintenance tool...");
    DECLARE_MESSAGE(ExportingPackage, (msg::package_name), "", "Exporting {package_name}...");
    DECLARE_MESSAGE(ExportPrefabRequiresAndroidTriplet, (), "", "export prefab requires an Android triplet.");
    DECLARE_MESSAGE(ExportUnsupportedInManifest,
                    (),
                    "",
                    "vcpkg export does not support manifest mode, in order to allow for future design considerations. "
                    "You may use export in classic mode by running vcpkg outside of a manifest-based project.");
    DECLARE_MESSAGE(ExtendedDocumentationAtUrl, (msg::url), "", "Extended documentation available at '{url}'.");
    DECLARE_MESSAGE(ExtractingTool, (msg::tool_name), "", "Extracting {tool_name}...");
    DECLARE_MESSAGE(FailedPostBuildChecks,
                    (msg::count, msg::path),
                    "",
                    "Found {count} post-build check problem(s). To submit these ports to curated catalogs, please "
                    "first correct the portfile: {path}");
    DECLARE_MESSAGE(FailedToCheckoutRepo,
                    (msg::package_name),
                    "",
                    "failed to check out `versions` from repo {package_name}");
    DECLARE_MESSAGE(FailedToDetermineArchitecture,
                    (msg::path, msg::command_line),
                    "",
                    "unable to determine the architecture of {path}.\n{command_line}");
    DECLARE_MESSAGE(FailedToDetermineCurrentCommit, (), "", "Failed to determine the current commit:");
    DECLARE_MESSAGE(FailedToDownloadFromMirrorSet, (), "", "Failed to download from mirror set");
    DECLARE_MESSAGE(FailedToExtract, (msg::path), "", "Failed to extract \"{path}\":");
    DECLARE_MESSAGE(FailedToFetchError,
                    (msg::error_msg, msg::package_name),
                    "",
                    "{error_msg}\nFailed to fetch {package_name}:");
    DECLARE_MESSAGE(FailedToFindBaseline, (), "", "Failed to find baseline.json");
    DECLARE_MESSAGE(FailedToFindPortFeature,
                    (msg::feature, msg::package_name),
                    "",
                    "{package_name} has no feature named {feature}.");
    DECLARE_MESSAGE(FailedToFormatMissingFile,
                    (),
                    "",
                    "No files to format.\nPlease pass either --all, or the explicit files to format or convert.");
    DECLARE_MESSAGE(
        FailedToLoadInstalledManifest,
        (msg::package_name),
        "",
        "The control or manifest file for {package_name} could not be loaded due to the following error. Please "
        "remove {package_name} and try again.");
    DECLARE_MESSAGE(FailedToLoadManifest, (msg::path), "", "Failed to load manifest from directory {path}");
    DECLARE_MESSAGE(FailedToLoadPort,
                    (msg::package_name, msg::path),
                    "",
                    "Failed to load port {package_name} from {path}");
    DECLARE_MESSAGE(FailedToLoadPortFrom, (msg::path), "", "Failed to load port from {path}");
    DECLARE_MESSAGE(FailedToLoadUnnamedPortFromPath, (msg::path), "", "Failed to load port from {path}");
    DECLARE_MESSAGE(FailedToLocateSpec, (msg::spec), "", "Failed to locate spec in graph: {spec}");
    DECLARE_MESSAGE(FailedToObtainDependencyVersion, (), "", "Cannot find desired dependency version.");
    DECLARE_MESSAGE(FailedToObtainLocalPortGitSha, (), "", "Failed to obtain git SHAs for local ports.");
    DECLARE_MESSAGE(FailedToObtainPackageVersion, (), "", "Cannot find desired package version.");
    DECLARE_MESSAGE(FailedToParseCMakeConsoleOut,
                    (),
                    "",
                    "Failed to parse CMake console output to locate block start/end markers.");
    DECLARE_MESSAGE(FailedToParseBaseline, (msg::path), "", "Failed to parse baseline: {path}");
    DECLARE_MESSAGE(FailedToParseConfig, (msg::path), "", "Failed to parse configuration: {path}");
    DECLARE_MESSAGE(FailedToParseControl, (msg::path), "", "Failed to parse CONTROL file: {path}");
    DECLARE_MESSAGE(FailedToParseManifest, (msg::path), "", "Failed to parse manifest file: {path}");
    DECLARE_MESSAGE(FailedToParseNoTopLevelObj,
                    (msg::path),
                    "",
                    "Failed to parse {path}, expected a top-level object.");
    DECLARE_MESSAGE(FailedToParseNoVersionsArray,
                    (msg::path),
                    "",
                    "Failed to parse {path}, expected a 'versions' array.");
    DECLARE_MESSAGE(FailedToParseSerializedBinParagraph,
                    (msg::error_msg),
                    "'{error_msg}' is the error message for failing to parse the Binary Paragraph.",
                    "[sanity check] Failed to parse a serialized binary paragraph.\nPlease open an issue at "
                    "https://github.com/microsoft/vcpkg, "
                    "with the following output:\n{error_msg}\nSerialized Binary Paragraph:");
    DECLARE_MESSAGE(FailedToParseVersionsFile, (msg::path), "", "failed to parse versions file {path}");
    DECLARE_MESSAGE(FailedToParseVersionXML,
                    (msg::tool_name, msg::version),
                    "",
                    "Could not parse version for tool {tool_name}. Version string was: {version}");
    DECLARE_MESSAGE(FailedToProvisionCe, (), "", "Failed to provision vcpkg-artifacts.");
    DECLARE_MESSAGE(FailedToReadParagraph, (msg::path), "", "Failed to read paragraphs from {path}");
    DECLARE_MESSAGE(FailedToRemoveControl, (msg::path), "", "Failed to remove control file {path}");
    DECLARE_MESSAGE(FailedToRunToolToDetermineVersion,
                    (msg::tool_name, msg::path),
                    "Additional information, such as the command line output, if any, will be appended on "
                    "the line after this message",
                    "Failed to run \"{path}\" to determine the {tool_name} version.");
    DECLARE_MESSAGE(FailedToStoreBackToMirror, (), "", "failed to store back to mirror:");
    DECLARE_MESSAGE(FailedToStoreBinaryCache, (msg::path), "", "Failed to store binary cache {path}");
    DECLARE_MESSAGE(FailedToTakeFileSystemLock, (msg::path), "", "Failed to take the filesystem lock on {path}");
    DECLARE_MESSAGE(FailedToWriteManifest, (msg::path), "", "Failed to write manifest file {path}");
    DECLARE_MESSAGE(FailedVendorAuthentication,
                    (msg::vendor, msg::url),
                    "",
                    "One or more {vendor} credential providers failed to authenticate. See '{url}' for more details "
                    "on how to provide credentials.");
    DECLARE_MESSAGE(FeedbackAppreciated, (), "", "Thank you for your feedback!");
    DECLARE_MESSAGE(
        FilesContainAbsolutePath1,
        (),
        "This message is printed before a list of found absolute paths, followed by FilesContainAbsolutePath2, "
        "followed by a list of found files.",
        "There should be no absolute paths, such as the following, in an installed package:");
    DECLARE_MESSAGE(FilesContainAbsolutePath2, (), "", "Absolute paths were found in the following files:");
    DECLARE_MESSAGE(FindHelp,
                    (),
                    "'artifact' and 'port' are what the user must literally type.",
                    "Searches for the indicated artifact or port. With no parameter after 'artifact' or 'port', "
                    "displays everything.");
    DECLARE_MESSAGE(FieldKindDidNotHaveExpectedValue,
                    (msg::expected, msg::actual),
                    "{expected} is a list of literal kinds the user must type, separated by commas, {actual} is what "
                    "the user supplied",
                    "\"kind\" did not have an expected value: (expected one of: {expected}; found {actual})");
    DECLARE_MESSAGE(FetchingBaselineInfo,
                    (msg::package_name),
                    "",
                    "Fetching baseline information from {package_name}...");
    DECLARE_MESSAGE(FetchingRegistryInfo,
                    (msg::url, msg::value),
                    "{value} is a reference",
                    "Fetching registry information from {url} ({value})...");
    DECLARE_MESSAGE(FileNotFound, (msg::path), "", "{path}: file not found");
    DECLARE_MESSAGE(FileReadFailed,
                    (msg::path, msg::byte_offset, msg::count),
                    "",
                    "Failed to read {count} bytes from {path} at offset {byte_offset}.");
    DECLARE_MESSAGE(FileSeekFailed,
                    (msg::path, msg::byte_offset),
                    "",
                    "Failed to seek to position {byte_offset} in {path}.");
    DECLARE_MESSAGE(FilesExported, (msg::path), "", "Files exported at: {path}");
    DECLARE_MESSAGE(FileSystemOperationFailed, (), "", "Filesystem operation failed:");
    DECLARE_MESSAGE(FishCompletion, (msg::path), "", "vcpkg fish completion is already added at \"{path}\".");
    DECLARE_MESSAGE(FloatingPointConstTooBig, (msg::count), "", "Floating point constant too big: {count}");
    DECLARE_MESSAGE(FollowingPackagesMissingControl,
                    (),
                    "",
                    "The following packages do not have a valid CONTROL or vcpkg.json:");
    DECLARE_MESSAGE(FollowingPackagesNotInstalled, (), "", "The following packages are not installed:");
    DECLARE_MESSAGE(FollowingPackagesUpgraded, (), "", "The following packages are up-to-date:");
    DECLARE_MESSAGE(
        ForceSystemBinariesOnWeirdPlatforms,
        (),
        "",
        "Environment variable VCPKG_FORCE_SYSTEM_BINARIES must be set on arm, s390x, ppc64le and riscv platforms.");
    DECLARE_MESSAGE(FormattedParseMessageExpression,
                    (msg::value),
                    "Example of {value} is 'x64 & windows'",
                    "on expression: {value}");
    DECLARE_MESSAGE(GeneratedConfiguration, (msg::path), "", "Generated configuration {path}.");
    DECLARE_MESSAGE(GeneratedInstaller, (msg::path), "", "{path} installer generated.");
    DECLARE_MESSAGE(GenerateMsgErrorParsingFormatArgs,
                    (msg::value),
                    "example of {value} 'GenerateMsgNoComment'",
                    "parsing format string for {value}:");
    DECLARE_MESSAGE(GenerateMsgIncorrectComment,
                    (msg::value),
                    "example of {value} is 'GenerateMsgNoComment'",
                    R"(message {value} has an incorrect comment:)");
    DECLARE_MESSAGE(GenerateMsgNoArgumentValue,
                    (msg::value),
                    "example of {value} is 'arch'",
                    R"({{{value}}} was specified in a comment, but was not used in the message.)");
    DECLARE_MESSAGE(GenerateMsgNoCommentValue,
                    (msg::value),
                    "example of {value} is 'arch'",
                    R"({{{value}}} was used in the message, but not commented.)");
    DECLARE_MESSAGE(GeneratingConfiguration, (msg::path), "", "Generating configuration {path}...");
    DECLARE_MESSAGE(GeneratingInstaller, (msg::path), "", "Generating installer {path}...");
    DECLARE_MESSAGE(GeneratingRepo, (msg::path), "", "Generating repository {path}...");
    DECLARE_MESSAGE(GetParseFailureInfo, (), "", "Use '--debug' to get more information about the parse failures.");
    DECLARE_MESSAGE(GitCommandFailed, (msg::command_line), "", "failed to execute: {command_line}");
    DECLARE_MESSAGE(GitFailedToFetch,
                    (msg::value, msg::url),
                    "{value} is a git ref like 'origin/main'",
                    "failed to fetch ref {value} from repository {url}");
    DECLARE_MESSAGE(GitFailedToInitializeLocalRepository,
                    (msg::path),
                    "",
                    "failed to initialize local repository {path}");
    DECLARE_MESSAGE(GitRegistryMustHaveBaseline,
                    (msg::package_name, msg::value),
                    "{value} is a commit sha",
                    "The git registry entry for \"{package_name}\" must have a \"baseline\" field that is a valid git "
                    "commit SHA (40 hexadecimal characters).\n"
                    "The current HEAD of that repo is \"{value}\".");
    DECLARE_MESSAGE(GitStatusOutputExpectedFileName, (), "", "expected a file name");
    DECLARE_MESSAGE(GitStatusOutputExpectedNewLine, (), "", "expected new line");
    DECLARE_MESSAGE(GitStatusOutputExpectedRenameOrNewline, (), "", "expected renamed file or new lines");
    DECLARE_MESSAGE(GitStatusUnknownFileStatus,
                    (msg::value),
                    "{value} is a single character indicating file status, for example: A, U, M, D",
                    "unknown file status: {value}");
    DECLARE_MESSAGE(GitUnexpectedCommandOutputCmd,
                    (msg::command_line),
                    "",
                    "git produced unexpected output when running {command_line}");
    DECLARE_MESSAGE(
        HashFileFailureToRead,
        (msg::path),
        "Printed after ErrorMessage and before the specific failing filesystem operation (like file not found)",
        "failed to read file \"{path}\" for hashing: ");
    DECLARE_MESSAGE(HeaderOnlyUsage,
                    (msg::package_name),
                    "'header' refers to C/C++ .h files",
                    "{package_name} is header-only and can be used from CMake via:");
    DECLARE_MESSAGE(
        HelpAssetCaching,
        (),
        "The '<rw>' part references code in the following table and should not be localized. The matching values "
        "\"read\" \"write\" and \"readwrite\" are also fixed. After this block a table with each possible asset "
        "caching source is printed.",
        "**Experimental feature: this may change or be removed at any time**\n"
        "\n"
        "vcpkg can use mirrors to cache downloaded assets, ensuring continued operation even if the "
        "original source changes or disappears.\n"
        "\n"
        "Asset caching can be configured either by setting the environment variable X_VCPKG_ASSET_SOURCES "
        "to a semicolon-delimited list of sources or by passing a sequence of "
        "--x-asset-sources=<source> command line options. Command line sources are interpreted after "
        "environment sources. Commas, semicolons, and backticks can be escaped using backtick (`).\n"
        "\n"
        "The <rw> optional parameter for certain strings controls how they will be accessed. It can be specified as "
        "\"read\", \"write\", or \"readwrite\" and defaults to \"read\".\n"
        "\n"
        "Valid sources:");
    DECLARE_MESSAGE(
        HelpAssetCachingAzUrl,
        (),
        "This is printed as the 'definition' in a table for 'x-azurl,<url>[,<sas>[,<rw>]]', so <url>, <sas>, and <rw> "
        "should not be localized.",
        "Adds an Azure Blob Storage source, optionally using Shared Access Signature validation. URL should include "
        "the container path and be terminated with a trailing \"/\". <sas>, if defined, should be prefixed with a "
        "\"?\". "
        "Non-Azure servers will also work if they respond to GET and PUT requests of the form: "
        "\"<url><sha512><sas>\".");
    DECLARE_MESSAGE(HelpAssetCachingBlockOrigin,
                    (),
                    "This is printed as the 'definition' in a table for 'x-block-origin'",
                    "Disables fallback to the original URLs in case the mirror does not have the file available.");
    DECLARE_MESSAGE(
        HelpAssetCachingScript,
        (),
        "This is printed as the 'definition' in a table for 'x-script,<template>', so <template> should not be "
        "localized.",
        "Dispatches to an external tool to fetch the asset. Within the template, \"{{url}}\" will be replaced by the "
        "original url, \"{{sha512}}\" will be replaced by the SHA512 value, and \"{{dst}}\" will be replaced by the "
        "output path to save to. These substitutions will all be properly shell escaped, so an example template would "
        "be: \"curl -L {{url}} --output {{dst}}\". \"{{{{\" will be replaced by \"}}\" and \"}}}}\" will be replaced "
        "by \"}}\" to avoid expansion. Note that this will be executed inside the build environment, so the PATH and "
        "other environment variables will be modified by the triplet.");
    DECLARE_MESSAGE(
        HelpBinaryCaching,
        (),
        "The names in angle brackets like <rw> or in curly braces like {{sha512}} are 'code' and should not be "
        "localized. The matching values \"read\" \"write\" and \"readwrite\" are also fixed.",
        "vcpkg can cache compiled packages to accelerate restoration on a single machine or across the network. By "
        "default, vcpkg will save builds to a local machine cache. This can be disabled by passing "
        "\"--binarysource=clear\" as the last option on the command line.\n"
        "\n"
        "Binary caching can be further configured by either passing \"--binarysource=<source>\" options to every "
        "command line or setting the `VCPKG_BINARY_SOURCES` environment variable to a set of sources (Example: "
        "\"<source>;<source>;...\"). Command line sources are interpreted after environment sources.\n"
        "\n"
        "The \"<rw>\" optional parameter for certain strings controls whether they will be consulted for downloading "
        "binaries and whether on-demand builds will be uploaded to that remote. It can be specified as \"read\", "
        "\"write\", or \"readwrite\".\n"
        "\n"
        "General sources:");
    DECLARE_MESSAGE(
        HelpBinaryCachingAws,
        (),
        "Printed as the 'definition' for 'x-aws,<prefix>[,<rw>]', so '<prefix>' must be preserved verbatim.",
        "**Experimental: will change or be removed without warning**\n"
        "Adds an AWS S3 source. Uses the aws CLI for uploads and downloads. Prefix should include s3:// "
        "scheme and be suffixed with a \"/\".");
    DECLARE_MESSAGE(HelpBinaryCachingAwsConfig,
                    (),
                    "Printed as the 'definition' for 'x-aws-config,<parameter>'.",
                    "**Experimental: will change or be removed without warning**\n"
                    "Adds an AWS S3 source. Adds an AWS configuration; currently supports only 'no-sign-request' "
                    "parameter that is an equivalent to the --no-sign-request parameter "
                    "of the AWS CLI.");
    DECLARE_MESSAGE(HelpBinaryCachingAwsHeader, (), "", "Azure Web Services sources");
    DECLARE_MESSAGE(HelpBinaryCachingAzBlob,
                    (),
                    "Printed as the 'definition' for 'x-azblob,<url>,<sas>[,<rw>]'.",
                    "**Experimental: will change or be removed without warning**\n"
                    "Adds an Azure Blob Storage source. Uses Shared Access Signature validation. <url> should include "
                    "the container path. <sas> must be be prefixed with a \"?\".");
    DECLARE_MESSAGE(HelpBinaryCachingCos,
                    (),
                    "Printed as the 'definition' for 'x-cos,<prefix>[,<rw>]'.",
                    "**Experimental: will change or be removed without warning**\n"
                    "Adds an COS source. Uses the cos CLI for uploads and downloads. <prefix> should include the "
                    "scheme 'cos://' and be suffixed with a \"/\".");
    DECLARE_MESSAGE(HelpBinaryCachingDefaults,
                    (msg::path),
                    "Printed as the 'definition' in a table for 'default[,<rw>]'. %LOCALAPPDATA%, %APPDATA%, "
                    "$XDG_CACHE_HOME, and $HOME are 'code' and should not be localized.",
                    "Adds the default file-based location. Based on your system settings, the default path to store "
                    "binaries is \"{path}\". This consults %LOCALAPPDATA%/%APPDATA% on Windows and $XDG_CACHE_HOME or "
                    "$HOME on other platforms.");
    DECLARE_MESSAGE(HelpBinaryCachingDefaultsError,
                    (),
                    "Printed as the 'definition' in a table for 'default[,<rw>]', when there was an error fetching the "
                    "default for some reason.",
                    "Adds the default file-based location.");
    DECLARE_MESSAGE(HelpBinaryCachingFiles,
                    (),
                    "Printed as the 'definition' for 'files,<path>[,<rw>]'",
                    "Adds a custom file-based location.");
    DECLARE_MESSAGE(HelpBinaryCachingGcs,
                    (),
                    "Printed as the 'definition' for 'x-gcs,<prefix>[,<rw>]'.",
                    "**Experimental: will change or be removed without warning**\n"
                    "Adds a Google Cloud Storage (GCS) source. Uses the gsutil CLI for uploads and downloads. Prefix "
                    "should include the gs:// scheme and be suffixed with a \"/\".");
    DECLARE_MESSAGE(
        HelpBinaryCachingHttp,
        (),
        "Printed as the 'definition' of 'http,<url_template>[,<rw>[,<header>]]', so <url_template>, <rw> and <header> "
        "must be unlocalized. GET, HEAD, and PUT are HTTP verbs that should be not changed. Entries in {{curly "
        "braces}} also must be unlocalized.",
        "Adds a custom http-based location. GET, HEAD and PUT request are done to download, check and upload the "
        "binaries. You can use the variables {{name}}, {{version}}, {{sha}} and {{triplet}}. An example url would be"
        "'https://cache.example.com/{{triplet}}/{{name}}/{{version}}/{{sha}}'. Via the header field you can set a "
        "custom header to pass an authorization token.");
    DECLARE_MESSAGE(HelpBinaryCachingNuGet,
                    (),
                    "Printed as the 'definition' of 'nuget,<uri>[,<rw>]'.",
                    "Adds a NuGet-based source; equivalent to the \"-Source\" parameter of the NuGet CLI.");
    DECLARE_MESSAGE(HelpBinaryCachingNuGetConfig,
                    (),
                    "Printed as the 'definition' of 'nugetconfig,<path>[,<rw>]'.",
                    "Adds a NuGet-config-file-based source; equivalent to the \"-Config\" parameter of the NuGet CLI. "
                    "This config should specify \"defaultPushSource\" for uploads.");
    DECLARE_MESSAGE(HelpBinaryCachingNuGetHeader, (), "", "NuGet sources");
    DECLARE_MESSAGE(HelpBinaryCachingNuGetInteractive,
                    (),
                    "Printed as the 'definition' of 'interactive'.",
                    "Enables NuGet interactive credential management; the opposite of the \"-NonInteractive\" "
                    "parameter in the NuGet CLI.");
    DECLARE_MESSAGE(HelpBinaryCachingNuGetFooter,
                    (),
                    "Printed after the 'nuget', 'nugetconfig', 'nugettimeout', and 'interactive' entries; those names "
                    "must not be localized. Printed before an example XML snippet vcpkg generates when the indicated "
                    "environment variables are set.",
                    "NuGet's cache is not used by default. To use it for every NuGet-based source, set the environment "
                    "variable \"VCPKG_USE_NUGET_CACHE\" to \"true\" (case-insensitive) or \"1\".\n"
                    "The \"nuget\" and \"nugetconfig\" source providers respect certain environment variables while "
                    "generating NuGet packages. If the appropriate environment variables are defined and non-empty, "
                    "\"metadata.repository\" field will be generated like one of the following examples:");
    DECLARE_MESSAGE(HelpBinaryCachingNuGetTimeout,
                    (),
                    "Printed as the 'definition' of 'nugettimeout,<seconds>'",
                    "Specifies a NuGet timeout for NuGet network operations; equivalent to the \"-Timeout\" parameter "
                    "of the NuGet CLI.");
    DECLARE_MESSAGE(
        HelpBuiltinBase,
        (),
        "",
        "The baseline references a commit within the vcpkg repository that establishes a minimum version on "
        "every dependency in the graph. For example, if no other constraints are specified (directly or "
        "transitively), then the version will resolve to the baseline of the top level manifest. Baselines "
        "of transitive dependencies are ignored.");
    DECLARE_MESSAGE(HelpCachingClear, (), "", "Removes all previous sources, including defaults.");
    DECLARE_MESSAGE(HelpContactCommand, (), "", "Display contact information to send feedback.");
    DECLARE_MESSAGE(HelpCreateCommand, (), "", "Create a new port.");
    DECLARE_MESSAGE(HelpDependInfoCommand, (), "", "Display a list of dependencies for ports.");
    DECLARE_MESSAGE(HelpEditCommand,
                    (msg::env_var),
                    "",
                    "Open a port for editing (use the environment variable '{env_var}' to set an editor program, "
                    "defaults to 'code').");
    DECLARE_MESSAGE(HelpEnvCommand, (), "", "Creates a clean shell environment for development or compiling.");
    DECLARE_MESSAGE(HelpExampleCommand,
                    (),
                    "",
                    "For more help (including examples) see the accompanying README.md and docs folder.");
    DECLARE_MESSAGE(HelpExampleManifest, (), "", "Example manifest:");
    DECLARE_MESSAGE(HelpExportCommand, (), "", "Exports a package.");
    DECLARE_MESSAGE(HelpFormatManifestCommand,
                    (),
                    "",
                    "Formats all vcpkg.json files. Run this before committing to vcpkg.");
    DECLARE_MESSAGE(HelpHashCommand, (), "", "Hash a file by specific algorithm, default SHA512.");
    DECLARE_MESSAGE(HelpInitializeRegistryCommand, (), "", "Initializes a registry in the directory <path>.");
    DECLARE_MESSAGE(HelpInstallCommand, (), "", "Install a package.");
    DECLARE_MESSAGE(HelpListCommand, (), "", "List installed packages.");
    DECLARE_MESSAGE(HelpManifestConstraints,
                    (),
                    "",
                    "Manifests can place three kinds of constraints upon the versions used");
    DECLARE_MESSAGE(
        HelpMinVersion,
        (),
        "",
        "Vcpkg will select the minimum version found that matches all applicable constraints, including the "
        "version from the baseline specified at top-level as well as any \"version>=\" constraints in the graph.");
    DECLARE_MESSAGE(
        HelpOverrides,
        (),
        "",
        "When used as the top-level manifest (such as when running `vcpkg install` in the directory), overrides "
        "allow a manifest to short-circuit dependency resolution and specify exactly the version to use. These can "
        "be used to handle version conflicts, such as with `version-string` dependencies. They will not be "
        "considered when transitively depended upon.");
    DECLARE_MESSAGE(HelpOwnsCommand, (), "", "Search for files in installed packages.");
    DECLARE_MESSAGE(
        HelpPackagePublisher,
        (),
        "",
        "Additionally, package publishers can use \"version>=\" constraints to ensure that consumers are using at "
        "least a certain minimum version of a given dependency. For example, if a library needs an API added "
        "to boost-asio in 1.70, a \"version>=\" constraint will ensure transitive users use a sufficient version "
        "even in the face of individual version overrides or cross-registry references.");
    DECLARE_MESSAGE(
        HelpPortVersionScheme,
        (),
        "",
        "Each version additionally has a \"port-version\" which is a nonnegative integer. When rendered as "
        "text, the port version (if nonzero) is added as a suffix to the primary version text separated by a "
        "hash (#). Port-versions are sorted lexographically after the primary version text, for example:\n1.0.0 < "
        "1.0.0#1 < 1.0.1 < 1.0.1#5 < 2.0.0");
    DECLARE_MESSAGE(HelpRemoveCommand, (), "", "Uninstall a package.");
    DECLARE_MESSAGE(HelpRemoveOutdatedCommand, (), "", "Uninstall all out-of-date packages.");
    DECLARE_MESSAGE(HelpResponseFileCommand, (), "", "Specify a response file to provide additional parameters.");
    DECLARE_MESSAGE(HelpSearchCommand, (), "", "Search for packages available to be built.");
    DECLARE_MESSAGE(HelpTextOptFullDesc, (), "", "Do not truncate long text");
    DECLARE_MESSAGE(HelpTopicCommand, (), "", "Display help for a specific topic.");
    DECLARE_MESSAGE(HelpTopicsCommand, (), "", "Display the list of help topics.");
    DECLARE_MESSAGE(HelpTxtOptAllowUnsupportedPort,
                    (),
                    "",
                    "Instead of erroring on an unsupported port, continue with a warning.");
    DECLARE_MESSAGE(HelpTxtOptCleanAfterBuild,
                    (),
                    "",
                    "Clean buildtrees, packages and downloads after building each package");
    DECLARE_MESSAGE(HelpTxtOptCleanBuildTreesAfterBuild, (), "", "Clean buildtrees after building each package");
    DECLARE_MESSAGE(HelpTxtOptCleanDownloadsAfterBuild, (), "", "Clean downloads after building each package");
    DECLARE_MESSAGE(HelpTxtOptCleanPkgAfterBuild, (), "", "Clean packages after building each package");
    DECLARE_MESSAGE(HelpTxtOptDryRun, (), "", "Do not actually build or install.");
    DECLARE_MESSAGE(HelpTxtOptEditable,
                    (),
                    "",
                    "Disable source re-extraction and binary caching for libraries on the command line (classic mode)");
    DECLARE_MESSAGE(HelpTxtOptEnforcePortChecks,
                    (),
                    "",
                    "Fail install if a port has detected problems or attempts to use a deprecated feature");
    DECLARE_MESSAGE(HelpTxtOptKeepGoing, (), "", "Continue installing packages on failure");
    DECLARE_MESSAGE(HelpTxtOptManifestFeature,
                    (),
                    "",
                    "Additional feature from the top-level manifest to install (manifest mode).");
    DECLARE_MESSAGE(HelpTxtOptManifestNoDefault,
                    (),
                    "",
                    "Don't install the default features from the top-level manifest (manifest mode).");
    DECLARE_MESSAGE(HelpTxtOptNoDownloads, (), "", "Do not download new sources");
    DECLARE_MESSAGE(HelpTxtOptNoUsage, (), "", "Don't print CMake usage information after install.");
    DECLARE_MESSAGE(HelpTxtOptOnlyBinCache, (), "", "Fail if cached binaries are not available");
    DECLARE_MESSAGE(HelpTxtOptOnlyDownloads, (), "", "Download sources but don't build packages");
    DECLARE_MESSAGE(HelpTxtOptRecurse, (), "", "Allow removal of packages as part of installation");
    DECLARE_MESSAGE(HelpTxtOptUseAria2, (), "", "Use aria2 to perform download tasks");
    DECLARE_MESSAGE(HelpTxtOptUseHeadVersion,
                    (),
                    "",
                    "Install the libraries on the command line using the latest upstream sources (classic mode)");
    DECLARE_MESSAGE(
        HelpTxtOptWritePkgConfig,
        (),
        "",
        "Writes out a NuGet packages.config-formatted file for use with external binary caching.\nSee `vcpkg help "
        "binarycaching` for more information.");
    DECLARE_MESSAGE(
        HelpUpdateBaseline,
        (),
        "",
        "The best approach to keep your libraries up to date, the best approach is to update your baseline reference. "
        "This will "
        "ensure all packages, including transitive ones, are updated. However if you need to update a package "
        "independently, you can use a \"version>=\" constraint.");
    DECLARE_MESSAGE(HelpUpdateCommand, (), "", "List packages that can be updated.");
    DECLARE_MESSAGE(HelpUpgradeCommand, (), "", "Rebuild all outdated packages.");
    DECLARE_MESSAGE(HelpVersionCommand, (), "", "Display version information.");
    DECLARE_MESSAGE(HelpVersionDateScheme, (), "", "A date (2021-01-01.5)");
    DECLARE_MESSAGE(HelpVersionGreater,
                    (),
                    "",
                    "Within the \"dependencies\" field, each dependency can have a minimum constraint listed. These "
                    "minimum constraints will be used when transitively depending upon this library. A minimum "
                    "port-version can additionally be specified with a '#' suffix.");
    DECLARE_MESSAGE(HelpVersioning,
                    (),
                    "",
                    "Versioning allows you to deterministically control the precise revisions of dependencies used by "
                    "your project from within your manifest file.");
    DECLARE_MESSAGE(HelpVersionScheme, (), "", "A dot-separated sequence of numbers (1.2.3.4)");
    DECLARE_MESSAGE(HelpVersionSchemes, (), "", "The following versioning schemes are accepted.");
    DECLARE_MESSAGE(HelpVersionSemverScheme, (), "", "A Semantic Version 2.0 (2.1.0-rc2)");
    DECLARE_MESSAGE(HelpVersionStringScheme, (), "", "An exact, incomparable version (Vista)");
    DECLARE_MESSAGE(
        IgnoringVcpkgRootEnvironment,
        (msg::path, msg::actual, msg::value),
        "{actual} is the path we actually used, {value} is the path to vcpkg's binary",
        "The vcpkg {value} is using detected vcpkg root {actual} and ignoring mismatched VCPKG_ROOT environment "
        "value {path}. To suppress this message, unset the environment variable or use the --vcpkg-root command line "
        "switch.");
    DECLARE_MESSAGE(IllegalFeatures, (), "", "List of features is not allowed in this context");
    DECLARE_MESSAGE(IllegalPlatformSpec, (), "", "Platform qualifier is not allowed in this context");
    DECLARE_MESSAGE(ImproperShaLength,
                    (msg::value),
                    "{value} is a sha.",
                    "SHA512's must be 128 hex characters: {value}");
    DECLARE_MESSAGE(IncorrectArchiveFileSignature, (), "", "Incorrect archive file signature");
    DECLARE_MESSAGE(IncorrectNumberOfArgs,
                    (msg::command_name, msg::expected, msg::actual),
                    "'{expected}' is the required number of arguments. '{actual}' is the number of arguments provided.",
                    "'{command_name}' requires '{expected}' arguments, but '{actual}' were provided.");
    DECLARE_MESSAGE(IncorrectPESignature, (), "", "Incorrect PE signature");
    DECLARE_MESSAGE(IncrementedUtf8Decoder, (), "", "Incremented Utf8Decoder at the end of the string");
    DECLARE_MESSAGE(InfoSetEnvVar,
                    (msg::env_var),
                    "In this context 'editor' means IDE",
                    "You can also set the environment variable '{env_var}' to your editor of choice.");
    DECLARE_MESSAGE(InitRegistryFailedNoRepo,
                    (msg::path, msg::command_line),
                    "",
                    "Could not create a registry at {path} because this is not a git repository root.\nUse `git init "
                    "{command_line}` to create a git repository in this folder.");
    DECLARE_MESSAGE(InstallCopiedFile,
                    (msg::path_source, msg::path_destination),
                    "",
                    "{path_source} -> {path_destination} done");
    DECLARE_MESSAGE(InstalledBy, (msg::path), "", "Installed by {path}");
    DECLARE_MESSAGE(InstalledPackages, (), "", "The following packages are already installed:");
    DECLARE_MESSAGE(InstalledRequestedPackages, (), "", "All requested packages are currently installed.");
    DECLARE_MESSAGE(InstallFailed, (msg::path, msg::error_msg), "", "failed: {path}: {error_msg}");
    DECLARE_MESSAGE(InstallingFromLocation,
                    (msg::path),
                    "'--' at the beginning must be preserved",
                    "-- Installing port from location: {path}");
    DECLARE_MESSAGE(InstallingMavenFile,
                    (msg::path),
                    "Printed after a filesystem operation error",
                    "{path} installing Maven file");
    DECLARE_MESSAGE(InstallingPackage,
                    (msg::action_index, msg::count, msg::spec),
                    "",
                    "Installing {action_index}/{count} {spec}...");
    DECLARE_MESSAGE(InstallPackageInstruction,
                    (msg::value, msg::path),
                    "'{value}' is the nuget id.",
                    "With a project open, go to Tools->NuGet Package Manager->Package Manager Console and "
                    "paste:\n Install-Package \"{value}\" -Source \"{path}\"");
    DECLARE_MESSAGE(InstallRootDir, (), "", "(Experimental) Specify the install root directory.");
    DECLARE_MESSAGE(InstallSkippedUpToDateFile,
                    (msg::path_source, msg::path_destination),
                    "",
                    "{path_source} -> {path_destination} skipped, up to date");
    DECLARE_MESSAGE(InstallWithSystemManager,
                    (),
                    "",
                    "You may be able to install this tool via your system package manager.");
    DECLARE_MESSAGE(InstallWithSystemManagerMono,
                    (msg::url),
                    "",
                    "Ubuntu 18.04 users may need a newer version of mono, available at {url}.");
    DECLARE_MESSAGE(InstallWithSystemManagerPkg,
                    (msg::command_line),
                    "",
                    "You may be able to install this tool via your system package manager ({command_line}).");
    DECLARE_MESSAGE(IntegrateBashHelp,
                    (),
                    "'bash' is a terminal program which should be unlocalized.",
                    "Enable bash tab-completion.");
    DECLARE_MESSAGE(IntegrateFishHelp,
                    (),
                    "'fish' is a terminal program which should be unlocalized.",
                    "Enable fish tab-completion.");
    DECLARE_MESSAGE(IntegrateInstallHelpLinux, (), "", "Make installed packages available user-wide.");
    DECLARE_MESSAGE(IntegrateInstallHelpWindows,
                    (),
                    "",
                    "Make installed packages available user-wide. Requires admin privileges on first use.");
    DECLARE_MESSAGE(IntegratePowerShellHelp, (), "", "Enable PowerShell tab-completion.");
    DECLARE_MESSAGE(IntegrateProjectHelp,
                    (),
                    "",
                    "Generate a referencing NuGet package for individual VS project use.");
    DECLARE_MESSAGE(IntegrateRemoveHelp, (), "", "Remove user-wide integration.");
    DECLARE_MESSAGE(IntegrateZshHelp,
                    (),
                    "'zsh' is a terminal program which should be unlocalized.",
                    "Enable zsh tab-completion.");
    DECLARE_MESSAGE(IntegrationFailed, (), "", "Integration was not applied.");
    DECLARE_MESSAGE(InternalCICommand,
                    (),
                    "",
                    "vcpkg ci is an internal command which will change incompatibly or be removed at any time.");
    DECLARE_MESSAGE(InvalidArgument, (), "", "invalid argument");
    DECLARE_MESSAGE(
        InvalidArgumentRequiresAbsolutePath,
        (msg::binary_source),
        "",
        "invalid argument: binary config '{binary_source}' path arguments for binary config strings must be absolute");
    DECLARE_MESSAGE(
        InvalidArgumentRequiresBaseUrl,
        (msg::base_url, msg::binary_source),
        "",
        "invalid argument: binary config '{binary_source}' requires a {base_url} base url as the first argument");
    DECLARE_MESSAGE(InvalidArgumentRequiresBaseUrlAndToken,
                    (msg::binary_source),
                    "",
                    "invalid argument: binary config '{binary_source}' requires at least a base-url and a SAS token");
    DECLARE_MESSAGE(InvalidArgumentRequiresNoneArguments,
                    (msg::binary_source),
                    "",
                    "invalid argument: binary config '{binary_source}' does not take arguments");
    DECLARE_MESSAGE(InvalidArgumentRequiresOneOrTwoArguments,
                    (msg::binary_source),
                    "",
                    "invalid argument: binary config '{binary_source}' requires 1 or 2 arguments");
    DECLARE_MESSAGE(InvalidArgumentRequiresPathArgument,
                    (msg::binary_source),
                    "",
                    "invalid argument: binary config '{binary_source}' requires at least one path argument");
    DECLARE_MESSAGE(InvalidArgumentRequiresPrefix,
                    (msg::binary_source),
                    "",
                    "invalid argument: binary config '{binary_source}' requires at least one prefix");
    DECLARE_MESSAGE(InvalidArgumentRequiresSingleArgument,
                    (msg::binary_source),
                    "",
                    "invalid argument: binary config '{binary_source}' does not take more than 1 argument");
    DECLARE_MESSAGE(InvalidArgumentRequiresSingleStringArgument,
                    (msg::binary_source),
                    "",
                    "invalid argument: binary config '{binary_source}' expects a single string argument");
    DECLARE_MESSAGE(InvalidArgumentRequiresSourceArgument,
                    (msg::binary_source),
                    "",
                    "invalid argument: binary config '{binary_source}' requires at least one source argument");
    DECLARE_MESSAGE(InvalidArgumentRequiresTwoOrThreeArguments,
                    (msg::binary_source),
                    "",
                    "invalid argument: binary config '{binary_source}' requires 2 or 3 arguments");
    DECLARE_MESSAGE(InvalidArgumentRequiresValidToken,
                    (msg::binary_source),
                    "",
                    "invalid argument: binary config '{binary_source}' requires a SAS token without a "
                    "preceeding '?' as the second argument");
    DECLARE_MESSAGE(InvalidBuildInfo, (msg::error_msg), "", "Invalid BUILD_INFO file for package: {error_msg}");
    DECLARE_MESSAGE(
        InvalidBuiltInBaseline,
        (msg::value),
        "{value} is a git commit sha",
        "the top-level builtin-baseline ({value}) was not a valid commit sha: expected 40 hexadecimal characters.");
    DECLARE_MESSAGE(InvalidBundleDefinition, (), "", "Invalid bundle definition.");
    DECLARE_MESSAGE(InvalidCharacterInFeatureList,
                    (),
                    "",
                    "invalid character in feature name (must be lowercase, digits, '-', or '*')");
    DECLARE_MESSAGE(InvalidCharacterInFeatureName,
                    (),
                    "",
                    "invalid character in feature name (must be lowercase, digits, '-')");
    DECLARE_MESSAGE(InvalidCharacterInPackageName,
                    (),
                    "",
                    "invalid character in package name (must be lowercase, digits, '-')");
    DECLARE_MESSAGE(InvalidCodePoint, (), "", "Invalid code point passed to utf8_encoded_code_point_count");
    DECLARE_MESSAGE(InvalidCodeUnit, (), "", "invalid code unit");
    DECLARE_MESSAGE(InvalidCommandArgSort,
                    (),
                    "",
                    "Value of --sort must be one of 'lexicographical', 'topological', 'reverse'.");
    DECLARE_MESSAGE(
        InvalidCommentStyle,
        (),
        "",
        "vcpkg does not support c-style comments, however most objects allow $-prefixed fields to be used as "
        "comments.");
    DECLARE_MESSAGE(InvalidCommitId, (msg::commit_sha), "", "Invalid commit id: {commit_sha}");
    DECLARE_MESSAGE(InvalidDefaultFeatureName, (), "", "'default' is a reserved feature name");
    DECLARE_MESSAGE(InvalidDependency,
                    (),
                    "",
                    "dependencies must be lowercase alphanumeric+hyphens, and not one of the reserved names");
    DECLARE_MESSAGE(InvalidFeature,
                    (),
                    "",
                    "features must be lowercase alphanumeric+hyphens, and not one of the reserved names");
    DECLARE_MESSAGE(InvalidFilename,
                    (msg::value, msg::path),
                    "'{value}' is a list of invalid characters. I.e. \\/:*?<>|",
                    "Filename cannot contain invalid chars {value}, but was {path}");
    DECLARE_MESSAGE(InvalidFileType, (msg::path), "", "failed: {path} cannot handle file type");
    DECLARE_MESSAGE(InvalidFloatingPointConst, (msg::count), "", "Invalid floating point constant: {count}");
    DECLARE_MESSAGE(InvalidFormatString,
                    (msg::actual),
                    "{actual} is the provided format string",
                    "invalid format string: {actual}");
    DECLARE_MESSAGE(InvalidHexDigit, (), "", "Invalid hex digit in unicode escape");
    DECLARE_MESSAGE(InvalidIntegerConst, (msg::count), "", "Invalid integer constant: {count}");
    DECLARE_MESSAGE(InvalidLibraryMissingLinkerMembers, (), "", "Library was invalid: could not find a linker member.");
    DECLARE_MESSAGE(InvalidLibraryMissingSignature, (), "", "Library was invalid: did not find !<arch> signature.");
    DECLARE_MESSAGE(
        InvalidLinkage,
        (msg::system_name, msg::value),
        "'{value}' is the linkage type vcpkg would did not understand. (Correct values would be static ofr dynamic)",
        "Invalid {system_name} linkage type: [{value}]");
<<<<<<< HEAD
    DECLARE_MESSAGE(InvalidNoVersions, (), "", "File contains no versions.");
=======
    DECLARE_MESSAGE(InvalidLogicExpressionUnexpectedCharacter,
                    (),
                    "",
                    "invalid logic expression, unexpected character");
    DECLARE_MESSAGE(InvalidLogicExpressionUsePipe, (), "", "invalid logic expression, use '|' instead of 'or'");
>>>>>>> 0b89e50c
    DECLARE_MESSAGE(InvalidOptionForRemove,
                    (),
                    "'remove' is a command that should not be changed.",
                    "'remove' accepts either libraries or '--outdated'");
    DECLARE_MESSAGE(InvalidPortVersonName, (msg::path), "", "Found invalid port version file name: `{path}`.");
    DECLARE_MESSAGE(InvalidSharpInVersion, (), "", "invalid character '#' in version text");
    DECLARE_MESSAGE(InvalidSharpInVersionDidYouMean,
                    (msg::value),
                    "{value} is an integer. `\"port-version\":' is JSON syntax and should be unlocalized",
                    "invalid character '#' in version text. Did you mean \"port-version\": {value}?");
    DECLARE_MESSAGE(InvalidString, (), "", "Invalid utf8 passed to Value::string(std::string)");
    DECLARE_MESSAGE(InvalidTriplet, (msg::triplet), "", "Invalid triplet: {triplet}");
    DECLARE_MESSAGE(IrregularFile, (msg::path), "", "path was not a regular file: {path}");
    DECLARE_MESSAGE(JsonErrorMustBeAnObject, (msg::path), "", "Expected \"{path}\" to be an object.");
    DECLARE_MESSAGE(JsonFieldNotObject, (msg::json_field), "", "value of [\"{json_field}\"] must be an object");
    DECLARE_MESSAGE(JsonFieldNotString, (msg::json_field), "", "value of [\"{json_field}\"] must be a string");
    DECLARE_MESSAGE(JsonFileMissingExtension,
                    (msg::path),
                    "",
                    "the JSON file {path} must have a .json (all lowercase) extension");
    DECLARE_MESSAGE(JsonSwitch, (), "", "(Experimental) Request JSON output.");
    DECLARE_MESSAGE(JsonValueNotArray, (), "", "json value is not an array");
    DECLARE_MESSAGE(JsonValueNotObject, (), "", "json value is not an object");
    DECLARE_MESSAGE(JsonValueNotString, (), "", "json value is not a string");
    DECLARE_MESSAGE(LaunchingProgramFailed,
                    (msg::tool_name),
                    "A platform API call failure message is appended after this",
                    "Launching {tool_name}:");
    DECLARE_MESSAGE(LibraryArchiveMemberTooSmall,
                    (),
                    "",
                    "A library archive member was too small to contain the expected data type.");
    DECLARE_MESSAGE(LibraryFirstLinkerMemberMissing, (), "", "Could not find first linker member name.");
    DECLARE_MESSAGE(LicenseExpressionString, (), "", "<license string>");
    DECLARE_MESSAGE(LicenseExpressionContainsExtraPlus,
                    (),
                    "",
                    "SPDX license expression contains an extra '+'. These are only allowed directly "
                    "after a license identifier.");
    DECLARE_MESSAGE(LicenseExpressionContainsInvalidCharacter,
                    (msg::value),
                    "example of {value:02X} is '7B'\nexample of {value} is '{'",
                    "SPDX license expression contains an invalid character (0x{value:02X} '{value}').");
    DECLARE_MESSAGE(LicenseExpressionContainsUnicode,
                    (msg::value, msg::pretty_value),
                    "example of {value:04X} is '22BB'\nexample of {pretty_value} is '⊻'",
                    "SPDX license expression contains a unicode character (U+{value:04X} "
                    "'{pretty_value}'), but these expressions are ASCII-only.");
    DECLARE_MESSAGE(LicenseExpressionDocumentRefUnsupported,
                    (),
                    "",
                    "The current implementation does not support DocumentRef- SPDX references.");
    DECLARE_MESSAGE(LicenseExpressionExpectCompoundFoundParen,
                    (),
                    "",
                    "Expected a compound or the end of the string, found a parenthesis.");
    DECLARE_MESSAGE(LicenseExpressionExpectCompoundFoundWith,
                    (),
                    "AND, OR, and WITH are all keywords and should not be translated.",
                    "Expected either AND or OR, found WITH (WITH is only allowed after license names, not "
                    "parenthesized expressions).");
    DECLARE_MESSAGE(LicenseExpressionExpectCompoundFoundWord,
                    (msg::value),
                    "Example of {value} is 'MIT'.\nAND and OR are both keywords and should not be translated.",
                    "Expected either AND or OR, found a license or exception name: '{value}'.");
    DECLARE_MESSAGE(LicenseExpressionExpectCompoundOrWithFoundWord,
                    (msg::value),
                    "example of {value} is 'MIT'.\nAND, OR, and WITH are all keywords and should not be translated.",
                    "Expected either AND, OR, or WITH, found a license or exception name: '{value}'.");
    DECLARE_MESSAGE(LicenseExpressionExpectExceptionFoundCompound,
                    (msg::value),
                    "Example of {value} is 'AND'",
                    "Expected an exception name, found the compound {value}.");
    DECLARE_MESSAGE(LicenseExpressionExpectExceptionFoundEof,
                    (),
                    "",
                    "Expected an exception name, found the end of the string.");
    DECLARE_MESSAGE(LicenseExpressionExpectExceptionFoundParen,
                    (),
                    "",
                    "Expected an exception name, found a parenthesis.");
    DECLARE_MESSAGE(LicenseExpressionExpectLicenseFoundCompound,
                    (msg::value),
                    "Example of {value} is 'AND'",
                    "Expected a license name, found the compound {value}.");
    DECLARE_MESSAGE(LicenseExpressionExpectLicenseFoundEof,
                    (),
                    "",
                    "Expected a license name, found the end of the string.");
    DECLARE_MESSAGE(LicenseExpressionExpectLicenseFoundParen, (), "", "Expected a license name, found a parenthesis.");
    DECLARE_MESSAGE(LicenseExpressionImbalancedParens,
                    (),
                    "",
                    "There was a close parenthesis without an opening parenthesis.");
    DECLARE_MESSAGE(LicenseExpressionUnknownException,
                    (msg::value),
                    "Example of {value} is 'unknownexception'",
                    "Unknown license exception identifier '{value}'. Known values are listed at "
                    "https://spdx.org/licenses/exceptions-index.html");
    DECLARE_MESSAGE(LicenseExpressionUnknownLicense,
                    (msg::value),
                    "Example of {value} is 'unknownlicense'",
                    "Unknown license identifier '{value}'. Known values are listed at https://spdx.org/licenses/");
    DECLARE_MESSAGE(LinkageDynamicDebug, (), "", "Dynamic Debug (/MDd)");
    DECLARE_MESSAGE(LinkageDynamicRelease, (), "", "Dynamic Release (/MD)");
    DECLARE_MESSAGE(LinkageStaticDebug, (), "", "Static Debug (/MTd)");
    DECLARE_MESSAGE(LinkageStaticRelease, (), "", "Static Release (/MT)");
    DECLARE_MESSAGE(
        ListHelp,
        (),
        "",
        "The argument should be a substring to search for, or no argument to display all installed libraries.");
    DECLARE_MESSAGE(ListOfValidFieldsForControlFiles,
                    (),
                    "",
                    "This is the list of valid fields for CONTROL files (case-sensitive):");
    DECLARE_MESSAGE(LoadingCommunityTriplet,
                    (msg::path),
                    "'-- [COMMUNITY]' at the beginning must be preserved",
                    "-- [COMMUNITY] Loading triplet configuration from: {path}");
    DECLARE_MESSAGE(LoadingDependencyInformation,
                    (msg::count),
                    "",
                    "Loading dependency information for {count} packages...");
    DECLARE_MESSAGE(LoadingOverlayTriplet,
                    (msg::path),
                    "'-- [OVERLAY]' at the beginning must be preserved",
                    "-- [OVERLAY] Loading triplet configuration from: {path}");
    DECLARE_MESSAGE(LocalizedMessageMustNotContainIndents,
                    (msg::value),
                    "{value} is is a localized message name like LocalizedMessageMustNotContainIndents. "
                    "The 'LocalizedString::append_indent' part is locale-invariant.",
                    "The message named {value} contains what appears to be indenting which must be "
                    "changed to use LocalizedString::append_indent instead.");
    DECLARE_MESSAGE(LocalizedMessageMustNotEndWithNewline,
                    (msg::value),
                    "{value} is a localized message name like LocalizedMessageMustNotEndWithNewline",
                    "The message named {value} ends with a newline which should be added by formatting "
                    "rather than by localization.");
    DECLARE_MESSAGE(LocalPortfileVersion,
                    (),
                    "",
                    "Using local portfile versions. To update the local portfiles, use `git pull`.");
    DECLARE_MESSAGE(ManifestConflict,
                    (msg::path),
                    "",
                    "Found both a manifest and CONTROL files in port \"{path}\"; please rename one or the other");
    DECLARE_MESSAGE(ManifestFormatCompleted, (), "", "Succeeded in formatting the manifest files.");
    DECLARE_MESSAGE(MismatchedBinParagraphs,
                    (),
                    "",
                    "The serialized binary paragraph was different from the original binary paragraph. Please open an "
                    "issue at https://github.com/microsoft/vcpkg with the following output:");
    DECLARE_MESSAGE(MismatchedFiles, (), "", "file to store does not match hash");
    DECLARE_MESSAGE(MismatchedManifestAfterReserialize,
                    (),
                    "The original file output and generated output are printed after this line, in English as it's "
                    "intended to be used in the issue submission and read by devs. This message indicates an internal "
                    "error in vcpkg.",
                    "The serialized manifest was different from the original manifest. Please open an issue at "
                    "https://github.com/microsoft/vcpkg, with the following output:");
    DECLARE_MESSAGE(MismatchedNames,
                    (msg::package_name, msg::actual),
                    "{actual} is the port name found",
                    "names did not match: '{package_name}' != '{actual}'");
    DECLARE_MESSAGE(MismatchedSpec,
                    (msg::path, msg::expected, msg::actual),
                    "{expected} and {actual} are package specs like 'zlib:x64-windows'",
                    "Mismatched spec in port {path}: expected {expected}, actual {actual}");
    DECLARE_MESSAGE(MismatchedType,
                    (msg::json_field, msg::json_type),
                    "",
                    "{json_field}: mismatched type: expected {json_type}");
    DECLARE_MESSAGE(Missing7zHeader, (), "", "Unable to find 7z header.");
    DECLARE_MESSAGE(MissingAndroidEnv, (), "", "ANDROID_NDK_HOME environment variable missing");
    DECLARE_MESSAGE(MissingAndroidHomeDir, (msg::path), "", "ANDROID_NDK_HOME directory does not exist: {path}");
    DECLARE_MESSAGE(MissingArgFormatManifest,
                    (),
                    "",
                    "format-manifest was passed --convert-control without '--all'.\nThis doesn't do anything: control "
                    "files passed explicitly are converted automatically.");
    DECLARE_MESSAGE(MissingClosingParen, (), "", "missing closing )");
    DECLARE_MESSAGE(MissingDependency,
                    (msg::spec, msg::package_name),
                    "",
                    "Package {spec} is installed, but dependency {package_name} is not.");
    DECLARE_MESSAGE(MissingExtension, (msg::extension), "", "Missing '{extension}' extension.");
    DECLARE_MESSAGE(MissingOption, (msg::option), "", "This command requires --{option}");
    DECLARE_MESSAGE(MissingOrInvalidIdentifer, (), "", "missing or invalid identifier");
    DECLARE_MESSAGE(MissingPortSuggestPullRequest,
                    (),
                    "",
                    "If your port is not listed, please open an issue at and/or consider making a pull request.");
    DECLARE_MESSAGE(MissingRequiredField,
                    (msg::json_field, msg::json_type),
                    "Example completely formatted message:\nerror: missing required field 'dependencies' (an array of "
                    "dependencies)",
                    "missing required field '{json_field}' ({json_type})");
    DECLARE_MESSAGE(MixingBooleanOperationsNotAllowed,
                    (),
                    "",
                    "mixing & and | is not allowed; use () to specify order of operations");
    DECLARE_MESSAGE(MonoInstructions,
                    (),
                    "",
                    "This may be caused by an incomplete mono installation. Full mono is "
                    "available on some systems via `sudo apt install mono-complete`. Ubuntu 18.04 users may "
                    "need a newer version of mono, available at https://www.mono-project.com/download/stable/");
    DECLARE_MESSAGE(MsiexecFailedToExtract,
                    (msg::path, msg::exit_code),
                    "",
                    "msiexec failed while extracting \"{path}\" with launch or exit code {exit_code} and message:");
    DECLARE_MESSAGE(MultiArch, (msg::option), "", "Multi-Arch must be 'same' but was {option}");
    DECLARE_MESSAGE(
        MultipleFeatures,
        (msg::package_name, msg::feature),
        "",
        "{package_name} declares {feature} multiple times; please ensure that features have distinct names");
    DECLARE_MESSAGE(MutuallyExclusiveOption,
                    (msg::value, msg::option),
                    "{value} is a second {option} switch",
                    "--{value} can not be used with --{option}.");
    DECLARE_MESSAGE(NavigateToNPS, (msg::url), "", "Please navigate to {url} in your preferred browser.");
    DECLARE_MESSAGE(NewConfigurationAlreadyExists,
                    (msg::path),
                    "",
                    "Creating a manifest would overwrite a vcpkg-configuration.json at {path}.");
    DECLARE_MESSAGE(NewManifestAlreadyExists, (msg::path), "", "A manifest is already present at {path}.");
    DECLARE_MESSAGE(NewNameCannotBeEmpty, (), "", "--name cannot be empty.");
    DECLARE_MESSAGE(NewOnlyOneVersionKind,
                    (),
                    "",
                    "Only one of --version-relaxed, --version-date, or --version-string may be specified.");
    DECLARE_MESSAGE(NewSpecifyNameVersionOrApplication,
                    (),
                    "",
                    "Either specify --name and --version to produce a manifest intended for C++ libraries, or specify "
                    "--application to indicate that the manifest is not intended to be used as a port.");
    DECLARE_MESSAGE(NewVersionCannotBeEmpty, (), "", "--version cannot be empty.");
    DECLARE_MESSAGE(NoArgumentsForOption, (msg::option), "", "The option --{option} does not accept an argument.");
    DECLARE_MESSAGE(NoCachedPackages, (), "", "No packages are cached.");
    DECLARE_MESSAGE(NoError, (), "", "no error");
    DECLARE_MESSAGE(NoInstalledPackages,
                    (),
                    "The name 'search' is the name of a command that is not localized.",
                    "No packages are installed. Did you mean `search`?");
    DECLARE_MESSAGE(NoLocalizationForMessages, (), "", "No localized messages for the following: ");
    DECLARE_MESSAGE(NoOutdatedPackages, (), "", "There are no outdated packages.");
    DECLARE_MESSAGE(NoRegistryForPort, (msg::package_name), "", "no registry configured for port {package_name}");
    DECLARE_MESSAGE(NoUrlsAndHashSpecified, (msg::sha), "", "No urls specified to download SHA: {sha}");
    DECLARE_MESSAGE(NoUrlsAndNoHashSpecified, (), "", "No urls specified and no hash specified.");
    DECLARE_MESSAGE(NugetOutputNotCapturedBecauseInteractiveSpecified,
                    (),
                    "",
                    "NuGet command failed and output was not captured because --interactive was specified");
    DECLARE_MESSAGE(NugetPackageFileSucceededButCreationFailed,
                    (msg::path),
                    "",
                    "NuGet package creation succeeded, but no .nupkg was produced. Expected: \"{path}\"");
    DECLARE_MESSAGE(NugetTimeoutExpectsSinglePositiveInteger,
                    (),
                    "",
                    "unexpected arguments: binary config 'nugettimeout' expects a single positive integer argument");
    DECLARE_MESSAGE(OptionalCommand, (), "", "optional command");
    DECLARE_MESSAGE(OptionMustBeInteger, (msg::option), "", "Value of --{option} must be an integer.");
    DECLARE_MESSAGE(OptionRequired, (msg::option), "", "--{option} option is required.");
    DECLARE_MESSAGE(OptionRequiresOption,
                    (msg::value, msg::option),
                    "{value} is a command line option.",
                    "--{value} requires --{option}");
    DECLARE_MESSAGE(OriginalBinParagraphHeader, (), "", "\nOriginal Binary Paragraph");
    DECLARE_MESSAGE(OverlayPatchDir, (msg::path), "", "Overlay path \"{path}\" must exist and must be a directory.");
    DECLARE_MESSAGE(OverlayTriplets, (msg::path), "", "Overlay triplets from {path} :");
    DECLARE_MESSAGE(OverwritingFile, (msg::path), "", "File {path} was already present and will be overwritten");
    DECLARE_MESSAGE(PackageAlreadyRemoved, (msg::spec), "", "unable to remove {spec}: already removed");
    DECLARE_MESSAGE(PackageInfoHelp, (), "", "Display detailed information on packages.");
    DECLARE_MESSAGE(PackageFailedtWhileExtracting,
                    (msg::value, msg::path),
                    "'{value}' is either a tool name or a package name.",
                    "'{value}' failed while extracting {path}.");
    DECLARE_MESSAGE(PackageRootDir, (), "", "(Experimental) Specify the packages root directory.");
    DECLARE_MESSAGE(PackagesToInstall, (), "", "The following packages will be built and installed:");
    DECLARE_MESSAGE(PackagesToInstallDirectly, (), "", "The following packages will be directly installed:");
    DECLARE_MESSAGE(PackagesToModify, (), "", "Additional packages (*) will be modified to complete this operation.");
    DECLARE_MESSAGE(PackagesToRebuild, (), "", "The following packages will be rebuilt:");
    DECLARE_MESSAGE(
        PackagesToRebuildSuggestRecurse,
        (),
        "",
        "If you are sure you want to rebuild the above packages, run the command with the --recurse option.");
    DECLARE_MESSAGE(PackagesToRemove, (), "", "The following packages will be removed:");
    DECLARE_MESSAGE(PackagesUpToDate, (), "", "No packages need updating.");
    DECLARE_MESSAGE(PackingVendorFailed,
                    (msg::vendor),
                    "",
                    "Packing {vendor} failed. Use --debug for more information.");
    DECLARE_MESSAGE(PairedSurrogatesAreInvalid,
                    (),
                    "",
                    "trailing surrogate following leading surrogate (paired surrogates are invalid)");
    DECLARE_MESSAGE(ParagraphDuplicateField, (), "", "duplicate field");
    DECLARE_MESSAGE(ParagraphExactlyOne, (), "", "There should be exactly one paragraph");
    DECLARE_MESSAGE(ParagraphExpectedColonAfterField, (), "", "expected ':' after field name");
    DECLARE_MESSAGE(ParagraphExpectedFieldName, (), "", "expected field name");
    DECLARE_MESSAGE(ParagraphUnexpectedEndOfLine, (), "", "unexpected end of line, to span a blank line use \"  .\"");
    DECLARE_MESSAGE(ParseControlErrorInfoInvalidFields, (), "", "The following fields were not expected:");
    DECLARE_MESSAGE(ParseControlErrorInfoMissingFields, (), "", "The following fields were missing:");
    DECLARE_MESSAGE(ParseControlErrorInfoTypesEntry,
                    (msg::value, msg::expected),
                    "{value} is the name of a field in an on-disk file, {expected} is a short description "
                    "of what it should be like 'a non-negative integer' (which isn't localized yet)",
                    "{value} was expected to be {expected}");
    DECLARE_MESSAGE(ParseControlErrorInfoWhileLoading,
                    (msg::path),
                    "Error messages are is printed after this.",
                    "while loading {path}:");
    DECLARE_MESSAGE(ParseControlErrorInfoWrongTypeFields, (), "", "The following fields had the wrong types:");
    DECLARE_MESSAGE(
        ParseIdentifierError,
        (msg::value, msg::url),
        "{value} is a lowercase identifier like 'boost'",
        "\"{value}\" is not a valid identifier. "
        "Identifiers must be lowercase alphanumeric+hypens and not reserved (see {url} for more information)");
    DECLARE_MESSAGE(
        ParsePackageNameError,
        (msg::package_name, msg::url),
        "",
        "\"{package_name}\" is not a valid package name. "
        "Package names must be lowercase alphanumeric+hypens and not reserved (see {url} for more information)");
    DECLARE_MESSAGE(ParsePackagePatternError,
                    (msg::package_name, msg::url),
                    "",
                    "\"{package_name}\" is not a valid package pattern. "
                    "Package patterns must use only one wildcard character (*) and it must be the last character in "
                    "the pattern (see {url} for more information)");
    DECLARE_MESSAGE(PathMustBeAbsolute,
                    (msg::path),
                    "",
                    "Value of environment variable X_VCPKG_REGISTRIES_CACHE is not absolute: {path}");
    DECLARE_MESSAGE(
        PECoffHeaderTooShort,
        (msg::path),
        "Portable executable is a term-of-art, see https://learn.microsoft.com/en-us/windows/win32/debug/pe-format",
        "While parsing Portable Executable {path}, size of COFF header too small to contain a valid PE header.");
    DECLARE_MESSAGE(
        PEConfigCrossesSectionBoundary,
        (msg::path),
        "Portable executable is a term-of-art, see https://learn.microsoft.com/en-us/windows/win32/debug/pe-format",
        "While parsing Portable Executable {path}, image config directory crosses a secion boundary.");
    DECLARE_MESSAGE(
        PEImportCrossesSectionBoundary,
        (msg::path),
        "Portable executable is a term-of-art, see https://learn.microsoft.com/en-us/windows/win32/debug/pe-format",
        "While parsing Portable Executable {path}, import table crosses a secion boundary.");
    DECLARE_MESSAGE(
        PEPlusTagInvalid,
        (msg::path),
        "Portable executable is a term-of-art, see https://learn.microsoft.com/en-us/windows/win32/debug/pe-format",
        "While parsing Portable Executable {path}, optional header was neither PE32 nor PE32+.");
    DECLARE_MESSAGE(PERvaNotFound,
                    (msg::path, msg::value),
                    "{value:#X} is the Relative Virtual Address sought. Portable executable is a term-of-art, see "
                    "https://learn.microsoft.com/en-us/windows/win32/debug/pe-format",
                    "While parsing Portable Executable {path}, could not find RVA {value:#X}.");
    DECLARE_MESSAGE(
        PESignatureMismatch,
        (msg::path),
        "Portable Executable is a term-of-art, see https://learn.microsoft.com/en-us/windows/win32/debug/pe-format",
        "While parsing Portable Executable {path}, signature mismatch.");
    DECLARE_MESSAGE(PerformingPostBuildValidation, (), "", "-- Performing post-build validation");
    DECLARE_MESSAGE(PortBugAllowRestrictedHeaders,
                    (msg::env_var),
                    "",
                    "In exceptional circumstances, this policy can be disabled via {env_var}");
    DECLARE_MESSAGE(PortBugBinDirExists,
                    (msg::path),
                    "",
                    "There should be no bin\\ directory in a static build, but {path} is present.");
    DECLARE_MESSAGE(PortBugDebugBinDirExists,
                    (msg::path),
                    "",
                    "There should be no debug\\bin\\ directory in a static build, but {path} is present.");
    DECLARE_MESSAGE(PortBugDebugShareDir,
                    (),
                    "",
                    "/debug/share should not exist. Please reorganize any important files, then use\n"
                    "file(REMOVE_RECURSE \"${{CURRENT_PACKAGES_DIR}}/debug/share\")");
    DECLARE_MESSAGE(PortBugDllAppContainerBitNotSet,
                    (),
                    "",
                    "The App Container bit must be set for Windows Store apps. The following DLLs do not have the App "
                    "Container bit set:");
    DECLARE_MESSAGE(PortBugDllInLibDir,
                    (),
                    "",
                    "The following dlls were found in /lib or /debug/lib. Please move them to /bin or "
                    "/debug/bin, respectively.");
    DECLARE_MESSAGE(PortBugDuplicateIncludeFiles,
                    (),
                    "",
                    "Include files should not be duplicated into the /debug/include directory. If this cannot "
                    "be disabled in the project cmake, use\n"
                    "file(REMOVE_RECURSE \"${{CURRENT_PACKAGES_DIR}}/debug/include\")");
    DECLARE_MESSAGE(PortBugFoundCopyrightFiles, (), "", "The following files are potential copyright files:");
    DECLARE_MESSAGE(PortBugFoundDebugBinaries, (msg::count), "", "Found {count} debug binaries:");
    DECLARE_MESSAGE(PortBugFoundDllInStaticBuild,
                    (),
                    "",
                    "DLLs should not be present in a static build, but the following DLLs were found:");
    DECLARE_MESSAGE(PortBugFoundEmptyDirectories,
                    (msg::path),
                    "",
                    "There should be no empty directories in {path}. The following empty directories were found:");
    DECLARE_MESSAGE(PortBugFoundExeInBinDir,
                    (),
                    "",
                    "The following EXEs were found in /bin or /debug/bin. EXEs are not valid distribution targets.");
    DECLARE_MESSAGE(PortBugFoundReleaseBinaries, (msg::count), "", "Found {count} release binaries:");
    DECLARE_MESSAGE(PortBugIncludeDirInCMakeHelperPort,
                    (),
                    "",
                    "The folder /include exists in a cmake helper port; this is incorrect, since only cmake "
                    "files should be installed");
    DECLARE_MESSAGE(PortBugInspectFiles, (msg::extension), "", "To inspect the {extension} files, use:");
    DECLARE_MESSAGE(
        PortBugInvalidCrtLinkage,
        (msg::expected),
        "{expected} is one of LinkageDynamicDebug/LinkageDynamicRelease/LinkageStaticDebug/LinkageStaticRelease. "
        "Immediately after this message is a file by file list with what linkages they contain. 'CRT' is an acronym "
        "meaning C Runtime. See also: "
        "https://learn.microsoft.com/en-us/cpp/build/reference/md-mt-ld-use-run-time-library?view=msvc-170. This is "
        "complicated because a binary can link with more than one CRT.\n"
        "Example fully formatted message:\n"
        "The following binaries should use the Dynamic Debug (/MDd) CRT.\n"
        "    C:\\some\\path\\to\\sane\\lib links with: Dynamic Release (/MD)\n"
        "    C:\\some\\path\\to\\lib links with:\n"
        "        Static Debug (/MTd)\n"
        "        Dynamic Release (/MD)\n"
        "    C:\\some\\different\\path\\to\\a\\dll links with:\n"
        "        Static Debug (/MTd)\n"
        "        Dynamic Debug (/MDd)\n",
        "The following binaries should use the {expected} CRT.");
    DECLARE_MESSAGE(PortBugInvalidCrtLinkageEntry,
                    (msg::path),
                    "See explanation in PortBugInvalidCrtLinkage",
                    "{path} links with:");

    DECLARE_MESSAGE(
        PortBugMergeLibCMakeDir,
        (msg::package_name),
        "",
        "The /lib/cmake folder should be merged with /debug/lib/cmake and moved to /share/{package_name}/cmake. "
        "Please use the helper function `vcpkg_cmake_config_fixup()` from the port vcpkg-cmake-config.`");
    DECLARE_MESSAGE(PortBugMismatchedNumberOfBinaries, (), "", "Mismatching number of debug and release binaries.");
    DECLARE_MESSAGE(
        PortBugMisplacedCMakeFiles,
        (msg::spec),
        "",
        "The following cmake files were found outside /share/{spec}. Please place cmake files in /share/{spec}.");
    DECLARE_MESSAGE(PortBugMisplacedFiles, (msg::path), "", "The following files are placed in {path}:");
    DECLARE_MESSAGE(PortBugMisplacedFilesCont, (), "", "Files cannot be present in those directories.");
    DECLARE_MESSAGE(PortBugMisplacedPkgConfigFiles,
                    (),
                    "",
                    "pkgconfig directories should be one of share/pkgconfig (for header only libraries only), "
                    "lib/pkgconfig, or lib/debug/pkgconfig. The following misplaced pkgconfig files were found:");
    DECLARE_MESSAGE(PortBugMissingDebugBinaries, (), "", "Debug binaries were not found.");
    DECLARE_MESSAGE(PortBugMissingFile,
                    (msg::path),
                    "",
                    "The /{path} file does not exist. This file must exist for CMake helper ports.");
    DECLARE_MESSAGE(
        PortBugMissingProvidedUsage,
        (msg::package_name),
        "",
        "The port provided \"usage\" but forgot to install to /share/{package_name}/usage, add the following line"
        "in the portfile:");
    DECLARE_MESSAGE(PortBugMissingImportedLibs,
                    (msg::path),
                    "",
                    "Import libraries were not present in {path}.\nIf this is intended, add the following line in the "
                    "portfile:\nset(VCPKG_POLICY_DLLS_WITHOUT_LIBS enabled)");
    DECLARE_MESSAGE(PortBugMissingIncludeDir,
                    (),
                    "",
                    "The folder /include is empty or not present. This indicates the library was not correctly "
                    "installed.");
    DECLARE_MESSAGE(
        PortBugMissingLicense,
        (msg::package_name),
        "",
        "The software license must be available at ${{CURRENT_PACKAGES_DIR}}/share/{package_name}/copyright");
    DECLARE_MESSAGE(PortBugMissingReleaseBinaries, (), "", "Release binaries were not found.");
    DECLARE_MESSAGE(PortBugMovePkgConfigFiles, (), "", "You can move the pkgconfig files with commands similar to:");
    DECLARE_MESSAGE(PortBugOutdatedCRT, (), "", "Detected outdated dynamic CRT in the following files:");
    DECLARE_MESSAGE(
        PortBugRemoveBinDir,
        (),
        "",
        "If the creation of bin\\ and/or debug\\bin\\ cannot be disabled, use this in the portfile to remove them");
    DECLARE_MESSAGE(
        PortBugRemoveEmptyDirectories,
        (),
        "",
        "If a directory should be populated but is not, this might indicate an error in the portfile.\n"
        "If the directories are not needed and their creation cannot be disabled, use something like this in "
        "the portfile to remove them:");
    DECLARE_MESSAGE(PortBugRemoveEmptyDirs,
                    (),
                    "Only the 'empty directories left by the above renames' part should be translated",
                    "file(REMOVE_RECURSE empty directories left by the above renames)");
    DECLARE_MESSAGE(PortBugRestrictedHeaderPaths,
                    (msg::env_var),
                    "A list of restricted headers is printed after this message, one per line.",
                    "The following restricted headers can prevent the core C++ runtime and other packages from "
                    "compiling correctly. In exceptional circumstances, this policy can be disabled via {env_var}.");
    DECLARE_MESSAGE(PortBugSetDllsWithoutExports,
                    (),
                    "'exports' means an entry in a DLL's export table. After this message, one file path per line is "
                    "printed listing each DLL with an empty export table.",
                    "DLLs without any exports are likely a bug in the build script. If this is intended, add the "
                    "following line in the portfile:\n"
                    "set(VCPKG_POLICY_DLLS_WITHOUT_EXPORTS enabled)\n"
                    "The following DLLs have no exports:");
    DECLARE_MESSAGE(PortDependencyConflict,
                    (msg::package_name),
                    "",
                    "Port {package_name} has the following unsupported dependencies:");
    DECLARE_MESSAGE(PortNotInBaseline,
                    (msg::package_name),
                    "",
                    "the baseline does not contain an entry for port {package_name}");
    DECLARE_MESSAGE(PortsAdded, (msg::count), "", "The following {count} ports were added:");
    DECLARE_MESSAGE(PortsDiffHelp, (), "", "The argument should be a branch/tag/hash to checkout.");
    DECLARE_MESSAGE(PortDoesNotExist, (msg::package_name), "", "{package_name} does not exist");
    DECLARE_MESSAGE(PortMissingManifest,
                    (msg::package_name, msg::path),
                    "",
                    "{package_name} has no vcpkg.json or CONTROL file in {path}");
    DECLARE_MESSAGE(PortsNoDiff, (), "", "There were no changes in the ports between the two commits.");
    DECLARE_MESSAGE(PortsRemoved, (msg::count), "", "The following {count} ports were removed:");
    DECLARE_MESSAGE(PortsUpdated, (msg::count), "", "\nThe following {count} ports were updated:");
    DECLARE_MESSAGE(PortSupportsField, (msg::supports_expression), "", "(supports: \"{supports_expression}\")");
    DECLARE_MESSAGE(PortVersionConflict, (), "", "The following packages differ from their port versions:");
    DECLARE_MESSAGE(PortVersionMultipleSpecification,
                    (),
                    "",
                    "\"port_version\" cannot be combined with an embedded '#' in the version");
    DECLARE_MESSAGE(PrebuiltPackages, (), "", "There are packages that have not been built. To build them run:");
    DECLARE_MESSAGE(PreviousIntegrationFileRemains, (), "", "Previous integration file was not removed.");
    DECLARE_MESSAGE(ProgramReturnedNonzeroExitCode,
                    (msg::tool_name, msg::exit_code),
                    "The program's console output is appended after this.",
                    "{tool_name} failed with exit code: ({exit_code}).");
    DECLARE_MESSAGE(
        ProvideExportType,
        (),
        "",
        "At least one of the following options are required: --raw --nuget --ifw --zip --7zip --chocolatey --prefab.");
    DECLARE_MESSAGE(PushingVendorFailed,
                    (msg::vendor, msg::path),
                    "",
                    "Pushing {vendor} to \"{path}\" failed. Use --debug for more information.");
    DECLARE_MESSAGE(RegistryCreated, (msg::path), "", "Successfully created registry at {path}");
    DECLARE_MESSAGE(RegeneratesArtifactRegistry, (), "", "Regenerates an artifact registry.");
    DECLARE_MESSAGE(RemoveDependencies,
                    (),
                    "",
                    "To remove dependencies in manifest mode, edit your manifest (vcpkg.json) and run 'install'.");
    DECLARE_MESSAGE(RemovePackageConflict,
                    (msg::package_name, msg::spec, msg::triplet),
                    "",
                    "{spec} is not installed, but {package_name} is installed for {triplet}. Did you mean "
                    "{package_name}:{triplet}?");
    DECLARE_MESSAGE(ResponseFileCode,
                    (),
                    "Explains to the user that they can use response files on the command line, 'response_file' must "
                    "have no spaces and be a legal file name.",
                    "@response_file");
    DECLARE_MESSAGE(RestoredPackage, (msg::path), "", "Restored package from \"{path}\"");
    DECLARE_MESSAGE(
        RestoredPackagesFromVendor,
        (msg::count, msg::elapsed, msg::value),
        "{value} may be either a 'vendor' like 'Azure' or 'NuGet', or a file path like C:\\example or /usr/example",
        "Restored {count} package(s) from {value} in {elapsed}. Use --debug to see more details.");
    DECLARE_MESSAGE(ResultsHeader, (), "Displayed before a list of installation results.", "RESULTS");
    DECLARE_MESSAGE(ScriptAssetCacheRequiresScript,
                    (),
                    "",
                    "expected arguments: asset config 'x-script' requires exactly the exec template as an argument");
    DECLARE_MESSAGE(SearchHelp,
                    (),
                    "",
                    "The argument should be a substring to search for, or no argument to display all libraries.");
    DECLARE_MESSAGE(SecretBanner, (), "", "*** SECRET ***");
    DECLARE_MESSAGE(SerializedBinParagraphHeader, (), "", "\nSerialized Binary Paragraph");
    DECLARE_MESSAGE(SettingEnvVar,
                    (msg::env_var, msg::url),
                    "An example of env_var is \"HTTP(S)_PROXY\""
                    "'--' at the beginning must be preserved",
                    "-- Setting \"{env_var}\" environment variables to \"{url}\".");
    DECLARE_MESSAGE(ShallowRepositoryDetected,
                    (msg::path),
                    "",
                    "vcpkg was cloned as a shallow repository in: {path}\n"
                    "Try again with a full vcpkg clone.");
    DECLARE_MESSAGE(ShaPassedAsArgAndOption,
                    (),
                    "",
                    "SHA512 passed as both an argument and as an option. Only pass one of these.");
    DECLARE_MESSAGE(ShaPassedWithConflict,
                    (),
                    "",
                    "SHA512 passed, but --skip-sha512 was also passed; only do one or the other.");
    DECLARE_MESSAGE(SkipClearingInvalidDir,
                    (msg::path),
                    "",
                    "Skipping clearing contents of {path} because it was not a directory.");
    DECLARE_MESSAGE(SourceFieldPortNameMismatch,
                    (msg::package_name, msg::path),
                    "{package_name} and \"{path}\" are both names of installable ports/packages. 'Source', "
                    "'CONTROL', 'vcpkg.json', and 'name' references are locale-invariant.",
                    "The 'Source' field inside the CONTROL file, or \"name\" field inside the vcpkg.json "
                    "file has the name {package_name} and does not match the port directory \"{path}\".");
    DECLARE_MESSAGE(SpecifiedFeatureTurnedOff,
                    (msg::command_name, msg::option),
                    "",
                    "'{command_name}' feature specifically turned off, but --{option} was specified.");
    DECLARE_MESSAGE(SpecifyDirectoriesContaining,
                    (msg::env_var),
                    "",
                    "Specifiy directories containing triplets files.\n(also: '{env_var}')");
    DECLARE_MESSAGE(SpecifyDirectoriesWhenSearching,
                    (msg::env_var),
                    "",
                    "Specify directories to be used when searching for ports.\n(also: '{env_var}')");
    DECLARE_MESSAGE(SpecifyHostArch,
                    (msg::env_var),
                    "",
                    "Specify the host architecture triplet. See 'vcpkg help triplet'.\n(default: '{env_var}')");
    DECLARE_MESSAGE(SpecifyTargetArch,
                    (msg::env_var),
                    "",
                    "Specify the target architecture triplet. See 'vcpkg help triplet'.\n(default: '{env_var}')");
    DECLARE_MESSAGE(StartCodeUnitInContinue, (), "", "found start code unit in continue position");
    DECLARE_MESSAGE(StoredBinaryCache, (msg::path), "", "Stored binary cache: \"{path}\"");
    DECLARE_MESSAGE(StoreOptionMissingSha, (), "", "--store option is invalid without a sha512");
    DECLARE_MESSAGE(SuccessfulyExported, (msg::package_name, msg::path), "", "Exported {package_name} to {path}");
    DECLARE_MESSAGE(SuggestGitPull, (), "", "The result may be outdated. Run `git pull` to get the latest results.");
    DECLARE_MESSAGE(SuggestResolution,
                    (msg::command_name, msg::option),
                    "",
                    "To attempt to resolve all errors at once, run:\nvcpkg {command_name} --{option}");
    DECLARE_MESSAGE(SuggestStartingBashShell,
                    (),
                    "",
                    "Please make sure you have started a new bash shell for the change to take effect.");
    DECLARE_MESSAGE(SuggestUpdateVcpkg,
                    (msg::command_line),
                    "",
                    "You may need to update the vcpkg binary; try running {command_line} to update.");
    DECLARE_MESSAGE(SupportedPort, (msg::package_name), "", "Port {package_name} is supported.");
    DECLARE_MESSAGE(SystemApiErrorMessage,
                    (msg::system_api, msg::exit_code, msg::error_msg),
                    "",
                    "calling {system_api} failed with {exit_code} ({error_msg})");
    DECLARE_MESSAGE(SystemRootMustAlwaysBePresent,
                    (),
                    "",
                    "Expected the SystemRoot environment variable to be always set on Windows.");
    DECLARE_MESSAGE(ToolFetchFailed, (msg::tool_name), "", "Could not fetch {tool_name}.");
    DECLARE_MESSAGE(ToolInWin10, (), "", "This utility is bundled with Windows 10 or later.");
    DECLARE_MESSAGE(ToolOfVersionXNotFound,
                    (msg::tool_name, msg::version),
                    "",
                    "A suitable version of {tool_name} was not found (required v{version}) and unable to automatically "
                    "download a portable one. Please install a newer version of {tool_name}");
    DECLARE_MESSAGE(ToRemovePackages,
                    (msg::command_name),
                    "",
                    "To only remove outdated packages, run\n{command_name} remove --outdated");
    DECLARE_MESSAGE(TotalInstallTime, (msg::elapsed), "", "Total install time: {elapsed}");
    DECLARE_MESSAGE(ToUpdatePackages,
                    (msg::command_name),
                    "",
                    "To update these packages and all dependencies, run\n{command_name} upgrade'");
    DECLARE_MESSAGE(TrailingCommaInArray, (), "", "Trailing comma in array");
    DECLARE_MESSAGE(TrailingCommaInObj, (), "", "Trailing comma in an object");
    DECLARE_MESSAGE(TripletFileNotFound, (msg::triplet), "", "Triplet file {triplet}.cmake not found");
    DECLARE_MESSAGE(TwoFeatureFlagsSpecified,
                    (msg::value),
                    "'{value}' is a feature flag.",
                    "Both '{value}' and -'{value}' were specified as feature flags.");
    DECLARE_MESSAGE(UnableToClearPath, (msg::path), "", "unable to delete {path}");
    DECLARE_MESSAGE(UnableToReadAppDatas, (), "", "both %LOCALAPPDATA% and %APPDATA% were unreadable");
    DECLARE_MESSAGE(UnableToReadEnvironmentVariable, (msg::env_var), "", "unable to read {env_var}");
    DECLARE_MESSAGE(UndeterminedToolChainForTriplet,
                    (msg::triplet, msg::system_name),
                    "",
                    "Unable to determine toolchain use for {triplet} with with CMAKE_SYSTEM_NAME {system_name}. Did "
                    "you mean to use "
                    "VCPKG_CHAINLOAD_TOOLCHAIN_FILE?");
    DECLARE_MESSAGE(
        UnexpectedAssetCacheProvider,
        (),
        "",
        "unknown asset provider type: valid source types are 'x-azurl', 'x-script', 'x-block-origin', and 'clear'");
    DECLARE_MESSAGE(UnexpectedByteSize,
                    (msg::expected, msg::actual),
                    "{expected} is the expected byte size and {actual} is the actual byte size.",
                    "Expected {expected} bytes to be written, but {actual} were written.");
    DECLARE_MESSAGE(UnexpectedCharExpectedCloseBrace, (), "", "Unexpected character; expected property or close brace");
    DECLARE_MESSAGE(UnexpectedCharExpectedColon, (), "", "Unexpected character; expected colon");
    DECLARE_MESSAGE(UnexpectedCharExpectedComma, (), "", "Unexpected character; expected comma or close brace");
    DECLARE_MESSAGE(UnexpectedCharExpectedName, (), "", "Unexpected character; expected property name");
    DECLARE_MESSAGE(UnexpectedCharExpectedValue, (), "", "Unexpected character; expected value");
    DECLARE_MESSAGE(UnexpectedCharMidArray, (), "", "Unexpected character in middle of array");
    DECLARE_MESSAGE(UnexpectedCharMidKeyword, (), "", "Unexpected character in middle of keyword");
    DECLARE_MESSAGE(UnexpectedDigitsAfterLeadingZero, (), "", "Unexpected digits after a leading zero");
    DECLARE_MESSAGE(UnexpectedEOFAfterBacktick,
                    (),
                    "",
                    "unexpected eof: trailing unescaped backticks (`) are not allowed");
    DECLARE_MESSAGE(UnexpectedEOFAfterEscape, (), "", "Unexpected EOF after escape character");
    DECLARE_MESSAGE(UnexpectedEOFAfterMinus, (), "", "Unexpected EOF after minus sign");
    DECLARE_MESSAGE(UnexpectedEOFExpectedChar, (), "", "Unexpected character; expected EOF");
    DECLARE_MESSAGE(UnexpectedEOFExpectedCloseBrace, (), "", "Unexpected EOF; expected property or close brace");
    DECLARE_MESSAGE(UnexpectedEOFExpectedColon, (), "", "Unexpected EOF; expected colon");
    DECLARE_MESSAGE(UnexpectedEOFExpectedName, (), "", "Unexpected EOF; expected property name");
    DECLARE_MESSAGE(UnexpectedEOFExpectedProp, (), "", "Unexpected EOF; expected property");
    DECLARE_MESSAGE(UnexpectedEOFExpectedValue, (), "", "Unexpected EOF; expected value");
    DECLARE_MESSAGE(UnexpectedEOFMidArray, (), "", "Unexpected EOF in middle of array");
    DECLARE_MESSAGE(UnexpectedEOFMidKeyword, (), "", "Unexpected EOF in middle of keyword");
    DECLARE_MESSAGE(UnexpectedEOFMidString, (), "", "Unexpected EOF in middle of string");
    DECLARE_MESSAGE(UnexpectedEOFMidUnicodeEscape, (), "", "Unexpected end of file in middle of unicode escape");
    DECLARE_MESSAGE(UnexpectedErrorDuringBulkDownload, (), "", "an unexpected error occurred during bulk download.");
    DECLARE_MESSAGE(UnexpectedEscapeSequence, (), "", "Unexpected escape sequence continuation");
    DECLARE_MESSAGE(UnexpectedExtension, (msg::extension), "", "Unexpected archive extension: '{extension}'.");
    DECLARE_MESSAGE(UnexpectedFeatureList, (), "", "unexpected list of features");
    DECLARE_MESSAGE(UnexpectedField, (msg::json_field), "", "unexpected field '{json_field}'");
    DECLARE_MESSAGE(UnexpectedFieldSuggest,
                    (msg::json_field, msg::value),
                    "{value} is a suggested field name to use in a JSON document",
                    "unexpected field '{json_field}', did you mean '{value}'?");
    DECLARE_MESSAGE(UnexpectedFormat,
                    (msg::expected, msg::actual),
                    "{expected} is the expected format, {actual} is the actual format.",
                    "Expected format is [{expected}], but was [{actual}].");
    DECLARE_MESSAGE(UnexpectedPlatformExpression, (), "", "unexpected platform expression");
    DECLARE_MESSAGE(UnexpectedPortName,
                    (msg::expected, msg::actual, msg::path),
                    "{expected} is the expected port and {actual} is the port declared by the user.",
                    "the port {expected} is declared as {actual} in {path}");
    DECLARE_MESSAGE(UnexpectedPortversion,
                    (),
                    "'field' means a JSON key/value pair here",
                    "unexpected \"port-version\" without a versioning field");
    DECLARE_MESSAGE(UnexpectedToolOutput,
                    (msg::tool_name, msg::path),
                    "The actual command line output will be appended after this message.",
                    "{tool_name} ({path}) produced unexpected output when attempting to determine the version:");
    DECLARE_MESSAGE(UnknownBaselineFileContent,
                    (),
                    "",
                    "unrecognizable baseline entry; expected 'port:triplet=(fail|skip|pass)'");
    DECLARE_MESSAGE(UnknownBinaryProviderType,
                    (),
                    "",
                    "unknown binary provider type: valid providers are 'clear', 'default', 'nuget', "
                    "'nugetconfig','nugettimeout', 'interactive', 'x-azblob', 'x-gcs', 'x-aws', "
                    "'x-aws-config', 'http', and 'files'");
    DECLARE_MESSAGE(UnknownOptions, (msg::command_name), "", "Unknown option(s) for command '{command_name}':");
    DECLARE_MESSAGE(UnknownParameterForIntegrate,
                    (msg::value),
                    "'{value}' is a user-supplied command line option. For example, given vcpkg integrate frobinate, "
                    "{value} would be frobinate.",
                    "Unknown parameter '{value}' for integrate.");
    DECLARE_MESSAGE(UnknownPolicySetting,
                    (msg::option, msg::value),
                    "'{value}' is the policy in question. These are unlocalized names that ports use to control post "
                    "build checks. Some examples are VCPKG_POLICY_DLLS_WITHOUT_EXPORTS, "
                    "VCPKG_POLICY_MISMATCHED_NUMBER_OF_BINARIES, or VCPKG_POLICY_ALLOW_OBSOLETE_MSVCRT",
                    "Unknown setting for policy '{value}': {option}");
    DECLARE_MESSAGE(UnknownSettingForBuildType,
                    (msg::option),
                    "",
                    "Unknown setting for VCPKG_BUILD_TYPE {option}. Valid settings are '', 'debug', and 'release'.");
    DECLARE_MESSAGE(UnknownTool, (), "", "vcpkg does not have a definition of this tool for this platform.");
    DECLARE_MESSAGE(UnknownTopic,
                    (msg::value),
                    "{value} the value a user passed to `vcpkg help` that we don't understand",
                    "unknown topic {value}");
    DECLARE_MESSAGE(
        UnknownVariablesInTemplate,
        (msg::value, msg::list),
        "{value} is the value provided by the user and {list} a list of unknown variables seperated by comma",
        "invalid argument: url template '{value}' contains unknown variables: {list}");
    DECLARE_MESSAGE(UnrecognizedConfigField, (), "", "configuration contains the following unrecognized fields:");
    DECLARE_MESSAGE(UnrecognizedIdentifier,
                    (msg::value),
                    "'{value}' is an expression identifier. For example, given an expression 'windows & x86', "
                    "'windows' and 'x86' are identifiers.",
                    "Unrecognized identifer name {value}. Add to override list in triplet file.");
    DECLARE_MESSAGE(UnsupportedFeature,
                    (msg::feature, msg::package_name),
                    "",
                    "feature {feature} was passed, but that is not a feature supported by {package_name} supports.");
    DECLARE_MESSAGE(UnsupportedFeatureSupportsExpression,
                    (msg::package_name, msg::feature_spec, msg::supports_expression, msg::triplet),
                    "",
                    "{feature_spec} is only supported on '{supports_expression}', "
                    "which does not match {triplet}. This usually means that there are known "
                    "build failures, or runtime problems, when building other platforms. To ignore this and attempt to "
                    "build {package_name} anyway, rerun vcpkg with `--allow-unsupported`.");
    DECLARE_MESSAGE(
        UnsupportedFeatureSupportsExpressionWarning,
        (msg::feature_spec, msg::supports_expression, msg::triplet),
        "",
        "{feature_spec} is only supported on '{supports_expression}', "
        "which does not match {triplet}. This usually means that there are known build failures, "
        "or runtime problems, when building other platforms. Proceeding anyway due to `--allow-unsupported`.");
    DECLARE_MESSAGE(UnsupportedPort, (msg::package_name), "", "Port {package_name} is not supported.");
    DECLARE_MESSAGE(UnsupportedPortDependency,
                    (msg::value),
                    "'{value}' is the name of a port dependency.",
                    "- dependency {value} is not supported.");
    DECLARE_MESSAGE(UnsupportedSupportsExpression,
                    (msg::package_name, msg::supports_expression, msg::triplet),
                    "",
                    "{package_name} is only supported on '{supports_expression}', "
                    "which does not match {triplet}. This usually means that there are known "
                    "build failures, or runtime problems, when building other platforms. To ignore this and attempt to "
                    "build {package_name} anyway, rerun vcpkg with `--allow-unsupported`.");
    DECLARE_MESSAGE(
        UnsupportedSupportsExpressionWarning,
        (msg::package_name, msg::supports_expression, msg::triplet),
        "",
        "{package_name} is only supported on '{supports_expression}', "
        "which does not match {triplet}. This usually means that there are known build failures, "
        "or runtime problems, when building other platforms. Proceeding anyway due to `--allow-unsupported`.");
    DECLARE_MESSAGE(UnsupportedShortOptions,
                    (msg::value),
                    "'{value}' is the short option given",
                    "short options are not supported: '{value}'");
    DECLARE_MESSAGE(UnsupportedSyntaxInCDATA, (), "", "]]> is not supported in CDATA block");
    DECLARE_MESSAGE(UnsupportedSystemName,
                    (msg::system_name),
                    "",
                    "Could not map VCPKG_CMAKE_SYSTEM_NAME '{system_name}' to a vcvarsall platform. "
                    "Supported system names are '', 'Windows' and 'WindowsStore'.");
    DECLARE_MESSAGE(UnsupportedToolchain,
                    (msg::triplet, msg::arch, msg::path, msg::list),
                    "example for {list} is 'x86, arm64'",
                    "in triplet {triplet}: Unable to find a valid toolchain for requested target architecture {arch}.\n"
                    "The selected Visual Studio instance is at: {path}\n"
                    "The available toolchain combinations are: {list}");
    DECLARE_MESSAGE(UnsupportedUpdateCMD,
                    (),
                    "",
                    "the update command does not currently support manifest mode. Instead, modify your vcpkg.json and "
                    "run install.");
    DECLARE_MESSAGE(
        UpdateBaselineAddBaselineNoManifest,
        (msg::option),
        "",
        "the --{option} switch was passed, but there is no manifest file to add a `builtin-baseline` field to.");
    DECLARE_MESSAGE(UpdateBaselineLocalGitError,
                    (msg::path),
                    "",
                    "git failed to parse HEAD for the local vcpkg registry at \"{path}\"");
    DECLARE_MESSAGE(UpdateBaselineNoConfiguration,
                    (),
                    "",
                    "neither `vcpkg.json` nor `vcpkg-configuration.json` exist to update.");
    DECLARE_MESSAGE(UpdateBaselineNoExistingBuiltinBaseline,
                    (msg::option),
                    "",
                    "the manifest file currently does not contain a `builtin-baseline` field; in order to "
                    "add one, pass the --{option} switch.");
    DECLARE_MESSAGE(UpdateBaselineNoUpdate,
                    (msg::url, msg::value),
                    "example of {value} is '5507daa796359fe8d45418e694328e878ac2b82f'",
                    "registry '{url}' not updated: '{value}'");
    DECLARE_MESSAGE(UpdateBaselineRemoteGitError, (msg::url), "", "git failed to fetch remote repository '{url}'");
    DECLARE_MESSAGE(UpdateBaselineUpdatedBaseline,
                    (msg::url, msg::old_value, msg::new_value),
                    "example of {old_value}, {new_value} is '5507daa796359fe8d45418e694328e878ac2b82f'",
                    "updated registry '{url}': baseline '{old_value}' -> '{new_value}'");
    DECLARE_MESSAGE(UpgradeInManifest,
                    (),
                    "",
                    "The upgrade command does not currently support manifest mode. Instead, modify your vcpkg.json and "
                    "run install.");
    DECLARE_MESSAGE(
        UpgradeRunWithNoDryRun,
        (),
        "",
        "If you are sure you want to rebuild the above packages, run this command with the --no-dry-run option.");
    DECLARE_MESSAGE(UploadedBinaries, (msg::count, msg::vendor), "", "Uploaded binaries to {count} {vendor}.");
    DECLARE_MESSAGE(UploadedPackagesToVendor,
                    (msg::count, msg::elapsed, msg::vendor),
                    "",
                    "Uploaded {count} package(s) to {vendor} in {elapsed}");
    DECLARE_MESSAGE(UploadingBinariesToVendor,
                    (msg::spec, msg::vendor, msg::path),
                    "",
                    "Uploading binaries for '{spec}' to '{vendor}' source \"{path}\".");
    DECLARE_MESSAGE(UploadingBinariesUsingVendor,
                    (msg::spec, msg::vendor, msg::path),
                    "",
                    "Uploading binaries for '{spec}' using '{vendor}' \"{path}\".");
    DECLARE_MESSAGE(UseEnvVar,
                    (msg::env_var),
                    "An example of env_var is \"HTTP(S)_PROXY\""
                    "'--' at the beginning must be preserved",
                    "-- Using {env_var} in environment variables.");
    DECLARE_MESSAGE(UserWideIntegrationDeleted, (), "", "User-wide integration is not installed.");
    DECLARE_MESSAGE(UserWideIntegrationRemoved, (), "", "User-wide integration was removed.");
    DECLARE_MESSAGE(UsingCommunityTriplet,
                    (msg::triplet),
                    "'--' at the beginning must be preserved",
                    "-- Using community triplet {triplet}. This triplet configuration is not guaranteed to succeed.");
    DECLARE_MESSAGE(UsingManifestAt, (msg::path), "", "Using manifest file at {path}.");
    DECLARE_MESSAGE(Utf8ConversionFailed, (), "", "Failed to convert to UTF-8");
    DECLARE_MESSAGE(VcpkgCeIsExperimental,
                    (),
                    "",
                    "vcpkg-ce ('configure environment') is experimental and may change at any time.");
    DECLARE_MESSAGE(VcpkgCommitTableHeader, (), "", "VCPKG Commit");
    DECLARE_MESSAGE(
        VcpkgCompletion,
        (msg::value, msg::path),
        "'{value}' is the subject for completion. i.e. bash, zsh, etc.",
        "vcpkg {value} completion is already imported to your \"{path}\" file.\nThe following entries were found:");
    DECLARE_MESSAGE(VcpkgDisallowedClassicMode,
                    (),
                    "",
                    "Could not locate a manifest (vcpkg.json) above the current working "
                    "directory.\nThis vcpkg distribution does not have a classic mode instance.");
    DECLARE_MESSAGE(
        VcpkgHasCrashed,
        (),
        "Printed at the start of a crash report.",
        "vcpkg has crashed. Please create an issue at https://github.com/microsoft/vcpkg containing a brief summary of "
        "what you were trying to do and the following information.");
    DECLARE_MESSAGE(VcpkgInvalidCommand, (msg::command_name), "", "invalid command: {command_name}");
    DECLARE_MESSAGE(InvalidUri,
                    (msg::value),
                    "{value} is the URI we attempted to parse.",
                    "unable to parse uri: {value}");
    DECLARE_MESSAGE(VcpkgInVsPrompt,
                    (msg::value, msg::triplet),
                    "'{value}' is a VS prompt",
                    "vcpkg appears to be in a Visual Studio prompt targeting {value} but installing for {triplet}. "
                    "Consider using --triplet {value}-windows or --triplet {value}-uwp.");
    DECLARE_MESSAGE(VcpkgRegistriesCacheIsNotDirectory,
                    (msg::path),
                    "",
                    "Value of environment variable X_VCPKG_REGISTRIES_CACHE is not a directory: {path}");
    DECLARE_MESSAGE(VcpkgRootRequired, (), "", "Setting VCPKG_ROOT is required for standalone bootstrap.");
    DECLARE_MESSAGE(VcpkgRootsDir, (msg::env_var), "", "Specify the vcpkg root directory.\n(default: '{env_var}')");
    DECLARE_MESSAGE(VcpkgSendMetricsButDisabled, (), "", "passed --sendmetrics, but metrics are disabled.");
    DECLARE_MESSAGE(VcvarsRunFailed, (), "", "failed to run vcvarsall.bat to get a Visual Studio environment");
    DECLARE_MESSAGE(VcvarsRunFailedExitCode,
                    (msg::exit_code),
                    "",
                    "while trying to get a Visual Studio environment, vcvarsall.bat returned {exit_code}");
    DECLARE_MESSAGE(VersionBaselineMismatch,
                    (msg::expected, msg::actual, msg::package_name),
                    "{expected} and {actual} are versions",
                    "The latest version is {expected}, but the baseline file contains {actual}.\n"
                    "Run:\n"
                    "vcpkg x-add-version {package_name}\n"
                    "git add versions\n"
                    "git commit -m \"Update version database\"\n"
                    "to update the baseline version.");
    DECLARE_MESSAGE(VersionCommandHeader,
                    (msg::version),
                    "",
                    "vcpkg package management program version {version}\n\nSee LICENSE.txt for license information.");
    DECLARE_MESSAGE(
        VersionConflictXML,
        (msg::path, msg::expected_version, msg::actual_version),
        "",
        "Expected {path} version: [{expected_version}], but was [{actual_version}]. Please re-run bootstrap-vcpkg.");
    DECLARE_MESSAGE(VersionConstraintPortVersionMustBePositiveInteger,
                    (),
                    "",
                    "port-version (after the '#') in \"version>=\" must be a positive integer");
    DECLARE_MESSAGE(VersionConstraintUnresolvable,
                    (msg::package_name, msg::spec),
                    "",
                    "Cannot resolve a minimum constraint for dependency {package_name} from {spec}.\nThe dependency "
                    "was not found in the baseline, indicating that the package did not exist at that time. This may "
                    "be fixed by providing an explicit override version via the \"overrides\" field or by updating the "
                    "baseline.\nSee `vcpkg help versioning` for more information.");
    DECLARE_MESSAGE(VersionConstraintViolated,
                    (msg::spec, msg::expected_version, msg::actual_version),
                    "",
                    "dependency {spec} was expected to be at least version "
                    "{expected_version}, but is currently {actual_version}.");
    DECLARE_MESSAGE(VersionDatabaseFileMissing,
                    (msg::package_name, msg::path),
                    "",
                    "{package_name} is missing a version database file at {path}\n"
                    "Run:\n"
                    "vcpkg x-add-version {package_name}\n"
                    "to create the versions file.");
    DECLARE_MESSAGE(VersionBuiltinPortTreeEntryMissing,
                    (msg::package_name, msg::expected, msg::actual),
                    "{expected} and {actual} are versions like 1.0.",
                    "no version database entry for {package_name} at {expected}; using the checked out ports tree "
                    "version ({actual}).");
    DECLARE_MESSAGE(VersionDatabaseEntryMissing,
                    (msg::package_name, msg::version),
                    "",
                    "no version entry for {package_name} at {version}.");
    DECLARE_MESSAGE(VersionGitEntryMissing,
                    (msg::package_name, msg::version),
                    "A list of versions, 1 per line, are printed after this message.",
                    "no version database entry for {package_name} at {version}.\nAvailable versions:");
    DECLARE_MESSAGE(VersionIncomparable1,
                    (msg::spec, msg::package_name, msg::expected, msg::actual),
                    "{expected} and {actual} are versions like 1.0",
                    "version conflict on {spec}: {package_name} required {expected} but vcpkg could not compare it to "
                    "{actual}.\nThe two versions used incomparable schemes:");
    DECLARE_MESSAGE(VersionIncomparable2,
                    (msg::version, msg::new_scheme),
                    "",
                    "\"{version}\" was of scheme {new_scheme}");
    DECLARE_MESSAGE(VersionIncomparable3,
                    (),
                    "This precedes a JSON document describing the fix",
                    "This can be resolved by adding an explicit override to the preferred version, for example:");
    DECLARE_MESSAGE(VersionIncomparable4, (), "", "See `vcpkg help versioning` for more information.");
    DECLARE_MESSAGE(VersionInDeclarationDoesNotMatch,
                    (msg::version),
                    "",
                    "The version declared in file does not match checked-out version: {version}");
    DECLARE_MESSAGE(
        VersionInvalidDate,
        (msg::version),
        "",
        "`{version}` is not a valid date version. Dates must follow the format YYYY-MM-DD and disambiguators must be "
        "dot-separated positive integer values without leading zeroes.");
    DECLARE_MESSAGE(VersionInvalidRelaxed,
                    (msg::version),
                    "",
                    "`{version}` is not a valid relaxed version (semver with arbitrary numeric element count).");
    DECLARE_MESSAGE(VersionInvalidSemver,
                    (msg::version),
                    "",
                    "`{version}` is not a valid semantic version, consult <https://semver.org>.");
    DECLARE_MESSAGE(
        VersionMissing,
        (),
        "The names version, version-date, version-semver, and version-string are code and must not be localized",
        "expected a versioning field (one of version, version-date, version-semver, or version-string)");
    DECLARE_MESSAGE(VersionMissingRequiredFeature,
                    (msg::spec, msg::version, msg::feature),
                    "",
                    "{spec}@{version} does not have required feature {feature}");
    DECLARE_MESSAGE(VersionNotFound,
                    (msg::expected, msg::actual),
                    "{expected} and {actual} are versions",
                    "{expected} not available, only {actual} is available");
    DECLARE_MESSAGE(
        VersionNotFoundDuringDiscovery,
        (msg::spec, msg::version),
        "",
        "version was not found during discovery: {spec}@{version}\nThis is an internal vcpkg error. Please open "
        "an issue on https://github.com/Microsoft/vcpkg with detailed steps to reproduce the problem.");
    DECLARE_MESSAGE(VersionNotFoundInVersionsFile,
                    (msg::version, msg::package_name),
                    "",
                    "Version {version} was not found in versions file.\n"
                    "Run:\n"
                    "vcpkg x-add-version {package_name}\n"
                    "to add the new port version.");
    DECLARE_MESSAGE(VersionRejectedDueToBaselineMissing,
                    (msg::path, msg::json_field),
                    "",
                    "{path} was rejected because it uses \"{json_field}\" and does not have a \"builtin-baseline\". "
                    "This can be fixed by removing the uses of \"{json_field}\" or adding a \"builtin-baseline\".\nSee "
                    "`vcpkg help versioning` for more information.");
    DECLARE_MESSAGE(VersionRejectedDueToFeatureFlagOff,
                    (msg::path, msg::json_field),
                    "",
                    "{path} was rejected because it uses \"{json_field}\" and the `versions` feature flag is disabled. "
                    "This can be fixed by removing \"{json_field}\" or enabling the `versions` feature flag.\nSee "
                    "`vcpkg help versioning` for more information.");
    DECLARE_MESSAGE(VersionSchemeMismatch,
                    (msg::version, msg::expected, msg::actual, msg::path, msg::package_name),
                    "{expected} and {actual} are version schemes; it here refers to the {version}",
                    "The version database declares {version} as {expected}, but {path} declares it as {actual}. "
                    "Versions must be unique, even if they are declared with different schemes.\n"
                    "Run:\n"
                    "vcpkg x-add-version {package_name} --overwrite-version\n"
                    "to overwrite the scheme declared in the version database with that declared in the port.");
    DECLARE_MESSAGE(VersionShaMismatch,
                    (msg::version, msg::expected, msg::actual, msg::package_name),
                    "{expected} and {actual} are git commit SHAs",
                    "{version} is declared with {expected}, but the local port has a different SHA {actual}.\n"
                    "Please update the port's version fields and then run:\n"
                    "vcpkg x-add-version {package_name}\n"
                    "git add versions\n"
                    "git commit -m \"Update version database\"\n"
                    "to add the new version.");
    DECLARE_MESSAGE(VersionShaMissing,
                    (msg::package_name, msg::path),
                    "",
                    "while validating {package_name}, missing Git SHA.\n"
                    "Run:\n"
                    "git add \"{path}\"\n"
                    "git commit -m \"wip\"\n"
                    "vcpkg x-add-version {package_name}\n"
                    "git add versions\n"
                    "git commit --amend -m \"[{package_name}] Add new port\"\n"
                    "to commit the new port and create its version file.");
    DECLARE_MESSAGE(VersionSharpMustBeFollowedByPortVersion,
                    (),
                    "",
                    "'#' in version text must be followed by a port version");
    DECLARE_MESSAGE(VersionSharpMustBeFollowedByPortVersionNonNegativeInteger,
                    (),
                    "",
                    "'#' in version text must be followed by a port version (a non-negative integer)");
    DECLARE_MESSAGE(VersionSpecMismatch,
                    (msg::path, msg::expected_version, msg::actual_version),
                    "",
                    "Failed to load port because versions are inconsistent. The file \"{path}\" contains the version "
                    "{actual_version}, but the version database indicates that it should be {expected_version}.");
    DECLARE_MESSAGE(VersionTableHeader, (), "", "Version");
    DECLARE_MESSAGE(VersionVerifiedOK,
                    (msg::package_name, msg::version, msg::commit_sha),
                    "",
                    "OK: {package_name}@{version} -> {commit_sha}");
    DECLARE_MESSAGE(VSExaminedInstances, (), "", "The following Visual Studio instances were considered:");
    DECLARE_MESSAGE(VSExaminedPaths, (), "", "The following paths were examined for Visual Studio instances:");
    DECLARE_MESSAGE(VSNoInstances, (), "", "Could not locate a complete Visual Studio instance");
    DECLARE_MESSAGE(WaitingForChildrenToExit, (), "", "Waiting for child processes to exit...");
    DECLARE_MESSAGE(WaitingToTakeFilesystemLock, (msg::path), "", "waiting to take filesystem lock on {path}...");
    DECLARE_MESSAGE(WarningMessageMustUsePrintWarning,
                    (msg::value),
                    "{value} is is a localized message name like WarningMessageMustUsePrintWarning",
                    "The message named {value} starts with warning:, it must be changed to prepend "
                    "WarningMessage in code instead.");
    DECLARE_MESSAGE(WarningsTreatedAsErrors, (), "", "previous warnings being interpreted as errors");
    DECLARE_MESSAGE(WarnOnParseConfig, (msg::path), "", "Found the following warnings in configuration {path}:");
    DECLARE_MESSAGE(WhileCheckingOutBaseline, (msg::commit_sha), "", "while checking out baseline {commit_sha}");
    DECLARE_MESSAGE(WhileCheckingOutPortTreeIsh,
                    (msg::package_name, msg::commit_sha),
                    "",
                    "while checking out port {package_name} with git tree {commit_sha}");
    DECLARE_MESSAGE(WhileGettingLocalTreeIshObjectsForPorts, (), "", "while getting local treeish objects for ports");
    DECLARE_MESSAGE(WhileLoadingLocalPort,
                    (msg::package_name),
                    "",
                    "while attempting to load local port {package_name}");
    DECLARE_MESSAGE(WhileLoadingPortFromGitTree, (msg::commit_sha), "", "while trying to load port from: {commit_sha}");
    DECLARE_MESSAGE(WhileLookingForSpec, (msg::spec), "", "while looking for {spec}:");
    DECLARE_MESSAGE(WhileParsingVersionsForPort,
                    (msg::package_name, msg::path),
                    "",
                    "while parsing versions for {package_name} from {path}");
    DECLARE_MESSAGE(WhileValidatingVersion, (msg::version), "", "while validating version: {version}");
    DECLARE_MESSAGE(WindowsOnlyCommand, (), "", "This command only supports Windows.");
    DECLARE_MESSAGE(WroteNuGetPkgConfInfo, (msg::path), "", "Wrote NuGet package config information to {path}");
}<|MERGE_RESOLUTION|>--- conflicted
+++ resolved
@@ -2090,15 +2090,12 @@
         (msg::system_name, msg::value),
         "'{value}' is the linkage type vcpkg would did not understand. (Correct values would be static ofr dynamic)",
         "Invalid {system_name} linkage type: [{value}]");
-<<<<<<< HEAD
-    DECLARE_MESSAGE(InvalidNoVersions, (), "", "File contains no versions.");
-=======
     DECLARE_MESSAGE(InvalidLogicExpressionUnexpectedCharacter,
                     (),
                     "",
                     "invalid logic expression, unexpected character");
     DECLARE_MESSAGE(InvalidLogicExpressionUsePipe, (), "", "invalid logic expression, use '|' instead of 'or'");
->>>>>>> 0b89e50c
+    DECLARE_MESSAGE(InvalidNoVersions, (), "", "File contains no versions.");
     DECLARE_MESSAGE(InvalidOptionForRemove,
                     (),
                     "'remove' is a command that should not be changed.",
