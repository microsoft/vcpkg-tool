--- conflicted
+++ resolved
@@ -1092,12 +1092,6 @@
                     (msg::path, msg::exit_code),
                     "",
                     "msiexec failed while extracting \"{path}\" with launch or exit code {exit_code} and message:");
-<<<<<<< HEAD
-    DECLARE_MESSAGE(NoArgumentsForOption,
-                    (msg::command_name),
-                    "",
-                    "The option '{command_name}' does not accept an argument.");
-=======
     DECLARE_MESSAGE(NewConfigurationAlreadyExists,
                     (msg::path),
                     "",
@@ -1114,7 +1108,10 @@
                     "Either specify --name and --version to produce a manifest intended for C++ libraries, or specify "
                     "--application to indicate that the manifest is not intended to be used as a port.");
     DECLARE_MESSAGE(NewVersionCannotBeEmpty, (), "", "--version cannot be empty.");
->>>>>>> 1428a27a
+    DECLARE_MESSAGE(NoArgumentsForOption,
+                    (msg::command_name),
+                    "",
+                    "The option '{command_name}' does not accept an argument.");
     DECLARE_MESSAGE(NoLocalizationForMessages, (), "", "No localized messages for the following: ");
     DECLARE_MESSAGE(NoRegistryForPort, (msg::package_name), "", "no registry configured for port {package_name}");
     DECLARE_MESSAGE(NugetPackageFileSucceededButCreationFailed,
