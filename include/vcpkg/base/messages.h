--- conflicted
+++ resolved
@@ -1181,11 +1181,8 @@
                     (msg::path),
                     "",
                     "NuGet package creation succeeded, but no .nupkg was produced. Expected: \"{path}\"");
-<<<<<<< HEAD
+    DECLARE_MESSAGE(OptionMustBeInteger, (msg::option), "", "Value of --{option} must be an integer.");
     DECLARE_MESSAGE(OptionRequired, (msg::option), "", "--{option} option is required.");
-=======
-    DECLARE_MESSAGE(OptionMustBeInteger, (msg::option), "", "Value of --{option} must be an integer.");
->>>>>>> 1a800461
     DECLARE_MESSAGE(OriginalBinParagraphHeader, (), "", "\nOriginal Binary Paragraph");
     DECLARE_MESSAGE(PackageFailedtWhileExtracting,
                     (msg::value, msg::path),
@@ -1194,7 +1191,7 @@
     DECLARE_MESSAGE(PackageRootDir, (), "", "(Experimental) Specify the packages root directory.");
     DECLARE_MESSAGE(PackagesToInstall, (), "", "The following packages will be built and installed:");
     DECLARE_MESSAGE(PackagesToInstallDirectly, (), "", "The following packages will be directly installed:");
-    DECLARE_MESSAGE(PackagesToModify, (), "", "Additional packages (*) will be modified to comeplete this operation.");
+    DECLARE_MESSAGE(PackagesToModify, (), "", "Additional packages (*) will be modified to complete this operation.");
     DECLARE_MESSAGE(PackagesToReBuild, (), "", "The following packages will be rebuilt:");
     DECLARE_MESSAGE(
         PackagesToRebuildSuggestRecurse,
