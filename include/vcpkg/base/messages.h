﻿#pragma once

#include <vcpkg/base/fwd/files.h>
#include <vcpkg/base/fwd/json.h>
#include <vcpkg/base/fwd/messages.h>

#include <vcpkg/base/format.h>
#include <vcpkg/base/lineinfo.h>
#include <vcpkg/base/stringview.h>

#include <string>
#include <type_traits>
#include <utility>

namespace vcpkg
{
    namespace msg::detail
    {
        template<class Tag, class Type>
        struct MessageArgument;
    }
    namespace msg
    {
        template<class Message, class... Tags, class... Ts>
        LocalizedString format(Message, detail::MessageArgument<Tags, Ts>... args);
    }

    struct LocalizedString
    {
        LocalizedString() = default;
        operator StringView() const noexcept { return m_data; }
        const std::string& data() const noexcept { return m_data; }
        const std::string& to_string() const noexcept { return m_data; }
        std::string extract_data() { return std::exchange(m_data, ""); }

        static LocalizedString from_raw(std::string&& s) { return LocalizedString(std::move(s)); }

        template<class StringLike,
                 std::enable_if_t<std::is_constructible<StringView, const StringLike&>::value, int> = 0>
        static LocalizedString from_raw(const StringLike& s)
        {
            return LocalizedString(StringView(s));
        }
        LocalizedString& append_raw(char c)
        {
            m_data.push_back(c);
            return *this;
        }
        LocalizedString& append_raw(StringView s)
        {
            m_data.append(s.begin(), s.size());
            return *this;
        }
        template<class... Args>
        LocalizedString& append_fmt_raw(fmt::string_view s, const Args&... args)
        {
            m_data.append(fmt::format(s, args...));
            return *this;
        }
        LocalizedString& append(const LocalizedString& s)
        {
            m_data.append(s.m_data);
            return *this;
        }
        template<class Message, class... Args>
        LocalizedString& append(Message m, const Args&... args)
        {
            return append(msg::format(m, args...));
        }

        LocalizedString& append_indent(size_t indent = 1)
        {
            m_data.append(indent * 4, ' ');
            return *this;
        }

        friend const char* to_printf_arg(const LocalizedString& s) { return s.data().c_str(); }

        friend bool operator==(const LocalizedString& lhs, const LocalizedString& rhs)
        {
            return lhs.data() == rhs.data();
        }

        friend bool operator!=(const LocalizedString& lhs, const LocalizedString& rhs)
        {
            return lhs.data() != rhs.data();
        }

        friend bool operator<(const LocalizedString& lhs, const LocalizedString& rhs)
        {
            return lhs.data() < rhs.data();
        }

        friend bool operator<=(const LocalizedString& lhs, const LocalizedString& rhs)
        {
            return lhs.data() <= rhs.data();
        }

        friend bool operator>(const LocalizedString& lhs, const LocalizedString& rhs)
        {
            return lhs.data() > rhs.data();
        }

        friend bool operator>=(const LocalizedString& lhs, const LocalizedString& rhs)
        {
            return lhs.data() >= rhs.data();
        }

        bool empty() { return m_data.empty(); }
        void clear() { m_data.clear(); }

    private:
        std::string m_data;

        explicit LocalizedString(StringView data) : m_data(data.data(), data.size()) { }
        explicit LocalizedString(std::string&& data) : m_data(std::move(data)) { }
    };
}

VCPKG_FORMAT_WITH_TO_STRING(vcpkg::LocalizedString);

namespace vcpkg::msg
{
    namespace detail
    {
        template<class Tag, class Type>
        struct MessageArgument
        {
            const Type* parameter; // always valid
        };

        template<class... Tags>
        struct MessageCheckFormatArgs
        {
            static constexpr void check_format_args(const Tags&...) noexcept { }
        };

        LocalizedString internal_vformat(::size_t index, fmt::format_args args);

        template<class... Args>
        MessageCheckFormatArgs<Args...> make_message_check_format_args(const Args&... args); // not defined

        struct FormatArgAbi
        {
            const char* name;
            const char* example;
        };

        std::string format_examples_for_args(StringView extra_comment, const FormatArgAbi* args, std::size_t arg_count);

        inline std::string get_examples_for_args(StringView extra_comment, const MessageCheckFormatArgs<>&)
        {
            return extra_comment.to_string();
        }

        template<class Arg0, class... Args>
        std::string get_examples_for_args(StringView extra_comment, const MessageCheckFormatArgs<Arg0, Args...>&)
        {
            FormatArgAbi abi[] = {FormatArgAbi{Arg0::name, Arg0::example}, FormatArgAbi{Args::name, Args::example}...};
            return format_examples_for_args(extra_comment, abi, 1 + sizeof...(Args));
        }

        ::size_t startup_register_message(StringLiteral name, StringLiteral format_string, std::string&& comment);

        ::size_t number_of_messages();

        // REQUIRES: index < last_message_index()
        StringView get_format_string(::size_t index);
        // REQUIRES: index < last_message_index()
        StringView get_message_name(::size_t index);
        // REQUIRES: index < last_message_index()
        StringView get_default_format_string(::size_t index);
        // REQUIRES: index < last_message_index()
        StringView get_localization_comment(::size_t index);
    }

    // load from "locale_base/messages.${language}.json"
    void threadunsafe_initialize_context(const Filesystem& fs, StringView language, const Path& locale_base);
    // initialize without any localized messages (use default messages only)
    void threadunsafe_initialize_context();

    template<class Message, class... Tags, class... Ts>
    LocalizedString format(Message, detail::MessageArgument<Tags, Ts>... args)
    {
        // avoid generating code, but still typecheck
        // (and avoid unused typedef warnings)
        static_assert((Message::check_format_args((Tags{})...), true), "");
        return detail::internal_vformat(Message::index,
                                        fmt::make_format_args(fmt::arg(Tags::name, *args.parameter)...));
    }

    inline void println() { msg::write_unlocalized_text_to_stdout(Color::none, "\n"); }

    inline void print(Color c, const LocalizedString& s) { msg::write_unlocalized_text_to_stdout(c, s); }
    inline void print(const LocalizedString& s) { msg::write_unlocalized_text_to_stdout(Color::none, s); }
    inline void println(Color c, const LocalizedString& s)
    {
        msg::write_unlocalized_text_to_stdout(c, s);
        msg::write_unlocalized_text_to_stdout(Color::none, "\n");
    }
    inline void println(const LocalizedString& s)
    {
        msg::write_unlocalized_text_to_stdout(Color::none, s);
        msg::write_unlocalized_text_to_stdout(Color::none, "\n");
    }

    template<class Message, class... Ts>
    typename Message::is_message_type print(Message m, Ts... args)
    {
        print(format(m, args...));
    }
    template<class Message, class... Ts>
    typename Message::is_message_type println(Message m, Ts... args)
    {
        print(format(m, args...).append_raw('\n'));
    }

    template<class Message, class... Ts>
    typename Message::is_message_type print(Color c, Message m, Ts... args)
    {
        print(c, format(m, args...));
    }
    template<class Message, class... Ts>
    typename Message::is_message_type println(Color c, Message m, Ts... args)
    {
        print(c, format(m, args...).append_raw('\n'));
    }

// these use `constexpr static` instead of `inline` in order to work with GCC 6;
// they are trivial and empty, and their address does not matter, so this is not a problem
#define DECLARE_MSG_ARG(NAME, EXAMPLE)                                                                                 \
    constexpr static struct NAME##_t                                                                                   \
    {                                                                                                                  \
        constexpr static const char* name = #NAME;                                                                     \
        constexpr static const char* example = EXAMPLE;                                                                \
        template<class T>                                                                                              \
        detail::MessageArgument<NAME##_t, T> operator=(const T& t) const noexcept                                      \
        {                                                                                                              \
            return detail::MessageArgument<NAME##_t, T>{&t};                                                           \
        }                                                                                                              \
    } NAME = {}

    DECLARE_MSG_ARG(error, "");
    DECLARE_MSG_ARG(value, "");
    DECLARE_MSG_ARG(pretty_value, "");
    DECLARE_MSG_ARG(expected, "");
    DECLARE_MSG_ARG(actual, "");
    DECLARE_MSG_ARG(list, "");
    DECLARE_MSG_ARG(old_value, "");
    DECLARE_MSG_ARG(new_value, "");

    DECLARE_MSG_ARG(actual_version, "1.3.8");
    DECLARE_MSG_ARG(arch, "x64");
    DECLARE_MSG_ARG(base_url, "azblob://");
    DECLARE_MSG_ARG(binary_source, "azblob");
    DECLARE_MSG_ARG(build_result, "One of the BuildResultXxx messages (such as BuildResultSucceeded/SUCCEEDED)");
    DECLARE_MSG_ARG(column, "42");
    DECLARE_MSG_ARG(command_line, "vcpkg install zlib");
    DECLARE_MSG_ARG(command_name, "install");
    DECLARE_MSG_ARG(count, "42");
    DECLARE_MSG_ARG(elapsed, "3.532 min");
    DECLARE_MSG_ARG(error_msg, "File Not Found");
    DECLARE_MSG_ARG(exit_code, "127");
    DECLARE_MSG_ARG(expected_version, "1.3.8");
    DECLARE_MSG_ARG(new_scheme, "version");
    DECLARE_MSG_ARG(old_scheme, "version-string");
    DECLARE_MSG_ARG(option, "editable");
    DECLARE_MSG_ARG(package_name, "zlib");
    DECLARE_MSG_ARG(path, "/foo/bar");
    DECLARE_MSG_ARG(row, "42");
    DECLARE_MSG_ARG(spec, "zlib:x64-windows");
    DECLARE_MSG_ARG(system_api, "CreateProcessW");
    DECLARE_MSG_ARG(system_name, "Darwin");
    DECLARE_MSG_ARG(tool_name, "aria2");
    DECLARE_MSG_ARG(triplet, "x64-windows");
    DECLARE_MSG_ARG(url, "https://github.com/microsoft/vcpkg");
    DECLARE_MSG_ARG(vcpkg_line_info, "/a/b/foo.cpp(13)");
    DECLARE_MSG_ARG(vendor, "Azure");
    DECLARE_MSG_ARG(version, "1.3.8");
    DECLARE_MSG_ARG(action_index, "340");
    DECLARE_MSG_ARG(env_var, "VCPKG_DEFAULT_TRIPLET");
    DECLARE_MSG_ARG(extension, ".exe");

#undef DECLARE_MSG_ARG

#define DECLARE_MESSAGE(NAME, ARGS, COMMENT, ...)                                                                      \
    constexpr struct NAME##_msg_t : decltype(::vcpkg::msg::detail::make_message_check_format_args ARGS)                \
    {                                                                                                                  \
        using is_message_type = void;                                                                                  \
        static constexpr ::vcpkg::StringLiteral name = #NAME;                                                          \
        static constexpr ::vcpkg::StringLiteral extra_comment = COMMENT;                                               \
        static constexpr ::vcpkg::StringLiteral default_format_string = __VA_ARGS__;                                   \
        static const ::size_t index;                                                                                   \
    } msg##NAME VCPKG_UNUSED = {}

#define REGISTER_MESSAGE(NAME)                                                                                         \
    const ::size_t NAME##_msg_t::index = ::vcpkg::msg::detail::startup_register_message(                               \
        NAME##_msg_t::name,                                                                                            \
        NAME##_msg_t::default_format_string,                                                                           \
        ::vcpkg::msg::detail::get_examples_for_args(NAME##_msg_t::extra_comment, NAME##_msg_t{}))

#define DECLARE_AND_REGISTER_MESSAGE(NAME, ARGS, COMMENT, ...)                                                         \
    DECLARE_MESSAGE(NAME, ARGS, COMMENT, __VA_ARGS__);                                                                 \
    REGISTER_MESSAGE(NAME)

    DECLARE_MESSAGE(SeeURL, (msg::url), "", "See {url} for more information.");
    DECLARE_MESSAGE(NoteMessage, (), "", "note: ");
    DECLARE_MESSAGE(WarningMessage, (), "", "warning: ");
    DECLARE_MESSAGE(ErrorMessage, (), "", "error: ");
    DECLARE_MESSAGE(InternalErrorMessage, (), "", "internal error: ");
    DECLARE_MESSAGE(
        InternalErrorMessageContact,
        (),
        "",
        "Please open an issue at "
        "https://github.com/microsoft/vcpkg/issues/new?template=other-type-of-bug-report.md&labels=category:vcpkg-bug "
        "with detailed steps to reproduce the problem.");
    DECLARE_MESSAGE(BothYesAndNoOptionSpecifiedError,
                    (msg::option),
                    "",
                    "cannot specify both --no-{option} and --{option}.");

    void println_warning(const LocalizedString& s);
    template<class Message, class... Ts>
    typename Message::is_message_type println_warning(Message m, Ts... args)
    {
        println_warning(format(m, args...));
    }

    void println_error(const LocalizedString& s);
    template<class Message, class... Ts>
    typename Message::is_message_type println_error(Message m, Ts... args)
    {
        println_error(format(m, args...));
    }

    template<class Message, class... Ts, class = typename Message::is_message_type>
    LocalizedString format_warning(Message m, Ts... args)
    {
        return format(msgWarningMessage).append(m, args...);
    }

    template<class Message, class... Ts, class = typename Message::is_message_type>
    LocalizedString format_error(Message m, Ts... args)
    {
        return format(msgErrorMessage).append(m, args...);
    }

}

namespace vcpkg
{
    struct MessageSink
    {
        virtual void print(Color c, StringView sv) = 0;

        void println() { this->print(Color::none, "\n"); }
        void print(const LocalizedString& s) { this->print(Color::none, s); }
        void println(Color c, const LocalizedString& s)
        {
            this->print(c, s);
            this->print(Color::none, "\n");
        }
        inline void println(const LocalizedString& s)
        {
            this->print(Color::none, s);
            this->print(Color::none, "\n");
        }

        template<class Message, class... Ts>
        typename Message::is_message_type print(Message m, Ts... args)
        {
            this->print(Color::none, msg::format(m, args...));
        }

        template<class Message, class... Ts>
        typename Message::is_message_type println(Message m, Ts... args)
        {
            this->print(Color::none, msg::format(m, args...).append_raw('\n'));
        }

        template<class Message, class... Ts>
        typename Message::is_message_type print(Color c, Message m, Ts... args)
        {
            this->print(c, msg::format(m, args...));
        }

        template<class Message, class... Ts>
        typename Message::is_message_type println(Color c, Message m, Ts... args)
        {
            this->print(c, msg::format(m, args...).append_raw('\n'));
        }

        MessageSink(const MessageSink&) = delete;
        MessageSink& operator=(const MessageSink&) = delete;

    protected:
        MessageSink() = default;
        ~MessageSink() = default;
    };

    extern MessageSink& null_sink;
    extern MessageSink& stdout_sink;
    extern MessageSink& stderr_sink;

    DECLARE_MESSAGE(AddArtifactOnlyOne,
                    (msg::command_line),
                    "",
                    "'{command_line}' can only add one artifact at a time.");
    DECLARE_MESSAGE(AddFirstArgument,
                    (msg::command_line),
                    "",
                    "The first argument to '{command_line}' must be 'artifact' or 'port'.");
    DECLARE_MESSAGE(AddingCompletionEntry, (msg::path), "", "Adding vcpkg completion entry to {path}.");
    DECLARE_MESSAGE(AddPortRequiresManifest,
                    (msg::command_line),
                    "",
                    "'{command_line}' requires an active manifest file.");
    DECLARE_MESSAGE(AddPortSucceeded, (), "", "Succeeded in adding ports to vcpkg.json file.");
    DECLARE_MESSAGE(AddTripletExpressionNotAllowed,
                    (msg::package_name, msg::triplet),
                    "",
                    "triplet expressions are not allowed here. You may want to change "
                    "`{package_name}:{triplet}` to `{package_name}` instead.");
    DECLARE_MESSAGE(AddVersionAddedVersionToFile, (msg::version, msg::path), "", "added version {version} to {path}");
    DECLARE_MESSAGE(AddVersionCommitChangesReminder, (), "", "Did you remember to commit your changes?");
    DECLARE_MESSAGE(AddVersionCommitResultReminder, (), "", "Don't forget to commit the result!");
    DECLARE_MESSAGE(AddVersionDetectLocalChangesError,
                    (),
                    "",
                    "skipping detection of local changes due to unexpected format in git status output");
    DECLARE_MESSAGE(AddVersionFileNotFound, (msg::path), "", "couldn't find required file {path}");
    DECLARE_MESSAGE(AddVersionFormatPortSuggestion, (msg::command_line), "", "Run `{command_line}` to format the file");
    DECLARE_MESSAGE(AddVersionIgnoringOptionAll,
                    (msg::option),
                    "The -- before {option} must be preserved as they're part of the help message for the user.",
                    "ignoring --{option} since a port name argument was provided");
    DECLARE_MESSAGE(AddVersionLoadPortFailed, (msg::package_name), "", "can't load port {package_name}");
    DECLARE_MESSAGE(AddVersionNewFile, (), "", "(new file)");
    DECLARE_MESSAGE(AddVersionNewShaIs, (msg::value), "{value} is a 40-digit hexadecimal SHA", "new SHA: {value}");
    DECLARE_MESSAGE(AddVersionNoFilesUpdated, (), "", "No files were updated");
    DECLARE_MESSAGE(AddVersionNoFilesUpdatedForPort,
                    (msg::package_name),
                    "",
                    "No files were updated for {package_name}");
    DECLARE_MESSAGE(AddVersionNoGitSha, (msg::package_name), "", "can't obtain SHA for port {package_name}");
    DECLARE_MESSAGE(AddVersionOldShaIs, (msg::value), "{value} is a 40-digit hexadecimal SHA", "old SHA: {value}");
    DECLARE_MESSAGE(AddVersionOverwriteOptionSuggestion,
                    (msg::option),
                    "The -- before {option} must be preserved as they're part of the help message for the user.",
                    "Use --{option} to bypass this check");
    DECLARE_MESSAGE(AddVersionPortDoesNotExist, (msg::package_name), "", "{package_name} does not exist");
    DECLARE_MESSAGE(AddVersionPortFilesShaChanged,
                    (msg::package_name),
                    "",
                    "checked-in files for {package_name} have changed but the version was not updated");
    DECLARE_MESSAGE(AddVersionPortFilesShaUnchanged,
                    (msg::package_name, msg::version),
                    "",
                    "checked-in files for {package_name} are unchanged from version {version}");
    DECLARE_MESSAGE(AddVersionPortHasImproperFormat,
                    (msg::package_name),
                    "",
                    "{package_name} is not properly formatted");
    DECLARE_MESSAGE(AddVersionSuggestNewVersionScheme,
                    (msg::new_scheme, msg::old_scheme, msg::package_name, msg::option),
                    "The -- before {option} must be preserved as they're part of the help message for the user.",
                    "Use the version scheme \"{new_scheme}\" instead of \"{old_scheme}\" in port "
                    "\"{package_name}\".\nUse --{option} to disable this check.");
    DECLARE_MESSAGE(AddVersionUnableToParseVersionsFile, (msg::path), "", "unable to parse versions file {path}");
    DECLARE_MESSAGE(AddVersionUncommittedChanges,
                    (msg::package_name),
                    "",
                    "there are uncommitted changes for {package_name}");
    DECLARE_MESSAGE(AddVersionUpdateVersionReminder, (), "", "Did you remember to update the version or port version?");
    DECLARE_MESSAGE(AddVersionUseOptionAll,
                    (msg::command_name, msg::option),
                    "The -- before {option} must be preserved as they're part of the help message for the user.",
                    "{command_name} with no arguments requires passing --{option} to update all port versions at once");
    DECLARE_MESSAGE(AddVersionVersionAlreadyInFile,
                    (msg::version, msg::path),
                    "",
                    "version {version} is already in {path}");
    DECLARE_MESSAGE(AddVersionVersionIs, (msg::version), "", "version: {version}");
    DECLARE_MESSAGE(AllFormatArgsRawArgument,
                    (msg::value),
                    "example of {value} is 'foo {} bar'",
                    "format string \"{value}\" contains a raw format argument");
    DECLARE_MESSAGE(AllFormatArgsUnbalancedBraces,
                    (msg::value),
                    "example of {value} is 'foo bar {'",
                    "unbalanced brace in format string \"{value}\"");
    DECLARE_MESSAGE(AlreadyInstalled, (msg::spec), "", "{spec} is already installed");
    DECLARE_MESSAGE(AlreadyInstalledNotHead,
                    (msg::spec),
                    "'HEAD' means the most recent version of source code",
                    "{spec} is already installed -- not building from HEAD");
    DECLARE_MESSAGE(AnotherInstallationInProgress,
                    (),
                    "",
                    "Another installation is in progress on the machine, sleeping 6s before retrying.");
    DECLARE_MESSAGE(AppliedUserIntegration, (), "", "Applied user-wide integration for this vcpkg root.");
    DECLARE_MESSAGE(AttemptingToFetchPackagesFromVendor,
                    (msg::count, msg::vendor),
                    "",
                    "Attempting to fetch {count} package(s) from {vendor}");
    DECLARE_MESSAGE(AuthenticationMayRequireManualAction,
                    (msg::vendor),
                    "",
                    "One or more {vendor} credential providers requested manual action. Add the binary source "
                    "'interactive' to allow interactivity.");
    DECLARE_MESSAGE(AutomaticLinkingForMSBuildProjects,
                    (),
                    "",
                    "All MSBuild C++ projects can now #include any installed libraries. Linking will be handled "
                    "automatically. Installing new libraries will make them instantly available.");
    DECLARE_MESSAGE(AutoSettingEnvVar,
                    (msg::env_var, msg::url),
                    "An example of env_var is \"HTTP(S)_PROXY\""
                    "'--' at the beginning must be preserved",
                    "-- Automatically setting {env_var} environment variables to \"{url}\".");
    DECLARE_MESSAGE(BuildAlreadyInstalled,
                    (msg::spec),
                    "",
                    "{spec} is already installed; please remove {spec} before attempting to build it.");
    DECLARE_MESSAGE(BuildDependenciesMissing,
                    (),
                    "",
                    "The build command requires all dependencies to be already installed.\nThe following "
                    "dependencies are missing:");
    DECLARE_MESSAGE(BuildingFromHead,
                    (msg::spec),
                    "'HEAD' means the most recent version of source code",
                    "Building {spec} from HEAD...");
    DECLARE_MESSAGE(BuildingPackage, (msg::spec), "", "Building {spec}...");
    DECLARE_MESSAGE(BuildingPackageFailed,
                    (msg::spec, msg::build_result),
                    "",
                    "building {spec} failed with: {build_result}");
    DECLARE_MESSAGE(BuildingPackageFailedDueToMissingDeps,
                    (),
                    "Printed after BuildingPackageFailed, and followed by a list of dependencies that were missing.",
                    "due to the following missing dependencies:");
    DECLARE_MESSAGE(BuildResultBuildFailed,
                    (),
                    "Printed after the name of an installed entity to indicate that it failed to build.",
                    "BUILD_FAILED");
    DECLARE_MESSAGE(
        BuildResultCacheMissing,
        (),
        "Printed after the name of an installed entity to indicate that it was not present in the binary cache when "
        "the user has requested that things may only be installed from the cache rather than built.",
        "CACHE_MISSING");
    DECLARE_MESSAGE(BuildResultCascadeDueToMissingDependencies,
                    (),
                    "Printed after the name of an installed entity to indicate that it could not attempt "
                    "to be installed because one of its transitive dependencies failed to install.",
                    "CASCADED_DUE_TO_MISSING_DEPENDENCIES");
    DECLARE_MESSAGE(BuildResultDownloaded,
                    (),
                    "Printed after the name of an installed entity to indicate that it was successfully "
                    "downloaded but no build or install was requested.",
                    "DOWNLOADED");
    DECLARE_MESSAGE(BuildResultExcluded,
                    (),
                    "Printed after the name of an installed entity to indicate that the user explicitly "
                    "requested it not be installed.",
                    "EXCLUDED");
    DECLARE_MESSAGE(
        BuildResultFileConflicts,
        (),
        "Printed after the name of an installed entity to indicate that it conflicts with something already installed",
        "FILE_CONFLICTS");
    DECLARE_MESSAGE(BuildResultPostBuildChecksFailed,
                    (),
                    "Printed after the name of an installed entity to indicate that it built "
                    "successfully, but that it failed post build checks.",
                    "POST_BUILD_CHECKS_FAILED");
    DECLARE_MESSAGE(BuildResultRemoved,
                    (),
                    "Printed after the name of an uninstalled entity to indicate that it was successfully uninstalled.",
                    "REMOVED");
    DECLARE_MESSAGE(
        BuildResultSucceeded,
        (),
        "Printed after the name of an installed entity to indicate that it was built and installed successfully.",
        "SUCCEEDED");
    DECLARE_MESSAGE(BuildResultSummaryHeader,
                    (msg::triplet),
                    "Displayed before a list of a summary installation results.",
                    "SUMMARY FOR {triplet}");
    DECLARE_MESSAGE(BuildResultSummaryLine,
                    (msg::build_result, msg::count),
                    "Displayed to show a count of results of a build_result in a summary.",
                    "{build_result}: {count}");
    DECLARE_MESSAGE(BuildTroubleshootingMessage1,
                    (),
                    "First part of build troubleshooting message, printed before the URI to look for existing bugs.",
                    "Please ensure you're using the latest port files with `git pull` and `vcpkg "
                    "update`.\nThen check for known issues at:");
    DECLARE_MESSAGE(BuildTroubleshootingMessage2,
                    (),
                    "Second part of build troubleshooting message, printed after the URI to look for "
                    "existing bugs but before the URI to file one.",
                    "You can submit a new issue at:");
    DECLARE_MESSAGE(
        BuildTroubleshootingMessage3,
        (msg::package_name),
        "Third part of build troubleshooting message, printed after the URI to file a bug but "
        "before version information about vcpkg itself.",
        "Include '[{package_name}] Build error' in your bug report title, the following version information in your "
        "bug description, and attach any relevant failure logs from above.");
    DECLARE_MESSAGE(BuildTroubleshootingMessage4,
                    (msg::path),
                    "Fourth optional part of build troubleshooting message, printed after the version"
                    "information about vcpkg itself.",
                    "You can also use the prefilled template from {path}.");
    DECLARE_MESSAGE(ChecksFailedCheck, (), "", "vcpkg has crashed; no additional details are available.");
    DECLARE_MESSAGE(ChecksUnreachableCode, (), "", "unreachable code was reached");
    DECLARE_MESSAGE(ChecksUpdateVcpkg, (), "", "updating vcpkg by rerunning bootstrap-vcpkg may resolve this failure.");
    DECLARE_MESSAGE(CiBaselineAllowUnexpectedPassingRequiresBaseline,
                    (),
                    "",
                    "--allow-unexpected-passing can only be used if a baseline is provided via --ci-baseline.");
    DECLARE_MESSAGE(CiBaselineDisallowedCascade,
                    (msg::spec, msg::path),
                    "",
                    "REGRESSION: {spec} cascaded, but it is required to pass. ({path}).");
    DECLARE_MESSAGE(CiBaselineRegression,
                    (msg::spec, msg::build_result, msg::path),
                    "",
                    "REGRESSION: {spec} failed with {build_result}. If expected, add {spec}=fail to {path}.");
    DECLARE_MESSAGE(CiBaselineRegressionHeader,
                    (),
                    "Printed before a series of CiBaselineRegression and/or CiBaselineUnexpectedPass messages.",
                    "REGRESSIONS:");
    DECLARE_MESSAGE(CiBaselineUnexpectedPass,
                    (msg::spec, msg::path),
                    "",
                    "PASSING, REMOVE FROM FAIL LIST: {spec} ({path}).");
    DECLARE_MESSAGE(CmakeTargetsExcluded, (msg::count), "", "note: {count} additional targets are not displayed.");
    DECLARE_MESSAGE(CMakeTargetsUsage,
                    (msg::package_name),
                    "'targets' are a CMake and Makefile concept",
                    "{package_name} provides CMake targets:");
    DECLARE_MESSAGE(
        CMakeTargetsUsageHeuristicMessage,
        (),
        "Displayed after CMakeTargetsUsage; the # must be kept at the beginning so that the message remains a comment.",
        "# this is heuristically generated, and may not be correct");
    DECLARE_MESSAGE(CMakeToolChainFile,
                    (msg::path),
                    "",
                    "CMake projects should use: \"-DCMAKE_TOOLCHAIN_FILE={path}\"");
    DECLARE_MESSAGE(CommandFailed,
                    (msg::command_line),
                    "",
                    "command:\n"
                    "{command_line}\n"
                    "failed with the following results:");
    DECLARE_MESSAGE(CompressFolderFailed, (msg::path), "", "Failed to compress folder \"{path}\":");
    DECLARE_MESSAGE(CouldNotDeduceNugetIdAndVersion,
                    (msg::path),
                    "",
                    "Could not deduce nuget id and version from filename: {path}");
    DECLARE_MESSAGE(CreatedNuGetPackage, (msg::path), "", "Created nupkg: \"{path}\"");
    DECLARE_MESSAGE(CurlReportedUnexpectedResults,
                    (msg::command_line, msg::actual),
                    "{command_line} is the command line to call curl.exe, {actual} is the console output "
                    "of curl.exe locale-invariant download results.",
                    "curl has reported unexpected results to vcpkg and vcpkg cannot continue.\n"
                    "Please review the following text for sensitive information and open an issue on the "
                    "Microsoft/vcpkg GitHub to help fix this problem!\n"
                    "cmd: {command_line}\n"
                    "=== curl output ===\n"
                    "{actual}\n"
                    "=== end curl output ===");
    DECLARE_MESSAGE(DefaultBrowserLaunched, (msg::url), "", "Default browser launched to {url}.");
    DECLARE_MESSAGE(DefaultPathToBinaries,
                    (msg::path),
                    "",
                    "Based on your system settings, the default path to store binaries is \"{path}\". This consults "
                    "%LOCALAPPDATA%/%APPDATA% on Windows and $XDG_CACHE_HOME or $HOME on other platforms.");
    DECLARE_MESSAGE(DetectCompilerHash, (msg::triplet), "", "Detecting compiler hash for triplet {triplet}...");
    DECLARE_MESSAGE(DownloadAvailable,
                    (msg::env_var),
                    "",
                    "A downloadable copy of this tool is available and can be used by unsetting {env_var}.");
    DECLARE_MESSAGE(DownloadedSources, (msg::spec), "", "Downloaded sources for {spec}");
    DECLARE_MESSAGE(DownloadingVcpkgCeBundle, (msg::version), "", "Downloading vcpkg-ce bundle {version}...");
    DECLARE_MESSAGE(DownloadingVcpkgCeBundleLatest,
                    (),
                    "This message is normally displayed only in development.",
                    "Downloading latest vcpkg-ce bundle...");
    DECLARE_MESSAGE(EmailVcpkgTeam, (msg::url), "", "Send an email to {url} with any feedback.");
    DECLARE_MESSAGE(EmptyLicenseExpression, (), "", "SPDX license expression was empty.");
    DECLARE_MESSAGE(EnvStrFailedToExtract, (), "", "could not expand the environment string:");
    DECLARE_MESSAGE(ErrorDetectingCompilerInfo,
                    (msg::path),
                    "",
                    "while detecting compiler information:\nThe log file content at \"{path}\" is:");
    DECLARE_MESSAGE(ErrorIndividualPackagesUnsupported,
                    (),
                    "",
                    "In manifest mode, `vcpkg install` does not support individual package arguments.\nTo install "
                    "additional "
                    "packages, edit vcpkg.json and then run `vcpkg install` without any package arguments.");
    DECLARE_MESSAGE(ErrorInvalidClassicModeOption,
                    (msg::option),
                    "",
                    "The option --{option} is not supported in classic mode and no manifest was found.");
    DECLARE_MESSAGE(ErrorInvalidManifestModeOption,
                    (msg::option),
                    "",
                    "The option --{option} is not supported in manifest mode.");
    DECLARE_MESSAGE(
        ErrorMessageMustUsePrintError,
        (msg::value),
        "{value} is is a localized message name like ErrorMessageMustUsePrintError",
        "The message named {value} starts with error:, it must be changed to prepend ErrorMessage in code instead.");
    DECLARE_MESSAGE(
        ErrorMissingVcpkgRoot,
        (),
        "",
        "Could not detect vcpkg-root. If you are trying to use a copy of vcpkg that you've built, you must "
        "define the VCPKG_ROOT environment variable to point to a cloned copy of https://github.com/Microsoft/vcpkg.");
    DECLARE_MESSAGE(ErrorNoVSInstance,
                    (msg::triplet),
                    "",
                    "in triplet {triplet}: Unable to find a valid Visual Studio instance");
    DECLARE_MESSAGE(ErrorNoVSInstanceAt, (msg::path), "", "at \"{path}\"");
    DECLARE_MESSAGE(ErrorNoVSInstanceFullVersion, (msg::version), "", "with toolset version prefix {version}");
    DECLARE_MESSAGE(ErrorNoVSInstanceVersion, (msg::version), "", "with toolset version {version}");
    DECLARE_MESSAGE(ErrorRequireBaseline,
                    (),
                    "",
                    "this vcpkg instance requires a manifest with a specified baseline in order to "
                    "interact with ports. Please add 'builtin-baseline' to the manifest or add a "
                    "'vcpkg-configuration.json' that redefines the default registry.");
    DECLARE_MESSAGE(ErrorRequirePackagesList,
                    (),
                    "",
                    "`vcpkg install` requires a list of packages to install in classic mode.");
    DECLARE_MESSAGE(
        ErrorUnableToDetectCompilerInfo,
        (),
        "failure output will be displayed at the top of this",
        "vcpkg was unable to detect the active compiler's information. See above for the CMake failure output.");
    DECLARE_MESSAGE(ErrorVcvarsUnsupported,
                    (msg::triplet),
                    "",
                    "in triplet {triplet}: Use of Visual Studio's Developer Prompt is unsupported "
                    "on non-Windows hosts.\nDefine 'VCPKG_CMAKE_SYSTEM_NAME' or "
                    "'VCPKG_CHAINLOAD_TOOLCHAIN_FILE' in the triplet file.");
    DECLARE_MESSAGE(ErrorVsCodeNotFound,
                    (msg::env_var),
                    "",
                    "Visual Studio Code was not found and the environment variable {env_var} is not set or invalid.");
    DECLARE_MESSAGE(ErrorVsCodeNotFoundPathExamined, (), "", "The following paths were examined:");
    DECLARE_MESSAGE(ExcludedPackage, (msg::spec), "", "Excluded {spec}");
    DECLARE_MESSAGE(
        ExpectedCharacterHere,
        (msg::expected),
        "{expected} is a locale-invariant delimiter; for example, the ':' or '=' in 'zlib:x64-windows=skip'",
        "expected '{expected}' here");
    DECLARE_MESSAGE(ExpectedFailOrSkip, (), "", "expected 'fail', 'skip', or 'pass' here");
    DECLARE_MESSAGE(ExpectedPortName, (), "", "expected a port name here");
    DECLARE_MESSAGE(ExpectedTripletName, (), "", "expected a triplet name here");
    DECLARE_MESSAGE(ExtendedDocumenationAtUrl, (msg::url), "", "Extended documentation available at '{url}'.");
    DECLARE_MESSAGE(FailedToExtract, (msg::path), "", "Failed to extract \"{path}\":");
    DECLARE_MESSAGE(FailedToParseCMakeConsoleOut,
                    (),
                    "",
                    "Failed to parse CMake console output to locate block start/end markers.");
    DECLARE_MESSAGE(FailedToProvisionCe, (), "", "Failed to provision vcpkg-ce.");
    DECLARE_MESSAGE(FailedToRunToolToDetermineVersion,
                    (msg::tool_name, msg::path),
                    "Additional information, such as the command line output, if any, will be appended on "
                    "the line after this message",
                    "Failed to run \"{path}\" to determine the {tool_name} version.");
    DECLARE_MESSAGE(FailedToStoreBackToMirror, (), "", "failed to store back to mirror:");
    DECLARE_MESSAGE(FailedToStoreBinaryCache, (msg::path), "", "Failed to store binary cache {path}");
    DECLARE_MESSAGE(FailedVendorAuthentication,
                    (msg::vendor, msg::url),
                    "",
                    "One or more {vendor} credential providers failed to authenticate. See '{url}' for more details "
                    "on how to provide credentials.");
<<<<<<< HEAD
    DECLARE_MESSAGE(FeedbackAppreciated, (), "", "Thank you for your feedback!");
=======
    DECLARE_MESSAGE(FishCompletion, (msg::path), "", "vcpkg fish completion is already added at \"{path}\".");
>>>>>>> 1428a27a
    DECLARE_MESSAGE(
        ForceSystemBinariesOnWeirdPlatforms,
        (),
        "",
        "Environment variable VCPKG_FORCE_SYSTEM_BINARIES must be set on arm, s390x, and ppc64le platforms.");
    DECLARE_MESSAGE(FormattedParseMessageExpression,
                    (msg::value),
                    "Example of {value} is 'x64 & windows'",
                    "on expression: {value}");
    DECLARE_MESSAGE(GenerateMsgErrorParsingFormatArgs,
                    (msg::value),
                    "example of {value} 'GenerateMsgNoComment'",
                    "parsing format string for {value}:");
    DECLARE_MESSAGE(GenerateMsgIncorrectComment,
                    (msg::value),
                    "example of {value} is 'GenerateMsgNoComment'",
                    R"(message {value} has an incorrect comment:)");
    DECLARE_MESSAGE(GenerateMsgNoArgumentValue,
                    (msg::value),
                    "example of {value} is 'arch'",
                    R"({{{value}}} was specified in a comment, but was not used in the message.)");
    DECLARE_MESSAGE(GenerateMsgNoCommentValue,
                    (msg::value),
                    "example of {value} is 'arch'",
                    R"({{{value}}} was used in the message, but not commented.)");
    DECLARE_MESSAGE(GitCommandFailed, (msg::command_line), "", "failed to execute: {command_line}");
    DECLARE_MESSAGE(GitStatusOutputExpectedFileName, (), "", "expected a file name");
    DECLARE_MESSAGE(GitStatusOutputExpectedNewLine, (), "", "expected new line");
    DECLARE_MESSAGE(GitStatusOutputExpectedRenameOrNewline, (), "", "expected renamed file or new lines");
    DECLARE_MESSAGE(GitStatusUnknownFileStatus,
                    (msg::value),
                    "{value} is a single character indicating file status, for example: A, U, M, D",
                    "unknown file status: {value}");
    DECLARE_MESSAGE(GitUnexpectedCommandOutput, (), "", "unexpected git output");
    DECLARE_MESSAGE(
        HashFileFailureToRead,
        (msg::path),
        "Printed after ErrorMessage and before the specific failing filesystem operation (like file not found)",
        "failed to read file \"{path}\" for hashing: ");
    DECLARE_MESSAGE(HeaderOnlyUsage,
                    (msg::package_name),
                    "'header' refers to C/C++ .h files",
                    "{package_name} is header-only and can be used from CMake via:");
    DECLARE_MESSAGE(IllegalFeatures, (), "", "List of features is not allowed in this context");
    DECLARE_MESSAGE(IllegalPlatformSpec, (), "", "Platform qualifier is not allowed in this context");
    DECLARE_MESSAGE(InfoSetEnvVar,
                    (msg::env_var),
                    "In this context 'editor' means IDE",
                    "You can also set the environment variable {env_var} to your editor of choice.");
    DECLARE_MESSAGE(InstallingFromLocation,
                    (msg::path),
                    "'--' at the beginning must be preserved",
                    "-- Installing port from location: {path}");
    DECLARE_MESSAGE(InstallingPackage,
                    (msg::action_index, msg::count, msg::spec),
                    "",
                    "Installing {action_index}/{count} {spec}...");
    DECLARE_MESSAGE(InstallPackageInstruction,
                    (msg::value, msg::path),
                    "'{value}' is the nuget id.",
                    "With a project open, go to Tools->NuGet Package Manager->Package Manager Console and "
                    "paste:\n Install-Package \"{value}\" -Source \"{path}\"");
    DECLARE_MESSAGE(InstallWithSystemManager,
                    (),
                    "",
                    "You may be able to install this tool via your system package manager.");
    DECLARE_MESSAGE(InstallWithSystemManagerMono,
                    (msg::url),
                    "",
                    "Ubuntu 18.04 users may need a newer version of mono, available at {url}.");
    DECLARE_MESSAGE(InstallWithSystemManagerPkg,
                    (msg::command_line),
                    "",
                    "You may be able to install this tool via your system package manager ({command_line}).");
    DECLARE_MESSAGE(IntegrationFailed, (), "", "Integration was not applied.");
    DECLARE_MESSAGE(InvalidArgument, (), "", "invalid argument");
    DECLARE_MESSAGE(
        InvalidArgumentRequiresAbsolutePath,
        (msg::binary_source),
        "",
        "invalid argument: binary config '{binary_source}' path arguments for binary config strings must be absolute");
    DECLARE_MESSAGE(
        InvalidArgumentRequiresBaseUrl,
        (msg::base_url, msg::binary_source),
        "",
        "invalid argument: binary config '{binary_source}' requires a {base_url} base url as the first argument");
    DECLARE_MESSAGE(InvalidArgumentRequiresBaseUrlAndToken,
                    (msg::binary_source),
                    "",
                    "invalid argument: binary config '{binary_source}' requires at least a base-url and a SAS token");
    DECLARE_MESSAGE(InvalidArgumentRequiresNoneArguments,
                    (msg::binary_source),
                    "",
                    "invalid argument: binary config '{binary_source}' does not take arguments");
    DECLARE_MESSAGE(InvalidArgumentRequiresOneOrTwoArguments,
                    (msg::binary_source),
                    "",
                    "invalid argument: binary config '{binary_source}' requires 1 or 2 arguments");
    DECLARE_MESSAGE(InvalidArgumentRequiresPathArgument,
                    (msg::binary_source),
                    "",
                    "invalid argument: binary config '{binary_source}' requires at least one path argument");
    DECLARE_MESSAGE(InvalidArgumentRequiresPrefix,
                    (msg::binary_source),
                    "",
                    "invalid argument: binary config '{binary_source}' requires at least one prefix");
    DECLARE_MESSAGE(InvalidArgumentRequiresSingleArgument,
                    (msg::binary_source),
                    "",
                    "invalid argument: binary config '{binary_source}' does not take more than 1 argument");
    DECLARE_MESSAGE(InvalidArgumentRequiresSingleStringArgument,
                    (msg::binary_source),
                    "",
                    "invalid argument: binary config '{binary_source}' expects a single string argument");
    DECLARE_MESSAGE(InvalidArgumentRequiresSourceArgument,
                    (msg::binary_source),
                    "",
                    "invalid argument: binary config '{binary_source}' requires at least one source argument");
    DECLARE_MESSAGE(InvalidArgumentRequiresTwoOrThreeArguments,
                    (msg::binary_source),
                    "",
                    "invalid argument: binary config '{binary_source}' requires 2 or 3 arguments");
    DECLARE_MESSAGE(InvalidArgumentRequiresValidToken,
                    (msg::binary_source),
                    "",
                    "invalid argument: binary config '{binary_source}' requires a SAS token without a "
                    "preceeding '?' as the second argument");
    DECLARE_MESSAGE(InvalidFormatString,
                    (msg::actual),
                    "{actual} is the provided format string",
                    "invalid format string: {actual}");
    DECLARE_MESSAGE(JsonErrorFailedToParse, (msg::path), "", "failed to parse {path}:");
    DECLARE_MESSAGE(JsonErrorFailedToRead, (msg::path, msg::error_msg), "", "failed to read {path}: {error_msg}");
    DECLARE_MESSAGE(JsonErrorMustBeAnObject, (msg::path), "", "Expected \"{path}\" to be an object.");
    DECLARE_MESSAGE(LaunchingProgramFailed,
                    (msg::tool_name),
                    "A platform API call failure message is appended after this",
                    "Launching {tool_name}:");
    DECLARE_MESSAGE(LicenseExpressionContainsExtraPlus,
                    (),
                    "",
                    "SPDX license expression contains an extra '+'. These are only allowed directly "
                    "after a license identifier.");
    DECLARE_MESSAGE(LicenseExpressionContainsInvalidCharacter,
                    (msg::value),
                    "example of {value:02X} is '7B'\nexample of {value} is '{'",
                    "SPDX license expression contains an invalid character (0x{value:02X} '{value}').");
    DECLARE_MESSAGE(LicenseExpressionContainsUnicode,
                    (msg::value, msg::pretty_value),
                    "example of {value:04X} is '22BB'\nexample of {pretty_value} is '⊻'",
                    "SPDX license expression contains a unicode character (U+{value:04X} "
                    "'{pretty_value}'), but these expressions are ASCII-only.");
    DECLARE_MESSAGE(LicenseExpressionDocumentRefUnsupported,
                    (),
                    "",
                    "The current implementation does not support DocumentRef- SPDX references.");
    DECLARE_MESSAGE(LicenseExpressionExpectCompoundFoundParen,
                    (),
                    "",
                    "Expected a compound or the end of the string, found a parenthesis.");
    DECLARE_MESSAGE(LicenseExpressionExpectCompoundFoundWith,
                    (),
                    "AND, OR, and WITH are all keywords and should not be translated.",
                    "Expected either AND or OR, found WITH (WITH is only allowed after license names, not "
                    "parenthesized expressions).");
    DECLARE_MESSAGE(LicenseExpressionExpectCompoundFoundWord,
                    (msg::value),
                    "Example of {value} is 'MIT'.\nAND and OR are both keywords and should not be translated.",
                    "Expected either AND or OR, found a license or exception name: '{value}'.");
    DECLARE_MESSAGE(LicenseExpressionExpectCompoundOrWithFoundWord,
                    (msg::value),
                    "example of {value} is 'MIT'.\nAND, OR, and WITH are all keywords and should not be translated.",
                    "Expected either AND, OR, or WITH, found a license or exception name: '{value}'.");
    DECLARE_MESSAGE(LicenseExpressionExpectExceptionFoundCompound,
                    (msg::value),
                    "Example of {value} is 'AND'",
                    "Expected an exception name, found the compound {value}.");
    DECLARE_MESSAGE(LicenseExpressionExpectExceptionFoundEof,
                    (),
                    "",
                    "Expected an exception name, found the end of the string.");
    DECLARE_MESSAGE(LicenseExpressionExpectExceptionFoundParen,
                    (),
                    "",
                    "Expected an exception name, found a parenthesis.");
    DECLARE_MESSAGE(LicenseExpressionExpectLicenseFoundCompound,
                    (msg::value),
                    "Example of {value} is 'AND'",
                    "Expected a license name, found the compound {value}.");
    DECLARE_MESSAGE(LicenseExpressionExpectLicenseFoundEof,
                    (),
                    "",
                    "Expected a license name, found the end of the string.");
    DECLARE_MESSAGE(LicenseExpressionExpectLicenseFoundParen, (), "", "Expected a license name, found a parenthesis.");
    DECLARE_MESSAGE(LicenseExpressionImbalancedParens,
                    (),
                    "",
                    "There was a close parenthesis without an opening parenthesis.");
    DECLARE_MESSAGE(LicenseExpressionUnknownException,
                    (msg::value),
                    "Example of {value} is 'unknownexception'",
                    "Unknown license exception identifier '{value}'. Known values are listed at "
                    "https://spdx.org/licenses/exceptions-index.html");
    DECLARE_MESSAGE(LicenseExpressionUnknownLicense,
                    (msg::value),
                    "Example of {value} is 'unknownlicense'",
                    "Unknown license identifier '{value}'. Known values are listed at https://spdx.org/licenses/");
    DECLARE_MESSAGE(LoadingCommunityTriplet,
                    (msg::path),
                    "'-- [COMMUNITY]' at the beginning must be preserved",
                    "-- [COMMUNITY] Loading triplet configuration from: {path}");
    DECLARE_MESSAGE(LoadingDependencyInformation,
                    (msg::count),
                    "",
                    "Loading dependency information for {count} packages...");
    DECLARE_MESSAGE(LoadingOverlayTriplet,
                    (msg::path),
                    "'-- [OVERLAY]' at the beginning must be preserved",
                    "-- [OVERLAY] Loading triplet configuration from: {path}");
    DECLARE_MESSAGE(LocalizedMessageMustNotContainIndents,
                    (msg::value),
                    "{value} is is a localized message name like LocalizedMessageMustNotContainIndents. "
                    "The 'LocalizedString::append_indent' part is locale-invariant.",
                    "The message named {value} contains what appears to be indenting which must be "
                    "changed to use LocalizedString::append_indent instead.");
    DECLARE_MESSAGE(LocalizedMessageMustNotEndWithNewline,
                    (msg::value),
                    "{value} is a localized message name like LocalizedMessageMustNotEndWithNewline",
                    "The message named {value} ends with a newline which should be added by formatting "
                    "rather than by localization.");
    DECLARE_MESSAGE(Missing7zHeader, (), "", "Unable to find 7z header.");
    DECLARE_MESSAGE(MissingExtension, (msg::extension), "", "Missing '{extension}' extension.");
    DECLARE_MESSAGE(MonoInstructions,
                    (),
                    "",
                    "This may be caused by an incomplete mono installation. Full mono is "
                    "available on some systems via `sudo apt install mono-complete`. Ubuntu 18.04 users may "
                    "need a newer version of mono, available at https://www.mono-project.com/download/stable/");
    DECLARE_MESSAGE(MsiexecFailedToExtract,
                    (msg::path, msg::exit_code),
                    "",
                    "msiexec failed while extracting \"{path}\" with launch or exit code {exit_code} and message:");
<<<<<<< HEAD
    DECLARE_MESSAGE(NavigateToNPS, (msg::url), "", "Please navigate to {url} in your preferred browser.");
    DECLARE_MESSAGE(NoCachedPackages, (), "", "No packages are cached.");
=======
    DECLARE_MESSAGE(NewConfigurationAlreadyExists,
                    (msg::path),
                    "",
                    "Creating a manifest would overwrite a vcpkg-configuration.json at {path}.");
    DECLARE_MESSAGE(NewManifestAlreadyExists, (msg::path), "", "A manifest is already present at {path}.");
    DECLARE_MESSAGE(NewNameCannotBeEmpty, (), "", "--name cannot be empty.");
    DECLARE_MESSAGE(NewOnlyOneVersionKind,
                    (),
                    "",
                    "Only one of --version-relaxed, --version-date, or --version-string may be specified.");
    DECLARE_MESSAGE(NewSpecifyNameVersionOrApplication,
                    (),
                    "",
                    "Either specify --name and --version to produce a manifest intended for C++ libraries, or specify "
                    "--application to indicate that the manifest is not intended to be used as a port.");
    DECLARE_MESSAGE(NewVersionCannotBeEmpty, (), "", "--version cannot be empty.");
>>>>>>> 1428a27a
    DECLARE_MESSAGE(NoLocalizationForMessages, (), "", "No localized messages for the following: ");
    DECLARE_MESSAGE(NoRegistryForPort, (msg::package_name), "", "no registry configured for port {package_name}");
    DECLARE_MESSAGE(NugetPackageFileSucceededButCreationFailed,
                    (msg::path),
                    "",
                    "NuGet package creation succeeded, but no .nupkg was produced. Expected: \"{path}\"");
    DECLARE_MESSAGE(PackageFailedtWhileExtracting,
                    (msg::value, msg::path),
                    "'{value}' is either a tool name or a package name.",
                    "'{value}' failed while extracting {path}.");
    DECLARE_MESSAGE(PackingVendorFailed,
                    (msg::vendor),
                    "",
                    "Packing {vendor} failed. Use --debug for more information.");
    DECLARE_MESSAGE(ParseControlErrorInfoInvalidFields, (), "", "The following fields were not expected:");
    DECLARE_MESSAGE(ParseControlErrorInfoMissingFields, (), "", "The following fields were missing:");
    DECLARE_MESSAGE(ParseControlErrorInfoTypesEntry,
                    (msg::value, msg::expected),
                    "{value} is the name of a field in an on-disk file, {expected} is a short description "
                    "of what it should be like 'a non-negative integer' (which isn't localized yet)",
                    "{value} was expected to be {expected}");
    DECLARE_MESSAGE(ParseControlErrorInfoWhileLoading,
                    (msg::path),
                    "Error messages are is printed after this.",
                    "while loading {path}:");
    DECLARE_MESSAGE(ParseControlErrorInfoWrongTypeFields, (), "", "The following fields had the wrong types:");
    DECLARE_MESSAGE(PortDependencyConflict,
                    (msg::package_name),
                    "",
                    "Port {package_name} has the following unsupported dependencies:");
    DECLARE_MESSAGE(PortNotInBaseline,
                    (msg::package_name),
                    "",
                    "the baseline does not contain an entry for port {package_name}");
<<<<<<< HEAD
    DECLARE_MESSAGE(PortSupportsField,
                    (msg::value),
                    "'{value}' is the value of the 'supports' field in the port's vcpkg.json.",
                    "(supports: \"{value}\")");
=======
    DECLARE_MESSAGE(PreviousIntegrationFileRemains, (), "", "Previous integration file was not removed.");
>>>>>>> 1428a27a
    DECLARE_MESSAGE(ProcessorArchitectureMalformed,
                    (msg::arch),
                    "",
                    "Failed to parse %PROCESSOR_ARCHITECTURE% ({arch}) as a valid CPU architecture.");
    DECLARE_MESSAGE(ProcessorArchitectureMissing,
                    (),
                    "",
                    "The required environment variable %PROCESSOR_ARCHITECTURE% is missing.");
    DECLARE_MESSAGE(ProcessorArchitectureW6432Malformed,
                    (msg::arch),
                    "",
                    "Failed to parse %PROCESSOR_ARCHITEW6432% ({arch}) as a valid CPU architecture. "
                    "Falling back to %PROCESSOR_ARCHITECTURE%.");
    DECLARE_MESSAGE(ProgramReturnedNonzeroExitCode,
                    (msg::tool_name, msg::exit_code),
                    "The program's console output is appended after this.",
                    "{tool_name} failed with exit code: ({exit_code}).");
    DECLARE_MESSAGE(PushingVendorFailed,
                    (msg::vendor, msg::path),
                    "",
                    "Pushing {vendor} to \"{path}\" failed. Use --debug for more information.");
    DECLARE_MESSAGE(ReplaceSecretsError,
                    (msg::error_msg),
                    "",
                    "Replace secretes produced the following error: '{error_msg}'");
    DECLARE_MESSAGE(RestoredPackage, (msg::path), "", "Restored package from \"{path}\"");
    DECLARE_MESSAGE(
        RestoredPackagesFromVendor,
        (msg::count, msg::elapsed, msg::value),
        "{value} may be either a 'vendor' like 'Azure' or 'NuGet', or a file path like C:\\example or /usr/example",
        "Restored {count} package(s) from {value} in {elapsed}. Use --debug to see more details.");
    DECLARE_MESSAGE(ResultsHeader, (), "Displayed before a list of installation results.", "RESULTS");
    DECLARE_MESSAGE(SettingEnvVar,
                    (msg::env_var, msg::url),
                    "An example of env_var is \"HTTP(S)_PROXY\""
                    "'--' at the beginning must be preserved",
                    "-- Setting \"{env_var}\" environment variables to \"{url}\".");
    DECLARE_MESSAGE(SourceFieldPortNameMismatch,
                    (msg::package_name, msg::path),
                    "{package_name} and \"{path}\" are both names of installable ports/packages. 'Source', "
                    "'CONTROL', 'vcpkg.json', and 'name' references are locale-invariant.",
                    "The 'Source' field inside the CONTROL file, or \"name\" field inside the vcpkg.json "
                    "file has the name {package_name} and does not match the port directory \"{path}\".");
    DECLARE_MESSAGE(StoredBinaryCache, (msg::path), "", "Stored binary cache: \"{path}\"");
<<<<<<< HEAD
    DECLARE_MESSAGE(SupportedPort, (msg::package_name), "", "Port {package_name} is supported.");
=======
    DECLARE_MESSAGE(SuggestStartingBashShell,
                    (),
                    "",
                    "Please make sure you have started a new bash shell for the change to take effect.");
>>>>>>> 1428a27a
    DECLARE_MESSAGE(SystemApiErrorMessage,
                    (msg::system_api, msg::exit_code, msg::error_msg),
                    "",
                    "calling {system_api} failed with {exit_code} ({error_msg})");
    DECLARE_MESSAGE(ToolFetchFailed, (msg::tool_name), "", "Could not fetch {tool_name}.");
    DECLARE_MESSAGE(ToolInWin10, (), "", "This utility is bundled with Windows 10 or later.");
    DECLARE_MESSAGE(UnexpectedErrorDuringBulkDownload, (), "", "an unexpected error occurred during bulk download.");
    DECLARE_MESSAGE(UnexpectedExtension, (msg::extension), "", "Unexpected archive extension: '{extension}'.");
    DECLARE_MESSAGE(UnexpectedFormat,
                    (msg::expected, msg::actual),
                    "{expected} is the expected format, {actual} is the actual format.",
                    "Expected format is [{expected}], but was [{actual}].");
    DECLARE_MESSAGE(UnexpectedToolOutput,
                    (msg::tool_name, msg::path),
                    "The actual command line output will be appended after this message.",
                    "{tool_name} ({path}) produced unexpected output when attempting to determine the version:");
    DECLARE_MESSAGE(UnknownBaselineFileContent,
                    (),
                    "",
                    "unrecognizable baseline entry; expected 'port:triplet=(fail|skip|pass)'");
    DECLARE_MESSAGE(UnknownBinaryProviderType,
                    (),
                    "",
                    "unknown binary provider type: valid providers are 'clear', 'default', 'nuget', "
                    "'nugetconfig','nugettimeout', 'interactive', 'x-azblob', 'x-gcs', 'x-aws', "
                    "'x-aws-config', 'http', and 'files'");
    DECLARE_MESSAGE(UnknownParameterForIntegrate,
                    (msg::value),
                    "'{value}' is a user-supplied command line option. For example, given vcpkg integrate frobinate, "
                    "{value} would be frobinate.",
                    "Unknown parameter '{value}' for integrate.");
    DECLARE_MESSAGE(UnknownTool, (), "", "vcpkg does not have a definition of this tool for this platform.");
    DECLARE_MESSAGE(
        UnknownVariablesInTemplate,
        (msg::value, msg::list),
        "{value} is the value provided by the user and {list} a list of unknown variables seperated by comma",
        "invalid argument: url template '{value}' contains unknown variables: {list}");
    DECLARE_MESSAGE(UnsupportedPort, (msg::package_name), "", "Port {package_name} is not supported.");
    DECLARE_MESSAGE(UnsupportedPortDependency,
                    (msg::value),
                    "'{value}' is the name of a port dependency.",
                    "- dependency {value} is not supported.");
    DECLARE_MESSAGE(UnsupportedSystemName,
                    (msg::system_name),
                    "",
                    "Could not map VCPKG_CMAKE_SYSTEM_NAME '{system_name}' to a vcvarsall platform. "
                    "Supported system names are '', 'Windows' and 'WindowsStore'.");
    DECLARE_MESSAGE(UnsupportedToolchain,
                    (msg::triplet, msg::arch, msg::path, msg::list),
                    "example for {list} is 'x86, arm64'",
                    "in triplet {triplet}: Unable to find a valid toolchain for requested target architecture {arch}.\n"
                    "The selected Visual Studio instance is at: {path}\n"
                    "The available toolchain combinations are: {list}");
    DECLARE_MESSAGE(
        UpdateBaselineAddBaselineNoManifest,
        (msg::option),
        "",
        "the --{option} switch was passed, but there is no manifest file to add a `builtin-baseline` field to.");
    DECLARE_MESSAGE(UpdateBaselineLocalGitError,
                    (msg::path),
                    "",
                    "git failed to parse HEAD for the local vcpkg registry at \"{path}\"");
    DECLARE_MESSAGE(UpdateBaselineNoConfiguration,
                    (),
                    "",
                    "neither `vcpkg.json` nor `vcpkg-configuration.json` exist to update.");
    DECLARE_MESSAGE(UpdateBaselineNoExistingBuiltinBaseline,
                    (msg::option),
                    "",
                    "the manifest file currently does not contain a `builtin-baseline` field; in order to "
                    "add one, pass the --{option} switch.");
    DECLARE_MESSAGE(UpdateBaselineNoUpdate,
                    (msg::url, msg::value),
                    "example of {value} is '5507daa796359fe8d45418e694328e878ac2b82f'",
                    "registry '{url}' not updated: '{value}'");
    DECLARE_MESSAGE(UpdateBaselineRemoteGitError, (msg::url), "", "git failed to fetch remote repository '{url}'");
    DECLARE_MESSAGE(UpdateBaselineUpdatedBaseline,
                    (msg::url, msg::old_value, msg::new_value),
                    "example of {old_value}, {new_value} is '5507daa796359fe8d45418e694328e878ac2b82f'",
                    "updated registry '{url}': baseline '{old_value}' -> '{new_value}'");
    DECLARE_MESSAGE(UploadedBinaries, (msg::count, msg::vendor), "", "Uploaded binaries to {count} {vendor}.");
    DECLARE_MESSAGE(UploadedPackagesToVendor,
                    (msg::count, msg::elapsed, msg::vendor),
                    "",
                    "Uploaded {count} package(s) to {vendor} in {elapsed}");
    DECLARE_MESSAGE(UploadingBinariesToVendor,
                    (msg::spec, msg::vendor, msg::path),
                    "",
                    "Uploading binaries for '{spec}' to '{vendor}' source \"{path}\".");
    DECLARE_MESSAGE(UploadingBinariesUsingVendor,
                    (msg::spec, msg::vendor, msg::path),
                    "",
                    "Uploading binaries for '{spec}' using '{vendor}' \"{path}\".");
    DECLARE_MESSAGE(UseEnvVar,
                    (msg::env_var),
                    "An example of env_var is \"HTTP(S)_PROXY\""
                    "'--' at the beginning must be preserved",
                    "-- Using {env_var} in environment variables.");
    DECLARE_MESSAGE(UserWideIntegrationDeleted, (), "", "User-wide integration is not installed.");
    DECLARE_MESSAGE(UserWideIntegrationRemoved, (), "", "User-wide integration was removed.");
    DECLARE_MESSAGE(UsingCommunityTriplet,
                    (msg::triplet),
                    "'--' at the beginning must be preserved",
                    "-- Using community triplet {triplet}. This triplet configuration is not guaranteed to succeed.");
    DECLARE_MESSAGE(UsingManifestAt, (msg::path), "", "Using manifest file at {path}.");
    DECLARE_MESSAGE(VcpkgCeIsExperimental,
                    (),
                    "",
                    "vcpkg-ce ('configure environment') is experimental and may change at any time.");
    DECLARE_MESSAGE(
        VcpkgCompletion,
        (msg::value, msg::path),
        "'{value}' is the subject for completion. i.e. bash, zsh, etc.",
        "vcpkg {value} completion is already imported to your \"{path}\" file.\nThe following entries were found:");
    DECLARE_MESSAGE(VcpkgDisallowedClassicMode,
                    (),
                    "",
                    "Could not locate a manifest (vcpkg.json) above the current working "
                    "directory.\nThis vcpkg distribution does not have a classic mode instance.");
    DECLARE_MESSAGE(
        VcpkgHasCrashed,
        (),
        "Printed at the start of a crash report.",
        "vcpkg has crashed. Please create an issue at https://github.com/microsoft/vcpkg containing a brief summary of "
        "what you were trying to do and the following information.");
    DECLARE_MESSAGE(VcpkgInvalidCommand, (msg::command_name), "", "invalid command: {command_name}");
    DECLARE_MESSAGE(VcpkgSendMetricsButDisabled, (), "", "passed --sendmetrics, but metrics are disabled.");
    DECLARE_MESSAGE(VersionCommandHeader,
                    (msg::version),
                    "",
                    "vcpkg package management program version {version}\n\nSee LICENSE.txt for license information.");
    DECLARE_MESSAGE(VersionConstraintViolated,
                    (msg::spec, msg::expected_version, msg::actual_version),
                    "",
                    "dependency {spec} was expected to be at least version "
                    "{expected_version}, but is currently {actual_version}.");
    DECLARE_MESSAGE(
        VersionInvalidDate,
        (msg::version),
        "",
        "`{version}` is not a valid date version. Dates must follow the format YYYY-MM-DD and disambiguators must be "
        "dot-separated positive integer values without leading zeroes.");
    DECLARE_MESSAGE(VersionInvalidRelaxed,
                    (msg::version),
                    "",
                    "`{version}` is not a valid relaxed version (semver with arbitrary numeric element count).");
    DECLARE_MESSAGE(VersionInvalidSemver,
                    (msg::version),
                    "",
                    "`{version}` is not a valid semantic version, consult <https://semver.org>.");
    DECLARE_MESSAGE(VersionSpecMismatch,
                    (msg::path, msg::expected_version, msg::actual_version),
                    "",
                    "Failed to load port because versions are inconsistent. The file \"{path}\" contains the version "
                    "{actual_version}, but the version database indicates that it should be {expected_version}.");
    DECLARE_MESSAGE(VSExaminedInstances, (), "", "The following Visual Studio instances were considered:");
    DECLARE_MESSAGE(VSExaminedPaths, (), "", "The following paths were examined for Visual Studio instances:");
    DECLARE_MESSAGE(VSNoInstances, (), "", "Could not locate a complete Visual Studio instance");
    DECLARE_MESSAGE(WaitingForChildrenToExit, (), "", "Waiting for child processes to exit...");
    DECLARE_MESSAGE(WaitingToTakeFilesystemLock, (msg::path), "", "waiting to take filesystem lock on {path}...");
    DECLARE_MESSAGE(WarningMessageMustUsePrintWarning,
                    (msg::value),
                    "{value} is is a localized message name like WarningMessageMustUsePrintWarning",
                    "The message named {value} starts with warning:, it must be changed to prepend "
                    "WarningMessage in code instead.");
    DECLARE_MESSAGE(WarningsTreatedAsErrors, (), "", "previous warnings being interpreted as errors");
}<|MERGE_RESOLUTION|>--- conflicted
+++ resolved
@@ -785,11 +785,8 @@
                     "",
                     "One or more {vendor} credential providers failed to authenticate. See '{url}' for more details "
                     "on how to provide credentials.");
-<<<<<<< HEAD
     DECLARE_MESSAGE(FeedbackAppreciated, (), "", "Thank you for your feedback!");
-=======
     DECLARE_MESSAGE(FishCompletion, (msg::path), "", "vcpkg fish completion is already added at \"{path}\".");
->>>>>>> 1428a27a
     DECLARE_MESSAGE(
         ForceSystemBinariesOnWeirdPlatforms,
         (),
@@ -1032,10 +1029,7 @@
                     (msg::path, msg::exit_code),
                     "",
                     "msiexec failed while extracting \"{path}\" with launch or exit code {exit_code} and message:");
-<<<<<<< HEAD
-    DECLARE_MESSAGE(NavigateToNPS, (msg::url), "", "Please navigate to {url} in your preferred browser.");
-    DECLARE_MESSAGE(NoCachedPackages, (), "", "No packages are cached.");
-=======
+	DECLARE_MESSAGE(NavigateToNPS, (msg::url), "", "Please navigate to {url} in your preferred browser.");
     DECLARE_MESSAGE(NewConfigurationAlreadyExists,
                     (msg::path),
                     "",
@@ -1052,9 +1046,9 @@
                     "Either specify --name and --version to produce a manifest intended for C++ libraries, or specify "
                     "--application to indicate that the manifest is not intended to be used as a port.");
     DECLARE_MESSAGE(NewVersionCannotBeEmpty, (), "", "--version cannot be empty.");
->>>>>>> 1428a27a
+	DECLARE_MESSAGE(NoCachedPackages, (), "", "No packages are cached.");
     DECLARE_MESSAGE(NoLocalizationForMessages, (), "", "No localized messages for the following: ");
-    DECLARE_MESSAGE(NoRegistryForPort, (msg::package_name), "", "no registry configured for port {package_name}");
+	DECLARE_MESSAGE(NoRegistryForPort, (msg::package_name), "", "no registry configured for port {package_name}");
     DECLARE_MESSAGE(NugetPackageFileSucceededButCreationFailed,
                     (msg::path),
                     "",
@@ -1087,14 +1081,11 @@
                     (msg::package_name),
                     "",
                     "the baseline does not contain an entry for port {package_name}");
-<<<<<<< HEAD
     DECLARE_MESSAGE(PortSupportsField,
                     (msg::value),
                     "'{value}' is the value of the 'supports' field in the port's vcpkg.json.",
                     "(supports: \"{value}\")");
-=======
     DECLARE_MESSAGE(PreviousIntegrationFileRemains, (), "", "Previous integration file was not removed.");
->>>>>>> 1428a27a
     DECLARE_MESSAGE(ProcessorArchitectureMalformed,
                     (msg::arch),
                     "",
@@ -1139,14 +1130,11 @@
                     "The 'Source' field inside the CONTROL file, or \"name\" field inside the vcpkg.json "
                     "file has the name {package_name} and does not match the port directory \"{path}\".");
     DECLARE_MESSAGE(StoredBinaryCache, (msg::path), "", "Stored binary cache: \"{path}\"");
-<<<<<<< HEAD
+    DECLARE_MESSAGE(SuggestStartingBashShell,
+                    (),
+                    "",
+                    "Please make sure you have started a new bash shell for the change to take effect.");
     DECLARE_MESSAGE(SupportedPort, (msg::package_name), "", "Port {package_name} is supported.");
-=======
-    DECLARE_MESSAGE(SuggestStartingBashShell,
-                    (),
-                    "",
-                    "Please make sure you have started a new bash shell for the change to take effect.");
->>>>>>> 1428a27a
     DECLARE_MESSAGE(SystemApiErrorMessage,
                     (msg::system_api, msg::exit_code, msg::error_msg),
                     "",
