﻿#pragma once

#include <vcpkg/base/fwd/files.h>
#include <vcpkg/base/fwd/json.h>
#include <vcpkg/base/fwd/messages.h>

#include <vcpkg/base/format.h>
#include <vcpkg/base/lineinfo.h>
#include <vcpkg/base/stringview.h>

#include <string>
#include <type_traits>
#include <utility>

namespace vcpkg
{
    namespace msg::detail
    {
        template<class Tag, class Type>
        struct MessageArgument;
    }
    namespace msg
    {
        template<class Message, class... Tags, class... Ts>
        LocalizedString format(Message, detail::MessageArgument<Tags, Ts>... args);
    }

    struct LocalizedString
    {
        LocalizedString() = default;
        operator StringView() const noexcept { return m_data; }
        const std::string& data() const noexcept { return m_data; }
        const std::string& to_string() const noexcept { return m_data; }
        std::string extract_data() { return std::exchange(m_data, ""); }

        static LocalizedString from_raw(std::string&& s) { return LocalizedString(std::move(s)); }

        template<class StringLike,
                 std::enable_if_t<std::is_constructible<StringView, const StringLike&>::value, int> = 0>
        static LocalizedString from_raw(const StringLike& s)
        {
            return LocalizedString(StringView(s));
        }
        LocalizedString& append_raw(char c)
        {
            m_data.push_back(c);
            return *this;
        }
        LocalizedString& append_raw(StringView s)
        {
            m_data.append(s.begin(), s.size());
            return *this;
        }
        template<class... Args>
        LocalizedString& append_fmt_raw(fmt::format_string<Args...> s, Args&&... args)
        {
            m_data.append(fmt::format(s, std::forward<Args>(args)...));
            return *this;
        }
        LocalizedString& append(const LocalizedString& s)
        {
            m_data.append(s.m_data);
            return *this;
        }
        template<class Message, class... Args>
        LocalizedString& append(Message m, const Args&... args)
        {
            return append(msg::format(m, args...));
        }

        LocalizedString& append_indent(size_t indent = 1)
        {
            m_data.append(indent * 4, ' ');
            return *this;
        }

        friend const char* to_printf_arg(const LocalizedString& s) { return s.data().c_str(); }

        friend bool operator==(const LocalizedString& lhs, const LocalizedString& rhs)
        {
            return lhs.data() == rhs.data();
        }

        friend bool operator!=(const LocalizedString& lhs, const LocalizedString& rhs)
        {
            return lhs.data() != rhs.data();
        }

        friend bool operator<(const LocalizedString& lhs, const LocalizedString& rhs)
        {
            return lhs.data() < rhs.data();
        }

        friend bool operator<=(const LocalizedString& lhs, const LocalizedString& rhs)
        {
            return lhs.data() <= rhs.data();
        }

        friend bool operator>(const LocalizedString& lhs, const LocalizedString& rhs)
        {
            return lhs.data() > rhs.data();
        }

        friend bool operator>=(const LocalizedString& lhs, const LocalizedString& rhs)
        {
            return lhs.data() >= rhs.data();
        }

        bool empty() { return m_data.empty(); }
        void clear() { m_data.clear(); }

    private:
        std::string m_data;

        explicit LocalizedString(StringView data) : m_data(data.data(), data.size()) { }
        explicit LocalizedString(std::string&& data) : m_data(std::move(data)) { }
    };
}

VCPKG_FORMAT_WITH_TO_STRING(vcpkg::LocalizedString);

namespace vcpkg::msg
{
    namespace detail
    {
        template<class Tag, class Type>
        struct MessageArgument
        {
            const Type* parameter; // always valid
        };

        template<class... Tags>
        struct MessageCheckFormatArgs
        {
            static constexpr void check_format_args(const Tags&...) noexcept { }
        };

        LocalizedString internal_vformat(::size_t index, fmt::format_args args);

        template<class... Args>
        MessageCheckFormatArgs<Args...> make_message_check_format_args(const Args&... args); // not defined

        struct FormatArgAbi
        {
            const char* name;
            const char* example;
        };

        std::string format_examples_for_args(StringView extra_comment, const FormatArgAbi* args, std::size_t arg_count);

        inline std::string get_examples_for_args(StringView extra_comment, const MessageCheckFormatArgs<>&)
        {
            return extra_comment.to_string();
        }

        template<class Arg0, class... Args>
        std::string get_examples_for_args(StringView extra_comment, const MessageCheckFormatArgs<Arg0, Args...>&)
        {
            FormatArgAbi abi[] = {FormatArgAbi{Arg0::name, Arg0::example}, FormatArgAbi{Args::name, Args::example}...};
            return format_examples_for_args(extra_comment, abi, 1 + sizeof...(Args));
        }

        ::size_t startup_register_message(StringLiteral name, StringLiteral format_string, std::string&& comment);

        ::size_t number_of_messages();

        // REQUIRES: index < last_message_index()
        StringView get_format_string(::size_t index);
        // REQUIRES: index < last_message_index()
        StringView get_message_name(::size_t index);
        // REQUIRES: index < last_message_index()
        StringView get_default_format_string(::size_t index);
        // REQUIRES: index < last_message_index()
        StringView get_localization_comment(::size_t index);
    }

    // load from "locale_base/messages.${language}.json"
    void threadunsafe_initialize_context(const Filesystem& fs, StringView language, const Path& locale_base);
    // initialize without any localized messages (use default messages only)
    void threadunsafe_initialize_context();

    template<class Message, class... Tags, class... Ts>
    LocalizedString format(Message, detail::MessageArgument<Tags, Ts>... args)
    {
        // avoid generating code, but still typecheck
        // (and avoid unused typedef warnings)
        static_assert((Message::check_format_args((Tags{})...), true), "");
        return detail::internal_vformat(Message::index,
                                        fmt::make_format_args(fmt::arg(Tags::name, *args.parameter)...));
    }

    inline void println() { msg::write_unlocalized_text_to_stdout(Color::none, "\n"); }

    inline void print(Color c, const LocalizedString& s) { msg::write_unlocalized_text_to_stdout(c, s); }
    inline void print(const LocalizedString& s) { msg::write_unlocalized_text_to_stdout(Color::none, s); }
    inline void println(Color c, const LocalizedString& s)
    {
        msg::write_unlocalized_text_to_stdout(c, s);
        msg::write_unlocalized_text_to_stdout(Color::none, "\n");
    }
    inline void println(const LocalizedString& s)
    {
        msg::write_unlocalized_text_to_stdout(Color::none, s);
        msg::write_unlocalized_text_to_stdout(Color::none, "\n");
    }

    template<class Message, class... Ts>
    typename Message::is_message_type print(Message m, Ts... args)
    {
        print(format(m, args...));
    }
    template<class Message, class... Ts>
    typename Message::is_message_type println(Message m, Ts... args)
    {
        print(format(m, args...).append_raw('\n'));
    }

    template<class Message, class... Ts>
    typename Message::is_message_type print(Color c, Message m, Ts... args)
    {
        print(c, format(m, args...));
    }
    template<class Message, class... Ts>
    typename Message::is_message_type println(Color c, Message m, Ts... args)
    {
        print(c, format(m, args...).append_raw('\n'));
    }

// these use `constexpr static` instead of `inline` in order to work with GCC 6;
// they are trivial and empty, and their address does not matter, so this is not a problem
#define DECLARE_MSG_ARG(NAME, EXAMPLE)                                                                                 \
    constexpr static struct NAME##_t                                                                                   \
    {                                                                                                                  \
        constexpr static const char* name = #NAME;                                                                     \
        constexpr static const char* example = EXAMPLE;                                                                \
        template<class T>                                                                                              \
        detail::MessageArgument<NAME##_t, T> operator=(const T& t) const noexcept                                      \
        {                                                                                                              \
            return detail::MessageArgument<NAME##_t, T>{&t};                                                           \
        }                                                                                                              \
    } NAME = {}

    DECLARE_MSG_ARG(error, "");
    DECLARE_MSG_ARG(value, "");
    DECLARE_MSG_ARG(pretty_value, "");
    DECLARE_MSG_ARG(expected, "");
    DECLARE_MSG_ARG(actual, "");
    DECLARE_MSG_ARG(list, "");
    DECLARE_MSG_ARG(old_value, "");
    DECLARE_MSG_ARG(new_value, "");

    DECLARE_MSG_ARG(actual_version, "1.3.8");
    DECLARE_MSG_ARG(arch, "x64");
    DECLARE_MSG_ARG(base_url, "azblob://");
    DECLARE_MSG_ARG(binary_source, "azblob");
    DECLARE_MSG_ARG(build_result, "One of the BuildResultXxx messages (such as BuildResultSucceeded/SUCCEEDED)");
    DECLARE_MSG_ARG(column, "42");
    DECLARE_MSG_ARG(command_line, "vcpkg install zlib");
    DECLARE_MSG_ARG(command_name, "install");
    DECLARE_MSG_ARG(count, "42");
    DECLARE_MSG_ARG(elapsed, "3.532 min");
    DECLARE_MSG_ARG(error_msg, "File Not Found");
    DECLARE_MSG_ARG(exit_code, "127");
    DECLARE_MSG_ARG(expected_version, "1.3.8");
    DECLARE_MSG_ARG(new_scheme, "version");
    DECLARE_MSG_ARG(old_scheme, "version-string");
    DECLARE_MSG_ARG(option, "editable");
    DECLARE_MSG_ARG(package_name, "zlib");
    DECLARE_MSG_ARG(path, "/foo/bar");
    DECLARE_MSG_ARG(row, "42");
    DECLARE_MSG_ARG(spec, "zlib:x64-windows");
    DECLARE_MSG_ARG(system_api, "CreateProcessW");
    DECLARE_MSG_ARG(system_name, "Darwin");
    DECLARE_MSG_ARG(tool_name, "aria2");
    DECLARE_MSG_ARG(triplet, "x64-windows");
    DECLARE_MSG_ARG(url, "https://github.com/microsoft/vcpkg");
    DECLARE_MSG_ARG(vcpkg_line_info, "/a/b/foo.cpp(13)");
    DECLARE_MSG_ARG(vendor, "Azure");
    DECLARE_MSG_ARG(version, "1.3.8");
    DECLARE_MSG_ARG(action_index, "340");
    DECLARE_MSG_ARG(env_var, "VCPKG_DEFAULT_TRIPLET");
    DECLARE_MSG_ARG(extension, ".exe");

#undef DECLARE_MSG_ARG

#define DECLARE_MESSAGE(NAME, ARGS, COMMENT, ...)                                                                      \
    constexpr struct NAME##_msg_t : decltype(::vcpkg::msg::detail::make_message_check_format_args ARGS)                \
    {                                                                                                                  \
        using is_message_type = void;                                                                                  \
        static constexpr ::vcpkg::StringLiteral name = #NAME;                                                          \
        static constexpr ::vcpkg::StringLiteral extra_comment = COMMENT;                                               \
        static constexpr ::vcpkg::StringLiteral default_format_string = __VA_ARGS__;                                   \
        static const ::size_t index;                                                                                   \
    } msg##NAME VCPKG_UNUSED = {}

#define REGISTER_MESSAGE(NAME)                                                                                         \
    const ::size_t NAME##_msg_t::index = ::vcpkg::msg::detail::startup_register_message(                               \
        NAME##_msg_t::name,                                                                                            \
        NAME##_msg_t::default_format_string,                                                                           \
        ::vcpkg::msg::detail::get_examples_for_args(NAME##_msg_t::extra_comment, NAME##_msg_t{}))

#define DECLARE_AND_REGISTER_MESSAGE(NAME, ARGS, COMMENT, ...)                                                         \
    DECLARE_MESSAGE(NAME, ARGS, COMMENT, __VA_ARGS__);                                                                 \
    REGISTER_MESSAGE(NAME)

    DECLARE_MESSAGE(SeeURL, (msg::url), "", "See {url} for more information.");
    DECLARE_MESSAGE(NoteMessage, (), "", "note: ");
    DECLARE_MESSAGE(WarningMessage, (), "", "warning: ");
    DECLARE_MESSAGE(ErrorMessage, (), "", "error: ");
    DECLARE_MESSAGE(InternalErrorMessage, (), "", "internal error: ");
    DECLARE_MESSAGE(
        InternalErrorMessageContact,
        (),
        "",
        "Please open an issue at "
        "https://github.com/microsoft/vcpkg/issues/new?template=other-type-of-bug-report.md&labels=category:vcpkg-bug "
        "with detailed steps to reproduce the problem.");
    DECLARE_MESSAGE(BothYesAndNoOptionSpecifiedError,
                    (msg::option),
                    "",
                    "cannot specify both --no-{option} and --{option}.");

    void println_warning(const LocalizedString& s);
    template<class Message, class... Ts>
    typename Message::is_message_type println_warning(Message m, Ts... args)
    {
        println_warning(format(m, args...));
    }

    void println_error(const LocalizedString& s);
    template<class Message, class... Ts>
    typename Message::is_message_type println_error(Message m, Ts... args)
    {
        println_error(format(m, args...));
    }

    template<class Message, class... Ts, class = typename Message::is_message_type>
    LocalizedString format_warning(Message m, Ts... args)
    {
        return format(msgWarningMessage).append(m, args...);
    }

    template<class Message, class... Ts, class = typename Message::is_message_type>
    LocalizedString format_error(Message m, Ts... args)
    {
        return format(msgErrorMessage).append(m, args...);
    }

}

namespace vcpkg
{
    struct MessageSink
    {
        virtual void print(Color c, StringView sv) = 0;

        void println() { this->print(Color::none, "\n"); }
        void print(const LocalizedString& s) { this->print(Color::none, s); }
        void println(Color c, const LocalizedString& s)
        {
            this->print(c, s);
            this->print(Color::none, "\n");
        }
        inline void println(const LocalizedString& s)
        {
            this->print(Color::none, s);
            this->print(Color::none, "\n");
        }

        template<class Message, class... Ts>
        typename Message::is_message_type print(Message m, Ts... args)
        {
            this->print(Color::none, msg::format(m, args...));
        }

        template<class Message, class... Ts>
        typename Message::is_message_type println(Message m, Ts... args)
        {
            this->print(Color::none, msg::format(m, args...).append_raw('\n'));
        }

        template<class Message, class... Ts>
        typename Message::is_message_type print(Color c, Message m, Ts... args)
        {
            this->print(c, msg::format(m, args...));
        }

        template<class Message, class... Ts>
        typename Message::is_message_type println(Color c, Message m, Ts... args)
        {
            this->print(c, msg::format(m, args...).append_raw('\n'));
        }

        MessageSink(const MessageSink&) = delete;
        MessageSink& operator=(const MessageSink&) = delete;

    protected:
        MessageSink() = default;
        ~MessageSink() = default;
    };

    extern MessageSink& null_sink;
    extern MessageSink& stdout_sink;
    extern MessageSink& stderr_sink;

    DECLARE_MESSAGE(AddArtifactOnlyOne,
                    (msg::command_line),
                    "",
                    "'{command_line}' can only add one artifact at a time.");
    DECLARE_MESSAGE(AddFirstArgument,
                    (msg::command_line),
                    "",
                    "The first argument to '{command_line}' must be 'artifact' or 'port'.");
    DECLARE_MESSAGE(AddingCompletionEntry, (msg::path), "", "Adding vcpkg completion entry to {path}.");
    DECLARE_MESSAGE(AddPortRequiresManifest,
                    (msg::command_line),
                    "",
                    "'{command_line}' requires an active manifest file.");
    DECLARE_MESSAGE(AddPortSucceeded, (), "", "Succeeded in adding ports to vcpkg.json file.");
    DECLARE_MESSAGE(AddTripletExpressionNotAllowed,
                    (msg::package_name, msg::triplet),
                    "",
                    "triplet expressions are not allowed here. You may want to change "
                    "`{package_name}:{triplet}` to `{package_name}` instead.");
    DECLARE_MESSAGE(AddVersionAddedVersionToFile, (msg::version, msg::path), "", "added version {version} to {path}");
    DECLARE_MESSAGE(AddVersionCommitChangesReminder, (), "", "Did you remember to commit your changes?");
    DECLARE_MESSAGE(AddVersionCommitResultReminder, (), "", "Don't forget to commit the result!");
    DECLARE_MESSAGE(AddVersionDetectLocalChangesError,
                    (),
                    "",
                    "skipping detection of local changes due to unexpected format in git status output");
    DECLARE_MESSAGE(AddVersionFileNotFound, (msg::path), "", "couldn't find required file {path}");
    DECLARE_MESSAGE(AddVersionFormatPortSuggestion, (msg::command_line), "", "Run `{command_line}` to format the file");
    DECLARE_MESSAGE(AddVersionIgnoringOptionAll,
                    (msg::option),
                    "The -- before {option} must be preserved as they're part of the help message for the user.",
                    "ignoring --{option} since a port name argument was provided");
    DECLARE_MESSAGE(AddVersionLoadPortFailed, (msg::package_name), "", "can't load port {package_name}");
    DECLARE_MESSAGE(AddVersionNewFile, (), "", "(new file)");
    DECLARE_MESSAGE(AddVersionNewShaIs, (msg::value), "{value} is a 40-digit hexadecimal SHA", "new SHA: {value}");
    DECLARE_MESSAGE(AddVersionNoFilesUpdated, (), "", "No files were updated");
    DECLARE_MESSAGE(AddVersionNoFilesUpdatedForPort,
                    (msg::package_name),
                    "",
                    "No files were updated for {package_name}");
    DECLARE_MESSAGE(AddVersionNoGitSha, (msg::package_name), "", "can't obtain SHA for port {package_name}");
    DECLARE_MESSAGE(AddVersionOldShaIs, (msg::value), "{value} is a 40-digit hexadecimal SHA", "old SHA: {value}");
    DECLARE_MESSAGE(AddVersionOverwriteOptionSuggestion,
                    (msg::option),
                    "The -- before {option} must be preserved as they're part of the help message for the user.",
                    "Use --{option} to bypass this check");
    DECLARE_MESSAGE(AddVersionPortDoesNotExist, (msg::package_name), "", "{package_name} does not exist");
    DECLARE_MESSAGE(AddVersionPortFilesShaChanged,
                    (msg::package_name),
                    "",
                    "checked-in files for {package_name} have changed but the version was not updated");
    DECLARE_MESSAGE(AddVersionPortFilesShaUnchanged,
                    (msg::package_name, msg::version),
                    "",
                    "checked-in files for {package_name} are unchanged from version {version}");
    DECLARE_MESSAGE(AddVersionPortHasImproperFormat,
                    (msg::package_name),
                    "",
                    "{package_name} is not properly formatted");
    DECLARE_MESSAGE(AddVersionSuggestNewVersionScheme,
                    (msg::new_scheme, msg::old_scheme, msg::package_name, msg::option),
                    "The -- before {option} must be preserved as they're part of the help message for the user.",
                    "Use the version scheme \"{new_scheme}\" instead of \"{old_scheme}\" in port "
                    "\"{package_name}\".\nUse --{option} to disable this check.");
    DECLARE_MESSAGE(AddVersionUnableToParseVersionsFile, (msg::path), "", "unable to parse versions file {path}");
    DECLARE_MESSAGE(AddVersionUncommittedChanges,
                    (msg::package_name),
                    "",
                    "there are uncommitted changes for {package_name}");
    DECLARE_MESSAGE(AddVersionUpdateVersionReminder, (), "", "Did you remember to update the version or port version?");
    DECLARE_MESSAGE(AddVersionUseOptionAll,
                    (msg::command_name, msg::option),
                    "The -- before {option} must be preserved as they're part of the help message for the user.",
                    "{command_name} with no arguments requires passing --{option} to update all port versions at once");
    DECLARE_MESSAGE(AddVersionVersionAlreadyInFile,
                    (msg::version, msg::path),
                    "",
                    "version {version} is already in {path}");
    DECLARE_MESSAGE(AddVersionVersionIs, (msg::version), "", "version: {version}");
    DECLARE_MESSAGE(AllFormatArgsRawArgument,
                    (msg::value),
                    "example of {value} is 'foo {} bar'",
                    "format string \"{value}\" contains a raw format argument");
    DECLARE_MESSAGE(AllFormatArgsUnbalancedBraces,
                    (msg::value),
                    "example of {value} is 'foo bar {'",
                    "unbalanced brace in format string \"{value}\"");
    DECLARE_MESSAGE(AlreadyInstalled, (msg::spec), "", "{spec} is already installed");
    DECLARE_MESSAGE(AlreadyInstalledNotHead,
                    (msg::spec),
                    "'HEAD' means the most recent version of source code",
                    "{spec} is already installed -- not building from HEAD");
    DECLARE_MESSAGE(AnotherInstallationInProgress,
                    (),
                    "",
                    "Another installation is in progress on the machine, sleeping 6s before retrying.");
    DECLARE_MESSAGE(AppliedUserIntegration, (), "", "Applied user-wide integration for this vcpkg root.");
    DECLARE_MESSAGE(AssetSourcesArg, (), "", "Add sources for asset caching. See 'vcpkg help assetcaching'.");
    DECLARE_MESSAGE(AttemptingToFetchPackagesFromVendor,
                    (msg::count, msg::vendor),
                    "",
                    "Attempting to fetch {count} package(s) from {vendor}");
    DECLARE_MESSAGE(AuthenticationMayRequireManualAction,
                    (msg::vendor),
                    "",
                    "One or more {vendor} credential providers requested manual action. Add the binary source "
                    "'interactive' to allow interactivity.");
    DECLARE_MESSAGE(AutomaticLinkingForMSBuildProjects,
                    (),
                    "",
                    "All MSBuild C++ projects can now #include any installed libraries. Linking will be handled "
                    "automatically. Installing new libraries will make them instantly available.");
    DECLARE_MESSAGE(AutoSettingEnvVar,
                    (msg::env_var, msg::url),
                    "An example of env_var is \"HTTP(S)_PROXY\""
                    "'--' at the beginning must be preserved",
                    "-- Automatically setting {env_var} environment variables to \"{url}\".");
    DECLARE_MESSAGE(BinarySourcesArg, (), "", "Add sources for binary caching. See 'vcpkg help binarycaching'.");
    DECLARE_MESSAGE(BuildAlreadyInstalled,
                    (msg::spec),
                    "",
                    "{spec} is already installed; please remove {spec} before attempting to build it.");
    DECLARE_MESSAGE(BuildDependenciesMissing,
                    (),
                    "",
                    "The build command requires all dependencies to be already installed.\nThe following "
                    "dependencies are missing:");
    DECLARE_MESSAGE(BuildingFromHead,
                    (msg::spec),
                    "'HEAD' means the most recent version of source code",
                    "Building {spec} from HEAD...");
    DECLARE_MESSAGE(BuildingPackage, (msg::spec), "", "Building {spec}...");
    DECLARE_MESSAGE(BuildingPackageFailed,
                    (msg::spec, msg::build_result),
                    "",
                    "building {spec} failed with: {build_result}");
    DECLARE_MESSAGE(BuildingPackageFailedDueToMissingDeps,
                    (),
                    "Printed after BuildingPackageFailed, and followed by a list of dependencies that were missing.",
                    "due to the following missing dependencies:");
    DECLARE_MESSAGE(BuildResultBuildFailed,
                    (),
                    "Printed after the name of an installed entity to indicate that it failed to build.",
                    "BUILD_FAILED");
    DECLARE_MESSAGE(
        BuildResultCacheMissing,
        (),
        "Printed after the name of an installed entity to indicate that it was not present in the binary cache when "
        "the user has requested that things may only be installed from the cache rather than built.",
        "CACHE_MISSING");
    DECLARE_MESSAGE(BuildResultCascadeDueToMissingDependencies,
                    (),
                    "Printed after the name of an installed entity to indicate that it could not attempt "
                    "to be installed because one of its transitive dependencies failed to install.",
                    "CASCADED_DUE_TO_MISSING_DEPENDENCIES");
    DECLARE_MESSAGE(BuildResultDownloaded,
                    (),
                    "Printed after the name of an installed entity to indicate that it was successfully "
                    "downloaded but no build or install was requested.",
                    "DOWNLOADED");
    DECLARE_MESSAGE(BuildResultExcluded,
                    (),
                    "Printed after the name of an installed entity to indicate that the user explicitly "
                    "requested it not be installed.",
                    "EXCLUDED");
    DECLARE_MESSAGE(
        BuildResultFileConflicts,
        (),
        "Printed after the name of an installed entity to indicate that it conflicts with something already installed",
        "FILE_CONFLICTS");
    DECLARE_MESSAGE(BuildResultPostBuildChecksFailed,
                    (),
                    "Printed after the name of an installed entity to indicate that it built "
                    "successfully, but that it failed post build checks.",
                    "POST_BUILD_CHECKS_FAILED");
    DECLARE_MESSAGE(BuildResultRemoved,
                    (),
                    "Printed after the name of an uninstalled entity to indicate that it was successfully uninstalled.",
                    "REMOVED");
    DECLARE_MESSAGE(
        BuildResultSucceeded,
        (),
        "Printed after the name of an installed entity to indicate that it was built and installed successfully.",
        "SUCCEEDED");
    DECLARE_MESSAGE(BuildResultSummaryHeader,
                    (msg::triplet),
                    "Displayed before a list of a summary installation results.",
                    "SUMMARY FOR {triplet}");
    DECLARE_MESSAGE(BuildResultSummaryLine,
                    (msg::build_result, msg::count),
                    "Displayed to show a count of results of a build_result in a summary.",
                    "{build_result}: {count}");
    DECLARE_MESSAGE(BuildTreesRootDir, (), "", "(Experimental) Specify the buildtrees root directory.");
    DECLARE_MESSAGE(BuildTroubleshootingMessage1,
                    (),
                    "First part of build troubleshooting message, printed before the URI to look for existing bugs.",
                    "Please ensure you're using the latest port files with `git pull` and `vcpkg "
                    "update`.\nThen check for known issues at:");
    DECLARE_MESSAGE(BuildTroubleshootingMessage2,
                    (),
                    "Second part of build troubleshooting message, printed after the URI to look for "
                    "existing bugs but before the URI to file one.",
                    "You can submit a new issue at:");
    DECLARE_MESSAGE(
        BuildTroubleshootingMessage3,
        (msg::package_name),
        "Third part of build troubleshooting message, printed after the URI to file a bug but "
        "before version information about vcpkg itself.",
        "Include '[{package_name}] Build error' in your bug report title, the following version information in your "
        "bug description, and attach any relevant failure logs from above.");
    DECLARE_MESSAGE(BuildTroubleshootingMessage4,
                    (msg::path),
                    "Fourth optional part of build troubleshooting message, printed after the version"
                    "information about vcpkg itself.",
                    "You can also use the prefilled template from {path}.");
    DECLARE_MESSAGE(ChecksFailedCheck, (), "", "vcpkg has crashed; no additional details are available.");
    DECLARE_MESSAGE(ChecksUnreachableCode, (), "", "unreachable code was reached");
    DECLARE_MESSAGE(ChecksUpdateVcpkg, (), "", "updating vcpkg by rerunning bootstrap-vcpkg may resolve this failure.");
    DECLARE_MESSAGE(CiBaselineAllowUnexpectedPassingRequiresBaseline,
                    (),
                    "",
                    "--allow-unexpected-passing can only be used if a baseline is provided via --ci-baseline.");
    DECLARE_MESSAGE(CiBaselineDisallowedCascade,
                    (msg::spec, msg::path),
                    "",
                    "REGRESSION: {spec} cascaded, but it is required to pass. ({path}).");
    DECLARE_MESSAGE(CiBaselineRegression,
                    (msg::spec, msg::build_result, msg::path),
                    "",
                    "REGRESSION: {spec} failed with {build_result}. If expected, add {spec}=fail to {path}.");
    DECLARE_MESSAGE(CiBaselineRegressionHeader,
                    (),
                    "Printed before a series of CiBaselineRegression and/or CiBaselineUnexpectedPass messages.",
                    "REGRESSIONS:");
    DECLARE_MESSAGE(CiBaselineUnexpectedPass,
                    (msg::spec, msg::path),
                    "",
                    "PASSING, REMOVE FROM FAIL LIST: {spec} ({path}).");
    DECLARE_MESSAGE(CmakeTargetsExcluded, (msg::count), "", "note: {count} additional targets are not displayed.");
    DECLARE_MESSAGE(CMakeTargetsUsage,
                    (msg::package_name),
                    "'targets' are a CMake and Makefile concept",
                    "{package_name} provides CMake targets:");
    DECLARE_MESSAGE(
        CMakeTargetsUsageHeuristicMessage,
        (),
        "Displayed after CMakeTargetsUsage; the # must be kept at the beginning so that the message remains a comment.",
        "# this is heuristically generated, and may not be correct");
    DECLARE_MESSAGE(CMakeToolChainFile,
                    (msg::path),
                    "",
                    "CMake projects should use: \"-DCMAKE_TOOLCHAIN_FILE={path}\"");
    DECLARE_MESSAGE(CommandFailed,
                    (msg::command_line),
                    "",
                    "command:\n"
                    "{command_line}\n"
                    "failed with the following results:");
    DECLARE_MESSAGE(CompressFolderFailed, (msg::path), "", "Failed to compress folder \"{path}\":");
    DECLARE_MESSAGE(ConflictingValuesForOption,
                    (msg::value),
                    "'{value}' is a command option.",
                    "conflicting values specified for '--{value}'.");
    DECLARE_MESSAGE(CopyrightIsDir, (msg::path), "", "`{path}` being a directory is deprecated.");
    DECLARE_MESSAGE(CouldNotDeduceNugetIdAndVersion,
                    (msg::path),
                    "",
                    "Could not deduce nuget id and version from filename: {path}");
    DECLARE_MESSAGE(CreatedNuGetPackage, (msg::path), "", "Created nupkg: \"{path}\"");
    DECLARE_MESSAGE(CurlReportedUnexpectedResults,
                    (msg::command_line, msg::actual),
                    "{command_line} is the command line to call curl.exe, {actual} is the console output "
                    "of curl.exe locale-invariant download results.",
                    "curl has reported unexpected results to vcpkg and vcpkg cannot continue.\n"
                    "Please review the following text for sensitive information and open an issue on the "
                    "Microsoft/vcpkg GitHub to help fix this problem!\n"
                    "cmd: {command_line}\n"
                    "=== curl output ===\n"
                    "{actual}\n"
                    "=== end curl output ===");
    DECLARE_MESSAGE(DefaultBrowserLaunched, (msg::url), "", "Default browser launched to {url}.");
    DECLARE_MESSAGE(DefaultFlag, (msg::option), "", "Defaulting to --{option} being on.");
    DECLARE_MESSAGE(DefaultPathToBinaries,
                    (msg::path),
                    "",
                    "Based on your system settings, the default path to store binaries is \"{path}\". This consults "
                    "%LOCALAPPDATA%/%APPDATA% on Windows and $XDG_CACHE_HOME or $HOME on other platforms.");
    DECLARE_MESSAGE(DetectCompilerHash, (msg::triplet), "", "Detecting compiler hash for triplet {triplet}...");
    DECLARE_MESSAGE(
        DownloadAvailable,
        (msg::env_var),
        "",
        "A downloadable copy of this tool is available and can be used by unsetting {env_var} environment variable.");
    DECLARE_MESSAGE(DownloadedSources, (msg::spec), "", "Downloaded sources for {spec}");
    DECLARE_MESSAGE(DownloadingVcpkgCeBundle, (msg::version), "", "Downloading vcpkg-ce bundle {version}...");
    DECLARE_MESSAGE(DownloadingVcpkgCeBundleLatest,
                    (),
                    "This message is normally displayed only in development.",
                    "Downloading latest vcpkg-ce bundle...");
    DECLARE_MESSAGE(DownloadRootsDir,
                    (msg::env_var),
                    "",
                    "Specify the downloads root directory.\n(default: {env_var})");
    DECLARE_MESSAGE(DuplicateCommandOption, (msg::option), "", "The option --{option} can only be passed once.");
    DECLARE_MESSAGE(DuplicateOptions,
                    (msg::value),
                    "'{value}' is a command line option.",
                    "'--{value}' specified multiple times.");
    DECLARE_MESSAGE(EmptyArg, (msg::option), "", "The option --{option} must be passed a non-empty argument.");
    DECLARE_MESSAGE(EmailVcpkgTeam, (msg::url), "", "Send an email to {url} with any feedback.");
    DECLARE_MESSAGE(EmptyLicenseExpression, (), "", "SPDX license expression was empty.");
    DECLARE_MESSAGE(EnvStrFailedToExtract, (), "", "could not expand the environment string:");
    DECLARE_MESSAGE(ErrorDetectingCompilerInfo,
                    (msg::path),
                    "",
                    "while detecting compiler information:\nThe log file content at \"{path}\" is:");
    DECLARE_MESSAGE(ErrorIndividualPackagesUnsupported,
                    (),
                    "",
                    "In manifest mode, `vcpkg install` does not support individual package arguments.\nTo install "
                    "additional "
                    "packages, edit vcpkg.json and then run `vcpkg install` without any package arguments.");
    DECLARE_MESSAGE(ErrorInvalidClassicModeOption,
                    (msg::option),
                    "",
                    "The option --{option} is not supported in classic mode and no manifest was found.");
    DECLARE_MESSAGE(ErrorInvalidManifestModeOption,
                    (msg::option),
                    "",
                    "The option --{option} is not supported in manifest mode.");
    DECLARE_MESSAGE(
        ErrorMessageMustUsePrintError,
        (msg::value),
        "{value} is is a localized message name like ErrorMessageMustUsePrintError",
        "The message named {value} starts with error:, it must be changed to prepend ErrorMessage in code instead.");
    DECLARE_MESSAGE(
        ErrorMissingVcpkgRoot,
        (),
        "",
        "Could not detect vcpkg-root. If you are trying to use a copy of vcpkg that you've built, you must "
        "define the VCPKG_ROOT environment variable to point to a cloned copy of https://github.com/Microsoft/vcpkg.");
    DECLARE_MESSAGE(ErrorNoVSInstance,
                    (msg::triplet),
                    "",
                    "in triplet {triplet}: Unable to find a valid Visual Studio instance");
    DECLARE_MESSAGE(ErrorNoVSInstanceAt, (msg::path), "", "at \"{path}\"");
    DECLARE_MESSAGE(ErrorNoVSInstanceFullVersion, (msg::version), "", "with toolset version prefix {version}");
    DECLARE_MESSAGE(ErrorNoVSInstanceVersion, (msg::version), "", "with toolset version {version}");
    DECLARE_MESSAGE(ErrorParsingBinaryParagraph, (msg::spec), "", "while parsing the Binary Paragraph for {spec}");
    DECLARE_MESSAGE(ErrorRequireBaseline,
                    (),
                    "",
                    "this vcpkg instance requires a manifest with a specified baseline in order to "
                    "interact with ports. Please add 'builtin-baseline' to the manifest or add a "
                    "'vcpkg-configuration.json' that redefines the default registry.");
    DECLARE_MESSAGE(ErrorRequirePackagesList,
                    (),
                    "",
                    "`vcpkg install` requires a list of packages to install in classic mode.");
    DECLARE_MESSAGE(
        ErrorUnableToDetectCompilerInfo,
        (),
        "failure output will be displayed at the top of this",
        "vcpkg was unable to detect the active compiler's information. See above for the CMake failure output.");
    DECLARE_MESSAGE(ErrorVcvarsUnsupported,
                    (msg::triplet),
                    "",
                    "in triplet {triplet}: Use of Visual Studio's Developer Prompt is unsupported "
                    "on non-Windows hosts.\nDefine 'VCPKG_CMAKE_SYSTEM_NAME' or "
                    "'VCPKG_CHAINLOAD_TOOLCHAIN_FILE' in the triplet file.");
    DECLARE_MESSAGE(ErrorVsCodeNotFound,
                    (msg::env_var),
                    "",
                    "Visual Studio Code was not found and the environment variable {env_var} is not set or invalid.");
    DECLARE_MESSAGE(ErrorVsCodeNotFoundPathExamined, (), "", "The following paths were examined:");
<<<<<<< HEAD
    DECLARE_MESSAGE(ErrorWhileParsing, (msg::path), "", "Errors occurred while parsing {path}.");
=======
    DECLARE_MESSAGE(ErrorWhileWriting, (msg::path), "", "Error occured while writing {path}");
>>>>>>> 3c3bbbdc
    DECLARE_MESSAGE(ExcludedPackage, (msg::spec), "", "Excluded {spec}");
    DECLARE_MESSAGE(
        ExpectedCharacterHere,
        (msg::expected),
        "{expected} is a locale-invariant delimiter; for example, the ':' or '=' in 'zlib:x64-windows=skip'",
        "expected '{expected}' here");
    DECLARE_MESSAGE(ExpectedFailOrSkip, (), "", "expected 'fail', 'skip', or 'pass' here");
    DECLARE_MESSAGE(ExpectedPortName, (), "", "expected a port name here");
    DECLARE_MESSAGE(ExpectedTripletName, (), "", "expected a triplet name here");
<<<<<<< HEAD
    DECLARE_MESSAGE(ExtendedDocumentationAtUrl, (msg::url), "", "Extended documentation available at '{url}'.");
=======
    DECLARE_MESSAGE(ExpectedValueForOption,
                    (msg::value),
                    "'{value}' is a command option.",
                    "expected value after '{value}'.");
    DECLARE_MESSAGE(ExtendedDocumenationAtUrl, (msg::url), "", "Extended documentation available at '{url}'.");
>>>>>>> 3c3bbbdc
    DECLARE_MESSAGE(FailedToExtract, (msg::path), "", "Failed to extract \"{path}\":");
    DECLARE_MESSAGE(FailedToParseBinParagraph,
                    (msg::error_msg, msg::value),
                    "'{error_msg}' is the error message for failing to parse the Binary Paragraph, '{value}' is the "
                    "Binary Paragraph",
                    "[sanity check] Failed to parse a serialized binary paragraph.\nPlease open an issue at "
                    "https://github.com/microsoft/vcpkg, "
                    "with the following output:\n{error_msg}\nSerialized Binary Paragraph: \n{value}");
    DECLARE_MESSAGE(FailedToParseCMakeConsoleOut,
                    (),
                    "",
                    "Failed to parse CMake console output to locate block start/end markers.");
    DECLARE_MESSAGE(FailedToProvisionCe, (), "", "Failed to provision vcpkg-ce.");
    DECLARE_MESSAGE(FailedToRunToolToDetermineVersion,
                    (msg::tool_name, msg::path),
                    "Additional information, such as the command line output, if any, will be appended on "
                    "the line after this message",
                    "Failed to run \"{path}\" to determine the {tool_name} version.");
    DECLARE_MESSAGE(FailedToStoreBackToMirror, (), "", "failed to store back to mirror:");
    DECLARE_MESSAGE(FailedToStoreBinaryCache, (msg::path), "", "Failed to store binary cache {path}");
    DECLARE_MESSAGE(FailedVendorAuthentication,
                    (msg::vendor, msg::url),
                    "",
                    "One or more {vendor} credential providers failed to authenticate. See '{url}' for more details "
                    "on how to provide credentials.");
    DECLARE_MESSAGE(FeedbackAppreciated, (), "", "Thank you for your feedback!");
    DECLARE_MESSAGE(FishCompletion, (msg::path), "", "vcpkg fish completion is already added at \"{path}\".");
    DECLARE_MESSAGE(
        ForceSystemBinariesOnWeirdPlatforms,
        (),
        "",
        "Environment variable VCPKG_FORCE_SYSTEM_BINARIES must be set on arm, s390x, and ppc64le platforms.");
    DECLARE_MESSAGE(FormattedParseMessageExpression,
                    (msg::value),
                    "Example of {value} is 'x64 & windows'",
                    "on expression: {value}");
    DECLARE_MESSAGE(GenerateMsgErrorParsingFormatArgs,
                    (msg::value),
                    "example of {value} 'GenerateMsgNoComment'",
                    "parsing format string for {value}:");
    DECLARE_MESSAGE(GenerateMsgIncorrectComment,
                    (msg::value),
                    "example of {value} is 'GenerateMsgNoComment'",
                    R"(message {value} has an incorrect comment:)");
    DECLARE_MESSAGE(GenerateMsgNoArgumentValue,
                    (msg::value),
                    "example of {value} is 'arch'",
                    R"({{{value}}} was specified in a comment, but was not used in the message.)");
    DECLARE_MESSAGE(GenerateMsgNoCommentValue,
                    (msg::value),
                    "example of {value} is 'arch'",
                    R"({{{value}}} was used in the message, but not commented.)");
    DECLARE_MESSAGE(GitCommandFailed, (msg::command_line), "", "failed to execute: {command_line}");
    DECLARE_MESSAGE(GitStatusOutputExpectedFileName, (), "", "expected a file name");
    DECLARE_MESSAGE(GitStatusOutputExpectedNewLine, (), "", "expected new line");
    DECLARE_MESSAGE(GitStatusOutputExpectedRenameOrNewline, (), "", "expected renamed file or new lines");
    DECLARE_MESSAGE(GitStatusUnknownFileStatus,
                    (msg::value),
                    "{value} is a single character indicating file status, for example: A, U, M, D",
                    "unknown file status: {value}");
    DECLARE_MESSAGE(GitUnexpectedCommandOutput, (), "", "unexpected git output");
    DECLARE_MESSAGE(
        HashFileFailureToRead,
        (msg::path),
        "Printed after ErrorMessage and before the specific failing filesystem operation (like file not found)",
        "failed to read file \"{path}\" for hashing: ");
    DECLARE_MESSAGE(HeaderOnlyUsage,
                    (msg::package_name),
                    "'header' refers to C/C++ .h files",
                    "{package_name} is header-only and can be used from CMake via:");
    DECLARE_MESSAGE(HelpContactCommand, (), "", "Display contact information to send feedback.");
    DECLARE_MESSAGE(HelpCreateCommand, (), "", "Create a new port.");
    DECLARE_MESSAGE(HelpDependInfoCommand, (), "", "Display a list of dependencies for ports.");
    DECLARE_MESSAGE(HelpEditCommand,
                    (msg::env_var),
                    "",
                    "Open a port for editing (use the environment variable '{env_var}' to set an editor program, "
                    "defaults to 'code').");
    DECLARE_MESSAGE(HelpEnvCommand, (), "", "Creates a clean shell environment for development or compiling.");
    DECLARE_MESSAGE(HelpExampleCommand,
                    (),
                    "",
                    "For more help (including examples) see the accompanying README.md and docs folder.");
    DECLARE_MESSAGE(HelpExportCommand, (), "", "Exports a package.");
    DECLARE_MESSAGE(HelpFormatManifestCommand,
                    (),
                    "",
                    "Formats all vcpkg.json files. Run this before committing to vcpkg.");
    DECLARE_MESSAGE(HelpHashCommand, (), "", "Hash a file by specific algorithm, default SHA512.");
    DECLARE_MESSAGE(HelpHistoryCommand, (), "", "(Experimental) Show the history of versions of a package.");
    DECLARE_MESSAGE(HelpInitializeRegistryCommand, (), "", "Initializes a registry in the directory <path>.");
    DECLARE_MESSAGE(HelpInstallCommand, (), "", "Install a package.");
    DECLARE_MESSAGE(HelpListCommand, (), "", "List installed packages.");
    DECLARE_MESSAGE(HelpOwnsCommand, (), "", "Search for files in installed packages.");
    DECLARE_MESSAGE(HelpRemoveCommand, (), "", "Uninstall a package.");
    DECLARE_MESSAGE(HelpRemoveOutdatedCommand, (), "", "Uninstall all out-of-date packages.");
    DECLARE_MESSAGE(HelpResponseFileCommand, (), "", "Specify a response file to provide additional parameters.");
    DECLARE_MESSAGE(HelpSearchCommand, (), "", "Search for packages available to be built.");
    DECLARE_MESSAGE(HelpTopicCommand, (), "", "Display help for a specific topic.");
    DECLARE_MESSAGE(HelpTopicsCommand, (), "", "Display the list of help topics.");
    DECLARE_MESSAGE(HelpUpdateCommand, (), "", "List packages that can be updated.");
    DECLARE_MESSAGE(HelpUpgradeCommand, (), "", "Rebuild all outdated packages.");
    DECLARE_MESSAGE(HelpVersionCommand, (), "", "Display version information.");
    DECLARE_MESSAGE(IllegalFeatures, (), "", "List of features is not allowed in this context");
    DECLARE_MESSAGE(IllegalPlatformSpec, (), "", "Platform qualifier is not allowed in this context");
    DECLARE_MESSAGE(IncorrectNumberOfArgs,
                    (msg::command_name, msg::expected, msg::actual),
                    "'{expected}' is the required number of arguments. '{actual}' is the number of arguments provided.",
                    "'{command_name}' requires '{expected}' arguments, but '{actual}' were provided.");
    DECLARE_MESSAGE(InfoSetEnvVar,
                    (msg::env_var),
                    "In this context 'editor' means IDE",
                    "You can also set the environment variable '{env_var}' to your editor of choice.");
    DECLARE_MESSAGE(InstallingFromLocation,
                    (msg::path),
                    "'--' at the beginning must be preserved",
                    "-- Installing port from location: {path}");
    DECLARE_MESSAGE(InstallingPackage,
                    (msg::action_index, msg::count, msg::spec),
                    "",
                    "Installing {action_index}/{count} {spec}...");
    DECLARE_MESSAGE(InstallPackageInstruction,
                    (msg::value, msg::path),
                    "'{value}' is the nuget id.",
                    "With a project open, go to Tools->NuGet Package Manager->Package Manager Console and "
                    "paste:\n Install-Package \"{value}\" -Source \"{path}\"");
    DECLARE_MESSAGE(InstallRootDir, (), "", "(Experimental) Specify the install root directory.");
    DECLARE_MESSAGE(InstallWithSystemManager,
                    (),
                    "",
                    "You may be able to install this tool via your system package manager.");
    DECLARE_MESSAGE(InstallWithSystemManagerMono,
                    (msg::url),
                    "",
                    "Ubuntu 18.04 users may need a newer version of mono, available at {url}.");
    DECLARE_MESSAGE(InstallWithSystemManagerPkg,
                    (msg::command_line),
                    "",
                    "You may be able to install this tool via your system package manager ({command_line}).");
    DECLARE_MESSAGE(IntegrationFailed, (), "", "Integration was not applied.");
    DECLARE_MESSAGE(InvalidArgument, (), "", "invalid argument");
    DECLARE_MESSAGE(
        InvalidArgumentRequiresAbsolutePath,
        (msg::binary_source),
        "",
        "invalid argument: binary config '{binary_source}' path arguments for binary config strings must be absolute");
    DECLARE_MESSAGE(
        InvalidArgumentRequiresBaseUrl,
        (msg::base_url, msg::binary_source),
        "",
        "invalid argument: binary config '{binary_source}' requires a {base_url} base url as the first argument");
    DECLARE_MESSAGE(InvalidArgumentRequiresBaseUrlAndToken,
                    (msg::binary_source),
                    "",
                    "invalid argument: binary config '{binary_source}' requires at least a base-url and a SAS token");
    DECLARE_MESSAGE(InvalidArgumentRequiresNoneArguments,
                    (msg::binary_source),
                    "",
                    "invalid argument: binary config '{binary_source}' does not take arguments");
    DECLARE_MESSAGE(InvalidArgumentRequiresOneOrTwoArguments,
                    (msg::binary_source),
                    "",
                    "invalid argument: binary config '{binary_source}' requires 1 or 2 arguments");
    DECLARE_MESSAGE(InvalidArgumentRequiresPathArgument,
                    (msg::binary_source),
                    "",
                    "invalid argument: binary config '{binary_source}' requires at least one path argument");
    DECLARE_MESSAGE(InvalidArgumentRequiresPrefix,
                    (msg::binary_source),
                    "",
                    "invalid argument: binary config '{binary_source}' requires at least one prefix");
    DECLARE_MESSAGE(InvalidArgumentRequiresSingleArgument,
                    (msg::binary_source),
                    "",
                    "invalid argument: binary config '{binary_source}' does not take more than 1 argument");
    DECLARE_MESSAGE(InvalidArgumentRequiresSingleStringArgument,
                    (msg::binary_source),
                    "",
                    "invalid argument: binary config '{binary_source}' expects a single string argument");
    DECLARE_MESSAGE(InvalidArgumentRequiresSourceArgument,
                    (msg::binary_source),
                    "",
                    "invalid argument: binary config '{binary_source}' requires at least one source argument");
    DECLARE_MESSAGE(InvalidArgumentRequiresTwoOrThreeArguments,
                    (msg::binary_source),
                    "",
                    "invalid argument: binary config '{binary_source}' requires 2 or 3 arguments");
    DECLARE_MESSAGE(InvalidArgumentRequiresValidToken,
                    (msg::binary_source),
                    "",
                    "invalid argument: binary config '{binary_source}' requires a SAS token without a "
                    "preceeding '?' as the second argument");
    DECLARE_MESSAGE(InvalidBuildInfo, (msg::error_msg), "", "Invalid BUILD_INFO file for package: {error_msg}");
    DECLARE_MESSAGE(InvalidFormatString,
                    (msg::actual),
                    "{actual} is the provided format string",
                    "invalid format string: {actual}");
    DECLARE_MESSAGE(
        InvalidLinkage,
        (msg::system_name, msg::value),
        "'{value}' is the linkage type vcpkg would did not understand. (Correct values would be static ofr dynamic)",
        "Invalid {system_name} linkage type: [{value}]");
    DECLARE_MESSAGE(JsonErrorFailedToParse, (msg::path), "", "failed to parse {path}:");
    DECLARE_MESSAGE(JsonErrorFailedToRead, (msg::path, msg::error_msg), "", "failed to read {path}: {error_msg}");
    DECLARE_MESSAGE(JsonErrorMustBeAnObject, (msg::path), "", "Expected \"{path}\" to be an object.");
    DECLARE_MESSAGE(JsonSwitch, (), "", "(Experimental) Request JSON output.");
    DECLARE_MESSAGE(LaunchingProgramFailed,
                    (msg::tool_name),
                    "A platform API call failure message is appended after this",
                    "Launching {tool_name}:");
    DECLARE_MESSAGE(LicenseExpressionContainsExtraPlus,
                    (),
                    "",
                    "SPDX license expression contains an extra '+'. These are only allowed directly "
                    "after a license identifier.");
    DECLARE_MESSAGE(LicenseExpressionContainsInvalidCharacter,
                    (msg::value),
                    "example of {value:02X} is '7B'\nexample of {value} is '{'",
                    "SPDX license expression contains an invalid character (0x{value:02X} '{value}').");
    DECLARE_MESSAGE(LicenseExpressionContainsUnicode,
                    (msg::value, msg::pretty_value),
                    "example of {value:04X} is '22BB'\nexample of {pretty_value} is '⊻'",
                    "SPDX license expression contains a unicode character (U+{value:04X} "
                    "'{pretty_value}'), but these expressions are ASCII-only.");
    DECLARE_MESSAGE(LicenseExpressionDocumentRefUnsupported,
                    (),
                    "",
                    "The current implementation does not support DocumentRef- SPDX references.");
    DECLARE_MESSAGE(LicenseExpressionExpectCompoundFoundParen,
                    (),
                    "",
                    "Expected a compound or the end of the string, found a parenthesis.");
    DECLARE_MESSAGE(LicenseExpressionExpectCompoundFoundWith,
                    (),
                    "AND, OR, and WITH are all keywords and should not be translated.",
                    "Expected either AND or OR, found WITH (WITH is only allowed after license names, not "
                    "parenthesized expressions).");
    DECLARE_MESSAGE(LicenseExpressionExpectCompoundFoundWord,
                    (msg::value),
                    "Example of {value} is 'MIT'.\nAND and OR are both keywords and should not be translated.",
                    "Expected either AND or OR, found a license or exception name: '{value}'.");
    DECLARE_MESSAGE(LicenseExpressionExpectCompoundOrWithFoundWord,
                    (msg::value),
                    "example of {value} is 'MIT'.\nAND, OR, and WITH are all keywords and should not be translated.",
                    "Expected either AND, OR, or WITH, found a license or exception name: '{value}'.");
    DECLARE_MESSAGE(LicenseExpressionExpectExceptionFoundCompound,
                    (msg::value),
                    "Example of {value} is 'AND'",
                    "Expected an exception name, found the compound {value}.");
    DECLARE_MESSAGE(LicenseExpressionExpectExceptionFoundEof,
                    (),
                    "",
                    "Expected an exception name, found the end of the string.");
    DECLARE_MESSAGE(LicenseExpressionExpectExceptionFoundParen,
                    (),
                    "",
                    "Expected an exception name, found a parenthesis.");
    DECLARE_MESSAGE(LicenseExpressionExpectLicenseFoundCompound,
                    (msg::value),
                    "Example of {value} is 'AND'",
                    "Expected a license name, found the compound {value}.");
    DECLARE_MESSAGE(LicenseExpressionExpectLicenseFoundEof,
                    (),
                    "",
                    "Expected a license name, found the end of the string.");
    DECLARE_MESSAGE(LicenseExpressionExpectLicenseFoundParen, (), "", "Expected a license name, found a parenthesis.");
    DECLARE_MESSAGE(LicenseExpressionImbalancedParens,
                    (),
                    "",
                    "There was a close parenthesis without an opening parenthesis.");
    DECLARE_MESSAGE(LicenseExpressionUnknownException,
                    (msg::value),
                    "Example of {value} is 'unknownexception'",
                    "Unknown license exception identifier '{value}'. Known values are listed at "
                    "https://spdx.org/licenses/exceptions-index.html");
    DECLARE_MESSAGE(LicenseExpressionUnknownLicense,
                    (msg::value),
                    "Example of {value} is 'unknownlicense'",
                    "Unknown license identifier '{value}'. Known values are listed at https://spdx.org/licenses/");
    DECLARE_MESSAGE(ListOfValidFieldsForControlFiles,
                    (),
                    "",
                    "This is the list of valid fields for CONTROL files (case-sensitive):");
    DECLARE_MESSAGE(LoadingCommunityTriplet,
                    (msg::path),
                    "'-- [COMMUNITY]' at the beginning must be preserved",
                    "-- [COMMUNITY] Loading triplet configuration from: {path}");
    DECLARE_MESSAGE(LoadingDependencyInformation,
                    (msg::count),
                    "",
                    "Loading dependency information for {count} packages...");
    DECLARE_MESSAGE(LoadingOverlayTriplet,
                    (msg::path),
                    "'-- [OVERLAY]' at the beginning must be preserved",
                    "-- [OVERLAY] Loading triplet configuration from: {path}");
    DECLARE_MESSAGE(LocalizedMessageMustNotContainIndents,
                    (msg::value),
                    "{value} is is a localized message name like LocalizedMessageMustNotContainIndents. "
                    "The 'LocalizedString::append_indent' part is locale-invariant.",
                    "The message named {value} contains what appears to be indenting which must be "
                    "changed to use LocalizedString::append_indent instead.");
    DECLARE_MESSAGE(LocalizedMessageMustNotEndWithNewline,
                    (msg::value),
                    "{value} is a localized message name like LocalizedMessageMustNotEndWithNewline",
                    "The message named {value} ends with a newline which should be added by formatting "
                    "rather than by localization.");
<<<<<<< HEAD
    DECLARE_MESSAGE(MismatchedBinaryParagraphs,
                    (msg::url),
                    "A comparison of the original binary paragraph and serialized binary paragraph is expected.",
                    "[sanity check] The serialized binary paragraph was different from the original binary "
                    "paragraph.\nPlease open an issue at {url}, with the following output:");
    DECLARE_MESSAGE(MissingExtension, (msg::extension), "", "Missing '{extension}' extension.");
=======
>>>>>>> 3c3bbbdc
    DECLARE_MESSAGE(Missing7zHeader, (), "", "Unable to find 7z header.");
    DECLARE_MESSAGE(MissingExtension, (msg::extension), "", "Missing '{extension}' extension.");
    DECLARE_MESSAGE(MonoInstructions,
                    (),
                    "",
                    "This may be caused by an incomplete mono installation. Full mono is "
                    "available on some systems via `sudo apt install mono-complete`. Ubuntu 18.04 users may "
                    "need a newer version of mono, available at https://www.mono-project.com/download/stable/");
    DECLARE_MESSAGE(MsiexecFailedToExtract,
                    (msg::path, msg::exit_code),
                    "",
                    "msiexec failed while extracting \"{path}\" with launch or exit code {exit_code} and message:");
    DECLARE_MESSAGE(NavigateToNPS, (msg::url), "", "Please navigate to {url} in your preferred browser.");
    DECLARE_MESSAGE(NewConfigurationAlreadyExists,
                    (msg::path),
                    "",
                    "Creating a manifest would overwrite a vcpkg-configuration.json at {path}.");
    DECLARE_MESSAGE(NewManifestAlreadyExists, (msg::path), "", "A manifest is already present at {path}.");
    DECLARE_MESSAGE(NewNameCannotBeEmpty, (), "", "--name cannot be empty.");
    DECLARE_MESSAGE(NewOnlyOneVersionKind,
                    (),
                    "",
                    "Only one of --version-relaxed, --version-date, or --version-string may be specified.");
    DECLARE_MESSAGE(NewSpecifyNameVersionOrApplication,
                    (),
                    "",
                    "Either specify --name and --version to produce a manifest intended for C++ libraries, or specify "
                    "--application to indicate that the manifest is not intended to be used as a port.");
    DECLARE_MESSAGE(NewVersionCannotBeEmpty, (), "", "--version cannot be empty.");
<<<<<<< HEAD
    DECLARE_MESSAGE(MultiArch, (msg::option), "", "Multi-Arch must be 'same' but was {option}");
=======
    DECLARE_MESSAGE(NoArgumentsForOption, (msg::option), "", "The option --{option} does not accept an argument.");
    DECLARE_MESSAGE(NoCachedPackages, (), "", "No packages are cached.");
>>>>>>> 3c3bbbdc
    DECLARE_MESSAGE(NoLocalizationForMessages, (), "", "No localized messages for the following: ");
    DECLARE_MESSAGE(NoRegistryForPort, (msg::package_name), "", "no registry configured for port {package_name}");
    DECLARE_MESSAGE(NugetPackageFileSucceededButCreationFailed,
                    (msg::path),
                    "",
                    "NuGet package creation succeeded, but no .nupkg was produced. Expected: \"{path}\"");
    DECLARE_MESSAGE(PackageFailedtWhileExtracting,
                    (msg::value, msg::path),
                    "'{value}' is either a tool name or a package name.",
                    "'{value}' failed while extracting {path}.");
    DECLARE_MESSAGE(PackageRootDir, (), "", "(Experimental) Specify the packages root directory.");
    DECLARE_MESSAGE(PackingVendorFailed,
                    (msg::vendor),
                    "",
                    "Packing {vendor} failed. Use --debug for more information.");
    DECLARE_MESSAGE(ParseControlErrorInfoInvalidFields, (), "", "The following fields were not expected:");
    DECLARE_MESSAGE(ParseControlErrorInfoMissingFields, (), "", "The following fields were missing:");
    DECLARE_MESSAGE(ParseControlErrorInfoTypesEntry,
                    (msg::value, msg::expected),
                    "{value} is the name of a field in an on-disk file, {expected} is a short description "
                    "of what it should be like 'a non-negative integer' (which isn't localized yet)",
                    "{value} was expected to be {expected}");
    DECLARE_MESSAGE(ParseControlErrorInfoWhileLoading,
                    (msg::path),
                    "Error messages are is printed after this.",
                    "while loading {path}:");
    DECLARE_MESSAGE(ParseControlErrorInfoWrongTypeFields, (), "", "The following fields had the wrong types:");
    DECLARE_MESSAGE(PortDependencyConflict,
                    (msg::package_name),
                    "",
                    "Port {package_name} has the following unsupported dependencies:");
    DECLARE_MESSAGE(PortNotInBaseline,
                    (msg::package_name),
                    "",
                    "the baseline does not contain an entry for port {package_name}");
    DECLARE_MESSAGE(PortSupportsField,
                    (msg::value),
                    "'{value}' is the value of the 'supports' field in the port's vcpkg.json.",
                    "(supports: \"{value}\")");
    DECLARE_MESSAGE(PreviousIntegrationFileRemains, (), "", "Previous integration file was not removed.");
    DECLARE_MESSAGE(ProcessorArchitectureMalformed,
                    (msg::arch),
                    "",
                    "Failed to parse %PROCESSOR_ARCHITECTURE% ({arch}) as a valid CPU architecture.");
    DECLARE_MESSAGE(ProcessorArchitectureMissing,
                    (),
                    "",
                    "The required environment variable %PROCESSOR_ARCHITECTURE% is missing.");
    DECLARE_MESSAGE(ProcessorArchitectureW6432Malformed,
                    (msg::arch),
                    "",
                    "Failed to parse %PROCESSOR_ARCHITEW6432% ({arch}) as a valid CPU architecture. "
                    "Falling back to %PROCESSOR_ARCHITECTURE%.");
    DECLARE_MESSAGE(ProgramReturnedNonzeroExitCode,
                    (msg::tool_name, msg::exit_code),
                    "The program's console output is appended after this.",
                    "{tool_name} failed with exit code: ({exit_code}).");
    DECLARE_MESSAGE(PushingVendorFailed,
                    (msg::vendor, msg::path),
                    "",
                    "Pushing {vendor} to \"{path}\" failed. Use --debug for more information.");
    DECLARE_MESSAGE(ReplaceSecretsError,
                    (msg::error_msg),
                    "",
                    "Replace secretes produced the following error: '{error_msg}'");
    DECLARE_MESSAGE(RestoredPackage, (msg::path), "", "Restored package from \"{path}\"");
    DECLARE_MESSAGE(
        RestoredPackagesFromVendor,
        (msg::count, msg::elapsed, msg::value),
        "{value} may be either a 'vendor' like 'Azure' or 'NuGet', or a file path like C:\\example or /usr/example",
        "Restored {count} package(s) from {value} in {elapsed}. Use --debug to see more details.");
    DECLARE_MESSAGE(ResultsHeader, (), "Displayed before a list of installation results.", "RESULTS");
    DECLARE_MESSAGE(SettingEnvVar,
                    (msg::env_var, msg::url),
                    "An example of env_var is \"HTTP(S)_PROXY\""
                    "'--' at the beginning must be preserved",
                    "-- Setting \"{env_var}\" environment variables to \"{url}\".");
    DECLARE_MESSAGE(SourceFieldPortNameMismatch,
                    (msg::package_name, msg::path),
                    "{package_name} and \"{path}\" are both names of installable ports/packages. 'Source', "
                    "'CONTROL', 'vcpkg.json', and 'name' references are locale-invariant.",
                    "The 'Source' field inside the CONTROL file, or \"name\" field inside the vcpkg.json "
                    "file has the name {package_name} and does not match the port directory \"{path}\".");
    DECLARE_MESSAGE(SpecifiedFeatureTurnedOff,
                    (msg::command_name, msg::option),
                    "",
                    "'{command_name}' feature specifically turned off, but --{option} was specified.");
    DECLARE_MESSAGE(SpecifyDirectoriesContaining,
                    (msg::env_var),
                    "",
                    "Specifiy directories containing triplets files.\n(also: '{env_var}')");
    DECLARE_MESSAGE(SpecifyDirectoriesWhenSearching,
                    (msg::env_var),
                    "",
                    "Specify directories to be used when searching for ports.\n(also: '{env_var}')");
    DECLARE_MESSAGE(SpecifyHostArch,
                    (msg::env_var),
                    "",
                    "Specify the host architecture triplet. See 'vcpkg help triplet'.\n(default: '{env_var}')");
    DECLARE_MESSAGE(SpecifyTargetArch,
                    (msg::env_var),
                    "",
                    "Specify the target architecture triplet. See 'vcpkg help triplet'.\n(default: '{env_var}')");
    DECLARE_MESSAGE(StoredBinaryCache, (msg::path), "", "Stored binary cache: \"{path}\"");
    DECLARE_MESSAGE(SuggestStartingBashShell,
                    (),
                    "",
                    "Please make sure you have started a new bash shell for the change to take effect.");
<<<<<<< HEAD
    DECLARE_MESSAGE(SuggestUpdateVcpkg,
                    (msg::command_line),
                    "",
                    "You may need to update the vcpkg binary; try running {command_line} to update.");
=======
    DECLARE_MESSAGE(SupportedPort, (msg::package_name), "", "Port {package_name} is supported.");
>>>>>>> 3c3bbbdc
    DECLARE_MESSAGE(SystemApiErrorMessage,
                    (msg::system_api, msg::exit_code, msg::error_msg),
                    "",
                    "calling {system_api} failed with {exit_code} ({error_msg})");
    DECLARE_MESSAGE(ToolFetchFailed, (msg::tool_name), "", "Could not fetch {tool_name}.");
    DECLARE_MESSAGE(ToolInWin10, (), "", "This utility is bundled with Windows 10 or later.");
    DECLARE_MESSAGE(TwoFeatureFlagsSpecified,
                    (msg::value),
                    "'{value}' is a feature flag.",
                    "Both '{value}' and -'{value}' were specified as feature flags.");
    DECLARE_MESSAGE(UndeterminedToolChainForTriplet,
                    (msg::triplet, msg::system_name),
                    "",
                    "Unable to determine toolchain use for {triplet} with with CMAKE_SYSTEM_NAME {system_name}. Did "
                    "you mean to use "
                    "VCPKG_CHAINLOAD_TOOLCHAIN_FILE?");
    DECLARE_MESSAGE(UnexpectedErrorDuringBulkDownload, (), "", "an unexpected error occurred during bulk download.");
    DECLARE_MESSAGE(UnexpectedExtension, (msg::extension), "", "Unexpected archive extension: '{extension}'.");
    DECLARE_MESSAGE(UnexpectedFormat,
                    (msg::expected, msg::actual),
                    "{expected} is the expected format, {actual} is the actual format.",
                    "Expected format is [{expected}], but was [{actual}].");
    DECLARE_MESSAGE(UnexpectedToolOutput,
                    (msg::tool_name, msg::path),
                    "The actual command line output will be appended after this message.",
                    "{tool_name} ({path}) produced unexpected output when attempting to determine the version:");
    DECLARE_MESSAGE(UnknownBaselineFileContent,
                    (),
                    "",
                    "unrecognizable baseline entry; expected 'port:triplet=(fail|skip|pass)'");
    DECLARE_MESSAGE(UnknownBinaryProviderType,
                    (),
                    "",
                    "unknown binary provider type: valid providers are 'clear', 'default', 'nuget', "
                    "'nugetconfig','nugettimeout', 'interactive', 'x-azblob', 'x-gcs', 'x-aws', "
                    "'x-aws-config', 'http', and 'files'");
    DECLARE_MESSAGE(UnknownOptions, (msg::command_name), "", "Unknown option(s) for command '{command_name}':");
    DECLARE_MESSAGE(UnknownParameterForIntegrate,
                    (msg::value),
                    "'{value}' is a user-supplied command line option. For example, given vcpkg integrate frobinate, "
                    "{value} would be frobinate.",
                    "Unknown parameter '{value}' for integrate.");
    DECLARE_MESSAGE(UnknownPolicySetting,
                    (msg::option, msg::value),
                    "'{value}' is the policy in question. These are unlocalized names that ports use to control post "
                    "build checks. Some examples are VCPKG_POLICY_DLLS_WITHOUT_EXPORTS, "
                    "VCPKG_POLICY_MISMATCHED_NUMBER_OF_BINARIES, or VCPKG_POLICY_ALLOW_OBSOLETE_MSVCRT",
                    "Unknown setting for policy '{value}': {option}");
    DECLARE_MESSAGE(UnknownSettingForBuildType,
                    (msg::option),
                    "",
                    "Unknown setting for VCPKG_BUILD_TYPE {option}. Valid settings are '', 'debug', and 'release'.");
    DECLARE_MESSAGE(UnknownTool, (), "", "vcpkg does not have a definition of this tool for this platform.");
    DECLARE_MESSAGE(
        UnknownVariablesInTemplate,
        (msg::value, msg::list),
        "{value} is the value provided by the user and {list} a list of unknown variables seperated by comma",
        "invalid argument: url template '{value}' contains unknown variables: {list}");
    DECLARE_MESSAGE(UnsupportedPort, (msg::package_name), "", "Port {package_name} is not supported.");
    DECLARE_MESSAGE(UnsupportedPortDependency,
                    (msg::value),
                    "'{value}' is the name of a port dependency.",
                    "- dependency {value} is not supported.");
    DECLARE_MESSAGE(UnsupportedShortOptions,
                    (msg::value),
                    "'{value}' is the short option given",
                    "short options are not supported: '{value}'");
    DECLARE_MESSAGE(UnsupportedSystemName,
                    (msg::system_name),
                    "",
                    "Could not map VCPKG_CMAKE_SYSTEM_NAME '{system_name}' to a vcvarsall platform. "
                    "Supported system names are '', 'Windows' and 'WindowsStore'.");
    DECLARE_MESSAGE(UnsupportedToolchain,
                    (msg::triplet, msg::arch, msg::path, msg::list),
                    "example for {list} is 'x86, arm64'",
                    "in triplet {triplet}: Unable to find a valid toolchain for requested target architecture {arch}.\n"
                    "The selected Visual Studio instance is at: {path}\n"
                    "The available toolchain combinations are: {list}");
    DECLARE_MESSAGE(
        UpdateBaselineAddBaselineNoManifest,
        (msg::option),
        "",
        "the --{option} switch was passed, but there is no manifest file to add a `builtin-baseline` field to.");
    DECLARE_MESSAGE(UpdateBaselineLocalGitError,
                    (msg::path),
                    "",
                    "git failed to parse HEAD for the local vcpkg registry at \"{path}\"");
    DECLARE_MESSAGE(UpdateBaselineNoConfiguration,
                    (),
                    "",
                    "neither `vcpkg.json` nor `vcpkg-configuration.json` exist to update.");
    DECLARE_MESSAGE(UpdateBaselineNoExistingBuiltinBaseline,
                    (msg::option),
                    "",
                    "the manifest file currently does not contain a `builtin-baseline` field; in order to "
                    "add one, pass the --{option} switch.");
    DECLARE_MESSAGE(UpdateBaselineNoUpdate,
                    (msg::url, msg::value),
                    "example of {value} is '5507daa796359fe8d45418e694328e878ac2b82f'",
                    "registry '{url}' not updated: '{value}'");
    DECLARE_MESSAGE(UpdateBaselineRemoteGitError, (msg::url), "", "git failed to fetch remote repository '{url}'");
    DECLARE_MESSAGE(UpdateBaselineUpdatedBaseline,
                    (msg::url, msg::old_value, msg::new_value),
                    "example of {old_value}, {new_value} is '5507daa796359fe8d45418e694328e878ac2b82f'",
                    "updated registry '{url}': baseline '{old_value}' -> '{new_value}'");
    DECLARE_MESSAGE(UploadedBinaries, (msg::count, msg::vendor), "", "Uploaded binaries to {count} {vendor}.");
    DECLARE_MESSAGE(UploadedPackagesToVendor,
                    (msg::count, msg::elapsed, msg::vendor),
                    "",
                    "Uploaded {count} package(s) to {vendor} in {elapsed}");
    DECLARE_MESSAGE(UploadingBinariesToVendor,
                    (msg::spec, msg::vendor, msg::path),
                    "",
                    "Uploading binaries for '{spec}' to '{vendor}' source \"{path}\".");
    DECLARE_MESSAGE(UploadingBinariesUsingVendor,
                    (msg::spec, msg::vendor, msg::path),
                    "",
                    "Uploading binaries for '{spec}' using '{vendor}' \"{path}\".");
    DECLARE_MESSAGE(UseEnvVar,
                    (msg::env_var),
                    "An example of env_var is \"HTTP(S)_PROXY\""
                    "'--' at the beginning must be preserved",
                    "-- Using {env_var} in environment variables.");
    DECLARE_MESSAGE(UserWideIntegrationDeleted, (), "", "User-wide integration is not installed.");
    DECLARE_MESSAGE(UserWideIntegrationRemoved, (), "", "User-wide integration was removed.");
    DECLARE_MESSAGE(UsingCommunityTriplet,
                    (msg::triplet),
                    "'--' at the beginning must be preserved",
                    "-- Using community triplet {triplet}. This triplet configuration is not guaranteed to succeed.");
    DECLARE_MESSAGE(UsingManifestAt, (msg::path), "", "Using manifest file at {path}.");
    DECLARE_MESSAGE(VcpkgCeIsExperimental,
                    (),
                    "",
                    "vcpkg-ce ('configure environment') is experimental and may change at any time.");
    DECLARE_MESSAGE(
        VcpkgCompletion,
        (msg::value, msg::path),
        "'{value}' is the subject for completion. i.e. bash, zsh, etc.",
        "vcpkg {value} completion is already imported to your \"{path}\" file.\nThe following entries were found:");
    DECLARE_MESSAGE(VcpkgDisallowedClassicMode,
                    (),
                    "",
                    "Could not locate a manifest (vcpkg.json) above the current working "
                    "directory.\nThis vcpkg distribution does not have a classic mode instance.");
    DECLARE_MESSAGE(
        VcpkgHasCrashed,
        (),
        "Printed at the start of a crash report.",
        "vcpkg has crashed. Please create an issue at https://github.com/microsoft/vcpkg containing a brief summary of "
        "what you were trying to do and the following information.");
    DECLARE_MESSAGE(VcpkgInvalidCommand, (msg::command_name), "", "invalid command: {command_name}");
    DECLARE_MESSAGE(VcpkgRootsDir, (msg::env_var), "", "Specify the vcpkg root directory.\n(default: '{env_var}')");
    DECLARE_MESSAGE(VcpkgSendMetricsButDisabled, (), "", "passed --sendmetrics, but metrics are disabled.");
    DECLARE_MESSAGE(VersionCommandHeader,
                    (msg::version),
                    "",
                    "vcpkg package management program version {version}\n\nSee LICENSE.txt for license information.");
    DECLARE_MESSAGE(VersionConstraintViolated,
                    (msg::spec, msg::expected_version, msg::actual_version),
                    "",
                    "dependency {spec} was expected to be at least version "
                    "{expected_version}, but is currently {actual_version}.");
    DECLARE_MESSAGE(
        VersionInvalidDate,
        (msg::version),
        "",
        "`{version}` is not a valid date version. Dates must follow the format YYYY-MM-DD and disambiguators must be "
        "dot-separated positive integer values without leading zeroes.");
    DECLARE_MESSAGE(VersionInvalidRelaxed,
                    (msg::version),
                    "",
                    "`{version}` is not a valid relaxed version (semver with arbitrary numeric element count).");
    DECLARE_MESSAGE(VersionInvalidSemver,
                    (msg::version),
                    "",
                    "`{version}` is not a valid semantic version, consult <https://semver.org>.");
    DECLARE_MESSAGE(VersionSpecMismatch,
                    (msg::path, msg::expected_version, msg::actual_version),
                    "",
                    "Failed to load port because versions are inconsistent. The file \"{path}\" contains the version "
                    "{actual_version}, but the version database indicates that it should be {expected_version}.");
    DECLARE_MESSAGE(VSExaminedInstances, (), "", "The following Visual Studio instances were considered:");
    DECLARE_MESSAGE(VSExaminedPaths, (), "", "The following paths were examined for Visual Studio instances:");
    DECLARE_MESSAGE(VSNoInstances, (), "", "Could not locate a complete Visual Studio instance");
    DECLARE_MESSAGE(WaitingForChildrenToExit, (), "", "Waiting for child processes to exit...");
    DECLARE_MESSAGE(WaitingToTakeFilesystemLock, (msg::path), "", "waiting to take filesystem lock on {path}...");
    DECLARE_MESSAGE(WarningMessageMustUsePrintWarning,
                    (msg::value),
                    "{value} is is a localized message name like WarningMessageMustUsePrintWarning",
                    "The message named {value} starts with warning:, it must be changed to prepend "
                    "WarningMessage in code instead.");
    DECLARE_MESSAGE(WarningsTreatedAsErrors, (), "", "previous warnings being interpreted as errors");
}<|MERGE_RESOLUTION|>--- conflicted
+++ resolved
@@ -778,11 +778,8 @@
                     "",
                     "Visual Studio Code was not found and the environment variable {env_var} is not set or invalid.");
     DECLARE_MESSAGE(ErrorVsCodeNotFoundPathExamined, (), "", "The following paths were examined:");
-<<<<<<< HEAD
     DECLARE_MESSAGE(ErrorWhileParsing, (msg::path), "", "Errors occurred while parsing {path}.");
-=======
     DECLARE_MESSAGE(ErrorWhileWriting, (msg::path), "", "Error occured while writing {path}");
->>>>>>> 3c3bbbdc
     DECLARE_MESSAGE(ExcludedPackage, (msg::spec), "", "Excluded {spec}");
     DECLARE_MESSAGE(
         ExpectedCharacterHere,
@@ -792,15 +789,11 @@
     DECLARE_MESSAGE(ExpectedFailOrSkip, (), "", "expected 'fail', 'skip', or 'pass' here");
     DECLARE_MESSAGE(ExpectedPortName, (), "", "expected a port name here");
     DECLARE_MESSAGE(ExpectedTripletName, (), "", "expected a triplet name here");
-<<<<<<< HEAD
-    DECLARE_MESSAGE(ExtendedDocumentationAtUrl, (msg::url), "", "Extended documentation available at '{url}'.");
-=======
     DECLARE_MESSAGE(ExpectedValueForOption,
                     (msg::value),
                     "'{value}' is a command option.",
                     "expected value after '{value}'.");
-    DECLARE_MESSAGE(ExtendedDocumenationAtUrl, (msg::url), "", "Extended documentation available at '{url}'.");
->>>>>>> 3c3bbbdc
+    DECLARE_MESSAGE(ExtendedDocumentationAtUrl, (msg::url), "", "Extended documentation available at '{url}'.");
     DECLARE_MESSAGE(FailedToExtract, (msg::path), "", "Failed to extract \"{path}\":");
     DECLARE_MESSAGE(FailedToParseBinParagraph,
                     (msg::error_msg, msg::value),
@@ -1107,15 +1100,11 @@
                     "{value} is a localized message name like LocalizedMessageMustNotEndWithNewline",
                     "The message named {value} ends with a newline which should be added by formatting "
                     "rather than by localization.");
-<<<<<<< HEAD
     DECLARE_MESSAGE(MismatchedBinaryParagraphs,
                     (msg::url),
                     "A comparison of the original binary paragraph and serialized binary paragraph is expected.",
                     "[sanity check] The serialized binary paragraph was different from the original binary "
                     "paragraph.\nPlease open an issue at {url}, with the following output:");
-    DECLARE_MESSAGE(MissingExtension, (msg::extension), "", "Missing '{extension}' extension.");
-=======
->>>>>>> 3c3bbbdc
     DECLARE_MESSAGE(Missing7zHeader, (), "", "Unable to find 7z header.");
     DECLARE_MESSAGE(MissingExtension, (msg::extension), "", "Missing '{extension}' extension.");
     DECLARE_MESSAGE(MonoInstructions,
@@ -1145,18 +1134,15 @@
                     "Either specify --name and --version to produce a manifest intended for C++ libraries, or specify "
                     "--application to indicate that the manifest is not intended to be used as a port.");
     DECLARE_MESSAGE(NewVersionCannotBeEmpty, (), "", "--version cannot be empty.");
-<<<<<<< HEAD
-    DECLARE_MESSAGE(MultiArch, (msg::option), "", "Multi-Arch must be 'same' but was {option}");
-=======
     DECLARE_MESSAGE(NoArgumentsForOption, (msg::option), "", "The option --{option} does not accept an argument.");
     DECLARE_MESSAGE(NoCachedPackages, (), "", "No packages are cached.");
->>>>>>> 3c3bbbdc
     DECLARE_MESSAGE(NoLocalizationForMessages, (), "", "No localized messages for the following: ");
     DECLARE_MESSAGE(NoRegistryForPort, (msg::package_name), "", "no registry configured for port {package_name}");
     DECLARE_MESSAGE(NugetPackageFileSucceededButCreationFailed,
                     (msg::path),
                     "",
                     "NuGet package creation succeeded, but no .nupkg was produced. Expected: \"{path}\"");
+    DECLARE_MESSAGE(MultiArch, (msg::option), "", "Multi-Arch must be 'same' but was {option}");
     DECLARE_MESSAGE(PackageFailedtWhileExtracting,
                     (msg::value, msg::path),
                     "'{value}' is either a tool name or a package name.",
@@ -1259,14 +1245,11 @@
                     (),
                     "",
                     "Please make sure you have started a new bash shell for the change to take effect.");
-<<<<<<< HEAD
     DECLARE_MESSAGE(SuggestUpdateVcpkg,
                     (msg::command_line),
                     "",
                     "You may need to update the vcpkg binary; try running {command_line} to update.");
-=======
     DECLARE_MESSAGE(SupportedPort, (msg::package_name), "", "Port {package_name} is supported.");
->>>>>>> 3c3bbbdc
     DECLARE_MESSAGE(SystemApiErrorMessage,
                     (msg::system_api, msg::exit_code, msg::error_msg),
                     "",
