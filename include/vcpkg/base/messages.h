﻿#pragma once

#include <vcpkg/base/fwd/files.h>
#include <vcpkg/base/fwd/json.h>
#include <vcpkg/base/fwd/messages.h>

#include <vcpkg/base/format.h>
#include <vcpkg/base/lineinfo.h>

#include <string>
#include <type_traits>
#include <utility>

namespace vcpkg
{
    namespace msg::detail
    {
        template<class Tag, class Type>
        struct MessageArgument;
    }
    namespace msg
    {
        template<class Message, class... Tags, class... Ts>
        LocalizedString format(Message, detail::MessageArgument<Tags, Ts>... args);
    }

    struct LocalizedString
    {
        LocalizedString() = default;
        operator StringView() const noexcept { return m_data; }
        const std::string& data() const noexcept { return m_data; }
        const std::string& to_string() const noexcept { return m_data; }
        std::string extract_data() { return std::exchange(m_data, ""); }

        static LocalizedString from_raw(std::string&& s) { return LocalizedString(std::move(s)); }

        template<class StringLike, std::enable_if_t<std::is_constructible_v<StringView, const StringLike&>, int> = 0>
        static LocalizedString from_raw(const StringLike& s)
        {
            return LocalizedString(StringView(s));
        }
        LocalizedString& append_raw(char c)
        {
            m_data.push_back(c);
            return *this;
        }
        LocalizedString& append_raw(StringView s)
        {
            m_data.append(s.begin(), s.size());
            return *this;
        }
        template<class... Args>
        LocalizedString& append_fmt_raw(fmt::format_string<Args...> s, Args&&... args)
        {
            m_data.append(fmt::format(s, std::forward<Args>(args)...));
            return *this;
        }
        LocalizedString& append(const LocalizedString& s)
        {
            m_data.append(s.m_data);
            return *this;
        }
        template<class Message, class... Args>
        LocalizedString& append(Message m, const Args&... args)
        {
            return append(msg::format(m, args...));
        }

        LocalizedString& append_indent(size_t indent = 1)
        {
            m_data.append(indent * 4, ' ');
            return *this;
        }

        friend const char* to_printf_arg(const LocalizedString& s) { return s.data().c_str(); }

        friend bool operator==(const LocalizedString& lhs, const LocalizedString& rhs)
        {
            return lhs.data() == rhs.data();
        }

        friend bool operator!=(const LocalizedString& lhs, const LocalizedString& rhs)
        {
            return lhs.data() != rhs.data();
        }

        friend bool operator<(const LocalizedString& lhs, const LocalizedString& rhs)
        {
            return lhs.data() < rhs.data();
        }

        friend bool operator<=(const LocalizedString& lhs, const LocalizedString& rhs)
        {
            return lhs.data() <= rhs.data();
        }

        friend bool operator>(const LocalizedString& lhs, const LocalizedString& rhs)
        {
            return lhs.data() > rhs.data();
        }

        friend bool operator>=(const LocalizedString& lhs, const LocalizedString& rhs)
        {
            return lhs.data() >= rhs.data();
        }

        bool empty() const { return m_data.empty(); }
        void clear() { m_data.clear(); }

    private:
        std::string m_data;

        explicit LocalizedString(StringView data) : m_data(data.data(), data.size()) { }
        explicit LocalizedString(std::string&& data) : m_data(std::move(data)) { }
    };
}

VCPKG_FORMAT_WITH_TO_STRING(vcpkg::LocalizedString);

namespace vcpkg::msg
{
    namespace detail
    {
        template<class Tag, class Type>
        struct MessageArgument
        {
            const Type* parameter; // always valid
        };

        template<class... Tags>
        struct MessageCheckFormatArgs
        {
            static constexpr void check_format_args(const Tags&...) noexcept { }
        };

        LocalizedString internal_vformat(::size_t index, fmt::format_args args);

        template<class... Args>
        MessageCheckFormatArgs<Args...> make_message_check_format_args(const Args&... args); // not defined

        struct FormatArgAbi
        {
            const char* name;
            const char* example;
        };

        template<class Arg0>
        constexpr auto example_piece(const Arg0& arg)
        {
            if constexpr (Arg0::get_example_str().empty())
                return StringArray{""};
            else
                return StringArray{" "} + arg.get_example_str();
        }

        template<class Arg0, class... Args>
        constexpr auto example_piece(const Arg0& arg, Args... args)
        {
            if constexpr (Arg0::get_example_str().empty())
                return example_piece(args...);
            else
                return StringArray{" "} + arg.get_example_str() + example_piece(args...);
        }

        constexpr auto get_examples() { return StringArray{""}; }

        /// Only used for the first argument that has an example string to avoid inserting
        /// a space in the beginning. All preceding arguments are handled by `example_piece`.
        template<class Arg0, class... Args>
        constexpr auto get_examples(const Arg0& arg, Args... args)
        {
            // if first argument has no example string...
            if constexpr (Arg0::get_example_str().empty())
            {
                // try again with the other arguments
                return get_examples(args...);
            }
            // is there a next argument?
            else if constexpr (sizeof...(args) == 0)
            {
                return arg.get_example_str();
            }
            else
            {
                return arg.get_example_str() + example_piece(args...);
            }
        }

        template<::size_t M, ::size_t N>
        constexpr auto join_comment_and_examples(const StringArray<M>& comment, const StringArray<N>& example)
        {
            // For an empty StringArray<N> is N == 1
            if constexpr (N == 1)
                return comment;
            else if constexpr (M == 1)
                return example;
            else
                return comment + StringArray{" "} + example;
        }

        ::size_t startup_register_message(StringLiteral name, StringLiteral format_string, ZStringView comment);

        ::size_t number_of_messages();

        // REQUIRES: index < last_message_index()
        StringView get_format_string(::size_t index);
        // REQUIRES: index < last_message_index()
        StringView get_message_name(::size_t index);
        // REQUIRES: index < last_message_index()
        StringView get_default_format_string(::size_t index);
        // REQUIRES: index < last_message_index()
        StringView get_localization_comment(::size_t index);
    }

    void threadunsafe_initialize_context();

    template<class Message, class... Tags, class... Ts>
    LocalizedString format(Message, detail::MessageArgument<Tags, Ts>... args)
    {
        // avoid generating code, but still typecheck
        // (and avoid unused typedef warnings)
        static_assert((Message::check_format_args((Tags{})...), true), "");
        return detail::internal_vformat(Message::index,
                                        fmt::make_format_args(fmt::arg(Tags::name, *args.parameter)...));
    }

    inline void println() { msg::write_unlocalized_text_to_stdout(Color::none, "\n"); }

    inline void print(Color c, const LocalizedString& s) { msg::write_unlocalized_text_to_stdout(c, s); }
    inline void print(const LocalizedString& s) { msg::write_unlocalized_text_to_stdout(Color::none, s); }
    inline void println(Color c, const LocalizedString& s)
    {
        msg::write_unlocalized_text_to_stdout(c, s);
        msg::write_unlocalized_text_to_stdout(Color::none, "\n");
    }
    inline void println(const LocalizedString& s)
    {
        msg::write_unlocalized_text_to_stdout(Color::none, s);
        msg::write_unlocalized_text_to_stdout(Color::none, "\n");
    }

    template<class Message, class... Ts>
    typename Message::is_message_type print(Message m, Ts... args)
    {
        print(format(m, args...));
    }
    template<class Message, class... Ts>
    typename Message::is_message_type println(Message m, Ts... args)
    {
        print(format(m, args...).append_raw('\n'));
    }

    template<class Message, class... Ts>
    typename Message::is_message_type print(Color c, Message m, Ts... args)
    {
        print(c, format(m, args...));
    }
    template<class Message, class... Ts>
    typename Message::is_message_type println(Color c, Message m, Ts... args)
    {
        print(c, format(m, args...).append_raw('\n'));
    }

// these use `constexpr static` instead of `inline` in order to work with GCC 6;
// they are trivial and empty, and their address does not matter, so this is not a problem
#define DECLARE_MSG_ARG(NAME, EXAMPLE)                                                                                 \
    constexpr static struct NAME##_t                                                                                   \
    {                                                                                                                  \
        constexpr static const char* name = #NAME;                                                                     \
        constexpr static auto get_example_str()                                                                        \
        {                                                                                                              \
            ::vcpkg::StringArray example = StringArray{EXAMPLE};                                                       \
            if constexpr (example.empty())                                                                             \
                return example;                                                                                        \
            else                                                                                                       \
                return ::vcpkg::StringArray{"An example of {" #NAME "} is " EXAMPLE "."};                              \
        }                                                                                                              \
        template<class T>                                                                                              \
        detail::MessageArgument<NAME##_t, T> operator=(const T& t) const noexcept                                      \
        {                                                                                                              \
            return detail::MessageArgument<NAME##_t, T>{&t};                                                           \
        }                                                                                                              \
    } NAME = {}

    DECLARE_MSG_ARG(error, "");
    DECLARE_MSG_ARG(value, "");
    DECLARE_MSG_ARG(pretty_value, "");
    DECLARE_MSG_ARG(expected, "");
    DECLARE_MSG_ARG(actual, "");
    DECLARE_MSG_ARG(list, "");
    DECLARE_MSG_ARG(old_value, "");
    DECLARE_MSG_ARG(new_value, "");

    DECLARE_MSG_ARG(actual_version, "1.3.8");
    DECLARE_MSG_ARG(arch, "x64");
    DECLARE_MSG_ARG(base_url, "azblob://");
    DECLARE_MSG_ARG(binary_source, "azblob");
    DECLARE_MSG_ARG(build_result, "One of the BuildResultXxx messages (such as BuildResultSucceeded/SUCCEEDED)");
    DECLARE_MSG_ARG(byte_offset, "42");
    DECLARE_MSG_ARG(column, "42");
    DECLARE_MSG_ARG(command_line, "vcpkg install zlib");
    DECLARE_MSG_ARG(command_name, "install");
    DECLARE_MSG_ARG(count, "42");
    DECLARE_MSG_ARG(elapsed, "3.532 min");
    DECLARE_MSG_ARG(error_msg, "File Not Found");
    DECLARE_MSG_ARG(exit_code, "127");
    DECLARE_MSG_ARG(expected_version, "1.3.8");
    DECLARE_MSG_ARG(new_scheme, "version");
    DECLARE_MSG_ARG(old_scheme, "version-string");
    DECLARE_MSG_ARG(option, "editable");
    DECLARE_MSG_ARG(package_name, "zlib");
    DECLARE_MSG_ARG(path, "/foo/bar");
    DECLARE_MSG_ARG(row, "42");
    DECLARE_MSG_ARG(spec, "zlib:x64-windows");
    DECLARE_MSG_ARG(system_api, "CreateProcessW");
    DECLARE_MSG_ARG(system_name, "Darwin");
    DECLARE_MSG_ARG(tool_name, "aria2");
    DECLARE_MSG_ARG(triplet, "x64-windows");
    DECLARE_MSG_ARG(url, "https://github.com/microsoft/vcpkg");
    DECLARE_MSG_ARG(vcpkg_line_info, "/a/b/foo.cpp(13)");
    DECLARE_MSG_ARG(vendor, "Azure");
    DECLARE_MSG_ARG(version, "1.3.8");
    DECLARE_MSG_ARG(action_index, "340");
    DECLARE_MSG_ARG(env_var, "VCPKG_DEFAULT_TRIPLET");
    DECLARE_MSG_ARG(extension, ".exe");
    DECLARE_MSG_ARG(supports_expression, "windows & !static");
    DECLARE_MSG_ARG(feature, "avisynthplus");
    DECLARE_MSG_ARG(commit_sha,
                    "a18442042722dd48e20714ec034a12fcc0576c9af7be5188586970e2edf47529825bdc99af366b1d5891630c8dbf6f63bf"
                    "a9f012e77ab3d3ed80d1a118e3b2be");

#undef DECLARE_MSG_ARG

#define DECLARE_MESSAGE(NAME, ARGS, COMMENT, ...)                                                                      \
    constexpr struct NAME##_msg_t : decltype(::vcpkg::msg::detail::make_message_check_format_args ARGS)                \
    {                                                                                                                  \
        using is_message_type = void;                                                                                  \
        static constexpr ::vcpkg::StringLiteral name = #NAME;                                                          \
        static constexpr ::vcpkg::StringLiteral default_format_string = __VA_ARGS__;                                   \
        static const ::size_t index;                                                                                   \
        static constexpr ::vcpkg::StringArray comment_and_example = vcpkg::msg::detail::join_comment_and_examples(     \
            ::vcpkg::StringArray{COMMENT}, vcpkg::msg::detail::get_examples ARGS);                                     \
    } msg##NAME VCPKG_UNUSED = {}

#define REGISTER_MESSAGE(NAME)                                                                                         \
    const ::size_t NAME##_msg_t::index =                                                                               \
        ::vcpkg::msg::detail::startup_register_message(NAME##_msg_t::name,                                             \
                                                       NAME##_msg_t::default_format_string,                            \
                                                       static_cast<ZStringView>(NAME##_msg_t::comment_and_example))

#define DECLARE_AND_REGISTER_MESSAGE(NAME, ARGS, COMMENT, ...)                                                         \
    DECLARE_MESSAGE(NAME, ARGS, COMMENT, __VA_ARGS__);                                                                 \
    REGISTER_MESSAGE(NAME)

    DECLARE_MESSAGE(SeeURL, (msg::url), "", "See {url} for more information.");
    DECLARE_MESSAGE(NoteMessage, (), "", "note: ");
    DECLARE_MESSAGE(WarningMessage, (), "", "warning: ");
    DECLARE_MESSAGE(ErrorMessage, (), "", "error: ");
    DECLARE_MESSAGE(InternalErrorMessage, (), "", "internal error: ");
    DECLARE_MESSAGE(
        InternalErrorMessageContact,
        (),
        "",
        "Please open an issue at "
        "https://github.com/microsoft/vcpkg/issues/new?template=other-type-of-bug-report.md&labels=category:vcpkg-bug "
        "with detailed steps to reproduce the problem.");
    DECLARE_MESSAGE(BothYesAndNoOptionSpecifiedError,
                    (msg::option),
                    "",
                    "cannot specify both --no-{option} and --{option}.");

    void println_warning(const LocalizedString& s);
    template<class Message, class... Ts>
    typename Message::is_message_type println_warning(Message m, Ts... args)
    {
        println_warning(format(m, args...));
    }

    void println_error(const LocalizedString& s);
    template<class Message, class... Ts>
    typename Message::is_message_type println_error(Message m, Ts... args)
    {
        println_error(format(m, args...));
    }

    template<class Message, class... Ts, class = typename Message::is_message_type>
    LocalizedString format_warning(Message m, Ts... args)
    {
        return format(msgWarningMessage).append(m, args...);
    }

    template<class Message, class... Ts, class = typename Message::is_message_type>
    LocalizedString format_error(Message m, Ts... args)
    {
        return format(msgErrorMessage).append(m, args...);
    }
}

namespace vcpkg
{
    struct MessageSink
    {
        virtual void print(Color c, StringView sv) = 0;

        void println() { this->print(Color::none, "\n"); }
        void print(const LocalizedString& s) { this->print(Color::none, s); }
        void println(Color c, const LocalizedString& s)
        {
            this->print(c, s);
            this->print(Color::none, "\n");
        }
        inline void println(const LocalizedString& s)
        {
            this->print(Color::none, s);
            this->print(Color::none, "\n");
        }

        template<class Message, class... Ts>
        typename Message::is_message_type print(Message m, Ts... args)
        {
            this->print(Color::none, msg::format(m, args...));
        }

        template<class Message, class... Ts>
        typename Message::is_message_type println(Message m, Ts... args)
        {
            this->print(Color::none, msg::format(m, args...).append_raw('\n'));
        }

        template<class Message, class... Ts>
        typename Message::is_message_type print(Color c, Message m, Ts... args)
        {
            this->print(c, msg::format(m, args...));
        }

        template<class Message, class... Ts>
        typename Message::is_message_type println(Color c, Message m, Ts... args)
        {
            this->print(c, msg::format(m, args...).append_raw('\n'));
        }

        MessageSink(const MessageSink&) = delete;
        MessageSink& operator=(const MessageSink&) = delete;

    protected:
        MessageSink() = default;
        ~MessageSink() = default;
    };

    extern MessageSink& null_sink;
    extern MessageSink& stdout_sink;
    extern MessageSink& stderr_sink;

    DECLARE_MESSAGE(AddArtifactOnlyOne,
                    (msg::command_line),
                    "",
                    "'{command_line}' can only add one artifact at a time.");
    DECLARE_MESSAGE(AddCommandFirstArg, (), "", "The first parameter to add must be 'artifact' or 'port'.");
    DECLARE_MESSAGE(AddFirstArgument,
                    (msg::command_line),
                    "",
                    "The first argument to '{command_line}' must be 'artifact' or 'port'.");
    DECLARE_MESSAGE(AddingCompletionEntry, (msg::path), "", "Adding vcpkg completion entry to {path}.");
    DECLARE_MESSAGE(AdditionalPackagesToExport,
                    (),
                    "",
                    "Additional packages (*) need to be exported to complete this operation.");
    DECLARE_MESSAGE(AdditionalPackagesToRemove,
                    (),
                    "",
                    "Additional packages (*) need to be removed to complete this operation.");
    DECLARE_MESSAGE(AddPortRequiresManifest,
                    (msg::command_line),
                    "",
                    "'{command_line}' requires an active manifest file.");
    DECLARE_MESSAGE(AddPortSucceeded, (), "", "Succeeded in adding ports to vcpkg.json file.");
    DECLARE_MESSAGE(AddRecurseOption,
                    (),
                    "",
                    "If you are sure you want to remove them, run the command with the --recurse option.");
    DECLARE_MESSAGE(AddTripletExpressionNotAllowed,
                    (msg::package_name, msg::triplet),
                    "",
                    "triplet expressions are not allowed here. You may want to change "
                    "`{package_name}:{triplet}` to `{package_name}` instead.");
    DECLARE_MESSAGE(AddVersionAddedVersionToFile, (msg::version, msg::path), "", "added version {version} to {path}");
    DECLARE_MESSAGE(AddVersionCommitChangesReminder, (), "", "Did you remember to commit your changes?");
    DECLARE_MESSAGE(AddVersionCommitResultReminder, (), "", "Don't forget to commit the result!");
    DECLARE_MESSAGE(AddVersionDetectLocalChangesError,
                    (),
                    "",
                    "skipping detection of local changes due to unexpected format in git status output");
    DECLARE_MESSAGE(AddVersionFileNotFound, (msg::path), "", "couldn't find required file {path}");
    DECLARE_MESSAGE(AddVersionFormatPortSuggestion, (msg::command_line), "", "Run `{command_line}` to format the file");
    DECLARE_MESSAGE(AddVersionIgnoringOptionAll,
                    (msg::option),
                    "The -- before {option} must be preserved as they're part of the help message for the user.",
                    "ignoring --{option} since a port name argument was provided");
    DECLARE_MESSAGE(AddVersionLoadPortFailed, (msg::package_name), "", "can't load port {package_name}");
    DECLARE_MESSAGE(AddVersionNewFile, (), "", "(new file)");
    DECLARE_MESSAGE(AddVersionNewShaIs, (msg::value), "{value} is a 40-digit hexadecimal SHA", "new SHA: {value}");
    DECLARE_MESSAGE(AddVersionNoFilesUpdated, (), "", "No files were updated");
    DECLARE_MESSAGE(AddVersionNoFilesUpdatedForPort,
                    (msg::package_name),
                    "",
                    "No files were updated for {package_name}");
    DECLARE_MESSAGE(AddVersionNoGitSha, (msg::package_name), "", "can't obtain SHA for port {package_name}");
    DECLARE_MESSAGE(AddVersionOldShaIs, (msg::value), "{value} is a 40-digit hexadecimal SHA", "old SHA: {value}");
    DECLARE_MESSAGE(AddVersionOverwriteOptionSuggestion,
                    (msg::option),
                    "The -- before {option} must be preserved as they're part of the help message for the user.",
                    "Use --{option} to bypass this check");
    DECLARE_MESSAGE(AddVersionPortDoesNotExist, (msg::package_name), "", "{package_name} does not exist");
    DECLARE_MESSAGE(AddVersionPortFilesShaChanged,
                    (msg::package_name),
                    "",
                    "checked-in files for {package_name} have changed but the version was not updated");
    DECLARE_MESSAGE(AddVersionPortFilesShaUnchanged,
                    (msg::package_name, msg::version),
                    "",
                    "checked-in files for {package_name} are unchanged from version {version}");
    DECLARE_MESSAGE(AddVersionPortHasImproperFormat,
                    (msg::package_name),
                    "",
                    "{package_name} is not properly formatted");
    DECLARE_MESSAGE(AddVersionSuggestNewVersionScheme,
                    (msg::new_scheme, msg::old_scheme, msg::package_name, msg::option),
                    "The -- before {option} must be preserved as they're part of the help message for the user.",
                    "Use the version scheme \"{new_scheme}\" instead of \"{old_scheme}\" in port "
                    "\"{package_name}\".\nUse --{option} to disable this check.");
    DECLARE_MESSAGE(AddVersionUnableToParseVersionsFile, (msg::path), "", "unable to parse versions file {path}");
    DECLARE_MESSAGE(AddVersionUncommittedChanges,
                    (msg::package_name),
                    "",
                    "there are uncommitted changes for {package_name}");
    DECLARE_MESSAGE(AddVersionUpdateVersionReminder, (), "", "Did you remember to update the version or port version?");
    DECLARE_MESSAGE(AddVersionUseOptionAll,
                    (msg::command_name, msg::option),
                    "The -- before {option} must be preserved as they're part of the help message for the user.",
                    "{command_name} with no arguments requires passing --{option} to update all port versions at once");
    DECLARE_MESSAGE(AddVersionVersionAlreadyInFile,
                    (msg::version, msg::path),
                    "",
                    "version {version} is already in {path}");
    DECLARE_MESSAGE(AddVersionVersionIs, (msg::version), "", "version: {version}");
    DECLARE_MESSAGE(AllFormatArgsRawArgument,
                    (msg::value),
                    "example of {value} is 'foo {} bar'",
                    "format string \"{value}\" contains a raw format argument");
    DECLARE_MESSAGE(AllFormatArgsUnbalancedBraces,
                    (msg::value),
                    "example of {value} is 'foo bar {'",
                    "unbalanced brace in format string \"{value}\"");
    DECLARE_MESSAGE(AllPackagesAreUpdated, (), "", "All installed packages are up-to-date with the local portfile.");
    DECLARE_MESSAGE(AlreadyInstalled, (msg::spec), "", "{spec} is already installed");
    DECLARE_MESSAGE(AlreadyInstalledNotHead,
                    (msg::spec),
                    "'HEAD' means the most recent version of source code",
                    "{spec} is already installed -- not building from HEAD");
    DECLARE_MESSAGE(AmbiguousConfigDeleteConfigFile,
                    (msg::path),
                    "",
                    "Ambiguous vcpkg configuration provided by both manifest and configuration file.\n-- Delete "
                    "configuration file {path}");
    DECLARE_MESSAGE(AndroidHomeDirMissingProps,
                    (msg::env_var, msg::path),
                    "Note: 'source.properties' is code and should not be translated.",
                    "source.properties missing in {env_var} directory: {path}");
    DECLARE_MESSAGE(AnotherInstallationInProgress,
                    (),
                    "",
                    "Another installation is in progress on the machine, sleeping 6s before retrying.");
    DECLARE_MESSAGE(AppliedUserIntegration, (), "", "Applied user-wide integration for this vcpkg root.");
    DECLARE_MESSAGE(ArtifactsOptionIncompatibility, (msg::option), "", "--{option} has no effect on find artifact.");
    DECLARE_MESSAGE(AssetSourcesArg, (), "", "Add sources for asset caching. See 'vcpkg help assetcaching'.");
    DECLARE_MESSAGE(AttemptingToFetchPackagesFromVendor,
                    (msg::count, msg::vendor),
                    "",
                    "Attempting to fetch {count} package(s) from {vendor}");
    DECLARE_MESSAGE(AttemptingToSetBuiltInBaseline,
                    (),
                    "",
                    "attempting to set builtin-baseline in vcpkg.json while overriding the default-registry in "
                    "vcpkg-configuration.json.\nthe default-registry from vcpkg-configuration.json will be used.");
    DECLARE_MESSAGE(AuthenticationMayRequireManualAction,
                    (msg::vendor),
                    "",
                    "One or more {vendor} credential providers requested manual action. Add the binary source "
                    "'interactive' to allow interactivity.");
    DECLARE_MESSAGE(AutomaticLinkingForMSBuildProjects,
                    (),
                    "",
                    "All MSBuild C++ projects can now #include any installed libraries. Linking will be handled "
                    "automatically. Installing new libraries will make them instantly available.");
    DECLARE_MESSAGE(AutoSettingEnvVar,
                    (msg::env_var, msg::url),
                    "An example of env_var is \"HTTP(S)_PROXY\""
                    "'--' at the beginning must be preserved",
                    "-- Automatically setting {env_var} environment variables to \"{url}\".");
    DECLARE_MESSAGE(AvailableArchitectureTriplets, (), "", "Available architecture triplets:");
    DECLARE_MESSAGE(AvailableHelpTopics, (), "", "Available help topics:");
    DECLARE_MESSAGE(BaselineConflict,
                    (),
                    "",
                    "Specifying vcpkg-configuration.default-registry in a manifest file conflicts with built-in "
                    "baseline.\nPlease remove one of these conflicting settings.");
    DECLARE_MESSAGE(BaselineFileNoDefaultField,
                    (msg::commit_sha),
                    "",
                    "The baseline file at commit {commit_sha} was invalid (no \"default\" field).");
    DECLARE_MESSAGE(BaselineMissingDefault,
                    (msg::commit_sha, msg::url),
                    "",
                    "The baseline.json from commit `\"{commit_sha}\"` in the repo {url} was invalid (did not "
                    "contain a \"default\" field).");
    DECLARE_MESSAGE(BinarySourcesArg, (), "", "Add sources for binary caching. See 'vcpkg help binarycaching'.");
    DECLARE_MESSAGE(BinaryWithInvalidArchitecture,
                    (msg::path, msg::expected, msg::actual),
                    "{expected} and {actual} are architectures",
                    "{path}\n Expected: {expected}, but was {actual}");
    DECLARE_MESSAGE(BuildAlreadyInstalled,
                    (msg::spec),
                    "",
                    "{spec} is already installed; please remove {spec} before attempting to build it.");
    DECLARE_MESSAGE(BuildDependenciesMissing,
                    (),
                    "",
                    "The build command requires all dependencies to be already installed.\nThe following "
                    "dependencies are missing:");
    DECLARE_MESSAGE(BuildingFromHead,
                    (msg::spec),
                    "'HEAD' means the most recent version of source code",
                    "Building {spec} from HEAD...");
    DECLARE_MESSAGE(BuildingPackage, (msg::spec), "", "Building {spec}...");
    DECLARE_MESSAGE(BuildingPackageFailed,
                    (msg::spec, msg::build_result),
                    "",
                    "building {spec} failed with: {build_result}");
    DECLARE_MESSAGE(BuildingPackageFailedDueToMissingDeps,
                    (),
                    "Printed after BuildingPackageFailed, and followed by a list of dependencies that were missing.",
                    "due to the following missing dependencies:");
    DECLARE_MESSAGE(BuildResultBuildFailed,
                    (),
                    "Printed after the name of an installed entity to indicate that it failed to build.",
                    "BUILD_FAILED");
    DECLARE_MESSAGE(
        BuildResultCacheMissing,
        (),
        "Printed after the name of an installed entity to indicate that it was not present in the binary cache when "
        "the user has requested that things may only be installed from the cache rather than built.",
        "CACHE_MISSING");
    DECLARE_MESSAGE(BuildResultCascadeDueToMissingDependencies,
                    (),
                    "Printed after the name of an installed entity to indicate that it could not attempt "
                    "to be installed because one of its transitive dependencies failed to install.",
                    "CASCADED_DUE_TO_MISSING_DEPENDENCIES");
    DECLARE_MESSAGE(BuildResultDownloaded,
                    (),
                    "Printed after the name of an installed entity to indicate that it was successfully "
                    "downloaded but no build or install was requested.",
                    "DOWNLOADED");
    DECLARE_MESSAGE(BuildResultExcluded,
                    (),
                    "Printed after the name of an installed entity to indicate that the user explicitly "
                    "requested it not be installed.",
                    "EXCLUDED");
    DECLARE_MESSAGE(
        BuildResultFileConflicts,
        (),
        "Printed after the name of an installed entity to indicate that it conflicts with something already installed",
        "FILE_CONFLICTS");
    DECLARE_MESSAGE(BuildResultPostBuildChecksFailed,
                    (),
                    "Printed after the name of an installed entity to indicate that it built "
                    "successfully, but that it failed post build checks.",
                    "POST_BUILD_CHECKS_FAILED");
    DECLARE_MESSAGE(BuildResultRemoved,
                    (),
                    "Printed after the name of an uninstalled entity to indicate that it was successfully uninstalled.",
                    "REMOVED");
    DECLARE_MESSAGE(
        BuildResultSucceeded,
        (),
        "Printed after the name of an installed entity to indicate that it was built and installed successfully.",
        "SUCCEEDED");
    DECLARE_MESSAGE(BuildResultSummaryHeader,
                    (msg::triplet),
                    "Displayed before a list of a summary installation results.",
                    "SUMMARY FOR {triplet}");
    DECLARE_MESSAGE(BuildResultSummaryLine,
                    (msg::build_result, msg::count),
                    "Displayed to show a count of results of a build_result in a summary.",
                    "{build_result}: {count}");
    DECLARE_MESSAGE(BuildTreesRootDir, (), "", "(Experimental) Specify the buildtrees root directory.");
    DECLARE_MESSAGE(BuildTroubleshootingMessage1,
                    (),
                    "First part of build troubleshooting message, printed before the URI to look for existing bugs.",
                    "Please ensure you're using the latest port files with `git pull` and `vcpkg "
                    "update`.\nThen check for known issues at:");
    DECLARE_MESSAGE(BuildTroubleshootingMessage2,
                    (),
                    "Second part of build troubleshooting message, printed after the URI to look for "
                    "existing bugs but before the URI to file one.",
                    "You can submit a new issue at:");
    DECLARE_MESSAGE(
        BuildTroubleshootingMessage3,
        (msg::package_name),
        "Third part of build troubleshooting message, printed after the URI to file a bug but "
        "before version information about vcpkg itself.",
        "Include '[{package_name}] Build error' in your bug report title, the following version information in your "
        "bug description, and attach any relevant failure logs from above.");
    DECLARE_MESSAGE(BuildTroubleshootingMessage4,
                    (msg::path),
                    "Fourth optional part of build troubleshooting message, printed after the version"
                    "information about vcpkg itself.",
                    "Please use the prefilled template from {path} when reporting your issue.");
    DECLARE_MESSAGE(BuiltInTriplets, (), "", "vcpkg built-in triplets:");
    DECLARE_MESSAGE(BuiltWithIncorrectArchitecture,
                    (),
                    "",
                    "The following files were built for an incorrect architecture:");
    DECLARE_MESSAGE(ChecksFailedCheck, (), "", "vcpkg has crashed; no additional details are available.");
    DECLARE_MESSAGE(ChecksUnreachableCode, (), "", "unreachable code was reached");
    DECLARE_MESSAGE(ChecksUpdateVcpkg, (), "", "updating vcpkg by rerunning bootstrap-vcpkg may resolve this failure.");
    DECLARE_MESSAGE(CiBaselineAllowUnexpectedPassingRequiresBaseline,
                    (),
                    "",
                    "--allow-unexpected-passing can only be used if a baseline is provided via --ci-baseline.");
    DECLARE_MESSAGE(CiBaselineDisallowedCascade,
                    (msg::spec, msg::path),
                    "",
                    "REGRESSION: {spec} cascaded, but it is required to pass. ({path}).");
    DECLARE_MESSAGE(CiBaselineRegression,
                    (msg::spec, msg::build_result, msg::path),
                    "",
                    "REGRESSION: {spec} failed with {build_result}. If expected, add {spec}=fail to {path}.");
    DECLARE_MESSAGE(CiBaselineRegressionHeader,
                    (),
                    "Printed before a series of CiBaselineRegression and/or CiBaselineUnexpectedPass messages.",
                    "REGRESSIONS:");
    DECLARE_MESSAGE(CiBaselineUnexpectedPass,
                    (msg::spec, msg::path),
                    "",
                    "PASSING, REMOVE FROM FAIL LIST: {spec} ({path}).");
    DECLARE_MESSAGE(CISettingsExclude, (), "", "Comma-separated list of ports to skip");
    DECLARE_MESSAGE(CISettingsOptCIBase,
                    (),
                    "",
                    "Path to the ci.baseline.txt file. Used to skip ports and detect regressions.");
    DECLARE_MESSAGE(CISettingsOptExclude, (), "", "Comma separated list of ports to skip");
    DECLARE_MESSAGE(CISettingsOptFailureLogs, (), "", "Directory to which failure logs will be copied");
    DECLARE_MESSAGE(CISettingsOptHostExclude, (), "", "Comma separated list of ports to skip for the host triplet");
    DECLARE_MESSAGE(CISettingsOptOutputHashes, (), "", "File to output all determined package hashes");
    DECLARE_MESSAGE(CISettingsOptParentHashes,
                    (),
                    "",
                    "File to read package hashes for a parent CI state, to reduce the set of changed packages");
    DECLARE_MESSAGE(CISettingsOptSkippedCascadeCount,
                    (),
                    "",
                    "Asserts that the number of --exclude and supports skips exactly equal this number");
    DECLARE_MESSAGE(CISettingsOptXUnit, (), "", "File to output results in XUnit format (internal)");
    DECLARE_MESSAGE(CISettingsVerifyGitTree,
                    (),
                    "",
                    "Verify that each git tree object matches its declared version (this is very slow)");
    DECLARE_MESSAGE(CISettingsVerifyVersion, (), "", "Print result for each port instead of just errors.");
    DECLARE_MESSAGE(CISwitchOptAllowUnexpectedPassing,
                    (),
                    "",
                    "Indicates that 'Passing, remove from fail list' results should not be emitted.");
    DECLARE_MESSAGE(CISwitchOptDryRun, (), "", "Print out plan without execution");
    DECLARE_MESSAGE(CISwitchOptRandomize, (), "", "Randomize the install order");
    DECLARE_MESSAGE(CISwitchOptSkipFailures,
                    (),
                    "",
                    "Indicates that ports marked `=fail` in ci.baseline.txt should be skipped.");
    DECLARE_MESSAGE(CISwitchOptXUnitAll, (), "", "Report also unchanged ports to the XUnit output (internal)");
    DECLARE_MESSAGE(ClearingContents, (msg::path), "", "Clearing contents of {path}");
    DECLARE_MESSAGE(CmakeTargetsExcluded, (msg::count), "", "note: {count} additional targets are not displayed.");
    DECLARE_MESSAGE(CMakeTargetsUsage,
                    (msg::package_name),
                    "'targets' are a CMake and Makefile concept",
                    "{package_name} provides CMake targets:");
    DECLARE_MESSAGE(
        CMakeTargetsUsageHeuristicMessage,
        (),
        "Displayed after CMakeTargetsUsage; the # must be kept at the beginning so that the message remains a comment.",
        "# this is heuristically generated, and may not be correct");
    DECLARE_MESSAGE(CMakeToolChainFile,
                    (msg::path),
                    "",
                    "CMake projects should use: \"-DCMAKE_TOOLCHAIN_FILE={path}\"");
    DECLARE_MESSAGE(CMakeUsingExportedLibs,
                    (msg::value),
                    "{value} is a CMake command line switch of the form -DFOO=BAR",
                    "To use exported libraries in CMake projects, add {value} to your CMake command line.");
    DECLARE_MESSAGE(CmdAddVersionOptAll, (), "", "Process versions for all ports.");
    DECLARE_MESSAGE(CmdAddVersionOptOverwriteVersion, (), "", "Overwrite `git-tree` of an existing version.");
    DECLARE_MESSAGE(CmdAddVersionOptSkipFormatChk, (), "", "Skips the formatting check of vcpkg.json files.");
    DECLARE_MESSAGE(CmdAddVersionOptSkipVersionFormatChk, (), "", "Skips the version format check.");
    DECLARE_MESSAGE(CmdAddVersionOptVerbose, (), "", "Print success messages instead of just errors.");
    DECLARE_MESSAGE(CmdContactOptSurvey, (), "", "Launch default browser to the current vcpkg survey");
    DECLARE_MESSAGE(CmdDependInfoOptDepth, (), "", "Show recursion depth in output");
    DECLARE_MESSAGE(CmdDependInfoOptDGML, (), "", "Creates graph on basis of dgml");
    DECLARE_MESSAGE(CmdDependInfoOptDot, (), "", "Creates graph on basis of dot");
    DECLARE_MESSAGE(CmdDependInfoOptMaxRecurse, (), "", "Set max recursion depth, a value of -1 indicates no limit");
    DECLARE_MESSAGE(CmdDependInfoOptSort,
                    (),
                    "",
                    "Set sort order for the list of dependencies, accepted values are: lexicographical, topological "
                    "(default), x-tree, "
                    "reverse");
    DECLARE_MESSAGE(CmdEditOptAll,
                    (),
                    "",
                    "Open editor into the port as well as the port-specific buildtree subfolder");
    DECLARE_MESSAGE(CmdEditOptBuildTrees, (), "", "Open editor into the port-specific buildtree subfolder");
    DECLARE_MESSAGE(CmdEnvOptions, (msg::path, msg::env_var), "", "Add installed {path} to {env_var}");
    DECLARE_MESSAGE(CmdExportOpt7Zip, (), "", "Export to a 7zip (.7z) file");
    DECLARE_MESSAGE(CmdExportOptChocolatey, (), "", "Export a Chocolatey package (experimental feature)");
    DECLARE_MESSAGE(CmdExportOptDebug, (), "", "Enable prefab debug");
    DECLARE_MESSAGE(CmdExportOptDryRun, (), "", "Do not actually export.");
    DECLARE_MESSAGE(CmdExportOptIFW, (), "", "Export to an IFW-based installer");
    DECLARE_MESSAGE(CmdExportOptInstalled, (), "", "Export all installed packages");
    DECLARE_MESSAGE(CmdExportOptMaven, (), "", "Enable Maven");
    DECLARE_MESSAGE(CmdExportOptNuget, (), "", "Export a NuGet package");
    DECLARE_MESSAGE(CmdExportOptPrefab, (), "", "Export to Prefab format");
    DECLARE_MESSAGE(CmdExportOptRaw, (), "", "Export to an uncompressed directory");
    DECLARE_MESSAGE(CmdExportOptZip, (), "", "Export to a zip file");
    DECLARE_MESSAGE(CmdExportSettingChocolateyMaint,
                    (),
                    "",
                    "Specify the maintainer for the exported Chocolatey package (experimental feature)");
    DECLARE_MESSAGE(CmdExportSettingChocolateyVersion,
                    (),
                    "",
                    "Specify the version suffix to add for the exported Chocolatey package (experimental feature)");
    DECLARE_MESSAGE(CmdExportSettingConfigFile,
                    (),
                    "",
                    "Specify the temporary file path for the installer configuration");
    DECLARE_MESSAGE(CmdExportSettingInstallerPath, (), "", "Specify the file path for the exported installer");
    DECLARE_MESSAGE(CmdExportSettingNugetDesc, (), "", "Specify a description for the exported NuGet package");
    DECLARE_MESSAGE(CmdExportSettingNugetID,
                    (),
                    "",
                    "Specify the id for the exported NuGet package (overrides --output)");
    DECLARE_MESSAGE(CmdExportSettingNugetVersion, (), "", "Specify the version for the exported NuGet package");
    DECLARE_MESSAGE(CmdExportSettingOutput, (), "", "Specify the output name (used to construct filename)");
    DECLARE_MESSAGE(CmdExportSettingOutputDir, (), "", "Specify the output directory for produced artifacts");
    DECLARE_MESSAGE(CmdExportSettingPkgDir, (), "", "Specify the temporary directory path for the repacked packages");
    DECLARE_MESSAGE(CmdExportSettingPrefabArtifactID,
                    (),
                    "",
                    "Artifact Id is the name of the project according Maven specifications");
    DECLARE_MESSAGE(CmdExportSettingPrefabGroupID,
                    (),
                    "",
                    "GroupId uniquely identifies your project according Maven specifications");
    DECLARE_MESSAGE(CmdExportSettingPrefabVersion,
                    (),
                    "",
                    "Version is the name of the project according Maven specifications");
    DECLARE_MESSAGE(CmdExportSettingRepoDir, (), "", "Specify the directory path for the exported repository");
    DECLARE_MESSAGE(CmdExportSettingRepoURL, (), "", "Specify the remote repository URL for the online installer");
    DECLARE_MESSAGE(CmdExportSettingSDKMinVersion, (), "", "Android minimum supported SDK version");
    DECLARE_MESSAGE(CmdExportSettingSDKTargetVersion, (), "", "Android target sdk version");
    DECLARE_MESSAGE(
        CmdFetchOptXStderrStatus,
        (),
        "",
        "Direct status/downloading messages to stderr rather than stdout. (Errors/failures still go to stdout)");
    DECLARE_MESSAGE(CmdFormatManifestOptAll, (), "", "Format all ports' manifest files.");
    DECLARE_MESSAGE(CmdFormatManifestOptConvertControl, (), "", "Convert CONTROL files to manifest files.");
    DECLARE_MESSAGE(
        CmdGenerateMessageMapOptNoOutputComments,
        (),
        "",
        "When generating the message map, exclude comments (useful for generating the English localization file)");
    DECLARE_MESSAGE(CmdGenerateMessageMapOptOutputComments,
                    (),
                    "",
                    "When generating the message map, include comments (the default)");
    DECLARE_MESSAGE(CmdInfoOptInstalled, (), "", "(experimental) Report on installed packages instead of available");
    DECLARE_MESSAGE(CmdInfoOptTransitive, (), "", "(experimental) Also report on dependencies of installed packages");
    DECLARE_MESSAGE(CmdNewOptApplication, (), "", "Create an application manifest (don't require name or version).");
    DECLARE_MESSAGE(CmdNewOptSingleFile, (), "", "Embed vcpkg-configuration.json into vcpkg.json.");
    DECLARE_MESSAGE(CmdNewOptVersionDate, (), "", "Interpret --version as an ISO 8601 date. (YYYY-MM-DD)");
    DECLARE_MESSAGE(CmdNewOptVersionRelaxed,
                    (),
                    "",
                    "Interpret --version as a relaxed-numeric version. (Nonnegative numbers separated by dots)");
    DECLARE_MESSAGE(CmdNewOptVersionString, (), "", "Interpret --version as a string with no ordering behavior.");
    DECLARE_MESSAGE(CmdNewSettingName, (), "", "Name for the new manifest.");
    DECLARE_MESSAGE(CmdNewSettingVersion, (), "", "Version for the new manifest.");
    DECLARE_MESSAGE(CmdRegenerateOptDryRun,
                    (),
                    "",
                    "does not actually perform the action, shows only what would be done");
    DECLARE_MESSAGE(CmdRegenerateOptForce,
                    (),
                    "",
                    "proceeds with the (potentially dangerous) action without confirmation");
    DECLARE_MESSAGE(CmdRegenerateOptNormalize, (), "", "apply any deprecation fixups");
    DECLARE_MESSAGE(CmdRemoveOptDryRun, (), "", "Print the packages to be removed, but do not remove them");
    DECLARE_MESSAGE(CmdRemoveOptOutdated, (), "", "Select all packages with versions that do not match the portfiles");
    DECLARE_MESSAGE(CmdRemoveOptRecurse,
                    (),
                    "",
                    "Allow removal of packages not explicitly specified on the command line");
    DECLARE_MESSAGE(CmdSetInstalledOptDryRun, (), "", "Do not actually build or install");
    DECLARE_MESSAGE(CmdSetInstalledOptNoUsage, (), "", "Don't print CMake usage information after install.");
    DECLARE_MESSAGE(CmdSetInstalledOptWritePkgConfig,
                    (),
                    "",
                    "Writes out a NuGet packages.config-formatted file for use with external binary caching.\n"
                    "See `vcpkg help binarycaching` for more information.");
    DECLARE_MESSAGE(CmdUpdateBaselineOptDryRun, (), "", "Print out plan without execution");
    DECLARE_MESSAGE(CmdUpdateBaselineOptInitial,
                    (),
                    "",
                    "add a `builtin-baseline` to a vcpkg.json that doesn't already have it");
    DECLARE_MESSAGE(CmdUpgradeOptAllowUnsupported,
                    (),
                    "",
                    "Instead of erroring on an unsupported port, continue with a warning.");
    DECLARE_MESSAGE(CmdUpgradeOptNoDryRun, (), "", "Actually upgrade");
    DECLARE_MESSAGE(CmdUpgradeOptNoKeepGoing, (), "", "Stop installing packages on failure");
    DECLARE_MESSAGE(CmdXDownloadOptHeader, (), "", "Additional header to use when fetching from URLs");
    DECLARE_MESSAGE(CmdXDownloadOptSha, (), "", "The hash of the file to be downloaded");
    DECLARE_MESSAGE(CmdXDownloadOptSkipSha, (), "", "Do not check the SHA512 of the downloaded file");
    DECLARE_MESSAGE(CmdXDownloadOptStore, (), "", "Indicates the file should be stored instead of fetched");
    DECLARE_MESSAGE(CmdXDownloadOptUrl, (), "", "URL to download and store if missing from cache");
    DECLARE_MESSAGE(CommandFailed,
                    (msg::command_line),
                    "",
                    "command:\n"
                    "{command_line}\n"
                    "failed with the following results:");
    DECLARE_MESSAGE(CommunityTriplets, (), "", "VCPKG community triplets:");
    DECLARE_MESSAGE(ComparingUtf8Decoders,
                    (),
                    "",
                    "Comparing Utf8Decoders with different provenance; this is always an error");
    DECLARE_MESSAGE(CompressFolderFailed, (msg::path), "", "Failed to compress folder \"{path}\":");
    DECLARE_MESSAGE(ComputingInstallPlan, (), "", "Computing installation plan...");
    DECLARE_MESSAGE(ConflictingFiles,
                    (msg::path, msg::spec),
                    "",
                    "The following files are already installed in {path} and are in conflict with {spec}");
    DECLARE_MESSAGE(ConflictingValuesForOption, (msg::option), "", "conflicting values specified for '--{option}'.");
    DECLARE_MESSAGE(ConstraintViolation, (), "", "Found a constraint violation:");
    DECLARE_MESSAGE(ContinueCodeUnitInStart, (), "", "found continue code unit in start position");
    DECLARE_MESSAGE(ControlAndManifestFilesPresent,
                    (msg::path),
                    "",
                    "Both a manifest file and a CONTROL file exist in port directory: {path}");
    DECLARE_MESSAGE(ControlCharacterInString, (), "", "Control character in string");
    DECLARE_MESSAGE(CopyrightIsDir, (msg::path), "", "`{path}` being a directory is deprecated.");
    DECLARE_MESSAGE(CorruptedDatabase, (), "", "Database corrupted.");
    DECLARE_MESSAGE(CorruptedInstallTree, (), "", "Your vcpkg 'installed' tree is corrupted.");
    DECLARE_MESSAGE(CouldNotDeduceNugetIdAndVersion,
                    (msg::path),
                    "",
                    "Could not deduce nuget id and version from filename: {path}");
    DECLARE_MESSAGE(CouldNotFindBaseline,
                    (msg::commit_sha, msg::path),
                    "",
                    "Could not find explicitly specified baseline `\"{commit_sha}\"` in baseline file {path}");
    DECLARE_MESSAGE(CouldNotFindBaselineForRepo,
                    (msg::commit_sha, msg::package_name),
                    "",
                    "Couldn't find baseline `\"{commit_sha}\"` for repo {package_name}");
    DECLARE_MESSAGE(CouldNotFindBaselineInCommit,
                    (msg::commit_sha, msg::package_name),
                    "",
                    "Couldn't find baseline in commit `\"{commit_sha}\"` from repo {package_name}:");
    DECLARE_MESSAGE(CouldNotFindGitTreeAtCommit,
                    (msg::package_name, msg::commit_sha),
                    "",
                    "could not find the git tree for `versions` in repo {package_name} at commit {commit_sha}");
    DECLARE_MESSAGE(CouldNotFindToolVersion,
                    (msg::version, msg::path),
                    "",
                    "Could not find <tools version=\"{version}\"> in {path}");
    DECLARE_MESSAGE(CreatedNuGetPackage, (msg::path), "", "Created nupkg: {path}");
    DECLARE_MESSAGE(CreateFailureLogsDir, (msg::path), "", "Creating failure logs output directory {path}.");
    DECLARE_MESSAGE(Creating7ZipArchive, (), "", "Creating 7zip archive...");
    DECLARE_MESSAGE(CreatingNugetPackage, (), "", "Creating NuGet package...");
    DECLARE_MESSAGE(CreatingZipArchive, (), "", "Creating zip archive...");
    DECLARE_MESSAGE(CreationFailed, (msg::path), "", "Creating {path} failed.");
    DECLARE_MESSAGE(CurlFailedToExecute, (msg::exit_code), "", "curl failed to execute with exit code {exit_code}.");
    DECLARE_MESSAGE(CurlReportedUnexpectedResults,
                    (msg::command_line, msg::actual),
                    "{command_line} is the command line to call curl.exe, {actual} is the console output "
                    "of curl.exe locale-invariant download results.",
                    "curl has reported unexpected results to vcpkg and vcpkg cannot continue.\n"
                    "Please review the following text for sensitive information and open an issue on the "
                    "Microsoft/vcpkg GitHub to help fix this problem!\n"
                    "cmd: {command_line}\n"
                    "=== curl output ===\n"
                    "{actual}\n"
                    "=== end curl output ===");
    DECLARE_MESSAGE(CurlReturnedUnexpectedResponseCodes,
                    (msg::actual, msg::expected),
                    "{actual} and {expected} are integers",
                    "curl returned a different number of response codes than were expected for the request ({actual} "
                    "vs expected {expected}).");
    DECLARE_MESSAGE(CurrentCommitBaseline,
                    (msg::value),
                    "{value} is a 40 hexadecimal character commit sha",
                    "You can use the current commit as a baseline, which is:\n\t\"builtin-baseline\": \"{value}\"");
    DECLARE_MESSAGE(DateTableHeader, (), "", "Date");
    DECLARE_MESSAGE(DefaultBrowserLaunched, (msg::url), "", "Default browser launched to {url}.");
    DECLARE_MESSAGE(DefaultFlag, (msg::option), "", "Defaulting to --{option} being on.");
    DECLARE_MESSAGE(DefaultPathToBinaries,
                    (msg::path),
                    "",
                    "Based on your system settings, the default path to store binaries is \"{path}\". This consults "
                    "%LOCALAPPDATA%/%APPDATA% on Windows and $XDG_CACHE_HOME or $HOME on other platforms.");
    DECLARE_MESSAGE(DeleteVcpkgConfigFromManifest,
                    (msg::path),
                    "",
                    "-- Or remove \"vcpkg-configuration\" from the manifest file {path}.");
    DECLARE_MESSAGE(DeprecatedPrefabDebugOption, (), "", "--prefab-debug is now deprecated.");
    DECLARE_MESSAGE(DetectCompilerHash, (msg::triplet), "", "Detecting compiler hash for triplet {triplet}...");
    DECLARE_MESSAGE(DocumentedFieldsSuggestUpdate,
                    (),
                    "",
                    "If these are documented fields that should be recognized try updating the vcpkg tool.");
    DECLARE_MESSAGE(DownloadAvailable,
                    (msg::env_var),
                    "",
                    "A downloadable copy of this tool is available and can be used by unsetting {env_var}.");
    DECLARE_MESSAGE(DownloadedSources, (msg::spec), "", "Downloaded sources for {spec}");
    DECLARE_MESSAGE(DownloadingPortableToolVersionX,
                    (msg::tool_name, msg::version),
                    "",
                    "A suitable version of {tool_name} was not found (required v{version}) Downloading "
                    "portable {tool_name} {version}...");
    DECLARE_MESSAGE(DownloadingTool,
                    (msg::tool_name, msg::url, msg::path),
                    "",
                    "Downloading {tool_name}...\n{url}->{path}");
    DECLARE_MESSAGE(DownloadingVcpkgCeBundle, (msg::version), "", "Downloading vcpkg-ce bundle {version}...");
    DECLARE_MESSAGE(DownloadingVcpkgCeBundleLatest,
                    (),
                    "This message is normally displayed only in development.",
                    "Downloading latest vcpkg-ce bundle...");
    DECLARE_MESSAGE(DownloadingVcpkgStandaloneBundle, (msg::version), "", "Downloading standalone bundle {version}.");
    DECLARE_MESSAGE(DownloadingVcpkgStandaloneBundleLatest, (), "", "Downloading latest standalone bundle.");
    DECLARE_MESSAGE(DownloadRootsDir,
                    (msg::env_var),
                    "",
                    "Specify the downloads root directory.\n(default: {env_var})");
    DECLARE_MESSAGE(DuplicateCommandOption, (msg::option), "", "The option --{option} can only be passed once.");
    DECLARE_MESSAGE(DuplicatedKeyInObj,
                    (msg::value),
                    "{value} is a json property/object",
                    "Duplicated key \"{value}\" in an object");
    DECLARE_MESSAGE(DuplicateOptions,
                    (msg::value),
                    "'{value}' is a command line option.",
                    "'--{value}' specified multiple times.");
    DECLARE_MESSAGE(ElapsedInstallTime, (msg::count), "", "Total elapsed time: {count}");
    DECLARE_MESSAGE(ElapsedTimeForChecks, (msg::elapsed), "", "Time to determine pass/fail: {elapsed}");
    DECLARE_MESSAGE(EmailVcpkgTeam, (msg::url), "", "Send an email to {url} with any feedback.");
    DECLARE_MESSAGE(EmbeddingVcpkgConfigInManifest,
                    (),
                    "",
                    "Embedding `vcpkg-configuration` in a manifest file is an EXPERIMENTAL feature.");
    DECLARE_MESSAGE(EmptyArg, (msg::option), "", "The option --{option} must be passed a non-empty argument.");
    DECLARE_MESSAGE(EmptyLicenseExpression, (), "", "SPDX license expression was empty.");
    DECLARE_MESSAGE(EndOfStringInCodeUnit, (), "", "found end of string in middle of code point");
    DECLARE_MESSAGE(EnvInvalidMaxConcurrency,
                    (msg::env_var, msg::value),
                    "{value} is the invalid value of an environment variable",
                    "{env_var} is {value}, must be > 0");
    DECLARE_MESSAGE(EnvStrFailedToExtract, (), "", "could not expand the environment string:");
    DECLARE_MESSAGE(ErrorDetectingCompilerInfo,
                    (msg::path),
                    "",
                    "while detecting compiler information:\nThe log file content at \"{path}\" is:");
    DECLARE_MESSAGE(ErrorIndividualPackagesUnsupported,
                    (),
                    "",
                    "In manifest mode, `vcpkg install` does not support individual package arguments.\nTo install "
                    "additional "
                    "packages, edit vcpkg.json and then run `vcpkg install` without any package arguments.");
    DECLARE_MESSAGE(ErrorInvalidClassicModeOption,
                    (msg::option),
                    "",
                    "The option --{option} is not supported in classic mode and no manifest was found.");
    DECLARE_MESSAGE(ErrorInvalidManifestModeOption,
                    (msg::option),
                    "",
                    "The option --{option} is not supported in manifest mode.");
    DECLARE_MESSAGE(
        ErrorMessageMustUsePrintError,
        (msg::value),
        "{value} is is a localized message name like ErrorMessageMustUsePrintError",
        "The message named {value} starts with error:, it must be changed to prepend ErrorMessage in code instead.");
    DECLARE_MESSAGE(
        ErrorMissingVcpkgRoot,
        (),
        "",
        "Could not detect vcpkg-root. If you are trying to use a copy of vcpkg that you've built, you must "
        "define the VCPKG_ROOT environment variable to point to a cloned copy of https://github.com/Microsoft/vcpkg.");
    DECLARE_MESSAGE(ErrorNoVSInstance,
                    (msg::triplet),
                    "",
                    "in triplet {triplet}: Unable to find a valid Visual Studio instance");
    DECLARE_MESSAGE(ErrorNoVSInstanceAt, (msg::path), "", "at \"{path}\"");
    DECLARE_MESSAGE(ErrorNoVSInstanceFullVersion, (msg::version), "", "with toolset version prefix {version}");
    DECLARE_MESSAGE(ErrorNoVSInstanceVersion, (msg::version), "", "with toolset version {version}");
    DECLARE_MESSAGE(ErrorParsingBinaryParagraph, (msg::spec), "", "while parsing the Binary Paragraph for {spec}");
    DECLARE_MESSAGE(ErrorRequireBaseline,
                    (),
                    "",
                    "this vcpkg instance requires a manifest with a specified baseline in order to "
                    "interact with ports. Please add 'builtin-baseline' to the manifest or add a "
                    "'vcpkg-configuration.json' that redefines the default registry.");
    DECLARE_MESSAGE(ErrorRequirePackagesList,
                    (),
                    "",
                    "`vcpkg install` requires a list of packages to install in classic mode.");
    DECLARE_MESSAGE(ErrorsFound, (), "", "Found the following errors:");
    DECLARE_MESSAGE(
        ErrorUnableToDetectCompilerInfo,
        (),
        "failure output will be displayed at the top of this",
        "vcpkg was unable to detect the active compiler's information. See above for the CMake failure output.");
    DECLARE_MESSAGE(ErrorVcvarsUnsupported,
                    (msg::triplet),
                    "",
                    "in triplet {triplet}: Use of Visual Studio's Developer Prompt is unsupported "
                    "on non-Windows hosts.\nDefine 'VCPKG_CMAKE_SYSTEM_NAME' or "
                    "'VCPKG_CHAINLOAD_TOOLCHAIN_FILE' in the triplet file.");
    DECLARE_MESSAGE(ErrorVsCodeNotFound,
                    (msg::env_var),
                    "",
                    "Visual Studio Code was not found and the environment variable {env_var} is not set or invalid.");
    DECLARE_MESSAGE(ErrorVsCodeNotFoundPathExamined, (), "", "The following paths were examined:");
    DECLARE_MESSAGE(ErrorWhileFetchingBaseline,
                    (msg::value, msg::package_name),
                    "{value} is a commit sha.",
                    "while fetching baseline `\"{value}\"` from repo {package_name}:");
    DECLARE_MESSAGE(ErrorWhileParsing, (msg::path), "", "Errors occurred while parsing {path}.");
    DECLARE_MESSAGE(ErrorWhileWriting, (msg::path), "", "Error occured while writing {path}");
    DECLARE_MESSAGE(ExceededRecursionDepth, (), "", "Recursion depth exceeded.");
    DECLARE_MESSAGE(ExcludedPackage, (msg::spec), "", "Excluded {spec}");
    DECLARE_MESSAGE(ExcludedPackages, (), "", "The following packages are excluded:");
    DECLARE_MESSAGE(ExpectedAtMostOneSetOfTags,
                    (msg::count, msg::old_value, msg::new_value, msg::value),
                    "{old_value} is a left tag and {new_value} is the right tag. {value} is the input.",
                    "Found {count} sets of {old_value}.*{new_value} but expected at most 1, in block:\n{value}");
    DECLARE_MESSAGE(
        ExpectedCascadeFailure,
        (msg::expected, msg::actual),
        "{expected} is the expected number of cascade failures and {actual} is the actual number of cascade failures.",
        "Expected {expected} cascade failure, but there were {actual} cascade failures.");
    DECLARE_MESSAGE(
        ExpectedCharacterHere,
        (msg::expected),
        "{expected} is a locale-invariant delimiter; for example, the ':' or '=' in 'zlib:x64-windows=skip'",
        "expected '{expected}' here");
    DECLARE_MESSAGE(ExpectedDigitsAfterDecimal, (), "", "Expected digits after the decimal point");
    DECLARE_MESSAGE(ExpectedExtension,
                    (msg::extension, msg::path),
                    "",
                    "The file extension was not {extension}: {path}");
    DECLARE_MESSAGE(ExpectedFailOrSkip, (), "", "expected 'fail', 'skip', or 'pass' here");
    DECLARE_MESSAGE(ExpectedOneSetOfTags,
                    (msg::count, msg::old_value, msg::new_value, msg::value),
                    "{old_value} is a left tag and {new_value} is the right tag. {value} is the input.",
                    "Found {count} sets of {old_value}.*{new_value} but expected exactly 1, in block:\n{value}");
    DECLARE_MESSAGE(ExpectedPathToExist, (msg::path), "", "Expected {path} to exist after fetching");
    DECLARE_MESSAGE(ExpectedPortName, (), "", "expected a port name here");
    DECLARE_MESSAGE(ExpectedStatusField, (), "", "Expected 'status' field in status paragraph");
    DECLARE_MESSAGE(ExpectedTripletName, (), "", "expected a triplet name here");
    DECLARE_MESSAGE(ExpectedValueForOption, (msg::option), "", "expected value after --{option}.");
    DECLARE_MESSAGE(
        ExpectedRegistryToContainPort,
        (msg::package_name, msg::path, msg::url),
        "",
        "A registry declares port {package_name} but the port definition was not found in the registry.\n"
        "\n\tRegistry: {path}\n\n"
        "If the port is expected to exist in the registry review that the baseline and versions database files are "
        "correct.\n"
        "If you expected the port name to resolve to a different registry adjust your registry configuration.\n"
        "See {url} for more details.");
    DECLARE_MESSAGE(ExportArchitectureReq,
                    (),
                    "",
                    "Export prefab requires targeting at least one of the following architectures arm64-v8a, "
                    "armeabi-v7a, x86_64, x86 to be present.");
    DECLARE_MESSAGE(Exported7zipArchive, (msg::path), "", "7zip archive exported at: {path}");
    DECLARE_MESSAGE(ExportedZipArchive, (msg::path), "", "Zip archive exported at: {path}");
    DECLARE_MESSAGE(ExportingAlreadyBuiltPackages,
                    (),
                    "",
                    "The following packages are already built and will be exported:");
    DECLARE_MESSAGE(ExportingMaintenanceTool, (), "", "Exporting maintenance tool...");
    DECLARE_MESSAGE(ExportingPackage, (msg::package_name), "", "Exporting {package_name}...");
    DECLARE_MESSAGE(ExportPortFilesMissing,
                    (msg::package_name, msg::path),
                    "",
                    "Missing port files for {package_name}\n"
                    "Expected {path} to contain the port files.\n"
                    "Make sure that the port name is correct.");
    DECLARE_MESSAGE(ExportPortIgnoreSuffixNoSubdir,
                    (),
                    "'-add-version-suffix' and '--subdir' are command-line options and should be left untranslated",
                    "Ignoring option --add-version-suffix because option --no-subdir was passed.");
    DECLARE_MESSAGE(ExportPortIgnoreSuffixNoVersion,
                    (),
                    "'--add-version-suffix' is a command-line option and should be left untranslated",
                    "Ignoring option --add-version-suffix because no version argument was passed.");
    DECLARE_MESSAGE(ExportPortNoDestination,
                    (),
                    "",
                    "Missing destination argument.\n"
                    "No destination argument was passed and no overlay port locations are configured.\n"
                    "Add a destination argument or review your configuration if you expected vcpkg to export to an "
                    "overlay ports location.");
    DECLARE_MESSAGE(ExportPortPathExistsAndNotEmpty,
                    (msg::path),
                    "'--force' is a command-line option and should be left untranslated",
                    "Export path {path} is not empty.\n"
                    "Use option --force to overwrite existing files.");
    DECLARE_MESSAGE(ExportPortVersionArgumentInvalid,
                    (msg::version),
                    "'--version' is a command-line option and should be left untranslated",
                    "The value of --version={version} is not a valid version.");
    DECLARE_MESSAGE(ExportPortVersionNotFound, (msg::version), "", "Version {version} not found");
    DECLARE_MESSAGE(ExportPortVersionsDbFileMissing,
                    (msg::package_name, msg::path),
                    "",
                    "Versions database file for {package_name} is missing.\n"
                    "Expected file {path} to exist.\n"
                    "Make sure that the port name is correct.");
    DECLARE_MESSAGE(ExportPortSuccess, (msg::path), "", "Port files have been exported to {path}");
    DECLARE_MESSAGE(ExportPrefabRequiresAndroidTriplet, (), "", "export prefab requires an Android triplet.");
    DECLARE_MESSAGE(ExportUnsupportedInManifest,
                    (),
                    "",
                    "vcpkg export does not support manifest mode, in order to allow for future design considerations. "
                    "You may use export in classic mode by running vcpkg outside of a manifest-based project.");
    DECLARE_MESSAGE(ExtendedDocumentationAtUrl, (msg::url), "", "Extended documentation available at '{url}'.");
    DECLARE_MESSAGE(ExtractingTool, (msg::tool_name), "", "Extracting {tool_name}...");
    DECLARE_MESSAGE(FailedPostBuildChecks,
                    (msg::count, msg::path),
                    "",
                    "Found {count} post-build check problem(s). To submit these ports to curated catalogs, please "
                    "first correct the portfile: {path}");
    DECLARE_MESSAGE(FailedToCheckoutRepo,
                    (msg::package_name),
                    "",
                    "failed to check out `versions` from repo {package_name}");
    DECLARE_MESSAGE(FailedToDetermineArchitecture,
                    (msg::path, msg::command_line),
                    "",
                    "unable to determine the architecture of {path}.\n{command_line}");
    DECLARE_MESSAGE(FailedToDetermineCurrentCommit, (), "", "Failed to determine the current commit:");
    DECLARE_MESSAGE(FailedToDownloadFromMirrorSet, (), "", "Failed to download from mirror set");
    DECLARE_MESSAGE(FailedToExtract, (msg::path), "", "Failed to extract \"{path}\":");
    DECLARE_MESSAGE(FailedToFetchError,
                    (msg::error_msg, msg::package_name),
                    "",
                    "{error_msg}\nFailed to fetch {package_name}:");
    DECLARE_MESSAGE(FailedToFindBaseline, (), "", "Failed to find baseline.json");
    DECLARE_MESSAGE(FailedToFindPortFeature, (msg::feature, msg::spec), "", "Could not find {feature} in {spec}.");
    DECLARE_MESSAGE(FailedToFormatMissingFile,
                    (),
                    "",
                    "No files to format.\nPlease pass either --all, or the explicit files to format or convert.");
    DECLARE_MESSAGE(FailedToLoadInstalledManifest,
                    (msg::spec),
                    "",
                    "The control or manifest file for {spec} could not be loaded due to the following error. Please "
                    "remove {spec} and try again.");
    DECLARE_MESSAGE(FailedToLoadManifest, (msg::path), "", "Failed to load manifest from directory {path}");
    DECLARE_MESSAGE(FailedToLoadPort,
                    (msg::package_name, msg::path),
                    "",
                    "Failed to load port {package_name} from {path}");
    DECLARE_MESSAGE(FailedToLoadPortFrom, (msg::path), "", "Failed to load port from {path}");
    DECLARE_MESSAGE(FailedToLoadUnnamedPortFromPath, (msg::path), "", "Failed to load port from {path}");
    DECLARE_MESSAGE(FailedToLocateSpec, (msg::spec), "", "Failed to locate spec in graph: {spec}");
    DECLARE_MESSAGE(FailedToObtainDependencyVersion, (), "", "Cannot find desired dependency version.");
    DECLARE_MESSAGE(FailedToObtainLocalPortGitSha, (), "", "Failed to obtain git SHAs for local ports.");
    DECLARE_MESSAGE(FailedToObtainPackageVersion, (), "", "Cannot find desired package version.");
    DECLARE_MESSAGE(FailedToParseCMakeConsoleOut,
                    (),
                    "",
                    "Failed to parse CMake console output to locate block start/end markers.");
    DECLARE_MESSAGE(FailedToParseConfig, (msg::path), "", "Failed to parse configuration {path}");
    DECLARE_MESSAGE(FailedToParseControl, (msg::path), "", "Failed to parse control file: {path}");
    DECLARE_MESSAGE(FailedToParseJson, (msg::path), "", "Failed to parse JSON file: {path}");
    DECLARE_MESSAGE(FailedToParseManifest, (msg::path), "", "Failed to parse manifest file: {path}");
    DECLARE_MESSAGE(FailedToParseNoTopLevelObj,
                    (msg::path),
                    "",
                    "Failed to parse {path}, expected a top-level object.");
    DECLARE_MESSAGE(FailedToParseSerializedBinParagraph,
                    (msg::error_msg),
                    "'{error_msg}' is the error message for failing to parse the Binary Paragraph.",
                    "[sanity check] Failed to parse a serialized binary paragraph.\nPlease open an issue at "
                    "https://github.com/microsoft/vcpkg, "
                    "with the following output:\n{error_msg}\nSerialized Binary Paragraph:");
    DECLARE_MESSAGE(FailedToParseVersionXML,
                    (msg::tool_name, msg::version),
                    "",
                    "Could not parse version for tool {tool_name}. Version string was: {version}");
    DECLARE_MESSAGE(FailedToProvisionCe, (), "", "Failed to provision vcpkg-ce.");
    DECLARE_MESSAGE(FailedToRead, (msg::path, msg::error_msg), "", "Failed to read {path}: {error_msg}");
    DECLARE_MESSAGE(FailedToReadParagraph, (msg::path), "", "Failed to read paragraphs from {path}");
    DECLARE_MESSAGE(FailedToRemoveControl, (msg::path), "", "Failed to remove control file {path}");
    DECLARE_MESSAGE(FailedToRunToolToDetermineVersion,
                    (msg::tool_name, msg::path),
                    "Additional information, such as the command line output, if any, will be appended on "
                    "the line after this message",
                    "Failed to run \"{path}\" to determine the {tool_name} version.");
    DECLARE_MESSAGE(FailedToStoreBackToMirror, (), "", "failed to store back to mirror:");
    DECLARE_MESSAGE(FailedToStoreBinaryCache, (msg::path), "", "Failed to store binary cache {path}");
    DECLARE_MESSAGE(FailedToTakeFileSystemLock, (msg::path), "", "Failed to take the filesystem lock on {path}");
    DECLARE_MESSAGE(FailedToWriteManifest, (msg::path), "", "Failed to write manifest file {path}");
    DECLARE_MESSAGE(FailedVendorAuthentication,
                    (msg::vendor, msg::url),
                    "",
                    "One or more {vendor} credential providers failed to authenticate. See '{url}' for more details "
                    "on how to provide credentials.");
    DECLARE_MESSAGE(FeedbackAppreciated, (), "", "Thank you for your feedback!");
    DECLARE_MESSAGE(FetchingBaselineInfo,
                    (msg::package_name),
                    "",
                    "Fetching baseline information from {package_name}...");
    DECLARE_MESSAGE(FetchingRegistryInfo,
                    (msg::url, msg::value),
                    "{value} is a reference",
                    "Fetching registry information from {url} ({value})...");
    DECLARE_MESSAGE(FileNotFound, (msg::path), "", "{path}: file not found");
    DECLARE_MESSAGE(FileReadFailed,
                    (msg::path, msg::byte_offset, msg::count),
                    "",
                    "Failed to read {count} bytes from {path} at offset {byte_offset}.");
    DECLARE_MESSAGE(FileSeekFailed,
                    (msg::path, msg::byte_offset),
                    "",
                    "Failed to seek to position {byte_offset} in {path}.");
    DECLARE_MESSAGE(FilesExported, (msg::path), "", "Files exported at: {path}");
    DECLARE_MESSAGE(FileSystemOperationFailed, (), "", "Filesystem operation failed:");
    DECLARE_MESSAGE(FishCompletion, (msg::path), "", "vcpkg fish completion is already added at \"{path}\".");
    DECLARE_MESSAGE(FloatingPointConstTooBig, (msg::count), "", "Floating point constant too big: {count}");
    DECLARE_MESSAGE(FollowingPackagesMissingControl,
                    (),
                    "",
                    "The following packages do not have a valid CONTROL or vcpkg.json:");
    DECLARE_MESSAGE(FollowingPackagesNotInstalled, (), "", "The following packages are not installed:");
    DECLARE_MESSAGE(FollowingPackagesUpgraded, (), "", "The following packages are up-to-date:");
    DECLARE_MESSAGE(
        ForceSystemBinariesOnWeirdPlatforms,
        (),
        "",
        "Environment variable VCPKG_FORCE_SYSTEM_BINARIES must be set on arm, s390x, and ppc64le platforms.");
    DECLARE_MESSAGE(FormattedParseMessageExpression,
                    (msg::value),
                    "Example of {value} is 'x64 & windows'",
                    "on expression: {value}");
    DECLARE_MESSAGE(GeneratedConfiguration, (msg::path), "", "Generated configuration {path}.");
    DECLARE_MESSAGE(GeneratedInstaller, (msg::path), "", "{path} installer generated.");
    DECLARE_MESSAGE(GenerateMsgErrorParsingFormatArgs,
                    (msg::value),
                    "example of {value} 'GenerateMsgNoComment'",
                    "parsing format string for {value}:");
    DECLARE_MESSAGE(GenerateMsgIncorrectComment,
                    (msg::value),
                    "example of {value} is 'GenerateMsgNoComment'",
                    R"(message {value} has an incorrect comment:)");
    DECLARE_MESSAGE(GenerateMsgNoArgumentValue,
                    (msg::value),
                    "example of {value} is 'arch'",
                    R"({{{value}}} was specified in a comment, but was not used in the message.)");
    DECLARE_MESSAGE(GenerateMsgNoCommentValue,
                    (msg::value),
                    "example of {value} is 'arch'",
                    R"({{{value}}} was used in the message, but not commented.)");
    DECLARE_MESSAGE(GeneratingConfiguration, (msg::path), "", "Generating configuration {path}...");
    DECLARE_MESSAGE(GeneratingInstaller, (msg::path), "", "Generating installer {path}...");
    DECLARE_MESSAGE(GeneratingRepo, (msg::path), "", "Generating repository {path}...");
    DECLARE_MESSAGE(GetParseFailureInfo, (), "", "Use '--debug' to get more information about the parse failures.");
    DECLARE_MESSAGE(GitCommandFailed, (msg::command_line), "", "failed to execute: {command_line}");
    DECLARE_MESSAGE(GitRegistryMustHaveBaseline,
                    (msg::package_name, msg::value),
                    "{value} is a commit sha",
                    "The git registry entry for \"{package_name}\" must have a \"baseline\" field that is a valid git "
                    "commit SHA (40 hexadecimal characters).\n"
                    "The current HEAD of that repo is \"{value}\".");
    DECLARE_MESSAGE(GitStatusOutputExpectedFileName, (), "", "expected a file name");
    DECLARE_MESSAGE(GitStatusOutputExpectedNewLine, (), "", "expected new line");
    DECLARE_MESSAGE(GitStatusOutputExpectedRenameOrNewline, (), "", "expected renamed file or new lines");
    DECLARE_MESSAGE(GitStatusUnknownFileStatus,
                    (msg::value),
                    "{value} is a single character indicating file status, for example: A, U, M, D",
                    "unknown file status: {value}");
    DECLARE_MESSAGE(GitUnexpectedCommandOutput, (), "", "unexpected git output");
    DECLARE_MESSAGE(
        HashFileFailureToRead,
        (msg::path),
        "Printed after ErrorMessage and before the specific failing filesystem operation (like file not found)",
        "failed to read file \"{path}\" for hashing: ");
    DECLARE_MESSAGE(HeaderOnlyUsage,
                    (msg::package_name),
                    "'header' refers to C/C++ .h files",
                    "{package_name} is header-only and can be used from CMake via:");
    DECLARE_MESSAGE(
        HelpBuiltinBase,
        (),
        "",
        "The baseline references a commit within the vcpkg repository that establishes a minimum version on "
        "every dependency in the graph. For example, if no other constraints are specified (directly or "
        "transitively), then the version will resolve to the baseline of the top level manifest. Baselines "
        "of transitive dependencies are ignored.");
    DECLARE_MESSAGE(HelpContactCommand, (), "", "Display contact information to send feedback.");
    DECLARE_MESSAGE(HelpCreateCommand, (), "", "Create a new port.");
    DECLARE_MESSAGE(HelpDependInfoCommand, (), "", "Display a list of dependencies for ports.");
    DECLARE_MESSAGE(HelpEditCommand,
                    (msg::env_var),
                    "",
                    "Open a port for editing (use the environment variable '{env_var}' to set an editor program, "
                    "defaults to 'code').");
    DECLARE_MESSAGE(HelpEnvCommand, (), "", "Creates a clean shell environment for development or compiling.");
    DECLARE_MESSAGE(HelpExampleCommand,
                    (),
                    "",
                    "For more help (including examples) see the accompanying README.md and docs folder.");
    DECLARE_MESSAGE(HelpExampleManifest, (), "", "Example manifest:");
    DECLARE_MESSAGE(HelpExportCommand, (), "", "Exports a package.");
    DECLARE_MESSAGE(HelpFormatManifestCommand,
                    (),
                    "",
                    "Formats all vcpkg.json files. Run this before committing to vcpkg.");
    DECLARE_MESSAGE(HelpHashCommand, (), "", "Hash a file by specific algorithm, default SHA512.");
    DECLARE_MESSAGE(HelpInitializeRegistryCommand, (), "", "Initializes a registry in the directory <path>.");
    DECLARE_MESSAGE(HelpInstallCommand, (), "", "Install a package.");
    DECLARE_MESSAGE(HelpListCommand, (), "", "List installed packages.");
    DECLARE_MESSAGE(HelpManifestConstraints,
                    (),
                    "",
                    "Manifests can place three kinds of constraints upon the versions used");
    DECLARE_MESSAGE(
        HelpMinVersion,
        (),
        "",
        "Vcpkg will select the minimum version found that matches all applicable constraints, including the "
        "version from the baseline specified at top-level as well as any \"version>=\" constraints in the graph.");
    DECLARE_MESSAGE(
        HelpOverrides,
        (),
        "",
        "When used as the top-level manifest (such as when running `vcpkg install` in the directory), overrides "
        "allow a manifest to short-circuit dependency resolution and specify exactly the version to use. These can "
        "be used to handle version conflicts, such as with `version-string` dependencies. They will not be "
        "considered when transitively depended upon.");
    DECLARE_MESSAGE(HelpOwnsCommand, (), "", "Search for files in installed packages.");
    DECLARE_MESSAGE(
        HelpPackagePublisher,
        (),
        "",
        "Additionally, package publishers can use \"version>=\" constraints to ensure that consumers are using at "
        "least a certain minimum version of a given dependency. For example, if a library needs an API added "
        "to boost-asio in 1.70, a \"version>=\" constraint will ensure transitive users use a sufficient version "
        "even in the face of individual version overrides or cross-registry references.");
    DECLARE_MESSAGE(
        HelpPortVersionScheme,
        (),
        "",
        "Each version additionally has a \"port-version\" which is a nonnegative integer. When rendered as "
        "text, the port version (if nonzero) is added as a suffix to the primary version text separated by a "
        "hash (#). Port-versions are sorted lexographically after the primary version text, for example:\n1.0.0 < "
        "1.0.0#1 < 1.0.1 < 1.0.1#5 < 2.0.0");
    DECLARE_MESSAGE(HelpRemoveCommand, (), "", "Uninstall a package.");
    DECLARE_MESSAGE(HelpRemoveOutdatedCommand, (), "", "Uninstall all out-of-date packages.");
    DECLARE_MESSAGE(HelpResponseFileCommand, (), "", "Specify a response file to provide additional parameters.");
    DECLARE_MESSAGE(HelpSearchCommand, (), "", "Search for packages available to be built.");
    DECLARE_MESSAGE(HelpTextOptFullDesc, (), "", "Do not truncate long text");
    DECLARE_MESSAGE(HelpTopicCommand, (), "", "Display help for a specific topic.");
    DECLARE_MESSAGE(HelpTopicsCommand, (), "", "Display the list of help topics.");
    DECLARE_MESSAGE(HelpTxtOptAllowUnsupportedPort,
                    (),
                    "",
                    "Instead of erroring on an unsupported port, continue with a warning.");
    DECLARE_MESSAGE(HelpTxtOptCleanAfterBuild,
                    (),
                    "",
                    "Clean buildtrees, packages and downloads after building each package");
    DECLARE_MESSAGE(HelpTxtOptCleanBuildTreesAfterBuild, (), "", "Clean buildtrees after building each package");
    DECLARE_MESSAGE(HelpTxtOptCleanDownloadsAfterBuild, (), "", "Clean downloads after building each package");
    DECLARE_MESSAGE(HelpTxtOptCleanPkgAfterBuild, (), "", "Clean packages after building each package");
    DECLARE_MESSAGE(HelpTxtOptDryRun, (), "", "Do not actually build or install.");
    DECLARE_MESSAGE(HelpTxtOptEditable,
                    (),
                    "",
                    "Disable source re-extraction and binary caching for libraries on the command line (classic mode)");
    DECLARE_MESSAGE(HelpTxtOptEnforcePortChecks,
                    (),
                    "",
                    "Fail install if a port has detected problems or attempts to use a deprecated feature");
    DECLARE_MESSAGE(HelpTxtOptKeepGoing, (), "", "Continue installing packages on failure");
    DECLARE_MESSAGE(HelpTxtOptManifestFeature,
                    (),
                    "",
                    "Additional feature from the top-level manifest to install (manifest mode).");
    DECLARE_MESSAGE(HelpTxtOptManifestNoDefault,
                    (),
                    "",
                    "Don't install the default features from the top-level manifest (manifest mode).");
    DECLARE_MESSAGE(HelpTxtOptNoDownloads, (), "", "Do not download new sources");
    DECLARE_MESSAGE(HelpTxtOptNoUsage, (), "", "Don't print CMake usage information after install.");
    DECLARE_MESSAGE(HelpTxtOptOnlyBinCache, (), "", "Fail if cached binaries are not available");
    DECLARE_MESSAGE(HelpTxtOptOnlyDownloads, (), "", "Download sources but don't build packages");
    DECLARE_MESSAGE(HelpTxtOptRecurse, (), "", "Allow removal of packages as part of installation");
    DECLARE_MESSAGE(HelpTxtOptUseAria2, (), "", "Use aria2 to perform download tasks");
    DECLARE_MESSAGE(HelpTxtOptUseHeadVersion,
                    (),
                    "",
                    "Install the libraries on the command line using the latest upstream sources (classic mode)");
    DECLARE_MESSAGE(
        HelpTxtOptWritePkgConfig,
        (),
        "",
        "Writes out a NuGet packages.config-formatted file for use with external binary caching.\nSee `vcpkg help "
        "binarycaching` for more information.");
    DECLARE_MESSAGE(
        HelpUpdateBaseline,
        (),
        "",
        "The best approach to keep your libraries up to date, the best approach is to update your baseline reference. "
        "This will "
        "ensure all packages, including transitive ones, are updated. However if you need to update a package "
        "independently, you can use a \"version>=\" constraint.");
    DECLARE_MESSAGE(HelpUpdateCommand, (), "", "List packages that can be updated.");
    DECLARE_MESSAGE(HelpUpgradeCommand, (), "", "Rebuild all outdated packages.");
    DECLARE_MESSAGE(HelpVersionCommand, (), "", "Display version information.");
    DECLARE_MESSAGE(HelpVersionDateScheme, (), "", "A date (2021-01-01.5)");
    DECLARE_MESSAGE(HelpVersionGreater,
                    (),
                    "",
                    "Within the \"dependencies\" field, each dependency can have a minimum constraint listed. These "
                    "minimum constraints will be used when transitively depending upon this library. A minimum "
                    "port-version can additionally be specified with a '#' suffix.");
    DECLARE_MESSAGE(HelpVersioning,
                    (),
                    "",
                    "Versioning allows you to deterministically control the precise revisions of dependencies used by "
                    "your project from within your manifest file.");
    DECLARE_MESSAGE(HelpVersionScheme, (), "", "A dot-separated sequence of numbers (1.2.3.4)");
    DECLARE_MESSAGE(HelpVersionSchemes, (), "", "The following versioning schemes are accepted.");
    DECLARE_MESSAGE(HelpVersionSemverScheme, (), "", "A Semantic Version 2.0 (2.1.0-rc2)");
    DECLARE_MESSAGE(HelpVersionStringScheme, (), "", "An exact, incomparable version (Vista)");
    DECLARE_MESSAGE(
        IgnoringVcpkgRootEnvironment,
        (msg::path, msg::actual, msg::value),
        "{actual} is the path we actually used, {value} is the path to vcpkg's binary",
        "The vcpkg {value} is using detected vcpkg root {actual} and ignoring mismatched VCPKG_ROOT environment "
        "value {path}. To suppress this message, unset the environment variable or use the --vcpkg-root command line "
        "switch.");
    DECLARE_MESSAGE(IllegalFeatures, (), "", "List of features is not allowed in this context");
    DECLARE_MESSAGE(IllegalPlatformSpec, (), "", "Platform qualifier is not allowed in this context");
    DECLARE_MESSAGE(ImproperShaLength,
                    (msg::value),
                    "{value} is a sha.",
                    "SHA512's must be 128 hex characters: {value}");
    DECLARE_MESSAGE(IncorrectArchiveFileSignature, (), "", "Incorrect archive file signature");
    DECLARE_MESSAGE(IncorrectLibHeaderEnd, (), "", "Incorrect lib header end");
    DECLARE_MESSAGE(IncorrectNumberOfArgs,
                    (msg::command_name, msg::expected, msg::actual),
                    "'{expected}' is the required number of arguments. '{actual}' is the number of arguments provided.",
                    "'{command_name}' requires '{expected}' arguments, but '{actual}' were provided.");
    DECLARE_MESSAGE(IncorrectPESignature, (), "", "Incorrect PE signature");
    DECLARE_MESSAGE(IncrementedUtf8Decoder, (), "", "Incremented Utf8Decoder at the end of the string");
    DECLARE_MESSAGE(InfoSetEnvVar,
                    (msg::env_var),
                    "In this context 'editor' means IDE",
                    "You can also set the environment variable '{env_var}' to your editor of choice.");
    DECLARE_MESSAGE(InitRegistryFailedNoRepo,
                    (msg::path, msg::command_line),
                    "",
                    "Could not create a registry at {path} because this is not a git repository root.\nUse `git init "
                    "{command_line}` to create a git repository in this folder.");
    DECLARE_MESSAGE(InstalledBy, (msg::path), "", "Installed by {path}");
    DECLARE_MESSAGE(InstalledPackages, (), "", "The following packages are already installed:");
    DECLARE_MESSAGE(InstalledRequestedPackages, (), "", "All requested packages are currently installed.");
    DECLARE_MESSAGE(InstallFailed, (msg::path, msg::error_msg), "", "failed: {path}: {error_msg}");
    DECLARE_MESSAGE(InstallingFromLocation,
                    (msg::path),
                    "'--' at the beginning must be preserved",
                    "-- Installing port from location: {path}");
    DECLARE_MESSAGE(InstallingMavenFile,
                    (msg::path),
                    "Printed after a filesystem operation error",
                    "{path} installing Maven file");
    DECLARE_MESSAGE(InstallingPackage,
                    (msg::action_index, msg::count, msg::spec),
                    "",
                    "Installing {action_index}/{count} {spec}...");
    DECLARE_MESSAGE(InstallPackageInstruction,
                    (msg::value, msg::path),
                    "'{value}' is the nuget id.",
                    "With a project open, go to Tools->NuGet Package Manager->Package Manager Console and "
                    "paste:\n Install-Package \"{value}\" -Source \"{path}\"");
    DECLARE_MESSAGE(InstallRootDir, (), "", "(Experimental) Specify the install root directory.");
    DECLARE_MESSAGE(InstallWithSystemManager,
                    (),
                    "",
                    "You may be able to install this tool via your system package manager.");
    DECLARE_MESSAGE(InstallWithSystemManagerMono,
                    (msg::url),
                    "",
                    "Ubuntu 18.04 users may need a newer version of mono, available at {url}.");
    DECLARE_MESSAGE(InstallWithSystemManagerPkg,
                    (msg::command_line),
                    "",
                    "You may be able to install this tool via your system package manager ({command_line}).");
    DECLARE_MESSAGE(IntegrationFailed, (), "", "Integration was not applied.");
    DECLARE_MESSAGE(InternalCICommand,
                    (),
                    "",
                    "vcpkg ci is an internal command which will change incompatibly or be removed at any time.");
    DECLARE_MESSAGE(InvalidArgMustBeAnInt, (msg::option), "", "--{option} must be an integer.");
    DECLARE_MESSAGE(InvalidArgMustBePositive, (msg::option), "", "--{option} must be non-negative.");
    DECLARE_MESSAGE(InvalidArgument, (), "", "invalid argument");
    DECLARE_MESSAGE(
        InvalidArgumentRequiresAbsolutePath,
        (msg::binary_source),
        "",
        "invalid argument: binary config '{binary_source}' path arguments for binary config strings must be absolute");
    DECLARE_MESSAGE(
        InvalidArgumentRequiresBaseUrl,
        (msg::base_url, msg::binary_source),
        "",
        "invalid argument: binary config '{binary_source}' requires a {base_url} base url as the first argument");
    DECLARE_MESSAGE(InvalidArgumentRequiresBaseUrlAndToken,
                    (msg::binary_source),
                    "",
                    "invalid argument: binary config '{binary_source}' requires at least a base-url and a SAS token");
    DECLARE_MESSAGE(InvalidArgumentRequiresNoneArguments,
                    (msg::binary_source),
                    "",
                    "invalid argument: binary config '{binary_source}' does not take arguments");
    DECLARE_MESSAGE(InvalidArgumentRequiresOneOrTwoArguments,
                    (msg::binary_source),
                    "",
                    "invalid argument: binary config '{binary_source}' requires 1 or 2 arguments");
    DECLARE_MESSAGE(InvalidArgumentRequiresPathArgument,
                    (msg::binary_source),
                    "",
                    "invalid argument: binary config '{binary_source}' requires at least one path argument");
    DECLARE_MESSAGE(InvalidArgumentRequiresPrefix,
                    (msg::binary_source),
                    "",
                    "invalid argument: binary config '{binary_source}' requires at least one prefix");
    DECLARE_MESSAGE(InvalidArgumentRequiresSingleArgument,
                    (msg::binary_source),
                    "",
                    "invalid argument: binary config '{binary_source}' does not take more than 1 argument");
    DECLARE_MESSAGE(InvalidArgumentRequiresSingleStringArgument,
                    (msg::binary_source),
                    "",
                    "invalid argument: binary config '{binary_source}' expects a single string argument");
    DECLARE_MESSAGE(InvalidArgumentRequiresSourceArgument,
                    (msg::binary_source),
                    "",
                    "invalid argument: binary config '{binary_source}' requires at least one source argument");
    DECLARE_MESSAGE(InvalidArgumentRequiresTwoOrThreeArguments,
                    (msg::binary_source),
                    "",
                    "invalid argument: binary config '{binary_source}' requires 2 or 3 arguments");
    DECLARE_MESSAGE(InvalidArgumentRequiresValidToken,
                    (msg::binary_source),
                    "",
                    "invalid argument: binary config '{binary_source}' requires a SAS token without a "
                    "preceeding '?' as the second argument");
    DECLARE_MESSAGE(InvalidBuildInfo, (msg::error_msg), "", "Invalid BUILD_INFO file for package: {error_msg}");
    DECLARE_MESSAGE(
        InvalidBuiltInBaseline,
        (msg::value),
        "{value} is a git commit sha",
        "the top-level builtin-baseline ({value}) was not a valid commit sha: expected 40 hexadecimal characters.");
    DECLARE_MESSAGE(InvalidBundleDefinition, (), "", "Invalid bundle definition.");
    DECLARE_MESSAGE(InvalidCodePoint, (), "", "Invalid code point passed to utf8_encoded_code_point_count");
    DECLARE_MESSAGE(InvalidCodeUnit, (), "", "invalid code unit");
    DECLARE_MESSAGE(InvalidCommandArgSort,
                    (),
                    "",
                    "Value of --sort must be one of 'lexicographical', 'topological', 'reverse'.");
    DECLARE_MESSAGE(
        InvalidCommentStyle,
        (),
        "",
        "vcpkg does not support c-style comments, however most objects allow $-prefixed fields to be used as "
        "comments.");
    DECLARE_MESSAGE(InvalidCommitId, (msg::commit_sha), "", "Invalid commit id: {commit_sha}");
    DECLARE_MESSAGE(InvalidFilename,
                    (msg::value, msg::path),
                    "'{value}' is a list of invalid characters. I.e. \\/:*?<>|",
                    "Filename cannot contain invalid chars {value}, but was {path}");
    DECLARE_MESSAGE(InvalidFileType, (msg::path), "", "failed: {path} cannot handle file type");
    DECLARE_MESSAGE(InvalidFloatingPointConst, (msg::count), "", "Invalid floating point constant: {count}");
    DECLARE_MESSAGE(InvalidFormatString,
                    (msg::actual),
                    "{actual} is the provided format string",
                    "invalid format string: {actual}");
    DECLARE_MESSAGE(InvalidHexDigit, (), "", "Invalid hex digit in unicode escape");
    DECLARE_MESSAGE(InvalidIntegerConst, (msg::count), "", "Invalid integer constant: {count}");
    DECLARE_MESSAGE(
        InvalidLinkage,
        (msg::system_name, msg::value),
        "'{value}' is the linkage type vcpkg would did not understand. (Correct values would be static ofr dynamic)",
        "Invalid {system_name} linkage type: [{value}]");
    DECLARE_MESSAGE(InvalidOptionForRemove,
                    (),
                    "'remove' is a command that should not be changed.",
                    "'remove' accepts either libraries or '--outdated'");
    DECLARE_MESSAGE(InvalidPortVersonName, (msg::path), "", "Found invalid port version file name: `{path}`.");
    DECLARE_MESSAGE(InvalidString, (), "", "Invalid utf8 passed to Value::string(std::string)");
    DECLARE_MESSAGE(InvalidTriplet, (msg::triplet), "", "Invalid triplet: {triplet}");
    DECLARE_MESSAGE(IrregularFile, (msg::path), "", "path was not a regular file: {path}");
    DECLARE_MESSAGE(JsonErrorMustBeAnObject, (msg::path), "", "Expected \"{path}\" to be an object.");
    DECLARE_MESSAGE(JsonFileMissingExtension,
                    (msg::path),
                    "",
                    "the JSON file {path} must have a .json (all lowercase) extension");
    DECLARE_MESSAGE(JsonSwitch, (), "", "(Experimental) Request JSON output.");
    DECLARE_MESSAGE(JsonValueNotArray, (), "", "json value is not an array");
    DECLARE_MESSAGE(JsonValueNotObject, (), "", "json value is not an object");
    DECLARE_MESSAGE(JsonValueNotString, (), "", "json value is not a string");
    DECLARE_MESSAGE(LaunchingProgramFailed,
                    (msg::tool_name),
                    "A platform API call failure message is appended after this",
                    "Launching {tool_name}:");
    DECLARE_MESSAGE(LicenseExpressionContainsExtraPlus,
                    (),
                    "",
                    "SPDX license expression contains an extra '+'. These are only allowed directly "
                    "after a license identifier.");
    DECLARE_MESSAGE(LicenseExpressionContainsInvalidCharacter,
                    (msg::value),
                    "example of {value:02X} is '7B'\nexample of {value} is '{'",
                    "SPDX license expression contains an invalid character (0x{value:02X} '{value}').");
    DECLARE_MESSAGE(LicenseExpressionContainsUnicode,
                    (msg::value, msg::pretty_value),
                    "example of {value:04X} is '22BB'\nexample of {pretty_value} is '⊻'",
                    "SPDX license expression contains a unicode character (U+{value:04X} "
                    "'{pretty_value}'), but these expressions are ASCII-only.");
    DECLARE_MESSAGE(LicenseExpressionDocumentRefUnsupported,
                    (),
                    "",
                    "The current implementation does not support DocumentRef- SPDX references.");
    DECLARE_MESSAGE(LicenseExpressionExpectCompoundFoundParen,
                    (),
                    "",
                    "Expected a compound or the end of the string, found a parenthesis.");
    DECLARE_MESSAGE(LicenseExpressionExpectCompoundFoundWith,
                    (),
                    "AND, OR, and WITH are all keywords and should not be translated.",
                    "Expected either AND or OR, found WITH (WITH is only allowed after license names, not "
                    "parenthesized expressions).");
    DECLARE_MESSAGE(LicenseExpressionExpectCompoundFoundWord,
                    (msg::value),
                    "Example of {value} is 'MIT'.\nAND and OR are both keywords and should not be translated.",
                    "Expected either AND or OR, found a license or exception name: '{value}'.");
    DECLARE_MESSAGE(LicenseExpressionExpectCompoundOrWithFoundWord,
                    (msg::value),
                    "example of {value} is 'MIT'.\nAND, OR, and WITH are all keywords and should not be translated.",
                    "Expected either AND, OR, or WITH, found a license or exception name: '{value}'.");
    DECLARE_MESSAGE(LicenseExpressionExpectExceptionFoundCompound,
                    (msg::value),
                    "Example of {value} is 'AND'",
                    "Expected an exception name, found the compound {value}.");
    DECLARE_MESSAGE(LicenseExpressionExpectExceptionFoundEof,
                    (),
                    "",
                    "Expected an exception name, found the end of the string.");
    DECLARE_MESSAGE(LicenseExpressionExpectExceptionFoundParen,
                    (),
                    "",
                    "Expected an exception name, found a parenthesis.");
    DECLARE_MESSAGE(LicenseExpressionExpectLicenseFoundCompound,
                    (msg::value),
                    "Example of {value} is 'AND'",
                    "Expected a license name, found the compound {value}.");
    DECLARE_MESSAGE(LicenseExpressionExpectLicenseFoundEof,
                    (),
                    "",
                    "Expected a license name, found the end of the string.");
    DECLARE_MESSAGE(LicenseExpressionExpectLicenseFoundParen, (), "", "Expected a license name, found a parenthesis.");
    DECLARE_MESSAGE(LicenseExpressionImbalancedParens,
                    (),
                    "",
                    "There was a close parenthesis without an opening parenthesis.");
    DECLARE_MESSAGE(LicenseExpressionUnknownException,
                    (msg::value),
                    "Example of {value} is 'unknownexception'",
                    "Unknown license exception identifier '{value}'. Known values are listed at "
                    "https://spdx.org/licenses/exceptions-index.html");
    DECLARE_MESSAGE(LicenseExpressionUnknownLicense,
                    (msg::value),
                    "Example of {value} is 'unknownlicense'",
                    "Unknown license identifier '{value}'. Known values are listed at https://spdx.org/licenses/");
    DECLARE_MESSAGE(ListOfValidFieldsForControlFiles,
                    (),
                    "",
                    "This is the list of valid fields for CONTROL files (case-sensitive):");
    DECLARE_MESSAGE(LoadingCommunityTriplet,
                    (msg::path),
                    "'-- [COMMUNITY]' at the beginning must be preserved",
                    "-- [COMMUNITY] Loading triplet configuration from: {path}");
    DECLARE_MESSAGE(LoadingDependencyInformation,
                    (msg::count),
                    "",
                    "Loading dependency information for {count} packages...");
    DECLARE_MESSAGE(LoadingOverlayTriplet,
                    (msg::path),
                    "'-- [OVERLAY]' at the beginning must be preserved",
                    "-- [OVERLAY] Loading triplet configuration from: {path}");
    DECLARE_MESSAGE(LocalizedMessageMustNotContainIndents,
                    (msg::value),
                    "{value} is is a localized message name like LocalizedMessageMustNotContainIndents. "
                    "The 'LocalizedString::append_indent' part is locale-invariant.",
                    "The message named {value} contains what appears to be indenting which must be "
                    "changed to use LocalizedString::append_indent instead.");
    DECLARE_MESSAGE(LocalizedMessageMustNotEndWithNewline,
                    (msg::value),
                    "{value} is a localized message name like LocalizedMessageMustNotEndWithNewline",
                    "The message named {value} ends with a newline which should be added by formatting "
                    "rather than by localization.");
    DECLARE_MESSAGE(LocalPortfileVersion,
                    (),
                    "",
                    "Using local portfile versions. To update the local portfiles, use `git pull`.");
    DECLARE_MESSAGE(ManifestConflict,
                    (msg::path),
                    "",
                    "Found both a manifest and CONTROL files in port \"{path}\"; please rename one or the other");
    DECLARE_MESSAGE(ManifestFormatCompleted, (), "", "Succeeded in formatting the manifest files.");
    DECLARE_MESSAGE(MismatchedFiles, (), "", "file to store does not match hash");
    DECLARE_MESSAGE(MismatchedManifestAfterReserialize,
                    (),
                    "The original file output and generated output are printed after this line, in English as it's "
                    "intended to be used in the issue submission and read by devs. This message indicates an internal "
                    "error in vcpkg.",
                    "The serialized manifest was different from the original manifest. Please open an issue at "
                    "https://github.com/microsoft/vcpkg, with the following output:");
    DECLARE_MESSAGE(MismatchedNames,
                    (msg::package_name, msg::actual),
                    "{actual} is the port name found",
                    "names did not match: '{package_name}' != '{actual}'");
    DECLARE_MESSAGE(Missing7zHeader, (), "", "Unable to find 7z header.");
    DECLARE_MESSAGE(MissingAndroidEnv, (), "", "ANDROID_NDK_HOME environment variable missing");
    DECLARE_MESSAGE(MissingAndroidHomeDir, (msg::path), "", "ANDROID_NDK_HOME directory does not exist: {path}");
    DECLARE_MESSAGE(MissingArgFormatManifest,
                    (),
                    "",
                    "format-manifest was passed --convert-control without '--all'.\nThis doesn't do anything: control "
                    "files passed explicitly are converted automatically.");
    DECLARE_MESSAGE(MissingDependency,
                    (msg::spec, msg::package_name),
                    "",
                    "Package {spec} is installed, but dependency {package_name} is not.");
    DECLARE_MESSAGE(MissingExtension, (msg::extension), "", "Missing '{extension}' extension.");
    DECLARE_MESSAGE(MissingOption, (msg::option), "", "This command requires --{option}");
    DECLARE_MESSAGE(MissingPortSuggestPullRequest,
                    (),
                    "",
                    "If your port is not listed, please open an issue at and/or consider making a pull request.");
    DECLARE_MESSAGE(MissmatchedBinParagraphs,
                    (),
                    "",
                    "The serialized binary paragraph was different from the original binary paragraph. Please open an "
                    "issue at https://github.com/microsoft/vcpkg with the following output:");
    DECLARE_MESSAGE(MonoInstructions,
                    (),
                    "",
                    "This may be caused by an incomplete mono installation. Full mono is "
                    "available on some systems via `sudo apt install mono-complete`. Ubuntu 18.04 users may "
                    "need a newer version of mono, available at https://www.mono-project.com/download/stable/");
    DECLARE_MESSAGE(MsiexecFailedToExtract,
                    (msg::path, msg::exit_code),
                    "",
                    "msiexec failed while extracting \"{path}\" with launch or exit code {exit_code} and message:");
    DECLARE_MESSAGE(MultiArch, (msg::option), "", "Multi-Arch must be 'same' but was {option}");
    DECLARE_MESSAGE(MutuallyExclusiveOption,
                    (msg::value, msg::option),
                    "{value} is a second {option} switch",
                    "--{value} can not be used with --{option}.");
    DECLARE_MESSAGE(NavigateToNPS, (msg::url), "", "Please navigate to {url} in your preferred browser.");
    DECLARE_MESSAGE(NewConfigurationAlreadyExists,
                    (msg::path),
                    "",
                    "Creating a manifest would overwrite a vcpkg-configuration.json at {path}.");
    DECLARE_MESSAGE(NewManifestAlreadyExists, (msg::path), "", "A manifest is already present at {path}.");
    DECLARE_MESSAGE(NewNameCannotBeEmpty, (), "", "--name cannot be empty.");
    DECLARE_MESSAGE(NewOnlyOneVersionKind,
                    (),
                    "",
                    "Only one of --version-relaxed, --version-date, or --version-string may be specified.");
    DECLARE_MESSAGE(NewSpecifyNameVersionOrApplication,
                    (),
                    "",
                    "Either specify --name and --version to produce a manifest intended for C++ libraries, or specify "
                    "--application to indicate that the manifest is not intended to be used as a port.");
    DECLARE_MESSAGE(NewVersionCannotBeEmpty, (), "", "--version cannot be empty.");
    DECLARE_MESSAGE(NoArgumentsForOption, (msg::option), "", "The option --{option} does not accept an argument.");
    DECLARE_MESSAGE(NoCachedPackages, (), "", "No packages are cached.");
    DECLARE_MESSAGE(NoError, (), "", "no error");
    DECLARE_MESSAGE(NoInstalledPackages,
                    (),
                    "The name 'search' is the name of a command that is not localized.",
                    "No packages are installed. Did you mean `search`?");
    DECLARE_MESSAGE(NoLocalizationForMessages, (), "", "No localized messages for the following: ");
    DECLARE_MESSAGE(NoOutdatedPackages, (), "", "There are no outdated packages.");
    DECLARE_MESSAGE(NoRegistryForPort, (msg::package_name), "", "no registry configured for port {package_name}");
    DECLARE_MESSAGE(NugetPackageFileSucceededButCreationFailed,
                    (msg::path),
                    "",
                    "NuGet package creation succeeded, but no .nupkg was produced. Expected: \"{path}\"");
    DECLARE_MESSAGE(OptionMustBeInteger, (msg::option), "", "Value of --{option} must be an integer.");
    DECLARE_MESSAGE(OptionRequired, (msg::option), "", "--{option} option is required.");
    DECLARE_MESSAGE(OptionRequiresOption,
                    (msg::value, msg::option),
                    "{value} is a command line option.",
                    "--{value} requires --{option}");
    DECLARE_MESSAGE(OriginalBinParagraphHeader, (), "", "\nOriginal Binary Paragraph");
    DECLARE_MESSAGE(OverlayPatchDir, (msg::path), "", "Overlay path \"{path}\" must exist and must be a directory.");
    DECLARE_MESSAGE(OverlayTriplets, (msg::path), "", "Overlay triplets from {path} :");
    DECLARE_MESSAGE(OverwritingFile, (msg::path), "", "File {path} was already present and will be overwritten");
    DECLARE_MESSAGE(PackageAlreadyRemoved, (msg::spec), "", "unable to remove package {spec}: already removed");
    DECLARE_MESSAGE(PackageFailedtWhileExtracting,
                    (msg::value, msg::path),
                    "'{value}' is either a tool name or a package name.",
                    "'{value}' failed while extracting {path}.");
    DECLARE_MESSAGE(PackageRootDir, (), "", "(Experimental) Specify the packages root directory.");
    DECLARE_MESSAGE(PackagesToInstall, (), "", "The following packages will be built and installed:");
    DECLARE_MESSAGE(PackagesToInstallDirectly, (), "", "The following packages will be directly installed:");
    DECLARE_MESSAGE(PackagesToModify, (), "", "Additional packages (*) will be modified to complete this operation.");
    DECLARE_MESSAGE(PackagesToRebuild, (), "", "The following packages will be rebuilt:");
    DECLARE_MESSAGE(
        PackagesToRebuildSuggestRecurse,
        (),
        "",
        "If you are sure you want to rebuild the above packages, run the command with the --recurse option.");
    DECLARE_MESSAGE(PackagesToRemove, (), "", "The following packages will be removed:");
    DECLARE_MESSAGE(PackagesUpToDate, (), "", "No packages need updating.");
    DECLARE_MESSAGE(PackingVendorFailed,
                    (msg::vendor),
                    "",
                    "Packing {vendor} failed. Use --debug for more information.");
    DECLARE_MESSAGE(PairedSurrogatesAreInvalid,
                    (),
                    "",
                    "trailing surrogate following leading surrogate (paired surrogates are invalid)");
    DECLARE_MESSAGE(ParseControlErrorInfoInvalidFields, (), "", "The following fields were not expected:");
    DECLARE_MESSAGE(ParseControlErrorInfoMissingFields, (), "", "The following fields were missing:");
    DECLARE_MESSAGE(ParseControlErrorInfoTypesEntry,
                    (msg::value, msg::expected),
                    "{value} is the name of a field in an on-disk file, {expected} is a short description "
                    "of what it should be like 'a non-negative integer' (which isn't localized yet)",
                    "{value} was expected to be {expected}");
    DECLARE_MESSAGE(ParseControlErrorInfoWhileLoading,
                    (msg::path),
                    "Error messages are is printed after this.",
                    "while loading {path}:");
    DECLARE_MESSAGE(ParseControlErrorInfoWrongTypeFields, (), "", "The following fields had the wrong types:");
    DECLARE_MESSAGE(PathMustBeAbsolute,
                    (msg::env_var, msg::path),
                    "",
<<<<<<< HEAD
                    "Value of environment variable {env_var} is not absolute: {path}");
=======
                    "Value of environment variable X_VCPKG_REGISTRIES_CACHE is not absolute: {path}");
    DECLARE_MESSAGE(
        PECoffHeaderTooShort,
        (msg::path),
        "Portable executable is a term-of-art, see https://learn.microsoft.com/en-us/windows/win32/debug/pe-format",
        "While parsing Portable Executable {path}, size of COFF header too small to contain a valid PE header.");
    DECLARE_MESSAGE(
        PEConfigCrossesSectionBoundary,
        (msg::path),
        "Portable executable is a term-of-art, see https://learn.microsoft.com/en-us/windows/win32/debug/pe-format",
        "While parsing Portable Executable {path}, image config directory crosses a secion boundary.");
    DECLARE_MESSAGE(
        PEImportCrossesSectionBoundary,
        (msg::path),
        "Portable executable is a term-of-art, see https://learn.microsoft.com/en-us/windows/win32/debug/pe-format",
        "While parsing Portable Executable {path}, import table crosses a secion boundary.");
    DECLARE_MESSAGE(
        PEPlusTagInvalid,
        (msg::path),
        "Portable executable is a term-of-art, see https://learn.microsoft.com/en-us/windows/win32/debug/pe-format",
        "While parsing Portable Executable {path}, optional header was neither PE32 nor PE32+.");
    DECLARE_MESSAGE(PERvaNotFound,
                    (msg::path, msg::value),
                    "{value:#X} is the Relative Virtual Address sought. Portable executable is a term-of-art, see "
                    "https://learn.microsoft.com/en-us/windows/win32/debug/pe-format",
                    "While parsing Portable Executable {path}, could not find RVA {value:#X}.");
    DECLARE_MESSAGE(
        PESignatureMismatch,
        (msg::path),
        "Portable Executable is a term-of-art, see https://learn.microsoft.com/en-us/windows/win32/debug/pe-format",
        "While parsing Portable Executable {path}, signature mismatch.");
    DECLARE_MESSAGE(PerformingPostBuildValidation, (), "", "-- Performing post-build validation");
    DECLARE_MESSAGE(PortBugAllowRestrictedHeaders,
                    (msg::env_var),
                    "",
                    "In exceptional circumstances, this policy can be disabled via {env_var}");
    DECLARE_MESSAGE(PortBugBinDirExists,
                    (msg::path),
                    "",
                    "There should be no bin\\ directory in a static build, but {path} is present.");
    DECLARE_MESSAGE(PortBugDebugBinDirExists,
                    (msg::path),
                    "",
                    "There should be no debug\\bin\\ directory in a static build, but {path} is present.");
    DECLARE_MESSAGE(PortBugDebugShareDir,
                    (),
                    "",
                    "/debug/share should not exist. Please reorganize any important files, then use\n"
                    "file(REMOVE_RECURSE \"${{CURRENT_PACKAGES_DIR}}/debug/share\")");
    DECLARE_MESSAGE(PortBugDllAppContainerBitNotSet,
                    (),
                    "",
                    "The App Container bit must be set for Windows Store apps. The following DLLs do not have the App "
                    "Container bit set:");
    DECLARE_MESSAGE(PortBugDllInLibDir,
                    (),
                    "",
                    "The following dlls were found in /lib or /debug/lib. Please move them to /bin or "
                    "/debug/bin, respectively.");
    DECLARE_MESSAGE(PortBugDuplicateIncludeFiles,
                    (),
                    "",
                    "Include files should not be duplicated into the /debug/include directory. If this cannot "
                    "be disabled in the project cmake, use\n"
                    "file(REMOVE_RECURSE \"${{CURRENT_PACKAGES_DIR}}/debug/include\")");
    DECLARE_MESSAGE(PortBugFoundCopyrightFiles, (), "", "The following files are potential copyright files:");
    DECLARE_MESSAGE(PortBugFoundDebugBinaries, (msg::count), "", "Found {count} debug binaries:");
    DECLARE_MESSAGE(PortBugFoundDllInStaticBuild,
                    (),
                    "",
                    "DLLs should not be present in a static build, but the following DLLs were found:");
    DECLARE_MESSAGE(PortBugFoundEmptyDirectories,
                    (msg::path),
                    "",
                    "There should be no empty directories in {path}. The following empty directories were found:");
    DECLARE_MESSAGE(PortBugFoundExeInBinDir,
                    (),
                    "",
                    "The following EXEs were found in /bin or /debug/bin. EXEs are not valid distribution targets.");
    DECLARE_MESSAGE(PortBugFoundReleaseBinaries, (msg::count), "", "Found {count} release binaries:");
    DECLARE_MESSAGE(PortBugIncludeDirInCMakeHelperPort,
                    (),
                    "",
                    "The folder /include exists in a cmake helper port; this is incorrect, since only cmake "
                    "files should be installed");
    DECLARE_MESSAGE(PortBugInspectFiles, (msg::extension), "", "To inspect the {extension} files, use:");
    DECLARE_MESSAGE(PortBugInvalidCrtLinkage,
                    (msg::expected),
                    "{expected} is the expected build type",
                    "Invalid crt linkage. Expected {expected}, but the following libs had:");
    DECLARE_MESSAGE(PortBugMergeLibCMakeDir,
                    (msg::spec),
                    "",
                    "The /lib/cmake folder should be merged with /debug/lib/cmake and moved to /share/{spec}/cmake. "
                    "Please use the helper function `vcpkg_cmake_config_fixup()` from the port vcpkg-cmake-config.`");
    DECLARE_MESSAGE(PortBugMismatchedNumberOfBinaries, (), "", "Mismatching number of debug and release binaries.");
    DECLARE_MESSAGE(
        PortBugMisplacedCMakeFiles,
        (msg::spec),
        "",
        "The following cmake files were found outside /share/{spec}. Please place cmake files in /share/{spec}.");
    DECLARE_MESSAGE(PortBugMisplacedFiles, (msg::path), "", "The following files are placed in {path}:");
    DECLARE_MESSAGE(PortBugMisplacedFilesCont, (), "", "Files cannot be present in those directories.");
    DECLARE_MESSAGE(PortBugMisplacedPkgConfigFiles,
                    (),
                    "",
                    "pkgconfig directories should be one of share/pkgconfig (for header only libraries only), "
                    "lib/pkgconfig, or lib/debug/pkgconfig. The following misplaced pkgconfig files were found:");
    DECLARE_MESSAGE(PortBugMissingDebugBinaries, (), "", "Debug binaries were not found.");
    DECLARE_MESSAGE(PortBugMissingFile,
                    (msg::path),
                    "",
                    "The /{path} file does not exist. This file must exist for CMake helper ports.");
    DECLARE_MESSAGE(PortBugMissingImportedLibs,
                    (msg::path),
                    "",
                    "Import libraries were not present in {path}.\nIf this is intended, add the following line in the "
                    "portfile:\nset(VCPKG_POLICY_DLLS_WITHOUT_LIBS enabled)");
    DECLARE_MESSAGE(PortBugMissingIncludeDir,
                    (),
                    "",
                    "The folder /include is empty or not present. This indicates the library was not correctly "
                    "installed.");
    DECLARE_MESSAGE(PortBugMissingLicense,
                    (msg::spec),
                    "'{CURRENT_PACKAGES_DIR}' should not be translated.",
                    "The software license must be available at ${CURRENT_PACKAGES_DIR}/share/{spec}/copyright");
    DECLARE_MESSAGE(PortBugMissingReleaseBinaries, (), "", "Release binaries were not found.");
    DECLARE_MESSAGE(PortBugMovePkgConfigFiles, (), "", "You can move the pkgconfig files with commands similar to:");
    DECLARE_MESSAGE(PortBugOutdatedCRT, (), "", "Detected outdated dynamic CRT in the following files:");
    DECLARE_MESSAGE(
        PortBugRemoveBinDir,
        (),
        "",
        "If the creation of bin\\ and/or debug\\bin\\ cannot be disabled, use this in the portfile to remove them");
    DECLARE_MESSAGE(
        PortBugRemoveEmptyDirectories,
        (),
        "",
        "If a directory should be populated but is not, this might indicate an error in the portfile.\n"
        "If the directories are not needed and their creation cannot be disabled, use something like this in "
        "the portfile to remove them:");
    DECLARE_MESSAGE(PortBugRemoveEmptyDirs,
                    (),
                    "Only the 'empty directories left by the above renames' part should be translated",
                    "vcpkg_fixup_pkgconfig()\nfile(REMOVE_RECURSE empty directories left by the above renames)");
    DECLARE_MESSAGE(PortBugRestrictedHeaderPaths,
                    (msg::env_var),
                    "A list of restricted headers is printed after this message, one per line.",
                    "The following restricted headers can prevent the core C++ runtime and other packages from "
                    "compiling correctly. In exceptional circumstances, this policy can be disabled via {env_var}.");
    DECLARE_MESSAGE(PortBugSetDllsWithoutExports,
                    (),
                    "'exports' means an entry in a DLL's export table. After this message, one file path per line is "
                    "printed listing each DLL with an empty export table.",
                    "DLLs without any exports are likely a bug in the build script. If this is intended, add the "
                    "following line in the portfile:\n"
                    "set(VCPKG_POLICY_DLLS_WITHOUT_EXPORTS enabled)\n"
                    "The following DLLs have no exports:");
>>>>>>> f1c30f66
    DECLARE_MESSAGE(PortDependencyConflict,
                    (msg::package_name),
                    "",
                    "Port {package_name} has the following unsupported dependencies:");
    DECLARE_MESSAGE(PortNotInBaseline,
                    (msg::package_name),
                    "",
                    "the baseline does not contain an entry for port {package_name}");
    DECLARE_MESSAGE(PortsAdded, (msg::count), "", "The following {count} ports were added:");
    DECLARE_MESSAGE(PortsNoDiff, (), "", "There were no changes in the ports between the two commits.");
    DECLARE_MESSAGE(PortsRemoved, (msg::count), "", "The following {count} ports were removed:");
    DECLARE_MESSAGE(PortsUpdated, (msg::count), "", "\nThe following {count} ports were updated:");
    DECLARE_MESSAGE(PortSupportsField, (msg::supports_expression), "", "(supports: \"{supports_expression}\")");
    DECLARE_MESSAGE(PortTypeConflict,
                    (msg::spec),
                    "",
                    "The port type of {spec} differs between the installed and available portfile.\nPlease manually "
                    "remove {spec} and re-run this command.");
    DECLARE_MESSAGE(PortVersionConflict, (), "", "The following packages differ from their port versions:");
    DECLARE_MESSAGE(PrebuiltPackages, (), "", "There are packages that have not been built. To build them run:");
    DECLARE_MESSAGE(PreviousIntegrationFileRemains, (), "", "Previous integration file was not removed.");
    DECLARE_MESSAGE(ProgramReturnedNonzeroExitCode,
                    (msg::tool_name, msg::exit_code),
                    "The program's console output is appended after this.",
                    "{tool_name} failed with exit code: ({exit_code}).");
    DECLARE_MESSAGE(
        ProvideExportType,
        (),
        "",
        "At least one of the following options are required: --raw --nuget --ifw --zip --7zip --chocolatey --prefab.");
    DECLARE_MESSAGE(PushingVendorFailed,
                    (msg::vendor, msg::path),
                    "",
                    "Pushing {vendor} to \"{path}\" failed. Use --debug for more information.");
    DECLARE_MESSAGE(RegistryCreated, (msg::path), "", "Successfully created registry at {path}");
    DECLARE_MESSAGE(RemoveDependencies,
                    (),
                    "",
                    "To remove dependencies in manifest mode, edit your manifest (vcpkg.json) and run 'install'.");
    DECLARE_MESSAGE(RemovePackageConflict,
                    (msg::spec),
                    "",
                    "Another installed package matches the name of an unmatched request. Did you mean {spec}?");
    DECLARE_MESSAGE(RestoredPackage, (msg::path), "", "Restored package from \"{path}\"");
    DECLARE_MESSAGE(
        RestoredPackagesFromVendor,
        (msg::count, msg::elapsed, msg::value),
        "{value} may be either a 'vendor' like 'Azure' or 'NuGet', or a file path like C:\\example or /usr/example",
        "Restored {count} package(s) from {value} in {elapsed}. Use --debug to see more details.");
    DECLARE_MESSAGE(ResultsHeader, (), "Displayed before a list of installation results.", "RESULTS");
    DECLARE_MESSAGE(SerializedBinParagraphHeader, (), "", "\nSerialized Binary Paragraph");
    DECLARE_MESSAGE(SettingEnvVar,
                    (msg::env_var, msg::url),
                    "An example of env_var is \"HTTP(S)_PROXY\""
                    "'--' at the beginning must be preserved",
                    "-- Setting \"{env_var}\" environment variables to \"{url}\".");
    DECLARE_MESSAGE(ShallowRepositoryDetected,
                    (msg::path),
                    "",
                    "vcpkg was cloned as a shallow repository in: {path}\n"
                    "Try again with a full vcpkg clone.");
    DECLARE_MESSAGE(ShaPassedAsArgAndOption,
                    (),
                    "",
                    "SHA512 passed as both an argument and as an option. Only pass one of these.");
    DECLARE_MESSAGE(ShaPassedWithConflict,
                    (),
                    "",
                    "SHA512 passed, but --skip-sha512 was also passed; only do one or the other.");
    DECLARE_MESSAGE(SkipClearingInvalidDir,
                    (msg::path),
                    "",
                    "Skipping clearing contents of {path} because it was not a directory.");
    DECLARE_MESSAGE(SourceFieldPortNameMismatch,
                    (msg::package_name, msg::path),
                    "{package_name} and \"{path}\" are both names of installable ports/packages. 'Source', "
                    "'CONTROL', 'vcpkg.json', and 'name' references are locale-invariant.",
                    "The 'Source' field inside the CONTROL file, or \"name\" field inside the vcpkg.json "
                    "file has the name {package_name} and does not match the port directory \"{path}\".");
    DECLARE_MESSAGE(SpecifiedFeatureTurnedOff,
                    (msg::command_name, msg::option),
                    "",
                    "'{command_name}' feature specifically turned off, but --{option} was specified.");
    DECLARE_MESSAGE(SpecifyDirectoriesContaining,
                    (msg::env_var),
                    "",
                    "Specifiy directories containing triplets files.\n(also: '{env_var}')");
    DECLARE_MESSAGE(SpecifyDirectoriesWhenSearching,
                    (msg::env_var),
                    "",
                    "Specify directories to be used when searching for ports.\n(also: '{env_var}')");
    DECLARE_MESSAGE(SpecifyHostArch,
                    (msg::env_var),
                    "",
                    "Specify the host architecture triplet. See 'vcpkg help triplet'.\n(default: '{env_var}')");
    DECLARE_MESSAGE(SpecifyTargetArch,
                    (msg::env_var),
                    "",
                    "Specify the target architecture triplet. See 'vcpkg help triplet'.\n(default: '{env_var}')");
    DECLARE_MESSAGE(StartCodeUnitInContinue, (), "", "found start code unit in continue position");
    DECLARE_MESSAGE(StoredBinaryCache, (msg::path), "", "Stored binary cache: \"{path}\"");
    DECLARE_MESSAGE(StoreOptionMissingSha, (), "", "--store option is invalid without a sha512");
    DECLARE_MESSAGE(SuccessfulyExported, (msg::package_name, msg::path), "", "Exported {package_name} to {path}");
    DECLARE_MESSAGE(SuggestGitPull, (), "", "The result may be outdated. Run `git pull` to get the latest results.");
    DECLARE_MESSAGE(SuggestResolution,
                    (msg::command_name, msg::option),
                    "",
                    "To attempt to resolve all errors at once, run:\nvcpkg {command_name} --{option}");
    DECLARE_MESSAGE(SuggestStartingBashShell,
                    (),
                    "",
                    "Please make sure you have started a new bash shell for the change to take effect.");
    DECLARE_MESSAGE(SuggestUpdateVcpkg,
                    (msg::command_line),
                    "",
                    "You may need to update the vcpkg binary; try running {command_line} to update.");
    DECLARE_MESSAGE(SupportedPort, (msg::package_name), "", "Port {package_name} is supported.");
    DECLARE_MESSAGE(SystemApiErrorMessage,
                    (msg::system_api, msg::exit_code, msg::error_msg),
                    "",
                    "calling {system_api} failed with {exit_code} ({error_msg})");
    DECLARE_MESSAGE(ToolFetchFailed, (msg::tool_name), "", "Could not fetch {tool_name}.");
    DECLARE_MESSAGE(ToolInWin10, (), "", "This utility is bundled with Windows 10 or later.");
    DECLARE_MESSAGE(ToolOfVersionXNotFound,
                    (msg::tool_name, msg::version),
                    "",
                    "A suitable version of {tool_name} was not found (required v{version}) and unable to automatically "
                    "download a portable one. Please install a newer version of {tool_name}");
    DECLARE_MESSAGE(ToRemovePackages,
                    (msg::command_name),
                    "",
                    "To only remove outdated packages, run\n{command_name} remove --outdated");
    DECLARE_MESSAGE(TotalInstallTime, (msg::elapsed), "", "Total install time: {elapsed}");
    DECLARE_MESSAGE(ToUpdatePackages,
                    (msg::command_name),
                    "",
                    "To update these packages and all dependencies, run\n{command_name} upgrade'");
    DECLARE_MESSAGE(TrailingCommaInArray, (), "", "Trailing comma in array");
    DECLARE_MESSAGE(TrailingCommaInObj, (), "", "Trailing comma in an object");
    DECLARE_MESSAGE(TripletFileNotFound, (msg::triplet), "", "Triplet file {triplet}.cmake not found");
    DECLARE_MESSAGE(TwoFeatureFlagsSpecified,
                    (msg::value),
                    "'{value}' is a feature flag.",
                    "Both '{value}' and -'{value}' were specified as feature flags.");
    DECLARE_MESSAGE(UndeterminedToolChainForTriplet,
                    (msg::triplet, msg::system_name),
                    "",
                    "Unable to determine toolchain use for {triplet} with with CMAKE_SYSTEM_NAME {system_name}. Did "
                    "you mean to use "
                    "VCPKG_CHAINLOAD_TOOLCHAIN_FILE?");
    DECLARE_MESSAGE(UnexpectedByteSize,
                    (msg::expected, msg::actual),
                    "{expected} is the expected byte size and {actual} is the actual byte size.",
                    "Expected {expected} bytes to be written, but {actual} were written.");
    DECLARE_MESSAGE(UnexpectedCharExpectedCloseBrace, (), "", "Unexpected character; expected property or close brace");
    DECLARE_MESSAGE(UnexpectedCharExpectedColon, (), "", "Unexpected character; expected colon");
    DECLARE_MESSAGE(UnexpectedCharExpectedComma, (), "", "Unexpected character; expected comma or close brace");
    DECLARE_MESSAGE(UnexpectedCharExpectedName, (), "", "Unexpected character; expected property name");
    DECLARE_MESSAGE(UnexpectedCharExpectedValue, (), "", "Unexpected character; expected value");
    DECLARE_MESSAGE(UnexpectedCharMidArray, (), "", "Unexpected character in middle of array");
    DECLARE_MESSAGE(UnexpectedCharMidKeyword, (), "", "Unexpected character in middle of keyword");
    DECLARE_MESSAGE(UnexpectedDigitsAfterLeadingZero, (), "", "Unexpected digits after a leading zero");
    DECLARE_MESSAGE(UnexpectedEOFAfterEscape, (), "", "Unexpected EOF after escape character");
    DECLARE_MESSAGE(UnexpectedEOFAfterMinus, (), "", "Unexpected EOF after minus sign");
    DECLARE_MESSAGE(UnexpectedEOFExpectedChar, (), "", "Unexpected character; expected EOF");
    DECLARE_MESSAGE(UnexpectedEOFExpectedCloseBrace, (), "", "Unexpected EOF; expected property or close brace");
    DECLARE_MESSAGE(UnexpectedEOFExpectedColon, (), "", "Unexpected EOF; expected colon");
    DECLARE_MESSAGE(UnexpectedEOFExpectedName, (), "", "Unexpected EOF; expected property name");
    DECLARE_MESSAGE(UnexpectedEOFExpectedProp, (), "", "Unexpected EOF; expected property");
    DECLARE_MESSAGE(UnexpectedEOFExpectedValue, (), "", "Unexpected EOF; expected value");
    DECLARE_MESSAGE(UnexpectedEOFMidArray, (), "", "Unexpected EOF in middle of array");
    DECLARE_MESSAGE(UnexpectedEOFMidKeyword, (), "", "Unexpected EOF in middle of keyword");
    DECLARE_MESSAGE(UnexpectedEOFMidString, (), "", "Unexpected EOF in middle of string");
    DECLARE_MESSAGE(UnexpectedEOFMidUnicodeEscape, (), "", "Unexpected end of file in middle of unicode escape");
    DECLARE_MESSAGE(UnexpectedErrorDuringBulkDownload, (), "", "an unexpected error occurred during bulk download.");
    DECLARE_MESSAGE(UnexpectedEscapeSequence, (), "", "Unexpected escape sequence continuation");
    DECLARE_MESSAGE(UnexpectedExtension, (msg::extension), "", "Unexpected archive extension: '{extension}'.");
    DECLARE_MESSAGE(UnexpectedFormat,
                    (msg::expected, msg::actual),
                    "{expected} is the expected format, {actual} is the actual format.",
                    "Expected format is [{expected}], but was [{actual}].");
    DECLARE_MESSAGE(UnexpectedPortName,
                    (msg::expected, msg::actual, msg::path),
                    "{expected} is the expected port and {actual} is the port declared by the user.",
                    "the port {expected} is declared as {actual} in {path}");
    DECLARE_MESSAGE(UnexpectedToolOutput,
                    (msg::tool_name, msg::path),
                    "The actual command line output will be appended after this message.",
                    "{tool_name} ({path}) produced unexpected output when attempting to determine the version:");
    DECLARE_MESSAGE(UnknownBaselineFileContent,
                    (),
                    "",
                    "unrecognizable baseline entry; expected 'port:triplet=(fail|skip|pass)'");
    DECLARE_MESSAGE(UnknownBinaryProviderType,
                    (),
                    "",
                    "unknown binary provider type: valid providers are 'clear', 'default', 'nuget', "
                    "'nugetconfig','nugettimeout', 'interactive', 'x-azblob', 'x-gcs', 'x-aws', "
                    "'x-aws-config', 'http', and 'files'");
    DECLARE_MESSAGE(UnknownMachineCode,
                    (msg::value),
                    "{value} is machine type code, see "
                    "https://learn.microsoft.com/en-us/windows/win32/debug/pe-format#machine-types",
                    "Unknown machine type code {value}");
    DECLARE_MESSAGE(UnknownOptions, (msg::command_name), "", "Unknown option(s) for command '{command_name}':");
    DECLARE_MESSAGE(UnknownParameterForIntegrate,
                    (msg::value),
                    "'{value}' is a user-supplied command line option. For example, given vcpkg integrate frobinate, "
                    "{value} would be frobinate.",
                    "Unknown parameter '{value}' for integrate.");
    DECLARE_MESSAGE(UnknownPolicySetting,
                    (msg::option, msg::value),
                    "'{value}' is the policy in question. These are unlocalized names that ports use to control post "
                    "build checks. Some examples are VCPKG_POLICY_DLLS_WITHOUT_EXPORTS, "
                    "VCPKG_POLICY_MISMATCHED_NUMBER_OF_BINARIES, or VCPKG_POLICY_ALLOW_OBSOLETE_MSVCRT",
                    "Unknown setting for policy '{value}': {option}");
    DECLARE_MESSAGE(UnknownSettingForBuildType,
                    (msg::option),
                    "",
                    "Unknown setting for VCPKG_BUILD_TYPE {option}. Valid settings are '', 'debug', and 'release'.");
    DECLARE_MESSAGE(UnknownTool, (), "", "vcpkg does not have a definition of this tool for this platform.");
    DECLARE_MESSAGE(UnknownTopic,
                    (msg::value),
                    "{value} the value a user passed to `vcpkg help` that we don't understand",
                    "unknown topic {value}");
    DECLARE_MESSAGE(
        UnknownVariablesInTemplate,
        (msg::value, msg::list),
        "{value} is the value provided by the user and {list} a list of unknown variables seperated by comma",
        "invalid argument: url template '{value}' contains unknown variables: {list}");
    DECLARE_MESSAGE(UnrecognizedConfigField, (), "", "configuration contains the following unrecognized fields:");
    DECLARE_MESSAGE(UnrecognizedIdentifier,
                    (msg::value),
                    "'{value}' is an expression identifier. For example, given an expression 'windows & x86', "
                    "'windows' and 'x86' are identifiers.",
                    "Unrecognized identifer name {value}. Add to override list in triplet file.");
    DECLARE_MESSAGE(UnsupportedFeature,
                    (msg::feature, msg::package_name),
                    "",
                    "feature {feature} was passed, but that is not a feature supported by {package_name} supports.");
    DECLARE_MESSAGE(UnsupportedPort, (msg::package_name), "", "Port {package_name} is not supported.");
    DECLARE_MESSAGE(UnsupportedPortDependency,
                    (msg::value),
                    "'{value}' is the name of a port dependency.",
                    "- dependency {value} is not supported.");
    DECLARE_MESSAGE(UnsupportedPortFeature,
                    (msg::spec, msg::supports_expression),
                    "",
                    "{spec} is only supported on '{supports_expression}'");
    DECLARE_MESSAGE(UnsupportedShortOptions,
                    (msg::value),
                    "'{value}' is the short option given",
                    "short options are not supported: '{value}'");
    DECLARE_MESSAGE(UnsupportedSyntaxInCDATA, (), "", "]]> is not supported in CDATA block");
    DECLARE_MESSAGE(UnsupportedSystemName,
                    (msg::system_name),
                    "",
                    "Could not map VCPKG_CMAKE_SYSTEM_NAME '{system_name}' to a vcvarsall platform. "
                    "Supported system names are '', 'Windows' and 'WindowsStore'.");
    DECLARE_MESSAGE(UnsupportedToolchain,
                    (msg::triplet, msg::arch, msg::path, msg::list),
                    "example for {list} is 'x86, arm64'",
                    "in triplet {triplet}: Unable to find a valid toolchain for requested target architecture {arch}.\n"
                    "The selected Visual Studio instance is at: {path}\n"
                    "The available toolchain combinations are: {list}");
    DECLARE_MESSAGE(UnsupportedUpdateCMD,
                    (),
                    "",
                    "the update command does not currently support manifest mode. Instead, modify your vcpkg.json and "
                    "run install.");
    DECLARE_MESSAGE(
        UpdateBaselineAddBaselineNoManifest,
        (msg::option),
        "",
        "the --{option} switch was passed, but there is no manifest file to add a `builtin-baseline` field to.");
    DECLARE_MESSAGE(UpdateBaselineLocalGitError,
                    (msg::path),
                    "",
                    "git failed to parse HEAD for the local vcpkg registry at \"{path}\"");
    DECLARE_MESSAGE(UpdateBaselineNoConfiguration,
                    (),
                    "",
                    "neither `vcpkg.json` nor `vcpkg-configuration.json` exist to update.");
    DECLARE_MESSAGE(UpdateBaselineNoExistingBuiltinBaseline,
                    (msg::option),
                    "",
                    "the manifest file currently does not contain a `builtin-baseline` field; in order to "
                    "add one, pass the --{option} switch.");
    DECLARE_MESSAGE(UpdateBaselineNoUpdate,
                    (msg::url, msg::value),
                    "example of {value} is '5507daa796359fe8d45418e694328e878ac2b82f'",
                    "registry '{url}' not updated: '{value}'");
    DECLARE_MESSAGE(UpdateBaselineRemoteGitError, (msg::url), "", "git failed to fetch remote repository '{url}'");
    DECLARE_MESSAGE(UpdateBaselineUpdatedBaseline,
                    (msg::url, msg::old_value, msg::new_value),
                    "example of {old_value}, {new_value} is '5507daa796359fe8d45418e694328e878ac2b82f'",
                    "updated registry '{url}': baseline '{old_value}' -> '{new_value}'");
    DECLARE_MESSAGE(UpgradeInManifest,
                    (),
                    "",
                    "The upgrade command does not currently support manifest mode. Instead, modify your vcpkg.json and "
                    "run install.");
    DECLARE_MESSAGE(
        UpgradeRunWithNoDryRun,
        (),
        "",
        "If you are sure you want to rebuild the above packages, run this command with the --no-dry-run option.");
    DECLARE_MESSAGE(UploadedBinaries, (msg::count, msg::vendor), "", "Uploaded binaries to {count} {vendor}.");
    DECLARE_MESSAGE(UploadedPackagesToVendor,
                    (msg::count, msg::elapsed, msg::vendor),
                    "",
                    "Uploaded {count} package(s) to {vendor} in {elapsed}");
    DECLARE_MESSAGE(UploadingBinariesToVendor,
                    (msg::spec, msg::vendor, msg::path),
                    "",
                    "Uploading binaries for '{spec}' to '{vendor}' source \"{path}\".");
    DECLARE_MESSAGE(UploadingBinariesUsingVendor,
                    (msg::spec, msg::vendor, msg::path),
                    "",
                    "Uploading binaries for '{spec}' using '{vendor}' \"{path}\".");
    DECLARE_MESSAGE(UseEnvVar,
                    (msg::env_var),
                    "An example of env_var is \"HTTP(S)_PROXY\""
                    "'--' at the beginning must be preserved",
                    "-- Using {env_var} in environment variables.");
    DECLARE_MESSAGE(UserWideIntegrationDeleted, (), "", "User-wide integration is not installed.");
    DECLARE_MESSAGE(UserWideIntegrationRemoved, (), "", "User-wide integration was removed.");
    DECLARE_MESSAGE(UsingCommunityTriplet,
                    (msg::triplet),
                    "'--' at the beginning must be preserved",
                    "-- Using community triplet {triplet}. This triplet configuration is not guaranteed to succeed.");
    DECLARE_MESSAGE(UsingManifestAt, (msg::path), "", "Using manifest file at {path}.");
    DECLARE_MESSAGE(Utf8ConversionFailed, (), "", "Failed to convert to UTF-8");
    DECLARE_MESSAGE(VcpkgCeIsExperimental,
                    (),
                    "",
                    "vcpkg-ce ('configure environment') is experimental and may change at any time.");
    DECLARE_MESSAGE(VcpkgCommitTableHeader, (), "", "VCPKG Commit");
    DECLARE_MESSAGE(
        VcpkgCompletion,
        (msg::value, msg::path),
        "'{value}' is the subject for completion. i.e. bash, zsh, etc.",
        "vcpkg {value} completion is already imported to your \"{path}\" file.\nThe following entries were found:");
    DECLARE_MESSAGE(VcpkgDisallowedClassicMode,
                    (),
                    "",
                    "Could not locate a manifest (vcpkg.json) above the current working "
                    "directory.\nThis vcpkg distribution does not have a classic mode instance.");
    DECLARE_MESSAGE(
        VcpkgHasCrashed,
        (),
        "Printed at the start of a crash report.",
        "vcpkg has crashed. Please create an issue at https://github.com/microsoft/vcpkg containing a brief summary of "
        "what you were trying to do and the following information.");
    DECLARE_MESSAGE(VcpkgInvalidCommand, (msg::command_name), "", "invalid command: {command_name}");
    DECLARE_MESSAGE(VcpkgInVsPrompt,
                    (msg::value, msg::triplet),
                    "'{value}' is a VS prompt",
                    "vcpkg appears to be in a Visual Studio prompt targeting {value} but installing for {triplet}. "
                    "Consider using --triplet {value}-windows or --triplet {value}-uwp.");
    DECLARE_MESSAGE(VcpkgRegistriesCacheIsNotDirectory,
                    (msg::path),
                    "",
                    "Value of environment variable X_VCPKG_REGISTRIES_CACHE is not a directory: {path}");
    DECLARE_MESSAGE(VcpkgRootRequired, (), "", "Setting VCPKG_ROOT is required for standalone bootstrap.");
    DECLARE_MESSAGE(VcpkgRootsDir, (msg::env_var), "", "Specify the vcpkg root directory.\n(default: '{env_var}')");
    DECLARE_MESSAGE(VcpkgSendMetricsButDisabled, (), "", "passed --sendmetrics, but metrics are disabled.");
    DECLARE_MESSAGE(VersionCommandHeader,
                    (msg::version),
                    "",
                    "vcpkg package management program version {version}\n\nSee LICENSE.txt for license information.");
    DECLARE_MESSAGE(
        VersionConflictXML,
        (msg::path, msg::expected_version, msg::actual_version),
        "",
        "Expected {path} version: [{expected_version}], but was [{actual_version}]. Please re-run bootstrap-vcpkg.");
    DECLARE_MESSAGE(VersionConstraintViolated,
                    (msg::spec, msg::expected_version, msg::actual_version),
                    "",
                    "dependency {spec} was expected to be at least version "
                    "{expected_version}, but is currently {actual_version}.");
    DECLARE_MESSAGE(VersionInvalid, (msg::version), "", "'{version}' is not a valid version.");
    DECLARE_MESSAGE(
        VersionInvalidDate,
        (msg::version),
        "",
        "`{version}` is not a valid date version. Dates must follow the format YYYY-MM-DD and disambiguators must be "
        "dot-separated positive integer values without leading zeroes.");
    DECLARE_MESSAGE(VersionInvalidRelaxed,
                    (msg::version),
                    "",
                    "`{version}` is not a valid relaxed version (semver with arbitrary numeric element count).");
    DECLARE_MESSAGE(VersionInvalidSemver,
                    (msg::version),
                    "",
                    "`{version}` is not a valid semantic version, consult <https://semver.org>.");
    DECLARE_MESSAGE(VersionSpecMismatch,
                    (msg::path, msg::expected_version, msg::actual_version),
                    "",
                    "Failed to load port because versions are inconsistent. The file \"{path}\" contains the version "
                    "{actual_version}, but the version database indicates that it should be {expected_version}.");
    DECLARE_MESSAGE(VersionTableHeader, (), "", "Version");
    DECLARE_MESSAGE(VSExaminedInstances, (), "", "The following Visual Studio instances were considered:");
    DECLARE_MESSAGE(VSExaminedPaths, (), "", "The following paths were examined for Visual Studio instances:");
    DECLARE_MESSAGE(VSNoInstances, (), "", "Could not locate a complete Visual Studio instance");
    DECLARE_MESSAGE(WaitingForChildrenToExit, (), "", "Waiting for child processes to exit...");
    DECLARE_MESSAGE(WaitingToTakeFilesystemLock, (msg::path), "", "waiting to take filesystem lock on {path}...");
    DECLARE_MESSAGE(WarningMessageMustUsePrintWarning,
                    (msg::value),
                    "{value} is is a localized message name like WarningMessageMustUsePrintWarning",
                    "The message named {value} starts with warning:, it must be changed to prepend "
                    "WarningMessage in code instead.");
    DECLARE_MESSAGE(WarningsTreatedAsErrors, (), "", "previous warnings being interpreted as errors");
    DECLARE_MESSAGE(WhileLookingForSpec, (msg::spec), "", "while looking for {spec}:");
    DECLARE_MESSAGE(WindowsOnlyCommand, (), "", "This command only supports Windows.");
    DECLARE_MESSAGE(WroteNuGetPkgConfInfo, (msg::path), "", "Wrote NuGet package config information to {path}");
}<|MERGE_RESOLUTION|>--- conflicted
+++ resolved
@@ -1181,16 +1181,6 @@
     DECLARE_MESSAGE(ExpectedStatusField, (), "", "Expected 'status' field in status paragraph");
     DECLARE_MESSAGE(ExpectedTripletName, (), "", "expected a triplet name here");
     DECLARE_MESSAGE(ExpectedValueForOption, (msg::option), "", "expected value after --{option}.");
-    DECLARE_MESSAGE(
-        ExpectedRegistryToContainPort,
-        (msg::package_name, msg::path, msg::url),
-        "",
-        "A registry declares port {package_name} but the port definition was not found in the registry.\n"
-        "\n\tRegistry: {path}\n\n"
-        "If the port is expected to exist in the registry review that the baseline and versions database files are "
-        "correct.\n"
-        "If you expected the port name to resolve to a different registry adjust your registry configuration.\n"
-        "See {url} for more details.");
     DECLARE_MESSAGE(ExportArchitectureReq,
                     (),
                     "",
@@ -1204,44 +1194,6 @@
                     "The following packages are already built and will be exported:");
     DECLARE_MESSAGE(ExportingMaintenanceTool, (), "", "Exporting maintenance tool...");
     DECLARE_MESSAGE(ExportingPackage, (msg::package_name), "", "Exporting {package_name}...");
-    DECLARE_MESSAGE(ExportPortFilesMissing,
-                    (msg::package_name, msg::path),
-                    "",
-                    "Missing port files for {package_name}\n"
-                    "Expected {path} to contain the port files.\n"
-                    "Make sure that the port name is correct.");
-    DECLARE_MESSAGE(ExportPortIgnoreSuffixNoSubdir,
-                    (),
-                    "'-add-version-suffix' and '--subdir' are command-line options and should be left untranslated",
-                    "Ignoring option --add-version-suffix because option --no-subdir was passed.");
-    DECLARE_MESSAGE(ExportPortIgnoreSuffixNoVersion,
-                    (),
-                    "'--add-version-suffix' is a command-line option and should be left untranslated",
-                    "Ignoring option --add-version-suffix because no version argument was passed.");
-    DECLARE_MESSAGE(ExportPortNoDestination,
-                    (),
-                    "",
-                    "Missing destination argument.\n"
-                    "No destination argument was passed and no overlay port locations are configured.\n"
-                    "Add a destination argument or review your configuration if you expected vcpkg to export to an "
-                    "overlay ports location.");
-    DECLARE_MESSAGE(ExportPortPathExistsAndNotEmpty,
-                    (msg::path),
-                    "'--force' is a command-line option and should be left untranslated",
-                    "Export path {path} is not empty.\n"
-                    "Use option --force to overwrite existing files.");
-    DECLARE_MESSAGE(ExportPortVersionArgumentInvalid,
-                    (msg::version),
-                    "'--version' is a command-line option and should be left untranslated",
-                    "The value of --version={version} is not a valid version.");
-    DECLARE_MESSAGE(ExportPortVersionNotFound, (msg::version), "", "Version {version} not found");
-    DECLARE_MESSAGE(ExportPortVersionsDbFileMissing,
-                    (msg::package_name, msg::path),
-                    "",
-                    "Versions database file for {package_name} is missing.\n"
-                    "Expected file {path} to exist.\n"
-                    "Make sure that the port name is correct.");
-    DECLARE_MESSAGE(ExportPortSuccess, (msg::path), "", "Port files have been exported to {path}");
     DECLARE_MESSAGE(ExportPrefabRequiresAndroidTriplet, (), "", "export prefab requires an Android triplet.");
     DECLARE_MESSAGE(ExportUnsupportedInManifest,
                     (),
@@ -1975,11 +1927,8 @@
                     "while loading {path}:");
     DECLARE_MESSAGE(ParseControlErrorInfoWrongTypeFields, (), "", "The following fields had the wrong types:");
     DECLARE_MESSAGE(PathMustBeAbsolute,
-                    (msg::env_var, msg::path),
-                    "",
-<<<<<<< HEAD
-                    "Value of environment variable {env_var} is not absolute: {path}");
-=======
+                    (msg::path),
+                    "",
                     "Value of environment variable X_VCPKG_REGISTRIES_CACHE is not absolute: {path}");
     DECLARE_MESSAGE(
         PECoffHeaderTooShort,
@@ -2139,7 +2088,6 @@
                     "following line in the portfile:\n"
                     "set(VCPKG_POLICY_DLLS_WITHOUT_EXPORTS enabled)\n"
                     "The following DLLs have no exports:");
->>>>>>> f1c30f66
     DECLARE_MESSAGE(PortDependencyConflict,
                     (msg::package_name),
                     "",
@@ -2521,7 +2469,6 @@
                     "",
                     "dependency {spec} was expected to be at least version "
                     "{expected_version}, but is currently {actual_version}.");
-    DECLARE_MESSAGE(VersionInvalid, (msg::version), "", "'{version}' is not a valid version.");
     DECLARE_MESSAGE(
         VersionInvalidDate,
         (msg::version),
