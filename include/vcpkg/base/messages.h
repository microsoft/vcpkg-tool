--- conflicted
+++ resolved
@@ -776,20 +776,16 @@
     DECLARE_MESSAGE(ExpectedFailOrSkip, (), "", "expected 'fail', 'skip', or 'pass' here");
     DECLARE_MESSAGE(ExpectedPortName, (), "", "expected a port name here");
     DECLARE_MESSAGE(ExpectedTripletName, (), "", "expected a triplet name here");
-<<<<<<< HEAD
     DECLARE_MESSAGE(ExpectedValueForOption,
                     (msg::value),
                     "'{value}' is a command option.",
                     "expected value after '{value}'.");
-    DECLARE_MESSAGE(ExtendedDocumentationAtUrl, (msg::url), "", "Extended documentation available at '{url}'.");
-=======
     DECLARE_MESSAGE(ExtendedDocumenationAtUrl, (msg::url), "", "Extended documentation available at '{url}'.");
     DECLARE_MESSAGE(FailedToExtract, (msg::path), "", "Failed to extract \"{path}\":");
     DECLARE_MESSAGE(FailedToParseCMakeConsoleOut,
                     (),
                     "",
                     "Failed to parse CMake console output to locate block start/end markers.");
->>>>>>> f9bab011
     DECLARE_MESSAGE(FailedToProvisionCe, (), "", "Failed to provision vcpkg-ce.");
     DECLARE_MESSAGE(FailedToRunToolToDetermineVersion,
                     (msg::tool_name, msg::path),
@@ -967,12 +963,8 @@
                     "invalid format string: {actual}");
     DECLARE_MESSAGE(JsonErrorFailedToParse, (msg::path), "", "failed to parse {path}:");
     DECLARE_MESSAGE(JsonErrorFailedToRead, (msg::path, msg::error_msg), "", "failed to read {path}: {error_msg}");
-<<<<<<< HEAD
-    DECLARE_MESSAGE(JsonErrorMustBeAnObject, (msg::path), "", "Expected {path} to be an object.");
+    DECLARE_MESSAGE(JsonErrorMustBeAnObject, (msg::path), "", "Expected \"{path}\" to be an object.");
     DECLARE_MESSAGE(JsonSwitch, (), "", "(Experimental) Request JSON output.");
-=======
-    DECLARE_MESSAGE(JsonErrorMustBeAnObject, (msg::path), "", "Expected \"{path}\" to be an object.");
->>>>>>> f9bab011
     DECLARE_MESSAGE(LaunchingProgramFailed,
                     (msg::tool_name),
                     "A platform API call failure message is appended after this",
@@ -1081,22 +1073,17 @@
                     (msg::path, msg::exit_code),
                     "",
                     "msiexec failed while extracting \"{path}\" with launch or exit code {exit_code} and message:");
-<<<<<<< HEAD
     DECLARE_MESSAGE(NoArgumentsForOption,
                     (msg::command_name),
                     "",
                     "The option '{command_name}' does not accept an argument.");
-    DECLARE_MESSAGE(NoLocalizationForMessages, (), "", "No localized messages for the following: ");
-    DECLARE_MESSAGE(NoRegistryForPort, (msg::package_name), "", "no registry configured for port {package_name}");
-    DECLARE_MESSAGE(PackageRootDir, (), "", "(Experimental) Specify the packages root directory.");
-=======
     DECLARE_MESSAGE(NoLocalizationForMessages, (), "", "No localized messages for the following: ");
     DECLARE_MESSAGE(NoRegistryForPort, (msg::package_name), "", "no registry configured for port {package_name}");
     DECLARE_MESSAGE(PackageFailedtWhileExtracting,
                     (msg::value, msg::path),
                     "'{value}' is either a tool name or a package name.",
                     "'{value}' failed while extracting {path}.");
->>>>>>> f9bab011
+    DECLARE_MESSAGE(PackageRootDir, (), "", "(Experimental) Specify the packages root directory.");
     DECLARE_MESSAGE(PackingVendorFailed,
                     (msg::vendor),
                     "",
@@ -1159,8 +1146,7 @@
                     "{package_name} and \"{path}\" are both names of installable ports/packages. 'Source', "
                     "'CONTROL', 'vcpkg.json', and 'name' references are locale-invariant.",
                     "The 'Source' field inside the CONTROL file, or \"name\" field inside the vcpkg.json "
-<<<<<<< HEAD
-                    "file has the name {package_name} and does not match the port directory {path}.");
+                    "file has the name {package_name} and does not match the port directory \"{path}\".");
     DECLARE_MESSAGE(SpecifiedFeatureTurnedOff,
                     (msg::command_name, msg::option),
                     "",
@@ -1181,9 +1167,6 @@
                     (msg::env_var),
                     "",
                     "Specify the target architecture triplet. See 'vcpkg help triplet'.\n(default: '{env_var}')");
-=======
-                    "file has the name {package_name} and does not match the port directory \"{path}\".");
->>>>>>> f9bab011
     DECLARE_MESSAGE(StoredBinaryCache, (msg::path), "", "Stored binary cache: \"{path}\"");
     DECLARE_MESSAGE(SystemApiErrorMessage,
                     (msg::system_api, msg::exit_code, msg::error_msg),
