﻿#pragma once

#include <vcpkg/base/fwd/files.h>
#include <vcpkg/base/fwd/json.h>
#include <vcpkg/base/fwd/messages.h>

#include <vcpkg/base/format.h>
#include <vcpkg/base/lineinfo.h>
#include <vcpkg/base/stringview.h>

#include <string>
#include <type_traits>
#include <utility>

namespace vcpkg
{
    namespace msg::detail
    {
        template<class Tag, class Type>
        struct MessageArgument;
    }
    namespace msg
    {
        template<class Message, class... Tags, class... Ts>
        LocalizedString format(Message, detail::MessageArgument<Tags, Ts>... args);
    }

    struct LocalizedString
    {
        LocalizedString() = default;
        operator StringView() const noexcept { return m_data; }
        const std::string& data() const noexcept { return m_data; }
        const std::string& to_string() const noexcept { return m_data; }
        std::string extract_data() { return std::exchange(m_data, ""); }

        static LocalizedString from_raw(std::string&& s) { return LocalizedString(std::move(s)); }

        template<class StringLike,
                 std::enable_if_t<std::is_constructible<StringView, const StringLike&>::value, int> = 0>
        static LocalizedString from_raw(const StringLike& s)
        {
            return LocalizedString(StringView(s));
        }
        LocalizedString& append_raw(char c)
        {
            m_data.push_back(c);
            return *this;
        }
        LocalizedString& append_raw(StringView s)
        {
            m_data.append(s.begin(), s.size());
            return *this;
        }
        template<class... Args>
        LocalizedString& append_fmt_raw(fmt::format_string<Args...> s, Args&&... args)
        {
            m_data.append(fmt::format(s, std::forward<Args>(args)...));
            return *this;
        }
        LocalizedString& append(const LocalizedString& s)
        {
            m_data.append(s.m_data);
            return *this;
        }
        template<class Message, class... Args>
        LocalizedString& append(Message m, const Args&... args)
        {
            return append(msg::format(m, args...));
        }

        LocalizedString& append_indent(size_t indent = 1)
        {
            m_data.append(indent * 4, ' ');
            return *this;
        }

        friend const char* to_printf_arg(const LocalizedString& s) { return s.data().c_str(); }

        friend bool operator==(const LocalizedString& lhs, const LocalizedString& rhs)
        {
            return lhs.data() == rhs.data();
        }

        friend bool operator!=(const LocalizedString& lhs, const LocalizedString& rhs)
        {
            return lhs.data() != rhs.data();
        }

        friend bool operator<(const LocalizedString& lhs, const LocalizedString& rhs)
        {
            return lhs.data() < rhs.data();
        }

        friend bool operator<=(const LocalizedString& lhs, const LocalizedString& rhs)
        {
            return lhs.data() <= rhs.data();
        }

        friend bool operator>(const LocalizedString& lhs, const LocalizedString& rhs)
        {
            return lhs.data() > rhs.data();
        }

        friend bool operator>=(const LocalizedString& lhs, const LocalizedString& rhs)
        {
            return lhs.data() >= rhs.data();
        }

        bool empty() { return m_data.empty(); }
        void clear() { m_data.clear(); }

    private:
        std::string m_data;

        explicit LocalizedString(StringView data) : m_data(data.data(), data.size()) { }
        explicit LocalizedString(std::string&& data) : m_data(std::move(data)) { }
    };
}

VCPKG_FORMAT_WITH_TO_STRING(vcpkg::LocalizedString);

namespace vcpkg::msg
{
    namespace detail
    {
        template<class Tag, class Type>
        struct MessageArgument
        {
            const Type* parameter; // always valid
        };

        template<class... Tags>
        struct MessageCheckFormatArgs
        {
            static constexpr void check_format_args(const Tags&...) noexcept { }
        };

        LocalizedString internal_vformat(::size_t index, fmt::format_args args);

        template<class... Args>
        MessageCheckFormatArgs<Args...> make_message_check_format_args(const Args&... args); // not defined

        struct FormatArgAbi
        {
            const char* name;
            const char* example;
        };

        std::string format_examples_for_args(StringView extra_comment, const FormatArgAbi* args, std::size_t arg_count);

        template<::size_t M, ::size_t N>
        inline std::string get_examples_for_args(const StringArray<M>& comment, const StringArray<N>& example)
        {
            if (comment.empty() && example.empty())
            {
                return std::string{};
            }
            if (comment.empty())
            {
                return std::string(example.data(), example.size());
            }

            if (example.empty())
            {
                return std::string(comment.data(), comment.size());
            }

            if (example[0] == ' ')
            {
                const auto out = comment + example;
                return std::string(out.data(), out.size());
            }

            const auto out = comment + StringArray(" ") + example;
            return std::string(out.data(), out.size());
        }

        template<class Arg0>
        constexpr auto example_piece(const Arg0& arg)
        {
            if constexpr (Arg0::real_example().empty())
                return StringArray{""};
            else
                return StringArray{" "} + arg.real_example();
        }

        template<class Arg0, class... Args>
        constexpr auto example_piece(const Arg0& arg, Args... args)
        {
            if constexpr (Arg0::real_example().empty())
                return example_piece(args...);
            else
                return StringArray{" "} + arg.real_example() + example_piece(args...);
        }

        inline constexpr auto get_examples() { return StringArray{""}; }

        template<class Arg0, class... Args>
        inline constexpr auto get_examples(const Arg0& arg, Args... args)
        {
            if constexpr (sizeof...(args) == 0)
            {
                const StringArray out = arg.real_example();
                return out;
            }
            else
            {
                const StringArray out = arg.real_example() + example_piece(args...);
                return out;
            }
        }

        ::size_t startup_register_message(StringLiteral name, StringLiteral format_string, std::string&& comment);

        ::size_t number_of_messages();

        // REQUIRES: index < last_message_index()
        StringView get_format_string(::size_t index);
        // REQUIRES: index < last_message_index()
        StringView get_message_name(::size_t index);
        // REQUIRES: index < last_message_index()
        StringView get_default_format_string(::size_t index);
        // REQUIRES: index < last_message_index()
        StringView get_localization_comment(::size_t index);
    }

    // load from "locale_base/messages.${language}.json"
    void threadunsafe_initialize_context(const Filesystem& fs, StringView language, const Path& locale_base);
    // initialize without any localized messages (use default messages only)
    void threadunsafe_initialize_context();

    template<class Message, class... Tags, class... Ts>
    LocalizedString format(Message, detail::MessageArgument<Tags, Ts>... args)
    {
        // avoid generating code, but still typecheck
        // (and avoid unused typedef warnings)
        static_assert((Message::check_format_args((Tags{})...), true), "");
        return detail::internal_vformat(Message::index,
                                        fmt::make_format_args(fmt::arg(Tags::name, *args.parameter)...));
    }

    inline void println() { msg::write_unlocalized_text_to_stdout(Color::none, "\n"); }

    inline void print(Color c, const LocalizedString& s) { msg::write_unlocalized_text_to_stdout(c, s); }
    inline void print(const LocalizedString& s) { msg::write_unlocalized_text_to_stdout(Color::none, s); }
    inline void println(Color c, const LocalizedString& s)
    {
        msg::write_unlocalized_text_to_stdout(c, s);
        msg::write_unlocalized_text_to_stdout(Color::none, "\n");
    }
    inline void println(const LocalizedString& s)
    {
        msg::write_unlocalized_text_to_stdout(Color::none, s);
        msg::write_unlocalized_text_to_stdout(Color::none, "\n");
    }

    template<class Message, class... Ts>
    typename Message::is_message_type print(Message m, Ts... args)
    {
        print(format(m, args...));
    }
    template<class Message, class... Ts>
    typename Message::is_message_type println(Message m, Ts... args)
    {
        print(format(m, args...).append_raw('\n'));
    }

    template<class Message, class... Ts>
    typename Message::is_message_type print(Color c, Message m, Ts... args)
    {
        print(c, format(m, args...));
    }
    template<class Message, class... Ts>
    typename Message::is_message_type println(Color c, Message m, Ts... args)
    {
        print(c, format(m, args...).append_raw('\n'));
    }

// these use `constexpr static` instead of `inline` in order to work with GCC 6;
// they are trivial and empty, and their address does not matter, so this is not a problem
#define DECLARE_MSG_ARG(NAME, EXAMPLE)                                                                                 \
    constexpr static struct NAME##_t                                                                                   \
    {                                                                                                                  \
        constexpr static const char* name = #NAME;                                                                     \
        constexpr static ::vcpkg::StringArray example = EXAMPLE;                                                       \
        constexpr static ::vcpkg::StringArray example_str = "An example of {" #NAME "} is " EXAMPLE ".";               \
        constexpr static auto real_example()                                                                           \
        {                                                                                                              \
            if constexpr (example.empty())                                                                             \
                return example;                                                                                        \
            else                                                                                                       \
                return example_str;                                                                                    \
        }                                                                                                              \
        template<class T>                                                                                              \
        detail::MessageArgument<NAME##_t, T> operator=(const T& t) const noexcept                                      \
        {                                                                                                              \
            return detail::MessageArgument<NAME##_t, T>{&t};                                                           \
        }                                                                                                              \
    } NAME = {}

    DECLARE_MSG_ARG(error, "");
    DECLARE_MSG_ARG(value, "");
    DECLARE_MSG_ARG(pretty_value, "");
    DECLARE_MSG_ARG(expected, "");
    DECLARE_MSG_ARG(actual, "");
    DECLARE_MSG_ARG(list, "");
    DECLARE_MSG_ARG(old_value, "");
    DECLARE_MSG_ARG(new_value, "");

    DECLARE_MSG_ARG(actual_version, "1.3.8");
    DECLARE_MSG_ARG(arch, "x64");
    DECLARE_MSG_ARG(base_url, "azblob://");
    DECLARE_MSG_ARG(binary_source, "azblob");
    DECLARE_MSG_ARG(build_result, "One of the BuildResultXxx messages (such as BuildResultSucceeded/SUCCEEDED)");
    DECLARE_MSG_ARG(column, "42");
    DECLARE_MSG_ARG(command_line, "vcpkg install zlib");
    DECLARE_MSG_ARG(command_name, "install");
    DECLARE_MSG_ARG(count, "42");
    DECLARE_MSG_ARG(elapsed, "3.532 min");
    DECLARE_MSG_ARG(error_msg, "File Not Found");
    DECLARE_MSG_ARG(exit_code, "127");
    DECLARE_MSG_ARG(expected_version, "1.3.8");
    DECLARE_MSG_ARG(new_scheme, "version");
    DECLARE_MSG_ARG(old_scheme, "version-string");
    DECLARE_MSG_ARG(option, "editable");
    DECLARE_MSG_ARG(package_name, "zlib");
    DECLARE_MSG_ARG(path, "/foo/bar");
    DECLARE_MSG_ARG(row, "42");
    DECLARE_MSG_ARG(spec, "zlib:x64-windows");
    DECLARE_MSG_ARG(system_api, "CreateProcessW");
    DECLARE_MSG_ARG(system_name, "Darwin");
    DECLARE_MSG_ARG(tool_name, "aria2");
    DECLARE_MSG_ARG(triplet, "x64-windows");
    DECLARE_MSG_ARG(url, "https://github.com/microsoft/vcpkg");
    DECLARE_MSG_ARG(vcpkg_line_info, "/a/b/foo.cpp(13)");
    DECLARE_MSG_ARG(vendor, "Azure");
    DECLARE_MSG_ARG(version, "1.3.8");
    DECLARE_MSG_ARG(action_index, "340");
    DECLARE_MSG_ARG(env_var, "VCPKG_DEFAULT_TRIPLET");
    DECLARE_MSG_ARG(extension, ".exe");
    DECLARE_MSG_ARG(supports_expression, "windows & !static");
    DECLARE_MSG_ARG(feature, "avisynthplus");

#undef DECLARE_MSG_ARG

#define DECLARE_MESSAGE(NAME, ARGS, COMMENT, ...)                                                                      \
    constexpr struct NAME##_msg_t : decltype(::vcpkg::msg::detail::make_message_check_format_args ARGS)                \
    {                                                                                                                  \
        using is_message_type = void;                                                                                  \
        static constexpr ::vcpkg::StringLiteral name = #NAME;                                                          \
        static constexpr ::vcpkg::StringArray extra_comment = COMMENT;                                                 \
        static constexpr ::vcpkg::StringLiteral default_format_string = __VA_ARGS__;                                   \
        static const ::size_t index;                                                                                   \
        static constexpr ::vcpkg::StringArray example_str = vcpkg::msg::detail::get_examples ARGS;                     \
    } msg##NAME VCPKG_UNUSED = {}

#define REGISTER_MESSAGE(NAME)                                                                                         \
    const ::size_t NAME##_msg_t::index = ::vcpkg::msg::detail::startup_register_message(                               \
        NAME##_msg_t::name,                                                                                            \
        NAME##_msg_t::default_format_string,                                                                           \
        ::vcpkg::msg::detail::get_examples_for_args(NAME##_msg_t::extra_comment, NAME##_msg_t::example_str))

#define DECLARE_AND_REGISTER_MESSAGE(NAME, ARGS, COMMENT, ...)                                                         \
    DECLARE_MESSAGE(NAME, ARGS, COMMENT, __VA_ARGS__);                                                                 \
    REGISTER_MESSAGE(NAME)

    DECLARE_MESSAGE(SeeURL, (msg::url), "", "See {url} for more information.");
    DECLARE_MESSAGE(NoteMessage, (), "", "note: ");
    DECLARE_MESSAGE(WarningMessage, (), "", "warning: ");
    DECLARE_MESSAGE(ErrorMessage, (), "", "error: ");
    DECLARE_MESSAGE(InternalErrorMessage, (), "", "internal error: ");
    DECLARE_MESSAGE(
        InternalErrorMessageContact,
        (),
        "",
        "Please open an issue at "
        "https://github.com/microsoft/vcpkg/issues/new?template=other-type-of-bug-report.md&labels=category:vcpkg-bug "
        "with detailed steps to reproduce the problem.");
    DECLARE_MESSAGE(BothYesAndNoOptionSpecifiedError,
                    (msg::option),
                    "",
                    "cannot specify both --no-{option} and --{option}.");

    void println_warning(const LocalizedString& s);
    template<class Message, class... Ts>
    typename Message::is_message_type println_warning(Message m, Ts... args)
    {
        println_warning(format(m, args...));
    }

    void println_error(const LocalizedString& s);
    template<class Message, class... Ts>
    typename Message::is_message_type println_error(Message m, Ts... args)
    {
        println_error(format(m, args...));
    }

    template<class Message, class... Ts, class = typename Message::is_message_type>
    LocalizedString format_warning(Message m, Ts... args)
    {
        return format(msgWarningMessage).append(m, args...);
    }

    template<class Message, class... Ts, class = typename Message::is_message_type>
    LocalizedString format_error(Message m, Ts... args)
    {
        return format(msgErrorMessage).append(m, args...);
    }

}

namespace vcpkg
{
    struct MessageSink
    {
        virtual void print(Color c, StringView sv) = 0;

        void println() { this->print(Color::none, "\n"); }
        void print(const LocalizedString& s) { this->print(Color::none, s); }
        void println(Color c, const LocalizedString& s)
        {
            this->print(c, s);
            this->print(Color::none, "\n");
        }
        inline void println(const LocalizedString& s)
        {
            this->print(Color::none, s);
            this->print(Color::none, "\n");
        }

        template<class Message, class... Ts>
        typename Message::is_message_type print(Message m, Ts... args)
        {
            this->print(Color::none, msg::format(m, args...));
        }

        template<class Message, class... Ts>
        typename Message::is_message_type println(Message m, Ts... args)
        {
            this->print(Color::none, msg::format(m, args...).append_raw('\n'));
        }

        template<class Message, class... Ts>
        typename Message::is_message_type print(Color c, Message m, Ts... args)
        {
            this->print(c, msg::format(m, args...));
        }

        template<class Message, class... Ts>
        typename Message::is_message_type println(Color c, Message m, Ts... args)
        {
            this->print(c, msg::format(m, args...).append_raw('\n'));
        }

        MessageSink(const MessageSink&) = delete;
        MessageSink& operator=(const MessageSink&) = delete;

    protected:
        MessageSink() = default;
        ~MessageSink() = default;
    };

    extern MessageSink& null_sink;
    extern MessageSink& stdout_sink;
    extern MessageSink& stderr_sink;

    DECLARE_MESSAGE(AddArtifactOnlyOne,
                    (msg::command_line),
                    "",
                    "'{command_line}' can only add one artifact at a time.");
    DECLARE_MESSAGE(AddCommandFirstArg, (), "", "The first parameter to add must be 'artifact' or 'port'.");
    DECLARE_MESSAGE(AddFirstArgument,
                    (msg::command_line),
                    "",
                    "The first argument to '{command_line}' must be 'artifact' or 'port'.");
    DECLARE_MESSAGE(AddingCompletionEntry, (msg::path), "", "Adding vcpkg completion entry to {path}.");
    DECLARE_MESSAGE(AddPortRequiresManifest,
                    (msg::command_line),
                    "",
                    "'{command_line}' requires an active manifest file.");
    DECLARE_MESSAGE(AddPortSucceeded, (), "", "Succeeded in adding ports to vcpkg.json file.");
    DECLARE_MESSAGE(AddTripletExpressionNotAllowed,
                    (msg::package_name, msg::triplet),
                    "",
                    "triplet expressions are not allowed here. You may want to change "
                    "`{package_name}:{triplet}` to `{package_name}` instead.");
    DECLARE_MESSAGE(AddVersionAddedVersionToFile, (msg::version, msg::path), "", "added version {version} to {path}");
    DECLARE_MESSAGE(AddVersionCommitChangesReminder, (), "", "Did you remember to commit your changes?");
    DECLARE_MESSAGE(AddVersionCommitResultReminder, (), "", "Don't forget to commit the result!");
    DECLARE_MESSAGE(AddVersionDetectLocalChangesError,
                    (),
                    "",
                    "skipping detection of local changes due to unexpected format in git status output");
    DECLARE_MESSAGE(AddVersionFileNotFound, (msg::path), "", "couldn't find required file {path}");
    DECLARE_MESSAGE(AddVersionFormatPortSuggestion, (msg::command_line), "", "Run `{command_line}` to format the file");
    DECLARE_MESSAGE(AddVersionIgnoringOptionAll,
                    (msg::option),
                    "The -- before {option} must be preserved as they're part of the help message for the user.",
                    "ignoring --{option} since a port name argument was provided");
    DECLARE_MESSAGE(AddVersionLoadPortFailed, (msg::package_name), "", "can't load port {package_name}");
    DECLARE_MESSAGE(AddVersionNewFile, (), "", "(new file)");
    DECLARE_MESSAGE(AddVersionNewShaIs, (msg::value), "{value} is a 40-digit hexadecimal SHA", "new SHA: {value}");
    DECLARE_MESSAGE(AddVersionNoFilesUpdated, (), "", "No files were updated");
    DECLARE_MESSAGE(AddVersionNoFilesUpdatedForPort,
                    (msg::package_name),
                    "",
                    "No files were updated for {package_name}");
    DECLARE_MESSAGE(AddVersionNoGitSha, (msg::package_name), "", "can't obtain SHA for port {package_name}");
    DECLARE_MESSAGE(AddVersionOldShaIs, (msg::value), "{value} is a 40-digit hexadecimal SHA", "old SHA: {value}");
    DECLARE_MESSAGE(AddVersionOverwriteOptionSuggestion,
                    (msg::option),
                    "The -- before {option} must be preserved as they're part of the help message for the user.",
                    "Use --{option} to bypass this check");
    DECLARE_MESSAGE(AddVersionPortDoesNotExist, (msg::package_name), "", "{package_name} does not exist");
    DECLARE_MESSAGE(AddVersionPortFilesShaChanged,
                    (msg::package_name),
                    "",
                    "checked-in files for {package_name} have changed but the version was not updated");
    DECLARE_MESSAGE(AddVersionPortFilesShaUnchanged,
                    (msg::package_name, msg::version),
                    "",
                    "checked-in files for {package_name} are unchanged from version {version}");
    DECLARE_MESSAGE(AddVersionPortHasImproperFormat,
                    (msg::package_name),
                    "",
                    "{package_name} is not properly formatted");
    DECLARE_MESSAGE(AddVersionSuggestNewVersionScheme,
                    (msg::new_scheme, msg::old_scheme, msg::package_name, msg::option),
                    "The -- before {option} must be preserved as they're part of the help message for the user.",
                    "Use the version scheme \"{new_scheme}\" instead of \"{old_scheme}\" in port "
                    "\"{package_name}\".\nUse --{option} to disable this check.");
    DECLARE_MESSAGE(AddVersionUnableToParseVersionsFile, (msg::path), "", "unable to parse versions file {path}");
    DECLARE_MESSAGE(AddVersionUncommittedChanges,
                    (msg::package_name),
                    "",
                    "there are uncommitted changes for {package_name}");
    DECLARE_MESSAGE(AddVersionUpdateVersionReminder, (), "", "Did you remember to update the version or port version?");
    DECLARE_MESSAGE(AddVersionUseOptionAll,
                    (msg::command_name, msg::option),
                    "The -- before {option} must be preserved as they're part of the help message for the user.",
                    "{command_name} with no arguments requires passing --{option} to update all port versions at once");
    DECLARE_MESSAGE(AddVersionVersionAlreadyInFile,
                    (msg::version, msg::path),
                    "",
                    "version {version} is already in {path}");
    DECLARE_MESSAGE(AddVersionVersionIs, (msg::version), "", "version: {version}");
    DECLARE_MESSAGE(AllFormatArgsRawArgument,
                    (msg::value),
                    "example of {value} is 'foo {} bar'",
                    "format string \"{value}\" contains a raw format argument");
    DECLARE_MESSAGE(AllFormatArgsUnbalancedBraces,
                    (msg::value),
                    "example of {value} is 'foo bar {'",
                    "unbalanced brace in format string \"{value}\"");
    DECLARE_MESSAGE(AllPackagesAreUpdated, (), "", "All installed packages are up-to-date with the local portfile.");
    DECLARE_MESSAGE(AlreadyInstalled, (msg::spec), "", "{spec} is already installed");
    DECLARE_MESSAGE(AlreadyInstalledNotHead,
                    (msg::spec),
                    "'HEAD' means the most recent version of source code",
                    "{spec} is already installed -- not building from HEAD");
    DECLARE_MESSAGE(AnotherInstallationInProgress,
                    (),
                    "",
                    "Another installation is in progress on the machine, sleeping 6s before retrying.");
    DECLARE_MESSAGE(AppliedUserIntegration, (), "", "Applied user-wide integration for this vcpkg root.");
    DECLARE_MESSAGE(ArtifactsOptionIncompatibility, (msg::option), "", "--{option} has no effect on find artifact.");
    DECLARE_MESSAGE(AssetSourcesArg, (), "", "Add sources for asset caching. See 'vcpkg help assetcaching'.");
    DECLARE_MESSAGE(AttemptingToFetchPackagesFromVendor,
                    (msg::count, msg::vendor),
                    "",
                    "Attempting to fetch {count} package(s) from {vendor}");
    DECLARE_MESSAGE(AuthenticationMayRequireManualAction,
                    (msg::vendor),
                    "",
                    "One or more {vendor} credential providers requested manual action. Add the binary source "
                    "'interactive' to allow interactivity.");
    DECLARE_MESSAGE(AutomaticLinkingForMSBuildProjects,
                    (),
                    "",
                    "All MSBuild C++ projects can now #include any installed libraries. Linking will be handled "
                    "automatically. Installing new libraries will make them instantly available.");
    DECLARE_MESSAGE(AutoSettingEnvVar,
                    (msg::env_var, msg::url),
                    "An example of env_var is \"HTTP(S)_PROXY\""
                    "'--' at the beginning must be preserved",
                    "-- Automatically setting {env_var} environment variables to \"{url}\".");
    DECLARE_MESSAGE(BinarySourcesArg, (), "", "Add sources for binary caching. See 'vcpkg help binarycaching'.");
    DECLARE_MESSAGE(BuildAlreadyInstalled,
                    (msg::spec),
                    "",
                    "{spec} is already installed; please remove {spec} before attempting to build it.");
    DECLARE_MESSAGE(BuildDependenciesMissing,
                    (),
                    "",
                    "The build command requires all dependencies to be already installed.\nThe following "
                    "dependencies are missing:");
    DECLARE_MESSAGE(BuildingFromHead,
                    (msg::spec),
                    "'HEAD' means the most recent version of source code",
                    "Building {spec} from HEAD...");
    DECLARE_MESSAGE(BuildingPackage, (msg::spec), "", "Building {spec}...");
    DECLARE_MESSAGE(BuildingPackageFailed,
                    (msg::spec, msg::build_result),
                    "",
                    "building {spec} failed with: {build_result}");
    DECLARE_MESSAGE(BuildingPackageFailedDueToMissingDeps,
                    (),
                    "Printed after BuildingPackageFailed, and followed by a list of dependencies that were missing.",
                    "due to the following missing dependencies:");
    DECLARE_MESSAGE(BuildResultBuildFailed,
                    (),
                    "Printed after the name of an installed entity to indicate that it failed to build.",
                    "BUILD_FAILED");
    DECLARE_MESSAGE(
        BuildResultCacheMissing,
        (),
        "Printed after the name of an installed entity to indicate that it was not present in the binary cache when "
        "the user has requested that things may only be installed from the cache rather than built.",
        "CACHE_MISSING");
    DECLARE_MESSAGE(BuildResultCascadeDueToMissingDependencies,
                    (),
                    "Printed after the name of an installed entity to indicate that it could not attempt "
                    "to be installed because one of its transitive dependencies failed to install.",
                    "CASCADED_DUE_TO_MISSING_DEPENDENCIES");
    DECLARE_MESSAGE(BuildResultDownloaded,
                    (),
                    "Printed after the name of an installed entity to indicate that it was successfully "
                    "downloaded but no build or install was requested.",
                    "DOWNLOADED");
    DECLARE_MESSAGE(BuildResultExcluded,
                    (),
                    "Printed after the name of an installed entity to indicate that the user explicitly "
                    "requested it not be installed.",
                    "EXCLUDED");
    DECLARE_MESSAGE(
        BuildResultFileConflicts,
        (),
        "Printed after the name of an installed entity to indicate that it conflicts with something already installed",
        "FILE_CONFLICTS");
    DECLARE_MESSAGE(BuildResultPostBuildChecksFailed,
                    (),
                    "Printed after the name of an installed entity to indicate that it built "
                    "successfully, but that it failed post build checks.",
                    "POST_BUILD_CHECKS_FAILED");
    DECLARE_MESSAGE(BuildResultRemoved,
                    (),
                    "Printed after the name of an uninstalled entity to indicate that it was successfully uninstalled.",
                    "REMOVED");
    DECLARE_MESSAGE(
        BuildResultSucceeded,
        (),
        "Printed after the name of an installed entity to indicate that it was built and installed successfully.",
        "SUCCEEDED");
    DECLARE_MESSAGE(BuildResultSummaryHeader,
                    (msg::triplet),
                    "Displayed before a list of a summary installation results.",
                    "SUMMARY FOR {triplet}");
    DECLARE_MESSAGE(BuildResultSummaryLine,
                    (msg::build_result, msg::count),
                    "Displayed to show a count of results of a build_result in a summary.",
                    "{build_result}: {count}");
    DECLARE_MESSAGE(BuildTreesRootDir, (), "", "(Experimental) Specify the buildtrees root directory.");
    DECLARE_MESSAGE(BuildTroubleshootingMessage1,
                    (),
                    "First part of build troubleshooting message, printed before the URI to look for existing bugs.",
                    "Please ensure you're using the latest port files with `git pull` and `vcpkg "
                    "update`.\nThen check for known issues at:");
    DECLARE_MESSAGE(BuildTroubleshootingMessage2,
                    (),
                    "Second part of build troubleshooting message, printed after the URI to look for "
                    "existing bugs but before the URI to file one.",
                    "You can submit a new issue at:");
    DECLARE_MESSAGE(
        BuildTroubleshootingMessage3,
        (msg::package_name),
        "Third part of build troubleshooting message, printed after the URI to file a bug but "
        "before version information about vcpkg itself.",
        "Include '[{package_name}] Build error' in your bug report title, the following version information in your "
        "bug description, and attach any relevant failure logs from above.");
    DECLARE_MESSAGE(BuildTroubleshootingMessage4,
                    (msg::path),
                    "Fourth optional part of build troubleshooting message, printed after the version"
                    "information about vcpkg itself.",
                    "You can also use the prefilled template from {path}.");
    DECLARE_MESSAGE(ChecksFailedCheck, (), "", "vcpkg has crashed; no additional details are available.");
    DECLARE_MESSAGE(ChecksUnreachableCode, (), "", "unreachable code was reached");
    DECLARE_MESSAGE(ChecksUpdateVcpkg, (), "", "updating vcpkg by rerunning bootstrap-vcpkg may resolve this failure.");
    DECLARE_MESSAGE(CiBaselineAllowUnexpectedPassingRequiresBaseline,
                    (),
                    "",
                    "--allow-unexpected-passing can only be used if a baseline is provided via --ci-baseline.");
    DECLARE_MESSAGE(CiBaselineDisallowedCascade,
                    (msg::spec, msg::path),
                    "",
                    "REGRESSION: {spec} cascaded, but it is required to pass. ({path}).");
    DECLARE_MESSAGE(CiBaselineRegression,
                    (msg::spec, msg::build_result, msg::path),
                    "",
                    "REGRESSION: {spec} failed with {build_result}. If expected, add {spec}=fail to {path}.");
    DECLARE_MESSAGE(CiBaselineRegressionHeader,
                    (),
                    "Printed before a series of CiBaselineRegression and/or CiBaselineUnexpectedPass messages.",
                    "REGRESSIONS:");
    DECLARE_MESSAGE(CiBaselineUnexpectedPass,
                    (msg::spec, msg::path),
                    "",
                    "PASSING, REMOVE FROM FAIL LIST: {spec} ({path}).");
    DECLARE_MESSAGE(ClearingContents, (msg::path), "", "Clearing contents of {path}");
    DECLARE_MESSAGE(CmakeTargetsExcluded, (msg::count), "", "note: {count} additional targets are not displayed.");
    DECLARE_MESSAGE(CMakeTargetsUsage,
                    (msg::package_name),
                    "'targets' are a CMake and Makefile concept",
                    "{package_name} provides CMake targets:");
    DECLARE_MESSAGE(
        CMakeTargetsUsageHeuristicMessage,
        (),
        "Displayed after CMakeTargetsUsage; the # must be kept at the beginning so that the message remains a comment.",
        "# this is heuristically generated, and may not be correct");
    DECLARE_MESSAGE(CMakeToolChainFile,
                    (msg::path),
                    "",
                    "CMake projects should use: \"-DCMAKE_TOOLCHAIN_FILE={path}\"");
    DECLARE_MESSAGE(CommandFailed,
                    (msg::command_line),
                    "",
                    "command:\n"
                    "{command_line}\n"
                    "failed with the following results:");
    DECLARE_MESSAGE(CompressFolderFailed, (msg::path), "", "Failed to compress folder \"{path}\":");
    DECLARE_MESSAGE(ConflictingValuesForOption, (msg::option), "", "conflicting values specified for '--{option}'.");
    DECLARE_MESSAGE(ConstraintViolation, (), "", "Found a constraint violation:");
    DECLARE_MESSAGE(ControlAndManifestFilesPresent,
                    (msg::path),
                    "",
                    "Both a manifest file and a CONTROL file exist in port directory: {path}");
    DECLARE_MESSAGE(CopyrightIsDir, (msg::path), "", "`{path}` being a directory is deprecated.");
    DECLARE_MESSAGE(CorruptedDatabase, (), "", "Database corrupted.");
    DECLARE_MESSAGE(CouldNotDeduceNugetIdAndVersion,
                    (msg::path),
                    "",
                    "Could not deduce nuget id and version from filename: {path}");
    DECLARE_MESSAGE(CreateFailureLogsDir, (msg::path), "", "Creating failure logs output directory {path}.");
    DECLARE_MESSAGE(CreatedNuGetPackage, (msg::path), "", "Created nupkg: \"{path}\"");
    DECLARE_MESSAGE(CurlReportedUnexpectedResults,
                    (msg::command_line, msg::actual),
                    "{command_line} is the command line to call curl.exe, {actual} is the console output "
                    "of curl.exe locale-invariant download results.",
                    "curl has reported unexpected results to vcpkg and vcpkg cannot continue.\n"
                    "Please review the following text for sensitive information and open an issue on the "
                    "Microsoft/vcpkg GitHub to help fix this problem!\n"
                    "cmd: {command_line}\n"
                    "=== curl output ===\n"
                    "{actual}\n"
                    "=== end curl output ===");
    DECLARE_MESSAGE(DateTableHeader, (), "", "Date");
    DECLARE_MESSAGE(DefaultBrowserLaunched, (msg::url), "", "Default browser launched to {url}.");
    DECLARE_MESSAGE(DefaultFlag, (msg::option), "", "Defaulting to --{option} being on.");
    DECLARE_MESSAGE(DefaultPathToBinaries,
                    (msg::path),
                    "",
                    "Based on your system settings, the default path to store binaries is \"{path}\". This consults "
                    "%LOCALAPPDATA%/%APPDATA% on Windows and $XDG_CACHE_HOME or $HOME on other platforms.");
    DECLARE_MESSAGE(DetectCompilerHash, (msg::triplet), "", "Detecting compiler hash for triplet {triplet}...");
    DECLARE_MESSAGE(DocumentedFieldsSuggestUpdate,
                    (),
                    "",
                    "If these are documented fields that should be recognized try updating the vcpkg tool.");
    DECLARE_MESSAGE(DownloadAvailable,
                    (msg::env_var),
                    "",
                    "A downloadable copy of this tool is available and can be used by unsetting {env_var}.");
    DECLARE_MESSAGE(DownloadedSources, (msg::spec), "", "Downloaded sources for {spec}");
    DECLARE_MESSAGE(DownloadingVcpkgCeBundle, (msg::version), "", "Downloading vcpkg-ce bundle {version}...");
    DECLARE_MESSAGE(DownloadingVcpkgCeBundleLatest,
                    (),
                    "This message is normally displayed only in development.",
                    "Downloading latest vcpkg-ce bundle...");
    DECLARE_MESSAGE(DownloadingVcpkgStandaloneBundle, (msg::version), "", "Downloading standalone bundle {version}.");
    DECLARE_MESSAGE(DownloadingVcpkgStandaloneBundleLatest, (), "", "Downloading latest standalone bundle.");
    DECLARE_MESSAGE(DownloadRootsDir,
                    (msg::env_var),
                    "",
                    "Specify the downloads root directory.\n(default: {env_var})");
    DECLARE_MESSAGE(DuplicateCommandOption, (msg::option), "", "The option --{option} can only be passed once.");
    DECLARE_MESSAGE(DuplicateOptions,
                    (msg::value),
                    "'{value}' is a command line option.",
                    "'--{value}' specified multiple times.");
    DECLARE_MESSAGE(ElapsedTimeForChecks, (msg::elapsed), "", "Time to determine pass/fail: {elapsed}");
    DECLARE_MESSAGE(EmailVcpkgTeam, (msg::url), "", "Send an email to {url} with any feedback.");
    DECLARE_MESSAGE(EmptyArg, (msg::option), "", "The option --{option} must be passed a non-empty argument.");
    DECLARE_MESSAGE(EmptyLicenseExpression, (), "", "SPDX license expression was empty.");
    DECLARE_MESSAGE(EnvStrFailedToExtract, (), "", "could not expand the environment string:");
    DECLARE_MESSAGE(ErrorDetectingCompilerInfo,
                    (msg::path),
                    "",
                    "while detecting compiler information:\nThe log file content at \"{path}\" is:");
    DECLARE_MESSAGE(ErrorIndividualPackagesUnsupported,
                    (),
                    "",
                    "In manifest mode, `vcpkg install` does not support individual package arguments.\nTo install "
                    "additional "
                    "packages, edit vcpkg.json and then run `vcpkg install` without any package arguments.");
    DECLARE_MESSAGE(ErrorInvalidClassicModeOption,
                    (msg::option),
                    "",
                    "The option --{option} is not supported in classic mode and no manifest was found.");
    DECLARE_MESSAGE(ErrorInvalidManifestModeOption,
                    (msg::option),
                    "",
                    "The option --{option} is not supported in manifest mode.");
    DECLARE_MESSAGE(
        ErrorMessageMustUsePrintError,
        (msg::value),
        "{value} is is a localized message name like ErrorMessageMustUsePrintError",
        "The message named {value} starts with error:, it must be changed to prepend ErrorMessage in code instead.");
    DECLARE_MESSAGE(
        ErrorMissingVcpkgRoot,
        (),
        "",
        "Could not detect vcpkg-root. If you are trying to use a copy of vcpkg that you've built, you must "
        "define the VCPKG_ROOT environment variable to point to a cloned copy of https://github.com/Microsoft/vcpkg.");
    DECLARE_MESSAGE(ErrorNoVSInstance,
                    (msg::triplet),
                    "",
                    "in triplet {triplet}: Unable to find a valid Visual Studio instance");
    DECLARE_MESSAGE(ErrorNoVSInstanceAt, (msg::path), "", "at \"{path}\"");
    DECLARE_MESSAGE(ErrorNoVSInstanceFullVersion, (msg::version), "", "with toolset version prefix {version}");
    DECLARE_MESSAGE(ErrorNoVSInstanceVersion, (msg::version), "", "with toolset version {version}");
    DECLARE_MESSAGE(ErrorParsingBinaryParagraph, (msg::spec), "", "while parsing the Binary Paragraph for {spec}");
    DECLARE_MESSAGE(ErrorRequireBaseline,
                    (),
                    "",
                    "this vcpkg instance requires a manifest with a specified baseline in order to "
                    "interact with ports. Please add 'builtin-baseline' to the manifest or add a "
                    "'vcpkg-configuration.json' that redefines the default registry.");
    DECLARE_MESSAGE(ErrorRequirePackagesList,
                    (),
                    "",
                    "`vcpkg install` requires a list of packages to install in classic mode.");
    DECLARE_MESSAGE(ErrorsFound, (), "", "Found the following errors:");
    DECLARE_MESSAGE(
        ErrorUnableToDetectCompilerInfo,
        (),
        "failure output will be displayed at the top of this",
        "vcpkg was unable to detect the active compiler's information. See above for the CMake failure output.");
    DECLARE_MESSAGE(ErrorVcvarsUnsupported,
                    (msg::triplet),
                    "",
                    "in triplet {triplet}: Use of Visual Studio's Developer Prompt is unsupported "
                    "on non-Windows hosts.\nDefine 'VCPKG_CMAKE_SYSTEM_NAME' or "
                    "'VCPKG_CHAINLOAD_TOOLCHAIN_FILE' in the triplet file.");
    DECLARE_MESSAGE(ErrorVsCodeNotFound,
                    (msg::env_var),
                    "",
                    "Visual Studio Code was not found and the environment variable {env_var} is not set or invalid.");
    DECLARE_MESSAGE(ErrorVsCodeNotFoundPathExamined, (), "", "The following paths were examined:");
    DECLARE_MESSAGE(ErrorWhileParsing, (msg::path), "", "Errors occurred while parsing {path}.");
    DECLARE_MESSAGE(ErrorWhileWriting, (msg::path), "", "Error occured while writing {path}");
    DECLARE_MESSAGE(ExceededRecursionDepth, (), "", "Recursion depth exceeded.");
    DECLARE_MESSAGE(ExcludedPackage, (msg::spec), "", "Excluded {spec}");
    DECLARE_MESSAGE(ExcludedPackages, (), "", "The following packages are excluded:");
    DECLARE_MESSAGE(
        ExpectedCascadeFailure,
        (msg::expected, msg::actual),
        "{expected} is the expected number of cascade failures and {actual} is the actual number of cascade failures.",
        "Expected {expected} cascade failure, but there were {actual} cascade failures.");
    DECLARE_MESSAGE(
        ExpectedCharacterHere,
        (msg::expected),
        "{expected} is a locale-invariant delimiter; for example, the ':' or '=' in 'zlib:x64-windows=skip'",
        "expected '{expected}' here");
    DECLARE_MESSAGE(ExpectedFailOrSkip, (), "", "expected 'fail', 'skip', or 'pass' here");
    DECLARE_MESSAGE(ExpectedPortName, (), "", "expected a port name here");
    DECLARE_MESSAGE(ExpectedTripletName, (), "", "expected a triplet name here");
    DECLARE_MESSAGE(ExpectedValueForOption, (msg::option), "", "expected value after --{option}.");
    DECLARE_MESSAGE(ExportingPackage, (msg::package_name), "", "Exporting {package_name}...");
    DECLARE_MESSAGE(ExtendedDocumentationAtUrl, (msg::url), "", "Extended documentation available at '{url}'.");
    DECLARE_MESSAGE(FailedToExtract, (msg::path), "", "Failed to extract \"{path}\":");
    DECLARE_MESSAGE(FailedToFormatMissingFile,
                    (),
                    "",
                    "No files to format.\nPlease pass either --all, or the explicit files to format or convert.");
    DECLARE_MESSAGE(FailedToObtainLocalPortGitSha, (), "", "Failed to obtain git SHAs for local ports.");
    DECLARE_MESSAGE(FailedToParseCMakeConsoleOut,
                    (),
                    "",
                    "Failed to parse CMake console output to locate block start/end markers.");
    DECLARE_MESSAGE(FailedToParseSerializedBinParagraph,
                    (msg::error_msg),
                    "'{error_msg}' is the error message for failing to parse the Binary Paragraph.",
                    "[sanity check] Failed to parse a serialized binary paragraph.\nPlease open an issue at "
                    "https://github.com/microsoft/vcpkg, "
                    "with the following output:\n{error_msg}\nSerialized Binary Paragraph:");
    DECLARE_MESSAGE(FailedToFindPortFeature, (msg::feature, msg::spec), "", "Could not find {feature} in {spec}.");
    DECLARE_MESSAGE(FailedToLocateSpec, (msg::spec), "", "Failed to locate spec in graph: {spec}");
    DECLARE_MESSAGE(FailedToLoadInstalledManifest,
                    (msg::spec),
                    "",
                    "The control or mnaifest file for {spec} could not be loaded due to the following error. Please "
                    "remove {spec} and re-attempt.");
    DECLARE_MESSAGE(FailedToObtainDependencyVersion, (), "", "Cannot find desired dependency version.");
    DECLARE_MESSAGE(FailedToObtainPackageVersion, (), "", "Cannot find desired package version.");
    DECLARE_MESSAGE(FailedToParseControl, (msg::path), "", "Failed to parse control file: {path}");
    DECLARE_MESSAGE(FailedToParseJson, (msg::path), "", "Failed to parse JSON file: {path}");
    DECLARE_MESSAGE(FailedToParseManifest, (msg::path), "", "Failed to parse manifest file: {path}");
    DECLARE_MESSAGE(FailedToProvisionCe, (), "", "Failed to provision vcpkg-ce.");
    DECLARE_MESSAGE(FailedToRead, (msg::path, msg::error_msg), "", "Failed to read {path}: {error_msg}");
    DECLARE_MESSAGE(FailedToReadParagraph, (msg::path), "", "Failed to read paragraphs from {path}");
    DECLARE_MESSAGE(FailedToRemoveControl, (msg::path), "", "Failed to remove control file {path}");
    DECLARE_MESSAGE(FailedToRunToolToDetermineVersion,
                    (msg::tool_name, msg::path),
                    "Additional information, such as the command line output, if any, will be appended on "
                    "the line after this message",
                    "Failed to run \"{path}\" to determine the {tool_name} version.");
    DECLARE_MESSAGE(FailedToStoreBackToMirror, (), "", "failed to store back to mirror:");
    DECLARE_MESSAGE(FailedToStoreBinaryCache, (msg::path), "", "Failed to store binary cache {path}");
    DECLARE_MESSAGE(FailedToWriteManifest, (msg::path), "", "Failed to write manifest file {path}");
    DECLARE_MESSAGE(FailedVendorAuthentication,
                    (msg::vendor, msg::url),
                    "",
                    "One or more {vendor} credential providers failed to authenticate. See '{url}' for more details "
                    "on how to provide credentials.");
    DECLARE_MESSAGE(FeedbackAppreciated, (), "", "Thank you for your feedback!");
    DECLARE_MESSAGE(FishCompletion, (msg::path), "", "vcpkg fish completion is already added at \"{path}\".");
    DECLARE_MESSAGE(FollowingPackagesMissingControl,
                    (),
                    "",
                    "The following packages do not have a valid CONTROL or vcpkg.json:");
    DECLARE_MESSAGE(FollowingPackagesNotInstalled, (), "", "The following packages are not installed:");
    DECLARE_MESSAGE(FollowingPackagesUpgraded, (), "", "The following packages are up-to-date:");
    DECLARE_MESSAGE(
        ForceSystemBinariesOnWeirdPlatforms,
        (),
        "",
        "Environment variable VCPKG_FORCE_SYSTEM_BINARIES must be set on arm, s390x, and ppc64le platforms.");
    DECLARE_MESSAGE(FormattedParseMessageExpression,
                    (msg::value),
                    "Example of {value} is 'x64 & windows'",
                    "on expression: {value}");
    DECLARE_MESSAGE(GenerateMsgErrorParsingFormatArgs,
                    (msg::value),
                    "example of {value} 'GenerateMsgNoComment'",
                    "parsing format string for {value}:");
    DECLARE_MESSAGE(GenerateMsgIncorrectComment,
                    (msg::value),
                    "example of {value} is 'GenerateMsgNoComment'",
                    R"(message {value} has an incorrect comment:)");
    DECLARE_MESSAGE(GenerateMsgNoArgumentValue,
                    (msg::value),
                    "example of {value} is 'arch'",
                    R"({{{value}}} was specified in a comment, but was not used in the message.)");
    DECLARE_MESSAGE(GenerateMsgNoCommentValue,
                    (msg::value),
                    "example of {value} is 'arch'",
                    R"({{{value}}} was used in the message, but not commented.)");
    DECLARE_MESSAGE(GitCommandFailed, (msg::command_line), "", "failed to execute: {command_line}");
    DECLARE_MESSAGE(GitStatusOutputExpectedFileName, (), "", "expected a file name");
    DECLARE_MESSAGE(GitStatusOutputExpectedNewLine, (), "", "expected new line");
    DECLARE_MESSAGE(GitStatusOutputExpectedRenameOrNewline, (), "", "expected renamed file or new lines");
    DECLARE_MESSAGE(GitStatusUnknownFileStatus,
                    (msg::value),
                    "{value} is a single character indicating file status, for example: A, U, M, D",
                    "unknown file status: {value}");
    DECLARE_MESSAGE(GitUnexpectedCommandOutput, (), "", "unexpected git output");
    DECLARE_MESSAGE(
        HashFileFailureToRead,
        (msg::path),
        "Printed after ErrorMessage and before the specific failing filesystem operation (like file not found)",
        "failed to read file \"{path}\" for hashing: ");
    DECLARE_MESSAGE(HeaderOnlyUsage,
                    (msg::package_name),
                    "'header' refers to C/C++ .h files",
                    "{package_name} is header-only and can be used from CMake via:");
    DECLARE_MESSAGE(HelpContactCommand, (), "", "Display contact information to send feedback.");
    DECLARE_MESSAGE(HelpCreateCommand, (), "", "Create a new port.");
    DECLARE_MESSAGE(HelpDependInfoCommand, (), "", "Display a list of dependencies for ports.");
    DECLARE_MESSAGE(HelpEditCommand,
                    (msg::env_var),
                    "",
                    "Open a port for editing (use the environment variable '{env_var}' to set an editor program, "
                    "defaults to 'code').");
    DECLARE_MESSAGE(HelpEnvCommand, (), "", "Creates a clean shell environment for development or compiling.");
    DECLARE_MESSAGE(HelpExampleCommand,
                    (),
                    "",
                    "For more help (including examples) see the accompanying README.md and docs folder.");
    DECLARE_MESSAGE(HelpExportCommand, (), "", "Exports a package.");
    DECLARE_MESSAGE(HelpFormatManifestCommand,
                    (),
                    "",
                    "Formats all vcpkg.json files. Run this before committing to vcpkg.");
    DECLARE_MESSAGE(HelpHashCommand, (), "", "Hash a file by specific algorithm, default SHA512.");
    DECLARE_MESSAGE(HelpHistoryCommand, (), "", "(Experimental) Show the history of versions of a package.");
    DECLARE_MESSAGE(HelpInitializeRegistryCommand, (), "", "Initializes a registry in the directory <path>.");
    DECLARE_MESSAGE(HelpInstallCommand, (), "", "Install a package.");
    DECLARE_MESSAGE(HelpListCommand, (), "", "List installed packages.");
    DECLARE_MESSAGE(HelpOwnsCommand, (), "", "Search for files in installed packages.");
    DECLARE_MESSAGE(HelpRemoveCommand, (), "", "Uninstall a package.");
    DECLARE_MESSAGE(HelpRemoveOutdatedCommand, (), "", "Uninstall all out-of-date packages.");
    DECLARE_MESSAGE(HelpResponseFileCommand, (), "", "Specify a response file to provide additional parameters.");
    DECLARE_MESSAGE(HelpSearchCommand, (), "", "Search for packages available to be built.");
    DECLARE_MESSAGE(HelpTopicCommand, (), "", "Display help for a specific topic.");
    DECLARE_MESSAGE(HelpTopicsCommand, (), "", "Display the list of help topics.");
    DECLARE_MESSAGE(HelpUpdateCommand, (), "", "List packages that can be updated.");
    DECLARE_MESSAGE(HelpUpgradeCommand, (), "", "Rebuild all outdated packages.");
    DECLARE_MESSAGE(HelpVersionCommand, (), "", "Display version information.");
    DECLARE_MESSAGE(IllegalFeatures, (), "", "List of features is not allowed in this context");
    DECLARE_MESSAGE(IllegalPlatformSpec, (), "", "Platform qualifier is not allowed in this context");
    DECLARE_MESSAGE(ImproperSHALength,
                    (msg::value),
                    "{value} is a sha.",
                    "SHA512's must be 128 hex characters: {value}");
    DECLARE_MESSAGE(IncorrectNumberOfArgs,
                    (msg::command_name, msg::expected, msg::actual),
                    "'{expected}' is the required number of arguments. '{actual}' is the number of arguments provided.",
                    "'{command_name}' requires '{expected}' arguments, but '{actual}' were provided.");
    DECLARE_MESSAGE(InfoSetEnvVar,
                    (msg::env_var),
                    "In this context 'editor' means IDE",
                    "You can also set the environment variable '{env_var}' to your editor of choice.");
    DECLARE_MESSAGE(InitRegistryFailedNoRepo,
                    (msg::path, msg::command_line),
                    "",
                    "Could not create a registry at {path} because this is not a git repository root.\nUse `git init "
                    "{command_line}` to create a git repository in this folder.");
    DECLARE_MESSAGE(InstalledPackages, (), "", "The following packages are already installed:");
    DECLARE_MESSAGE(InstalledRequestedPackages, (), "", "All requested packages are currently installed.");
    DECLARE_MESSAGE(InstallingFromLocation,
                    (msg::path),
                    "'--' at the beginning must be preserved",
                    "-- Installing port from location: {path}");
    DECLARE_MESSAGE(InstallingPackage,
                    (msg::action_index, msg::count, msg::spec),
                    "",
                    "Installing {action_index}/{count} {spec}...");
    DECLARE_MESSAGE(InstallPackageInstruction,
                    (msg::value, msg::path),
                    "'{value}' is the nuget id.",
                    "With a project open, go to Tools->NuGet Package Manager->Package Manager Console and "
                    "paste:\n Install-Package \"{value}\" -Source \"{path}\"");
    DECLARE_MESSAGE(InstallRootDir, (), "", "(Experimental) Specify the install root directory.");
    DECLARE_MESSAGE(InstallWithSystemManager,
                    (),
                    "",
                    "You may be able to install this tool via your system package manager.");
    DECLARE_MESSAGE(InstallWithSystemManagerMono,
                    (msg::url),
                    "",
                    "Ubuntu 18.04 users may need a newer version of mono, available at {url}.");
    DECLARE_MESSAGE(InstallWithSystemManagerPkg,
                    (msg::command_line),
                    "",
                    "You may be able to install this tool via your system package manager ({command_line}).");
    DECLARE_MESSAGE(IntegrationFailed, (), "", "Integration was not applied.");
    DECLARE_MESSAGE(InternalCICommand,
                    (),
                    "",
                    "vcpkg ci is an internal command which will change incompatibly or be removed at any time.");
    DECLARE_MESSAGE(InvalidArgMustBeAnInt, (msg::option), "", "--{option} must be an integer.");
    DECLARE_MESSAGE(InvalidArgMustBePositive, (msg::option), "", "--{option} must be non-negative.");
    DECLARE_MESSAGE(InvalidArgument, (), "", "invalid argument");
    DECLARE_MESSAGE(
        InvalidArgumentRequiresAbsolutePath,
        (msg::binary_source),
        "",
        "invalid argument: binary config '{binary_source}' path arguments for binary config strings must be absolute");
    DECLARE_MESSAGE(
        InvalidArgumentRequiresBaseUrl,
        (msg::base_url, msg::binary_source),
        "",
        "invalid argument: binary config '{binary_source}' requires a {base_url} base url as the first argument");
    DECLARE_MESSAGE(InvalidArgumentRequiresBaseUrlAndToken,
                    (msg::binary_source),
                    "",
                    "invalid argument: binary config '{binary_source}' requires at least a base-url and a SAS token");
    DECLARE_MESSAGE(InvalidArgumentRequiresNoneArguments,
                    (msg::binary_source),
                    "",
                    "invalid argument: binary config '{binary_source}' does not take arguments");
    DECLARE_MESSAGE(InvalidArgumentRequiresOneOrTwoArguments,
                    (msg::binary_source),
                    "",
                    "invalid argument: binary config '{binary_source}' requires 1 or 2 arguments");
    DECLARE_MESSAGE(InvalidArgumentRequiresPathArgument,
                    (msg::binary_source),
                    "",
                    "invalid argument: binary config '{binary_source}' requires at least one path argument");
    DECLARE_MESSAGE(InvalidArgumentRequiresPrefix,
                    (msg::binary_source),
                    "",
                    "invalid argument: binary config '{binary_source}' requires at least one prefix");
    DECLARE_MESSAGE(InvalidArgumentRequiresSingleArgument,
                    (msg::binary_source),
                    "",
                    "invalid argument: binary config '{binary_source}' does not take more than 1 argument");
    DECLARE_MESSAGE(InvalidArgumentRequiresSingleStringArgument,
                    (msg::binary_source),
                    "",
                    "invalid argument: binary config '{binary_source}' expects a single string argument");
    DECLARE_MESSAGE(InvalidArgumentRequiresSourceArgument,
                    (msg::binary_source),
                    "",
                    "invalid argument: binary config '{binary_source}' requires at least one source argument");
    DECLARE_MESSAGE(InvalidArgumentRequiresTwoOrThreeArguments,
                    (msg::binary_source),
                    "",
                    "invalid argument: binary config '{binary_source}' requires 2 or 3 arguments");
    DECLARE_MESSAGE(InvalidArgumentRequiresValidToken,
                    (msg::binary_source),
                    "",
                    "invalid argument: binary config '{binary_source}' requires a SAS token without a "
                    "preceeding '?' as the second argument");
    DECLARE_MESSAGE(InvalidBuildInfo, (msg::error_msg), "", "Invalid BUILD_INFO file for package: {error_msg}");
    DECLARE_MESSAGE(InvalidCommandArgSort,
                    (),
                    "",
                    "Value of --sort must be one of 'lexicographical', 'topological', 'reverse'.");
    DECLARE_MESSAGE(InvalidCommitId, (msg::value), "'{value}' is a commit id.", "Invalid commit id {value}");
    DECLARE_MESSAGE(InvalidFilename,
                    (msg::value, msg::path),
                    "'{value}' is a list of invalid characters. I.e. \\/:*?<>|",
                    "Filename cannot contain invalid chars {value}, but was {path}");
    DECLARE_MESSAGE(InvalidFormatString,
                    (msg::actual),
                    "{actual} is the provided format string",
                    "invalid format string: {actual}");
    DECLARE_MESSAGE(
        InvalidLinkage,
        (msg::system_name, msg::value),
        "'{value}' is the linkage type vcpkg would did not understand. (Correct values would be static ofr dynamic)",
        "Invalid {system_name} linkage type: [{value}]");
<<<<<<< HEAD
    DECLARE_MESSAGE(IrregularFile, (msg::path), "", "path was not a regular file: {path}");
    DECLARE_MESSAGE(JsonErrorFailedToParse, (msg::path), "", "failed to parse {path}:");
    DECLARE_MESSAGE(JsonErrorFailedToRead, (msg::path, msg::error_msg), "", "failed to read {path}: {error_msg}");
=======
>>>>>>> 25fe4765
    DECLARE_MESSAGE(JsonErrorMustBeAnObject, (msg::path), "", "Expected \"{path}\" to be an object.");
    DECLARE_MESSAGE(JsonSwitch, (), "", "(Experimental) Request JSON output.");
    DECLARE_MESSAGE(LaunchingProgramFailed,
                    (msg::tool_name),
                    "A platform API call failure message is appended after this",
                    "Launching {tool_name}:");
    DECLARE_MESSAGE(LicenseExpressionContainsExtraPlus,
                    (),
                    "",
                    "SPDX license expression contains an extra '+'. These are only allowed directly "
                    "after a license identifier.");
    DECLARE_MESSAGE(LicenseExpressionContainsInvalidCharacter,
                    (msg::value),
                    "example of {value:02X} is '7B'\nexample of {value} is '{'",
                    "SPDX license expression contains an invalid character (0x{value:02X} '{value}').");
    DECLARE_MESSAGE(LicenseExpressionContainsUnicode,
                    (msg::value, msg::pretty_value),
                    "example of {value:04X} is '22BB'\nexample of {pretty_value} is '⊻'",
                    "SPDX license expression contains a unicode character (U+{value:04X} "
                    "'{pretty_value}'), but these expressions are ASCII-only.");
    DECLARE_MESSAGE(LicenseExpressionDocumentRefUnsupported,
                    (),
                    "",
                    "The current implementation does not support DocumentRef- SPDX references.");
    DECLARE_MESSAGE(LicenseExpressionExpectCompoundFoundParen,
                    (),
                    "",
                    "Expected a compound or the end of the string, found a parenthesis.");
    DECLARE_MESSAGE(LicenseExpressionExpectCompoundFoundWith,
                    (),
                    "AND, OR, and WITH are all keywords and should not be translated.",
                    "Expected either AND or OR, found WITH (WITH is only allowed after license names, not "
                    "parenthesized expressions).");
    DECLARE_MESSAGE(LicenseExpressionExpectCompoundFoundWord,
                    (msg::value),
                    "Example of {value} is 'MIT'.\nAND and OR are both keywords and should not be translated.",
                    "Expected either AND or OR, found a license or exception name: '{value}'.");
    DECLARE_MESSAGE(LicenseExpressionExpectCompoundOrWithFoundWord,
                    (msg::value),
                    "example of {value} is 'MIT'.\nAND, OR, and WITH are all keywords and should not be translated.",
                    "Expected either AND, OR, or WITH, found a license or exception name: '{value}'.");
    DECLARE_MESSAGE(LicenseExpressionExpectExceptionFoundCompound,
                    (msg::value),
                    "Example of {value} is 'AND'",
                    "Expected an exception name, found the compound {value}.");
    DECLARE_MESSAGE(LicenseExpressionExpectExceptionFoundEof,
                    (),
                    "",
                    "Expected an exception name, found the end of the string.");
    DECLARE_MESSAGE(LicenseExpressionExpectExceptionFoundParen,
                    (),
                    "",
                    "Expected an exception name, found a parenthesis.");
    DECLARE_MESSAGE(LicenseExpressionExpectLicenseFoundCompound,
                    (msg::value),
                    "Example of {value} is 'AND'",
                    "Expected a license name, found the compound {value}.");
    DECLARE_MESSAGE(LicenseExpressionExpectLicenseFoundEof,
                    (),
                    "",
                    "Expected a license name, found the end of the string.");
    DECLARE_MESSAGE(LicenseExpressionExpectLicenseFoundParen, (), "", "Expected a license name, found a parenthesis.");
    DECLARE_MESSAGE(LicenseExpressionImbalancedParens,
                    (),
                    "",
                    "There was a close parenthesis without an opening parenthesis.");
    DECLARE_MESSAGE(LicenseExpressionUnknownException,
                    (msg::value),
                    "Example of {value} is 'unknownexception'",
                    "Unknown license exception identifier '{value}'. Known values are listed at "
                    "https://spdx.org/licenses/exceptions-index.html");
    DECLARE_MESSAGE(LicenseExpressionUnknownLicense,
                    (msg::value),
                    "Example of {value} is 'unknownlicense'",
                    "Unknown license identifier '{value}'. Known values are listed at https://spdx.org/licenses/");
    DECLARE_MESSAGE(ListOfValidFieldsForControlFiles,
                    (),
                    "",
                    "This is the list of valid fields for CONTROL files (case-sensitive):");
    DECLARE_MESSAGE(LoadingCommunityTriplet,
                    (msg::path),
                    "'-- [COMMUNITY]' at the beginning must be preserved",
                    "-- [COMMUNITY] Loading triplet configuration from: {path}");
    DECLARE_MESSAGE(LoadingDependencyInformation,
                    (msg::count),
                    "",
                    "Loading dependency information for {count} packages...");
    DECLARE_MESSAGE(LoadingOverlayTriplet,
                    (msg::path),
                    "'-- [OVERLAY]' at the beginning must be preserved",
                    "-- [OVERLAY] Loading triplet configuration from: {path}");
    DECLARE_MESSAGE(LocalizedMessageMustNotContainIndents,
                    (msg::value),
                    "{value} is is a localized message name like LocalizedMessageMustNotContainIndents. "
                    "The 'LocalizedString::append_indent' part is locale-invariant.",
                    "The message named {value} contains what appears to be indenting which must be "
                    "changed to use LocalizedString::append_indent instead.");
    DECLARE_MESSAGE(LocalizedMessageMustNotEndWithNewline,
                    (msg::value),
                    "{value} is a localized message name like LocalizedMessageMustNotEndWithNewline",
                    "The message named {value} ends with a newline which should be added by formatting "
                    "rather than by localization.");
<<<<<<< HEAD
    DECLARE_MESSAGE(MismatchedBinaryParagraphs,
                    (msg::url),
                    "A comparison of the original binary paragraph and serialized binary paragraph is expected.",
                    "[sanity check] The serialized binary paragraph was different from the original binary "
                    "paragraph.\nPlease open an issue at {url}, with the following output:");
    DECLARE_MESSAGE(MismatchedFiles, (), "", "file to store does not match hash");
=======
    DECLARE_MESSAGE(ManifestFormatCompleted, (), "", "Succeeded in formatting the manifest files.");
>>>>>>> 25fe4765
    DECLARE_MESSAGE(Missing7zHeader, (), "", "Unable to find 7z header.");
    DECLARE_MESSAGE(MissingArgFormatManifest,
                    (),
                    "",
                    "format-manifest was passed --convert-control without '--all'.\nThis doesn't do anything: control "
                    "files passed explicitly are converted automatically.");
    DECLARE_MESSAGE(MissingDependency,
                    (msg::spec, msg::package_name),
                    "",
                    "Package {spec} is installed, but dependency {package_name} is not.");
    DECLARE_MESSAGE(MissingExtension, (msg::extension), "", "Missing '{extension}' extension.");
<<<<<<< HEAD
    DECLARE_MESSAGE(MissingSHA, (), "", "Required argument --sha512 was not passed.");
=======
    DECLARE_MESSAGE(MissingOption, (msg::option), "", "This command currently requires --{option}");
    DECLARE_MESSAGE(MissingPortSuggestPullRequest,
                    (),
                    "",
                    "If your port is not listed, please open an issue at and/or consider making a pull request.");
>>>>>>> 25fe4765
    DECLARE_MESSAGE(MissmatchedBinParagraphs,
                    (),
                    "",
                    "The serialized binary paragraph was different from the original binary paragraph. Please open an "
                    "issue at https://github.com/microsoft/vcpkg with the following output:");
    DECLARE_MESSAGE(MonoInstructions,
                    (),
                    "",
                    "This may be caused by an incomplete mono installation. Full mono is "
                    "available on some systems via `sudo apt install mono-complete`. Ubuntu 18.04 users may "
                    "need a newer version of mono, available at https://www.mono-project.com/download/stable/");
    DECLARE_MESSAGE(MsiexecFailedToExtract,
                    (msg::path, msg::exit_code),
                    "",
                    "msiexec failed while extracting \"{path}\" with launch or exit code {exit_code} and message:");
    DECLARE_MESSAGE(MultiArch, (msg::option), "", "Multi-Arch must be 'same' but was {option}");
    DECLARE_MESSAGE(NavigateToNPS, (msg::url), "", "Please navigate to {url} in your preferred browser.");
    DECLARE_MESSAGE(NewConfigurationAlreadyExists,
                    (msg::path),
                    "",
                    "Creating a manifest would overwrite a vcpkg-configuration.json at {path}.");
    DECLARE_MESSAGE(NewManifestAlreadyExists, (msg::path), "", "A manifest is already present at {path}.");
    DECLARE_MESSAGE(NewNameCannotBeEmpty, (), "", "--name cannot be empty.");
    DECLARE_MESSAGE(NewOnlyOneVersionKind,
                    (),
                    "",
                    "Only one of --version-relaxed, --version-date, or --version-string may be specified.");
    DECLARE_MESSAGE(NewSpecifyNameVersionOrApplication,
                    (),
                    "",
                    "Either specify --name and --version to produce a manifest intended for C++ libraries, or specify "
                    "--application to indicate that the manifest is not intended to be used as a port.");
    DECLARE_MESSAGE(NewVersionCannotBeEmpty, (), "", "--version cannot be empty.");
    DECLARE_MESSAGE(NoArgumentsForOption, (msg::option), "", "The option --{option} does not accept an argument.");
    DECLARE_MESSAGE(NoCachedPackages, (), "", "No packages are cached.");
    DECLARE_MESSAGE(NoInstalledPackages,
                    (),
                    "The name 'search' is the name of a command that is not localized.",
                    "No packages are installed. Did you mean `search`?");
    DECLARE_MESSAGE(NoLocalizationForMessages, (), "", "No localized messages for the following: ");
    DECLARE_MESSAGE(NoRegistryForPort, (msg::package_name), "", "no registry configured for port {package_name}");
    DECLARE_MESSAGE(NugetPackageFileSucceededButCreationFailed,
                    (msg::path),
                    "",
                    "NuGet package creation succeeded, but no .nupkg was produced. Expected: \"{path}\"");
    DECLARE_MESSAGE(OptionMustBeInteger, (msg::option), "", "Value of --{option} must be an integer.");
    DECLARE_MESSAGE(OptionRequired, (msg::option), "", "--{option} option is required.");
    DECLARE_MESSAGE(OptionRequiresOption,
                    (msg::value, msg::option),
                    "{value} is a command line option.",
                    "--{value} requires --{option}");
    DECLARE_MESSAGE(OriginalBinParagraphHeader, (), "", "\nOriginal Binary Paragraph");
    DECLARE_MESSAGE(PackageFailedtWhileExtracting,
                    (msg::value, msg::path),
                    "'{value}' is either a tool name or a package name.",
                    "'{value}' failed while extracting {path}.");
    DECLARE_MESSAGE(PackageRootDir, (), "", "(Experimental) Specify the packages root directory.");
    DECLARE_MESSAGE(PackagesToInstall, (), "", "The following packages will be built and installed:");
    DECLARE_MESSAGE(PackagesToInstallDirectly, (), "", "The following packages will be directly installed:");
    DECLARE_MESSAGE(PackagesToModify, (), "", "Additional packages (*) will be modified to complete this operation.");
    DECLARE_MESSAGE(PackagesToRebuild, (), "", "The following packages will be rebuilt:");
    DECLARE_MESSAGE(
        PackagesToRebuildSuggestRecurse,
        (),
        "",
        "If you are sure you want to rebuild the above packages, run the command with the --recurse option.");
    DECLARE_MESSAGE(PackagesToRemove, (), "", "The following packages will be removed:");
    DECLARE_MESSAGE(PackingVendorFailed,
                    (msg::vendor),
                    "",
                    "Packing {vendor} failed. Use --debug for more information.");
    DECLARE_MESSAGE(ParseControlErrorInfoInvalidFields, (), "", "The following fields were not expected:");
    DECLARE_MESSAGE(ParseControlErrorInfoMissingFields, (), "", "The following fields were missing:");
    DECLARE_MESSAGE(ParseControlErrorInfoTypesEntry,
                    (msg::value, msg::expected),
                    "{value} is the name of a field in an on-disk file, {expected} is a short description "
                    "of what it should be like 'a non-negative integer' (which isn't localized yet)",
                    "{value} was expected to be {expected}");
    DECLARE_MESSAGE(ParseControlErrorInfoWhileLoading,
                    (msg::path),
                    "Error messages are is printed after this.",
                    "while loading {path}:");
    DECLARE_MESSAGE(ParseControlErrorInfoWrongTypeFields, (), "", "The following fields had the wrong types:");
    DECLARE_MESSAGE(PortDependencyConflict,
                    (msg::package_name),
                    "",
                    "Port {package_name} has the following unsupported dependencies:");
    DECLARE_MESSAGE(PortNotInBaseline,
                    (msg::package_name),
                    "",
                    "the baseline does not contain an entry for port {package_name}");
    DECLARE_MESSAGE(PortsAdded, (msg::count), "", "The following {count} ports were added:");
    DECLARE_MESSAGE(PortsNoDiff, (), "", "There were no changes in the ports between the two commits.");
    DECLARE_MESSAGE(PortsRemoved, (msg::count), "", "The following {count} ports were removed:");
    DECLARE_MESSAGE(PortsUpdated, (msg::count), "", "\nThe following {count} ports were updated:");
    DECLARE_MESSAGE(PortSupportsField, (msg::supports_expression), "", "(supports: \"{supports_expression}\")");
    DECLARE_MESSAGE(PortTypeConflict,
                    (msg::spec),
                    "",
                    "The port type of {spec} differs between the installed and available portfile.\nPlease manually "
                    "remove {spec} and re-run this command.");
    DECLARE_MESSAGE(PreviousIntegrationFileRemains, (), "", "Previous integration file was not removed.");
    DECLARE_MESSAGE(ProcessorArchitectureMalformed,
                    (msg::arch),
                    "",
                    "Failed to parse %PROCESSOR_ARCHITECTURE% ({arch}) as a valid CPU architecture.");
    DECLARE_MESSAGE(ProcessorArchitectureMissing,
                    (),
                    "",
                    "The required environment variable %PROCESSOR_ARCHITECTURE% is missing.");
    DECLARE_MESSAGE(ProcessorArchitectureW6432Malformed,
                    (msg::arch),
                    "",
                    "Failed to parse %PROCESSOR_ARCHITEW6432% ({arch}) as a valid CPU architecture. "
                    "Falling back to %PROCESSOR_ARCHITECTURE%.");
    DECLARE_MESSAGE(ProgramReturnedNonzeroExitCode,
                    (msg::tool_name, msg::exit_code),
                    "The program's console output is appended after this.",
                    "{tool_name} failed with exit code: ({exit_code}).");
    DECLARE_MESSAGE(PushingVendorFailed,
                    (msg::vendor, msg::path),
                    "",
                    "Pushing {vendor} to \"{path}\" failed. Use --debug for more information.");
    DECLARE_MESSAGE(RegistryCreated, (msg::path), "", "Successfully created registry at {path}");
    DECLARE_MESSAGE(ReplaceSecretsError,
                    (msg::error_msg),
                    "",
                    "Replace secretes produced the following error: '{error_msg}'");
    DECLARE_MESSAGE(RestoredPackage, (msg::path), "", "Restored package from \"{path}\"");
    DECLARE_MESSAGE(
        RestoredPackagesFromVendor,
        (msg::count, msg::elapsed, msg::value),
        "{value} may be either a 'vendor' like 'Azure' or 'NuGet', or a file path like C:\\example or /usr/example",
        "Restored {count} package(s) from {value} in {elapsed}. Use --debug to see more details.");
    DECLARE_MESSAGE(ResultsHeader, (), "Displayed before a list of installation results.", "RESULTS");
    DECLARE_MESSAGE(SerializedBinParagraphHeader, (), "", "\nSerialized Binary Paragraph");
    DECLARE_MESSAGE(SettingEnvVar,
                    (msg::env_var, msg::url),
                    "An example of env_var is \"HTTP(S)_PROXY\""
                    "'--' at the beginning must be preserved",
                    "-- Setting \"{env_var}\" environment variables to \"{url}\".");
<<<<<<< HEAD
    DECLARE_MESSAGE(SHAPassedAsArgAndOption,
                    (),
                    "",
                    "SHA512 passed as both an argument and as an option. Only pass one of these.");
    DECLARE_MESSAGE(SHAPassedWithConflict,
                    (),
                    "",
                    "SHA512 passed, but --skip-sha512 was also passed; only do one or the other.");
=======
    DECLARE_MESSAGE(SkipClearingInvalidDir,
                    (msg::path),
                    "",
                    "Skipping clearing contents of {path} because it was not a directory.");
>>>>>>> 25fe4765
    DECLARE_MESSAGE(SourceFieldPortNameMismatch,
                    (msg::package_name, msg::path),
                    "{package_name} and \"{path}\" are both names of installable ports/packages. 'Source', "
                    "'CONTROL', 'vcpkg.json', and 'name' references are locale-invariant.",
                    "The 'Source' field inside the CONTROL file, or \"name\" field inside the vcpkg.json "
                    "file has the name {package_name} and does not match the port directory \"{path}\".");
    DECLARE_MESSAGE(SpecifiedFeatureTurnedOff,
                    (msg::command_name, msg::option),
                    "",
                    "'{command_name}' feature specifically turned off, but --{option} was specified.");
    DECLARE_MESSAGE(SpecifyDirectoriesContaining,
                    (msg::env_var),
                    "",
                    "Specifiy directories containing triplets files.\n(also: '{env_var}')");
    DECLARE_MESSAGE(SpecifyDirectoriesWhenSearching,
                    (msg::env_var),
                    "",
                    "Specify directories to be used when searching for ports.\n(also: '{env_var}')");
    DECLARE_MESSAGE(SpecifyHostArch,
                    (msg::env_var),
                    "",
                    "Specify the host architecture triplet. See 'vcpkg help triplet'.\n(default: '{env_var}')");
    DECLARE_MESSAGE(SpecifyTargetArch,
                    (msg::env_var),
                    "",
                    "Specify the target architecture triplet. See 'vcpkg help triplet'.\n(default: '{env_var}')");
    DECLARE_MESSAGE(StoredBinaryCache, (msg::path), "", "Stored binary cache: \"{path}\"");
<<<<<<< HEAD
    DECLARE_MESSAGE(StoreOptionMissingSHA, (), "", "--store option is invalid without a sha512");
=======
    DECLARE_MESSAGE(SuggestGitPull, (), "", "The result may be outdated. Run `git pull` to get the latest results.");
    DECLARE_MESSAGE(SuggestResolution,
                    (msg::command_name, msg::option),
                    "",
                    "To attempt to resolve all errors at once, run:\nvcpkg {command_name} --{option}");
>>>>>>> 25fe4765
    DECLARE_MESSAGE(SuggestStartingBashShell,
                    (),
                    "",
                    "Please make sure you have started a new bash shell for the change to take effect.");
    DECLARE_MESSAGE(SuggestUpdateVcpkg,
                    (msg::command_line),
                    "",
                    "You may need to update the vcpkg binary; try running {command_line} to update.");
    DECLARE_MESSAGE(SupportedPort, (msg::package_name), "", "Port {package_name} is supported.");
    DECLARE_MESSAGE(SystemApiErrorMessage,
                    (msg::system_api, msg::exit_code, msg::error_msg),
                    "",
                    "calling {system_api} failed with {exit_code} ({error_msg})");
    DECLARE_MESSAGE(ToolFetchFailed, (msg::tool_name), "", "Could not fetch {tool_name}.");
    DECLARE_MESSAGE(ToolInWin10, (), "", "This utility is bundled with Windows 10 or later.");
<<<<<<< HEAD
    DECLARE_MESSAGE(TotalTime, (msg::elapsed), "", "Total elapsed time: {elapsed}");
=======
    DECLARE_MESSAGE(TotalElapsedTime, (msg::elapsed), "", "Total elapsed time: {elapsed}");
    DECLARE_MESSAGE(TotalTime, (msg::count), "", " Total elapsed time: {count}.");
>>>>>>> 25fe4765
    DECLARE_MESSAGE(TwoFeatureFlagsSpecified,
                    (msg::value),
                    "'{value}' is a feature flag.",
                    "Both '{value}' and -'{value}' were specified as feature flags.");
    DECLARE_MESSAGE(UndeterminedToolChainForTriplet,
                    (msg::triplet, msg::system_name),
                    "",
                    "Unable to determine toolchain use for {triplet} with with CMAKE_SYSTEM_NAME {system_name}. Did "
                    "you mean to use "
                    "VCPKG_CHAINLOAD_TOOLCHAIN_FILE?");
    DECLARE_MESSAGE(UnexpectedErrorDuringBulkDownload, (), "", "an unexpected error occurred during bulk download.");
    DECLARE_MESSAGE(UnexpectedExtension, (msg::extension), "", "Unexpected archive extension: '{extension}'.");
    DECLARE_MESSAGE(UnexpectedFormat,
                    (msg::expected, msg::actual),
                    "{expected} is the expected format, {actual} is the actual format.",
                    "Expected format is [{expected}], but was [{actual}].");
    DECLARE_MESSAGE(UnexpectedToolOutput,
                    (msg::tool_name, msg::path),
                    "The actual command line output will be appended after this message.",
                    "{tool_name} ({path}) produced unexpected output when attempting to determine the version:");
    DECLARE_MESSAGE(UnknownBaselineFileContent,
                    (),
                    "",
                    "unrecognizable baseline entry; expected 'port:triplet=(fail|skip|pass)'");
    DECLARE_MESSAGE(UnknownBinaryProviderType,
                    (),
                    "",
                    "unknown binary provider type: valid providers are 'clear', 'default', 'nuget', "
                    "'nugetconfig','nugettimeout', 'interactive', 'x-azblob', 'x-gcs', 'x-aws', "
                    "'x-aws-config', 'http', and 'files'");
    DECLARE_MESSAGE(UnknownOptions, (msg::command_name), "", "Unknown option(s) for command '{command_name}':");
    DECLARE_MESSAGE(UnknownParameterForIntegrate,
                    (msg::value),
                    "'{value}' is a user-supplied command line option. For example, given vcpkg integrate frobinate, "
                    "{value} would be frobinate.",
                    "Unknown parameter '{value}' for integrate.");
    DECLARE_MESSAGE(UnknownPolicySetting,
                    (msg::option, msg::value),
                    "'{value}' is the policy in question. These are unlocalized names that ports use to control post "
                    "build checks. Some examples are VCPKG_POLICY_DLLS_WITHOUT_EXPORTS, "
                    "VCPKG_POLICY_MISMATCHED_NUMBER_OF_BINARIES, or VCPKG_POLICY_ALLOW_OBSOLETE_MSVCRT",
                    "Unknown setting for policy '{value}': {option}");
    DECLARE_MESSAGE(UnknownSettingForBuildType,
                    (msg::option),
                    "",
                    "Unknown setting for VCPKG_BUILD_TYPE {option}. Valid settings are '', 'debug', and 'release'.");
    DECLARE_MESSAGE(UnknownTool, (), "", "vcpkg does not have a definition of this tool for this platform.");
    DECLARE_MESSAGE(
        UnknownVariablesInTemplate,
        (msg::value, msg::list),
        "{value} is the value provided by the user and {list} a list of unknown variables seperated by comma",
        "invalid argument: url template '{value}' contains unknown variables: {list}");
    DECLARE_MESSAGE(UnrecognizedConfigField, (), "", "configuration contains the following unrecognized fields:");
    DECLARE_MESSAGE(UnsupportedPort, (msg::package_name), "", "Port {package_name} is not supported.");
    DECLARE_MESSAGE(UnsupportedPortDependency,
                    (msg::value),
                    "'{value}' is the name of a port dependency.",
                    "- dependency {value} is not supported.");
    DECLARE_MESSAGE(UnsupportedPortFeature,
                    (msg::spec, msg::supports_expression),
                    "",
                    "{spec} is only supported on '{supports_expression}'");
    DECLARE_MESSAGE(UnsupportedShortOptions,
                    (msg::value),
                    "'{value}' is the short option given",
                    "short options are not supported: '{value}'");
    DECLARE_MESSAGE(UnsupportedSystemName,
                    (msg::system_name),
                    "",
                    "Could not map VCPKG_CMAKE_SYSTEM_NAME '{system_name}' to a vcvarsall platform. "
                    "Supported system names are '', 'Windows' and 'WindowsStore'.");
    DECLARE_MESSAGE(UnsupportedToolchain,
                    (msg::triplet, msg::arch, msg::path, msg::list),
                    "example for {list} is 'x86, arm64'",
                    "in triplet {triplet}: Unable to find a valid toolchain for requested target architecture {arch}.\n"
                    "The selected Visual Studio instance is at: {path}\n"
                    "The available toolchain combinations are: {list}");
    DECLARE_MESSAGE(
        UpdateBaselineAddBaselineNoManifest,
        (msg::option),
        "",
        "the --{option} switch was passed, but there is no manifest file to add a `builtin-baseline` field to.");
    DECLARE_MESSAGE(UpdateBaselineLocalGitError,
                    (msg::path),
                    "",
                    "git failed to parse HEAD for the local vcpkg registry at \"{path}\"");
    DECLARE_MESSAGE(UpdateBaselineNoConfiguration,
                    (),
                    "",
                    "neither `vcpkg.json` nor `vcpkg-configuration.json` exist to update.");
    DECLARE_MESSAGE(UpdateBaselineNoExistingBuiltinBaseline,
                    (msg::option),
                    "",
                    "the manifest file currently does not contain a `builtin-baseline` field; in order to "
                    "add one, pass the --{option} switch.");
    DECLARE_MESSAGE(UpdateBaselineNoUpdate,
                    (msg::url, msg::value),
                    "example of {value} is '5507daa796359fe8d45418e694328e878ac2b82f'",
                    "registry '{url}' not updated: '{value}'");
    DECLARE_MESSAGE(UpdateBaselineRemoteGitError, (msg::url), "", "git failed to fetch remote repository '{url}'");
    DECLARE_MESSAGE(UpdateBaselineUpdatedBaseline,
                    (msg::url, msg::old_value, msg::new_value),
                    "example of {old_value}, {new_value} is '5507daa796359fe8d45418e694328e878ac2b82f'",
                    "updated registry '{url}': baseline '{old_value}' -> '{new_value}'");
    DECLARE_MESSAGE(UpgradeInManifest,
                    (),
                    "",
                    "The upgrade command does not currently support manifest mode. Instead, modify your vcpkg.json and "
                    "run install.");
    DECLARE_MESSAGE(
        UpgradeRunWithNoDryRun,
        (),
        "",
        "If you are sure you want to rebuild the above packages, run this command with the --no-dry-run option.");
    DECLARE_MESSAGE(UploadedBinaries, (msg::count, msg::vendor), "", "Uploaded binaries to {count} {vendor}.");
    DECLARE_MESSAGE(UploadedPackagesToVendor,
                    (msg::count, msg::elapsed, msg::vendor),
                    "",
                    "Uploaded {count} package(s) to {vendor} in {elapsed}");
    DECLARE_MESSAGE(UploadingBinariesToVendor,
                    (msg::spec, msg::vendor, msg::path),
                    "",
                    "Uploading binaries for '{spec}' to '{vendor}' source \"{path}\".");
    DECLARE_MESSAGE(UploadingBinariesUsingVendor,
                    (msg::spec, msg::vendor, msg::path),
                    "",
                    "Uploading binaries for '{spec}' using '{vendor}' \"{path}\".");
    DECLARE_MESSAGE(UseEnvVar,
                    (msg::env_var),
                    "An example of env_var is \"HTTP(S)_PROXY\""
                    "'--' at the beginning must be preserved",
                    "-- Using {env_var} in environment variables.");
    DECLARE_MESSAGE(UserWideIntegrationDeleted, (), "", "User-wide integration is not installed.");
    DECLARE_MESSAGE(UserWideIntegrationRemoved, (), "", "User-wide integration was removed.");
    DECLARE_MESSAGE(UsingCommunityTriplet,
                    (msg::triplet),
                    "'--' at the beginning must be preserved",
                    "-- Using community triplet {triplet}. This triplet configuration is not guaranteed to succeed.");
    DECLARE_MESSAGE(UsingManifestAt, (msg::path), "", "Using manifest file at {path}.");
    DECLARE_MESSAGE(VcpkgCeIsExperimental,
                    (),
                    "",
                    "vcpkg-ce ('configure environment') is experimental and may change at any time.");
    DECLARE_MESSAGE(VcpkgCommitTableHeader, (), "", "VCPKG Commit");
    DECLARE_MESSAGE(
        VcpkgCompletion,
        (msg::value, msg::path),
        "'{value}' is the subject for completion. i.e. bash, zsh, etc.",
        "vcpkg {value} completion is already imported to your \"{path}\" file.\nThe following entries were found:");
    DECLARE_MESSAGE(VcpkgDisallowedClassicMode,
                    (),
                    "",
                    "Could not locate a manifest (vcpkg.json) above the current working "
                    "directory.\nThis vcpkg distribution does not have a classic mode instance.");
    DECLARE_MESSAGE(
        VcpkgHasCrashed,
        (),
        "Printed at the start of a crash report.",
        "vcpkg has crashed. Please create an issue at https://github.com/microsoft/vcpkg containing a brief summary of "
        "what you were trying to do and the following information.");
    DECLARE_MESSAGE(VcpkgInvalidCommand, (msg::command_name), "", "invalid command: {command_name}");
    DECLARE_MESSAGE(VcpkgRootRequired, (), "", "Setting VCPKG_ROOT is required for standalone bootstrap.");
    DECLARE_MESSAGE(VcpkgRootsDir, (msg::env_var), "", "Specify the vcpkg root directory.\n(default: '{env_var}')");
    DECLARE_MESSAGE(VcpkgSendMetricsButDisabled, (), "", "passed --sendmetrics, but metrics are disabled.");
    DECLARE_MESSAGE(VersionCommandHeader,
                    (msg::version),
                    "",
                    "vcpkg package management program version {version}\n\nSee LICENSE.txt for license information.");
    DECLARE_MESSAGE(VersionConstraintViolated,
                    (msg::spec, msg::expected_version, msg::actual_version),
                    "",
                    "dependency {spec} was expected to be at least version "
                    "{expected_version}, but is currently {actual_version}.");
    DECLARE_MESSAGE(
        VersionInvalidDate,
        (msg::version),
        "",
        "`{version}` is not a valid date version. Dates must follow the format YYYY-MM-DD and disambiguators must be "
        "dot-separated positive integer values without leading zeroes.");
    DECLARE_MESSAGE(VersionInvalidRelaxed,
                    (msg::version),
                    "",
                    "`{version}` is not a valid relaxed version (semver with arbitrary numeric element count).");
    DECLARE_MESSAGE(VersionInvalidSemver,
                    (msg::version),
                    "",
                    "`{version}` is not a valid semantic version, consult <https://semver.org>.");
    DECLARE_MESSAGE(VersionSpecMismatch,
                    (msg::path, msg::expected_version, msg::actual_version),
                    "",
                    "Failed to load port because versions are inconsistent. The file \"{path}\" contains the version "
                    "{actual_version}, but the version database indicates that it should be {expected_version}.");
    DECLARE_MESSAGE(VersionTableHeader, (), "", "Version");
    DECLARE_MESSAGE(VSExaminedInstances, (), "", "The following Visual Studio instances were considered:");
    DECLARE_MESSAGE(VSExaminedPaths, (), "", "The following paths were examined for Visual Studio instances:");
    DECLARE_MESSAGE(VSNoInstances, (), "", "Could not locate a complete Visual Studio instance");
    DECLARE_MESSAGE(WaitingForChildrenToExit, (), "", "Waiting for child processes to exit...");
    DECLARE_MESSAGE(WaitingToTakeFilesystemLock, (msg::path), "", "waiting to take filesystem lock on {path}...");
    DECLARE_MESSAGE(WarningMessageMustUsePrintWarning,
                    (msg::value),
                    "{value} is is a localized message name like WarningMessageMustUsePrintWarning",
                    "The message named {value} starts with warning:, it must be changed to prepend "
                    "WarningMessage in code instead.");
    DECLARE_MESSAGE(WarningsTreatedAsErrors, (), "", "previous warnings being interpreted as errors");
<<<<<<< HEAD
    DECLARE_MESSAGE(WindowsOnlyCommand, (), "", "This command only supports Windows.");
=======
    DECLARE_MESSAGE(WhileLookingForSpec, (msg::spec), "", "while looking for {spec}:");
    DECLARE_MESSAGE(WroteNuGetPkgConfInfo, (msg::path), "", "Wrote NuGet package config information to {path}.");
>>>>>>> 25fe4765
}<|MERGE_RESOLUTION|>--- conflicted
+++ resolved
@@ -1130,12 +1130,7 @@
         (msg::system_name, msg::value),
         "'{value}' is the linkage type vcpkg would did not understand. (Correct values would be static ofr dynamic)",
         "Invalid {system_name} linkage type: [{value}]");
-<<<<<<< HEAD
     DECLARE_MESSAGE(IrregularFile, (msg::path), "", "path was not a regular file: {path}");
-    DECLARE_MESSAGE(JsonErrorFailedToParse, (msg::path), "", "failed to parse {path}:");
-    DECLARE_MESSAGE(JsonErrorFailedToRead, (msg::path, msg::error_msg), "", "failed to read {path}: {error_msg}");
-=======
->>>>>>> 25fe4765
     DECLARE_MESSAGE(JsonErrorMustBeAnObject, (msg::path), "", "Expected \"{path}\" to be an object.");
     DECLARE_MESSAGE(JsonSwitch, (), "", "(Experimental) Request JSON output.");
     DECLARE_MESSAGE(LaunchingProgramFailed,
@@ -1238,16 +1233,8 @@
                     "{value} is a localized message name like LocalizedMessageMustNotEndWithNewline",
                     "The message named {value} ends with a newline which should be added by formatting "
                     "rather than by localization.");
-<<<<<<< HEAD
-    DECLARE_MESSAGE(MismatchedBinaryParagraphs,
-                    (msg::url),
-                    "A comparison of the original binary paragraph and serialized binary paragraph is expected.",
-                    "[sanity check] The serialized binary paragraph was different from the original binary "
-                    "paragraph.\nPlease open an issue at {url}, with the following output:");
+    DECLARE_MESSAGE(ManifestFormatCompleted, (), "", "Succeeded in formatting the manifest files.");
     DECLARE_MESSAGE(MismatchedFiles, (), "", "file to store does not match hash");
-=======
-    DECLARE_MESSAGE(ManifestFormatCompleted, (), "", "Succeeded in formatting the manifest files.");
->>>>>>> 25fe4765
     DECLARE_MESSAGE(Missing7zHeader, (), "", "Unable to find 7z header.");
     DECLARE_MESSAGE(MissingArgFormatManifest,
                     (),
@@ -1259,15 +1246,12 @@
                     "",
                     "Package {spec} is installed, but dependency {package_name} is not.");
     DECLARE_MESSAGE(MissingExtension, (msg::extension), "", "Missing '{extension}' extension.");
-<<<<<<< HEAD
+    DECLARE_MESSAGE(MissingOption, (msg::option), "", "This command currently requires --{option}");
     DECLARE_MESSAGE(MissingSHA, (), "", "Required argument --sha512 was not passed.");
-=======
-    DECLARE_MESSAGE(MissingOption, (msg::option), "", "This command currently requires --{option}");
     DECLARE_MESSAGE(MissingPortSuggestPullRequest,
                     (),
                     "",
                     "If your port is not listed, please open an issue at and/or consider making a pull request.");
->>>>>>> 25fe4765
     DECLARE_MESSAGE(MissmatchedBinParagraphs,
                     (),
                     "",
@@ -1409,7 +1393,6 @@
                     "An example of env_var is \"HTTP(S)_PROXY\""
                     "'--' at the beginning must be preserved",
                     "-- Setting \"{env_var}\" environment variables to \"{url}\".");
-<<<<<<< HEAD
     DECLARE_MESSAGE(SHAPassedAsArgAndOption,
                     (),
                     "",
@@ -1418,12 +1401,10 @@
                     (),
                     "",
                     "SHA512 passed, but --skip-sha512 was also passed; only do one or the other.");
-=======
     DECLARE_MESSAGE(SkipClearingInvalidDir,
                     (msg::path),
                     "",
                     "Skipping clearing contents of {path} because it was not a directory.");
->>>>>>> 25fe4765
     DECLARE_MESSAGE(SourceFieldPortNameMismatch,
                     (msg::package_name, msg::path),
                     "{package_name} and \"{path}\" are both names of installable ports/packages. 'Source', "
@@ -1451,15 +1432,12 @@
                     "",
                     "Specify the target architecture triplet. See 'vcpkg help triplet'.\n(default: '{env_var}')");
     DECLARE_MESSAGE(StoredBinaryCache, (msg::path), "", "Stored binary cache: \"{path}\"");
-<<<<<<< HEAD
     DECLARE_MESSAGE(StoreOptionMissingSHA, (), "", "--store option is invalid without a sha512");
-=======
     DECLARE_MESSAGE(SuggestGitPull, (), "", "The result may be outdated. Run `git pull` to get the latest results.");
     DECLARE_MESSAGE(SuggestResolution,
                     (msg::command_name, msg::option),
                     "",
                     "To attempt to resolve all errors at once, run:\nvcpkg {command_name} --{option}");
->>>>>>> 25fe4765
     DECLARE_MESSAGE(SuggestStartingBashShell,
                     (),
                     "",
@@ -1475,12 +1453,7 @@
                     "calling {system_api} failed with {exit_code} ({error_msg})");
     DECLARE_MESSAGE(ToolFetchFailed, (msg::tool_name), "", "Could not fetch {tool_name}.");
     DECLARE_MESSAGE(ToolInWin10, (), "", "This utility is bundled with Windows 10 or later.");
-<<<<<<< HEAD
     DECLARE_MESSAGE(TotalTime, (msg::elapsed), "", "Total elapsed time: {elapsed}");
-=======
-    DECLARE_MESSAGE(TotalElapsedTime, (msg::elapsed), "", "Total elapsed time: {elapsed}");
-    DECLARE_MESSAGE(TotalTime, (msg::count), "", " Total elapsed time: {count}.");
->>>>>>> 25fe4765
     DECLARE_MESSAGE(TwoFeatureFlagsSpecified,
                     (msg::value),
                     "'{value}' is a feature flag.",
@@ -1685,10 +1658,7 @@
                     "The message named {value} starts with warning:, it must be changed to prepend "
                     "WarningMessage in code instead.");
     DECLARE_MESSAGE(WarningsTreatedAsErrors, (), "", "previous warnings being interpreted as errors");
-<<<<<<< HEAD
+    DECLARE_MESSAGE(WhileLookingForSpec, (msg::spec), "", "while looking for {spec}:");
     DECLARE_MESSAGE(WindowsOnlyCommand, (), "", "This command only supports Windows.");
-=======
-    DECLARE_MESSAGE(WhileLookingForSpec, (msg::spec), "", "while looking for {spec}:");
     DECLARE_MESSAGE(WroteNuGetPkgConfInfo, (msg::path), "", "Wrote NuGet package config information to {path}.");
->>>>>>> 25fe4765
 }