﻿#pragma once

#include <vcpkg/base/fwd/files.h>
#include <vcpkg/base/fwd/json.h>
#include <vcpkg/base/fwd/messages.h>

#include <vcpkg/base/format.h>
#include <vcpkg/base/lineinfo.h>
#include <vcpkg/base/stringview.h>

#include <string>
#include <type_traits>
#include <utility>

namespace vcpkg
{
    namespace msg::detail
    {
        template<class Tag, class Type>
        struct MessageArgument;
    }
    namespace msg
    {
        template<class Message, class... Tags, class... Ts>
        LocalizedString format(Message, detail::MessageArgument<Tags, Ts>... args);
    }

    struct LocalizedString
    {
        LocalizedString() = default;
        operator StringView() const noexcept { return m_data; }
        const std::string& data() const noexcept { return m_data; }
        const std::string& to_string() const noexcept { return m_data; }
        std::string extract_data() { return std::exchange(m_data, ""); }

        static LocalizedString from_raw(std::string&& s) { return LocalizedString(std::move(s)); }

        template<class StringLike,
                 std::enable_if_t<std::is_constructible<StringView, const StringLike&>::value, int> = 0>
        static LocalizedString from_raw(const StringLike& s)
        {
            return LocalizedString(StringView(s));
        }
        LocalizedString& append_raw(char c)
        {
            m_data.push_back(c);
            return *this;
        }
        LocalizedString& append_raw(StringView s)
        {
            m_data.append(s.begin(), s.size());
            return *this;
        }
        template<class... Args>
        LocalizedString& append_fmt_raw(fmt::format_string<Args...> s, Args&&... args)
        {
            m_data.append(fmt::format(s, std::forward<Args>(args)...));
            return *this;
        }
        LocalizedString& append(const LocalizedString& s)
        {
            m_data.append(s.m_data);
            return *this;
        }
        template<class Message, class... Args>
        LocalizedString& append(Message m, const Args&... args)
        {
            return append(msg::format(m, args...));
        }

        LocalizedString& append_indent(size_t indent = 1)
        {
            m_data.append(indent * 4, ' ');
            return *this;
        }

        friend const char* to_printf_arg(const LocalizedString& s) { return s.data().c_str(); }

        friend bool operator==(const LocalizedString& lhs, const LocalizedString& rhs)
        {
            return lhs.data() == rhs.data();
        }

        friend bool operator!=(const LocalizedString& lhs, const LocalizedString& rhs)
        {
            return lhs.data() != rhs.data();
        }

        friend bool operator<(const LocalizedString& lhs, const LocalizedString& rhs)
        {
            return lhs.data() < rhs.data();
        }

        friend bool operator<=(const LocalizedString& lhs, const LocalizedString& rhs)
        {
            return lhs.data() <= rhs.data();
        }

        friend bool operator>(const LocalizedString& lhs, const LocalizedString& rhs)
        {
            return lhs.data() > rhs.data();
        }

        friend bool operator>=(const LocalizedString& lhs, const LocalizedString& rhs)
        {
            return lhs.data() >= rhs.data();
        }

        bool empty() { return m_data.empty(); }
        void clear() { m_data.clear(); }

    private:
        std::string m_data;

        explicit LocalizedString(StringView data) : m_data(data.data(), data.size()) { }
        explicit LocalizedString(std::string&& data) : m_data(std::move(data)) { }
    };
}

VCPKG_FORMAT_WITH_TO_STRING(vcpkg::LocalizedString);

namespace vcpkg::msg
{
    namespace detail
    {
        template<class Tag, class Type>
        struct MessageArgument
        {
            const Type* parameter; // always valid
        };

        template<class... Tags>
        struct MessageCheckFormatArgs
        {
            static constexpr void check_format_args(const Tags&...) noexcept { }
        };

        LocalizedString internal_vformat(::size_t index, fmt::format_args args);

        template<class... Args>
        MessageCheckFormatArgs<Args...> make_message_check_format_args(const Args&... args); // not defined

        struct FormatArgAbi
        {
            const char* name;
            const char* example;
        };

        std::string format_examples_for_args(StringView extra_comment, const FormatArgAbi* args, std::size_t arg_count);

        inline std::string get_examples_for_args(StringView extra_comment, const MessageCheckFormatArgs<>&)
        {
            return extra_comment.to_string();
        }

        template<class Arg0, class... Args>
        std::string get_examples_for_args(StringView extra_comment, const MessageCheckFormatArgs<Arg0, Args...>&)
        {
            FormatArgAbi abi[] = {FormatArgAbi{Arg0::name, Arg0::example}, FormatArgAbi{Args::name, Args::example}...};
            return format_examples_for_args(extra_comment, abi, 1 + sizeof...(Args));
        }

        ::size_t startup_register_message(StringLiteral name, StringLiteral format_string, std::string&& comment);

        ::size_t number_of_messages();

        // REQUIRES: index < last_message_index()
        StringView get_format_string(::size_t index);
        // REQUIRES: index < last_message_index()
        StringView get_message_name(::size_t index);
        // REQUIRES: index < last_message_index()
        StringView get_default_format_string(::size_t index);
        // REQUIRES: index < last_message_index()
        StringView get_localization_comment(::size_t index);
    }

    // load from "locale_base/messages.${language}.json"
    void threadunsafe_initialize_context(const Filesystem& fs, StringView language, const Path& locale_base);
    // initialize without any localized messages (use default messages only)
    void threadunsafe_initialize_context();

    template<class Message, class... Tags, class... Ts>
    LocalizedString format(Message, detail::MessageArgument<Tags, Ts>... args)
    {
        // avoid generating code, but still typecheck
        // (and avoid unused typedef warnings)
        static_assert((Message::check_format_args((Tags{})...), true), "");
        return detail::internal_vformat(Message::index,
                                        fmt::make_format_args(fmt::arg(Tags::name, *args.parameter)...));
    }

    inline void println() { msg::write_unlocalized_text_to_stdout(Color::none, "\n"); }

    inline void print(Color c, const LocalizedString& s) { msg::write_unlocalized_text_to_stdout(c, s); }
    inline void print(const LocalizedString& s) { msg::write_unlocalized_text_to_stdout(Color::none, s); }
    inline void println(Color c, const LocalizedString& s)
    {
        msg::write_unlocalized_text_to_stdout(c, s);
        msg::write_unlocalized_text_to_stdout(Color::none, "\n");
    }
    inline void println(const LocalizedString& s)
    {
        msg::write_unlocalized_text_to_stdout(Color::none, s);
        msg::write_unlocalized_text_to_stdout(Color::none, "\n");
    }

    template<class Message, class... Ts>
    typename Message::is_message_type print(Message m, Ts... args)
    {
        print(format(m, args...));
    }
    template<class Message, class... Ts>
    typename Message::is_message_type println(Message m, Ts... args)
    {
        print(format(m, args...).append_raw('\n'));
    }

    template<class Message, class... Ts>
    typename Message::is_message_type print(Color c, Message m, Ts... args)
    {
        print(c, format(m, args...));
    }
    template<class Message, class... Ts>
    typename Message::is_message_type println(Color c, Message m, Ts... args)
    {
        print(c, format(m, args...).append_raw('\n'));
    }

// these use `constexpr static` instead of `inline` in order to work with GCC 6;
// they are trivial and empty, and their address does not matter, so this is not a problem
#define DECLARE_MSG_ARG(NAME, EXAMPLE)                                                                                 \
    constexpr static struct NAME##_t                                                                                   \
    {                                                                                                                  \
        constexpr static const char* name = #NAME;                                                                     \
        constexpr static const char* example = EXAMPLE;                                                                \
        template<class T>                                                                                              \
        detail::MessageArgument<NAME##_t, T> operator=(const T& t) const noexcept                                      \
        {                                                                                                              \
            return detail::MessageArgument<NAME##_t, T>{&t};                                                           \
        }                                                                                                              \
    } NAME = {}

    DECLARE_MSG_ARG(error, "");
    DECLARE_MSG_ARG(value, "");
    DECLARE_MSG_ARG(pretty_value, "");
    DECLARE_MSG_ARG(expected, "");
    DECLARE_MSG_ARG(actual, "");
    DECLARE_MSG_ARG(list, "");
    DECLARE_MSG_ARG(old_value, "");
    DECLARE_MSG_ARG(new_value, "");

    DECLARE_MSG_ARG(actual_version, "1.3.8");
    DECLARE_MSG_ARG(arch, "x64");
    DECLARE_MSG_ARG(base_url, "azblob://");
    DECLARE_MSG_ARG(binary_source, "azblob");
    DECLARE_MSG_ARG(build_result, "One of the BuildResultXxx messages (such as BuildResultSucceeded/SUCCEEDED)");
    DECLARE_MSG_ARG(column, "42");
    DECLARE_MSG_ARG(command_line, "vcpkg install zlib");
    DECLARE_MSG_ARG(command_name, "install");
    DECLARE_MSG_ARG(count, "42");
    DECLARE_MSG_ARG(elapsed, "3.532 min");
    DECLARE_MSG_ARG(error_msg, "File Not Found");
    DECLARE_MSG_ARG(exit_code, "127");
    DECLARE_MSG_ARG(expected_version, "1.3.8");
    DECLARE_MSG_ARG(new_scheme, "version");
    DECLARE_MSG_ARG(old_scheme, "version-string");
    DECLARE_MSG_ARG(option, "editable");
    DECLARE_MSG_ARG(package_name, "zlib");
    DECLARE_MSG_ARG(path, "/foo/bar");
    DECLARE_MSG_ARG(row, "42");
    DECLARE_MSG_ARG(spec, "zlib:x64-windows");
    DECLARE_MSG_ARG(system_api, "CreateProcessW");
    DECLARE_MSG_ARG(system_name, "Darwin");
    DECLARE_MSG_ARG(tool_name, "aria2");
    DECLARE_MSG_ARG(triplet, "x64-windows");
    DECLARE_MSG_ARG(url, "https://github.com/microsoft/vcpkg");
    DECLARE_MSG_ARG(vcpkg_line_info, "/a/b/foo.cpp(13)");
    DECLARE_MSG_ARG(vendor, "Azure");
    DECLARE_MSG_ARG(version, "1.3.8");
    DECLARE_MSG_ARG(action_index, "340");
    DECLARE_MSG_ARG(env_var, "VCPKG_DEFAULT_TRIPLET");
    DECLARE_MSG_ARG(extension, ".exe");

#undef DECLARE_MSG_ARG

#define DECLARE_MESSAGE(NAME, ARGS, COMMENT, ...)                                                                      \
    constexpr struct NAME##_msg_t : decltype(::vcpkg::msg::detail::make_message_check_format_args ARGS)                \
    {                                                                                                                  \
        using is_message_type = void;                                                                                  \
        static constexpr ::vcpkg::StringLiteral name = #NAME;                                                          \
        static constexpr ::vcpkg::StringLiteral extra_comment = COMMENT;                                               \
        static constexpr ::vcpkg::StringLiteral default_format_string = __VA_ARGS__;                                   \
        static const ::size_t index;                                                                                   \
    } msg##NAME VCPKG_UNUSED = {}

#define REGISTER_MESSAGE(NAME)                                                                                         \
    const ::size_t NAME##_msg_t::index = ::vcpkg::msg::detail::startup_register_message(                               \
        NAME##_msg_t::name,                                                                                            \
        NAME##_msg_t::default_format_string,                                                                           \
        ::vcpkg::msg::detail::get_examples_for_args(NAME##_msg_t::extra_comment, NAME##_msg_t{}))

#define DECLARE_AND_REGISTER_MESSAGE(NAME, ARGS, COMMENT, ...)                                                         \
    DECLARE_MESSAGE(NAME, ARGS, COMMENT, __VA_ARGS__);                                                                 \
    REGISTER_MESSAGE(NAME)

    DECLARE_MESSAGE(SeeURL, (msg::url), "", "See {url} for more information.");
    DECLARE_MESSAGE(NoteMessage, (), "", "note: ");
    DECLARE_MESSAGE(WarningMessage, (), "", "warning: ");
    DECLARE_MESSAGE(ErrorMessage, (), "", "error: ");
    DECLARE_MESSAGE(InternalErrorMessage, (), "", "internal error: ");
    DECLARE_MESSAGE(
        InternalErrorMessageContact,
        (),
        "",
        "Please open an issue at "
        "https://github.com/microsoft/vcpkg/issues/new?template=other-type-of-bug-report.md&labels=category:vcpkg-bug "
        "with detailed steps to reproduce the problem.");
    DECLARE_MESSAGE(BothYesAndNoOptionSpecifiedError,
                    (msg::option),
                    "",
                    "cannot specify both --no-{option} and --{option}.");

    void println_warning(const LocalizedString& s);
    template<class Message, class... Ts>
    typename Message::is_message_type println_warning(Message m, Ts... args)
    {
        println_warning(format(m, args...));
    }

    void println_error(const LocalizedString& s);
    template<class Message, class... Ts>
    typename Message::is_message_type println_error(Message m, Ts... args)
    {
        println_error(format(m, args...));
    }

    template<class Message, class... Ts, class = typename Message::is_message_type>
    LocalizedString format_warning(Message m, Ts... args)
    {
        return format(msgWarningMessage).append(m, args...);
    }

    template<class Message, class... Ts, class = typename Message::is_message_type>
    LocalizedString format_error(Message m, Ts... args)
    {
        return format(msgErrorMessage).append(m, args...);
    }

}

namespace vcpkg
{
    struct MessageSink
    {
        virtual void print(Color c, StringView sv) = 0;

        void println() { this->print(Color::none, "\n"); }
        void print(const LocalizedString& s) { this->print(Color::none, s); }
        void println(Color c, const LocalizedString& s)
        {
            this->print(c, s);
            this->print(Color::none, "\n");
        }
        inline void println(const LocalizedString& s)
        {
            this->print(Color::none, s);
            this->print(Color::none, "\n");
        }

        template<class Message, class... Ts>
        typename Message::is_message_type print(Message m, Ts... args)
        {
            this->print(Color::none, msg::format(m, args...));
        }

        template<class Message, class... Ts>
        typename Message::is_message_type println(Message m, Ts... args)
        {
            this->print(Color::none, msg::format(m, args...).append_raw('\n'));
        }

        template<class Message, class... Ts>
        typename Message::is_message_type print(Color c, Message m, Ts... args)
        {
            this->print(c, msg::format(m, args...));
        }

        template<class Message, class... Ts>
        typename Message::is_message_type println(Color c, Message m, Ts... args)
        {
            this->print(c, msg::format(m, args...).append_raw('\n'));
        }

        MessageSink(const MessageSink&) = delete;
        MessageSink& operator=(const MessageSink&) = delete;

    protected:
        MessageSink() = default;
        ~MessageSink() = default;
    };

    extern MessageSink& null_sink;
    extern MessageSink& stdout_sink;
    extern MessageSink& stderr_sink;

    DECLARE_MESSAGE(AddArtifactOnlyOne,
                    (msg::command_line),
                    "",
                    "'{command_line}' can only add one artifact at a time.");
    DECLARE_MESSAGE(AddFirstArgument,
                    (msg::command_line),
                    "",
                    "The first argument to '{command_line}' must be 'artifact' or 'port'.");
    DECLARE_MESSAGE(AddingCompletionEntry, (msg::path), "", "Adding vcpkg completion entry to {path}.");
    DECLARE_MESSAGE(AddPortRequiresManifest,
                    (msg::command_line),
                    "",
                    "'{command_line}' requires an active manifest file.");
    DECLARE_MESSAGE(AddPortSucceeded, (), "", "Succeeded in adding ports to vcpkg.json file.");
    DECLARE_MESSAGE(AddTripletExpressionNotAllowed,
                    (msg::package_name, msg::triplet),
                    "",
                    "triplet expressions are not allowed here. You may want to change "
                    "`{package_name}:{triplet}` to `{package_name}` instead.");
    DECLARE_MESSAGE(AddVersionAddedVersionToFile, (msg::version, msg::path), "", "added version {version} to {path}");
    DECLARE_MESSAGE(AddVersionCommitChangesReminder, (), "", "Did you remember to commit your changes?");
    DECLARE_MESSAGE(AddVersionCommitResultReminder, (), "", "Don't forget to commit the result!");
    DECLARE_MESSAGE(AddVersionDetectLocalChangesError,
                    (),
                    "",
                    "skipping detection of local changes due to unexpected format in git status output");
    DECLARE_MESSAGE(AddVersionFileNotFound, (msg::path), "", "couldn't find required file {path}");
    DECLARE_MESSAGE(AddVersionFormatPortSuggestion, (msg::command_line), "", "Run `{command_line}` to format the file");
    DECLARE_MESSAGE(AddVersionIgnoringOptionAll,
                    (msg::option),
                    "The -- before {option} must be preserved as they're part of the help message for the user.",
                    "ignoring --{option} since a port name argument was provided");
    DECLARE_MESSAGE(AddVersionLoadPortFailed, (msg::package_name), "", "can't load port {package_name}");
    DECLARE_MESSAGE(AddVersionNewFile, (), "", "(new file)");
    DECLARE_MESSAGE(AddVersionNewShaIs, (msg::value), "{value} is a 40-digit hexadecimal SHA", "new SHA: {value}");
    DECLARE_MESSAGE(AddVersionNoFilesUpdated, (), "", "No files were updated");
    DECLARE_MESSAGE(AddVersionNoFilesUpdatedForPort,
                    (msg::package_name),
                    "",
                    "No files were updated for {package_name}");
    DECLARE_MESSAGE(AddVersionNoGitSha, (msg::package_name), "", "can't obtain SHA for port {package_name}");
    DECLARE_MESSAGE(AddVersionOldShaIs, (msg::value), "{value} is a 40-digit hexadecimal SHA", "old SHA: {value}");
    DECLARE_MESSAGE(AddVersionOverwriteOptionSuggestion,
                    (msg::option),
                    "The -- before {option} must be preserved as they're part of the help message for the user.",
                    "Use --{option} to bypass this check");
    DECLARE_MESSAGE(AddVersionPortDoesNotExist, (msg::package_name), "", "{package_name} does not exist");
    DECLARE_MESSAGE(AddVersionPortFilesShaChanged,
                    (msg::package_name),
                    "",
                    "checked-in files for {package_name} have changed but the version was not updated");
    DECLARE_MESSAGE(AddVersionPortFilesShaUnchanged,
                    (msg::package_name, msg::version),
                    "",
                    "checked-in files for {package_name} are unchanged from version {version}");
    DECLARE_MESSAGE(AddVersionPortHasImproperFormat,
                    (msg::package_name),
                    "",
                    "{package_name} is not properly formatted");
    DECLARE_MESSAGE(AddVersionSuggestNewVersionScheme,
                    (msg::new_scheme, msg::old_scheme, msg::package_name, msg::option),
                    "The -- before {option} must be preserved as they're part of the help message for the user.",
                    "Use the version scheme \"{new_scheme}\" instead of \"{old_scheme}\" in port "
                    "\"{package_name}\".\nUse --{option} to disable this check.");
    DECLARE_MESSAGE(AddVersionUnableToParseVersionsFile, (msg::path), "", "unable to parse versions file {path}");
    DECLARE_MESSAGE(AddVersionUncommittedChanges,
                    (msg::package_name),
                    "",
                    "there are uncommitted changes for {package_name}");
    DECLARE_MESSAGE(AddVersionUpdateVersionReminder, (), "", "Did you remember to update the version or port version?");
    DECLARE_MESSAGE(AddVersionUseOptionAll,
                    (msg::command_name, msg::option),
                    "The -- before {option} must be preserved as they're part of the help message for the user.",
                    "{command_name} with no arguments requires passing --{option} to update all port versions at once");
    DECLARE_MESSAGE(AddVersionVersionAlreadyInFile,
                    (msg::version, msg::path),
                    "",
                    "version {version} is already in {path}");
    DECLARE_MESSAGE(AddVersionVersionIs, (msg::version), "", "version: {version}");
    DECLARE_MESSAGE(AllFormatArgsRawArgument,
                    (msg::value),
                    "example of {value} is 'foo {} bar'",
                    "format string \"{value}\" contains a raw format argument");
    DECLARE_MESSAGE(AllFormatArgsUnbalancedBraces,
                    (msg::value),
                    "example of {value} is 'foo bar {'",
                    "unbalanced brace in format string \"{value}\"");
    DECLARE_MESSAGE(AlreadyInstalled, (msg::spec), "", "{spec} is already installed");
    DECLARE_MESSAGE(AlreadyInstalledNotHead,
                    (msg::spec),
                    "'HEAD' means the most recent version of source code",
                    "{spec} is already installed -- not building from HEAD");
    DECLARE_MESSAGE(AnotherInstallationInProgress,
                    (),
                    "",
                    "Another installation is in progress on the machine, sleeping 6s before retrying.");
    DECLARE_MESSAGE(AppliedUserIntegration, (), "", "Applied user-wide integration for this vcpkg root.");
    DECLARE_MESSAGE(AssetSourcesArg, (), "", "Add sources for asset caching. See 'vcpkg help assetcaching'.");
    DECLARE_MESSAGE(AttemptingToFetchPackagesFromVendor,
                    (msg::count, msg::vendor),
                    "",
                    "Attempting to fetch {count} package(s) from {vendor}");
    DECLARE_MESSAGE(AuthenticationMayRequireManualAction,
                    (msg::vendor),
                    "",
                    "One or more {vendor} credential providers requested manual action. Add the binary source "
                    "'interactive' to allow interactivity.");
    DECLARE_MESSAGE(AutomaticLinkingForMSBuildProjects,
                    (),
                    "",
                    "All MSBuild C++ projects can now #include any installed libraries. Linking will be handled "
                    "automatically. Installing new libraries will make them instantly available.");
    DECLARE_MESSAGE(AutoSettingEnvVar,
                    (msg::env_var, msg::url),
                    "An example of env_var is \"HTTP(S)_PROXY\""
                    "'--' at the beginning must be preserved",
                    "-- Automatically setting {env_var} environment variables to \"{url}\".");
    DECLARE_MESSAGE(BinarySourcesArg, (), "", "Add sources for binary caching. See 'vcpkg help binarycaching'.");
    DECLARE_MESSAGE(BuildAlreadyInstalled,
                    (msg::spec),
                    "",
                    "{spec} is already installed; please remove {spec} before attempting to build it.");
    DECLARE_MESSAGE(BuildDependenciesMissing,
                    (),
                    "",
                    "The build command requires all dependencies to be already installed.\nThe following "
                    "dependencies are missing:");
    DECLARE_MESSAGE(BuildingFromHead,
                    (msg::spec),
                    "'HEAD' means the most recent version of source code",
                    "Building {spec} from HEAD...");
    DECLARE_MESSAGE(BuildingPackage, (msg::spec), "", "Building {spec}...");
    DECLARE_MESSAGE(BuildingPackageFailed,
                    (msg::spec, msg::build_result),
                    "",
                    "building {spec} failed with: {build_result}");
    DECLARE_MESSAGE(BuildingPackageFailedDueToMissingDeps,
                    (),
                    "Printed after BuildingPackageFailed, and followed by a list of dependencies that were missing.",
                    "due to the following missing dependencies:");
    DECLARE_MESSAGE(BuildResultBuildFailed,
                    (),
                    "Printed after the name of an installed entity to indicate that it failed to build.",
                    "BUILD_FAILED");
    DECLARE_MESSAGE(
        BuildResultCacheMissing,
        (),
        "Printed after the name of an installed entity to indicate that it was not present in the binary cache when "
        "the user has requested that things may only be installed from the cache rather than built.",
        "CACHE_MISSING");
    DECLARE_MESSAGE(BuildResultCascadeDueToMissingDependencies,
                    (),
                    "Printed after the name of an installed entity to indicate that it could not attempt "
                    "to be installed because one of its transitive dependencies failed to install.",
                    "CASCADED_DUE_TO_MISSING_DEPENDENCIES");
    DECLARE_MESSAGE(BuildResultDownloaded,
                    (),
                    "Printed after the name of an installed entity to indicate that it was successfully "
                    "downloaded but no build or install was requested.",
                    "DOWNLOADED");
    DECLARE_MESSAGE(BuildResultExcluded,
                    (),
                    "Printed after the name of an installed entity to indicate that the user explicitly "
                    "requested it not be installed.",
                    "EXCLUDED");
    DECLARE_MESSAGE(
        BuildResultFileConflicts,
        (),
        "Printed after the name of an installed entity to indicate that it conflicts with something already installed",
        "FILE_CONFLICTS");
    DECLARE_MESSAGE(BuildResultPostBuildChecksFailed,
                    (),
                    "Printed after the name of an installed entity to indicate that it built "
                    "successfully, but that it failed post build checks.",
                    "POST_BUILD_CHECKS_FAILED");
    DECLARE_MESSAGE(BuildResultRemoved,
                    (),
                    "Printed after the name of an uninstalled entity to indicate that it was successfully uninstalled.",
                    "REMOVED");
    DECLARE_MESSAGE(
        BuildResultSucceeded,
        (),
        "Printed after the name of an installed entity to indicate that it was built and installed successfully.",
        "SUCCEEDED");
    DECLARE_MESSAGE(BuildResultSummaryHeader,
                    (msg::triplet),
                    "Displayed before a list of a summary installation results.",
                    "SUMMARY FOR {triplet}");
    DECLARE_MESSAGE(BuildResultSummaryLine,
                    (msg::build_result, msg::count),
                    "Displayed to show a count of results of a build_result in a summary.",
                    "{build_result}: {count}");
    DECLARE_MESSAGE(BuildTreesRootDir, (), "", "(Experimental) Specify the buildtrees root directory.");
    DECLARE_MESSAGE(BuildTroubleshootingMessage1,
                    (),
                    "First part of build troubleshooting message, printed before the URI to look for existing bugs.",
                    "Please ensure you're using the latest port files with `git pull` and `vcpkg "
                    "update`.\nThen check for known issues at:");
    DECLARE_MESSAGE(BuildTroubleshootingMessage2,
                    (),
                    "Second part of build troubleshooting message, printed after the URI to look for "
                    "existing bugs but before the URI to file one.",
                    "You can submit a new issue at:");
    DECLARE_MESSAGE(
        BuildTroubleshootingMessage3,
        (msg::package_name),
        "Third part of build troubleshooting message, printed after the URI to file a bug but "
        "before version information about vcpkg itself.",
        "Include '[{package_name}] Build error' in your bug report title, the following version information in your "
        "bug description, and attach any relevant failure logs from above.");
    DECLARE_MESSAGE(BuildTroubleshootingMessage4,
                    (msg::path),
                    "Fourth optional part of build troubleshooting message, printed after the version"
                    "information about vcpkg itself.",
                    "You can also use the prefilled template from {path}.");
    DECLARE_MESSAGE(ChecksFailedCheck, (), "", "vcpkg has crashed; no additional details are available.");
    DECLARE_MESSAGE(ChecksUnreachableCode, (), "", "unreachable code was reached");
    DECLARE_MESSAGE(ChecksUpdateVcpkg, (), "", "updating vcpkg by rerunning bootstrap-vcpkg may resolve this failure.");
    DECLARE_MESSAGE(CiBaselineAllowUnexpectedPassingRequiresBaseline,
                    (),
                    "",
                    "--allow-unexpected-passing can only be used if a baseline is provided via --ci-baseline.");
    DECLARE_MESSAGE(CiBaselineDisallowedCascade,
                    (msg::spec, msg::path),
                    "",
                    "REGRESSION: {spec} cascaded, but it is required to pass. ({path}).");
    DECLARE_MESSAGE(CiBaselineRegression,
                    (msg::spec, msg::build_result, msg::path),
                    "",
                    "REGRESSION: {spec} failed with {build_result}. If expected, add {spec}=fail to {path}.");
    DECLARE_MESSAGE(CiBaselineRegressionHeader,
                    (),
                    "Printed before a series of CiBaselineRegression and/or CiBaselineUnexpectedPass messages.",
                    "REGRESSIONS:");
    DECLARE_MESSAGE(CiBaselineUnexpectedPass,
                    (msg::spec, msg::path),
                    "",
                    "PASSING, REMOVE FROM FAIL LIST: {spec} ({path}).");
    DECLARE_MESSAGE(CmakeTargetsExcluded, (msg::count), "", "note: {count} additional targets are not displayed.");
    DECLARE_MESSAGE(CMakeTargetsUsage,
                    (msg::package_name),
                    "'targets' are a CMake and Makefile concept",
                    "{package_name} provides CMake targets:");
    DECLARE_MESSAGE(
        CMakeTargetsUsageHeuristicMessage,
        (),
        "Displayed after CMakeTargetsUsage; the # must be kept at the beginning so that the message remains a comment.",
        "# this is heuristically generated, and may not be correct");
    DECLARE_MESSAGE(CMakeToolChainFile,
                    (msg::path),
                    "",
                    "CMake projects should use: \"-DCMAKE_TOOLCHAIN_FILE={path}\"");
    DECLARE_MESSAGE(CommandFailed,
                    (msg::command_line),
                    "",
                    "command:\n"
                    "{command_line}\n"
                    "failed with the following results:");
    DECLARE_MESSAGE(CompressFolderFailed, (msg::path), "", "Failed to compress folder \"{path}\":");
    DECLARE_MESSAGE(ConflictingValuesForOption,
                    (msg::value),
                    "'{value}' is a command option.",
                    "conflicting values specified for '--{value}'.");
    DECLARE_MESSAGE(CopyrightIsDir, (msg::path), "", "`{path}` being a directory is deprecated.");
    DECLARE_MESSAGE(CouldNotDeduceNugetIdAndVersion,
                    (msg::path),
                    "",
                    "Could not deduce nuget id and version from filename: {path}");
    DECLARE_MESSAGE(CreatedNuGetPackage, (msg::path), "", "Created nupkg: \"{path}\"");
    DECLARE_MESSAGE(CurlReportedUnexpectedResults,
                    (msg::command_line, msg::actual),
                    "{command_line} is the command line to call curl.exe, {actual} is the console output "
                    "of curl.exe locale-invariant download results.",
                    "curl has reported unexpected results to vcpkg and vcpkg cannot continue.\n"
                    "Please review the following text for sensitive information and open an issue on the "
                    "Microsoft/vcpkg GitHub to help fix this problem!\n"
                    "cmd: {command_line}\n"
                    "=== curl output ===\n"
                    "{actual}\n"
                    "=== end curl output ===");
    DECLARE_MESSAGE(DefaultBrowserLaunched, (msg::url), "", "Default browser launched to {url}.");
    DECLARE_MESSAGE(DefaultFlag, (msg::option), "", "Defaulting to --{option} being on.");
    DECLARE_MESSAGE(DefaultPathToBinaries,
                    (msg::path),
                    "",
                    "Based on your system settings, the default path to store binaries is \"{path}\". This consults "
                    "%LOCALAPPDATA%/%APPDATA% on Windows and $XDG_CACHE_HOME or $HOME on other platforms.");
    DECLARE_MESSAGE(DetectCompilerHash, (msg::triplet), "", "Detecting compiler hash for triplet {triplet}...");
    DECLARE_MESSAGE(
        DownloadAvailable,
        (msg::env_var),
        "",
        "A downloadable copy of this tool is available and can be used by unsetting {env_var} environment variable.");
    DECLARE_MESSAGE(DownloadedSources, (msg::spec), "", "Downloaded sources for {spec}");
    DECLARE_MESSAGE(DownloadingVcpkgCeBundle, (msg::version), "", "Downloading vcpkg-ce bundle {version}...");
    DECLARE_MESSAGE(DownloadingVcpkgCeBundleLatest,
                    (),
                    "This message is normally displayed only in development.",
                    "Downloading latest vcpkg-ce bundle...");
    DECLARE_MESSAGE(DownloadRootsDir,
                    (msg::env_var),
                    "",
                    "Specify the downloads root directory.\n(default: {env_var})");
    DECLARE_MESSAGE(DuplicateCommandOption, (msg::option), "", "The option --{option} can only be passed once.");
    DECLARE_MESSAGE(DuplicateOptions,
                    (msg::value),
                    "'{value}' is a command line option.",
                    "'--{value}' specified multiple times.");
    DECLARE_MESSAGE(EmailVcpkgTeam, (msg::url), "", "Send an email to {url} with any feedback.");
    DECLARE_MESSAGE(EmptyArg, (msg::option), "", "The option --{option} must be passed a non-empty argument.");
    DECLARE_MESSAGE(EmptyLicenseExpression, (), "", "SPDX license expression was empty.");
    DECLARE_MESSAGE(EnvStrFailedToExtract, (), "", "could not expand the environment string:");
    DECLARE_MESSAGE(ErrorDetectingCompilerInfo,
                    (msg::path),
                    "",
                    "while detecting compiler information:\nThe log file content at \"{path}\" is:");
    DECLARE_MESSAGE(ErrorIndividualPackagesUnsupported,
                    (),
                    "",
                    "In manifest mode, `vcpkg install` does not support individual package arguments.\nTo install "
                    "additional "
                    "packages, edit vcpkg.json and then run `vcpkg install` without any package arguments.");
    DECLARE_MESSAGE(ErrorInvalidClassicModeOption,
                    (msg::option),
                    "",
                    "The option --{option} is not supported in classic mode and no manifest was found.");
    DECLARE_MESSAGE(ErrorInvalidManifestModeOption,
                    (msg::option),
                    "",
                    "The option --{option} is not supported in manifest mode.");
    DECLARE_MESSAGE(
        ErrorMessageMustUsePrintError,
        (msg::value),
        "{value} is is a localized message name like ErrorMessageMustUsePrintError",
        "The message named {value} starts with error:, it must be changed to prepend ErrorMessage in code instead.");
    DECLARE_MESSAGE(
        ErrorMissingVcpkgRoot,
        (),
        "",
        "Could not detect vcpkg-root. If you are trying to use a copy of vcpkg that you've built, you must "
        "define the VCPKG_ROOT environment variable to point to a cloned copy of https://github.com/Microsoft/vcpkg.");
    DECLARE_MESSAGE(ErrorNoVSInstance,
                    (msg::triplet),
                    "",
                    "in triplet {triplet}: Unable to find a valid Visual Studio instance");
    DECLARE_MESSAGE(ErrorNoVSInstanceAt, (msg::path), "", "at \"{path}\"");
    DECLARE_MESSAGE(ErrorNoVSInstanceFullVersion, (msg::version), "", "with toolset version prefix {version}");
    DECLARE_MESSAGE(ErrorNoVSInstanceVersion, (msg::version), "", "with toolset version {version}");
    DECLARE_MESSAGE(ErrorParsingBinaryParagraph, (msg::spec), "", "while parsing the Binary Paragraph for {spec}");
    DECLARE_MESSAGE(ErrorRequireBaseline,
                    (),
                    "",
                    "this vcpkg instance requires a manifest with a specified baseline in order to "
                    "interact with ports. Please add 'builtin-baseline' to the manifest or add a "
                    "'vcpkg-configuration.json' that redefines the default registry.");
    DECLARE_MESSAGE(ErrorRequirePackagesList,
                    (),
                    "",
                    "`vcpkg install` requires a list of packages to install in classic mode.");
    DECLARE_MESSAGE(
        ErrorUnableToDetectCompilerInfo,
        (),
        "failure output will be displayed at the top of this",
        "vcpkg was unable to detect the active compiler's information. See above for the CMake failure output.");
    DECLARE_MESSAGE(ErrorVcvarsUnsupported,
                    (msg::triplet),
                    "",
                    "in triplet {triplet}: Use of Visual Studio's Developer Prompt is unsupported "
                    "on non-Windows hosts.\nDefine 'VCPKG_CMAKE_SYSTEM_NAME' or "
                    "'VCPKG_CHAINLOAD_TOOLCHAIN_FILE' in the triplet file.");
    DECLARE_MESSAGE(ErrorVsCodeNotFound,
                    (msg::env_var),
                    "",
                    "Visual Studio Code was not found and the environment variable {env_var} is not set or invalid.");
    DECLARE_MESSAGE(ErrorVsCodeNotFoundPathExamined, (), "", "The following paths were examined:");
<<<<<<< HEAD
    DECLARE_MESSAGE(ExceededRecursionDepth, (), "", "Recursion depth exceeded.");
=======
    DECLARE_MESSAGE(ErrorWhileParsing, (msg::path), "", "Errors occurred while parsing {path}.");
    DECLARE_MESSAGE(ErrorWhileWriting, (msg::path), "", "Error occured while writing {path}");
>>>>>>> 04813161
    DECLARE_MESSAGE(ExcludedPackage, (msg::spec), "", "Excluded {spec}");
    DECLARE_MESSAGE(
        ExpectedCharacterHere,
        (msg::expected),
        "{expected} is a locale-invariant delimiter; for example, the ':' or '=' in 'zlib:x64-windows=skip'",
        "expected '{expected}' here");
    DECLARE_MESSAGE(ExpectedFailOrSkip, (), "", "expected 'fail', 'skip', or 'pass' here");
    DECLARE_MESSAGE(ExpectedPortName, (), "", "expected a port name here");
    DECLARE_MESSAGE(ExpectedTripletName, (), "", "expected a triplet name here");
    DECLARE_MESSAGE(ExpectedValueForOption,
                    (msg::value),
                    "'{value}' is a command option.",
                    "expected value after '{value}'.");
    DECLARE_MESSAGE(ExtendedDocumentationAtUrl, (msg::url), "", "Extended documentation available at '{url}'.");
    DECLARE_MESSAGE(FailedToExtract, (msg::path), "", "Failed to extract \"{path}\":");
    DECLARE_MESSAGE(FailedToParseBinParagraph,
                    (msg::error_msg),
                    "'{error_msg}' is the error message for failing to parse the Binary Paragraph.",
                    "[sanity check] Failed to parse a serialized binary paragraph.\nPlease open an issue at "
                    "https://github.com/microsoft/vcpkg, "
                    "with the following output:\n{error_msg}\nSerialized Binary Paragraph:");
    DECLARE_MESSAGE(FailedToParseCMakeConsoleOut,
                    (),
                    "",
                    "Failed to parse CMake console output to locate block start/end markers.");
    DECLARE_MESSAGE(FailedToProvisionCe, (), "", "Failed to provision vcpkg-ce.");
    DECLARE_MESSAGE(FailedToRunToolToDetermineVersion,
                    (msg::tool_name, msg::path),
                    "Additional information, such as the command line output, if any, will be appended on "
                    "the line after this message",
                    "Failed to run \"{path}\" to determine the {tool_name} version.");
    DECLARE_MESSAGE(FailedToStoreBackToMirror, (), "", "failed to store back to mirror:");
    DECLARE_MESSAGE(FailedToStoreBinaryCache, (msg::path), "", "Failed to store binary cache {path}");
    DECLARE_MESSAGE(FailedVendorAuthentication,
                    (msg::vendor, msg::url),
                    "",
                    "One or more {vendor} credential providers failed to authenticate. See '{url}' for more details "
                    "on how to provide credentials.");
    DECLARE_MESSAGE(FeedbackAppreciated, (), "", "Thank you for your feedback!");
    DECLARE_MESSAGE(FishCompletion, (msg::path), "", "vcpkg fish completion is already added at \"{path}\".");
    DECLARE_MESSAGE(
        ForceSystemBinariesOnWeirdPlatforms,
        (),
        "",
        "Environment variable VCPKG_FORCE_SYSTEM_BINARIES must be set on arm, s390x, and ppc64le platforms.");
    DECLARE_MESSAGE(FormattedParseMessageExpression,
                    (msg::value),
                    "Example of {value} is 'x64 & windows'",
                    "on expression: {value}");
    DECLARE_MESSAGE(GenerateMsgErrorParsingFormatArgs,
                    (msg::value),
                    "example of {value} 'GenerateMsgNoComment'",
                    "parsing format string for {value}:");
    DECLARE_MESSAGE(GenerateMsgIncorrectComment,
                    (msg::value),
                    "example of {value} is 'GenerateMsgNoComment'",
                    R"(message {value} has an incorrect comment:)");
    DECLARE_MESSAGE(GenerateMsgNoArgumentValue,
                    (msg::value),
                    "example of {value} is 'arch'",
                    R"({{{value}}} was specified in a comment, but was not used in the message.)");
    DECLARE_MESSAGE(GenerateMsgNoCommentValue,
                    (msg::value),
                    "example of {value} is 'arch'",
                    R"({{{value}}} was used in the message, but not commented.)");
    DECLARE_MESSAGE(GitCommandFailed, (msg::command_line), "", "failed to execute: {command_line}");
    DECLARE_MESSAGE(GitStatusOutputExpectedFileName, (), "", "expected a file name");
    DECLARE_MESSAGE(GitStatusOutputExpectedNewLine, (), "", "expected new line");
    DECLARE_MESSAGE(GitStatusOutputExpectedRenameOrNewline, (), "", "expected renamed file or new lines");
    DECLARE_MESSAGE(GitStatusUnknownFileStatus,
                    (msg::value),
                    "{value} is a single character indicating file status, for example: A, U, M, D",
                    "unknown file status: {value}");
    DECLARE_MESSAGE(GitUnexpectedCommandOutput, (), "", "unexpected git output");
    DECLARE_MESSAGE(
        HashFileFailureToRead,
        (msg::path),
        "Printed after ErrorMessage and before the specific failing filesystem operation (like file not found)",
        "failed to read file \"{path}\" for hashing: ");
    DECLARE_MESSAGE(HeaderOnlyUsage,
                    (msg::package_name),
                    "'header' refers to C/C++ .h files",
                    "{package_name} is header-only and can be used from CMake via:");
    DECLARE_MESSAGE(HelpContactCommand, (), "", "Display contact information to send feedback.");
    DECLARE_MESSAGE(HelpCreateCommand, (), "", "Create a new port.");
    DECLARE_MESSAGE(HelpDependInfoCommand, (), "", "Display a list of dependencies for ports.");
    DECLARE_MESSAGE(HelpEditCommand,
                    (msg::env_var),
                    "",
                    "Open a port for editing (use the environment variable '{env_var}' to set an editor program, "
                    "defaults to 'code').");
    DECLARE_MESSAGE(HelpEnvCommand, (), "", "Creates a clean shell environment for development or compiling.");
    DECLARE_MESSAGE(HelpExampleCommand,
                    (),
                    "",
                    "For more help (including examples) see the accompanying README.md and docs folder.");
    DECLARE_MESSAGE(HelpExportCommand, (), "", "Exports a package.");
    DECLARE_MESSAGE(HelpFormatManifestCommand,
                    (),
                    "",
                    "Formats all vcpkg.json files. Run this before committing to vcpkg.");
    DECLARE_MESSAGE(HelpHashCommand, (), "", "Hash a file by specific algorithm, default SHA512.");
    DECLARE_MESSAGE(HelpHistoryCommand, (), "", "(Experimental) Show the history of versions of a package.");
    DECLARE_MESSAGE(HelpInitializeRegistryCommand, (), "", "Initializes a registry in the directory <path>.");
    DECLARE_MESSAGE(HelpInstallCommand, (), "", "Install a package.");
    DECLARE_MESSAGE(HelpListCommand, (), "", "List installed packages.");
    DECLARE_MESSAGE(HelpOwnsCommand, (), "", "Search for files in installed packages.");
    DECLARE_MESSAGE(HelpRemoveCommand, (), "", "Uninstall a package.");
    DECLARE_MESSAGE(HelpRemoveOutdatedCommand, (), "", "Uninstall all out-of-date packages.");
    DECLARE_MESSAGE(HelpResponseFileCommand, (), "", "Specify a response file to provide additional parameters.");
    DECLARE_MESSAGE(HelpSearchCommand, (), "", "Search for packages available to be built.");
    DECLARE_MESSAGE(HelpTopicCommand, (), "", "Display help for a specific topic.");
    DECLARE_MESSAGE(HelpTopicsCommand, (), "", "Display the list of help topics.");
    DECLARE_MESSAGE(HelpUpdateCommand, (), "", "List packages that can be updated.");
    DECLARE_MESSAGE(HelpUpgradeCommand, (), "", "Rebuild all outdated packages.");
    DECLARE_MESSAGE(HelpVersionCommand, (), "", "Display version information.");
    DECLARE_MESSAGE(IllegalFeatures, (), "", "List of features is not allowed in this context");
    DECLARE_MESSAGE(IllegalPlatformSpec, (), "", "Platform qualifier is not allowed in this context");
    DECLARE_MESSAGE(IncorrectNumberOfArgs,
                    (msg::command_name, msg::expected, msg::actual),
                    "'{expected}' is the required number of arguments. '{actual}' is the number of arguments provided.",
                    "'{command_name}' requires '{expected}' arguments, but '{actual}' were provided.");
    DECLARE_MESSAGE(InfoSetEnvVar,
                    (msg::env_var),
                    "In this context 'editor' means IDE",
                    "You can also set the environment variable '{env_var}' to your editor of choice.");
    DECLARE_MESSAGE(InstallingFromLocation,
                    (msg::path),
                    "'--' at the beginning must be preserved",
                    "-- Installing port from location: {path}");
    DECLARE_MESSAGE(InstallingPackage,
                    (msg::action_index, msg::count, msg::spec),
                    "",
                    "Installing {action_index}/{count} {spec}...");
    DECLARE_MESSAGE(InstallPackageInstruction,
                    (msg::value, msg::path),
                    "'{value}' is the nuget id.",
                    "With a project open, go to Tools->NuGet Package Manager->Package Manager Console and "
                    "paste:\n Install-Package \"{value}\" -Source \"{path}\"");
    DECLARE_MESSAGE(InstallRootDir, (), "", "(Experimental) Specify the install root directory.");
    DECLARE_MESSAGE(InstallWithSystemManager,
                    (),
                    "",
                    "You may be able to install this tool via your system package manager.");
    DECLARE_MESSAGE(InstallWithSystemManagerMono,
                    (msg::url),
                    "",
                    "Ubuntu 18.04 users may need a newer version of mono, available at {url}.");
    DECLARE_MESSAGE(InstallWithSystemManagerPkg,
                    (msg::command_line),
                    "",
                    "You may be able to install this tool via your system package manager ({command_line}).");
<<<<<<< HEAD
    DECLARE_MESSAGE(InvalidActionsInstall, (), "", "Only install actions should exist in the plan.");
=======
    DECLARE_MESSAGE(IntegrationFailed, (), "", "Integration was not applied.");
>>>>>>> 04813161
    DECLARE_MESSAGE(InvalidArgument, (), "", "invalid argument");
    DECLARE_MESSAGE(
        InvalidArgumentRequiresAbsolutePath,
        (msg::binary_source),
        "",
        "invalid argument: binary config '{binary_source}' path arguments for binary config strings must be absolute");
    DECLARE_MESSAGE(
        InvalidArgumentRequiresBaseUrl,
        (msg::base_url, msg::binary_source),
        "",
        "invalid argument: binary config '{binary_source}' requires a {base_url} base url as the first argument");
    DECLARE_MESSAGE(InvalidArgumentRequiresBaseUrlAndToken,
                    (msg::binary_source),
                    "",
                    "invalid argument: binary config '{binary_source}' requires at least a base-url and a SAS token");
    DECLARE_MESSAGE(InvalidArgumentRequiresNoneArguments,
                    (msg::binary_source),
                    "",
                    "invalid argument: binary config '{binary_source}' does not take arguments");
    DECLARE_MESSAGE(InvalidArgumentRequiresOneOrTwoArguments,
                    (msg::binary_source),
                    "",
                    "invalid argument: binary config '{binary_source}' requires 1 or 2 arguments");
    DECLARE_MESSAGE(InvalidArgumentRequiresPathArgument,
                    (msg::binary_source),
                    "",
                    "invalid argument: binary config '{binary_source}' requires at least one path argument");
    DECLARE_MESSAGE(InvalidArgumentRequiresPrefix,
                    (msg::binary_source),
                    "",
                    "invalid argument: binary config '{binary_source}' requires at least one prefix");
    DECLARE_MESSAGE(InvalidArgumentRequiresSingleArgument,
                    (msg::binary_source),
                    "",
                    "invalid argument: binary config '{binary_source}' does not take more than 1 argument");
    DECLARE_MESSAGE(InvalidArgumentRequiresSingleStringArgument,
                    (msg::binary_source),
                    "",
                    "invalid argument: binary config '{binary_source}' expects a single string argument");
    DECLARE_MESSAGE(InvalidArgumentRequiresSourceArgument,
                    (msg::binary_source),
                    "",
                    "invalid argument: binary config '{binary_source}' requires at least one source argument");
    DECLARE_MESSAGE(InvalidArgumentRequiresTwoOrThreeArguments,
                    (msg::binary_source),
                    "",
                    "invalid argument: binary config '{binary_source}' requires 2 or 3 arguments");
    DECLARE_MESSAGE(InvalidArgumentRequiresValidToken,
                    (msg::binary_source),
                    "",
                    "invalid argument: binary config '{binary_source}' requires a SAS token without a "
                    "preceeding '?' as the second argument");
<<<<<<< HEAD
    DECLARE_MESSAGE(InvalidCommandArgMaxDepth, (), "", "Value of --max-depth must be an integer.");
    DECLARE_MESSAGE(InvalidCommandArgSort,
                    (),
                    "",
                    "Value of --sort must be one of 'lexicographical', 'topological', 'reverse'.");
    DECLARE_MESSAGE(InvalidFilename,
                    (msg::value, msg::path),
                    "'{value}' is a list of invalid characters. I.e. \\/:*?<>|",
                    "Filename cannot contain invalid chars {value}, but was {path}");
=======
    DECLARE_MESSAGE(InvalidBuildInfo, (msg::error_msg), "", "Invalid BUILD_INFO file for package: {error_msg}");
>>>>>>> 04813161
    DECLARE_MESSAGE(InvalidFormatString,
                    (msg::actual),
                    "{actual} is the provided format string",
                    "invalid format string: {actual}");
    DECLARE_MESSAGE(
        InvalidLinkage,
        (msg::system_name, msg::value),
        "'{value}' is the linkage type vcpkg would did not understand. (Correct values would be static ofr dynamic)",
        "Invalid {system_name} linkage type: [{value}]");
    DECLARE_MESSAGE(JsonErrorFailedToParse, (msg::path), "", "failed to parse {path}:");
    DECLARE_MESSAGE(JsonErrorFailedToRead, (msg::path, msg::error_msg), "", "failed to read {path}: {error_msg}");
    DECLARE_MESSAGE(JsonErrorMustBeAnObject, (msg::path), "", "Expected \"{path}\" to be an object.");
    DECLARE_MESSAGE(JsonSwitch, (), "", "(Experimental) Request JSON output.");
    DECLARE_MESSAGE(LaunchingProgramFailed,
                    (msg::tool_name),
                    "A platform API call failure message is appended after this",
                    "Launching {tool_name}:");
    DECLARE_MESSAGE(LicenseExpressionContainsExtraPlus,
                    (),
                    "",
                    "SPDX license expression contains an extra '+'. These are only allowed directly "
                    "after a license identifier.");
    DECLARE_MESSAGE(LicenseExpressionContainsInvalidCharacter,
                    (msg::value),
                    "example of {value:02X} is '7B'\nexample of {value} is '{'",
                    "SPDX license expression contains an invalid character (0x{value:02X} '{value}').");
    DECLARE_MESSAGE(LicenseExpressionContainsUnicode,
                    (msg::value, msg::pretty_value),
                    "example of {value:04X} is '22BB'\nexample of {pretty_value} is '⊻'",
                    "SPDX license expression contains a unicode character (U+{value:04X} "
                    "'{pretty_value}'), but these expressions are ASCII-only.");
    DECLARE_MESSAGE(LicenseExpressionDocumentRefUnsupported,
                    (),
                    "",
                    "The current implementation does not support DocumentRef- SPDX references.");
    DECLARE_MESSAGE(LicenseExpressionExpectCompoundFoundParen,
                    (),
                    "",
                    "Expected a compound or the end of the string, found a parenthesis.");
    DECLARE_MESSAGE(LicenseExpressionExpectCompoundFoundWith,
                    (),
                    "AND, OR, and WITH are all keywords and should not be translated.",
                    "Expected either AND or OR, found WITH (WITH is only allowed after license names, not "
                    "parenthesized expressions).");
    DECLARE_MESSAGE(LicenseExpressionExpectCompoundFoundWord,
                    (msg::value),
                    "Example of {value} is 'MIT'.\nAND and OR are both keywords and should not be translated.",
                    "Expected either AND or OR, found a license or exception name: '{value}'.");
    DECLARE_MESSAGE(LicenseExpressionExpectCompoundOrWithFoundWord,
                    (msg::value),
                    "example of {value} is 'MIT'.\nAND, OR, and WITH are all keywords and should not be translated.",
                    "Expected either AND, OR, or WITH, found a license or exception name: '{value}'.");
    DECLARE_MESSAGE(LicenseExpressionExpectExceptionFoundCompound,
                    (msg::value),
                    "Example of {value} is 'AND'",
                    "Expected an exception name, found the compound {value}.");
    DECLARE_MESSAGE(LicenseExpressionExpectExceptionFoundEof,
                    (),
                    "",
                    "Expected an exception name, found the end of the string.");
    DECLARE_MESSAGE(LicenseExpressionExpectExceptionFoundParen,
                    (),
                    "",
                    "Expected an exception name, found a parenthesis.");
    DECLARE_MESSAGE(LicenseExpressionExpectLicenseFoundCompound,
                    (msg::value),
                    "Example of {value} is 'AND'",
                    "Expected a license name, found the compound {value}.");
    DECLARE_MESSAGE(LicenseExpressionExpectLicenseFoundEof,
                    (),
                    "",
                    "Expected a license name, found the end of the string.");
    DECLARE_MESSAGE(LicenseExpressionExpectLicenseFoundParen, (), "", "Expected a license name, found a parenthesis.");
    DECLARE_MESSAGE(LicenseExpressionImbalancedParens,
                    (),
                    "",
                    "There was a close parenthesis without an opening parenthesis.");
    DECLARE_MESSAGE(LicenseExpressionUnknownException,
                    (msg::value),
                    "Example of {value} is 'unknownexception'",
                    "Unknown license exception identifier '{value}'. Known values are listed at "
                    "https://spdx.org/licenses/exceptions-index.html");
    DECLARE_MESSAGE(LicenseExpressionUnknownLicense,
                    (msg::value),
                    "Example of {value} is 'unknownlicense'",
                    "Unknown license identifier '{value}'. Known values are listed at https://spdx.org/licenses/");
    DECLARE_MESSAGE(ListOfValidFieldsForControlFiles,
                    (),
                    "",
                    "This is the list of valid fields for CONTROL files (case-sensitive):");
    DECLARE_MESSAGE(LoadingCommunityTriplet,
                    (msg::path),
                    "'-- [COMMUNITY]' at the beginning must be preserved",
                    "-- [COMMUNITY] Loading triplet configuration from: {path}");
    DECLARE_MESSAGE(LoadingDependencyInformation,
                    (msg::count),
                    "",
                    "Loading dependency information for {count} packages...");
    DECLARE_MESSAGE(LoadingOverlayTriplet,
                    (msg::path),
                    "'-- [OVERLAY]' at the beginning must be preserved",
                    "-- [OVERLAY] Loading triplet configuration from: {path}");
    DECLARE_MESSAGE(LocalizedMessageMustNotContainIndents,
                    (msg::value),
                    "{value} is is a localized message name like LocalizedMessageMustNotContainIndents. "
                    "The 'LocalizedString::append_indent' part is locale-invariant.",
                    "The message named {value} contains what appears to be indenting which must be "
                    "changed to use LocalizedString::append_indent instead.");
    DECLARE_MESSAGE(LocalizedMessageMustNotEndWithNewline,
                    (msg::value),
                    "{value} is a localized message name like LocalizedMessageMustNotEndWithNewline",
                    "The message named {value} ends with a newline which should be added by formatting "
                    "rather than by localization.");
<<<<<<< HEAD
    DECLARE_MESSAGE(Missing7zHeader, (), "", "Unable to find 7z header.");
    DECLARE_MESSAGE(MissingExtension, (msg::extension), "", "Missing '{extension}' extension.");
=======
    DECLARE_MESSAGE(MismatchedBinaryParagraphs,
                    (msg::url),
                    "A comparison of the original binary paragraph and serialized binary paragraph is expected.",
                    "[sanity check] The serialized binary paragraph was different from the original binary "
                    "paragraph.\nPlease open an issue at {url}, with the following output:");
    DECLARE_MESSAGE(Missing7zHeader, (), "", "Unable to find 7z header.");
    DECLARE_MESSAGE(MissingExtension, (msg::extension), "", "Missing '{extension}' extension.");
    DECLARE_MESSAGE(MissmatchedBinParagraphs,
                    (),
                    "",
                    "The serialized binary paragraph was different from the original binary paragraph. Please open an "
                    "issue at https://github.com/microsoft/vcpkg with the following output:");
>>>>>>> 04813161
    DECLARE_MESSAGE(MonoInstructions,
                    (),
                    "",
                    "This may be caused by an incomplete mono installation. Full mono is "
                    "available on some systems via `sudo apt install mono-complete`. Ubuntu 18.04 users may "
                    "need a newer version of mono, available at https://www.mono-project.com/download/stable/");
    DECLARE_MESSAGE(MsiexecFailedToExtract,
                    (msg::path, msg::exit_code),
                    "",
                    "msiexec failed while extracting \"{path}\" with launch or exit code {exit_code} and message:");
    DECLARE_MESSAGE(MultiArch, (msg::option), "", "Multi-Arch must be 'same' but was {option}");
    DECLARE_MESSAGE(NavigateToNPS, (msg::url), "", "Please navigate to {url} in your preferred browser.");
    DECLARE_MESSAGE(NewConfigurationAlreadyExists,
                    (msg::path),
                    "",
                    "Creating a manifest would overwrite a vcpkg-configuration.json at {path}.");
    DECLARE_MESSAGE(NewManifestAlreadyExists, (msg::path), "", "A manifest is already present at {path}.");
    DECLARE_MESSAGE(NewNameCannotBeEmpty, (), "", "--name cannot be empty.");
    DECLARE_MESSAGE(NewOnlyOneVersionKind,
                    (),
                    "",
                    "Only one of --version-relaxed, --version-date, or --version-string may be specified.");
    DECLARE_MESSAGE(NewSpecifyNameVersionOrApplication,
                    (),
                    "",
                    "Either specify --name and --version to produce a manifest intended for C++ libraries, or specify "
                    "--application to indicate that the manifest is not intended to be used as a port.");
    DECLARE_MESSAGE(NewVersionCannotBeEmpty, (), "", "--version cannot be empty.");
    DECLARE_MESSAGE(NoArgumentsForOption, (msg::option), "", "The option --{option} does not accept an argument.");
    DECLARE_MESSAGE(NoCachedPackages, (), "", "No packages are cached.");
    DECLARE_MESSAGE(NoLocalizationForMessages, (), "", "No localized messages for the following: ");
    DECLARE_MESSAGE(NoRegistryForPort, (msg::package_name), "", "no registry configured for port {package_name}");
    DECLARE_MESSAGE(NugetPackageFileSucceededButCreationFailed,
                    (msg::path),
                    "",
                    "NuGet package creation succeeded, but no .nupkg was produced. Expected: \"{path}\"");
    DECLARE_MESSAGE(OriginalBinParagraphHeader, (), "", "\nOriginal Binary Paragraph");
    DECLARE_MESSAGE(PackageFailedtWhileExtracting,
                    (msg::value, msg::path),
                    "'{value}' is either a tool name or a package name.",
                    "'{value}' failed while extracting {path}.");
<<<<<<< HEAD
    DECLARE_MESSAGE(PackageNotFoundDependencyGraph, (), "", "Package not found in dependency graph.");
=======
    DECLARE_MESSAGE(PackageRootDir, (), "", "(Experimental) Specify the packages root directory.");
>>>>>>> 04813161
    DECLARE_MESSAGE(PackingVendorFailed,
                    (msg::vendor),
                    "",
                    "Packing {vendor} failed. Use --debug for more information.");
    DECLARE_MESSAGE(ParseControlErrorInfoInvalidFields, (), "", "The following fields were not expected:");
    DECLARE_MESSAGE(ParseControlErrorInfoMissingFields, (), "", "The following fields were missing:");
    DECLARE_MESSAGE(ParseControlErrorInfoTypesEntry,
                    (msg::value, msg::expected),
                    "{value} is the name of a field in an on-disk file, {expected} is a short description "
                    "of what it should be like 'a non-negative integer' (which isn't localized yet)",
                    "{value} was expected to be {expected}");
    DECLARE_MESSAGE(ParseControlErrorInfoWhileLoading,
                    (msg::path),
                    "Error messages are is printed after this.",
                    "while loading {path}:");
    DECLARE_MESSAGE(ParseControlErrorInfoWrongTypeFields, (), "", "The following fields had the wrong types:");
    DECLARE_MESSAGE(PortDependencyConflict,
                    (msg::package_name),
                    "",
                    "Port {package_name} has the following unsupported dependencies:");
    DECLARE_MESSAGE(PortNotInBaseline,
                    (msg::package_name),
                    "",
                    "the baseline does not contain an entry for port {package_name}");
    DECLARE_MESSAGE(PortSupportsField,
                    (msg::value),
                    "'{value}' is the value of the 'supports' field in the port's vcpkg.json.",
                    "(supports: \"{value}\")");
    DECLARE_MESSAGE(PreviousIntegrationFileRemains, (), "", "Previous integration file was not removed.");
    DECLARE_MESSAGE(ProcessorArchitectureMalformed,
                    (msg::arch),
                    "",
                    "Failed to parse %PROCESSOR_ARCHITECTURE% ({arch}) as a valid CPU architecture.");
    DECLARE_MESSAGE(ProcessorArchitectureMissing,
                    (),
                    "",
                    "The required environment variable %PROCESSOR_ARCHITECTURE% is missing.");
    DECLARE_MESSAGE(ProcessorArchitectureW6432Malformed,
                    (msg::arch),
                    "",
                    "Failed to parse %PROCESSOR_ARCHITEW6432% ({arch}) as a valid CPU architecture. "
                    "Falling back to %PROCESSOR_ARCHITECTURE%.");
    DECLARE_MESSAGE(ProgramReturnedNonzeroExitCode,
                    (msg::tool_name, msg::exit_code),
                    "The program's console output is appended after this.",
                    "{tool_name} failed with exit code: ({exit_code}).");
    DECLARE_MESSAGE(PushingVendorFailed,
                    (msg::vendor, msg::path),
                    "",
                    "Pushing {vendor} to \"{path}\" failed. Use --debug for more information.");
    DECLARE_MESSAGE(ReplaceSecretsError,
                    (msg::error_msg),
                    "",
                    "Replace secretes produced the following error: '{error_msg}'");
    DECLARE_MESSAGE(RestoredPackage, (msg::path), "", "Restored package from \"{path}\"");
    DECLARE_MESSAGE(
        RestoredPackagesFromVendor,
        (msg::count, msg::elapsed, msg::value),
        "{value} may be either a 'vendor' like 'Azure' or 'NuGet', or a file path like C:\\example or /usr/example",
        "Restored {count} package(s) from {value} in {elapsed}. Use --debug to see more details.");
    DECLARE_MESSAGE(ResultsHeader, (), "Displayed before a list of installation results.", "RESULTS");
    DECLARE_MESSAGE(SerializedBinParagraphHeader, (), "", "\nSerialized Binary Paragraph");
    DECLARE_MESSAGE(SettingEnvVar,
                    (msg::env_var, msg::url),
                    "An example of env_var is \"HTTP(S)_PROXY\""
                    "'--' at the beginning must be preserved",
                    "-- Setting \"{env_var}\" environment variables to \"{url}\".");
    DECLARE_MESSAGE(SourceFieldPortNameMismatch,
                    (msg::package_name, msg::path),
                    "{package_name} and \"{path}\" are both names of installable ports/packages. 'Source', "
                    "'CONTROL', 'vcpkg.json', and 'name' references are locale-invariant.",
                    "The 'Source' field inside the CONTROL file, or \"name\" field inside the vcpkg.json "
                    "file has the name {package_name} and does not match the port directory \"{path}\".");
    DECLARE_MESSAGE(SpecifiedFeatureTurnedOff,
                    (msg::command_name, msg::option),
                    "",
                    "'{command_name}' feature specifically turned off, but --{option} was specified.");
    DECLARE_MESSAGE(SpecifyDirectoriesContaining,
                    (msg::env_var),
                    "",
                    "Specifiy directories containing triplets files.\n(also: '{env_var}')");
    DECLARE_MESSAGE(SpecifyDirectoriesWhenSearching,
                    (msg::env_var),
                    "",
                    "Specify directories to be used when searching for ports.\n(also: '{env_var}')");
    DECLARE_MESSAGE(SpecifyHostArch,
                    (msg::env_var),
                    "",
                    "Specify the host architecture triplet. See 'vcpkg help triplet'.\n(default: '{env_var}')");
    DECLARE_MESSAGE(SpecifyTargetArch,
                    (msg::env_var),
                    "",
                    "Specify the target architecture triplet. See 'vcpkg help triplet'.\n(default: '{env_var}')");
    DECLARE_MESSAGE(StoredBinaryCache, (msg::path), "", "Stored binary cache: \"{path}\"");
    DECLARE_MESSAGE(SuggestStartingBashShell,
                    (),
                    "",
                    "Please make sure you have started a new bash shell for the change to take effect.");
    DECLARE_MESSAGE(SuggestUpdateVcpkg,
                    (msg::command_line),
                    "",
                    "You may need to update the vcpkg binary; try running {command_line} to update.");
    DECLARE_MESSAGE(SupportedPort, (msg::package_name), "", "Port {package_name} is supported.");
    DECLARE_MESSAGE(SystemApiErrorMessage,
                    (msg::system_api, msg::exit_code, msg::error_msg),
                    "",
                    "calling {system_api} failed with {exit_code} ({error_msg})");
    DECLARE_MESSAGE(ToolFetchFailed, (msg::tool_name), "", "Could not fetch {tool_name}.");
    DECLARE_MESSAGE(ToolInWin10, (), "", "This utility is bundled with Windows 10 or later.");
    DECLARE_MESSAGE(TwoFeatureFlagsSpecified,
                    (msg::value),
                    "'{value}' is a feature flag.",
                    "Both '{value}' and -'{value}' were specified as feature flags.");
    DECLARE_MESSAGE(UndeterminedToolChainForTriplet,
                    (msg::triplet, msg::system_name),
                    "",
                    "Unable to determine toolchain use for {triplet} with with CMAKE_SYSTEM_NAME {system_name}. Did "
                    "you mean to use "
                    "VCPKG_CHAINLOAD_TOOLCHAIN_FILE?");
    DECLARE_MESSAGE(UnexpectedErrorDuringBulkDownload, (), "", "an unexpected error occurred during bulk download.");
    DECLARE_MESSAGE(UnexpectedExtension, (msg::extension), "", "Unexpected archive extension: '{extension}'.");
    DECLARE_MESSAGE(UnexpectedFormat,
                    (msg::expected, msg::actual),
                    "{expected} is the expected format, {actual} is the actual format.",
                    "Expected format is [{expected}], but was [{actual}].");
    DECLARE_MESSAGE(UnexpectedToolOutput,
                    (msg::tool_name, msg::path),
                    "The actual command line output will be appended after this message.",
                    "{tool_name} ({path}) produced unexpected output when attempting to determine the version:");
    DECLARE_MESSAGE(UnknownBaselineFileContent,
                    (),
                    "",
                    "unrecognizable baseline entry; expected 'port:triplet=(fail|skip|pass)'");
    DECLARE_MESSAGE(UnknownBinaryProviderType,
                    (),
                    "",
                    "unknown binary provider type: valid providers are 'clear', 'default', 'nuget', "
                    "'nugetconfig','nugettimeout', 'interactive', 'x-azblob', 'x-gcs', 'x-aws', "
                    "'x-aws-config', 'http', and 'files'");
    DECLARE_MESSAGE(UnknownOptions, (msg::command_name), "", "Unknown option(s) for command '{command_name}':");
    DECLARE_MESSAGE(UnknownParameterForIntegrate,
                    (msg::value),
                    "'{value}' is a user-supplied command line option. For example, given vcpkg integrate frobinate, "
                    "{value} would be frobinate.",
                    "Unknown parameter '{value}' for integrate.");
    DECLARE_MESSAGE(UnknownPolicySetting,
                    (msg::option, msg::value),
                    "'{value}' is the policy in question. These are unlocalized names that ports use to control post "
                    "build checks. Some examples are VCPKG_POLICY_DLLS_WITHOUT_EXPORTS, "
                    "VCPKG_POLICY_MISMATCHED_NUMBER_OF_BINARIES, or VCPKG_POLICY_ALLOW_OBSOLETE_MSVCRT",
                    "Unknown setting for policy '{value}': {option}");
    DECLARE_MESSAGE(UnknownSettingForBuildType,
                    (msg::option),
                    "",
                    "Unknown setting for VCPKG_BUILD_TYPE {option}. Valid settings are '', 'debug', and 'release'.");
    DECLARE_MESSAGE(UnknownTool, (), "", "vcpkg does not have a definition of this tool for this platform.");
    DECLARE_MESSAGE(
        UnknownVariablesInTemplate,
        (msg::value, msg::list),
        "{value} is the value provided by the user and {list} a list of unknown variables seperated by comma",
        "invalid argument: url template '{value}' contains unknown variables: {list}");
    DECLARE_MESSAGE(UnsupportedPort, (msg::package_name), "", "Port {package_name} is not supported.");
    DECLARE_MESSAGE(UnsupportedPortDependency,
                    (msg::value),
                    "'{value}' is the name of a port dependency.",
                    "- dependency {value} is not supported.");
    DECLARE_MESSAGE(UnsupportedShortOptions,
                    (msg::value),
                    "'{value}' is the short option given",
                    "short options are not supported: '{value}'");
    DECLARE_MESSAGE(UnsupportedSystemName,
                    (msg::system_name),
                    "",
                    "Could not map VCPKG_CMAKE_SYSTEM_NAME '{system_name}' to a vcvarsall platform. "
                    "Supported system names are '', 'Windows' and 'WindowsStore'.");
    DECLARE_MESSAGE(UnsupportedToolchain,
                    (msg::triplet, msg::arch, msg::path, msg::list),
                    "example for {list} is 'x86, arm64'",
                    "in triplet {triplet}: Unable to find a valid toolchain for requested target architecture {arch}.\n"
                    "The selected Visual Studio instance is at: {path}\n"
                    "The available toolchain combinations are: {list}");
    DECLARE_MESSAGE(
        UpdateBaselineAddBaselineNoManifest,
        (msg::option),
        "",
        "the --{option} switch was passed, but there is no manifest file to add a `builtin-baseline` field to.");
    DECLARE_MESSAGE(UpdateBaselineLocalGitError,
                    (msg::path),
                    "",
                    "git failed to parse HEAD for the local vcpkg registry at \"{path}\"");
    DECLARE_MESSAGE(UpdateBaselineNoConfiguration,
                    (),
                    "",
                    "neither `vcpkg.json` nor `vcpkg-configuration.json` exist to update.");
    DECLARE_MESSAGE(UpdateBaselineNoExistingBuiltinBaseline,
                    (msg::option),
                    "",
                    "the manifest file currently does not contain a `builtin-baseline` field; in order to "
                    "add one, pass the --{option} switch.");
    DECLARE_MESSAGE(UpdateBaselineNoUpdate,
                    (msg::url, msg::value),
                    "example of {value} is '5507daa796359fe8d45418e694328e878ac2b82f'",
                    "registry '{url}' not updated: '{value}'");
    DECLARE_MESSAGE(UpdateBaselineRemoteGitError, (msg::url), "", "git failed to fetch remote repository '{url}'");
    DECLARE_MESSAGE(UpdateBaselineUpdatedBaseline,
                    (msg::url, msg::old_value, msg::new_value),
                    "example of {old_value}, {new_value} is '5507daa796359fe8d45418e694328e878ac2b82f'",
                    "updated registry '{url}': baseline '{old_value}' -> '{new_value}'");
    DECLARE_MESSAGE(UploadedBinaries, (msg::count, msg::vendor), "", "Uploaded binaries to {count} {vendor}.");
    DECLARE_MESSAGE(UploadedPackagesToVendor,
                    (msg::count, msg::elapsed, msg::vendor),
                    "",
                    "Uploaded {count} package(s) to {vendor} in {elapsed}");
    DECLARE_MESSAGE(UploadingBinariesToVendor,
                    (msg::spec, msg::vendor, msg::path),
                    "",
                    "Uploading binaries for '{spec}' to '{vendor}' source \"{path}\".");
    DECLARE_MESSAGE(UploadingBinariesUsingVendor,
                    (msg::spec, msg::vendor, msg::path),
                    "",
                    "Uploading binaries for '{spec}' using '{vendor}' \"{path}\".");
    DECLARE_MESSAGE(UseEnvVar,
                    (msg::env_var),
                    "An example of env_var is \"HTTP(S)_PROXY\""
                    "'--' at the beginning must be preserved",
                    "-- Using {env_var} in environment variables.");
    DECLARE_MESSAGE(UserWideIntegrationDeleted, (), "", "User-wide integration is not installed.");
    DECLARE_MESSAGE(UserWideIntegrationRemoved, (), "", "User-wide integration was removed.");
    DECLARE_MESSAGE(UsingCommunityTriplet,
                    (msg::triplet),
                    "'--' at the beginning must be preserved",
                    "-- Using community triplet {triplet}. This triplet configuration is not guaranteed to succeed.");
    DECLARE_MESSAGE(UsingManifestAt, (msg::path), "", "Using manifest file at {path}.");
    DECLARE_MESSAGE(VcpkgCeIsExperimental,
                    (),
                    "",
                    "vcpkg-ce ('configure environment') is experimental and may change at any time.");
    DECLARE_MESSAGE(
        VcpkgCompletion,
        (msg::value, msg::path),
        "'{value}' is the subject for completion. i.e. bash, zsh, etc.",
        "vcpkg {value} completion is already imported to your \"{path}\" file.\nThe following entries were found:");
    DECLARE_MESSAGE(VcpkgDisallowedClassicMode,
                    (),
                    "",
                    "Could not locate a manifest (vcpkg.json) above the current working "
                    "directory.\nThis vcpkg distribution does not have a classic mode instance.");
    DECLARE_MESSAGE(
        VcpkgHasCrashed,
        (),
        "Printed at the start of a crash report.",
        "vcpkg has crashed. Please create an issue at https://github.com/microsoft/vcpkg containing a brief summary of "
        "what you were trying to do and the following information.");
    DECLARE_MESSAGE(VcpkgInvalidCommand, (msg::command_name), "", "invalid command: {command_name}");
    DECLARE_MESSAGE(VcpkgRootsDir, (msg::env_var), "", "Specify the vcpkg root directory.\n(default: '{env_var}')");
    DECLARE_MESSAGE(VcpkgSendMetricsButDisabled, (), "", "passed --sendmetrics, but metrics are disabled.");
    DECLARE_MESSAGE(VersionCommandHeader,
                    (msg::version),
                    "",
                    "vcpkg package management program version {version}\n\nSee LICENSE.txt for license information.");
    DECLARE_MESSAGE(VersionConstraintViolated,
                    (msg::spec, msg::expected_version, msg::actual_version),
                    "",
                    "dependency {spec} was expected to be at least version "
                    "{expected_version}, but is currently {actual_version}.");
    DECLARE_MESSAGE(
        VersionInvalidDate,
        (msg::version),
        "",
        "`{version}` is not a valid date version. Dates must follow the format YYYY-MM-DD and disambiguators must be "
        "dot-separated positive integer values without leading zeroes.");
    DECLARE_MESSAGE(VersionInvalidRelaxed,
                    (msg::version),
                    "",
                    "`{version}` is not a valid relaxed version (semver with arbitrary numeric element count).");
    DECLARE_MESSAGE(VersionInvalidSemver,
                    (msg::version),
                    "",
                    "`{version}` is not a valid semantic version, consult <https://semver.org>.");
    DECLARE_MESSAGE(VersionSpecMismatch,
                    (msg::path, msg::expected_version, msg::actual_version),
                    "",
                    "Failed to load port because versions are inconsistent. The file \"{path}\" contains the version "
                    "{actual_version}, but the version database indicates that it should be {expected_version}.");
    DECLARE_MESSAGE(VSExaminedInstances, (), "", "The following Visual Studio instances were considered:");
    DECLARE_MESSAGE(VSExaminedPaths, (), "", "The following paths were examined for Visual Studio instances:");
    DECLARE_MESSAGE(VSNoInstances, (), "", "Could not locate a complete Visual Studio instance");
    DECLARE_MESSAGE(WaitingForChildrenToExit, (), "", "Waiting for child processes to exit...");
    DECLARE_MESSAGE(WaitingToTakeFilesystemLock, (msg::path), "", "waiting to take filesystem lock on {path}...");
    DECLARE_MESSAGE(WarningMessageMustUsePrintWarning,
                    (msg::value),
                    "{value} is is a localized message name like WarningMessageMustUsePrintWarning",
                    "The message named {value} starts with warning:, it must be changed to prepend "
                    "WarningMessage in code instead.");
    DECLARE_MESSAGE(WarningsTreatedAsErrors, (), "", "previous warnings being interpreted as errors");
}<|MERGE_RESOLUTION|>--- conflicted
+++ resolved
@@ -778,12 +778,9 @@
                     "",
                     "Visual Studio Code was not found and the environment variable {env_var} is not set or invalid.");
     DECLARE_MESSAGE(ErrorVsCodeNotFoundPathExamined, (), "", "The following paths were examined:");
-<<<<<<< HEAD
-    DECLARE_MESSAGE(ExceededRecursionDepth, (), "", "Recursion depth exceeded.");
-=======
     DECLARE_MESSAGE(ErrorWhileParsing, (msg::path), "", "Errors occurred while parsing {path}.");
     DECLARE_MESSAGE(ErrorWhileWriting, (msg::path), "", "Error occured while writing {path}");
->>>>>>> 04813161
+    DECLARE_MESSAGE(ExceededRecursionDepth, (), "", "Recursion depth exceeded.");
     DECLARE_MESSAGE(ExcludedPackage, (msg::spec), "", "Excluded {spec}");
     DECLARE_MESSAGE(
         ExpectedCharacterHere,
@@ -936,11 +933,8 @@
                     (msg::command_line),
                     "",
                     "You may be able to install this tool via your system package manager ({command_line}).");
-<<<<<<< HEAD
+    DECLARE_MESSAGE(IntegrationFailed, (), "", "Integration was not applied.");
     DECLARE_MESSAGE(InvalidActionsInstall, (), "", "Only install actions should exist in the plan.");
-=======
-    DECLARE_MESSAGE(IntegrationFailed, (), "", "Integration was not applied.");
->>>>>>> 04813161
     DECLARE_MESSAGE(InvalidArgument, (), "", "invalid argument");
     DECLARE_MESSAGE(
         InvalidArgumentRequiresAbsolutePath,
@@ -993,7 +987,7 @@
                     "",
                     "invalid argument: binary config '{binary_source}' requires a SAS token without a "
                     "preceeding '?' as the second argument");
-<<<<<<< HEAD
+    DECLARE_MESSAGE(InvalidBuildInfo, (msg::error_msg), "", "Invalid BUILD_INFO file for package: {error_msg}");
     DECLARE_MESSAGE(InvalidCommandArgMaxDepth, (), "", "Value of --max-depth must be an integer.");
     DECLARE_MESSAGE(InvalidCommandArgSort,
                     (),
@@ -1003,9 +997,6 @@
                     (msg::value, msg::path),
                     "'{value}' is a list of invalid characters. I.e. \\/:*?<>|",
                     "Filename cannot contain invalid chars {value}, but was {path}");
-=======
-    DECLARE_MESSAGE(InvalidBuildInfo, (msg::error_msg), "", "Invalid BUILD_INFO file for package: {error_msg}");
->>>>>>> 04813161
     DECLARE_MESSAGE(InvalidFormatString,
                     (msg::actual),
                     "{actual} is the provided format string",
@@ -1119,10 +1110,6 @@
                     "{value} is a localized message name like LocalizedMessageMustNotEndWithNewline",
                     "The message named {value} ends with a newline which should be added by formatting "
                     "rather than by localization.");
-<<<<<<< HEAD
-    DECLARE_MESSAGE(Missing7zHeader, (), "", "Unable to find 7z header.");
-    DECLARE_MESSAGE(MissingExtension, (msg::extension), "", "Missing '{extension}' extension.");
-=======
     DECLARE_MESSAGE(MismatchedBinaryParagraphs,
                     (msg::url),
                     "A comparison of the original binary paragraph and serialized binary paragraph is expected.",
@@ -1135,7 +1122,6 @@
                     "",
                     "The serialized binary paragraph was different from the original binary paragraph. Please open an "
                     "issue at https://github.com/microsoft/vcpkg with the following output:");
->>>>>>> 04813161
     DECLARE_MESSAGE(MonoInstructions,
                     (),
                     "",
@@ -1177,11 +1163,8 @@
                     (msg::value, msg::path),
                     "'{value}' is either a tool name or a package name.",
                     "'{value}' failed while extracting {path}.");
-<<<<<<< HEAD
     DECLARE_MESSAGE(PackageNotFoundDependencyGraph, (), "", "Package not found in dependency graph.");
-=======
     DECLARE_MESSAGE(PackageRootDir, (), "", "(Experimental) Specify the packages root directory.");
->>>>>>> 04813161
     DECLARE_MESSAGE(PackingVendorFailed,
                     (msg::vendor),
                     "",
