--- conflicted
+++ resolved
@@ -1566,15 +1566,12 @@
                     (msg::env_var),
                     "",
                     "Specify the target architecture triplet. See 'vcpkg help triplet'.\n(default: '{env_var}')");
-<<<<<<< HEAD
+    DECLARE_MESSAGE(StartCodeUnitInContinue, (), "", "found start code unit in continue position");
     DECLARE_MESSAGE(StampNotChanged,
                     (msg::option),
                     "",
                     "Installation skipped. Everything seems to be installed. To disable this check, don't "
                     "pass the option `--{option}` to vcpkg.");
-=======
-    DECLARE_MESSAGE(StartCodeUnitInContinue, (), "", "found start code unit in continue position");
->>>>>>> 27debe11
     DECLARE_MESSAGE(StoredBinaryCache, (msg::path), "", "Stored binary cache: \"{path}\"");
     DECLARE_MESSAGE(StoreOptionMissingSha, (), "", "--store option is invalid without a sha512");
     DECLARE_MESSAGE(SuggestGitPull, (), "", "The result may be outdated. Run `git pull` to get the latest results.");
