--- conflicted
+++ resolved
@@ -1332,17 +1332,14 @@
                     "Failed to seek to position {byte_offset} in {path}.");
     DECLARE_MESSAGE(FilesExported, (msg::path), "", "Files exported at: {path}");
     DECLARE_MESSAGE(FileSystemOperationFailed, (), "", "Filesystem operation failed:");
-<<<<<<< HEAD
+    DECLARE_MESSAGE(FishCompletion, (msg::path), "", "vcpkg fish completion is already added at \"{path}\".");
+    DECLARE_MESSAGE(FloatingPointConstTooBig, (msg::count), "", "Floating point constant too big: {count}");
     DECLARE_MESSAGE(FolderNameMismatchedCasing,
                     (msg::old_value, msg::new_value),
                     "{old_value} is origin directory name, {new_value} is the fixed directory name",
                     "Folders in /share must use lowercase ascii characters. Please rename it.\n"
                     "file(RENAME \"${{CURRENT_PACKAGES_DIR}}/share/{old_value}\" "
                     "\"${{CURRENT_PACKAGES_DIR}}/share/{new_value}\")");
-=======
-    DECLARE_MESSAGE(FishCompletion, (msg::path), "", "vcpkg fish completion is already added at \"{path}\".");
-    DECLARE_MESSAGE(FloatingPointConstTooBig, (msg::count), "", "Floating point constant too big: {count}");
->>>>>>> cbe70894
     DECLARE_MESSAGE(FollowingPackagesMissingControl,
                     (),
                     "",
