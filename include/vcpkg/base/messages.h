--- conflicted
+++ resolved
@@ -648,15 +648,11 @@
                     "command:\n"
                     "{command_line}\n"
                     "failed with the following results:");
-<<<<<<< HEAD
-    DECLARE_MESSAGE(CompressFolderFailed, (msg::path), "", "Failed to compress folder '{path}':");
     DECLARE_MESSAGE(ConflictingValuesForOption,
                     (msg::value),
                     "'{value}' is a command option.",
                     "conflicting values specified for --'{value}'.");
-=======
     DECLARE_MESSAGE(CompressFolderFailed, (msg::path), "", "Failed to compress folder \"{path}\":");
->>>>>>> 623995f3
     DECLARE_MESSAGE(CouldNotDeduceNugetIdAndVersion,
                     (msg::path),
                     "",
@@ -778,15 +774,11 @@
     DECLARE_MESSAGE(ExpectedFailOrSkip, (), "", "expected 'fail', 'skip', or 'pass' here");
     DECLARE_MESSAGE(ExpectedPortName, (), "", "expected a port name here");
     DECLARE_MESSAGE(ExpectedTripletName, (), "", "expected a triplet name here");
-<<<<<<< HEAD
     DECLARE_MESSAGE(ExpectedValueForOption,
                     (msg::value),
                     "'{value}' is a command option.",
                     "expected value after '{value}.'");
-    DECLARE_MESSAGE(ExtendedDocumenationAtUrl, (msg::url), "", "Extended documentation available at '{url}'.");
-=======
     DECLARE_MESSAGE(ExtendedDocumentationAtUrl, (msg::url), "", "Extended documentation available at '{url}'.");
->>>>>>> 623995f3
     DECLARE_MESSAGE(FailedToProvisionCe, (), "", "Failed to provision vcpkg-ce.");
     DECLARE_MESSAGE(FailedToRunToolToDetermineVersion,
                     (msg::tool_name, msg::path),
