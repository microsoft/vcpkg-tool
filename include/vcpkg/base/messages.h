﻿#pragma once

#include <vcpkg/base/fwd/files.h>
#include <vcpkg/base/fwd/json.h>
#include <vcpkg/base/fwd/messages.h>

#include <vcpkg/base/format.h>
#include <vcpkg/base/lineinfo.h>
#include <vcpkg/base/stringview.h>

#include <string>
#include <type_traits>
#include <utility>

namespace vcpkg
{
    namespace msg::detail
    {
        template<class Tag, class Type>
        struct MessageArgument;
    }
    namespace msg
    {
        template<class Message, class... Tags, class... Ts>
        LocalizedString format(Message, detail::MessageArgument<Tags, Ts>... args);
    }

    struct LocalizedString
    {
        LocalizedString() = default;
        operator StringView() const noexcept { return m_data; }
        const std::string& data() const noexcept { return m_data; }
        const std::string& to_string() const noexcept { return m_data; }
        std::string extract_data() { return std::exchange(m_data, ""); }

        static LocalizedString from_raw(std::string&& s) { return LocalizedString(std::move(s)); }

        template<class StringLike,
                 std::enable_if_t<std::is_constructible<StringView, const StringLike&>::value, int> = 0>
        static LocalizedString from_raw(const StringLike& s)
        {
            return LocalizedString(StringView(s));
        }
        LocalizedString& append_raw(char c)
        {
            m_data.push_back(c);
            return *this;
        }
        LocalizedString& append_raw(StringView s)
        {
            m_data.append(s.begin(), s.size());
            return *this;
        }
        template<class... Args>
        LocalizedString& append_fmt_raw(fmt::format_string<Args...> s, Args&&... args)
        {
            m_data.append(fmt::format(s, std::forward<Args>(args)...));
            return *this;
        }
        LocalizedString& append(const LocalizedString& s)
        {
            m_data.append(s.m_data);
            return *this;
        }
        template<class Message, class... Args>
        LocalizedString& append(Message m, const Args&... args)
        {
            return append(msg::format(m, args...));
        }

        LocalizedString& append_indent(size_t indent = 1)
        {
            m_data.append(indent * 4, ' ');
            return *this;
        }

        friend const char* to_printf_arg(const LocalizedString& s) { return s.data().c_str(); }

        friend bool operator==(const LocalizedString& lhs, const LocalizedString& rhs)
        {
            return lhs.data() == rhs.data();
        }

        friend bool operator!=(const LocalizedString& lhs, const LocalizedString& rhs)
        {
            return lhs.data() != rhs.data();
        }

        friend bool operator<(const LocalizedString& lhs, const LocalizedString& rhs)
        {
            return lhs.data() < rhs.data();
        }

        friend bool operator<=(const LocalizedString& lhs, const LocalizedString& rhs)
        {
            return lhs.data() <= rhs.data();
        }

        friend bool operator>(const LocalizedString& lhs, const LocalizedString& rhs)
        {
            return lhs.data() > rhs.data();
        }

        friend bool operator>=(const LocalizedString& lhs, const LocalizedString& rhs)
        {
            return lhs.data() >= rhs.data();
        }

        bool empty() { return m_data.empty(); }
        void clear() { m_data.clear(); }

    private:
        std::string m_data;

        explicit LocalizedString(StringView data) : m_data(data.data(), data.size()) { }
        explicit LocalizedString(std::string&& data) : m_data(std::move(data)) { }
    };
}

VCPKG_FORMAT_WITH_TO_STRING(vcpkg::LocalizedString);

namespace vcpkg::msg
{
    namespace detail
    {
        template<class Tag, class Type>
        struct MessageArgument
        {
            const Type* parameter; // always valid
        };

        template<class... Tags>
        struct MessageCheckFormatArgs
        {
            static constexpr void check_format_args(const Tags&...) noexcept { }
        };

        LocalizedString internal_vformat(::size_t index, fmt::format_args args);

        template<class... Args>
        MessageCheckFormatArgs<Args...> make_message_check_format_args(const Args&... args); // not defined

        struct FormatArgAbi
        {
            const char* name;
            const char* example;
        };

        std::string format_examples_for_args(StringView extra_comment, const FormatArgAbi* args, std::size_t arg_count);

        inline std::string get_examples_for_args(StringView extra_comment, const MessageCheckFormatArgs<>&)
        {
            return extra_comment.to_string();
        }

        template<class Arg0, class... Args>
        std::string get_examples_for_args(StringView extra_comment, const MessageCheckFormatArgs<Arg0, Args...>&)
        {
            FormatArgAbi abi[] = {FormatArgAbi{Arg0::name, Arg0::example}, FormatArgAbi{Args::name, Args::example}...};
            return format_examples_for_args(extra_comment, abi, 1 + sizeof...(Args));
        }

        ::size_t startup_register_message(StringLiteral name, StringLiteral format_string, std::string&& comment);

        ::size_t number_of_messages();

        // REQUIRES: index < last_message_index()
        StringView get_format_string(::size_t index);
        // REQUIRES: index < last_message_index()
        StringView get_message_name(::size_t index);
        // REQUIRES: index < last_message_index()
        StringView get_default_format_string(::size_t index);
        // REQUIRES: index < last_message_index()
        StringView get_localization_comment(::size_t index);
    }

    // load from "locale_base/messages.${language}.json"
    void threadunsafe_initialize_context(const Filesystem& fs, StringView language, const Path& locale_base);
    // initialize without any localized messages (use default messages only)
    void threadunsafe_initialize_context();

    template<class Message, class... Tags, class... Ts>
    LocalizedString format(Message, detail::MessageArgument<Tags, Ts>... args)
    {
        // avoid generating code, but still typecheck
        // (and avoid unused typedef warnings)
        static_assert((Message::check_format_args((Tags{})...), true), "");
        return detail::internal_vformat(Message::index,
                                        fmt::make_format_args(fmt::arg(Tags::name, *args.parameter)...));
    }

    inline void println() { msg::write_unlocalized_text_to_stdout(Color::none, "\n"); }

    inline void print(Color c, const LocalizedString& s) { msg::write_unlocalized_text_to_stdout(c, s); }
    inline void print(const LocalizedString& s) { msg::write_unlocalized_text_to_stdout(Color::none, s); }
    inline void println(Color c, const LocalizedString& s)
    {
        msg::write_unlocalized_text_to_stdout(c, s);
        msg::write_unlocalized_text_to_stdout(Color::none, "\n");
    }
    inline void println(const LocalizedString& s)
    {
        msg::write_unlocalized_text_to_stdout(Color::none, s);
        msg::write_unlocalized_text_to_stdout(Color::none, "\n");
    }

    template<class Message, class... Ts>
    typename Message::is_message_type print(Message m, Ts... args)
    {
        print(format(m, args...));
    }
    template<class Message, class... Ts>
    typename Message::is_message_type println(Message m, Ts... args)
    {
        print(format(m, args...).append_raw('\n'));
    }

    template<class Message, class... Ts>
    typename Message::is_message_type print(Color c, Message m, Ts... args)
    {
        print(c, format(m, args...));
    }
    template<class Message, class... Ts>
    typename Message::is_message_type println(Color c, Message m, Ts... args)
    {
        print(c, format(m, args...).append_raw('\n'));
    }

// these use `constexpr static` instead of `inline` in order to work with GCC 6;
// they are trivial and empty, and their address does not matter, so this is not a problem
#define DECLARE_MSG_ARG(NAME, EXAMPLE)                                                                                 \
    constexpr static struct NAME##_t                                                                                   \
    {                                                                                                                  \
        constexpr static const char* name = #NAME;                                                                     \
        constexpr static const char* example = EXAMPLE;                                                                \
        template<class T>                                                                                              \
        detail::MessageArgument<NAME##_t, T> operator=(const T& t) const noexcept                                      \
        {                                                                                                              \
            return detail::MessageArgument<NAME##_t, T>{&t};                                                           \
        }                                                                                                              \
    } NAME = {}

    DECLARE_MSG_ARG(error, "");
    DECLARE_MSG_ARG(value, "");
    DECLARE_MSG_ARG(pretty_value, "");
    DECLARE_MSG_ARG(expected, "");
    DECLARE_MSG_ARG(actual, "");
    DECLARE_MSG_ARG(list, "");
    DECLARE_MSG_ARG(old_value, "");
    DECLARE_MSG_ARG(new_value, "");

    DECLARE_MSG_ARG(actual_version, "1.3.8");
    DECLARE_MSG_ARG(arch, "x64");
    DECLARE_MSG_ARG(base_url, "azblob://");
    DECLARE_MSG_ARG(binary_source, "azblob");
    DECLARE_MSG_ARG(build_result, "One of the BuildResultXxx messages (such as BuildResultSucceeded/SUCCEEDED)");
    DECLARE_MSG_ARG(column, "42");
    DECLARE_MSG_ARG(command_line, "vcpkg install zlib");
    DECLARE_MSG_ARG(command_name, "install");
    DECLARE_MSG_ARG(count, "42");
    DECLARE_MSG_ARG(elapsed, "3.532 min");
    DECLARE_MSG_ARG(error_msg, "File Not Found");
    DECLARE_MSG_ARG(exit_code, "127");
    DECLARE_MSG_ARG(expected_version, "1.3.8");
    DECLARE_MSG_ARG(new_scheme, "version");
    DECLARE_MSG_ARG(old_scheme, "version-string");
    DECLARE_MSG_ARG(option, "editable");
    DECLARE_MSG_ARG(package_name, "zlib");
    DECLARE_MSG_ARG(path, "/foo/bar");
    DECLARE_MSG_ARG(row, "42");
    DECLARE_MSG_ARG(spec, "zlib:x64-windows");
    DECLARE_MSG_ARG(system_api, "CreateProcessW");
    DECLARE_MSG_ARG(system_name, "Darwin");
    DECLARE_MSG_ARG(tool_name, "aria2");
    DECLARE_MSG_ARG(triplet, "x64-windows");
    DECLARE_MSG_ARG(url, "https://github.com/microsoft/vcpkg");
    DECLARE_MSG_ARG(vcpkg_line_info, "/a/b/foo.cpp(13)");
    DECLARE_MSG_ARG(vendor, "Azure");
    DECLARE_MSG_ARG(version, "1.3.8");
    DECLARE_MSG_ARG(action_index, "340");
    DECLARE_MSG_ARG(env_var, "VCPKG_DEFAULT_TRIPLET");
    DECLARE_MSG_ARG(extension, ".exe");

#undef DECLARE_MSG_ARG

#define DECLARE_MESSAGE(NAME, ARGS, COMMENT, ...)                                                                      \
    constexpr struct NAME##_msg_t : decltype(::vcpkg::msg::detail::make_message_check_format_args ARGS)                \
    {                                                                                                                  \
        using is_message_type = void;                                                                                  \
        static constexpr ::vcpkg::StringLiteral name = #NAME;                                                          \
        static constexpr ::vcpkg::StringLiteral extra_comment = COMMENT;                                               \
        static constexpr ::vcpkg::StringLiteral default_format_string = __VA_ARGS__;                                   \
        static const ::size_t index;                                                                                   \
    } msg##NAME VCPKG_UNUSED = {}

#define REGISTER_MESSAGE(NAME)                                                                                         \
    const ::size_t NAME##_msg_t::index = ::vcpkg::msg::detail::startup_register_message(                               \
        NAME##_msg_t::name,                                                                                            \
        NAME##_msg_t::default_format_string,                                                                           \
        ::vcpkg::msg::detail::get_examples_for_args(NAME##_msg_t::extra_comment, NAME##_msg_t{}))

#define DECLARE_AND_REGISTER_MESSAGE(NAME, ARGS, COMMENT, ...)                                                         \
    DECLARE_MESSAGE(NAME, ARGS, COMMENT, __VA_ARGS__);                                                                 \
    REGISTER_MESSAGE(NAME)

    DECLARE_MESSAGE(SeeURL, (msg::url), "", "See {url} for more information.");
    DECLARE_MESSAGE(NoteMessage, (), "", "note: ");
    DECLARE_MESSAGE(WarningMessage, (), "", "warning: ");
    DECLARE_MESSAGE(ErrorMessage, (), "", "error: ");
    DECLARE_MESSAGE(InternalErrorMessage, (), "", "internal error: ");
    DECLARE_MESSAGE(
        InternalErrorMessageContact,
        (),
        "",
        "Please open an issue at "
        "https://github.com/microsoft/vcpkg/issues/new?template=other-type-of-bug-report.md&labels=category:vcpkg-bug "
        "with detailed steps to reproduce the problem.");
    DECLARE_MESSAGE(BothYesAndNoOptionSpecifiedError,
                    (msg::option),
                    "",
                    "cannot specify both --no-{option} and --{option}.");

    void println_warning(const LocalizedString& s);
    template<class Message, class... Ts>
    typename Message::is_message_type println_warning(Message m, Ts... args)
    {
        println_warning(format(m, args...));
    }

    void println_error(const LocalizedString& s);
    template<class Message, class... Ts>
    typename Message::is_message_type println_error(Message m, Ts... args)
    {
        println_error(format(m, args...));
    }

    template<class Message, class... Ts, class = typename Message::is_message_type>
    LocalizedString format_warning(Message m, Ts... args)
    {
        return format(msgWarningMessage).append(m, args...);
    }

    template<class Message, class... Ts, class = typename Message::is_message_type>
    LocalizedString format_error(Message m, Ts... args)
    {
        return format(msgErrorMessage).append(m, args...);
    }

}

namespace vcpkg
{
    struct MessageSink
    {
        virtual void print(Color c, StringView sv) = 0;

        void println() { this->print(Color::none, "\n"); }
        void print(const LocalizedString& s) { this->print(Color::none, s); }
        void println(Color c, const LocalizedString& s)
        {
            this->print(c, s);
            this->print(Color::none, "\n");
        }
        inline void println(const LocalizedString& s)
        {
            this->print(Color::none, s);
            this->print(Color::none, "\n");
        }

        template<class Message, class... Ts>
        typename Message::is_message_type print(Message m, Ts... args)
        {
            this->print(Color::none, msg::format(m, args...));
        }

        template<class Message, class... Ts>
        typename Message::is_message_type println(Message m, Ts... args)
        {
            this->print(Color::none, msg::format(m, args...).append_raw('\n'));
        }

        template<class Message, class... Ts>
        typename Message::is_message_type print(Color c, Message m, Ts... args)
        {
            this->print(c, msg::format(m, args...));
        }

        template<class Message, class... Ts>
        typename Message::is_message_type println(Color c, Message m, Ts... args)
        {
            this->print(c, msg::format(m, args...).append_raw('\n'));
        }

        MessageSink(const MessageSink&) = delete;
        MessageSink& operator=(const MessageSink&) = delete;

    protected:
        MessageSink() = default;
        ~MessageSink() = default;
    };

    extern MessageSink& null_sink;
    extern MessageSink& stdout_sink;
    extern MessageSink& stderr_sink;

    DECLARE_MESSAGE(AddArtifactOnlyOne,
                    (msg::command_line),
                    "",
                    "'{command_line}' can only add one artifact at a time.");
    DECLARE_MESSAGE(AddFirstArgument,
                    (msg::command_line),
                    "",
                    "The first argument to '{command_line}' must be 'artifact' or 'port'.");
    DECLARE_MESSAGE(AddingCompletionEntry, (msg::path), "", "Adding vcpkg completion entry to {path}.");
    DECLARE_MESSAGE(AddPortRequiresManifest,
                    (msg::command_line),
                    "",
                    "'{command_line}' requires an active manifest file.");
    DECLARE_MESSAGE(AddPortSucceeded, (), "", "Succeeded in adding ports to vcpkg.json file.");
    DECLARE_MESSAGE(AddTripletExpressionNotAllowed,
                    (msg::package_name, msg::triplet),
                    "",
                    "triplet expressions are not allowed here. You may want to change "
                    "`{package_name}:{triplet}` to `{package_name}` instead.");
    DECLARE_MESSAGE(AddVersionAddedVersionToFile, (msg::version, msg::path), "", "added version {version} to {path}");
    DECLARE_MESSAGE(AddVersionCommitChangesReminder, (), "", "Did you remember to commit your changes?");
    DECLARE_MESSAGE(AddVersionCommitResultReminder, (), "", "Don't forget to commit the result!");
    DECLARE_MESSAGE(AddVersionDetectLocalChangesError,
                    (),
                    "",
                    "skipping detection of local changes due to unexpected format in git status output");
    DECLARE_MESSAGE(AddVersionFileNotFound, (msg::path), "", "couldn't find required file {path}");
    DECLARE_MESSAGE(AddVersionFormatPortSuggestion, (msg::command_line), "", "Run `{command_line}` to format the file");
    DECLARE_MESSAGE(AddVersionIgnoringOptionAll,
                    (msg::option),
                    "The -- before {option} must be preserved as they're part of the help message for the user.",
                    "ignoring --{option} since a port name argument was provided");
    DECLARE_MESSAGE(AddVersionLoadPortFailed, (msg::package_name), "", "can't load port {package_name}");
    DECLARE_MESSAGE(AddVersionNewFile, (), "", "(new file)");
    DECLARE_MESSAGE(AddVersionNewShaIs, (msg::value), "{value} is a 40-digit hexadecimal SHA", "new SHA: {value}");
    DECLARE_MESSAGE(AddVersionNoFilesUpdated, (), "", "No files were updated");
    DECLARE_MESSAGE(AddVersionNoFilesUpdatedForPort,
                    (msg::package_name),
                    "",
                    "No files were updated for {package_name}");
    DECLARE_MESSAGE(AddVersionNoGitSha, (msg::package_name), "", "can't obtain SHA for port {package_name}");
    DECLARE_MESSAGE(AddVersionOldShaIs, (msg::value), "{value} is a 40-digit hexadecimal SHA", "old SHA: {value}");
    DECLARE_MESSAGE(AddVersionOverwriteOptionSuggestion,
                    (msg::option),
                    "The -- before {option} must be preserved as they're part of the help message for the user.",
                    "Use --{option} to bypass this check");
    DECLARE_MESSAGE(AddVersionPortDoesNotExist, (msg::package_name), "", "{package_name} does not exist");
    DECLARE_MESSAGE(AddVersionPortFilesShaChanged,
                    (msg::package_name),
                    "",
                    "checked-in files for {package_name} have changed but the version was not updated");
    DECLARE_MESSAGE(AddVersionPortFilesShaUnchanged,
                    (msg::package_name, msg::version),
                    "",
                    "checked-in files for {package_name} are unchanged from version {version}");
    DECLARE_MESSAGE(AddVersionPortHasImproperFormat,
                    (msg::package_name),
                    "",
                    "{package_name} is not properly formatted");
    DECLARE_MESSAGE(AddVersionSuggestNewVersionScheme,
                    (msg::new_scheme, msg::old_scheme, msg::package_name, msg::option),
                    "The -- before {option} must be preserved as they're part of the help message for the user.",
                    "Use the version scheme \"{new_scheme}\" instead of \"{old_scheme}\" in port "
                    "\"{package_name}\".\nUse --{option} to disable this check.");
    DECLARE_MESSAGE(AddVersionUnableToParseVersionsFile, (msg::path), "", "unable to parse versions file {path}");
    DECLARE_MESSAGE(AddVersionUncommittedChanges,
                    (msg::package_name),
                    "",
                    "there are uncommitted changes for {package_name}");
    DECLARE_MESSAGE(AddVersionUpdateVersionReminder, (), "", "Did you remember to update the version or port version?");
    DECLARE_MESSAGE(AddVersionUseOptionAll,
                    (msg::command_name, msg::option),
                    "The -- before {option} must be preserved as they're part of the help message for the user.",
                    "{command_name} with no arguments requires passing --{option} to update all port versions at once");
    DECLARE_MESSAGE(AddVersionVersionAlreadyInFile,
                    (msg::version, msg::path),
                    "",
                    "version {version} is already in {path}");
    DECLARE_MESSAGE(AddVersionVersionIs, (msg::version), "", "version: {version}");
    DECLARE_MESSAGE(AllFormatArgsRawArgument,
                    (msg::value),
                    "example of {value} is 'foo {} bar'",
                    "format string \"{value}\" contains a raw format argument");
    DECLARE_MESSAGE(AllFormatArgsUnbalancedBraces,
                    (msg::value),
                    "example of {value} is 'foo bar {'",
                    "unbalanced brace in format string \"{value}\"");
    DECLARE_MESSAGE(AlreadyInstalled, (msg::spec), "", "{spec} is already installed");
    DECLARE_MESSAGE(AlreadyInstalledNotHead,
                    (msg::spec),
                    "'HEAD' means the most recent version of source code",
                    "{spec} is already installed -- not building from HEAD");
    DECLARE_MESSAGE(AnotherInstallationInProgress,
                    (),
                    "",
                    "Another installation is in progress on the machine, sleeping 6s before retrying.");
    DECLARE_MESSAGE(AppliedUserIntegration, (), "", "Applied user-wide integration for this vcpkg root.");
    DECLARE_MESSAGE(AssetSourcesArg, (), "", "Add sources for asset caching. See 'vcpkg help assetcaching'.");
    DECLARE_MESSAGE(AttemptingToFetchPackagesFromVendor,
                    (msg::count, msg::vendor),
                    "",
                    "Attempting to fetch {count} package(s) from {vendor}");
    DECLARE_MESSAGE(AuthenticationMayRequireManualAction,
                    (msg::vendor),
                    "",
                    "One or more {vendor} credential providers requested manual action. Add the binary source "
                    "'interactive' to allow interactivity.");
    DECLARE_MESSAGE(AutomaticLinkingForMSBuildProjects,
                    (),
                    "",
                    "All MSBuild C++ projects can now #include any installed libraries. Linking will be handled "
                    "automatically. Installing new libraries will make them instantly available.");
    DECLARE_MESSAGE(AutoSettingEnvVar,
                    (msg::env_var, msg::url),
                    "An example of env_var is \"HTTP(S)_PROXY\""
                    "'--' at the beginning must be preserved",
                    "-- Automatically setting {env_var} environment variables to \"{url}\".");
    DECLARE_MESSAGE(BinarySourcesArg, (), "", "Add sources for binary caching. See 'vcpkg help binarycaching'.");
    DECLARE_MESSAGE(BuildAlreadyInstalled,
                    (msg::spec),
                    "",
                    "{spec} is already installed; please remove {spec} before attempting to build it.");
    DECLARE_MESSAGE(BuildDependenciesMissing,
                    (),
                    "",
                    "The build command requires all dependencies to be already installed.\nThe following "
                    "dependencies are missing:");
    DECLARE_MESSAGE(BuildingFromHead,
                    (msg::spec),
                    "'HEAD' means the most recent version of source code",
                    "Building {spec} from HEAD...");
    DECLARE_MESSAGE(BuildingPackage, (msg::spec), "", "Building {spec}...");
    DECLARE_MESSAGE(BuildingPackageFailed,
                    (msg::spec, msg::build_result),
                    "",
                    "building {spec} failed with: {build_result}");
    DECLARE_MESSAGE(BuildingPackageFailedDueToMissingDeps,
                    (),
                    "Printed after BuildingPackageFailed, and followed by a list of dependencies that were missing.",
                    "due to the following missing dependencies:");
    DECLARE_MESSAGE(BuildResultBuildFailed,
                    (),
                    "Printed after the name of an installed entity to indicate that it failed to build.",
                    "BUILD_FAILED");
    DECLARE_MESSAGE(
        BuildResultCacheMissing,
        (),
        "Printed after the name of an installed entity to indicate that it was not present in the binary cache when "
        "the user has requested that things may only be installed from the cache rather than built.",
        "CACHE_MISSING");
    DECLARE_MESSAGE(BuildResultCascadeDueToMissingDependencies,
                    (),
                    "Printed after the name of an installed entity to indicate that it could not attempt "
                    "to be installed because one of its transitive dependencies failed to install.",
                    "CASCADED_DUE_TO_MISSING_DEPENDENCIES");
    DECLARE_MESSAGE(BuildResultDownloaded,
                    (),
                    "Printed after the name of an installed entity to indicate that it was successfully "
                    "downloaded but no build or install was requested.",
                    "DOWNLOADED");
    DECLARE_MESSAGE(BuildResultExcluded,
                    (),
                    "Printed after the name of an installed entity to indicate that the user explicitly "
                    "requested it not be installed.",
                    "EXCLUDED");
    DECLARE_MESSAGE(
        BuildResultFileConflicts,
        (),
        "Printed after the name of an installed entity to indicate that it conflicts with something already installed",
        "FILE_CONFLICTS");
    DECLARE_MESSAGE(BuildResultPostBuildChecksFailed,
                    (),
                    "Printed after the name of an installed entity to indicate that it built "
                    "successfully, but that it failed post build checks.",
                    "POST_BUILD_CHECKS_FAILED");
    DECLARE_MESSAGE(BuildResultRemoved,
                    (),
                    "Printed after the name of an uninstalled entity to indicate that it was successfully uninstalled.",
                    "REMOVED");
    DECLARE_MESSAGE(
        BuildResultSucceeded,
        (),
        "Printed after the name of an installed entity to indicate that it was built and installed successfully.",
        "SUCCEEDED");
    DECLARE_MESSAGE(BuildResultSummaryHeader,
                    (msg::triplet),
                    "Displayed before a list of a summary installation results.",
                    "SUMMARY FOR {triplet}");
    DECLARE_MESSAGE(BuildResultSummaryLine,
                    (msg::build_result, msg::count),
                    "Displayed to show a count of results of a build_result in a summary.",
                    "{build_result}: {count}");
    DECLARE_MESSAGE(BuildTreesRootDir, (), "", "(Experimental) Specify the buildtrees root directory.");
    DECLARE_MESSAGE(BuildTroubleshootingMessage1,
                    (),
                    "First part of build troubleshooting message, printed before the URI to look for existing bugs.",
                    "Please ensure you're using the latest port files with `git pull` and `vcpkg "
                    "update`.\nThen check for known issues at:");
    DECLARE_MESSAGE(BuildTroubleshootingMessage2,
                    (),
                    "Second part of build troubleshooting message, printed after the URI to look for "
                    "existing bugs but before the URI to file one.",
                    "You can submit a new issue at:");
    DECLARE_MESSAGE(
        BuildTroubleshootingMessage3,
        (msg::package_name),
        "Third part of build troubleshooting message, printed after the URI to file a bug but "
        "before version information about vcpkg itself.",
        "Include '[{package_name}] Build error' in your bug report title, the following version information in your "
        "bug description, and attach any relevant failure logs from above.");
    DECLARE_MESSAGE(BuildTroubleshootingMessage4,
                    (msg::path),
                    "Fourth optional part of build troubleshooting message, printed after the version"
                    "information about vcpkg itself.",
                    "You can also use the prefilled template from {path}.");
    DECLARE_MESSAGE(ChecksFailedCheck, (), "", "vcpkg has crashed; no additional details are available.");
    DECLARE_MESSAGE(ChecksUnreachableCode, (), "", "unreachable code was reached");
    DECLARE_MESSAGE(ChecksUpdateVcpkg, (), "", "updating vcpkg by rerunning bootstrap-vcpkg may resolve this failure.");
    DECLARE_MESSAGE(CiBaselineAllowUnexpectedPassingRequiresBaseline,
                    (),
                    "",
                    "--allow-unexpected-passing can only be used if a baseline is provided via --ci-baseline.");
    DECLARE_MESSAGE(CiBaselineDisallowedCascade,
                    (msg::spec, msg::path),
                    "",
                    "REGRESSION: {spec} cascaded, but it is required to pass. ({path}).");
    DECLARE_MESSAGE(CiBaselineRegression,
                    (msg::spec, msg::build_result, msg::path),
                    "",
                    "REGRESSION: {spec} failed with {build_result}. If expected, add {spec}=fail to {path}.");
    DECLARE_MESSAGE(CiBaselineRegressionHeader,
                    (),
                    "Printed before a series of CiBaselineRegression and/or CiBaselineUnexpectedPass messages.",
                    "REGRESSIONS:");
    DECLARE_MESSAGE(CiBaselineUnexpectedPass,
                    (msg::spec, msg::path),
                    "",
                    "PASSING, REMOVE FROM FAIL LIST: {spec} ({path}).");
    DECLARE_MESSAGE(CmakeTargetsExcluded, (msg::count), "", "note: {count} additional targets are not displayed.");
    DECLARE_MESSAGE(CMakeTargetsUsage,
                    (msg::package_name),
                    "'targets' are a CMake and Makefile concept",
                    "{package_name} provides CMake targets:");
    DECLARE_MESSAGE(
        CMakeTargetsUsageHeuristicMessage,
        (),
        "Displayed after CMakeTargetsUsage; the # must be kept at the beginning so that the message remains a comment.",
        "# this is heuristically generated, and may not be correct");
    DECLARE_MESSAGE(CMakeToolChainFile,
                    (msg::path),
                    "",
                    "CMake projects should use: \"-DCMAKE_TOOLCHAIN_FILE={path}\"");
    DECLARE_MESSAGE(CommandFailed,
                    (msg::command_line),
                    "",
                    "command:\n"
                    "{command_line}\n"
                    "failed with the following results:");
    DECLARE_MESSAGE(ConflictingValuesForOption,
                    (msg::value),
                    "'{value}' is a command option.",
                    "conflicting values specified for '--{value}'.");
    DECLARE_MESSAGE(CompressFolderFailed, (msg::path), "", "Failed to compress folder \"{path}\":");
    DECLARE_MESSAGE(CopyrightIsDir, (msg::path), "", "`{path}` being a directory is deprecated.");
    DECLARE_MESSAGE(CouldNotDeduceNugetIdAndVersion,
                    (msg::path),
                    "",
                    "Could not deduce nuget id and version from filename: {path}");
    DECLARE_MESSAGE(CreatedNuGetPackage, (msg::path), "", "Created nupkg: \"{path}\"");
    DECLARE_MESSAGE(CurlReportedUnexpectedResults,
                    (msg::command_line, msg::actual),
                    "{command_line} is the command line to call curl.exe, {actual} is the console output "
                    "of curl.exe locale-invariant download results.",
                    "curl has reported unexpected results to vcpkg and vcpkg cannot continue.\n"
                    "Please review the following text for sensitive information and open an issue on the "
                    "Microsoft/vcpkg GitHub to help fix this problem!\n"
                    "cmd: {command_line}\n"
                    "=== curl output ===\n"
                    "{actual}\n"
                    "=== end curl output ===");
<<<<<<< HEAD
    DECLARE_MESSAGE(DefaultFlag, (msg::option), "", "Defaulting to --{option} being on.");
=======
    DECLARE_MESSAGE(DefaultBrowserLaunched, (msg::url), "", "Default browser launched to {url}.");
>>>>>>> a8ed3ded
    DECLARE_MESSAGE(DefaultPathToBinaries,
                    (msg::path),
                    "",
                    "Based on your system settings, the default path to store binaries is \"{path}\". This consults "
                    "%LOCALAPPDATA%/%APPDATA% on Windows and $XDG_CACHE_HOME or $HOME on other platforms.");
    DECLARE_MESSAGE(DetectCompilerHash, (msg::triplet), "", "Detecting compiler hash for triplet {triplet}...");
    DECLARE_MESSAGE(
        DownloadAvailable,
        (msg::env_var),
        "",
        "A downloadable copy of this tool is available and can be used by unsetting {env_var} environment variable.");
    DECLARE_MESSAGE(DownloadedSources, (msg::spec), "", "Downloaded sources for {spec}");
    DECLARE_MESSAGE(DownloadingVcpkgCeBundle, (msg::version), "", "Downloading vcpkg-ce bundle {version}...");
    DECLARE_MESSAGE(DownloadingVcpkgCeBundleLatest,
                    (),
                    "This message is normally displayed only in development.",
                    "Downloading latest vcpkg-ce bundle...");
<<<<<<< HEAD
    DECLARE_MESSAGE(DownloadRootsDir,
                    (msg::env_var),
                    "",
                    "Specify the downloads root directory.\n(default: {env_var})");
    DECLARE_MESSAGE(DuplicateCommandOption, (msg::option), "", "The option --{option} can only be passed once.");
    DECLARE_MESSAGE(DuplicateOptions,
                    (msg::value),
                    "'{value}' is a command line option.",
                    "'--{value}' specified multiple times.");
    DECLARE_MESSAGE(EmptyArg, (msg::option), "", "The option --{option} must be passed a non-empty argument.");
=======
    DECLARE_MESSAGE(EmailVcpkgTeam, (msg::url), "", "Send an email to {url} with any feedback.");
>>>>>>> a8ed3ded
    DECLARE_MESSAGE(EmptyLicenseExpression, (), "", "SPDX license expression was empty.");
    DECLARE_MESSAGE(EnvStrFailedToExtract, (), "", "could not expand the environment string:");
    DECLARE_MESSAGE(ErrorDetectingCompilerInfo,
                    (msg::path),
                    "",
                    "while detecting compiler information:\nThe log file content at \"{path}\" is:");
    DECLARE_MESSAGE(ErrorIndividualPackagesUnsupported,
                    (),
                    "",
                    "In manifest mode, `vcpkg install` does not support individual package arguments.\nTo install "
                    "additional "
                    "packages, edit vcpkg.json and then run `vcpkg install` without any package arguments.");
    DECLARE_MESSAGE(ErrorInvalidClassicModeOption,
                    (msg::option),
                    "",
                    "The option --{option} is not supported in classic mode and no manifest was found.");
    DECLARE_MESSAGE(ErrorInvalidManifestModeOption,
                    (msg::option),
                    "",
                    "The option --{option} is not supported in manifest mode.");
    DECLARE_MESSAGE(
        ErrorMessageMustUsePrintError,
        (msg::value),
        "{value} is is a localized message name like ErrorMessageMustUsePrintError",
        "The message named {value} starts with error:, it must be changed to prepend ErrorMessage in code instead.");
    DECLARE_MESSAGE(
        ErrorMissingVcpkgRoot,
        (),
        "",
        "Could not detect vcpkg-root. If you are trying to use a copy of vcpkg that you've built, you must "
        "define the VCPKG_ROOT environment variable to point to a cloned copy of https://github.com/Microsoft/vcpkg.");
    DECLARE_MESSAGE(ErrorNoVSInstance,
                    (msg::triplet),
                    "",
                    "in triplet {triplet}: Unable to find a valid Visual Studio instance");
    DECLARE_MESSAGE(ErrorNoVSInstanceAt, (msg::path), "", "at \"{path}\"");
    DECLARE_MESSAGE(ErrorNoVSInstanceFullVersion, (msg::version), "", "with toolset version prefix {version}");
    DECLARE_MESSAGE(ErrorNoVSInstanceVersion, (msg::version), "", "with toolset version {version}");
    DECLARE_MESSAGE(ErrorRequireBaseline,
                    (),
                    "",
                    "this vcpkg instance requires a manifest with a specified baseline in order to "
                    "interact with ports. Please add 'builtin-baseline' to the manifest or add a "
                    "'vcpkg-configuration.json' that redefines the default registry.");
    DECLARE_MESSAGE(ErrorRequirePackagesList,
                    (),
                    "",
                    "`vcpkg install` requires a list of packages to install in classic mode.");
    DECLARE_MESSAGE(
        ErrorUnableToDetectCompilerInfo,
        (),
        "failure output will be displayed at the top of this",
        "vcpkg was unable to detect the active compiler's information. See above for the CMake failure output.");
    DECLARE_MESSAGE(ErrorVcvarsUnsupported,
                    (msg::triplet),
                    "",
                    "in triplet {triplet}: Use of Visual Studio's Developer Prompt is unsupported "
                    "on non-Windows hosts.\nDefine 'VCPKG_CMAKE_SYSTEM_NAME' or "
                    "'VCPKG_CHAINLOAD_TOOLCHAIN_FILE' in the triplet file.");
    DECLARE_MESSAGE(ErrorVsCodeNotFound,
                    (msg::env_var),
                    "",
                    "Visual Studio Code was not found and the environment variable {env_var} is not set or invalid.");
    DECLARE_MESSAGE(ErrorVsCodeNotFoundPathExamined, (), "", "The following paths were examined:");
    DECLARE_MESSAGE(ExcludedPackage, (msg::spec), "", "Excluded {spec}");
    DECLARE_MESSAGE(
        ExpectedCharacterHere,
        (msg::expected),
        "{expected} is a locale-invariant delimiter; for example, the ':' or '=' in 'zlib:x64-windows=skip'",
        "expected '{expected}' here");
    DECLARE_MESSAGE(ExpectedFailOrSkip, (), "", "expected 'fail', 'skip', or 'pass' here");
    DECLARE_MESSAGE(ExpectedPortName, (), "", "expected a port name here");
    DECLARE_MESSAGE(ExpectedTripletName, (), "", "expected a triplet name here");
    DECLARE_MESSAGE(ExpectedValueForOption,
                    (msg::value),
                    "'{value}' is a command option.",
                    "expected value after '{value}'.");
    DECLARE_MESSAGE(ExtendedDocumenationAtUrl, (msg::url), "", "Extended documentation available at '{url}'.");
    DECLARE_MESSAGE(FailedToExtract, (msg::path), "", "Failed to extract \"{path}\":");
    DECLARE_MESSAGE(FailedToParseCMakeConsoleOut,
                    (),
                    "",
                    "Failed to parse CMake console output to locate block start/end markers.");
    DECLARE_MESSAGE(FailedToProvisionCe, (), "", "Failed to provision vcpkg-ce.");
    DECLARE_MESSAGE(FailedToRunToolToDetermineVersion,
                    (msg::tool_name, msg::path),
                    "Additional information, such as the command line output, if any, will be appended on "
                    "the line after this message",
                    "Failed to run \"{path}\" to determine the {tool_name} version.");
    DECLARE_MESSAGE(FailedToStoreBackToMirror, (), "", "failed to store back to mirror:");
    DECLARE_MESSAGE(FailedToStoreBinaryCache, (msg::path), "", "Failed to store binary cache {path}");
    DECLARE_MESSAGE(FailedVendorAuthentication,
                    (msg::vendor, msg::url),
                    "",
                    "One or more {vendor} credential providers failed to authenticate. See '{url}' for more details "
                    "on how to provide credentials.");
    DECLARE_MESSAGE(FeedbackAppreciated, (), "", "Thank you for your feedback!");
    DECLARE_MESSAGE(FishCompletion, (msg::path), "", "vcpkg fish completion is already added at \"{path}\".");
    DECLARE_MESSAGE(
        ForceSystemBinariesOnWeirdPlatforms,
        (),
        "",
        "Environment variable VCPKG_FORCE_SYSTEM_BINARIES must be set on arm, s390x, and ppc64le platforms.");
    DECLARE_MESSAGE(FormattedParseMessageExpression,
                    (msg::value),
                    "Example of {value} is 'x64 & windows'",
                    "on expression: {value}");
    DECLARE_MESSAGE(GenerateMsgErrorParsingFormatArgs,
                    (msg::value),
                    "example of {value} 'GenerateMsgNoComment'",
                    "parsing format string for {value}:");
    DECLARE_MESSAGE(GenerateMsgIncorrectComment,
                    (msg::value),
                    "example of {value} is 'GenerateMsgNoComment'",
                    R"(message {value} has an incorrect comment:)");
    DECLARE_MESSAGE(GenerateMsgNoArgumentValue,
                    (msg::value),
                    "example of {value} is 'arch'",
                    R"({{{value}}} was specified in a comment, but was not used in the message.)");
    DECLARE_MESSAGE(GenerateMsgNoCommentValue,
                    (msg::value),
                    "example of {value} is 'arch'",
                    R"({{{value}}} was used in the message, but not commented.)");
    DECLARE_MESSAGE(GitCommandFailed, (msg::command_line), "", "failed to execute: {command_line}");
    DECLARE_MESSAGE(GitStatusOutputExpectedFileName, (), "", "expected a file name");
    DECLARE_MESSAGE(GitStatusOutputExpectedNewLine, (), "", "expected new line");
    DECLARE_MESSAGE(GitStatusOutputExpectedRenameOrNewline, (), "", "expected renamed file or new lines");
    DECLARE_MESSAGE(GitStatusUnknownFileStatus,
                    (msg::value),
                    "{value} is a single character indicating file status, for example: A, U, M, D",
                    "unknown file status: {value}");
    DECLARE_MESSAGE(GitUnexpectedCommandOutput, (), "", "unexpected git output");
    DECLARE_MESSAGE(
        HashFileFailureToRead,
        (msg::path),
        "Printed after ErrorMessage and before the specific failing filesystem operation (like file not found)",
        "failed to read file \"{path}\" for hashing: ");
    DECLARE_MESSAGE(HeaderOnlyUsage,
                    (msg::package_name),
                    "'header' refers to C/C++ .h files",
                    "{package_name} is header-only and can be used from CMake via:");
    DECLARE_MESSAGE(HelpContactCommand, (), "", "Display contact information to send feedback.");
    DECLARE_MESSAGE(HelpCreateCommand, (), "", "Create a new port.");
    DECLARE_MESSAGE(HelpDependInfoCommand, (), "", "Display a list of dependencies for ports.");
    DECLARE_MESSAGE(HelpEditCommand,
                    (msg::env_var),
                    "",
                    "Open a port for editing (use the environment variable '{env_var}' to set an editor program, "
                    "defaults to 'code').");
    DECLARE_MESSAGE(HelpEnvCommand, (), "", "Creates a clean shell environment for development or compiling.");
    DECLARE_MESSAGE(HelpExampleCommand,
                    (),
                    "",
                    "For more help (including examples) see the accompanying README.md and docs folder.");
    DECLARE_MESSAGE(HelpExportCommand, (), "", "Exports a package.");
    DECLARE_MESSAGE(HelpFormatManifestCommand,
                    (),
                    "",
                    "Formats all vcpkg.json files. Run this before committing to vcpkg.");
    DECLARE_MESSAGE(HelpHashCommand, (), "", "Hash a file by specific algorithm, default SHA512.");
    DECLARE_MESSAGE(HelpHistoryCommand, (), "", "(Experimental) Show the history of versions of a package.");
    DECLARE_MESSAGE(HelpInitializeRegistryCommand, (), "", "Initializes a registry in the directory <path>.");
    DECLARE_MESSAGE(HelpInstallCommand, (), "", "Install a package.");
    DECLARE_MESSAGE(HelpListCommand, (), "", "List installed packages.");
    DECLARE_MESSAGE(HelpOwnsCommand, (), "", "Search for files in installed packages.");
    DECLARE_MESSAGE(HelpRemoveCommand, (), "", "Uninstall a package.");
    DECLARE_MESSAGE(HelpRemoveOutdatedCommand, (), "", "Uninstall all out-of-date packages.");
    DECLARE_MESSAGE(HelpResponseFileCommand, (), "", "Specify a response file to provide additional parameters.");
    DECLARE_MESSAGE(HelpSearchCommand, (), "", "Search for packages available to be built.");
    DECLARE_MESSAGE(HelpTopicCommand, (), "", "Display help for a specific topic.");
    DECLARE_MESSAGE(HelpTopicsCommand, (), "", "Display the list of help topics.");
    DECLARE_MESSAGE(HelpUpdateCommand, (), "", "List packages that can be updated.");
    DECLARE_MESSAGE(HelpUpgradeCommand, (), "", "Rebuild all outdated packages.");
    DECLARE_MESSAGE(HelpVersionCommand, (), "", "Display version information.");
    DECLARE_MESSAGE(IllegalFeatures, (), "", "List of features is not allowed in this context");
    DECLARE_MESSAGE(IllegalPlatformSpec, (), "", "Platform qualifier is not allowed in this context");
    DECLARE_MESSAGE(IncorrectNumberOfArgs,
                    (msg::command_name, msg::expected, msg::actual),
                    "'{expected}' is the required number of arguments. '{actual}' is the number of arguments provided.",
                    "'{command_name}' requires '{expected}' arguments, but '{actual}' were provided.");
    DECLARE_MESSAGE(InfoSetEnvVar,
                    (msg::env_var),
                    "In this context 'editor' means IDE",
                    "You can also set the environment variable '{env_var}' to your editor of choice.");
    DECLARE_MESSAGE(InstallingFromLocation,
                    (msg::path),
                    "'--' at the beginning must be preserved",
                    "-- Installing port from location: {path}");
    DECLARE_MESSAGE(InstallingPackage,
                    (msg::action_index, msg::count, msg::spec),
                    "",
                    "Installing {action_index}/{count} {spec}...");
    DECLARE_MESSAGE(InstallPackageInstruction,
                    (msg::value, msg::path),
                    "'{value}' is the nuget id.",
                    "With a project open, go to Tools->NuGet Package Manager->Package Manager Console and "
                    "paste:\n Install-Package \"{value}\" -Source \"{path}\"");
    DECLARE_MESSAGE(InstallRootDir, (), "", "(Experimental) Specify the install root directory.");
    DECLARE_MESSAGE(InstallWithSystemManager,
                    (),
                    "",
                    "You may be able to install this tool via your system package manager.");
    DECLARE_MESSAGE(InstallWithSystemManagerMono,
                    (msg::url),
                    "",
                    "Ubuntu 18.04 users may need a newer version of mono, available at {url}.");
    DECLARE_MESSAGE(InstallWithSystemManagerPkg,
                    (msg::command_line),
                    "",
                    "You may be able to install this tool via your system package manager ({command_line}).");
    DECLARE_MESSAGE(IntegrationFailed, (), "", "Integration was not applied.");
    DECLARE_MESSAGE(InvalidArgument, (), "", "invalid argument");
    DECLARE_MESSAGE(
        InvalidArgumentRequiresAbsolutePath,
        (msg::binary_source),
        "",
        "invalid argument: binary config '{binary_source}' path arguments for binary config strings must be absolute");
    DECLARE_MESSAGE(
        InvalidArgumentRequiresBaseUrl,
        (msg::base_url, msg::binary_source),
        "",
        "invalid argument: binary config '{binary_source}' requires a {base_url} base url as the first argument");
    DECLARE_MESSAGE(InvalidArgumentRequiresBaseUrlAndToken,
                    (msg::binary_source),
                    "",
                    "invalid argument: binary config '{binary_source}' requires at least a base-url and a SAS token");
    DECLARE_MESSAGE(InvalidArgumentRequiresNoneArguments,
                    (msg::binary_source),
                    "",
                    "invalid argument: binary config '{binary_source}' does not take arguments");
    DECLARE_MESSAGE(InvalidArgumentRequiresOneOrTwoArguments,
                    (msg::binary_source),
                    "",
                    "invalid argument: binary config '{binary_source}' requires 1 or 2 arguments");
    DECLARE_MESSAGE(InvalidArgumentRequiresPathArgument,
                    (msg::binary_source),
                    "",
                    "invalid argument: binary config '{binary_source}' requires at least one path argument");
    DECLARE_MESSAGE(InvalidArgumentRequiresPrefix,
                    (msg::binary_source),
                    "",
                    "invalid argument: binary config '{binary_source}' requires at least one prefix");
    DECLARE_MESSAGE(InvalidArgumentRequiresSingleArgument,
                    (msg::binary_source),
                    "",
                    "invalid argument: binary config '{binary_source}' does not take more than 1 argument");
    DECLARE_MESSAGE(InvalidArgumentRequiresSingleStringArgument,
                    (msg::binary_source),
                    "",
                    "invalid argument: binary config '{binary_source}' expects a single string argument");
    DECLARE_MESSAGE(InvalidArgumentRequiresSourceArgument,
                    (msg::binary_source),
                    "",
                    "invalid argument: binary config '{binary_source}' requires at least one source argument");
    DECLARE_MESSAGE(InvalidArgumentRequiresTwoOrThreeArguments,
                    (msg::binary_source),
                    "",
                    "invalid argument: binary config '{binary_source}' requires 2 or 3 arguments");
    DECLARE_MESSAGE(InvalidArgumentRequiresValidToken,
                    (msg::binary_source),
                    "",
                    "invalid argument: binary config '{binary_source}' requires a SAS token without a "
                    "preceeding '?' as the second argument");
    DECLARE_MESSAGE(InvalidFormatString,
                    (msg::actual),
                    "{actual} is the provided format string",
                    "invalid format string: {actual}");
    DECLARE_MESSAGE(JsonErrorFailedToParse, (msg::path), "", "failed to parse {path}:");
    DECLARE_MESSAGE(JsonErrorFailedToRead, (msg::path, msg::error_msg), "", "failed to read {path}: {error_msg}");
    DECLARE_MESSAGE(JsonErrorMustBeAnObject, (msg::path), "", "Expected \"{path}\" to be an object.");
    DECLARE_MESSAGE(JsonSwitch, (), "", "(Experimental) Request JSON output.");
    DECLARE_MESSAGE(LaunchingProgramFailed,
                    (msg::tool_name),
                    "A platform API call failure message is appended after this",
                    "Launching {tool_name}:");
    DECLARE_MESSAGE(LicenseExpressionContainsExtraPlus,
                    (),
                    "",
                    "SPDX license expression contains an extra '+'. These are only allowed directly "
                    "after a license identifier.");
    DECLARE_MESSAGE(LicenseExpressionContainsInvalidCharacter,
                    (msg::value),
                    "example of {value:02X} is '7B'\nexample of {value} is '{'",
                    "SPDX license expression contains an invalid character (0x{value:02X} '{value}').");
    DECLARE_MESSAGE(LicenseExpressionContainsUnicode,
                    (msg::value, msg::pretty_value),
                    "example of {value:04X} is '22BB'\nexample of {pretty_value} is '⊻'",
                    "SPDX license expression contains a unicode character (U+{value:04X} "
                    "'{pretty_value}'), but these expressions are ASCII-only.");
    DECLARE_MESSAGE(LicenseExpressionDocumentRefUnsupported,
                    (),
                    "",
                    "The current implementation does not support DocumentRef- SPDX references.");
    DECLARE_MESSAGE(LicenseExpressionExpectCompoundFoundParen,
                    (),
                    "",
                    "Expected a compound or the end of the string, found a parenthesis.");
    DECLARE_MESSAGE(LicenseExpressionExpectCompoundFoundWith,
                    (),
                    "AND, OR, and WITH are all keywords and should not be translated.",
                    "Expected either AND or OR, found WITH (WITH is only allowed after license names, not "
                    "parenthesized expressions).");
    DECLARE_MESSAGE(LicenseExpressionExpectCompoundFoundWord,
                    (msg::value),
                    "Example of {value} is 'MIT'.\nAND and OR are both keywords and should not be translated.",
                    "Expected either AND or OR, found a license or exception name: '{value}'.");
    DECLARE_MESSAGE(LicenseExpressionExpectCompoundOrWithFoundWord,
                    (msg::value),
                    "example of {value} is 'MIT'.\nAND, OR, and WITH are all keywords and should not be translated.",
                    "Expected either AND, OR, or WITH, found a license or exception name: '{value}'.");
    DECLARE_MESSAGE(LicenseExpressionExpectExceptionFoundCompound,
                    (msg::value),
                    "Example of {value} is 'AND'",
                    "Expected an exception name, found the compound {value}.");
    DECLARE_MESSAGE(LicenseExpressionExpectExceptionFoundEof,
                    (),
                    "",
                    "Expected an exception name, found the end of the string.");
    DECLARE_MESSAGE(LicenseExpressionExpectExceptionFoundParen,
                    (),
                    "",
                    "Expected an exception name, found a parenthesis.");
    DECLARE_MESSAGE(LicenseExpressionExpectLicenseFoundCompound,
                    (msg::value),
                    "Example of {value} is 'AND'",
                    "Expected a license name, found the compound {value}.");
    DECLARE_MESSAGE(LicenseExpressionExpectLicenseFoundEof,
                    (),
                    "",
                    "Expected a license name, found the end of the string.");
    DECLARE_MESSAGE(LicenseExpressionExpectLicenseFoundParen, (), "", "Expected a license name, found a parenthesis.");
    DECLARE_MESSAGE(LicenseExpressionImbalancedParens,
                    (),
                    "",
                    "There was a close parenthesis without an opening parenthesis.");
    DECLARE_MESSAGE(LicenseExpressionUnknownException,
                    (msg::value),
                    "Example of {value} is 'unknownexception'",
                    "Unknown license exception identifier '{value}'. Known values are listed at "
                    "https://spdx.org/licenses/exceptions-index.html");
    DECLARE_MESSAGE(LicenseExpressionUnknownLicense,
                    (msg::value),
                    "Example of {value} is 'unknownlicense'",
                    "Unknown license identifier '{value}'. Known values are listed at https://spdx.org/licenses/");
    DECLARE_MESSAGE(LoadingCommunityTriplet,
                    (msg::path),
                    "'-- [COMMUNITY]' at the beginning must be preserved",
                    "-- [COMMUNITY] Loading triplet configuration from: {path}");
    DECLARE_MESSAGE(LoadingDependencyInformation,
                    (msg::count),
                    "",
                    "Loading dependency information for {count} packages...");
    DECLARE_MESSAGE(LoadingOverlayTriplet,
                    (msg::path),
                    "'-- [OVERLAY]' at the beginning must be preserved",
                    "-- [OVERLAY] Loading triplet configuration from: {path}");
    DECLARE_MESSAGE(LocalizedMessageMustNotContainIndents,
                    (msg::value),
                    "{value} is is a localized message name like LocalizedMessageMustNotContainIndents. "
                    "The 'LocalizedString::append_indent' part is locale-invariant.",
                    "The message named {value} contains what appears to be indenting which must be "
                    "changed to use LocalizedString::append_indent instead.");
    DECLARE_MESSAGE(LocalizedMessageMustNotEndWithNewline,
                    (msg::value),
                    "{value} is a localized message name like LocalizedMessageMustNotEndWithNewline",
                    "The message named {value} ends with a newline which should be added by formatting "
                    "rather than by localization.");
    DECLARE_MESSAGE(Missing7zHeader, (), "", "Unable to find 7z header.");
    DECLARE_MESSAGE(MissingExtension, (msg::extension), "", "Missing '{extension}' extension.");
    DECLARE_MESSAGE(MonoInstructions,
                    (),
                    "",
                    "This may be caused by an incomplete mono installation. Full mono is "
                    "available on some systems via `sudo apt install mono-complete`. Ubuntu 18.04 users may "
                    "need a newer version of mono, available at https://www.mono-project.com/download/stable/");
    DECLARE_MESSAGE(MsiexecFailedToExtract,
                    (msg::path, msg::exit_code),
                    "",
                    "msiexec failed while extracting \"{path}\" with launch or exit code {exit_code} and message:");
    DECLARE_MESSAGE(NavigateToNPS, (msg::url), "", "Please navigate to {url} in your preferred browser.");
    DECLARE_MESSAGE(NewConfigurationAlreadyExists,
                    (msg::path),
                    "",
                    "Creating a manifest would overwrite a vcpkg-configuration.json at {path}.");
    DECLARE_MESSAGE(NewManifestAlreadyExists, (msg::path), "", "A manifest is already present at {path}.");
    DECLARE_MESSAGE(NewNameCannotBeEmpty, (), "", "--name cannot be empty.");
    DECLARE_MESSAGE(NewOnlyOneVersionKind,
                    (),
                    "",
                    "Only one of --version-relaxed, --version-date, or --version-string may be specified.");
    DECLARE_MESSAGE(NewSpecifyNameVersionOrApplication,
                    (),
                    "",
                    "Either specify --name and --version to produce a manifest intended for C++ libraries, or specify "
                    "--application to indicate that the manifest is not intended to be used as a port.");
    DECLARE_MESSAGE(NewVersionCannotBeEmpty, (), "", "--version cannot be empty.");
<<<<<<< HEAD
    DECLARE_MESSAGE(NoArgumentsForOption, (msg::option), "", "The option --{option} does not accept an argument.");
=======
    DECLARE_MESSAGE(NoCachedPackages, (), "", "No packages are cached.");
>>>>>>> a8ed3ded
    DECLARE_MESSAGE(NoLocalizationForMessages, (), "", "No localized messages for the following: ");
    DECLARE_MESSAGE(NoRegistryForPort, (msg::package_name), "", "no registry configured for port {package_name}");
    DECLARE_MESSAGE(NugetPackageFileSucceededButCreationFailed,
                    (msg::path),
                    "",
                    "NuGet package creation succeeded, but no .nupkg was produced. Expected: \"{path}\"");
    DECLARE_MESSAGE(PackageFailedtWhileExtracting,
                    (msg::value, msg::path),
                    "'{value}' is either a tool name or a package name.",
                    "'{value}' failed while extracting {path}.");
    DECLARE_MESSAGE(PackageRootDir, (), "", "(Experimental) Specify the packages root directory.");
    DECLARE_MESSAGE(PackingVendorFailed,
                    (msg::vendor),
                    "",
                    "Packing {vendor} failed. Use --debug for more information.");
    DECLARE_MESSAGE(ParseControlErrorInfoInvalidFields, (), "", "The following fields were not expected:");
    DECLARE_MESSAGE(ParseControlErrorInfoMissingFields, (), "", "The following fields were missing:");
    DECLARE_MESSAGE(ParseControlErrorInfoTypesEntry,
                    (msg::value, msg::expected),
                    "{value} is the name of a field in an on-disk file, {expected} is a short description "
                    "of what it should be like 'a non-negative integer' (which isn't localized yet)",
                    "{value} was expected to be {expected}");
    DECLARE_MESSAGE(ParseControlErrorInfoWhileLoading,
                    (msg::path),
                    "Error messages are is printed after this.",
                    "while loading {path}:");
    DECLARE_MESSAGE(ParseControlErrorInfoWrongTypeFields, (), "", "The following fields had the wrong types:");
    DECLARE_MESSAGE(PortDependencyConflict,
                    (msg::package_name),
                    "",
                    "Port {package_name} has the following unsupported dependencies:");
    DECLARE_MESSAGE(PortNotInBaseline,
                    (msg::package_name),
                    "",
                    "the baseline does not contain an entry for port {package_name}");
    DECLARE_MESSAGE(PortSupportsField,
                    (msg::value),
                    "'{value}' is the value of the 'supports' field in the port's vcpkg.json.",
                    "(supports: \"{value}\")");
    DECLARE_MESSAGE(PreviousIntegrationFileRemains, (), "", "Previous integration file was not removed.");
    DECLARE_MESSAGE(ProcessorArchitectureMalformed,
                    (msg::arch),
                    "",
                    "Failed to parse %PROCESSOR_ARCHITECTURE% ({arch}) as a valid CPU architecture.");
    DECLARE_MESSAGE(ProcessorArchitectureMissing,
                    (),
                    "",
                    "The required environment variable %PROCESSOR_ARCHITECTURE% is missing.");
    DECLARE_MESSAGE(ProcessorArchitectureW6432Malformed,
                    (msg::arch),
                    "",
                    "Failed to parse %PROCESSOR_ARCHITEW6432% ({arch}) as a valid CPU architecture. "
                    "Falling back to %PROCESSOR_ARCHITECTURE%.");
    DECLARE_MESSAGE(ProgramReturnedNonzeroExitCode,
                    (msg::tool_name, msg::exit_code),
                    "The program's console output is appended after this.",
                    "{tool_name} failed with exit code: ({exit_code}).");
    DECLARE_MESSAGE(PushingVendorFailed,
                    (msg::vendor, msg::path),
                    "",
                    "Pushing {vendor} to \"{path}\" failed. Use --debug for more information.");
    DECLARE_MESSAGE(ReplaceSecretsError,
                    (msg::error_msg),
                    "",
                    "Replace secretes produced the following error: '{error_msg}'");
    DECLARE_MESSAGE(RestoredPackage, (msg::path), "", "Restored package from \"{path}\"");
    DECLARE_MESSAGE(
        RestoredPackagesFromVendor,
        (msg::count, msg::elapsed, msg::value),
        "{value} may be either a 'vendor' like 'Azure' or 'NuGet', or a file path like C:\\example or /usr/example",
        "Restored {count} package(s) from {value} in {elapsed}. Use --debug to see more details.");
    DECLARE_MESSAGE(ResultsHeader, (), "Displayed before a list of installation results.", "RESULTS");
    DECLARE_MESSAGE(SettingEnvVar,
                    (msg::env_var, msg::url),
                    "An example of env_var is \"HTTP(S)_PROXY\""
                    "'--' at the beginning must be preserved",
                    "-- Setting \"{env_var}\" environment variables to \"{url}\".");
    DECLARE_MESSAGE(SourceFieldPortNameMismatch,
                    (msg::package_name, msg::path),
                    "{package_name} and \"{path}\" are both names of installable ports/packages. 'Source', "
                    "'CONTROL', 'vcpkg.json', and 'name' references are locale-invariant.",
                    "The 'Source' field inside the CONTROL file, or \"name\" field inside the vcpkg.json "
                    "file has the name {package_name} and does not match the port directory \"{path}\".");
    DECLARE_MESSAGE(SpecifiedFeatureTurnedOff,
                    (msg::command_name, msg::option),
                    "",
                    "'{command_name}' feature specifically turned off, but --{option} was specified.");
    DECLARE_MESSAGE(SpecifyDirectoriesContaining,
                    (msg::env_var),
                    "",
                    "Specifiy directories containing triplets files.\n(also: '{env_var}')");
    DECLARE_MESSAGE(SpecifyDirectoriesWhenSearching,
                    (msg::env_var),
                    "",
                    "Specify directories to be used when searching for ports.\n(also: '{env_var}')");
    DECLARE_MESSAGE(SpecifyHostArch,
                    (msg::env_var),
                    "",
                    "Specify the host architecture triplet. See 'vcpkg help triplet'.\n(default: '{env_var}')");
    DECLARE_MESSAGE(SpecifyTargetArch,
                    (msg::env_var),
                    "",
                    "Specify the target architecture triplet. See 'vcpkg help triplet'.\n(default: '{env_var}')");
    DECLARE_MESSAGE(StoredBinaryCache, (msg::path), "", "Stored binary cache: \"{path}\"");
    DECLARE_MESSAGE(SuggestStartingBashShell,
                    (),
                    "",
                    "Please make sure you have started a new bash shell for the change to take effect.");
    DECLARE_MESSAGE(SupportedPort, (msg::package_name), "", "Port {package_name} is supported.");
    DECLARE_MESSAGE(SystemApiErrorMessage,
                    (msg::system_api, msg::exit_code, msg::error_msg),
                    "",
                    "calling {system_api} failed with {exit_code} ({error_msg})");
    DECLARE_MESSAGE(ToolFetchFailed, (msg::tool_name), "", "Could not fetch {tool_name}.");
    DECLARE_MESSAGE(ToolInWin10, (), "", "This utility is bundled with Windows 10 or later.");
    DECLARE_MESSAGE(TwoFeatureFlagsSpecified,
                    (msg::value),
                    "'{value}' is a feature flag.",
                    "Both '{value}' and -'{value}' were specified as feature flags.");
    DECLARE_MESSAGE(UnexpectedErrorDuringBulkDownload, (), "", "an unexpected error occurred during bulk download.");
    DECLARE_MESSAGE(UnexpectedExtension, (msg::extension), "", "Unexpected archive extension: '{extension}'.");
    DECLARE_MESSAGE(UnexpectedFormat,
                    (msg::expected, msg::actual),
                    "{expected} is the expected format, {actual} is the actual format.",
                    "Expected format is [{expected}], but was [{actual}].");
    DECLARE_MESSAGE(UnexpectedToolOutput,
                    (msg::tool_name, msg::path),
                    "The actual command line output will be appended after this message.",
                    "{tool_name} ({path}) produced unexpected output when attempting to determine the version:");
    DECLARE_MESSAGE(UnknownBaselineFileContent,
                    (),
                    "",
                    "unrecognizable baseline entry; expected 'port:triplet=(fail|skip|pass)'");
    DECLARE_MESSAGE(UnknownBinaryProviderType,
                    (),
                    "",
                    "unknown binary provider type: valid providers are 'clear', 'default', 'nuget', "
                    "'nugetconfig','nugettimeout', 'interactive', 'x-azblob', 'x-gcs', 'x-aws', "
                    "'x-aws-config', 'http', and 'files'");
    DECLARE_MESSAGE(UnknownOptions, (msg::command_name), "", "Unknown option(s) for command '{command_name}':");
    DECLARE_MESSAGE(UnknownParameterForIntegrate,
                    (msg::value),
                    "'{value}' is a user-supplied command line option. For example, given vcpkg integrate frobinate, "
                    "{value} would be frobinate.",
                    "Unknown parameter '{value}' for integrate.");
    DECLARE_MESSAGE(UnknownTool, (), "", "vcpkg does not have a definition of this tool for this platform.");
    DECLARE_MESSAGE(
        UnknownVariablesInTemplate,
        (msg::value, msg::list),
        "{value} is the value provided by the user and {list} a list of unknown variables seperated by comma",
        "invalid argument: url template '{value}' contains unknown variables: {list}");
<<<<<<< HEAD
    DECLARE_MESSAGE(UnsupportedShortOptions,
                    (msg::value),
                    "'{value}' is the short option given",
                    "short options are not supported: '{value}'");
=======
    DECLARE_MESSAGE(UnsupportedPort, (msg::package_name), "", "Port {package_name} is not supported.");
    DECLARE_MESSAGE(UnsupportedPortDependency,
                    (msg::value),
                    "'{value}' is the name of a port dependency.",
                    "- dependency {value} is not supported.");
>>>>>>> a8ed3ded
    DECLARE_MESSAGE(UnsupportedSystemName,
                    (msg::system_name),
                    "",
                    "Could not map VCPKG_CMAKE_SYSTEM_NAME '{system_name}' to a vcvarsall platform. "
                    "Supported system names are '', 'Windows' and 'WindowsStore'.");
    DECLARE_MESSAGE(UnsupportedToolchain,
                    (msg::triplet, msg::arch, msg::path, msg::list),
                    "example for {list} is 'x86, arm64'",
                    "in triplet {triplet}: Unable to find a valid toolchain for requested target architecture {arch}.\n"
                    "The selected Visual Studio instance is at: {path}\n"
                    "The available toolchain combinations are: {list}");
    DECLARE_MESSAGE(
        UpdateBaselineAddBaselineNoManifest,
        (msg::option),
        "",
        "the --{option} switch was passed, but there is no manifest file to add a `builtin-baseline` field to.");
    DECLARE_MESSAGE(UpdateBaselineLocalGitError,
                    (msg::path),
                    "",
                    "git failed to parse HEAD for the local vcpkg registry at \"{path}\"");
    DECLARE_MESSAGE(UpdateBaselineNoConfiguration,
                    (),
                    "",
                    "neither `vcpkg.json` nor `vcpkg-configuration.json` exist to update.");
    DECLARE_MESSAGE(UpdateBaselineNoExistingBuiltinBaseline,
                    (msg::option),
                    "",
                    "the manifest file currently does not contain a `builtin-baseline` field; in order to "
                    "add one, pass the --{option} switch.");
    DECLARE_MESSAGE(UpdateBaselineNoUpdate,
                    (msg::url, msg::value),
                    "example of {value} is '5507daa796359fe8d45418e694328e878ac2b82f'",
                    "registry '{url}' not updated: '{value}'");
    DECLARE_MESSAGE(UpdateBaselineRemoteGitError, (msg::url), "", "git failed to fetch remote repository '{url}'");
    DECLARE_MESSAGE(UpdateBaselineUpdatedBaseline,
                    (msg::url, msg::old_value, msg::new_value),
                    "example of {old_value}, {new_value} is '5507daa796359fe8d45418e694328e878ac2b82f'",
                    "updated registry '{url}': baseline '{old_value}' -> '{new_value}'");
    DECLARE_MESSAGE(UploadedBinaries, (msg::count, msg::vendor), "", "Uploaded binaries to {count} {vendor}.");
    DECLARE_MESSAGE(UploadedPackagesToVendor,
                    (msg::count, msg::elapsed, msg::vendor),
                    "",
                    "Uploaded {count} package(s) to {vendor} in {elapsed}");
    DECLARE_MESSAGE(UploadingBinariesToVendor,
                    (msg::spec, msg::vendor, msg::path),
                    "",
                    "Uploading binaries for '{spec}' to '{vendor}' source \"{path}\".");
    DECLARE_MESSAGE(UploadingBinariesUsingVendor,
                    (msg::spec, msg::vendor, msg::path),
                    "",
                    "Uploading binaries for '{spec}' using '{vendor}' \"{path}\".");
    DECLARE_MESSAGE(UseEnvVar,
                    (msg::env_var),
                    "An example of env_var is \"HTTP(S)_PROXY\""
                    "'--' at the beginning must be preserved",
                    "-- Using {env_var} in environment variables.");
    DECLARE_MESSAGE(UserWideIntegrationDeleted, (), "", "User-wide integration is not installed.");
    DECLARE_MESSAGE(UserWideIntegrationRemoved, (), "", "User-wide integration was removed.");
    DECLARE_MESSAGE(UsingCommunityTriplet,
                    (msg::triplet),
                    "'--' at the beginning must be preserved",
                    "-- Using community triplet {triplet}. This triplet configuration is not guaranteed to succeed.");
    DECLARE_MESSAGE(UsingManifestAt, (msg::path), "", "Using manifest file at {path}.");
    DECLARE_MESSAGE(VcpkgCeIsExperimental,
                    (),
                    "",
                    "vcpkg-ce ('configure environment') is experimental and may change at any time.");
    DECLARE_MESSAGE(
        VcpkgCompletion,
        (msg::value, msg::path),
        "'{value}' is the subject for completion. i.e. bash, zsh, etc.",
        "vcpkg {value} completion is already imported to your \"{path}\" file.\nThe following entries were found:");
    DECLARE_MESSAGE(VcpkgDisallowedClassicMode,
                    (),
                    "",
                    "Could not locate a manifest (vcpkg.json) above the current working "
                    "directory.\nThis vcpkg distribution does not have a classic mode instance.");
    DECLARE_MESSAGE(
        VcpkgHasCrashed,
        (),
        "Printed at the start of a crash report.",
        "vcpkg has crashed. Please create an issue at https://github.com/microsoft/vcpkg containing a brief summary of "
        "what you were trying to do and the following information.");
    DECLARE_MESSAGE(VcpkgInvalidCommand, (msg::command_name), "", "invalid command: {command_name}");
    DECLARE_MESSAGE(VcpkgRootsDir, (msg::env_var), "", "Specify the vcpkg root directory.\n(default: '{env_var}')");
    DECLARE_MESSAGE(VcpkgSendMetricsButDisabled, (), "", "passed --sendmetrics, but metrics are disabled.");
    DECLARE_MESSAGE(VersionCommandHeader,
                    (msg::version),
                    "",
                    "vcpkg package management program version {version}\n\nSee LICENSE.txt for license information.");
    DECLARE_MESSAGE(VersionConstraintViolated,
                    (msg::spec, msg::expected_version, msg::actual_version),
                    "",
                    "dependency {spec} was expected to be at least version "
                    "{expected_version}, but is currently {actual_version}.");
    DECLARE_MESSAGE(
        VersionInvalidDate,
        (msg::version),
        "",
        "`{version}` is not a valid date version. Dates must follow the format YYYY-MM-DD and disambiguators must be "
        "dot-separated positive integer values without leading zeroes.");
    DECLARE_MESSAGE(VersionInvalidRelaxed,
                    (msg::version),
                    "",
                    "`{version}` is not a valid relaxed version (semver with arbitrary numeric element count).");
    DECLARE_MESSAGE(VersionInvalidSemver,
                    (msg::version),
                    "",
                    "`{version}` is not a valid semantic version, consult <https://semver.org>.");
    DECLARE_MESSAGE(VersionSpecMismatch,
                    (msg::path, msg::expected_version, msg::actual_version),
                    "",
                    "Failed to load port because versions are inconsistent. The file \"{path}\" contains the version "
                    "{actual_version}, but the version database indicates that it should be {expected_version}.");
    DECLARE_MESSAGE(VSExaminedInstances, (), "", "The following Visual Studio instances were considered:");
    DECLARE_MESSAGE(VSExaminedPaths, (), "", "The following paths were examined for Visual Studio instances:");
    DECLARE_MESSAGE(VSNoInstances, (), "", "Could not locate a complete Visual Studio instance");
    DECLARE_MESSAGE(WaitingForChildrenToExit, (), "", "Waiting for child processes to exit...");
    DECLARE_MESSAGE(WaitingToTakeFilesystemLock, (msg::path), "", "waiting to take filesystem lock on {path}...");
    DECLARE_MESSAGE(WarningMessageMustUsePrintWarning,
                    (msg::value),
                    "{value} is is a localized message name like WarningMessageMustUsePrintWarning",
                    "The message named {value} starts with warning:, it must be changed to prepend "
                    "WarningMessage in code instead.");
    DECLARE_MESSAGE(WarningsTreatedAsErrors, (), "", "previous warnings being interpreted as errors");
}<|MERGE_RESOLUTION|>--- conflicted
+++ resolved
@@ -661,11 +661,11 @@
                     "command:\n"
                     "{command_line}\n"
                     "failed with the following results:");
+    DECLARE_MESSAGE(CompressFolderFailed, (msg::path), "", "Failed to compress folder \"{path}\":");
     DECLARE_MESSAGE(ConflictingValuesForOption,
                     (msg::value),
                     "'{value}' is a command option.",
                     "conflicting values specified for '--{value}'.");
-    DECLARE_MESSAGE(CompressFolderFailed, (msg::path), "", "Failed to compress folder \"{path}\":");
     DECLARE_MESSAGE(CopyrightIsDir, (msg::path), "", "`{path}` being a directory is deprecated.");
     DECLARE_MESSAGE(CouldNotDeduceNugetIdAndVersion,
                     (msg::path),
@@ -683,11 +683,8 @@
                     "=== curl output ===\n"
                     "{actual}\n"
                     "=== end curl output ===");
-<<<<<<< HEAD
+    DECLARE_MESSAGE(DefaultBrowserLaunched, (msg::url), "", "Default browser launched to {url}.");
     DECLARE_MESSAGE(DefaultFlag, (msg::option), "", "Defaulting to --{option} being on.");
-=======
-    DECLARE_MESSAGE(DefaultBrowserLaunched, (msg::url), "", "Default browser launched to {url}.");
->>>>>>> a8ed3ded
     DECLARE_MESSAGE(DefaultPathToBinaries,
                     (msg::path),
                     "",
@@ -705,7 +702,6 @@
                     (),
                     "This message is normally displayed only in development.",
                     "Downloading latest vcpkg-ce bundle...");
-<<<<<<< HEAD
     DECLARE_MESSAGE(DownloadRootsDir,
                     (msg::env_var),
                     "",
@@ -716,9 +712,7 @@
                     "'{value}' is a command line option.",
                     "'--{value}' specified multiple times.");
     DECLARE_MESSAGE(EmptyArg, (msg::option), "", "The option --{option} must be passed a non-empty argument.");
-=======
     DECLARE_MESSAGE(EmailVcpkgTeam, (msg::url), "", "Send an email to {url} with any feedback.");
->>>>>>> a8ed3ded
     DECLARE_MESSAGE(EmptyLicenseExpression, (), "", "SPDX license expression was empty.");
     DECLARE_MESSAGE(EnvStrFailedToExtract, (), "", "could not expand the environment string:");
     DECLARE_MESSAGE(ErrorDetectingCompilerInfo,
@@ -1115,11 +1109,8 @@
                     "Either specify --name and --version to produce a manifest intended for C++ libraries, or specify "
                     "--application to indicate that the manifest is not intended to be used as a port.");
     DECLARE_MESSAGE(NewVersionCannotBeEmpty, (), "", "--version cannot be empty.");
-<<<<<<< HEAD
     DECLARE_MESSAGE(NoArgumentsForOption, (msg::option), "", "The option --{option} does not accept an argument.");
-=======
     DECLARE_MESSAGE(NoCachedPackages, (), "", "No packages are cached.");
->>>>>>> a8ed3ded
     DECLARE_MESSAGE(NoLocalizationForMessages, (), "", "No localized messages for the following: ");
     DECLARE_MESSAGE(NoRegistryForPort, (msg::package_name), "", "no registry configured for port {package_name}");
     DECLARE_MESSAGE(NugetPackageFileSucceededButCreationFailed,
@@ -1271,18 +1262,15 @@
         (msg::value, msg::list),
         "{value} is the value provided by the user and {list} a list of unknown variables seperated by comma",
         "invalid argument: url template '{value}' contains unknown variables: {list}");
-<<<<<<< HEAD
+    DECLARE_MESSAGE(UnsupportedPort, (msg::package_name), "", "Port {package_name} is not supported.");
+    DECLARE_MESSAGE(UnsupportedPortDependency,
+                    (msg::value),
+                    "'{value}' is the name of a port dependency.",
+                    "- dependency {value} is not supported.");
     DECLARE_MESSAGE(UnsupportedShortOptions,
                     (msg::value),
                     "'{value}' is the short option given",
                     "short options are not supported: '{value}'");
-=======
-    DECLARE_MESSAGE(UnsupportedPort, (msg::package_name), "", "Port {package_name} is not supported.");
-    DECLARE_MESSAGE(UnsupportedPortDependency,
-                    (msg::value),
-                    "'{value}' is the name of a port dependency.",
-                    "- dependency {value} is not supported.");
->>>>>>> a8ed3ded
     DECLARE_MESSAGE(UnsupportedSystemName,
                     (msg::system_name),
                     "",
