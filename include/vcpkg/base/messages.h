--- conflicted
+++ resolved
@@ -752,16 +752,12 @@
     DECLARE_MESSAGE(ExpectedFailOrSkip, (), "", "expected 'fail', 'skip', or 'pass' here");
     DECLARE_MESSAGE(ExpectedPortName, (), "", "expected a port name here");
     DECLARE_MESSAGE(ExpectedTripletName, (), "", "expected a triplet name here");
-<<<<<<< HEAD
-    DECLARE_MESSAGE(ExtendedDocumentationAtUrl, (msg::url), "", "Extended documentation available at '{url}'.");
-    DECLARE_MESSAGE(FailedToParseCMakeConsoleOut,
-                    (),
-                    "",
-                    "Failed to parse CMake console output to locate block start/end markers.");
-=======
     DECLARE_MESSAGE(ExtendedDocumenationAtUrl, (msg::url), "", "Extended documentation available at '{url}'.");
     DECLARE_MESSAGE(FailedToExtract, (msg::path), "", "Failed to extract \"{path}\":");
->>>>>>> 45a1002b
+    DECLARE_MESSAGE(FailedToParseCMakeConsoleOut,
+                    (),
+                    "",
+                    "Failed to parse CMake console output to locate block start/end markers.");
     DECLARE_MESSAGE(FailedToProvisionCe, (), "", "Failed to provision vcpkg-ce.");
     DECLARE_MESSAGE(FailedToRunToolToDetermineVersion,
                     (msg::tool_name, msg::path),
@@ -1079,11 +1075,7 @@
                     "{package_name} and \"{path}\" are both names of installable ports/packages. 'Source', "
                     "'CONTROL', 'vcpkg.json', and 'name' references are locale-invariant.",
                     "The 'Source' field inside the CONTROL file, or \"name\" field inside the vcpkg.json "
-<<<<<<< HEAD
-                    "file has the name {package_name} and does not match the port directory {path}.");
-=======
                     "file has the name {package_name} and does not match the port directory \"{path}\".");
->>>>>>> 45a1002b
     DECLARE_MESSAGE(StoredBinaryCache, (msg::path), "", "Stored binary cache: \"{path}\"");
     DECLARE_MESSAGE(SystemApiErrorMessage,
                     (msg::system_api, msg::exit_code, msg::error_msg),
@@ -1092,14 +1084,11 @@
     DECLARE_MESSAGE(ToolFetchFailed, (msg::tool_name), "", "Could not fetch {tool_name}.");
     DECLARE_MESSAGE(ToolInWin10, (), "", "This utility is bundled with Windows 10 or later.");
     DECLARE_MESSAGE(UnexpectedErrorDuringBulkDownload, (), "", "an unexpected error occurred during bulk download.");
-<<<<<<< HEAD
+    DECLARE_MESSAGE(UnexpectedExtension, (msg::extension), "", "Unexpected archive extension: '{extension}'.");
     DECLARE_MESSAGE(UnexpectedFormat,
                     (msg::expected, msg::actual),
                     "{expected} is the expected format, {actual} is the actual format.",
                     "Expected format is [{expected}], but was [{actual}].");
-=======
-    DECLARE_MESSAGE(UnexpectedExtension, (msg::extension), "", "Unexpected archive extension: '{extension}'.");
->>>>>>> 45a1002b
     DECLARE_MESSAGE(UnexpectedToolOutput,
                     (msg::tool_name, msg::path),
                     "The actual command line output will be appended after this message.",
