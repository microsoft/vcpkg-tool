--- conflicted
+++ resolved
@@ -725,19 +725,12 @@
                     "{command_line}\n"
                     "failed with the following results:");
     DECLARE_MESSAGE(CompressFolderFailed, (msg::path), "", "Failed to compress folder \"{path}\":");
-<<<<<<< HEAD
     DECLARE_MESSAGE(ConflictingValuesForOption, (msg::option), "", "conflicting values specified for '--{option}'.");
-=======
-    DECLARE_MESSAGE(ConflictingValuesForOption,
-                    (msg::value),
-                    "'{value}' is a command option.",
-                    "conflicting values specified for '--{value}'.");
     DECLARE_MESSAGE(ConstraintViolation, (), "", "Found a constraint violation:");
     DECLARE_MESSAGE(ControlAndManifestFilesPresent,
                     (msg::path),
                     "",
                     "Both a manifest file and a CONTROL file exist in port directory: {path}");
->>>>>>> fbc3d753
     DECLARE_MESSAGE(CopyrightIsDir, (msg::path), "", "`{path}` being a directory is deprecated.");
     DECLARE_MESSAGE(CorruptedDatabase, (), "", "Database corrupted.");
     DECLARE_MESSAGE(CouldNotDeduceNugetIdAndVersion,
@@ -869,20 +862,7 @@
     DECLARE_MESSAGE(ExpectedFailOrSkip, (), "", "expected 'fail', 'skip', or 'pass' here");
     DECLARE_MESSAGE(ExpectedPortName, (), "", "expected a port name here");
     DECLARE_MESSAGE(ExpectedTripletName, (), "", "expected a triplet name here");
-<<<<<<< HEAD
     DECLARE_MESSAGE(ExpectedValueForOption, (msg::option), "", "expected value after --{option}.");
-    DECLARE_MESSAGE(ExtendedDocumentationAtUrl, (msg::url), "", "Extended documentation available at '{url}'.");
-    DECLARE_MESSAGE(FailedToExtract, (msg::path), "", "Failed to extract \"{path}\":");
-    DECLARE_MESSAGE(FailedToParseCMakeConsoleOut,
-                    (),
-                    "",
-                    "Failed to parse CMake console output to locate block start/end markers.");
-    DECLARE_MESSAGE(FailedToParseSerializedBinParagraph,
-=======
-    DECLARE_MESSAGE(ExpectedValueForOption,
-                    (msg::value),
-                    "'{value}' is a command option.",
-                    "expected value after '{value}'.");
     DECLARE_MESSAGE(ExportingPackage, (msg::package_name), "", "Exporting {package_name}...");
     DECLARE_MESSAGE(ExtendedDocumentationAtUrl, (msg::url), "", "Extended documentation available at '{url}'.");
     DECLARE_MESSAGE(FailedToExtract, (msg::path), "", "Failed to extract \"{path}\":");
@@ -891,15 +871,16 @@
                     "",
                     "No files to format.\nPlease pass either --all, or the explicit files to format or convert.");
     DECLARE_MESSAGE(FailedToObtainLocalPortGitSha, (), "", "Failed to obtain git SHAs for local ports.");
-    DECLARE_MESSAGE(FailedToParseBinParagraph,
->>>>>>> fbc3d753
+    DECLARE_MESSAGE(FailedToParseCMakeConsoleOut,
+                    (),
+                    "",
+                    "Failed to parse CMake console output to locate block start/end markers.");
+    DECLARE_MESSAGE(FailedToParseSerializedBinParagraph,
                     (msg::error_msg),
                     "'{error_msg}' is the error message for failing to parse the Binary Paragraph.",
                     "[sanity check] Failed to parse a serialized binary paragraph.\nPlease open an issue at "
                     "https://github.com/microsoft/vcpkg, "
                     "with the following output:\n{error_msg}\nSerialized Binary Paragraph:");
-<<<<<<< HEAD
-=======
     DECLARE_MESSAGE(FailedToFindPortFeature, (msg::feature, msg::spec), "", "Could not find {feature} in {spec}.");
     DECLARE_MESSAGE(FailedToLocateSpec, (msg::spec), "", "Failed to locate spec in graph: {spec}");
     DECLARE_MESSAGE(FailedToLoadInstalledManifest,
@@ -909,14 +890,9 @@
                     "remove {spec} and re-attempt.");
     DECLARE_MESSAGE(FailedToObtainDependencyVersion, (), "", "Cannot find desired dependency version.");
     DECLARE_MESSAGE(FailedToObtainPackageVersion, (), "", "Cannot find desired package version.");
-    DECLARE_MESSAGE(FailedToParseCMakeConsoleOut,
-                    (),
-                    "",
-                    "Failed to parse CMake console output to locate block start/end markers.");
     DECLARE_MESSAGE(FailedToParseControl, (msg::path), "", "Failed to parse control file: {path}");
     DECLARE_MESSAGE(FailedToParseJson, (msg::path), "", "Failed to parse JSON file: {path}");
     DECLARE_MESSAGE(FailedToParseManifest, (msg::path), "", "Failed to parse manifest file: {path}");
->>>>>>> fbc3d753
     DECLARE_MESSAGE(FailedToProvisionCe, (), "", "Failed to provision vcpkg-ce.");
     DECLARE_MESSAGE(FailedToRead, (msg::path, msg::error_msg), "", "Failed to read {path}: {error_msg}");
     DECLARE_MESSAGE(FailedToReadParagraph, (msg::path), "", "Failed to read paragraphs from {path}");
@@ -1224,15 +1200,7 @@
                     "{value} is a localized message name like LocalizedMessageMustNotEndWithNewline",
                     "The message named {value} ends with a newline which should be added by formatting "
                     "rather than by localization.");
-<<<<<<< HEAD
-=======
     DECLARE_MESSAGE(ManifestFormatCompleted, (), "", "Succeeded in formatting the manifest files.");
-    DECLARE_MESSAGE(MismatchedBinaryParagraphs,
-                    (msg::url),
-                    "A comparison of the original binary paragraph and serialized binary paragraph is expected.",
-                    "[sanity check] The serialized binary paragraph was different from the original binary "
-                    "paragraph.\nPlease open an issue at {url}, with the following output:");
->>>>>>> fbc3d753
     DECLARE_MESSAGE(Missing7zHeader, (), "", "Unable to find 7z header.");
     DECLARE_MESSAGE(MissingArgFormatManifest,
                     (),
@@ -1290,11 +1258,8 @@
                     "",
                     "NuGet package creation succeeded, but no .nupkg was produced. Expected: \"{path}\"");
     DECLARE_MESSAGE(OptionMustBeInteger, (msg::option), "", "Value of --{option} must be an integer.");
-<<<<<<< HEAD
+    DECLARE_MESSAGE(OptionRequired, (msg::option), "", "--{option} option is required.");
     DECLARE_MESSAGE(OptionRequiresJsonSwitch, (msg::option), "", "Option --{option} requires --x-json switch.");
-=======
-    DECLARE_MESSAGE(OptionRequired, (msg::option), "", "--{option} option is required.");
->>>>>>> fbc3d753
     DECLARE_MESSAGE(OriginalBinParagraphHeader, (), "", "\nOriginal Binary Paragraph");
     DECLARE_MESSAGE(PackageFailedtWhileExtracting,
                     (msg::value, msg::path),
@@ -1335,23 +1300,16 @@
                     (msg::package_name),
                     "",
                     "the baseline does not contain an entry for port {package_name}");
-<<<<<<< HEAD
     DECLARE_MESSAGE(PortsAdded, (msg::count), "", "The following {count} ports were added:");
     DECLARE_MESSAGE(PortsNoDiff, (), "", "There were no changes in the ports between the two commits.");
     DECLARE_MESSAGE(PortsRemoved, (msg::count), "", "The following {count} ports were removed:");
     DECLARE_MESSAGE(PortsUpdated, (msg::count), "", "\nThe following {count} ports were updated:");
-    DECLARE_MESSAGE(PortSupportsField,
-                    (msg::value),
-                    "'{value}' is the value of the 'supports' field in the port's vcpkg.json.",
-                    "(supports: \"{value}\")");
-=======
     DECLARE_MESSAGE(PortSupportsField, (msg::supports_expression), "", "(supports: \"{supports_expression}\")");
     DECLARE_MESSAGE(PortTypeConflict,
                     (msg::spec),
                     "",
                     "The port type of {spec} differs between the installed and available portfile.\nPlease manually "
                     "remove {spec} and re-run this command.");
->>>>>>> fbc3d753
     DECLARE_MESSAGE(PreviousIntegrationFileRemains, (), "", "Previous integration file was not removed.");
     DECLARE_MESSAGE(ProcessorArchitectureMalformed,
                     (msg::arch),
@@ -1632,9 +1590,6 @@
                     "The message named {value} starts with warning:, it must be changed to prepend "
                     "WarningMessage in code instead.");
     DECLARE_MESSAGE(WarningsTreatedAsErrors, (), "", "previous warnings being interpreted as errors");
-<<<<<<< HEAD
+    DECLARE_MESSAGE(WhileLookingForSpec, (msg::spec), "", "while looking for {spec}:");
     DECLARE_MESSAGE(WrotePkgConfInfo, (msg::path), "", "Wrote package config information to {path}.");
-=======
-    DECLARE_MESSAGE(WhileLookingForSpec, (msg::spec), "", "while looking for {spec}:");
->>>>>>> fbc3d753
 }