﻿#pragma once

#include <vcpkg/base/fwd/files.h>
#include <vcpkg/base/fwd/json.h>
#include <vcpkg/base/fwd/messages.h>

#include <vcpkg/base/format.h>
#include <vcpkg/base/lineinfo.h>
#include <vcpkg/base/stringview.h>

#include <string>
#include <type_traits>
#include <utility>

namespace vcpkg
{
    namespace msg::detail
    {
        template<class Tag, class Type>
        struct MessageArgument;
    }
    namespace msg
    {
        template<class Message, class... Tags, class... Ts>
        LocalizedString format(Message, detail::MessageArgument<Tags, Ts>... args);
    }

    struct LocalizedString
    {
        LocalizedString() = default;
        operator StringView() const noexcept { return m_data; }
        const std::string& data() const noexcept { return m_data; }
        const std::string& to_string() const noexcept { return m_data; }
        std::string extract_data() { return std::exchange(m_data, ""); }

        static LocalizedString from_raw(std::string&& s) { return LocalizedString(std::move(s)); }

        template<class StringLike,
                 std::enable_if_t<std::is_constructible<StringView, const StringLike&>::value, int> = 0>
        static LocalizedString from_raw(const StringLike& s)
        {
            return LocalizedString(StringView(s));
        }
        LocalizedString& append_raw(char c)
        {
            m_data.push_back(c);
            return *this;
        }
        LocalizedString& append_raw(StringView s)
        {
            m_data.append(s.begin(), s.size());
            return *this;
        }
        template<class... Args>
        LocalizedString& append_fmt_raw(fmt::format_string<Args...> s, Args&&... args)
        {
            m_data.append(fmt::format(s, std::forward<Args>(args)...));
            return *this;
        }
        LocalizedString& append(const LocalizedString& s)
        {
            m_data.append(s.m_data);
            return *this;
        }
        template<class Message, class... Args>
        LocalizedString& append(Message m, const Args&... args)
        {
            return append(msg::format(m, args...));
        }

        LocalizedString& append_indent(size_t indent = 1)
        {
            m_data.append(indent * 4, ' ');
            return *this;
        }

        friend const char* to_printf_arg(const LocalizedString& s) { return s.data().c_str(); }

        friend bool operator==(const LocalizedString& lhs, const LocalizedString& rhs)
        {
            return lhs.data() == rhs.data();
        }

        friend bool operator!=(const LocalizedString& lhs, const LocalizedString& rhs)
        {
            return lhs.data() != rhs.data();
        }

        friend bool operator<(const LocalizedString& lhs, const LocalizedString& rhs)
        {
            return lhs.data() < rhs.data();
        }

        friend bool operator<=(const LocalizedString& lhs, const LocalizedString& rhs)
        {
            return lhs.data() <= rhs.data();
        }

        friend bool operator>(const LocalizedString& lhs, const LocalizedString& rhs)
        {
            return lhs.data() > rhs.data();
        }

        friend bool operator>=(const LocalizedString& lhs, const LocalizedString& rhs)
        {
            return lhs.data() >= rhs.data();
        }

        bool empty() { return m_data.empty(); }
        void clear() { m_data.clear(); }

    private:
        std::string m_data;

        explicit LocalizedString(StringView data) : m_data(data.data(), data.size()) { }
        explicit LocalizedString(std::string&& data) : m_data(std::move(data)) { }
    };
}

VCPKG_FORMAT_WITH_TO_STRING(vcpkg::LocalizedString);

namespace vcpkg::msg
{
    namespace detail
    {
        template<class Tag, class Type>
        struct MessageArgument
        {
            const Type* parameter; // always valid
        };

        template<class... Tags>
        struct MessageCheckFormatArgs
        {
            static constexpr void check_format_args(const Tags&...) noexcept { }
        };

        LocalizedString internal_vformat(::size_t index, fmt::format_args args);

        template<class... Args>
        MessageCheckFormatArgs<Args...> make_message_check_format_args(const Args&... args); // not defined

        struct FormatArgAbi
        {
            const char* name;
            const char* example;
        };

        template<class Arg0>
        constexpr auto example_piece(const Arg0& arg)
        {
            if constexpr (Arg0::get_example_str().empty())
                return StringArray{""};
            else
                return StringArray{" "} + arg.get_example_str();
        }

        template<class Arg0, class... Args>
        constexpr auto example_piece(const Arg0& arg, Args... args)
        {
            if constexpr (Arg0::get_example_str().empty())
                return example_piece(args...);
            else
                return StringArray{" "} + arg.get_example_str() + example_piece(args...);
        }

        constexpr auto get_examples() { return StringArray{""}; }

        /// Only used for the first argument that has an example string to avoid inserting
        /// a space in the beginning. All preceding arguments are handled by `example_piece`.
        template<class Arg0, class... Args>
        constexpr auto get_examples(const Arg0& arg, Args... args)
        {
            // if first argument has no example string...
            if constexpr (Arg0::get_example_str().empty())
            {
                // try again with the other arguments
                return get_examples(args...);
            }
            // is there a next argument?
            else if constexpr (sizeof...(args) == 0)
            {
                return arg.get_example_str();
            }
            else
            {
                return arg.get_example_str() + example_piece(args...);
            }
        }

        template<::size_t M, ::size_t N>
        constexpr auto join_comment_and_examples(const StringArray<M>& comment, const StringArray<N>& example)
        {
            // For an empty StringArray<N> is N == 1
            if constexpr (N == 1)
                return comment;
            else if constexpr (M == 1)
                return example;
            else
                return comment + StringArray{" "} + example;
        }

        ::size_t startup_register_message(StringLiteral name, StringLiteral format_string, ZStringView comment);

        ::size_t number_of_messages();

        // REQUIRES: index < last_message_index()
        StringView get_format_string(::size_t index);
        // REQUIRES: index < last_message_index()
        StringView get_message_name(::size_t index);
        // REQUIRES: index < last_message_index()
        StringView get_default_format_string(::size_t index);
        // REQUIRES: index < last_message_index()
        StringView get_localization_comment(::size_t index);
    }

    // load from "locale_base/messages.${language}.json"
    void threadunsafe_initialize_context(const Filesystem& fs, StringView language, const Path& locale_base);
    // initialize without any localized messages (use default messages only)
    void threadunsafe_initialize_context();

    template<class Message, class... Tags, class... Ts>
    LocalizedString format(Message, detail::MessageArgument<Tags, Ts>... args)
    {
        // avoid generating code, but still typecheck
        // (and avoid unused typedef warnings)
        static_assert((Message::check_format_args((Tags{})...), true), "");
        return detail::internal_vformat(Message::index,
                                        fmt::make_format_args(fmt::arg(Tags::name, *args.parameter)...));
    }

    inline void println() { msg::write_unlocalized_text_to_stdout(Color::none, "\n"); }

    inline void print(Color c, const LocalizedString& s) { msg::write_unlocalized_text_to_stdout(c, s); }
    inline void print(const LocalizedString& s) { msg::write_unlocalized_text_to_stdout(Color::none, s); }
    inline void println(Color c, const LocalizedString& s)
    {
        msg::write_unlocalized_text_to_stdout(c, s);
        msg::write_unlocalized_text_to_stdout(Color::none, "\n");
    }
    inline void println(const LocalizedString& s)
    {
        msg::write_unlocalized_text_to_stdout(Color::none, s);
        msg::write_unlocalized_text_to_stdout(Color::none, "\n");
    }

    template<class Message, class... Ts>
    typename Message::is_message_type print(Message m, Ts... args)
    {
        print(format(m, args...));
    }
    template<class Message, class... Ts>
    typename Message::is_message_type println(Message m, Ts... args)
    {
        print(format(m, args...).append_raw('\n'));
    }

    template<class Message, class... Ts>
    typename Message::is_message_type print(Color c, Message m, Ts... args)
    {
        print(c, format(m, args...));
    }
    template<class Message, class... Ts>
    typename Message::is_message_type println(Color c, Message m, Ts... args)
    {
        print(c, format(m, args...).append_raw('\n'));
    }

// these use `constexpr static` instead of `inline` in order to work with GCC 6;
// they are trivial and empty, and their address does not matter, so this is not a problem
#define DECLARE_MSG_ARG(NAME, EXAMPLE)                                                                                 \
    constexpr static struct NAME##_t                                                                                   \
    {                                                                                                                  \
        constexpr static const char* name = #NAME;                                                                     \
        constexpr static auto get_example_str()                                                                        \
        {                                                                                                              \
            ::vcpkg::StringArray example = StringArray{EXAMPLE};                                                       \
            if constexpr (example.empty())                                                                             \
                return example;                                                                                        \
            else                                                                                                       \
                return ::vcpkg::StringArray{"An example of {" #NAME "} is " EXAMPLE "."};                              \
        }                                                                                                              \
        template<class T>                                                                                              \
        detail::MessageArgument<NAME##_t, T> operator=(const T& t) const noexcept                                      \
        {                                                                                                              \
            return detail::MessageArgument<NAME##_t, T>{&t};                                                           \
        }                                                                                                              \
    } NAME = {}

    DECLARE_MSG_ARG(error, "");
    DECLARE_MSG_ARG(value, "");
    DECLARE_MSG_ARG(pretty_value, "");
    DECLARE_MSG_ARG(expected, "");
    DECLARE_MSG_ARG(actual, "");
    DECLARE_MSG_ARG(list, "");
    DECLARE_MSG_ARG(old_value, "");
    DECLARE_MSG_ARG(new_value, "");

    DECLARE_MSG_ARG(actual_version, "1.3.8");
    DECLARE_MSG_ARG(arch, "x64");
    DECLARE_MSG_ARG(base_url, "azblob://");
    DECLARE_MSG_ARG(binary_source, "azblob");
    DECLARE_MSG_ARG(build_result, "One of the BuildResultXxx messages (such as BuildResultSucceeded/SUCCEEDED)");
    DECLARE_MSG_ARG(column, "42");
    DECLARE_MSG_ARG(command_line, "vcpkg install zlib");
    DECLARE_MSG_ARG(command_name, "install");
    DECLARE_MSG_ARG(count, "42");
    DECLARE_MSG_ARG(elapsed, "3.532 min");
    DECLARE_MSG_ARG(error_msg, "File Not Found");
    DECLARE_MSG_ARG(exit_code, "127");
    DECLARE_MSG_ARG(expected_version, "1.3.8");
    DECLARE_MSG_ARG(new_scheme, "version");
    DECLARE_MSG_ARG(old_scheme, "version-string");
    DECLARE_MSG_ARG(option, "editable");
    DECLARE_MSG_ARG(package_name, "zlib");
    DECLARE_MSG_ARG(path, "/foo/bar");
    DECLARE_MSG_ARG(row, "42");
    DECLARE_MSG_ARG(spec, "zlib:x64-windows");
    DECLARE_MSG_ARG(system_api, "CreateProcessW");
    DECLARE_MSG_ARG(system_name, "Darwin");
    DECLARE_MSG_ARG(tool_name, "aria2");
    DECLARE_MSG_ARG(triplet, "x64-windows");
    DECLARE_MSG_ARG(url, "https://github.com/microsoft/vcpkg");
    DECLARE_MSG_ARG(vcpkg_line_info, "/a/b/foo.cpp(13)");
    DECLARE_MSG_ARG(vendor, "Azure");
    DECLARE_MSG_ARG(version, "1.3.8");
    DECLARE_MSG_ARG(action_index, "340");
    DECLARE_MSG_ARG(env_var, "VCPKG_DEFAULT_TRIPLET");
    DECLARE_MSG_ARG(extension, ".exe");
    DECLARE_MSG_ARG(supports_expression, "windows & !static");
    DECLARE_MSG_ARG(feature, "avisynthplus");

#undef DECLARE_MSG_ARG

#define DECLARE_MESSAGE(NAME, ARGS, COMMENT, ...)                                                                      \
    constexpr struct NAME##_msg_t : decltype(::vcpkg::msg::detail::make_message_check_format_args ARGS)                \
    {                                                                                                                  \
        using is_message_type = void;                                                                                  \
        static constexpr ::vcpkg::StringLiteral name = #NAME;                                                          \
        static constexpr ::vcpkg::StringLiteral default_format_string = __VA_ARGS__;                                   \
        static const ::size_t index;                                                                                   \
        static constexpr ::vcpkg::StringArray comment_and_example = vcpkg::msg::detail::join_comment_and_examples(     \
            ::vcpkg::StringArray{COMMENT}, vcpkg::msg::detail::get_examples ARGS);                                     \
    } msg##NAME VCPKG_UNUSED = {}

#define REGISTER_MESSAGE(NAME)                                                                                         \
    const ::size_t NAME##_msg_t::index =                                                                               \
        ::vcpkg::msg::detail::startup_register_message(NAME##_msg_t::name,                                             \
                                                       NAME##_msg_t::default_format_string,                            \
                                                       static_cast<ZStringView>(NAME##_msg_t::comment_and_example))

#define DECLARE_AND_REGISTER_MESSAGE(NAME, ARGS, COMMENT, ...)                                                         \
    DECLARE_MESSAGE(NAME, ARGS, COMMENT, __VA_ARGS__);                                                                 \
    REGISTER_MESSAGE(NAME)

    DECLARE_MESSAGE(SeeURL, (msg::url), "", "See {url} for more information.");
    DECLARE_MESSAGE(NoteMessage, (), "", "note: ");
    DECLARE_MESSAGE(WarningMessage, (), "", "warning: ");
    DECLARE_MESSAGE(ErrorMessage, (), "", "error: ");
    DECLARE_MESSAGE(InternalErrorMessage, (), "", "internal error: ");
    DECLARE_MESSAGE(
        InternalErrorMessageContact,
        (),
        "",
        "Please open an issue at "
        "https://github.com/microsoft/vcpkg/issues/new?template=other-type-of-bug-report.md&labels=category:vcpkg-bug "
        "with detailed steps to reproduce the problem.");
    DECLARE_MESSAGE(BothYesAndNoOptionSpecifiedError,
                    (msg::option),
                    "",
                    "cannot specify both --no-{option} and --{option}.");

    void println_warning(const LocalizedString& s);
    template<class Message, class... Ts>
    typename Message::is_message_type println_warning(Message m, Ts... args)
    {
        println_warning(format(m, args...));
    }

    void println_error(const LocalizedString& s);
    template<class Message, class... Ts>
    typename Message::is_message_type println_error(Message m, Ts... args)
    {
        println_error(format(m, args...));
    }

    template<class Message, class... Ts, class = typename Message::is_message_type>
    LocalizedString format_warning(Message m, Ts... args)
    {
        return format(msgWarningMessage).append(m, args...);
    }

    template<class Message, class... Ts, class = typename Message::is_message_type>
    LocalizedString format_error(Message m, Ts... args)
    {
        return format(msgErrorMessage).append(m, args...);
    }
}

namespace vcpkg
{
    struct MessageSink
    {
        virtual void print(Color c, StringView sv) = 0;

        void println() { this->print(Color::none, "\n"); }
        void print(const LocalizedString& s) { this->print(Color::none, s); }
        void println(Color c, const LocalizedString& s)
        {
            this->print(c, s);
            this->print(Color::none, "\n");
        }
        inline void println(const LocalizedString& s)
        {
            this->print(Color::none, s);
            this->print(Color::none, "\n");
        }

        template<class Message, class... Ts>
        typename Message::is_message_type print(Message m, Ts... args)
        {
            this->print(Color::none, msg::format(m, args...));
        }

        template<class Message, class... Ts>
        typename Message::is_message_type println(Message m, Ts... args)
        {
            this->print(Color::none, msg::format(m, args...).append_raw('\n'));
        }

        template<class Message, class... Ts>
        typename Message::is_message_type print(Color c, Message m, Ts... args)
        {
            this->print(c, msg::format(m, args...));
        }

        template<class Message, class... Ts>
        typename Message::is_message_type println(Color c, Message m, Ts... args)
        {
            this->print(c, msg::format(m, args...).append_raw('\n'));
        }

        MessageSink(const MessageSink&) = delete;
        MessageSink& operator=(const MessageSink&) = delete;

    protected:
        MessageSink() = default;
        ~MessageSink() = default;
    };

    extern MessageSink& null_sink;
    extern MessageSink& stdout_sink;
    extern MessageSink& stderr_sink;

    DECLARE_MESSAGE(AddArtifactOnlyOne,
                    (msg::command_line),
                    "",
                    "'{command_line}' can only add one artifact at a time.");
    DECLARE_MESSAGE(AddCommandFirstArg, (), "", "The first parameter to add must be 'artifact' or 'port'.");
    DECLARE_MESSAGE(AddFirstArgument,
                    (msg::command_line),
                    "",
                    "The first argument to '{command_line}' must be 'artifact' or 'port'.");
    DECLARE_MESSAGE(AddingCompletionEntry, (msg::path), "", "Adding vcpkg completion entry to {path}.");
    DECLARE_MESSAGE(AdditionalPackagesToRemove,
                    (),
                    "",
                    "Additional packages (*) need to be removed to complete this operation.");
    DECLARE_MESSAGE(AddPortRequiresManifest,
                    (msg::command_line),
                    "",
                    "'{command_line}' requires an active manifest file.");
    DECLARE_MESSAGE(AddPortSucceeded, (), "", "Succeeded in adding ports to vcpkg.json file.");
    DECLARE_MESSAGE(AddRecurseOption,
                    (),
                    "",
                    "If you are sure you want to remove them, run the command with the --recurse option.");
    DECLARE_MESSAGE(AddTripletExpressionNotAllowed,
                    (msg::package_name, msg::triplet),
                    "",
                    "triplet expressions are not allowed here. You may want to change "
                    "`{package_name}:{triplet}` to `{package_name}` instead.");
    DECLARE_MESSAGE(AddVersionAddedVersionToFile, (msg::version, msg::path), "", "added version {version} to {path}");
    DECLARE_MESSAGE(AddVersionCommitChangesReminder, (), "", "Did you remember to commit your changes?");
    DECLARE_MESSAGE(AddVersionCommitResultReminder, (), "", "Don't forget to commit the result!");
    DECLARE_MESSAGE(AddVersionDetectLocalChangesError,
                    (),
                    "",
                    "skipping detection of local changes due to unexpected format in git status output");
    DECLARE_MESSAGE(AddVersionFileNotFound, (msg::path), "", "couldn't find required file {path}");
    DECLARE_MESSAGE(AddVersionFormatPortSuggestion, (msg::command_line), "", "Run `{command_line}` to format the file");
    DECLARE_MESSAGE(AddVersionIgnoringOptionAll,
                    (msg::option),
                    "The -- before {option} must be preserved as they're part of the help message for the user.",
                    "ignoring --{option} since a port name argument was provided");
    DECLARE_MESSAGE(AddVersionLoadPortFailed, (msg::package_name), "", "can't load port {package_name}");
    DECLARE_MESSAGE(AddVersionNewFile, (), "", "(new file)");
    DECLARE_MESSAGE(AddVersionNewShaIs, (msg::value), "{value} is a 40-digit hexadecimal SHA", "new SHA: {value}");
    DECLARE_MESSAGE(AddVersionNoFilesUpdated, (), "", "No files were updated");
    DECLARE_MESSAGE(AddVersionNoFilesUpdatedForPort,
                    (msg::package_name),
                    "",
                    "No files were updated for {package_name}");
    DECLARE_MESSAGE(AddVersionNoGitSha, (msg::package_name), "", "can't obtain SHA for port {package_name}");
    DECLARE_MESSAGE(AddVersionOldShaIs, (msg::value), "{value} is a 40-digit hexadecimal SHA", "old SHA: {value}");
    DECLARE_MESSAGE(AddVersionOverwriteOptionSuggestion,
                    (msg::option),
                    "The -- before {option} must be preserved as they're part of the help message for the user.",
                    "Use --{option} to bypass this check");
    DECLARE_MESSAGE(AddVersionPortDoesNotExist, (msg::package_name), "", "{package_name} does not exist");
    DECLARE_MESSAGE(AddVersionPortFilesShaChanged,
                    (msg::package_name),
                    "",
                    "checked-in files for {package_name} have changed but the version was not updated");
    DECLARE_MESSAGE(AddVersionPortFilesShaUnchanged,
                    (msg::package_name, msg::version),
                    "",
                    "checked-in files for {package_name} are unchanged from version {version}");
    DECLARE_MESSAGE(AddVersionPortHasImproperFormat,
                    (msg::package_name),
                    "",
                    "{package_name} is not properly formatted");
    DECLARE_MESSAGE(AddVersionSuggestNewVersionScheme,
                    (msg::new_scheme, msg::old_scheme, msg::package_name, msg::option),
                    "The -- before {option} must be preserved as they're part of the help message for the user.",
                    "Use the version scheme \"{new_scheme}\" instead of \"{old_scheme}\" in port "
                    "\"{package_name}\".\nUse --{option} to disable this check.");
    DECLARE_MESSAGE(AddVersionUnableToParseVersionsFile, (msg::path), "", "unable to parse versions file {path}");
    DECLARE_MESSAGE(AddVersionUncommittedChanges,
                    (msg::package_name),
                    "",
                    "there are uncommitted changes for {package_name}");
    DECLARE_MESSAGE(AddVersionUpdateVersionReminder, (), "", "Did you remember to update the version or port version?");
    DECLARE_MESSAGE(AddVersionUseOptionAll,
                    (msg::command_name, msg::option),
                    "The -- before {option} must be preserved as they're part of the help message for the user.",
                    "{command_name} with no arguments requires passing --{option} to update all port versions at once");
    DECLARE_MESSAGE(AddVersionVersionAlreadyInFile,
                    (msg::version, msg::path),
                    "",
                    "version {version} is already in {path}");
    DECLARE_MESSAGE(AddVersionVersionIs, (msg::version), "", "version: {version}");
    DECLARE_MESSAGE(AllFormatArgsRawArgument,
                    (msg::value),
                    "example of {value} is 'foo {} bar'",
                    "format string \"{value}\" contains a raw format argument");
    DECLARE_MESSAGE(AllFormatArgsUnbalancedBraces,
                    (msg::value),
                    "example of {value} is 'foo bar {'",
                    "unbalanced brace in format string \"{value}\"");
    DECLARE_MESSAGE(AllPackagesAreUpdated, (), "", "All installed packages are up-to-date with the local portfile.");
    DECLARE_MESSAGE(AlreadyInstalled, (msg::spec), "", "{spec} is already installed");
    DECLARE_MESSAGE(AlreadyInstalledNotHead,
                    (msg::spec),
                    "'HEAD' means the most recent version of source code",
                    "{spec} is already installed -- not building from HEAD");
    DECLARE_MESSAGE(AnotherInstallationInProgress,
                    (),
                    "",
                    "Another installation is in progress on the machine, sleeping 6s before retrying.");
    DECLARE_MESSAGE(AppliedUserIntegration, (), "", "Applied user-wide integration for this vcpkg root.");
    DECLARE_MESSAGE(ArtifactsOptionIncompatibility, (msg::option), "", "--{option} has no effect on find artifact.");
    DECLARE_MESSAGE(AssetSourcesArg, (), "", "Add sources for asset caching. See 'vcpkg help assetcaching'.");
    DECLARE_MESSAGE(AttemptingToFetchPackagesFromVendor,
                    (msg::count, msg::vendor),
                    "",
                    "Attempting to fetch {count} package(s) from {vendor}");
    DECLARE_MESSAGE(AuthenticationMayRequireManualAction,
                    (msg::vendor),
                    "",
                    "One or more {vendor} credential providers requested manual action. Add the binary source "
                    "'interactive' to allow interactivity.");
    DECLARE_MESSAGE(AutomaticLinkingForMSBuildProjects,
                    (),
                    "",
                    "All MSBuild C++ projects can now #include any installed libraries. Linking will be handled "
                    "automatically. Installing new libraries will make them instantly available.");
    DECLARE_MESSAGE(AutoSettingEnvVar,
                    (msg::env_var, msg::url),
                    "An example of env_var is \"HTTP(S)_PROXY\""
                    "'--' at the beginning must be preserved",
                    "-- Automatically setting {env_var} environment variables to \"{url}\".");
    DECLARE_MESSAGE(AvailableArchitectureTriplets, (), "", "Available architecture triplets");
    DECLARE_MESSAGE(AvailableHelpTopics, (), "", "Available help topics:");
    DECLARE_MESSAGE(BinarySourcesArg, (), "", "Add sources for binary caching. See 'vcpkg help binarycaching'.");
    DECLARE_MESSAGE(BuildAlreadyInstalled,
                    (msg::spec),
                    "",
                    "{spec} is already installed; please remove {spec} before attempting to build it.");
    DECLARE_MESSAGE(BuildDependenciesMissing,
                    (),
                    "",
                    "The build command requires all dependencies to be already installed.\nThe following "
                    "dependencies are missing:");
    DECLARE_MESSAGE(BuildingFromHead,
                    (msg::spec),
                    "'HEAD' means the most recent version of source code",
                    "Building {spec} from HEAD...");
    DECLARE_MESSAGE(BuildingPackage, (msg::spec), "", "Building {spec}...");
    DECLARE_MESSAGE(BuildingPackageFailed,
                    (msg::spec, msg::build_result),
                    "",
                    "building {spec} failed with: {build_result}");
    DECLARE_MESSAGE(BuildingPackageFailedDueToMissingDeps,
                    (),
                    "Printed after BuildingPackageFailed, and followed by a list of dependencies that were missing.",
                    "due to the following missing dependencies:");
    DECLARE_MESSAGE(BuildResultBuildFailed,
                    (),
                    "Printed after the name of an installed entity to indicate that it failed to build.",
                    "BUILD_FAILED");
    DECLARE_MESSAGE(
        BuildResultCacheMissing,
        (),
        "Printed after the name of an installed entity to indicate that it was not present in the binary cache when "
        "the user has requested that things may only be installed from the cache rather than built.",
        "CACHE_MISSING");
    DECLARE_MESSAGE(BuildResultCascadeDueToMissingDependencies,
                    (),
                    "Printed after the name of an installed entity to indicate that it could not attempt "
                    "to be installed because one of its transitive dependencies failed to install.",
                    "CASCADED_DUE_TO_MISSING_DEPENDENCIES");
    DECLARE_MESSAGE(BuildResultDownloaded,
                    (),
                    "Printed after the name of an installed entity to indicate that it was successfully "
                    "downloaded but no build or install was requested.",
                    "DOWNLOADED");
    DECLARE_MESSAGE(BuildResultExcluded,
                    (),
                    "Printed after the name of an installed entity to indicate that the user explicitly "
                    "requested it not be installed.",
                    "EXCLUDED");
    DECLARE_MESSAGE(
        BuildResultFileConflicts,
        (),
        "Printed after the name of an installed entity to indicate that it conflicts with something already installed",
        "FILE_CONFLICTS");
    DECLARE_MESSAGE(BuildResultPostBuildChecksFailed,
                    (),
                    "Printed after the name of an installed entity to indicate that it built "
                    "successfully, but that it failed post build checks.",
                    "POST_BUILD_CHECKS_FAILED");
    DECLARE_MESSAGE(BuildResultRemoved,
                    (),
                    "Printed after the name of an uninstalled entity to indicate that it was successfully uninstalled.",
                    "REMOVED");
    DECLARE_MESSAGE(
        BuildResultSucceeded,
        (),
        "Printed after the name of an installed entity to indicate that it was built and installed successfully.",
        "SUCCEEDED");
    DECLARE_MESSAGE(BuildResultSummaryHeader,
                    (msg::triplet),
                    "Displayed before a list of a summary installation results.",
                    "SUMMARY FOR {triplet}");
    DECLARE_MESSAGE(BuildResultSummaryLine,
                    (msg::build_result, msg::count),
                    "Displayed to show a count of results of a build_result in a summary.",
                    "{build_result}: {count}");
    DECLARE_MESSAGE(BuildTreesRootDir, (), "", "(Experimental) Specify the buildtrees root directory.");
    DECLARE_MESSAGE(BuildTroubleshootingMessage1,
                    (),
                    "First part of build troubleshooting message, printed before the URI to look for existing bugs.",
                    "Please ensure you're using the latest port files with `git pull` and `vcpkg "
                    "update`.\nThen check for known issues at:");
    DECLARE_MESSAGE(BuildTroubleshootingMessage2,
                    (),
                    "Second part of build troubleshooting message, printed after the URI to look for "
                    "existing bugs but before the URI to file one.",
                    "You can submit a new issue at:");
    DECLARE_MESSAGE(
        BuildTroubleshootingMessage3,
        (msg::package_name),
        "Third part of build troubleshooting message, printed after the URI to file a bug but "
        "before version information about vcpkg itself.",
        "Include '[{package_name}] Build error' in your bug report title, the following version information in your "
        "bug description, and attach any relevant failure logs from above.");
    DECLARE_MESSAGE(BuildTroubleshootingMessage4,
                    (msg::path),
                    "Fourth optional part of build troubleshooting message, printed after the version"
                    "information about vcpkg itself.",
                    "Please use the prefilled template from {path} when reporting your issue.");
    DECLARE_MESSAGE(
        BuiltinBaseHelp,
        (),
        "",
        "The baseline references a commit within the vcpkg repository that establishes a minimum version on "
        "every dependency in the graph. For example, if no other constraints are specified (directly or "
        "transitively), then the version will resolve to the baseline of the top level manifest. Baselines "
        "of transitive dependencies are ignored.");
    DECLARE_MESSAGE(BuiltInTriplets, (), "", "VCPKG built-in triplets:");
    DECLARE_MESSAGE(ChecksFailedCheck, (), "", "vcpkg has crashed; no additional details are available.");
    DECLARE_MESSAGE(ChecksUnreachableCode, (), "", "unreachable code was reached");
    DECLARE_MESSAGE(ChecksUpdateVcpkg, (), "", "updating vcpkg by rerunning bootstrap-vcpkg may resolve this failure.");
    DECLARE_MESSAGE(CiBaselineAllowUnexpectedPassingRequiresBaseline,
                    (),
                    "",
                    "--allow-unexpected-passing can only be used if a baseline is provided via --ci-baseline.");
    DECLARE_MESSAGE(CiBaselineDisallowedCascade,
                    (msg::spec, msg::path),
                    "",
                    "REGRESSION: {spec} cascaded, but it is required to pass. ({path}).");
    DECLARE_MESSAGE(CiBaselineRegression,
                    (msg::spec, msg::build_result, msg::path),
                    "",
                    "REGRESSION: {spec} failed with {build_result}. If expected, add {spec}=fail to {path}.");
    DECLARE_MESSAGE(CiBaselineRegressionHeader,
                    (),
                    "Printed before a series of CiBaselineRegression and/or CiBaselineUnexpectedPass messages.",
                    "REGRESSIONS:");
    DECLARE_MESSAGE(CiBaselineUnexpectedPass,
                    (msg::spec, msg::path),
                    "",
                    "PASSING, REMOVE FROM FAIL LIST: {spec} ({path}).");
    DECLARE_MESSAGE(ClearingContents, (msg::path), "", "Clearing contents of {path}");
    DECLARE_MESSAGE(CmakeTargetsExcluded, (msg::count), "", "note: {count} additional targets are not displayed.");
    DECLARE_MESSAGE(CMakeTargetsUsage,
                    (msg::package_name),
                    "'targets' are a CMake and Makefile concept",
                    "{package_name} provides CMake targets:");
    DECLARE_MESSAGE(
        CMakeTargetsUsageHeuristicMessage,
        (),
        "Displayed after CMakeTargetsUsage; the # must be kept at the beginning so that the message remains a comment.",
        "# this is heuristically generated, and may not be correct");
    DECLARE_MESSAGE(CMakeToolChainFile,
                    (msg::path),
                    "",
                    "CMake projects should use: \"-DCMAKE_TOOLCHAIN_FILE={path}\"");
    DECLARE_MESSAGE(CommandFailed,
                    (msg::command_line),
                    "",
                    "command:\n"
                    "{command_line}\n"
                    "failed with the following results:");
    DECLARE_MESSAGE(CommunityTriplets, (), "", "VCPKG community triplets:");
    DECLARE_MESSAGE(CompressFolderFailed, (msg::path), "", "Failed to compress folder \"{path}\":");
    DECLARE_MESSAGE(ComputingInstallPlan, (), "", "Computing installation plan...");
    DECLARE_MESSAGE(ConflictingFiles,
                    (msg::path, msg::spec),
                    "",
                    "The following files are already installed in {path} and are in conflict with {spec}");
    DECLARE_MESSAGE(ConflictingValuesForOption, (msg::option), "", "conflicting values specified for '--{option}'.");
    DECLARE_MESSAGE(ConstraintViolation, (), "", "Found a constraint violation:");
    DECLARE_MESSAGE(ControlAndManifestFilesPresent,
                    (msg::path),
                    "",
                    "Both a manifest file and a CONTROL file exist in port directory: {path}");
    DECLARE_MESSAGE(CopyrightIsDir, (msg::path), "", "`{path}` being a directory is deprecated.");
    DECLARE_MESSAGE(CorruptedDatabase, (), "", "Database corrupted.");
    DECLARE_MESSAGE(CouldNotDeduceNugetIdAndVersion,
                    (msg::path),
                    "",
                    "Could not deduce nuget id and version from filename: {path}");
    DECLARE_MESSAGE(CreatedNuGetPackage, (msg::path), "", "Created nupkg: \"{path}\"");
<<<<<<< HEAD
    DECLARE_MESSAGE(CreateFailureLogsDir, (msg::path), "", "Creating failure logs output directory {path}.");
=======
    DECLARE_MESSAGE(CreateFailureLogsDir, (msg::path), "", "Creating failure logs output directory {path}");
>>>>>>> bf121733
    DECLARE_MESSAGE(CurlReportedUnexpectedResults,
                    (msg::command_line, msg::actual),
                    "{command_line} is the command line to call curl.exe, {actual} is the console output "
                    "of curl.exe locale-invariant download results.",
                    "curl has reported unexpected results to vcpkg and vcpkg cannot continue.\n"
                    "Please review the following text for sensitive information and open an issue on the "
                    "Microsoft/vcpkg GitHub to help fix this problem!\n"
                    "cmd: {command_line}\n"
                    "=== curl output ===\n"
                    "{actual}\n"
                    "=== end curl output ===");
    DECLARE_MESSAGE(DateTableHeader, (), "", "Date");
    DECLARE_MESSAGE(DefaultBrowserLaunched, (msg::url), "", "Default browser launched to {url}.");
    DECLARE_MESSAGE(DefaultFlag, (msg::option), "", "Defaulting to --{option} being on.");
    DECLARE_MESSAGE(DefaultPathToBinaries,
                    (msg::path),
                    "",
                    "Based on your system settings, the default path to store binaries is \"{path}\". This consults "
                    "%LOCALAPPDATA%/%APPDATA% on Windows and $XDG_CACHE_HOME or $HOME on other platforms.");
    DECLARE_MESSAGE(DetectCompilerHash, (msg::triplet), "", "Detecting compiler hash for triplet {triplet}...");
    DECLARE_MESSAGE(DocumentedFieldsSuggestUpdate,
                    (),
                    "",
                    "If these are documented fields that should be recognized try updating the vcpkg tool.");
    DECLARE_MESSAGE(DownloadAvailable,
                    (msg::env_var),
                    "",
                    "A downloadable copy of this tool is available and can be used by unsetting {env_var}.");
    DECLARE_MESSAGE(DownloadedSources, (msg::spec), "", "Downloaded sources for {spec}");
    DECLARE_MESSAGE(DownloadingVcpkgCeBundle, (msg::version), "", "Downloading vcpkg-ce bundle {version}...");
    DECLARE_MESSAGE(DownloadingVcpkgCeBundleLatest,
                    (),
                    "This message is normally displayed only in development.",
                    "Downloading latest vcpkg-ce bundle...");
    DECLARE_MESSAGE(DownloadingVcpkgStandaloneBundle, (msg::version), "", "Downloading standalone bundle {version}.");
    DECLARE_MESSAGE(DownloadingVcpkgStandaloneBundleLatest, (), "", "Downloading latest standalone bundle.");
    DECLARE_MESSAGE(DownloadRootsDir,
                    (msg::env_var),
                    "",
                    "Specify the downloads root directory.\n(default: {env_var})");
    DECLARE_MESSAGE(DuplicateCommandOption, (msg::option), "", "The option --{option} can only be passed once.");
    DECLARE_MESSAGE(DuplicateOptions,
                    (msg::value),
                    "'{value}' is a command line option.",
                    "'--{value}' specified multiple times.");
    DECLARE_MESSAGE(ElapsedInstallTime, (msg::count), "", "Total elapsed time: {count}");
    DECLARE_MESSAGE(ElapsedTimeForChecks, (msg::elapsed), "", "Time to determine pass/fail: {elapsed}");
    DECLARE_MESSAGE(EmailVcpkgTeam, (msg::url), "", "Send an email to {url} with any feedback.");
    DECLARE_MESSAGE(EmptyArg, (msg::option), "", "The option --{option} must be passed a non-empty argument.");
    DECLARE_MESSAGE(EmptyLicenseExpression, (), "", "SPDX license expression was empty.");
    DECLARE_MESSAGE(EnvStrFailedToExtract, (), "", "could not expand the environment string:");
    DECLARE_MESSAGE(ErrorDetectingCompilerInfo,
                    (msg::path),
                    "",
                    "while detecting compiler information:\nThe log file content at \"{path}\" is:");
    DECLARE_MESSAGE(ErrorIndividualPackagesUnsupported,
                    (),
                    "",
                    "In manifest mode, `vcpkg install` does not support individual package arguments.\nTo install "
                    "additional "
                    "packages, edit vcpkg.json and then run `vcpkg install` without any package arguments.");
    DECLARE_MESSAGE(ErrorInvalidClassicModeOption,
                    (msg::option),
                    "",
                    "The option --{option} is not supported in classic mode and no manifest was found.");
    DECLARE_MESSAGE(ErrorInvalidManifestModeOption,
                    (msg::option),
                    "",
                    "The option --{option} is not supported in manifest mode.");
    DECLARE_MESSAGE(
        ErrorMessageMustUsePrintError,
        (msg::value),
        "{value} is is a localized message name like ErrorMessageMustUsePrintError",
        "The message named {value} starts with error:, it must be changed to prepend ErrorMessage in code instead.");
    DECLARE_MESSAGE(
        ErrorMissingVcpkgRoot,
        (),
        "",
        "Could not detect vcpkg-root. If you are trying to use a copy of vcpkg that you've built, you must "
        "define the VCPKG_ROOT environment variable to point to a cloned copy of https://github.com/Microsoft/vcpkg.");
    DECLARE_MESSAGE(ErrorNoVSInstance,
                    (msg::triplet),
                    "",
                    "in triplet {triplet}: Unable to find a valid Visual Studio instance");
    DECLARE_MESSAGE(ErrorNoVSInstanceAt, (msg::path), "", "at \"{path}\"");
    DECLARE_MESSAGE(ErrorNoVSInstanceFullVersion, (msg::version), "", "with toolset version prefix {version}");
    DECLARE_MESSAGE(ErrorNoVSInstanceVersion, (msg::version), "", "with toolset version {version}");
    DECLARE_MESSAGE(ErrorParsingBinaryParagraph, (msg::spec), "", "while parsing the Binary Paragraph for {spec}");
    DECLARE_MESSAGE(ErrorRequireBaseline,
                    (),
                    "",
                    "this vcpkg instance requires a manifest with a specified baseline in order to "
                    "interact with ports. Please add 'builtin-baseline' to the manifest or add a "
                    "'vcpkg-configuration.json' that redefines the default registry.");
    DECLARE_MESSAGE(ErrorRequirePackagesList,
                    (),
                    "",
                    "`vcpkg install` requires a list of packages to install in classic mode.");
    DECLARE_MESSAGE(ErrorsFound, (), "", "Found the following errors:");
    DECLARE_MESSAGE(
        ErrorUnableToDetectCompilerInfo,
        (),
        "failure output will be displayed at the top of this",
        "vcpkg was unable to detect the active compiler's information. See above for the CMake failure output.");
    DECLARE_MESSAGE(ErrorVcvarsUnsupported,
                    (msg::triplet),
                    "",
                    "in triplet {triplet}: Use of Visual Studio's Developer Prompt is unsupported "
                    "on non-Windows hosts.\nDefine 'VCPKG_CMAKE_SYSTEM_NAME' or "
                    "'VCPKG_CHAINLOAD_TOOLCHAIN_FILE' in the triplet file.");
    DECLARE_MESSAGE(ErrorVsCodeNotFound,
                    (msg::env_var),
                    "",
                    "Visual Studio Code was not found and the environment variable {env_var} is not set or invalid.");
    DECLARE_MESSAGE(ErrorVsCodeNotFoundPathExamined, (), "", "The following paths were examined:");
    DECLARE_MESSAGE(ErrorWhileParsing, (msg::path), "", "Errors occurred while parsing {path}.");
    DECLARE_MESSAGE(ErrorWhileWriting, (msg::path), "", "Error occured while writing {path}");
    DECLARE_MESSAGE(ExampleManifest, (), "", "Example manifest:");
    DECLARE_MESSAGE(ExceededRecursionDepth, (), "", "Recursion depth exceeded.");
    DECLARE_MESSAGE(ExcludedPackage, (msg::spec), "", "Excluded {spec}");
    DECLARE_MESSAGE(ExcludedPackages, (), "", "The following packages are excluded:");
    DECLARE_MESSAGE(
        ExpectedCascadeFailure,
        (msg::expected, msg::actual),
        "{expected} is the expected number of cascade failures and {actual} is the actual number of cascade failures.",
        "Expected {expected} cascade failure, but there were {actual} cascade failures.");
    DECLARE_MESSAGE(
        ExpectedCharacterHere,
        (msg::expected),
        "{expected} is a locale-invariant delimiter; for example, the ':' or '=' in 'zlib:x64-windows=skip'",
        "expected '{expected}' here");
    DECLARE_MESSAGE(ExpectedFailOrSkip, (), "", "expected 'fail', 'skip', or 'pass' here");
    DECLARE_MESSAGE(ExpectedPortName, (), "", "expected a port name here");
    DECLARE_MESSAGE(ExpectedStatusField, (), "", "Expected 'status' field in status paragraph");
    DECLARE_MESSAGE(ExpectedTripletName, (), "", "expected a triplet name here");
    DECLARE_MESSAGE(ExpectedValueForOption, (msg::option), "", "expected value after --{option}.");
    DECLARE_MESSAGE(ExportingPackage, (msg::package_name), "", "Exporting {package_name}...");
    DECLARE_MESSAGE(ExtendedDocumentationAtUrl, (msg::url), "", "Extended documentation available at '{url}'.");
    DECLARE_MESSAGE(FailedToExtract, (msg::path), "", "Failed to extract \"{path}\":");
    DECLARE_MESSAGE(FailedToFindPortFeature, (msg::feature, msg::spec), "", "Could not find {feature} in {spec}.");
    DECLARE_MESSAGE(FailedToFormatMissingFile,
                    (),
                    "",
                    "No files to format.\nPlease pass either --all, or the explicit files to format or convert.");
    DECLARE_MESSAGE(FailedToLoadInstalledManifest,
                    (msg::spec),
                    "",
                    "The control or mnaifest file for {spec} could not be loaded due to the following error. Please "
<<<<<<< HEAD
                    "remove {spec} and re-attempt.");
=======
                    "remove {spec} and try again.");
    DECLARE_MESSAGE(FailedToLoadPort,
                    (msg::package_name, msg::path),
                    "",
                    "Failed to load port {package_name} from {path}");
    DECLARE_MESSAGE(FailedToLoadPortFrom, (msg::path), "", "Failed to load port from {path}");
>>>>>>> bf121733
    DECLARE_MESSAGE(FailedToLocateSpec, (msg::spec), "", "Failed to locate spec in graph: {spec}");
    DECLARE_MESSAGE(FailedToObtainDependencyVersion, (), "", "Cannot find desired dependency version.");
    DECLARE_MESSAGE(FailedToObtainLocalPortGitSha, (), "", "Failed to obtain git SHAs for local ports.");
    DECLARE_MESSAGE(FailedToObtainPackageVersion, (), "", "Cannot find desired package version.");
    DECLARE_MESSAGE(FailedToParseCMakeConsoleOut,
                    (),
                    "",
                    "Failed to parse CMake console output to locate block start/end markers.");
    DECLARE_MESSAGE(FailedToParseControl, (msg::path), "", "Failed to parse control file: {path}");
    DECLARE_MESSAGE(FailedToParseJson, (msg::path), "", "Failed to parse JSON file: {path}");
    DECLARE_MESSAGE(FailedToParseManifest, (msg::path), "", "Failed to parse manifest file: {path}");
    DECLARE_MESSAGE(FailedToParseSerializedBinParagraph,
                    (msg::error_msg),
                    "'{error_msg}' is the error message for failing to parse the Binary Paragraph.",
                    "[sanity check] Failed to parse a serialized binary paragraph.\nPlease open an issue at "
                    "https://github.com/microsoft/vcpkg, "
                    "with the following output:\n{error_msg}\nSerialized Binary Paragraph:");
    DECLARE_MESSAGE(FailedToProvisionCe, (), "", "Failed to provision vcpkg-ce.");
    DECLARE_MESSAGE(FailedToRead, (msg::path, msg::error_msg), "", "Failed to read {path}: {error_msg}");
    DECLARE_MESSAGE(FailedToReadParagraph, (msg::path), "", "Failed to read paragraphs from {path}");
    DECLARE_MESSAGE(FailedToRemoveControl, (msg::path), "", "Failed to remove control file {path}");
    DECLARE_MESSAGE(FailedToRunToolToDetermineVersion,
                    (msg::tool_name, msg::path),
                    "Additional information, such as the command line output, if any, will be appended on "
                    "the line after this message",
                    "Failed to run \"{path}\" to determine the {tool_name} version.");
    DECLARE_MESSAGE(FailedToStoreBackToMirror, (), "", "failed to store back to mirror:");
    DECLARE_MESSAGE(FailedToStoreBinaryCache, (msg::path), "", "Failed to store binary cache {path}");
    DECLARE_MESSAGE(FailedToWriteManifest, (msg::path), "", "Failed to write manifest file {path}");
    DECLARE_MESSAGE(FailedVendorAuthentication,
                    (msg::vendor, msg::url),
                    "",
                    "One or more {vendor} credential providers failed to authenticate. See '{url}' for more details "
                    "on how to provide credentials.");
    DECLARE_MESSAGE(FeedbackAppreciated, (), "", "Thank you for your feedback!");
    DECLARE_MESSAGE(FileNotFound, (msg::path), "", "{path}: file not found");
    DECLARE_MESSAGE(FishCompletion, (msg::path), "", "vcpkg fish completion is already added at \"{path}\".");
    DECLARE_MESSAGE(FollowingPackagesMissingControl,
                    (),
                    "",
                    "The following packages do not have a valid CONTROL or vcpkg.json:");
    DECLARE_MESSAGE(FollowingPackagesNotInstalled, (), "", "The following packages are not installed:");
    DECLARE_MESSAGE(FollowingPackagesUpgraded, (), "", "The following packages are up-to-date:");
    DECLARE_MESSAGE(
        ForceSystemBinariesOnWeirdPlatforms,
        (),
        "",
        "Environment variable VCPKG_FORCE_SYSTEM_BINARIES must be set on arm, s390x, and ppc64le platforms.");
    DECLARE_MESSAGE(FormattedParseMessageExpression,
                    (msg::value),
                    "Example of {value} is 'x64 & windows'",
                    "on expression: {value}");
    DECLARE_MESSAGE(GenerateMsgErrorParsingFormatArgs,
                    (msg::value),
                    "example of {value} 'GenerateMsgNoComment'",
                    "parsing format string for {value}:");
    DECLARE_MESSAGE(GenerateMsgIncorrectComment,
                    (msg::value),
                    "example of {value} is 'GenerateMsgNoComment'",
                    R"(message {value} has an incorrect comment:)");
    DECLARE_MESSAGE(GenerateMsgNoArgumentValue,
                    (msg::value),
                    "example of {value} is 'arch'",
                    R"({{{value}}} was specified in a comment, but was not used in the message.)");
    DECLARE_MESSAGE(GenerateMsgNoCommentValue,
                    (msg::value),
                    "example of {value} is 'arch'",
                    R"({{{value}}} was used in the message, but not commented.)");
    DECLARE_MESSAGE(GetParseFailureInfo, (), "", "Use '--debug' to get more information about the parse failures.");
    DECLARE_MESSAGE(GitCommandFailed, (msg::command_line), "", "failed to execute: {command_line}");
    DECLARE_MESSAGE(GitStatusOutputExpectedFileName, (), "", "expected a file name");
    DECLARE_MESSAGE(GitStatusOutputExpectedNewLine, (), "", "expected new line");
    DECLARE_MESSAGE(GitStatusOutputExpectedRenameOrNewline, (), "", "expected renamed file or new lines");
    DECLARE_MESSAGE(GitStatusUnknownFileStatus,
                    (msg::value),
                    "{value} is a single character indicating file status, for example: A, U, M, D",
                    "unknown file status: {value}");
    DECLARE_MESSAGE(GitUnexpectedCommandOutput, (), "", "unexpected git output");
    DECLARE_MESSAGE(
        HashFileFailureToRead,
        (msg::path),
        "Printed after ErrorMessage and before the specific failing filesystem operation (like file not found)",
        "failed to read file \"{path}\" for hashing: ");
    DECLARE_MESSAGE(HeaderOnlyUsage,
                    (msg::package_name),
                    "'header' refers to C/C++ .h files",
                    "{package_name} is header-only and can be used from CMake via:");
    DECLARE_MESSAGE(HelpContactCommand, (), "", "Display contact information to send feedback.");
    DECLARE_MESSAGE(HelpCreateCommand, (), "", "Create a new port.");
    DECLARE_MESSAGE(HelpDependInfoCommand, (), "", "Display a list of dependencies for ports.");
    DECLARE_MESSAGE(HelpEditCommand,
                    (msg::env_var),
                    "",
                    "Open a port for editing (use the environment variable '{env_var}' to set an editor program, "
                    "defaults to 'code').");
    DECLARE_MESSAGE(HelpEnvCommand, (), "", "Creates a clean shell environment for development or compiling.");
    DECLARE_MESSAGE(HelpExampleCommand,
                    (),
                    "",
                    "For more help (including examples) see the accompanying README.md and docs folder.");
    DECLARE_MESSAGE(HelpExportCommand, (), "", "Exports a package.");
    DECLARE_MESSAGE(HelpFormatManifestCommand,
                    (),
                    "",
                    "Formats all vcpkg.json files. Run this before committing to vcpkg.");
    DECLARE_MESSAGE(HelpHashCommand, (), "", "Hash a file by specific algorithm, default SHA512.");
    DECLARE_MESSAGE(HelpInitializeRegistryCommand, (), "", "Initializes a registry in the directory <path>.");
    DECLARE_MESSAGE(HelpInstallCommand, (), "", "Install a package.");
    DECLARE_MESSAGE(HelpListCommand, (), "", "List installed packages.");
    DECLARE_MESSAGE(HelpOwnsCommand, (), "", "Search for files in installed packages.");
    DECLARE_MESSAGE(HelpRemoveCommand, (), "", "Uninstall a package.");
    DECLARE_MESSAGE(HelpRemoveOutdatedCommand, (), "", "Uninstall all out-of-date packages.");
    DECLARE_MESSAGE(HelpResponseFileCommand, (), "", "Specify a response file to provide additional parameters.");
    DECLARE_MESSAGE(HelpSearchCommand, (), "", "Search for packages available to be built.");
    DECLARE_MESSAGE(HelpTopicCommand, (), "", "Display help for a specific topic.");
    DECLARE_MESSAGE(HelpTopicsCommand, (), "", "Display the list of help topics.");
    DECLARE_MESSAGE(HelpUpdateCommand, (), "", "List packages that can be updated.");
    DECLARE_MESSAGE(HelpUpgradeCommand, (), "", "Rebuild all outdated packages.");
    DECLARE_MESSAGE(HelpVersionCommand, (), "", "Display version information.");
    DECLARE_MESSAGE(IllegalFeatures, (), "", "List of features is not allowed in this context");
    DECLARE_MESSAGE(IllegalPlatformSpec, (), "", "Platform qualifier is not allowed in this context");
    DECLARE_MESSAGE(ImproperShaLength,
                    (msg::value),
                    "{value} is a sha.",
                    "SHA512's must be 128 hex characters: {value}");
    DECLARE_MESSAGE(IncorrectNumberOfArgs,
                    (msg::command_name, msg::expected, msg::actual),
                    "'{expected}' is the required number of arguments. '{actual}' is the number of arguments provided.",
                    "'{command_name}' requires '{expected}' arguments, but '{actual}' were provided.");
    DECLARE_MESSAGE(InfoSetEnvVar,
                    (msg::env_var),
                    "In this context 'editor' means IDE",
                    "You can also set the environment variable '{env_var}' to your editor of choice.");
    DECLARE_MESSAGE(InitRegistryFailedNoRepo,
                    (msg::path, msg::command_line),
                    "",
                    "Could not create a registry at {path} because this is not a git repository root.\nUse `git init "
                    "{command_line}` to create a git repository in this folder.");
    DECLARE_MESSAGE(InstalledBy, (msg::path), "", "Installed by {path}");
    DECLARE_MESSAGE(InstalledPackages, (), "", "The following packages are already installed:");
    DECLARE_MESSAGE(InstalledRequestedPackages, (), "", "All requested packages are currently installed.");
    DECLARE_MESSAGE(InstallFailed, (msg::path, msg::error_msg), "", "failed: {path}: {error_msg}");
    DECLARE_MESSAGE(InstallingFromLocation,
                    (msg::path),
                    "'--' at the beginning must be preserved",
                    "-- Installing port from location: {path}");
    DECLARE_MESSAGE(InstallingPackage,
                    (msg::action_index, msg::count, msg::spec),
                    "",
                    "Installing {action_index}/{count} {spec}...");
    DECLARE_MESSAGE(InstallPackageInstruction,
                    (msg::value, msg::path),
                    "'{value}' is the nuget id.",
                    "With a project open, go to Tools->NuGet Package Manager->Package Manager Console and "
                    "paste:\n Install-Package \"{value}\" -Source \"{path}\"");
    DECLARE_MESSAGE(InstallRootDir, (), "", "(Experimental) Specify the install root directory.");
    DECLARE_MESSAGE(InstallWithSystemManager,
                    (),
                    "",
                    "You may be able to install this tool via your system package manager.");
    DECLARE_MESSAGE(InstallWithSystemManagerMono,
                    (msg::url),
                    "",
                    "Ubuntu 18.04 users may need a newer version of mono, available at {url}.");
    DECLARE_MESSAGE(InstallWithSystemManagerPkg,
                    (msg::command_line),
                    "",
                    "You may be able to install this tool via your system package manager ({command_line}).");
    DECLARE_MESSAGE(IntegrationFailed, (), "", "Integration was not applied.");
    DECLARE_MESSAGE(InternalCICommand,
                    (),
                    "",
                    "vcpkg ci is an internal command which will change incompatibly or be removed at any time.");
    DECLARE_MESSAGE(InvalidArgMustBeAnInt, (msg::option), "", "--{option} must be an integer.");
    DECLARE_MESSAGE(InvalidArgMustBePositive, (msg::option), "", "--{option} must be non-negative.");
    DECLARE_MESSAGE(InvalidArgument, (), "", "invalid argument");
    DECLARE_MESSAGE(
        InvalidArgumentRequiresAbsolutePath,
        (msg::binary_source),
        "",
        "invalid argument: binary config '{binary_source}' path arguments for binary config strings must be absolute");
    DECLARE_MESSAGE(
        InvalidArgumentRequiresBaseUrl,
        (msg::base_url, msg::binary_source),
        "",
        "invalid argument: binary config '{binary_source}' requires a {base_url} base url as the first argument");
    DECLARE_MESSAGE(InvalidArgumentRequiresBaseUrlAndToken,
                    (msg::binary_source),
                    "",
                    "invalid argument: binary config '{binary_source}' requires at least a base-url and a SAS token");
    DECLARE_MESSAGE(InvalidArgumentRequiresNoneArguments,
                    (msg::binary_source),
                    "",
                    "invalid argument: binary config '{binary_source}' does not take arguments");
    DECLARE_MESSAGE(InvalidArgumentRequiresOneOrTwoArguments,
                    (msg::binary_source),
                    "",
                    "invalid argument: binary config '{binary_source}' requires 1 or 2 arguments");
    DECLARE_MESSAGE(InvalidArgumentRequiresPathArgument,
                    (msg::binary_source),
                    "",
                    "invalid argument: binary config '{binary_source}' requires at least one path argument");
    DECLARE_MESSAGE(InvalidArgumentRequiresPrefix,
                    (msg::binary_source),
                    "",
                    "invalid argument: binary config '{binary_source}' requires at least one prefix");
    DECLARE_MESSAGE(InvalidArgumentRequiresSingleArgument,
                    (msg::binary_source),
                    "",
                    "invalid argument: binary config '{binary_source}' does not take more than 1 argument");
    DECLARE_MESSAGE(InvalidArgumentRequiresSingleStringArgument,
                    (msg::binary_source),
                    "",
                    "invalid argument: binary config '{binary_source}' expects a single string argument");
    DECLARE_MESSAGE(InvalidArgumentRequiresSourceArgument,
                    (msg::binary_source),
                    "",
                    "invalid argument: binary config '{binary_source}' requires at least one source argument");
    DECLARE_MESSAGE(InvalidArgumentRequiresTwoOrThreeArguments,
                    (msg::binary_source),
                    "",
                    "invalid argument: binary config '{binary_source}' requires 2 or 3 arguments");
    DECLARE_MESSAGE(InvalidArgumentRequiresValidToken,
                    (msg::binary_source),
                    "",
                    "invalid argument: binary config '{binary_source}' requires a SAS token without a "
                    "preceeding '?' as the second argument");
    DECLARE_MESSAGE(InvalidBuildInfo, (msg::error_msg), "", "Invalid BUILD_INFO file for package: {error_msg}");
    DECLARE_MESSAGE(InvalidCommandArgSort,
                    (),
                    "",
                    "Value of --sort must be one of 'lexicographical', 'topological', 'reverse'.");
    DECLARE_MESSAGE(InvalidCommitId, (msg::value), "'{value}' is a commit id.", "Invalid commit id {value}");
    DECLARE_MESSAGE(InvalidFilename,
                    (msg::value, msg::path),
                    "'{value}' is a list of invalid characters. I.e. \\/:*?<>|",
                    "Filename cannot contain invalid chars {value}, but was {path}");
    DECLARE_MESSAGE(InvalidFileType, (msg::path), "", "failed: {path} cannot handle file type");
    DECLARE_MESSAGE(InvalidFormatString,
                    (msg::actual),
                    "{actual} is the provided format string",
                    "invalid format string: {actual}");
    DECLARE_MESSAGE(
        InvalidLinkage,
        (msg::system_name, msg::value),
        "'{value}' is the linkage type vcpkg would did not understand. (Correct values would be static ofr dynamic)",
        "Invalid {system_name} linkage type: [{value}]");
<<<<<<< HEAD
    DECLARE_MESSAGE(InvalidTriplet, (msg::triplet), "", "invalid triplet: {triplet}");
=======
    DECLARE_MESSAGE(InvalidOptionForRemove,
                    (),
                    "'remove' is a command that should not be changed.",
                    "'remove' accepts either libraries or '--outdated'");
    DECLARE_MESSAGE(InvalidTriplet, (msg::triplet), "", "Invalid triplet: {triplet}");
>>>>>>> bf121733
    DECLARE_MESSAGE(IrregularFile, (msg::path), "", "path was not a regular file: {path}");
    DECLARE_MESSAGE(JsonErrorMustBeAnObject, (msg::path), "", "Expected \"{path}\" to be an object.");
    DECLARE_MESSAGE(JsonSwitch, (), "", "(Experimental) Request JSON output.");
    DECLARE_MESSAGE(LaunchingProgramFailed,
                    (msg::tool_name),
                    "A platform API call failure message is appended after this",
                    "Launching {tool_name}:");
    DECLARE_MESSAGE(LicenseExpressionContainsExtraPlus,
                    (),
                    "",
                    "SPDX license expression contains an extra '+'. These are only allowed directly "
                    "after a license identifier.");
    DECLARE_MESSAGE(LicenseExpressionContainsInvalidCharacter,
                    (msg::value),
                    "example of {value:02X} is '7B'\nexample of {value} is '{'",
                    "SPDX license expression contains an invalid character (0x{value:02X} '{value}').");
    DECLARE_MESSAGE(LicenseExpressionContainsUnicode,
                    (msg::value, msg::pretty_value),
                    "example of {value:04X} is '22BB'\nexample of {pretty_value} is '⊻'",
                    "SPDX license expression contains a unicode character (U+{value:04X} "
                    "'{pretty_value}'), but these expressions are ASCII-only.");
    DECLARE_MESSAGE(LicenseExpressionDocumentRefUnsupported,
                    (),
                    "",
                    "The current implementation does not support DocumentRef- SPDX references.");
    DECLARE_MESSAGE(LicenseExpressionExpectCompoundFoundParen,
                    (),
                    "",
                    "Expected a compound or the end of the string, found a parenthesis.");
    DECLARE_MESSAGE(LicenseExpressionExpectCompoundFoundWith,
                    (),
                    "AND, OR, and WITH are all keywords and should not be translated.",
                    "Expected either AND or OR, found WITH (WITH is only allowed after license names, not "
                    "parenthesized expressions).");
    DECLARE_MESSAGE(LicenseExpressionExpectCompoundFoundWord,
                    (msg::value),
                    "Example of {value} is 'MIT'.\nAND and OR are both keywords and should not be translated.",
                    "Expected either AND or OR, found a license or exception name: '{value}'.");
    DECLARE_MESSAGE(LicenseExpressionExpectCompoundOrWithFoundWord,
                    (msg::value),
                    "example of {value} is 'MIT'.\nAND, OR, and WITH are all keywords and should not be translated.",
                    "Expected either AND, OR, or WITH, found a license or exception name: '{value}'.");
    DECLARE_MESSAGE(LicenseExpressionExpectExceptionFoundCompound,
                    (msg::value),
                    "Example of {value} is 'AND'",
                    "Expected an exception name, found the compound {value}.");
    DECLARE_MESSAGE(LicenseExpressionExpectExceptionFoundEof,
                    (),
                    "",
                    "Expected an exception name, found the end of the string.");
    DECLARE_MESSAGE(LicenseExpressionExpectExceptionFoundParen,
                    (),
                    "",
                    "Expected an exception name, found a parenthesis.");
    DECLARE_MESSAGE(LicenseExpressionExpectLicenseFoundCompound,
                    (msg::value),
                    "Example of {value} is 'AND'",
                    "Expected a license name, found the compound {value}.");
    DECLARE_MESSAGE(LicenseExpressionExpectLicenseFoundEof,
                    (),
                    "",
                    "Expected a license name, found the end of the string.");
    DECLARE_MESSAGE(LicenseExpressionExpectLicenseFoundParen, (), "", "Expected a license name, found a parenthesis.");
    DECLARE_MESSAGE(LicenseExpressionImbalancedParens,
                    (),
                    "",
                    "There was a close parenthesis without an opening parenthesis.");
    DECLARE_MESSAGE(LicenseExpressionUnknownException,
                    (msg::value),
                    "Example of {value} is 'unknownexception'",
                    "Unknown license exception identifier '{value}'. Known values are listed at "
                    "https://spdx.org/licenses/exceptions-index.html");
    DECLARE_MESSAGE(LicenseExpressionUnknownLicense,
                    (msg::value),
                    "Example of {value} is 'unknownlicense'",
                    "Unknown license identifier '{value}'. Known values are listed at https://spdx.org/licenses/");
    DECLARE_MESSAGE(ListOfValidFieldsForControlFiles,
                    (),
                    "",
                    "This is the list of valid fields for CONTROL files (case-sensitive):");
    DECLARE_MESSAGE(LoadingCommunityTriplet,
                    (msg::path),
                    "'-- [COMMUNITY]' at the beginning must be preserved",
                    "-- [COMMUNITY] Loading triplet configuration from: {path}");
    DECLARE_MESSAGE(LoadingDependencyInformation,
                    (msg::count),
                    "",
                    "Loading dependency information for {count} packages...");
    DECLARE_MESSAGE(LoadingOverlayTriplet,
                    (msg::path),
                    "'-- [OVERLAY]' at the beginning must be preserved",
                    "-- [OVERLAY] Loading triplet configuration from: {path}");
    DECLARE_MESSAGE(LocalizedMessageMustNotContainIndents,
                    (msg::value),
                    "{value} is is a localized message name like LocalizedMessageMustNotContainIndents. "
                    "The 'LocalizedString::append_indent' part is locale-invariant.",
                    "The message named {value} contains what appears to be indenting which must be "
                    "changed to use LocalizedString::append_indent instead.");
    DECLARE_MESSAGE(LocalizedMessageMustNotEndWithNewline,
                    (msg::value),
                    "{value} is a localized message name like LocalizedMessageMustNotEndWithNewline",
                    "The message named {value} ends with a newline which should be added by formatting "
                    "rather than by localization.");
<<<<<<< HEAD
    DECLARE_MESSAGE(ManifestConstraints,
                    (),
                    "",
                    "Manifests can place three kinds of constraints upon the versions used");
=======
    DECLARE_MESSAGE(ManifestConflict,
                    (msg::path),
                    "",
                    "Found both a manifest and CONTROL files in port \"{path}\"; please rename one or the other");
>>>>>>> bf121733
    DECLARE_MESSAGE(ManifestFormatCompleted, (), "", "Succeeded in formatting the manifest files.");
    DECLARE_MESSAGE(
        MinVersionHelp,
        (),
        "",
        "Vcpkg will select the minimum version found that matches all applicable constraints, including the "
        "version from the baseline specified at top-level as well as any \"version>=\" constraints in the graph.");
    DECLARE_MESSAGE(MismatchedFiles, (), "", "file to store does not match hash");
    DECLARE_MESSAGE(MismatchedNames,
                    (msg::package_name, msg::actual),
                    "{actual} is the port name found",
                    "names did not match: '{package_name}' != '{actual}'");
    DECLARE_MESSAGE(Missing7zHeader, (), "", "Unable to find 7z header.");
    DECLARE_MESSAGE(MissingArgFormatManifest,
                    (),
                    "",
                    "format-manifest was passed --convert-control without '--all'.\nThis doesn't do anything: control "
                    "files passed explicitly are converted automatically.");
    DECLARE_MESSAGE(MissingDependency,
                    (msg::spec, msg::package_name),
                    "",
                    "Package {spec} is installed, but dependency {package_name} is not.");
    DECLARE_MESSAGE(MissingExtension, (msg::extension), "", "Missing '{extension}' extension.");
    DECLARE_MESSAGE(MissingOption, (msg::option), "", "This command requires --{option}");
    DECLARE_MESSAGE(MissingPortSuggestPullRequest,
                    (),
                    "",
                    "If your port is not listed, please open an issue at and/or consider making a pull request.");
    DECLARE_MESSAGE(MissmatchedBinParagraphs,
                    (),
                    "",
                    "The serialized binary paragraph was different from the original binary paragraph. Please open an "
                    "issue at https://github.com/microsoft/vcpkg with the following output:");
    DECLARE_MESSAGE(MonoInstructions,
                    (),
                    "",
                    "This may be caused by an incomplete mono installation. Full mono is "
                    "available on some systems via `sudo apt install mono-complete`. Ubuntu 18.04 users may "
                    "need a newer version of mono, available at https://www.mono-project.com/download/stable/");
    DECLARE_MESSAGE(MsiexecFailedToExtract,
                    (msg::path, msg::exit_code),
                    "",
                    "msiexec failed while extracting \"{path}\" with launch or exit code {exit_code} and message:");
    DECLARE_MESSAGE(MultiArch, (msg::option), "", "Multi-Arch must be 'same' but was {option}");
    DECLARE_MESSAGE(NavigateToNPS, (msg::url), "", "Please navigate to {url} in your preferred browser.");
    DECLARE_MESSAGE(NewConfigurationAlreadyExists,
                    (msg::path),
                    "",
                    "Creating a manifest would overwrite a vcpkg-configuration.json at {path}.");
    DECLARE_MESSAGE(NewManifestAlreadyExists, (msg::path), "", "A manifest is already present at {path}.");
    DECLARE_MESSAGE(NewNameCannotBeEmpty, (), "", "--name cannot be empty.");
    DECLARE_MESSAGE(NewOnlyOneVersionKind,
                    (),
                    "",
                    "Only one of --version-relaxed, --version-date, or --version-string may be specified.");
    DECLARE_MESSAGE(NewSpecifyNameVersionOrApplication,
                    (),
                    "",
                    "Either specify --name and --version to produce a manifest intended for C++ libraries, or specify "
                    "--application to indicate that the manifest is not intended to be used as a port.");
    DECLARE_MESSAGE(NewVersionCannotBeEmpty, (), "", "--version cannot be empty.");
    DECLARE_MESSAGE(NoArgumentsForOption, (msg::option), "", "The option --{option} does not accept an argument.");
    DECLARE_MESSAGE(NoCachedPackages, (), "", "No packages are cached.");
    DECLARE_MESSAGE(NoInstalledPackages,
                    (),
                    "The name 'search' is the name of a command that is not localized.",
                    "No packages are installed. Did you mean `search`?");
    DECLARE_MESSAGE(NoLocalizationForMessages, (), "", "No localized messages for the following: ");
    DECLARE_MESSAGE(NoOutdatedPackages, (), "", "There are no outdated packages.");
    DECLARE_MESSAGE(NoRegistryForPort, (msg::package_name), "", "no registry configured for port {package_name}");
    DECLARE_MESSAGE(NugetPackageFileSucceededButCreationFailed,
                    (msg::path),
                    "",
                    "NuGet package creation succeeded, but no .nupkg was produced. Expected: \"{path}\"");
    DECLARE_MESSAGE(OptionMustBeInteger, (msg::option), "", "Value of --{option} must be an integer.");
    DECLARE_MESSAGE(OptionRequired, (msg::option), "", "--{option} option is required.");
    DECLARE_MESSAGE(OptionRequiresOption,
                    (msg::value, msg::option),
                    "{value} is a command line option.",
                    "--{value} requires --{option}");
    DECLARE_MESSAGE(OriginalBinParagraphHeader, (), "", "\nOriginal Binary Paragraph");
<<<<<<< HEAD
    DECLARE_MESSAGE(OverlayTriplets, (msg::path), "", "Overlay triplets from {path} :");
    DECLARE_MESSAGE(
        OverridesHelp,
        (),
        "",
        "When used as the top-level manifest (such as when running `vcpkg install` in the directory), overrides "
        "allow a manifest to short-circuit dependency resolution and specify exactly the version to use. These can "
        "be used to handle version conflicts, such as with `version-string` dependencies. They will not be "
        "considered when transitively depended upon.");
=======
    DECLARE_MESSAGE(OverlayPatchDir, (msg::path), "", "Overlay path \"{path}\" must exist and must be a directory.");
    DECLARE_MESSAGE(OverwritingFile, (msg::path), "", "File {path} was already present and will be overwritten");
    DECLARE_MESSAGE(PackageAlreadyRemoved, (msg::spec), "", "unable to remove package {spec}: already removed");
>>>>>>> bf121733
    DECLARE_MESSAGE(PackageFailedtWhileExtracting,
                    (msg::value, msg::path),
                    "'{value}' is either a tool name or a package name.",
                    "'{value}' failed while extracting {path}.");
    DECLARE_MESSAGE(
        PackagePublisherHelp,
        (),
        "",
        "Additionally, package publishers can use \"version>=\" constraints to ensure that consumers are using at "
        "least a certain minimum version of a given dependency. For example, if a library needs an API added "
        "to boost-asio in 1.70, a \"version>=\" constraint will ensure transitive users use a sufficient version "
        "even in the face of individual version overrides or cross-registry references.");
    DECLARE_MESSAGE(PackageRootDir, (), "", "(Experimental) Specify the packages root directory.");
    DECLARE_MESSAGE(PackagesToInstall, (), "", "The following packages will be built and installed:");
    DECLARE_MESSAGE(PackagesToInstallDirectly, (), "", "The following packages will be directly installed:");
    DECLARE_MESSAGE(PackagesToModify, (), "", "Additional packages (*) will be modified to complete this operation.");
    DECLARE_MESSAGE(PackagesToRebuild, (), "", "The following packages will be rebuilt:");
    DECLARE_MESSAGE(
        PackagesToRebuildSuggestRecurse,
        (),
        "",
        "If you are sure you want to rebuild the above packages, run the command with the --recurse option.");
    DECLARE_MESSAGE(PackagesToRemove, (), "", "The following packages will be removed:");
    DECLARE_MESSAGE(PackingVendorFailed,
                    (msg::vendor),
                    "",
                    "Packing {vendor} failed. Use --debug for more information.");
    DECLARE_MESSAGE(ParseControlErrorInfoInvalidFields, (), "", "The following fields were not expected:");
    DECLARE_MESSAGE(ParseControlErrorInfoMissingFields, (), "", "The following fields were missing:");
    DECLARE_MESSAGE(ParseControlErrorInfoTypesEntry,
                    (msg::value, msg::expected),
                    "{value} is the name of a field in an on-disk file, {expected} is a short description "
                    "of what it should be like 'a non-negative integer' (which isn't localized yet)",
                    "{value} was expected to be {expected}");
    DECLARE_MESSAGE(ParseControlErrorInfoWhileLoading,
                    (msg::path),
                    "Error messages are is printed after this.",
                    "while loading {path}:");
    DECLARE_MESSAGE(ParseControlErrorInfoWrongTypeFields, (), "", "The following fields had the wrong types:");
    DECLARE_MESSAGE(PortDependencyConflict,
                    (msg::package_name),
                    "",
                    "Port {package_name} has the following unsupported dependencies:");
    DECLARE_MESSAGE(PortNotInBaseline,
                    (msg::package_name),
                    "",
                    "the baseline does not contain an entry for port {package_name}");
    DECLARE_MESSAGE(PortsAdded, (msg::count), "", "The following {count} ports were added:");
    DECLARE_MESSAGE(PortsNoDiff, (), "", "There were no changes in the ports between the two commits.");
    DECLARE_MESSAGE(PortsRemoved, (msg::count), "", "The following {count} ports were removed:");
    DECLARE_MESSAGE(PortsUpdated, (msg::count), "", "\nThe following {count} ports were updated:");
    DECLARE_MESSAGE(PortSupportsField, (msg::supports_expression), "", "(supports: \"{supports_expression}\")");
    DECLARE_MESSAGE(PortTypeConflict,
                    (msg::spec),
                    "",
                    "The port type of {spec} differs between the installed and available portfile.\nPlease manually "
                    "remove {spec} and re-run this command.");
    DECLARE_MESSAGE(
        PortVersionHelp,
        (),
        "",
        "Each version additionally has a \"port-version\" which is a nonnegative integer. When rendered as "
        "text, the port version (if nonzero) is added as a suffix to the primary version text separated by a "
        "hash (#). Port-versions are sorted lexographically after the primary version text, for example:");
    DECLARE_MESSAGE(PreviousIntegrationFileRemains, (), "", "Previous integration file was not removed.");
    DECLARE_MESSAGE(ProcessorArchitectureMalformed,
                    (msg::arch),
                    "",
                    "Failed to parse %PROCESSOR_ARCHITECTURE% ({arch}) as a valid CPU architecture.");
    DECLARE_MESSAGE(ProcessorArchitectureMissing,
                    (),
                    "",
                    "The required environment variable %PROCESSOR_ARCHITECTURE% is missing.");
    DECLARE_MESSAGE(ProcessorArchitectureW6432Malformed,
                    (msg::arch),
                    "",
                    "Failed to parse %PROCESSOR_ARCHITEW6432% ({arch}) as a valid CPU architecture. "
                    "Falling back to %PROCESSOR_ARCHITECTURE%.");
    DECLARE_MESSAGE(ProgramReturnedNonzeroExitCode,
                    (msg::tool_name, msg::exit_code),
                    "The program's console output is appended after this.",
                    "{tool_name} failed with exit code: ({exit_code}).");
    DECLARE_MESSAGE(MutuallyExclusiveOption,
                    (msg::value, msg::option),
                    "{value} is a second {option} switch",
                    "--{value} can not be used with --{option}.");
    DECLARE_MESSAGE(PushingVendorFailed,
                    (msg::vendor, msg::path),
                    "",
                    "Pushing {vendor} to \"{path}\" failed. Use --debug for more information.");
    DECLARE_MESSAGE(RegistryCreated, (msg::path), "", "Successfully created registry at {path}");
    DECLARE_MESSAGE(RemoveDependencies,
                    (),
                    "",
                    "To remove dependencies in manifest mode, edit your manifest (vcpkg.json) and run 'install'.");
    DECLARE_MESSAGE(RemovePackageConflict,
                    (msg::spec),
                    "",
                    "Another installed package matches the name of an unmatched request. Did you mean {spec}?");
    DECLARE_MESSAGE(ReplaceSecretsError,
                    (msg::error_msg),
                    "",
                    "Replace secretes produced the following error: '{error_msg}'");
    DECLARE_MESSAGE(RestoredPackage, (msg::path), "", "Restored package from \"{path}\"");
    DECLARE_MESSAGE(
        RestoredPackagesFromVendor,
        (msg::count, msg::elapsed, msg::value),
        "{value} may be either a 'vendor' like 'Azure' or 'NuGet', or a file path like C:\\example or /usr/example",
        "Restored {count} package(s) from {value} in {elapsed}. Use --debug to see more details.");
    DECLARE_MESSAGE(ResultsHeader, (), "Displayed before a list of installation results.", "RESULTS");
    DECLARE_MESSAGE(SerializedBinParagraphHeader, (), "", "\nSerialized Binary Paragraph");
    DECLARE_MESSAGE(SettingEnvVar,
                    (msg::env_var, msg::url),
                    "An example of env_var is \"HTTP(S)_PROXY\""
                    "'--' at the beginning must be preserved",
                    "-- Setting \"{env_var}\" environment variables to \"{url}\".");
    DECLARE_MESSAGE(ShaPassedAsArgAndOption,
                    (),
                    "",
                    "SHA512 passed as both an argument and as an option. Only pass one of these.");
    DECLARE_MESSAGE(ShaPassedWithConflict,
                    (),
                    "",
                    "SHA512 passed, but --skip-sha512 was also passed; only do one or the other.");
    DECLARE_MESSAGE(SkipClearingInvalidDir,
                    (msg::path),
                    "",
                    "Skipping clearing contents of {path} because it was not a directory.");
    DECLARE_MESSAGE(SourceFieldPortNameMismatch,
                    (msg::package_name, msg::path),
                    "{package_name} and \"{path}\" are both names of installable ports/packages. 'Source', "
                    "'CONTROL', 'vcpkg.json', and 'name' references are locale-invariant.",
                    "The 'Source' field inside the CONTROL file, or \"name\" field inside the vcpkg.json "
                    "file has the name {package_name} and does not match the port directory \"{path}\".");
    DECLARE_MESSAGE(SpecifiedFeatureTurnedOff,
                    (msg::command_name, msg::option),
                    "",
                    "'{command_name}' feature specifically turned off, but --{option} was specified.");
    DECLARE_MESSAGE(SpecifyDirectoriesContaining,
                    (msg::env_var),
                    "",
                    "Specifiy directories containing triplets files.\n(also: '{env_var}')");
    DECLARE_MESSAGE(SpecifyDirectoriesWhenSearching,
                    (msg::env_var),
                    "",
                    "Specify directories to be used when searching for ports.\n(also: '{env_var}')");
    DECLARE_MESSAGE(SpecifyHostArch,
                    (msg::env_var),
                    "",
                    "Specify the host architecture triplet. See 'vcpkg help triplet'.\n(default: '{env_var}')");
    DECLARE_MESSAGE(SpecifyTargetArch,
                    (msg::env_var),
                    "",
                    "Specify the target architecture triplet. See 'vcpkg help triplet'.\n(default: '{env_var}')");
    DECLARE_MESSAGE(StoredBinaryCache, (msg::path), "", "Stored binary cache: \"{path}\"");
    DECLARE_MESSAGE(StoreOptionMissingSha, (), "", "--store option is invalid without a sha512");
    DECLARE_MESSAGE(SuggestGitPull, (), "", "The result may be outdated. Run `git pull` to get the latest results.");
    DECLARE_MESSAGE(SuggestResolution,
                    (msg::command_name, msg::option),
                    "",
                    "To attempt to resolve all errors at once, run:\nvcpkg {command_name} --{option}");
    DECLARE_MESSAGE(SuggestStartingBashShell,
                    (),
                    "",
                    "Please make sure you have started a new bash shell for the change to take effect.");
    DECLARE_MESSAGE(SuggestUpdateVcpkg,
                    (msg::command_line),
                    "",
                    "You may need to update the vcpkg binary; try running {command_line} to update.");
    DECLARE_MESSAGE(SupportedPort, (msg::package_name), "", "Port {package_name} is supported.");
    DECLARE_MESSAGE(SystemApiErrorMessage,
                    (msg::system_api, msg::exit_code, msg::error_msg),
                    "",
                    "calling {system_api} failed with {exit_code} ({error_msg})");
    DECLARE_MESSAGE(ToolFetchFailed, (msg::tool_name), "", "Could not fetch {tool_name}.");
    DECLARE_MESSAGE(ToolInWin10, (), "", "This utility is bundled with Windows 10 or later.");
    DECLARE_MESSAGE(TotalTime, (msg::elapsed), "", "Total elapsed time: {elapsed}");
    DECLARE_MESSAGE(TwoFeatureFlagsSpecified,
                    (msg::value),
                    "'{value}' is a feature flag.",
                    "Both '{value}' and -'{value}' were specified as feature flags.");
    DECLARE_MESSAGE(UndeterminedToolChainForTriplet,
                    (msg::triplet, msg::system_name),
                    "",
                    "Unable to determine toolchain use for {triplet} with with CMAKE_SYSTEM_NAME {system_name}. Did "
                    "you mean to use "
                    "VCPKG_CHAINLOAD_TOOLCHAIN_FILE?");
    DECLARE_MESSAGE(UnexpectedErrorDuringBulkDownload, (), "", "an unexpected error occurred during bulk download.");
    DECLARE_MESSAGE(UnexpectedExtension, (msg::extension), "", "Unexpected archive extension: '{extension}'.");
    DECLARE_MESSAGE(UnexpectedFormat,
                    (msg::expected, msg::actual),
                    "{expected} is the expected format, {actual} is the actual format.",
                    "Expected format is [{expected}], but was [{actual}].");
    DECLARE_MESSAGE(UnexpectedToolOutput,
                    (msg::tool_name, msg::path),
                    "The actual command line output will be appended after this message.",
                    "{tool_name} ({path}) produced unexpected output when attempting to determine the version:");
    DECLARE_MESSAGE(UnknownBaselineFileContent,
                    (),
                    "",
                    "unrecognizable baseline entry; expected 'port:triplet=(fail|skip|pass)'");
    DECLARE_MESSAGE(UnknownBinaryProviderType,
                    (),
                    "",
                    "unknown binary provider type: valid providers are 'clear', 'default', 'nuget', "
                    "'nugetconfig','nugettimeout', 'interactive', 'x-azblob', 'x-gcs', 'x-aws', "
                    "'x-aws-config', 'http', and 'files'");
    DECLARE_MESSAGE(UnknownOptions, (msg::command_name), "", "Unknown option(s) for command '{command_name}':");
    DECLARE_MESSAGE(UnknownParameterForIntegrate,
                    (msg::value),
                    "'{value}' is a user-supplied command line option. For example, given vcpkg integrate frobinate, "
                    "{value} would be frobinate.",
                    "Unknown parameter '{value}' for integrate.");
    DECLARE_MESSAGE(UnknownPolicySetting,
                    (msg::option, msg::value),
                    "'{value}' is the policy in question. These are unlocalized names that ports use to control post "
                    "build checks. Some examples are VCPKG_POLICY_DLLS_WITHOUT_EXPORTS, "
                    "VCPKG_POLICY_MISMATCHED_NUMBER_OF_BINARIES, or VCPKG_POLICY_ALLOW_OBSOLETE_MSVCRT",
                    "Unknown setting for policy '{value}': {option}");
    DECLARE_MESSAGE(UnknownSettingForBuildType,
                    (msg::option),
                    "",
                    "Unknown setting for VCPKG_BUILD_TYPE {option}. Valid settings are '', 'debug', and 'release'.");
    DECLARE_MESSAGE(UnknownTool, (), "", "vcpkg does not have a definition of this tool for this platform.");
    DECLARE_MESSAGE(UnknownTopic, (msg::value), "{value} is a vcpkg topic", "unknown topic {value}");
    DECLARE_MESSAGE(
        UnknownVariablesInTemplate,
        (msg::value, msg::list),
        "{value} is the value provided by the user and {list} a list of unknown variables seperated by comma",
        "invalid argument: url template '{value}' contains unknown variables: {list}");
    DECLARE_MESSAGE(UnrecognizedConfigField, (), "", "configuration contains the following unrecognized fields:");
    DECLARE_MESSAGE(UnrecognizedIdentifier,
                    (msg::value),
                    "'{value}' is an expression identifier. For example, given an expression 'windows & x86', "
                    "'windows' and 'x86' are identifiers.",
                    "Unrecognized identifer name {value}. Add to override list in triplet file.");
    DECLARE_MESSAGE(UnsupportedFeature,
                    (msg::feature, msg::package_name),
                    "",
                    "feature {feature} was passed, but that is not a feature supported by {package_name} supports.");
    DECLARE_MESSAGE(UnsupportedPort, (msg::package_name), "", "Port {package_name} is not supported.");
    DECLARE_MESSAGE(UnsupportedPortDependency,
                    (msg::value),
                    "'{value}' is the name of a port dependency.",
                    "- dependency {value} is not supported.");
    DECLARE_MESSAGE(UnsupportedPortFeature,
                    (msg::spec, msg::supports_expression),
                    "",
                    "{spec} is only supported on '{supports_expression}'");
    DECLARE_MESSAGE(UnsupportedShortOptions,
                    (msg::value),
                    "'{value}' is the short option given",
                    "short options are not supported: '{value}'");
    DECLARE_MESSAGE(UnsupportedSystemName,
                    (msg::system_name),
                    "",
                    "Could not map VCPKG_CMAKE_SYSTEM_NAME '{system_name}' to a vcvarsall platform. "
                    "Supported system names are '', 'Windows' and 'WindowsStore'.");
    DECLARE_MESSAGE(UnsupportedToolchain,
                    (msg::triplet, msg::arch, msg::path, msg::list),
                    "example for {list} is 'x86, arm64'",
                    "in triplet {triplet}: Unable to find a valid toolchain for requested target architecture {arch}.\n"
                    "The selected Visual Studio instance is at: {path}\n"
                    "The available toolchain combinations are: {list}");
    DECLARE_MESSAGE(
        UpdateBaselineAddBaselineNoManifest,
        (msg::option),
        "",
        "the --{option} switch was passed, but there is no manifest file to add a `builtin-baseline` field to.");
    DECLARE_MESSAGE(
        UpdateBaselineHelp,
        (),
        "",
        "To keep your libraries up to date, the best approach is to update your baseline reference. This will "
        "ensure all packages, including transitive ones, are updated. However if you need to update a package "
        "independently, you can use a \"version>=\" constraint.");
    DECLARE_MESSAGE(UpdateBaselineLocalGitError,
                    (msg::path),
                    "",
                    "git failed to parse HEAD for the local vcpkg registry at \"{path}\"");
    DECLARE_MESSAGE(UpdateBaselineNoConfiguration,
                    (),
                    "",
                    "neither `vcpkg.json` nor `vcpkg-configuration.json` exist to update.");
    DECLARE_MESSAGE(UpdateBaselineNoExistingBuiltinBaseline,
                    (msg::option),
                    "",
                    "the manifest file currently does not contain a `builtin-baseline` field; in order to "
                    "add one, pass the --{option} switch.");
    DECLARE_MESSAGE(UpdateBaselineNoUpdate,
                    (msg::url, msg::value),
                    "example of {value} is '5507daa796359fe8d45418e694328e878ac2b82f'",
                    "registry '{url}' not updated: '{value}'");
    DECLARE_MESSAGE(UpdateBaselineRemoteGitError, (msg::url), "", "git failed to fetch remote repository '{url}'");
    DECLARE_MESSAGE(UpdateBaselineUpdatedBaseline,
                    (msg::url, msg::old_value, msg::new_value),
                    "example of {old_value}, {new_value} is '5507daa796359fe8d45418e694328e878ac2b82f'",
                    "updated registry '{url}': baseline '{old_value}' -> '{new_value}'");
    DECLARE_MESSAGE(UpgradeInManifest,
                    (),
                    "",
                    "The upgrade command does not currently support manifest mode. Instead, modify your vcpkg.json and "
                    "run install.");
    DECLARE_MESSAGE(
        UpgradeRunWithNoDryRun,
        (),
        "",
        "If you are sure you want to rebuild the above packages, run this command with the --no-dry-run option.");
    DECLARE_MESSAGE(UploadedBinaries, (msg::count, msg::vendor), "", "Uploaded binaries to {count} {vendor}.");
    DECLARE_MESSAGE(UploadedPackagesToVendor,
                    (msg::count, msg::elapsed, msg::vendor),
                    "",
                    "Uploaded {count} package(s) to {vendor} in {elapsed}");
    DECLARE_MESSAGE(UploadingBinariesToVendor,
                    (msg::spec, msg::vendor, msg::path),
                    "",
                    "Uploading binaries for '{spec}' to '{vendor}' source \"{path}\".");
    DECLARE_MESSAGE(UploadingBinariesUsingVendor,
                    (msg::spec, msg::vendor, msg::path),
                    "",
                    "Uploading binaries for '{spec}' using '{vendor}' \"{path}\".");
    DECLARE_MESSAGE(UseEnvVar,
                    (msg::env_var),
                    "An example of env_var is \"HTTP(S)_PROXY\""
                    "'--' at the beginning must be preserved",
                    "-- Using {env_var} in environment variables.");
    DECLARE_MESSAGE(UserWideIntegrationDeleted, (), "", "User-wide integration is not installed.");
    DECLARE_MESSAGE(UserWideIntegrationRemoved, (), "", "User-wide integration was removed.");
    DECLARE_MESSAGE(UsingCommunityTriplet,
                    (msg::triplet),
                    "'--' at the beginning must be preserved",
                    "-- Using community triplet {triplet}. This triplet configuration is not guaranteed to succeed.");
    DECLARE_MESSAGE(UsingManifestAt, (msg::path), "", "Using manifest file at {path}.");
    DECLARE_MESSAGE(VcpkgCeIsExperimental,
                    (),
                    "",
                    "vcpkg-ce ('configure environment') is experimental and may change at any time.");
    DECLARE_MESSAGE(VcpkgCommitTableHeader, (), "", "VCPKG Commit");
    DECLARE_MESSAGE(
        VcpkgCompletion,
        (msg::value, msg::path),
        "'{value}' is the subject for completion. i.e. bash, zsh, etc.",
        "vcpkg {value} completion is already imported to your \"{path}\" file.\nThe following entries were found:");
    DECLARE_MESSAGE(VcpkgDisallowedClassicMode,
                    (),
                    "",
                    "Could not locate a manifest (vcpkg.json) above the current working "
                    "directory.\nThis vcpkg distribution does not have a classic mode instance.");
    DECLARE_MESSAGE(
        VcpkgHasCrashed,
        (),
        "Printed at the start of a crash report.",
        "vcpkg has crashed. Please create an issue at https://github.com/microsoft/vcpkg containing a brief summary of "
        "what you were trying to do and the following information.");
    DECLARE_MESSAGE(VcpkgInvalidCommand, (msg::command_name), "", "invalid command: {command_name}");
    DECLARE_MESSAGE(VcpkgInVsPrompt,
                    (msg::value, msg::triplet),
                    "'{value}' is a VS prompt",
                    "vcpkg appears to be in a Visual Studio prompt targeting {value} but installing for {triplet}. "
                    "Consider using --triplet {value}-windows or --triplet {value}-uwp.");
    DECLARE_MESSAGE(VcpkgRootRequired, (), "", "Setting VCPKG_ROOT is required for standalone bootstrap.");
    DECLARE_MESSAGE(VcpkgRootsDir, (msg::env_var), "", "Specify the vcpkg root directory.\n(default: '{env_var}')");
    DECLARE_MESSAGE(VcpkgSendMetricsButDisabled, (), "", "passed --sendmetrics, but metrics are disabled.");
    DECLARE_MESSAGE(VersionCommandHeader,
                    (msg::version),
                    "",
                    "vcpkg package management program version {version}\n\nSee LICENSE.txt for license information.");
    DECLARE_MESSAGE(VersionConstraintViolated,
                    (msg::spec, msg::expected_version, msg::actual_version),
                    "",
                    "dependency {spec} was expected to be at least version "
                    "{expected_version}, but is currently {actual_version}.");
    DECLARE_MESSAGE(VersionDateHelp, (), "", "A date (2021-01-01.5)");
    DECLARE_MESSAGE(VersionFourFlavors, (), "", "Versions in vcpkg come in four primary flavors");
    DECLARE_MESSAGE(VersionGreaterHelp,
                    (),
                    "",
                    "Within the \"dependencies\" field, each dependency can have a minimum constraint listed. These "
                    "minimum constraints will be used when transitively depending upon this library. A minimum "
                    "port-version can additionally be specified with a '#' suffix.");
    DECLARE_MESSAGE(VersionHelp, (), "", "A dot-separated sequence of numbers (1.2.3.4)");
    DECLARE_MESSAGE(Versioning,
                    (),
                    "",
                    "Versioning allows you to deterministically control the precise revisions of dependencies used by "
                    "your project from within your manifest file.");
    DECLARE_MESSAGE(
        VersionInvalidDate,
        (msg::version),
        "",
        "`{version}` is not a valid date version. Dates must follow the format YYYY-MM-DD and disambiguators must be "
        "dot-separated positive integer values without leading zeroes.");
    DECLARE_MESSAGE(VersionInvalidRelaxed,
                    (msg::version),
                    "",
                    "`{version}` is not a valid relaxed version (semver with arbitrary numeric element count).");
    DECLARE_MESSAGE(VersionInvalidSemver,
                    (msg::version),
                    "",
                    "`{version}` is not a valid semantic version, consult <https://semver.org>.");
    DECLARE_MESSAGE(VersionSemverHelp, (), "", "A Semantic Version 2.0 (2.1.0-rc2)");
    DECLARE_MESSAGE(VersionSpecMismatch,
                    (msg::path, msg::expected_version, msg::actual_version),
                    "",
                    "Failed to load port because versions are inconsistent. The file \"{path}\" contains the version "
                    "{actual_version}, but the version database indicates that it should be {expected_version}.");
    DECLARE_MESSAGE(VersionStringHelp, (), "", "An exact, incomparable version (Vista)");
    DECLARE_MESSAGE(VersionTableHeader, (), "", "Version");
    DECLARE_MESSAGE(VSExaminedInstances, (), "", "The following Visual Studio instances were considered:");
    DECLARE_MESSAGE(VSExaminedPaths, (), "", "The following paths were examined for Visual Studio instances:");
    DECLARE_MESSAGE(VSNoInstances, (), "", "Could not locate a complete Visual Studio instance");
    DECLARE_MESSAGE(WaitingForChildrenToExit, (), "", "Waiting for child processes to exit...");
    DECLARE_MESSAGE(WaitingToTakeFilesystemLock, (msg::path), "", "waiting to take filesystem lock on {path}...");
    DECLARE_MESSAGE(WarningMessageMustUsePrintWarning,
                    (msg::value),
                    "{value} is is a localized message name like WarningMessageMustUsePrintWarning",
                    "The message named {value} starts with warning:, it must be changed to prepend "
                    "WarningMessage in code instead.");
    DECLARE_MESSAGE(WarningsTreatedAsErrors, (), "", "previous warnings being interpreted as errors");
    DECLARE_MESSAGE(WhileLookingForSpec, (msg::spec), "", "while looking for {spec}:");
    DECLARE_MESSAGE(WindowsOnlyCommand, (), "", "This command only supports Windows.");
    DECLARE_MESSAGE(WroteNuGetPkgConfInfo, (msg::path), "", "Wrote NuGet package config information to {path}.");
    DECLARE_MESSAGE(FileSystemOperationFailed, (), "", "Filesystem operation failed:");
}<|MERGE_RESOLUTION|>--- conflicted
+++ resolved
@@ -753,11 +753,7 @@
                     "",
                     "Could not deduce nuget id and version from filename: {path}");
     DECLARE_MESSAGE(CreatedNuGetPackage, (msg::path), "", "Created nupkg: \"{path}\"");
-<<<<<<< HEAD
-    DECLARE_MESSAGE(CreateFailureLogsDir, (msg::path), "", "Creating failure logs output directory {path}.");
-=======
     DECLARE_MESSAGE(CreateFailureLogsDir, (msg::path), "", "Creating failure logs output directory {path}");
->>>>>>> bf121733
     DECLARE_MESSAGE(CurlReportedUnexpectedResults,
                     (msg::command_line, msg::actual),
                     "{command_line} is the command line to call curl.exe, {actual} is the console output "
@@ -906,16 +902,12 @@
                     (msg::spec),
                     "",
                     "The control or mnaifest file for {spec} could not be loaded due to the following error. Please "
-<<<<<<< HEAD
-                    "remove {spec} and re-attempt.");
-=======
                     "remove {spec} and try again.");
     DECLARE_MESSAGE(FailedToLoadPort,
                     (msg::package_name, msg::path),
                     "",
                     "Failed to load port {package_name} from {path}");
     DECLARE_MESSAGE(FailedToLoadPortFrom, (msg::path), "", "Failed to load port from {path}");
->>>>>>> bf121733
     DECLARE_MESSAGE(FailedToLocateSpec, (msg::spec), "", "Failed to locate spec in graph: {spec}");
     DECLARE_MESSAGE(FailedToObtainDependencyVersion, (), "", "Cannot find desired dependency version.");
     DECLARE_MESSAGE(FailedToObtainLocalPortGitSha, (), "", "Failed to obtain git SHAs for local ports.");
@@ -1163,15 +1155,11 @@
         (msg::system_name, msg::value),
         "'{value}' is the linkage type vcpkg would did not understand. (Correct values would be static ofr dynamic)",
         "Invalid {system_name} linkage type: [{value}]");
-<<<<<<< HEAD
-    DECLARE_MESSAGE(InvalidTriplet, (msg::triplet), "", "invalid triplet: {triplet}");
-=======
     DECLARE_MESSAGE(InvalidOptionForRemove,
                     (),
                     "'remove' is a command that should not be changed.",
                     "'remove' accepts either libraries or '--outdated'");
     DECLARE_MESSAGE(InvalidTriplet, (msg::triplet), "", "Invalid triplet: {triplet}");
->>>>>>> bf121733
     DECLARE_MESSAGE(IrregularFile, (msg::path), "", "path was not a regular file: {path}");
     DECLARE_MESSAGE(JsonErrorMustBeAnObject, (msg::path), "", "Expected \"{path}\" to be an object.");
     DECLARE_MESSAGE(JsonSwitch, (), "", "(Experimental) Request JSON output.");
@@ -1275,29 +1263,26 @@
                     "{value} is a localized message name like LocalizedMessageMustNotEndWithNewline",
                     "The message named {value} ends with a newline which should be added by formatting "
                     "rather than by localization.");
-<<<<<<< HEAD
-    DECLARE_MESSAGE(ManifestConstraints,
-                    (),
-                    "",
-                    "Manifests can place three kinds of constraints upon the versions used");
-=======
     DECLARE_MESSAGE(ManifestConflict,
                     (msg::path),
                     "",
                     "Found both a manifest and CONTROL files in port \"{path}\"; please rename one or the other");
->>>>>>> bf121733
+    DECLARE_MESSAGE(ManifestConstraints,
+                    (),
+                    "",
+                    "Manifests can place three kinds of constraints upon the versions used");
     DECLARE_MESSAGE(ManifestFormatCompleted, (), "", "Succeeded in formatting the manifest files.");
+    DECLARE_MESSAGE(MismatchedFiles, (), "", "file to store does not match hash");
+    DECLARE_MESSAGE(MismatchedNames,
+                    (msg::package_name, msg::actual),
+                    "{actual} is the port name found",
+                    "names did not match: '{package_name}' != '{actual}'");
     DECLARE_MESSAGE(
         MinVersionHelp,
         (),
         "",
         "Vcpkg will select the minimum version found that matches all applicable constraints, including the "
         "version from the baseline specified at top-level as well as any \"version>=\" constraints in the graph.");
-    DECLARE_MESSAGE(MismatchedFiles, (), "", "file to store does not match hash");
-    DECLARE_MESSAGE(MismatchedNames,
-                    (msg::package_name, msg::actual),
-                    "{actual} is the port name found",
-                    "names did not match: '{package_name}' != '{actual}'");
     DECLARE_MESSAGE(Missing7zHeader, (), "", "Unable to find 7z header.");
     DECLARE_MESSAGE(MissingArgFormatManifest,
                     (),
@@ -1367,7 +1352,7 @@
                     "{value} is a command line option.",
                     "--{value} requires --{option}");
     DECLARE_MESSAGE(OriginalBinParagraphHeader, (), "", "\nOriginal Binary Paragraph");
-<<<<<<< HEAD
+    DECLARE_MESSAGE(OverlayPatchDir, (msg::path), "", "Overlay path \"{path}\" must exist and must be a directory.");
     DECLARE_MESSAGE(OverlayTriplets, (msg::path), "", "Overlay triplets from {path} :");
     DECLARE_MESSAGE(
         OverridesHelp,
@@ -1377,11 +1362,8 @@
         "allow a manifest to short-circuit dependency resolution and specify exactly the version to use. These can "
         "be used to handle version conflicts, such as with `version-string` dependencies. They will not be "
         "considered when transitively depended upon.");
-=======
-    DECLARE_MESSAGE(OverlayPatchDir, (msg::path), "", "Overlay path \"{path}\" must exist and must be a directory.");
     DECLARE_MESSAGE(OverwritingFile, (msg::path), "", "File {path} was already present and will be overwritten");
     DECLARE_MESSAGE(PackageAlreadyRemoved, (msg::spec), "", "unable to remove package {spec}: already removed");
->>>>>>> bf121733
     DECLARE_MESSAGE(PackageFailedtWhileExtracting,
                     (msg::value, msg::path),
                     "'{value}' is either a tool name or a package name.",
