--- conflicted
+++ resolved
@@ -1407,15 +1407,9 @@
                     (),
                     "",
                     "Failed to parse CMake console output to locate block start/end markers.");
-<<<<<<< HEAD
+    DECLARE_MESSAGE(FailedToParseBaseline, (msg::path), "", "Failed to parse baseline: {path}");
     DECLARE_MESSAGE(FailedToParseConfig, (msg::path), "", "Failed to parse configuration: {path}");
     DECLARE_MESSAGE(FailedToParseControl, (msg::path), "", "Failed to parse CONTROL file: {path}");
-    DECLARE_MESSAGE(FailedToParseJson, (msg::path), "", "Failed to parse JSON file: {path}");
-=======
-    DECLARE_MESSAGE(FailedToParseBaseline, (msg::path), "", "Failed to parse baseline: {path}");
-    DECLARE_MESSAGE(FailedToParseConfig, (msg::path), "", "Failed to parse configuration {path}");
-    DECLARE_MESSAGE(FailedToParseControl, (msg::path), "", "Failed to parse control file: {path}");
->>>>>>> a520e675
     DECLARE_MESSAGE(FailedToParseManifest, (msg::path), "", "Failed to parse manifest file: {path}");
     DECLARE_MESSAGE(FailedToParseNoTopLevelObj,
                     (msg::path),
