--- conflicted
+++ resolved
@@ -1657,7 +1657,9 @@
                     "The message named {value} starts with warning:, it must be changed to prepend "
                     "WarningMessage in code instead.");
     DECLARE_MESSAGE(WarningsTreatedAsErrors, (), "", "previous warnings being interpreted as errors");
-<<<<<<< HEAD
+    DECLARE_MESSAGE(WhileLookingForSpec, (msg::spec), "", "while looking for {spec}:");
+    DECLARE_MESSAGE(WindowsOnlyCommand, (), "", "This command only supports Windows.");
+    DECLARE_MESSAGE(WroteNuGetPkgConfInfo, (msg::path), "", "Wrote NuGet package config information to {path}.");
     DECLARE_MESSAGE(ExportingPackages, (), "", "The following packages are already built and will be exported:");
     DECLARE_MESSAGE(BuildingPackages, (), "", "The following packages need to be built:");
     DECLARE_MESSAGE(UnexpectedByteSize, (msg::count), "", "Expected 15 bytes to be written, but {count} were written.");
@@ -1670,9 +1672,4 @@
                     (msg::value, msg::option),
                     "{value} is the 'main' option.",
                     "--{value} is only valid with --{option}.");
-=======
-    DECLARE_MESSAGE(WhileLookingForSpec, (msg::spec), "", "while looking for {spec}:");
-    DECLARE_MESSAGE(WindowsOnlyCommand, (), "", "This command only supports Windows.");
-    DECLARE_MESSAGE(WroteNuGetPkgConfInfo, (msg::path), "", "Wrote NuGet package config information to {path}.");
->>>>>>> 2afbba46
 }