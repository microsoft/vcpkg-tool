--- conflicted
+++ resolved
@@ -1006,8 +1006,7 @@
     DECLARE_MESSAGE(MsiexecFailedToExtract,
                     (msg::path, msg::exit_code),
                     "",
-<<<<<<< HEAD
-                    "msiexec failed while extracting '{path}' with launch or exit code {exit_code} and message:");
+                    "msiexec failed while extracting \"{path}\" with launch or exit code {exit_code} and message:");
     DECLARE_MESSAGE(NewConfigurationAlreadyExists,
                     (msg::path),
                     "",
@@ -1024,9 +1023,6 @@
                     "Either specify --name and --version to produce a manifest intended for C++ libraries, or specify "
                     "--application to indicate that the manifest is not intended to be used as a port.");
     DECLARE_MESSAGE(NewVersionCannotBeEmpty, (), "", "--version cannot be empty.");
-=======
-                    "msiexec failed while extracting \"{path}\" with launch or exit code {exit_code} and message:");
->>>>>>> f9bab011
     DECLARE_MESSAGE(NoLocalizationForMessages, (), "", "No localized messages for the following: ");
     DECLARE_MESSAGE(NoRegistryForPort, (msg::package_name), "", "no registry configured for port {package_name}");
     DECLARE_MESSAGE(PackageFailedtWhileExtracting,
