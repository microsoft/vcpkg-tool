--- conflicted
+++ resolved
@@ -3108,10 +3108,7 @@
     DECLARE_MESSAGE(VersionConstraintPortVersionMustBePositiveInteger,
                     (),
                     "",
-<<<<<<< HEAD
                     "port-version (after the '#') in \"version>=\" must be a non-negative integer");
-=======
-                    "port-version (after the '#') in \"version>=\" must be a positive integer");
     DECLARE_MESSAGE(VersionConstraintUnresolvable,
                     (msg::package_name, msg::spec),
                     "",
@@ -3119,7 +3116,6 @@
                     "was not found in the baseline, indicating that the package did not exist at that time. This may "
                     "be fixed by providing an explicit override version via the \"overrides\" field or by updating the "
                     "baseline.\nSee `vcpkg help versioning` for more information.");
->>>>>>> 8ebd93de
     DECLARE_MESSAGE(VersionConstraintViolated,
                     (msg::spec, msg::expected_version, msg::actual_version),
                     "",
