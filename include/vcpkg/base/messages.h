--- conflicted
+++ resolved
@@ -232,1956 +232,8 @@
 #define DECLARE_MESSAGE(NAME, ARGS, COMMENT, ...)                                                                      \
     extern const decltype(::vcpkg::msg::detail::make_message_base ARGS) msg##NAME;
 
-<<<<<<< HEAD
-    DECLARE_MESSAGE(ABaseline, (), "", "a baseline");
-    DECLARE_MESSAGE(ABaselineObject, (), "", "a baseline object");
-    DECLARE_MESSAGE(ABoolean, (), "", "a boolean");
-    DECLARE_MESSAGE(ABuiltinRegistry, (), "", "a builtin registry");
-    DECLARE_MESSAGE(AConfigurationObject, (), "", "a configuration object");
-    DECLARE_MESSAGE(ADependency, (), "", "a dependency");
-    DECLARE_MESSAGE(ADemandObject,
-                    (),
-                    "'demands' are a concept in the schema of a JSON file the user can edit",
-                    "a demand object");
-    DECLARE_MESSAGE(AString, (), "", "a string");
-    DECLARE_MESSAGE(ADateVersionString, (), "", "a date version string");
-    DECLARE_MESSAGE(AddArtifactOnlyOne,
-                    (msg::command_line),
-                    "",
-                    "'{command_line}' can only add one artifact at a time.");
-    DECLARE_MESSAGE(AddCommandFirstArg, (), "", "The first parameter to add must be 'artifact' or 'port'.");
-    DECLARE_MESSAGE(AddFirstArgument,
-                    (msg::command_line),
-                    "",
-                    "The first argument to '{command_line}' must be 'artifact' or 'port'.");
-    DECLARE_MESSAGE(AddingCompletionEntry, (msg::path), "", "Adding vcpkg completion entry to {path}.");
-    DECLARE_MESSAGE(AdditionalPackagesToExport,
-                    (),
-                    "",
-                    "Additional packages (*) need to be exported to complete this operation.");
-    DECLARE_MESSAGE(AdditionalPackagesToRemove,
-                    (),
-                    "",
-                    "Additional packages (*) need to be removed to complete this operation.");
-    DECLARE_MESSAGE(APlatformExpression, (), "", "a platform expression");
-    DECLARE_MESSAGE(AddPortRequiresManifest,
-                    (msg::command_line),
-                    "",
-                    "'{command_line}' requires an active manifest file.");
-    DECLARE_MESSAGE(AddPortSucceeded, (), "", "Succeeded in adding ports to vcpkg.json file.");
-    DECLARE_MESSAGE(AddRecurseOption,
-                    (),
-                    "",
-                    "If you are sure you want to remove them, run the command with the --recurse option.");
-    DECLARE_MESSAGE(AddTripletExpressionNotAllowed,
-                    (msg::package_name, msg::triplet),
-                    "",
-                    "triplet expressions are not allowed here. You may want to change "
-                    "`{package_name}:{triplet}` to `{package_name}` instead.");
-    DECLARE_MESSAGE(AddVersionAddedVersionToFile, (msg::version, msg::path), "", "added version {version} to {path}");
-    DECLARE_MESSAGE(AddVersionCommitChangesReminder, (), "", "Did you remember to commit your changes?");
-    DECLARE_MESSAGE(AddVersionCommitResultReminder, (), "", "Don't forget to commit the result!");
-    DECLARE_MESSAGE(AddVersionDetectLocalChangesError,
-                    (),
-                    "",
-                    "skipping detection of local changes due to unexpected format in git status output");
-    DECLARE_MESSAGE(AddVersionFileNotFound, (msg::path), "", "couldn't find required file {path}");
-    DECLARE_MESSAGE(AddVersionFormatPortSuggestion, (msg::command_line), "", "Run `{command_line}` to format the file");
-    DECLARE_MESSAGE(AddVersionIgnoringOptionAll,
-                    (msg::option),
-                    "The -- before {option} must be preserved as they're part of the help message for the user.",
-                    "ignoring --{option} since a port name argument was provided");
-    DECLARE_MESSAGE(AddVersionLoadPortFailed, (msg::package_name), "", "can't load port {package_name}");
-    DECLARE_MESSAGE(AddVersionNewFile, (), "", "(new file)");
-    DECLARE_MESSAGE(AddVersionNewShaIs, (msg::value), "{value} is a 40-digit hexadecimal SHA", "new SHA: {value}");
-    DECLARE_MESSAGE(AddVersionNoFilesUpdated, (), "", "No files were updated");
-    DECLARE_MESSAGE(AddVersionNoFilesUpdatedForPort,
-                    (msg::package_name),
-                    "",
-                    "No files were updated for {package_name}");
-    DECLARE_MESSAGE(AddVersionNoGitSha, (msg::package_name), "", "can't obtain SHA for port {package_name}");
-    DECLARE_MESSAGE(AddVersionOldShaIs, (msg::value), "{value} is a 40-digit hexadecimal SHA", "old SHA: {value}");
-    DECLARE_MESSAGE(AddVersionOverwriteOptionSuggestion,
-                    (msg::option),
-                    "The -- before {option} must be preserved as they're part of the help message for the user.",
-                    "Use --{option} to bypass this check");
-    DECLARE_MESSAGE(AddVersionPortDoesNotExist, (msg::package_name), "", "{package_name} does not exist");
-    DECLARE_MESSAGE(AddVersionPortFilesShaChanged,
-                    (msg::package_name),
-                    "",
-                    "checked-in files for {package_name} have changed but the version was not updated");
-    DECLARE_MESSAGE(AddVersionPortFilesShaUnchanged,
-                    (msg::package_name, msg::version),
-                    "",
-                    "checked-in files for {package_name} are unchanged from version {version}");
-    DECLARE_MESSAGE(AddVersionPortHasImproperFormat,
-                    (msg::package_name),
-                    "",
-                    "{package_name} is not properly formatted");
-    DECLARE_MESSAGE(AddVersionSuggestNewVersionScheme,
-                    (msg::new_scheme, msg::old_scheme, msg::package_name, msg::option),
-                    "The -- before {option} must be preserved as they're part of the help message for the user.",
-                    "Use the version scheme \"{new_scheme}\" instead of \"{old_scheme}\" in port "
-                    "\"{package_name}\".\nUse --{option} to disable this check.");
-    DECLARE_MESSAGE(AddVersionUnableToParseVersionsFile, (msg::path), "", "unable to parse versions file {path}");
-    DECLARE_MESSAGE(AddVersionUncommittedChanges,
-                    (msg::package_name),
-                    "",
-                    "there are uncommitted changes for {package_name}");
-    DECLARE_MESSAGE(AddVersionUpdateVersionReminder, (), "", "Did you remember to update the version or port version?");
-    DECLARE_MESSAGE(AddVersionUseOptionAll,
-                    (msg::command_name, msg::option),
-                    "The -- before {option} must be preserved as they're part of the help message for the user.",
-                    "{command_name} with no arguments requires passing --{option} to update all port versions at once");
-    DECLARE_MESSAGE(AddVersionVersionAlreadyInFile,
-                    (msg::version, msg::path),
-                    "",
-                    "version {version} is already in {path}");
-    DECLARE_MESSAGE(AddVersionVersionIs, (msg::version), "", "version: {version}");
-    DECLARE_MESSAGE(ADictionaryOfContacts, (), "", "a dictionary of contacts");
-    DECLARE_MESSAGE(AFeature, (), "", "a feature");
-    DECLARE_MESSAGE(AFilesystemRegistry, (), "", "a filesystem registry");
-    DECLARE_MESSAGE(AGitObjectSha, (), "", "a git object SHA");
-    DECLARE_MESSAGE(AGitReference, (), "", "a git reference (for example, a branch)");
-    DECLARE_MESSAGE(AGitRegistry, (), "", "a git registry");
-    DECLARE_MESSAGE(AGitRepositoryUrl, (), "", "a git repository URL");
-    DECLARE_MESSAGE(AllFormatArgsRawArgument,
-                    (msg::value),
-                    "example of {value} is 'foo {} bar'",
-                    "format string \"{value}\" contains a raw format argument");
-    DECLARE_MESSAGE(AllFormatArgsUnbalancedBraces,
-                    (msg::value),
-                    "example of {value} is 'foo bar {'",
-                    "unbalanced brace in format string \"{value}\"");
-    DECLARE_MESSAGE(AllPackagesAreUpdated, (), "", "All installed packages are up-to-date with the local portfile.");
-    DECLARE_MESSAGE(AlreadyInstalled, (msg::spec), "", "{spec} is already installed");
-    DECLARE_MESSAGE(AlreadyInstalledNotHead,
-                    (msg::spec),
-                    "'HEAD' means the most recent version of source code",
-                    "{spec} is already installed -- not building from HEAD");
-    DECLARE_MESSAGE(AManifest, (), "", "a manifest");
-    DECLARE_MESSAGE(AmbiguousConfigDeleteConfigFile,
-                    (msg::path),
-                    "",
-                    "Ambiguous vcpkg configuration provided by both manifest and configuration file.\n-- Delete "
-                    "configuration file {path}");
-    DECLARE_MESSAGE(AnArtifactsGitRegistryUrl, (), "", "an artifacts git registry URL");
-    DECLARE_MESSAGE(AnArtifactsRegistry, (), "", "an artifacts registry");
-    DECLARE_MESSAGE(AnArrayOfDependencies, (), "", "an array of dependencies");
-    DECLARE_MESSAGE(AnArrayOfDependencyOverrides, (), "", "an array of dependency overrides");
-    DECLARE_MESSAGE(AnArrayOfIdentifers, (), "", "an array of identifiers");
-    DECLARE_MESSAGE(AnArrayOfOverlayPaths, (), "", "an array of overlay paths");
-    DECLARE_MESSAGE(AnArrayOfOverlayTripletsPaths, (), "", "an array of overlay triplets paths");
-    DECLARE_MESSAGE(AnArrayOfRegistries, (), "", "an array of registries");
-    DECLARE_MESSAGE(AnArrayOfVersions, (), "", "an array of versions");
-    DECLARE_MESSAGE(AndroidHomeDirMissingProps,
-                    (msg::env_var, msg::path),
-                    "Note: 'source.properties' is code and should not be translated.",
-                    "source.properties missing in {env_var} directory: {path}");
-    DECLARE_MESSAGE(AnExactVersionString, (), "", "an exact version string");
-    DECLARE_MESSAGE(AnIdentifer, (), "", "an identifier");
-    DECLARE_MESSAGE(AnObjectContainingVcpkgArtifactsMetadata,
-                    (),
-                    "'vcpkg-artifacts' is the name of the product feature and should not be localized",
-                    "an object containing vcpkg-artifacts metadata");
-    DECLARE_MESSAGE(AnOverlayPath, (), "", "an overlay path");
-    DECLARE_MESSAGE(AnOverlayTripletsPath, (), "", "a triplet path");
-    DECLARE_MESSAGE(AnOverride, (), "", "an override");
-    DECLARE_MESSAGE(ANonNegativeInteger, (), "", "a nonnegative integer");
-    DECLARE_MESSAGE(AnotherInstallationInProgress,
-                    (),
-                    "",
-                    "Another installation is in progress on the machine, sleeping 6s before retrying.");
-    DECLARE_MESSAGE(AnSpdxLicenseExpression, (), "", "an SPDX license expression");
-    DECLARE_MESSAGE(APackageName, (), "", "a package name");
-    DECLARE_MESSAGE(APackagePattern, (), "", "a package pattern");
-    DECLARE_MESSAGE(APackagePatternArray, (), "", "a package pattern array");
-    DECLARE_MESSAGE(APath, (), "", "a path");
-    DECLARE_MESSAGE(AppliedUserIntegration, (), "", "Applied user-wide integration for this vcpkg root.");
-    DECLARE_MESSAGE(ApplocalProcessing, (msg::path), "", "vcpkg applocal processing: {path}");
-    DECLARE_MESSAGE(ARegistry, (), "", "a registry");
-    DECLARE_MESSAGE(ARegistryImplementationKind, (), "", "a registry implementation kind");
-    DECLARE_MESSAGE(ARegistryPath, (), "", "a registry path");
-    DECLARE_MESSAGE(ARegistryPathMustBeDelimitedWithForwardSlashes,
-                    (),
-                    "",
-                    "A registry path must use single forward slashes as path separators.");
-    DECLARE_MESSAGE(ARegistryPathMustNotHaveDots,
-                    (),
-                    "",
-                    "A registry path must not have 'dot' or 'dot dot' path elements.");
-    DECLARE_MESSAGE(ARegistryPathMustStartWithDollar,
-                    (),
-                    "",
-                    "A registry path must start with `$` to mean the registry root; for example, `$/foo/bar`.");
-    DECLARE_MESSAGE(ARelaxedVersionString, (), "", "a relaxed version string");
-    DECLARE_MESSAGE(ArtifactsOptionIncompatibility, (msg::option), "", "--{option} has no effect on find artifact.");
-    DECLARE_MESSAGE(AssetSourcesArg, (), "", "Add sources for asset caching. See 'vcpkg help assetcaching'.");
-    DECLARE_MESSAGE(ASemanticVersionString, (), "", "a semantic version string");
-    DECLARE_MESSAGE(ASetOfFeatures, (), "", "a set of features");
-    DECLARE_MESSAGE(AStringOrArrayOfStrings, (), "", "a string or array of strings");
-    DECLARE_MESSAGE(AStringStringDictionary, (), "", "a \"string\": \"string\" dictionary");
-    DECLARE_MESSAGE(AttemptingToFetchPackagesFromVendor,
-                    (msg::count, msg::vendor),
-                    "",
-                    "Attempting to fetch {count} package(s) from {vendor}");
-    DECLARE_MESSAGE(AttemptingToSetBuiltInBaseline,
-                    (),
-                    "",
-                    "attempting to set builtin-baseline in vcpkg.json while overriding the default-registry in "
-                    "vcpkg-configuration.json.\nthe default-registry from vcpkg-configuration.json will be used.");
-    DECLARE_MESSAGE(AuthenticationMayRequireManualAction,
-                    (msg::vendor),
-                    "",
-                    "One or more {vendor} credential providers requested manual action. Add the binary source "
-                    "'interactive' to allow interactivity.");
-    DECLARE_MESSAGE(AutomaticLinkingForMSBuildProjects,
-                    (),
-                    "",
-                    "All MSBuild C++ projects can now #include any installed libraries. Linking will be handled "
-                    "automatically. Installing new libraries will make them instantly available.");
-    DECLARE_MESSAGE(AutoSettingEnvVar,
-                    (msg::env_var, msg::url),
-                    "An example of env_var is \"HTTP(S)_PROXY\""
-                    "'--' at the beginning must be preserved",
-                    "-- Automatically setting {env_var} environment variables to \"{url}\".");
-    DECLARE_MESSAGE(AUrl, (), "", "a url");
-    DECLARE_MESSAGE(AvailableArchitectureTriplets, (), "", "Available architecture triplets:");
-    DECLARE_MESSAGE(AvailableHelpTopics, (), "", "Available help topics:");
-    DECLARE_MESSAGE(AVcpkgRepositoryCommit, (), "", "a vcpkg repository commit");
-    DECLARE_MESSAGE(AVersionDatabaseEntry, (), "", "a version database entry");
-    DECLARE_MESSAGE(AVersionObject, (), "", "a version object");
-    DECLARE_MESSAGE(AVersionOfAnyType, (), "", "a version of any type");
-    DECLARE_MESSAGE(AVersionConstraint, (), "", "a version constriant");
-    DECLARE_MESSAGE(BaselineConflict,
-                    (),
-                    "",
-                    "Specifying vcpkg-configuration.default-registry in a manifest file conflicts with built-in "
-                    "baseline.\nPlease remove one of these conflicting settings.");
-    DECLARE_MESSAGE(BaselineFileNoDefaultField,
-                    (msg::commit_sha),
-                    "",
-                    "The baseline file at commit {commit_sha} was invalid (no \"default\" field).");
-    DECLARE_MESSAGE(BaselineMissingDefault,
-                    (msg::commit_sha, msg::url),
-                    "",
-                    "The baseline.json from commit `\"{commit_sha}\"` in the repo {url} was invalid (did not "
-                    "contain a \"default\" field).");
-    DECLARE_MESSAGE(BinarySourcesArg, (), "", "Add sources for binary caching. See 'vcpkg help binarycaching'.");
-    DECLARE_MESSAGE(BinaryWithInvalidArchitecture,
-                    (msg::path, msg::expected, msg::actual),
-                    "{expected} and {actual} are architectures",
-                    "{path}\n Expected: {expected}, but was {actual}");
-    DECLARE_MESSAGE(BuildAlreadyInstalled,
-                    (msg::spec),
-                    "",
-                    "{spec} is already installed; please remove {spec} before attempting to build it.");
-    DECLARE_MESSAGE(BuildDependenciesMissing,
-                    (),
-                    "",
-                    "The build command requires all dependencies to be already installed.\nThe following "
-                    "dependencies are missing:");
-    DECLARE_MESSAGE(BuildingFromHead,
-                    (msg::spec),
-                    "'HEAD' means the most recent version of source code",
-                    "Building {spec} from HEAD...");
-    DECLARE_MESSAGE(BuildingPackage, (msg::spec), "", "Building {spec}...");
-    DECLARE_MESSAGE(BuildingPackageFailed,
-                    (msg::spec, msg::build_result),
-                    "",
-                    "building {spec} failed with: {build_result}");
-    DECLARE_MESSAGE(BuildingPackageFailedDueToMissingDeps,
-                    (),
-                    "Printed after BuildingPackageFailed, and followed by a list of dependencies that were missing.",
-                    "due to the following missing dependencies:");
-    DECLARE_MESSAGE(BuildResultBuildFailed,
-                    (),
-                    "Printed after the name of an installed entity to indicate that it failed to build.",
-                    "BUILD_FAILED");
-    DECLARE_MESSAGE(
-        BuildResultCacheMissing,
-        (),
-        "Printed after the name of an installed entity to indicate that it was not present in the binary cache when "
-        "the user has requested that things may only be installed from the cache rather than built.",
-        "CACHE_MISSING");
-    DECLARE_MESSAGE(BuildResultCascadeDueToMissingDependencies,
-                    (),
-                    "Printed after the name of an installed entity to indicate that it could not attempt "
-                    "to be installed because one of its transitive dependencies failed to install.",
-                    "CASCADED_DUE_TO_MISSING_DEPENDENCIES");
-    DECLARE_MESSAGE(BuildResultDownloaded,
-                    (),
-                    "Printed after the name of an installed entity to indicate that it was successfully "
-                    "downloaded but no build or install was requested.",
-                    "DOWNLOADED");
-    DECLARE_MESSAGE(BuildResultExcluded,
-                    (),
-                    "Printed after the name of an installed entity to indicate that the user explicitly "
-                    "requested it not be installed.",
-                    "EXCLUDED");
-    DECLARE_MESSAGE(
-        BuildResultFileConflicts,
-        (),
-        "Printed after the name of an installed entity to indicate that it conflicts with something already installed",
-        "FILE_CONFLICTS");
-    DECLARE_MESSAGE(BuildResultPostBuildChecksFailed,
-                    (),
-                    "Printed after the name of an installed entity to indicate that it built "
-                    "successfully, but that it failed post build checks.",
-                    "POST_BUILD_CHECKS_FAILED");
-    DECLARE_MESSAGE(BuildResultRemoved,
-                    (),
-                    "Printed after the name of an uninstalled entity to indicate that it was successfully uninstalled.",
-                    "REMOVED");
-    DECLARE_MESSAGE(
-        BuildResultSucceeded,
-        (),
-        "Printed after the name of an installed entity to indicate that it was built and installed successfully.",
-        "SUCCEEDED");
-    DECLARE_MESSAGE(BuildResultSummaryHeader,
-                    (msg::triplet),
-                    "Displayed before a list of a summary installation results.",
-                    "SUMMARY FOR {triplet}");
-    DECLARE_MESSAGE(BuildResultSummaryLine,
-                    (msg::build_result, msg::count),
-                    "Displayed to show a count of results of a build_result in a summary.",
-                    "{build_result}: {count}");
-    DECLARE_MESSAGE(BuildTreesRootDir, (), "", "(Experimental) Specify the buildtrees root directory.");
-    DECLARE_MESSAGE(BuildTroubleshootingMessage1,
-                    (),
-                    "First part of build troubleshooting message, printed before the URI to look for existing bugs.",
-                    "Please ensure you're using the latest port files with `git pull` and `vcpkg "
-                    "update`.\nThen check for known issues at:");
-    DECLARE_MESSAGE(BuildTroubleshootingMessage2,
-                    (),
-                    "Second part of build troubleshooting message, printed after the URI to look for "
-                    "existing bugs but before the URI to file one.",
-                    "You can submit a new issue at:");
-    DECLARE_MESSAGE(
-        BuildTroubleshootingMessage3,
-        (msg::package_name),
-        "Third part of build troubleshooting message, printed after the URI to file a bug but "
-        "before version information about vcpkg itself.",
-        "Include '[{package_name}] Build error' in your bug report title, the following version information in your "
-        "bug description, and attach any relevant failure logs from above.");
-    DECLARE_MESSAGE(BuildTroubleshootingMessage4,
-                    (msg::path),
-                    "Fourth optional part of build troubleshooting message, printed after the version"
-                    "information about vcpkg itself.",
-                    "Please use the prefilled template from {path} when reporting your issue.");
-    DECLARE_MESSAGE(BuiltInTriplets, (), "", "vcpkg built-in triplets:");
-    DECLARE_MESSAGE(BuiltWithIncorrectArchitecture,
-                    (),
-                    "",
-                    "The following files were built for an incorrect architecture:");
-    DECLARE_MESSAGE(ChecksFailedCheck, (), "", "vcpkg has crashed; no additional details are available.");
-    DECLARE_MESSAGE(ChecksUnreachableCode, (), "", "unreachable code was reached");
-    DECLARE_MESSAGE(ChecksUpdateVcpkg, (), "", "updating vcpkg by rerunning bootstrap-vcpkg may resolve this failure.");
-    DECLARE_MESSAGE(CiBaselineAllowUnexpectedPassingRequiresBaseline,
-                    (),
-                    "",
-                    "--allow-unexpected-passing can only be used if a baseline is provided via --ci-baseline.");
-    DECLARE_MESSAGE(CiBaselineDisallowedCascade,
-                    (msg::spec, msg::path),
-                    "",
-                    "REGRESSION: {spec} cascaded, but it is required to pass. ({path}).");
-    DECLARE_MESSAGE(CiBaselineRegression,
-                    (msg::spec, msg::build_result, msg::path),
-                    "",
-                    "REGRESSION: {spec} failed with {build_result}. If expected, add {spec}=fail to {path}.");
-    DECLARE_MESSAGE(CiBaselineRegressionHeader,
-                    (),
-                    "Printed before a series of CiBaselineRegression and/or CiBaselineUnexpectedPass messages.",
-                    "REGRESSIONS:");
-    DECLARE_MESSAGE(CiBaselineUnexpectedPass,
-                    (msg::spec, msg::path),
-                    "",
-                    "PASSING, REMOVE FROM FAIL LIST: {spec} ({path}).");
-    DECLARE_MESSAGE(CISettingsExclude, (), "", "Comma-separated list of ports to skip");
-    DECLARE_MESSAGE(CISettingsOptCIBase,
-                    (),
-                    "",
-                    "Path to the ci.baseline.txt file. Used to skip ports and detect regressions.");
-    DECLARE_MESSAGE(CISettingsOptExclude, (), "", "Comma separated list of ports to skip");
-    DECLARE_MESSAGE(CISettingsOptFailureLogs, (), "", "Directory to which failure logs will be copied");
-    DECLARE_MESSAGE(CISettingsOptHostExclude, (), "", "Comma separated list of ports to skip for the host triplet");
-    DECLARE_MESSAGE(CISettingsOptOutputHashes, (), "", "File to output all determined package hashes");
-    DECLARE_MESSAGE(CISettingsOptParentHashes,
-                    (),
-                    "",
-                    "File to read package hashes for a parent CI state, to reduce the set of changed packages");
-    DECLARE_MESSAGE(CISettingsOptSkippedCascadeCount,
-                    (),
-                    "",
-                    "Asserts that the number of --exclude and supports skips exactly equal this number");
-    DECLARE_MESSAGE(CISettingsOptXUnit, (), "", "File to output results in XUnit format (internal)");
-    DECLARE_MESSAGE(CISettingsVerifyGitTree,
-                    (),
-                    "",
-                    "Verify that each git tree object matches its declared version (this is very slow)");
-    DECLARE_MESSAGE(CISettingsVerifyVersion, (), "", "Print result for each port instead of just errors.");
-    DECLARE_MESSAGE(CISwitchOptAllowUnexpectedPassing,
-                    (),
-                    "",
-                    "Indicates that 'Passing, remove from fail list' results should not be emitted.");
-    DECLARE_MESSAGE(CISwitchOptDryRun, (), "", "Print out plan without execution");
-    DECLARE_MESSAGE(CISwitchOptRandomize, (), "", "Randomize the install order");
-    DECLARE_MESSAGE(CISwitchOptSkipFailures,
-                    (),
-                    "",
-                    "Indicates that ports marked `=fail` in ci.baseline.txt should be skipped.");
-    DECLARE_MESSAGE(CISwitchOptXUnitAll, (), "", "Report also unchanged ports to the XUnit output (internal)");
-    DECLARE_MESSAGE(ClearingContents, (msg::path), "", "Clearing contents of {path}");
-    DECLARE_MESSAGE(CmakeTargetsExcluded, (msg::count), "", "note: {count} additional targets are not displayed.");
-    DECLARE_MESSAGE(CMakeTargetsUsage,
-                    (msg::package_name),
-                    "'targets' are a CMake and Makefile concept",
-                    "{package_name} provides CMake targets:");
-    DECLARE_MESSAGE(
-        CMakeTargetsUsageHeuristicMessage,
-        (),
-        "Displayed after CMakeTargetsUsage; the # must be kept at the beginning so that the message remains a comment.",
-        "# this is heuristically generated, and may not be correct");
-    DECLARE_MESSAGE(CMakeToolChainFile,
-                    (msg::path),
-                    "",
-                    "CMake projects should use: \"-DCMAKE_TOOLCHAIN_FILE={path}\"");
-    DECLARE_MESSAGE(CMakeUsingExportedLibs,
-                    (msg::value),
-                    "{value} is a CMake command line switch of the form -DFOO=BAR",
-                    "To use exported libraries in CMake projects, add {value} to your CMake command line.");
-    DECLARE_MESSAGE(CmdAddVersionOptAll, (), "", "Process versions for all ports.");
-    DECLARE_MESSAGE(CmdAddVersionOptOverwriteVersion, (), "", "Overwrite `git-tree` of an existing version.");
-    DECLARE_MESSAGE(CmdAddVersionOptSkipFormatChk, (), "", "Skips the formatting check of vcpkg.json files.");
-    DECLARE_MESSAGE(CmdAddVersionOptSkipVersionFormatChk, (), "", "Skips the version format check.");
-    DECLARE_MESSAGE(CmdAddVersionOptVerbose, (), "", "Print success messages instead of just errors.");
-    DECLARE_MESSAGE(CmdContactOptSurvey, (), "", "Launch default browser to the current vcpkg survey");
-    DECLARE_MESSAGE(CmdDependInfoOptDepth, (), "", "Show recursion depth in output");
-    DECLARE_MESSAGE(CmdDependInfoOptDGML, (), "", "Creates graph on basis of dgml");
-    DECLARE_MESSAGE(CmdDependInfoOptDot, (), "", "Creates graph on basis of dot");
-    DECLARE_MESSAGE(CmdDependInfoOptMaxRecurse, (), "", "Set max recursion depth, a value of -1 indicates no limit");
-    DECLARE_MESSAGE(CmdDependInfoOptSort,
-                    (),
-                    "",
-                    "Set sort order for the list of dependencies, accepted values are: lexicographical, topological "
-                    "(default), x-tree, "
-                    "reverse");
-    DECLARE_MESSAGE(CmdEditOptAll,
-                    (),
-                    "",
-                    "Open editor into the port as well as the port-specific buildtree subfolder");
-    DECLARE_MESSAGE(CmdEditOptBuildTrees, (), "", "Open editor into the port-specific buildtree subfolder");
-    DECLARE_MESSAGE(CmdEnvOptions, (msg::path, msg::env_var), "", "Add installed {path} to {env_var}");
-    DECLARE_MESSAGE(CmdExportOpt7Zip, (), "", "Export to a 7zip (.7z) file");
-    DECLARE_MESSAGE(CmdExportOptChocolatey, (), "", "Export a Chocolatey package (experimental feature)");
-    DECLARE_MESSAGE(CmdExportOptDebug, (), "", "Enable prefab debug");
-    DECLARE_MESSAGE(CmdExportOptDryRun, (), "", "Do not actually export.");
-    DECLARE_MESSAGE(CmdExportOptIFW, (), "", "Export to an IFW-based installer");
-    DECLARE_MESSAGE(CmdExportOptInstalled, (), "", "Export all installed packages");
-    DECLARE_MESSAGE(CmdExportOptMaven, (), "", "Enable Maven");
-    DECLARE_MESSAGE(CmdExportOptNuget, (), "", "Export a NuGet package");
-    DECLARE_MESSAGE(CmdExportOptPrefab, (), "", "Export to Prefab format");
-    DECLARE_MESSAGE(CmdExportOptRaw, (), "", "Export to an uncompressed directory");
-    DECLARE_MESSAGE(CmdExportOptZip, (), "", "Export to a zip file");
-    DECLARE_MESSAGE(CmdExportSettingChocolateyMaint,
-                    (),
-                    "",
-                    "Specify the maintainer for the exported Chocolatey package (experimental feature)");
-    DECLARE_MESSAGE(CmdExportSettingChocolateyVersion,
-                    (),
-                    "",
-                    "Specify the version suffix to add for the exported Chocolatey package (experimental feature)");
-    DECLARE_MESSAGE(CmdExportSettingConfigFile,
-                    (),
-                    "",
-                    "Specify the temporary file path for the installer configuration");
-    DECLARE_MESSAGE(CmdExportSettingInstallerPath, (), "", "Specify the file path for the exported installer");
-    DECLARE_MESSAGE(CmdExportSettingNugetDesc, (), "", "Specify a description for the exported NuGet package");
-    DECLARE_MESSAGE(CmdExportSettingNugetID,
-                    (),
-                    "",
-                    "Specify the id for the exported NuGet package (overrides --output)");
-    DECLARE_MESSAGE(CmdExportSettingNugetVersion, (), "", "Specify the version for the exported NuGet package");
-    DECLARE_MESSAGE(CmdExportSettingOutput, (), "", "Specify the output name (used to construct filename)");
-    DECLARE_MESSAGE(CmdExportSettingOutputDir, (), "", "Specify the output directory for produced artifacts");
-    DECLARE_MESSAGE(CmdExportSettingPkgDir, (), "", "Specify the temporary directory path for the repacked packages");
-    DECLARE_MESSAGE(CmdExportSettingPrefabArtifactID,
-                    (),
-                    "",
-                    "Artifact Id is the name of the project according Maven specifications");
-    DECLARE_MESSAGE(CmdExportSettingPrefabGroupID,
-                    (),
-                    "",
-                    "GroupId uniquely identifies your project according Maven specifications");
-    DECLARE_MESSAGE(CmdExportSettingPrefabVersion,
-                    (),
-                    "",
-                    "Version is the name of the project according Maven specifications");
-    DECLARE_MESSAGE(CmdExportSettingRepoDir, (), "", "Specify the directory path for the exported repository");
-    DECLARE_MESSAGE(CmdExportSettingRepoURL, (), "", "Specify the remote repository URL for the online installer");
-    DECLARE_MESSAGE(CmdExportSettingSDKMinVersion, (), "", "Android minimum supported SDK version");
-    DECLARE_MESSAGE(CmdExportSettingSDKTargetVersion, (), "", "Android target sdk version");
-    DECLARE_MESSAGE(
-        CmdFetchOptXStderrStatus,
-        (),
-        "",
-        "Direct status/downloading messages to stderr rather than stdout. (Errors/failures still go to stdout)");
-    DECLARE_MESSAGE(CmdFormatManifestOptAll, (), "", "Format all ports' manifest files.");
-    DECLARE_MESSAGE(CmdFormatManifestOptConvertControl, (), "", "Convert CONTROL files to manifest files.");
-    DECLARE_MESSAGE(
-        CmdGenerateMessageMapOptNoOutputComments,
-        (),
-        "",
-        "When generating the message map, exclude comments (useful for generating the English localization file)");
-    DECLARE_MESSAGE(CmdGenerateMessageMapOptOutputComments,
-                    (),
-                    "",
-                    "When generating the message map, include comments (the default)");
-    DECLARE_MESSAGE(CmdInfoOptInstalled, (), "", "(experimental) Report on installed packages instead of available");
-    DECLARE_MESSAGE(CmdInfoOptTransitive, (), "", "(experimental) Also report on dependencies of installed packages");
-    DECLARE_MESSAGE(CmdNewOptApplication, (), "", "Create an application manifest (don't require name or version).");
-    DECLARE_MESSAGE(CmdNewOptSingleFile, (), "", "Embed vcpkg-configuration.json into vcpkg.json.");
-    DECLARE_MESSAGE(CmdNewOptVersionDate, (), "", "Interpret --version as an ISO 8601 date. (YYYY-MM-DD)");
-    DECLARE_MESSAGE(CmdNewOptVersionRelaxed,
-                    (),
-                    "",
-                    "Interpret --version as a relaxed-numeric version. (Nonnegative numbers separated by dots)");
-    DECLARE_MESSAGE(CmdNewOptVersionString, (), "", "Interpret --version as a string with no ordering behavior.");
-    DECLARE_MESSAGE(CmdNewSettingName, (), "", "Name for the new manifest.");
-    DECLARE_MESSAGE(CmdNewSettingVersion, (), "", "Version for the new manifest.");
-    DECLARE_MESSAGE(CmdRegenerateOptDryRun,
-                    (),
-                    "",
-                    "does not actually perform the action, shows only what would be done");
-    DECLARE_MESSAGE(CmdRegenerateOptForce,
-                    (),
-                    "",
-                    "proceeds with the (potentially dangerous) action without confirmation");
-    DECLARE_MESSAGE(CmdRegenerateOptNormalize, (), "", "apply any deprecation fixups");
-    DECLARE_MESSAGE(CmdRemoveOptDryRun, (), "", "Print the packages to be removed, but do not remove them");
-    DECLARE_MESSAGE(CmdRemoveOptOutdated, (), "", "Select all packages with versions that do not match the portfiles");
-    DECLARE_MESSAGE(CmdRemoveOptRecurse,
-                    (),
-                    "",
-                    "Allow removal of packages not explicitly specified on the command line");
-    DECLARE_MESSAGE(CmdSettingCopiedFilesLog, (), "", "Path to the copied files log to create");
-    DECLARE_MESSAGE(CmdSettingInstalledDir, (), "", "Path to the installed tree to use");
-    DECLARE_MESSAGE(CmdSettingTargetBin, (), "", "Path to the binary to analyze");
-    DECLARE_MESSAGE(CmdSettingTLogFile, (), "", "Path to the tlog file to create");
-    DECLARE_MESSAGE(CmdSetInstalledOptDryRun, (), "", "Do not actually build or install");
-    DECLARE_MESSAGE(CmdSetInstalledOptNoUsage, (), "", "Don't print CMake usage information after install.");
-    DECLARE_MESSAGE(CmdSetInstalledOptWritePkgConfig,
-                    (),
-                    "",
-                    "Writes out a NuGet packages.config-formatted file for use with external binary caching.\n"
-                    "See `vcpkg help binarycaching` for more information.");
-    DECLARE_MESSAGE(CmdUpdateBaselineOptDryRun, (), "", "Print out plan without execution");
-    DECLARE_MESSAGE(CmdUpdateBaselineOptInitial,
-                    (),
-                    "",
-                    "add a `builtin-baseline` to a vcpkg.json that doesn't already have it");
-    DECLARE_MESSAGE(CmdUpgradeOptAllowUnsupported,
-                    (),
-                    "",
-                    "Instead of erroring on an unsupported port, continue with a warning.");
-    DECLARE_MESSAGE(CmdUpgradeOptNoDryRun, (), "", "Actually upgrade");
-    DECLARE_MESSAGE(CmdUpgradeOptNoKeepGoing, (), "", "Stop installing packages on failure");
-    DECLARE_MESSAGE(CmdXDownloadOptHeader, (), "", "Additional header to use when fetching from URLs");
-    DECLARE_MESSAGE(CmdXDownloadOptSha, (), "", "The hash of the file to be downloaded");
-    DECLARE_MESSAGE(CmdXDownloadOptSkipSha, (), "", "Do not check the SHA512 of the downloaded file");
-    DECLARE_MESSAGE(CmdXDownloadOptStore, (), "", "Indicates the file should be stored instead of fetched");
-    DECLARE_MESSAGE(CmdXDownloadOptUrl, (), "", "URL to download and store if missing from cache");
-    DECLARE_MESSAGE(CommandFailed,
-                    (msg::command_line),
-                    "",
-                    "command:\n"
-                    "{command_line}\n"
-                    "failed with the following results:");
-    DECLARE_MESSAGE(CommunityTriplets, (), "", "VCPKG community triplets:");
-    DECLARE_MESSAGE(ComparingUtf8Decoders,
-                    (),
-                    "",
-                    "Comparing Utf8Decoders with different provenance; this is always an error");
-    DECLARE_MESSAGE(CompressFolderFailed, (msg::path), "", "Failed to compress folder \"{path}\":");
-    DECLARE_MESSAGE(ComputingInstallPlan, (), "", "Computing installation plan...");
-    DECLARE_MESSAGE(ConfigurationErrorRegistriesWithoutBaseline,
-                    (msg::path, msg::url),
-                    "",
-                    "The configuration defined in {path} is invalid.\n\n"
-                    "Using registries requires that a baseline is set for the default registry or that the default "
-                    "registry is null.\n\n"
-                    "See {url} for more details.");
-    DECLARE_MESSAGE(ConfigurationNestedDemands,
-                    (msg::json_field),
-                    "",
-                    "[\"{json_field}\"] contains a nested `demands` object (nested `demands` have no effect)");
-    DECLARE_MESSAGE(ConflictingFiles,
-                    (msg::path, msg::spec),
-                    "",
-                    "The following files are already installed in {path} and are in conflict with {spec}");
-    DECLARE_MESSAGE(ConflictingValuesForOption, (msg::option), "", "conflicting values specified for '--{option}'.");
-    DECLARE_MESSAGE(ConstraintViolation, (), "", "Found a constraint violation:");
-    DECLARE_MESSAGE(ContinueCodeUnitInStart, (), "", "found continue code unit in start position");
-    DECLARE_MESSAGE(ControlAndManifestFilesPresent,
-                    (msg::path),
-                    "",
-                    "Both a manifest file and a CONTROL file exist in port directory: {path}");
-    DECLARE_MESSAGE(ControlCharacterInString, (), "", "Control character in string");
-    DECLARE_MESSAGE(CopyrightIsDir, (msg::path), "", "`{path}` being a directory is deprecated.");
-    DECLARE_MESSAGE(CorruptedDatabase, (), "", "Database corrupted.");
-    DECLARE_MESSAGE(CorruptedInstallTree, (), "", "Your vcpkg 'installed' tree is corrupted.");
-    DECLARE_MESSAGE(CouldNotDeduceNugetIdAndVersion,
-                    (msg::path),
-                    "",
-                    "Could not deduce nuget id and version from filename: {path}");
-    DECLARE_MESSAGE(CouldNotFindBaseline,
-                    (msg::commit_sha, msg::path),
-                    "",
-                    "Could not find explicitly specified baseline `\"{commit_sha}\"` in baseline file {path}");
-    DECLARE_MESSAGE(CouldNotFindBaselineForRepo,
-                    (msg::commit_sha, msg::package_name),
-                    "",
-                    "Couldn't find baseline `\"{commit_sha}\"` for repo {package_name}");
-    DECLARE_MESSAGE(CouldNotFindBaselineInCommit,
-                    (msg::commit_sha, msg::package_name),
-                    "",
-                    "Couldn't find baseline in commit `\"{commit_sha}\"` from repo {package_name}:");
-    DECLARE_MESSAGE(CouldNotFindGitTreeAtCommit,
-                    (msg::package_name, msg::commit_sha),
-                    "",
-                    "could not find the git tree for `versions` in repo {package_name} at commit {commit_sha}");
-    DECLARE_MESSAGE(CouldNotFindToolVersion,
-                    (msg::version, msg::path),
-                    "",
-                    "Could not find <tools version=\"{version}\"> in {path}");
-    DECLARE_MESSAGE(CreatedNuGetPackage, (msg::path), "", "Created nupkg: {path}");
-    DECLARE_MESSAGE(CreateFailureLogsDir, (msg::path), "", "Creating failure logs output directory {path}.");
-    DECLARE_MESSAGE(Creating7ZipArchive, (), "", "Creating 7zip archive...");
-    DECLARE_MESSAGE(CreatingNugetPackage, (), "", "Creating NuGet package...");
-    DECLARE_MESSAGE(CreatingZipArchive, (), "", "Creating zip archive...");
-    DECLARE_MESSAGE(CreationFailed, (msg::path), "", "Creating {path} failed.");
-    DECLARE_MESSAGE(CurlFailedToExecute,
-                    (msg::exit_code),
-                    "curl is the name of a program, see curl.se",
-                    "curl failed to execute with exit code {exit_code}.");
-    DECLARE_MESSAGE(CurlFailedToPut,
-                    (msg::exit_code, msg::url),
-                    "curl is the name of a program, see curl.se",
-                    "curl failed to put file to {url} with exit code {exit_code}.");
-    DECLARE_MESSAGE(CurlFailedToPutHttp,
-                    (msg::exit_code, msg::url, msg::value),
-                    "curl is the name of a program, see curl.se. {value} is an HTTP status code",
-                    "curl failed to put file to {url} with exit code {exit_code} and http code {value}.");
-    DECLARE_MESSAGE(CurlReportedUnexpectedResults,
-                    (msg::command_line, msg::actual),
-                    "{command_line} is the command line to call curl.exe, {actual} is the console output "
-                    "of curl.exe locale-invariant download results.",
-                    "curl has reported unexpected results to vcpkg and vcpkg cannot continue.\n"
-                    "Please review the following text for sensitive information and open an issue on the "
-                    "Microsoft/vcpkg GitHub to help fix this problem!\n"
-                    "cmd: {command_line}\n"
-                    "=== curl output ===\n"
-                    "{actual}\n"
-                    "=== end curl output ===");
-    DECLARE_MESSAGE(CurlReturnedUnexpectedResponseCodes,
-                    (msg::actual, msg::expected),
-                    "{actual} and {expected} are integers, curl is the name of a program, see curl.se",
-                    "curl returned a different number of response codes than were expected for the request ({actual} "
-                    "vs expected {expected}).");
-    DECLARE_MESSAGE(CurrentCommitBaseline,
-                    (msg::value),
-                    "{value} is a 40 hexadecimal character commit sha",
-                    "You can use the current commit as a baseline, which is:\n\t\"builtin-baseline\": \"{value}\"");
-    DECLARE_MESSAGE(DateTableHeader, (), "", "Date");
-    DECLARE_MESSAGE(DefaultBrowserLaunched, (msg::url), "", "Default browser launched to {url}.");
-    DECLARE_MESSAGE(DefaultFlag, (msg::option), "", "Defaulting to --{option} being on.");
-    DECLARE_MESSAGE(DefaultRegistryIsArtifact, (), "", "The default registry cannot be an artifact registry.");
-    DECLARE_MESSAGE(DefaultTriplet,
-                    (msg::triplet),
-                    "",
-                    "Starting with the September 2023 release, the default triplet for vcpkg libraries will change "
-                    "from x86-windows to the detected host triplet ({triplet}). To resolve this message, add --triplet "
-                    "x86-windows to keep the same behavior.");
-    DECLARE_MESSAGE(DeleteVcpkgConfigFromManifest,
-                    (msg::path),
-                    "",
-                    "-- Or remove \"vcpkg-configuration\" from the manifest file {path}.");
-    DECLARE_MESSAGE(DeprecatedPrefabDebugOption, (), "", "--prefab-debug is now deprecated.");
-    DECLARE_MESSAGE(DetectCompilerHash, (msg::triplet), "", "Detecting compiler hash for triplet {triplet}...");
-    DECLARE_MESSAGE(DocumentedFieldsSuggestUpdate,
-                    (),
-                    "",
-                    "If these are documented fields that should be recognized try updating the vcpkg tool.");
-    DECLARE_MESSAGE(DownloadAvailable,
-                    (msg::env_var),
-                    "",
-                    "A downloadable copy of this tool is available and can be used by unsetting {env_var}.");
-    DECLARE_MESSAGE(DownloadedSources, (msg::spec), "", "Downloaded sources for {spec}");
-    DECLARE_MESSAGE(DownloadFailedCurl,
-                    (msg::url, msg::exit_code),
-                    "",
-                    "{url}: curl failed to download with exit code {exit_code}");
-    DECLARE_MESSAGE(DownloadFailedHashMismatch,
-                    (msg::url, msg::path, msg::expected, msg::actual),
-                    "{expected} and {actual} are SHA512 hashes in hex format.",
-                    "File does not have the expected hash:\n"
-                    "url: {url}\n"
-                    "File: {path}\n"
-                    "Expected hash: {expected}\n"
-                    "Actual hash: {actual}");
-    DECLARE_MESSAGE(DownloadFailedRetrying,
-                    (msg::value),
-                    "{value} is a number of milliseconds",
-                    "Download failed -- retrying after {value}ms");
-    DECLARE_MESSAGE(DownloadFailedStatusCode,
-                    (msg::url, msg::value),
-                    "{value} is an HTTP status code",
-                    "{url}: failed: status code {value}");
-    DECLARE_MESSAGE(DownloadingPortableToolVersionX,
-                    (msg::tool_name, msg::version),
-                    "",
-                    "A suitable version of {tool_name} was not found (required v{version}) Downloading "
-                    "portable {tool_name} {version}...");
-    DECLARE_MESSAGE(DownloadingTool,
-                    (msg::tool_name, msg::url, msg::path),
-                    "",
-                    "Downloading {tool_name}...\n{url}->{path}");
-    DECLARE_MESSAGE(DownloadingUrl, (msg::url), "", "Downloading {url}");
-    DECLARE_MESSAGE(DownloadWinHttpError,
-                    (msg::system_api, msg::exit_code, msg::url),
-                    "",
-                    "{url}: {system_api} failed with exit code {exit_code}");
-    DECLARE_MESSAGE(DownloadingVcpkgCeBundle, (msg::version), "", "Downloading vcpkg-artifacts bundle {version}...");
-    DECLARE_MESSAGE(DownloadingVcpkgCeBundleLatest,
-                    (),
-                    "This message is normally displayed only in development.",
-                    "Downloading latest vcpkg-artifacts bundle...");
-    DECLARE_MESSAGE(DownloadingVcpkgStandaloneBundle, (msg::version), "", "Downloading standalone bundle {version}.");
-    DECLARE_MESSAGE(DownloadingVcpkgStandaloneBundleLatest, (), "", "Downloading latest standalone bundle.");
-    DECLARE_MESSAGE(DownloadRootsDir,
-                    (msg::env_var),
-                    "",
-                    "Specify the downloads root directory.\n(default: {env_var})");
-    DECLARE_MESSAGE(DuplicateCommandOption, (msg::option), "", "The option --{option} can only be passed once.");
-    DECLARE_MESSAGE(DuplicatedKeyInObj,
-                    (msg::value),
-                    "{value} is a json property/object",
-                    "Duplicated key \"{value}\" in an object");
-    DECLARE_MESSAGE(DuplicateOptions,
-                    (msg::value),
-                    "'{value}' is a command line option.",
-                    "'--{value}' specified multiple times.");
-    DECLARE_MESSAGE(DuplicatePackagePattern, (msg::package_name), "", "Package \"{package_name}\" is duplicated.");
-    DECLARE_MESSAGE(DuplicatePackagePatternFirstOcurrence, (), "", "First declared in:");
-    DECLARE_MESSAGE(DuplicatePackagePatternIgnoredLocations, (), "", "The following redeclarations will be ignored:");
-    DECLARE_MESSAGE(DuplicatePackagePatternLocation, (msg::path), "", "location: {path}");
-    DECLARE_MESSAGE(DuplicatePackagePatternRegistry, (msg::url), "", "registry: {url}");
-    DECLARE_MESSAGE(ElapsedInstallTime, (msg::count), "", "Total elapsed time: {count}");
-    DECLARE_MESSAGE(ElapsedTimeForChecks, (msg::elapsed), "", "Time to determine pass/fail: {elapsed}");
-    DECLARE_MESSAGE(EmailVcpkgTeam, (msg::url), "", "Send an email to {url} with any feedback.");
-    DECLARE_MESSAGE(EmbeddingVcpkgConfigInManifest,
-                    (),
-                    "",
-                    "Embedding `vcpkg-configuration` in a manifest file is an EXPERIMENTAL feature.");
-    DECLARE_MESSAGE(EmptyArg, (msg::option), "", "The option --{option} must be passed a non-empty argument.");
-    DECLARE_MESSAGE(EmptyLicenseExpression, (), "", "SPDX license expression was empty.");
-    DECLARE_MESSAGE(EndOfStringInCodeUnit, (), "", "found end of string in middle of code point");
-    DECLARE_MESSAGE(EnvInvalidMaxConcurrency,
-                    (msg::env_var, msg::value),
-                    "{value} is the invalid value of an environment variable",
-                    "{env_var} is {value}, must be > 0");
-    DECLARE_MESSAGE(EnvStrFailedToExtract, (), "", "could not expand the environment string:");
-    DECLARE_MESSAGE(EnvPlatformNotSupported, (), "", "Build environment commands are not supported on this platform");
-    DECLARE_MESSAGE(ErrorDetectingCompilerInfo,
-                    (msg::path),
-                    "",
-                    "while detecting compiler information:\nThe log file content at \"{path}\" is:");
-    DECLARE_MESSAGE(ErrorIndividualPackagesUnsupported,
-                    (),
-                    "",
-                    "In manifest mode, `vcpkg install` does not support individual package arguments.\nTo install "
-                    "additional "
-                    "packages, edit vcpkg.json and then run `vcpkg install` without any package arguments.");
-    DECLARE_MESSAGE(ErrorInvalidClassicModeOption,
-                    (msg::option),
-                    "",
-                    "The option --{option} is not supported in classic mode and no manifest was found.");
-    DECLARE_MESSAGE(ErrorInvalidManifestModeOption,
-                    (msg::option),
-                    "",
-                    "The option --{option} is not supported in manifest mode.");
-    DECLARE_MESSAGE(
-        ErrorMessageMustUsePrintError,
-        (msg::value),
-        "{value} is is a localized message name like ErrorMessageMustUsePrintError",
-        "The message named {value} starts with error:, it must be changed to prepend ErrorMessage in code instead.");
-    DECLARE_MESSAGE(
-        ErrorMissingVcpkgRoot,
-        (),
-        "",
-        "Could not detect vcpkg-root. If you are trying to use a copy of vcpkg that you've built, you must "
-        "define the VCPKG_ROOT environment variable to point to a cloned copy of https://github.com/Microsoft/vcpkg.");
-    DECLARE_MESSAGE(ErrorNoVSInstance,
-                    (msg::triplet),
-                    "",
-                    "in triplet {triplet}: Unable to find a valid Visual Studio instance");
-    DECLARE_MESSAGE(ErrorNoVSInstanceAt, (msg::path), "", "at \"{path}\"");
-    DECLARE_MESSAGE(ErrorNoVSInstanceFullVersion, (msg::version), "", "with toolset version prefix {version}");
-    DECLARE_MESSAGE(ErrorNoVSInstanceVersion, (msg::version), "", "with toolset version {version}");
-    DECLARE_MESSAGE(ErrorParsingBinaryParagraph, (msg::spec), "", "while parsing the Binary Paragraph for {spec}");
-    DECLARE_MESSAGE(ErrorRequireBaseline,
-                    (),
-                    "",
-                    "this vcpkg instance requires a manifest with a specified baseline in order to "
-                    "interact with ports. Please add 'builtin-baseline' to the manifest or add a "
-                    "'vcpkg-configuration.json' that redefines the default registry.");
-    DECLARE_MESSAGE(ErrorRequirePackagesList,
-                    (),
-                    "",
-                    "`vcpkg install` requires a list of packages to install in classic mode.");
-    DECLARE_MESSAGE(ErrorsFound, (), "", "Found the following errors:");
-    DECLARE_MESSAGE(
-        ErrorUnableToDetectCompilerInfo,
-        (),
-        "failure output will be displayed at the top of this",
-        "vcpkg was unable to detect the active compiler's information. See above for the CMake failure output.");
-    DECLARE_MESSAGE(ErrorVcvarsUnsupported,
-                    (msg::triplet),
-                    "",
-                    "in triplet {triplet}: Use of Visual Studio's Developer Prompt is unsupported "
-                    "on non-Windows hosts.\nDefine 'VCPKG_CMAKE_SYSTEM_NAME' or "
-                    "'VCPKG_CHAINLOAD_TOOLCHAIN_FILE' in the triplet file.");
-    DECLARE_MESSAGE(ErrorVsCodeNotFound,
-                    (msg::env_var),
-                    "",
-                    "Visual Studio Code was not found and the environment variable {env_var} is not set or invalid.");
-    DECLARE_MESSAGE(ErrorVsCodeNotFoundPathExamined, (), "", "The following paths were examined:");
-    DECLARE_MESSAGE(ErrorWhileFetchingBaseline,
-                    (msg::value, msg::package_name),
-                    "{value} is a commit sha.",
-                    "while fetching baseline `\"{value}\"` from repo {package_name}:");
-    DECLARE_MESSAGE(ErrorWhileParsing, (msg::path), "", "Errors occurred while parsing {path}.");
-    DECLARE_MESSAGE(ErrorWhileWriting, (msg::path), "", "Error occured while writing {path}");
-    DECLARE_MESSAGE(ExceededRecursionDepth, (), "", "Recursion depth exceeded.");
-    DECLARE_MESSAGE(ExcludedPackage, (msg::spec), "", "Excluded {spec}");
-    DECLARE_MESSAGE(ExcludedPackages, (), "", "The following packages are excluded:");
-    DECLARE_MESSAGE(ExpectedAnObject, (), "", "expected an object");
-    DECLARE_MESSAGE(ExpectedAtMostOneSetOfTags,
-                    (msg::count, msg::old_value, msg::new_value, msg::value),
-                    "{old_value} is a left tag and {new_value} is the right tag. {value} is the input.",
-                    "Found {count} sets of {old_value}.*{new_value} but expected at most 1, in block:\n{value}");
-    DECLARE_MESSAGE(
-        ExpectedCharacterHere,
-        (msg::expected),
-        "{expected} is a locale-invariant delimiter; for example, the ':' or '=' in 'zlib:x64-windows=skip'",
-        "expected '{expected}' here");
-    DECLARE_MESSAGE(ExpectedDigitsAfterDecimal, (), "", "Expected digits after the decimal point");
-    DECLARE_MESSAGE(ExpectedFailOrSkip, (), "", "expected 'fail', 'skip', or 'pass' here");
-    DECLARE_MESSAGE(ExpectedOneSetOfTags,
-                    (msg::count, msg::old_value, msg::new_value, msg::value),
-                    "{old_value} is a left tag and {new_value} is the right tag. {value} is the input.",
-                    "Found {count} sets of {old_value}.*{new_value} but expected exactly 1, in block:\n{value}");
-    DECLARE_MESSAGE(ExpectedOneVersioningField, (), "", "expected only one versioning field");
-    DECLARE_MESSAGE(ExpectedPathToExist, (msg::path), "", "Expected {path} to exist after fetching");
-    DECLARE_MESSAGE(ExpectedPortName, (), "", "expected a port name here");
-    DECLARE_MESSAGE(ExpectedStatusField, (), "", "Expected 'status' field in status paragraph");
-    DECLARE_MESSAGE(ExpectedTripletName, (), "", "expected a triplet name here");
-    DECLARE_MESSAGE(ExpectedValueForOption, (msg::option), "", "expected value after --{option}.");
-    DECLARE_MESSAGE(ExportArchitectureReq,
-                    (),
-                    "",
-                    "Export prefab requires targeting at least one of the following architectures arm64-v8a, "
-                    "armeabi-v7a, x86_64, x86 to be present.");
-    DECLARE_MESSAGE(Exported7zipArchive, (msg::path), "", "7zip archive exported at: {path}");
-    DECLARE_MESSAGE(ExportedZipArchive, (msg::path), "", "Zip archive exported at: {path}");
-    DECLARE_MESSAGE(ExportingAlreadyBuiltPackages,
-                    (),
-                    "",
-                    "The following packages are already built and will be exported:");
-    DECLARE_MESSAGE(ExportingMaintenanceTool, (), "", "Exporting maintenance tool...");
-    DECLARE_MESSAGE(ExportingPackage, (msg::package_name), "", "Exporting {package_name}...");
-    DECLARE_MESSAGE(ExportPrefabRequiresAndroidTriplet, (), "", "export prefab requires an Android triplet.");
-    DECLARE_MESSAGE(ExportUnsupportedInManifest,
-                    (),
-                    "",
-                    "vcpkg export does not support manifest mode, in order to allow for future design considerations. "
-                    "You may use export in classic mode by running vcpkg outside of a manifest-based project.");
-    DECLARE_MESSAGE(ExtendedDocumentationAtUrl, (msg::url), "", "Extended documentation available at '{url}'.");
-    DECLARE_MESSAGE(ExtractingTool, (msg::tool_name), "", "Extracting {tool_name}...");
-    DECLARE_MESSAGE(FailedPostBuildChecks,
-                    (msg::count, msg::path),
-                    "",
-                    "Found {count} post-build check problem(s). To submit these ports to curated catalogs, please "
-                    "first correct the portfile: {path}");
-    DECLARE_MESSAGE(FailedToCheckoutRepo,
-                    (msg::package_name),
-                    "",
-                    "failed to check out `versions` from repo {package_name}");
-    DECLARE_MESSAGE(FailedToDetermineArchitecture,
-                    (msg::path, msg::command_line),
-                    "",
-                    "unable to determine the architecture of {path}.\n{command_line}");
-    DECLARE_MESSAGE(FailedToDetermineCurrentCommit, (), "", "Failed to determine the current commit:");
-    DECLARE_MESSAGE(FailedToDownloadFromMirrorSet, (), "", "Failed to download from mirror set");
-    DECLARE_MESSAGE(FailedToExtract, (msg::path), "", "Failed to extract \"{path}\":");
-    DECLARE_MESSAGE(FailedToFetchError,
-                    (msg::error_msg, msg::package_name),
-                    "",
-                    "{error_msg}\nFailed to fetch {package_name}:");
-    DECLARE_MESSAGE(FailedToFindBaseline, (), "", "Failed to find baseline.json");
-    DECLARE_MESSAGE(FailedToFindPortFeature,
-                    (msg::feature, msg::package_name),
-                    "",
-                    "{package_name} has no feature named {feature}.");
-    DECLARE_MESSAGE(FailedToFormatMissingFile,
-                    (),
-                    "",
-                    "No files to format.\nPlease pass either --all, or the explicit files to format or convert.");
-    DECLARE_MESSAGE(
-        FailedToLoadInstalledManifest,
-        (msg::package_name),
-        "",
-        "The control or manifest file for {package_name} could not be loaded due to the following error. Please "
-        "remove {package_name} and try again.");
-    DECLARE_MESSAGE(FailedToLoadManifest, (msg::path), "", "Failed to load manifest from directory {path}");
-    DECLARE_MESSAGE(FailedToLoadPort,
-                    (msg::package_name, msg::path),
-                    "",
-                    "Failed to load port {package_name} from {path}");
-    DECLARE_MESSAGE(FailedToLoadPortFrom, (msg::path), "", "Failed to load port from {path}");
-    DECLARE_MESSAGE(FailedToLoadUnnamedPortFromPath, (msg::path), "", "Failed to load port from {path}");
-    DECLARE_MESSAGE(FailedToLocateSpec, (msg::spec), "", "Failed to locate spec in graph: {spec}");
-    DECLARE_MESSAGE(FailedToObtainDependencyVersion, (), "", "Cannot find desired dependency version.");
-    DECLARE_MESSAGE(FailedToObtainLocalPortGitSha, (), "", "Failed to obtain git SHAs for local ports.");
-    DECLARE_MESSAGE(FailedToObtainPackageVersion, (), "", "Cannot find desired package version.");
-    DECLARE_MESSAGE(FailedToParseCMakeConsoleOut,
-                    (),
-                    "",
-                    "Failed to parse CMake console output to locate block start/end markers.");
-    DECLARE_MESSAGE(FailedToParseConfig, (msg::path), "", "Failed to parse configuration {path}");
-    DECLARE_MESSAGE(FailedToParseControl, (msg::path), "", "Failed to parse control file: {path}");
-    DECLARE_MESSAGE(FailedToParseJson, (msg::path), "", "Failed to parse JSON file: {path}");
-    DECLARE_MESSAGE(FailedToParseManifest, (msg::path), "", "Failed to parse manifest file: {path}");
-    DECLARE_MESSAGE(FailedToParseNoTopLevelObj,
-                    (msg::path),
-                    "",
-                    "Failed to parse {path}, expected a top-level object.");
-    DECLARE_MESSAGE(FailedToParseSerializedBinParagraph,
-                    (msg::error_msg),
-                    "'{error_msg}' is the error message for failing to parse the Binary Paragraph.",
-                    "[sanity check] Failed to parse a serialized binary paragraph.\nPlease open an issue at "
-                    "https://github.com/microsoft/vcpkg, "
-                    "with the following output:\n{error_msg}\nSerialized Binary Paragraph:");
-    DECLARE_MESSAGE(FailedToParseVersionXML,
-                    (msg::tool_name, msg::version),
-                    "",
-                    "Could not parse version for tool {tool_name}. Version string was: {version}");
-    DECLARE_MESSAGE(FailedToProvisionCe, (), "", "Failed to provision vcpkg-artifacts.");
-    DECLARE_MESSAGE(FailedToRead, (msg::path, msg::error_msg), "", "Failed to read {path}: {error_msg}");
-    DECLARE_MESSAGE(FailedToReadParagraph, (msg::path), "", "Failed to read paragraphs from {path}");
-    DECLARE_MESSAGE(FailedToRemoveControl, (msg::path), "", "Failed to remove control file {path}");
-    DECLARE_MESSAGE(FailedToRunToolToDetermineVersion,
-                    (msg::tool_name, msg::path),
-                    "Additional information, such as the command line output, if any, will be appended on "
-                    "the line after this message",
-                    "Failed to run \"{path}\" to determine the {tool_name} version.");
-    DECLARE_MESSAGE(FailedToStoreBackToMirror, (), "", "failed to store back to mirror:");
-    DECLARE_MESSAGE(FailedToStoreBinaryCache, (msg::path), "", "Failed to store binary cache {path}");
-    DECLARE_MESSAGE(FailedToTakeFileSystemLock, (msg::path), "", "Failed to take the filesystem lock on {path}");
-    DECLARE_MESSAGE(FailedToWriteManifest, (msg::path), "", "Failed to write manifest file {path}");
-    DECLARE_MESSAGE(FailedVendorAuthentication,
-                    (msg::vendor, msg::url),
-                    "",
-                    "One or more {vendor} credential providers failed to authenticate. See '{url}' for more details "
-                    "on how to provide credentials.");
-    DECLARE_MESSAGE(FeedbackAppreciated, (), "", "Thank you for your feedback!");
-    DECLARE_MESSAGE(
-        FilesContainAbsolutePath1,
-        (),
-        "This message is printed before a list of found absolute paths, followed by FilesContainAbsolutePath2, "
-        "followed by a list of found files.",
-        "There should be no absolute paths, such as the following, in an installed package:");
-    DECLARE_MESSAGE(FilesContainAbsolutePath2, (), "", "Absolute paths were found in the following files:");
-    DECLARE_MESSAGE(FieldKindDidNotHaveExpectedValue,
-                    (msg::expected, msg::actual),
-                    "{expected} is a list of literal kinds the user must type, separated by commas, {actual} is what "
-                    "the user supplied",
-                    "\"kind\" did not have an expected value: (expected one of: {expected}; found {actual})");
-    DECLARE_MESSAGE(FetchingBaselineInfo,
-                    (msg::package_name),
-                    "",
-                    "Fetching baseline information from {package_name}...");
-    DECLARE_MESSAGE(FetchingRegistryInfo,
-                    (msg::url, msg::value),
-                    "{value} is a reference",
-                    "Fetching registry information from {url} ({value})...");
-    DECLARE_MESSAGE(FileNotFound, (msg::path), "", "{path}: file not found");
-    DECLARE_MESSAGE(FileReadFailed,
-                    (msg::path, msg::byte_offset, msg::count),
-                    "",
-                    "Failed to read {count} bytes from {path} at offset {byte_offset}.");
-    DECLARE_MESSAGE(FileSeekFailed,
-                    (msg::path, msg::byte_offset),
-                    "",
-                    "Failed to seek to position {byte_offset} in {path}.");
-    DECLARE_MESSAGE(FilesExported, (msg::path), "", "Files exported at: {path}");
-    DECLARE_MESSAGE(FileSystemOperationFailed, (), "", "Filesystem operation failed:");
-    DECLARE_MESSAGE(FishCompletion, (msg::path), "", "vcpkg fish completion is already added at \"{path}\".");
-    DECLARE_MESSAGE(FloatingPointConstTooBig, (msg::count), "", "Floating point constant too big: {count}");
-    DECLARE_MESSAGE(FolderNameMismatchedCasing,
-                    (msg::old_value, msg::new_value),
-                    "{old_value} is origin directory name, {new_value} is the fixed directory name",
-                    "Folders in /share must use lowercase ascii characters. Please rename it.\n"
-                    "file(RENAME \"${{CURRENT_PACKAGES_DIR}}/share/{old_value}\" "
-                    "\"${{CURRENT_PACKAGES_DIR}}/share/{new_value}\")");
-    DECLARE_MESSAGE(FollowingPackagesMissingControl,
-                    (),
-                    "",
-                    "The following packages do not have a valid CONTROL or vcpkg.json:");
-    DECLARE_MESSAGE(FollowingPackagesNotInstalled, (), "", "The following packages are not installed:");
-    DECLARE_MESSAGE(FollowingPackagesUpgraded, (), "", "The following packages are up-to-date:");
-    DECLARE_MESSAGE(
-        ForceSystemBinariesOnWeirdPlatforms,
-        (),
-        "",
-        "Environment variable VCPKG_FORCE_SYSTEM_BINARIES must be set on arm, s390x, ppc64le and riscv platforms.");
-    DECLARE_MESSAGE(FormattedParseMessageExpression,
-                    (msg::value),
-                    "Example of {value} is 'x64 & windows'",
-                    "on expression: {value}");
-    DECLARE_MESSAGE(GeneratedConfiguration, (msg::path), "", "Generated configuration {path}.");
-    DECLARE_MESSAGE(GeneratedInstaller, (msg::path), "", "{path} installer generated.");
-    DECLARE_MESSAGE(GenerateMsgErrorParsingFormatArgs,
-                    (msg::value),
-                    "example of {value} 'GenerateMsgNoComment'",
-                    "parsing format string for {value}:");
-    DECLARE_MESSAGE(GenerateMsgIncorrectComment,
-                    (msg::value),
-                    "example of {value} is 'GenerateMsgNoComment'",
-                    R"(message {value} has an incorrect comment:)");
-    DECLARE_MESSAGE(GenerateMsgNoArgumentValue,
-                    (msg::value),
-                    "example of {value} is 'arch'",
-                    R"({{{value}}} was specified in a comment, but was not used in the message.)");
-    DECLARE_MESSAGE(GenerateMsgNoCommentValue,
-                    (msg::value),
-                    "example of {value} is 'arch'",
-                    R"({{{value}}} was used in the message, but not commented.)");
-    DECLARE_MESSAGE(GeneratingConfiguration, (msg::path), "", "Generating configuration {path}...");
-    DECLARE_MESSAGE(GeneratingInstaller, (msg::path), "", "Generating installer {path}...");
-    DECLARE_MESSAGE(GeneratingRepo, (msg::path), "", "Generating repository {path}...");
-    DECLARE_MESSAGE(GetParseFailureInfo, (), "", "Use '--debug' to get more information about the parse failures.");
-    DECLARE_MESSAGE(GitCommandFailed, (msg::command_line), "", "failed to execute: {command_line}");
-    DECLARE_MESSAGE(GitRegistryMustHaveBaseline,
-                    (msg::package_name, msg::value),
-                    "{value} is a commit sha",
-                    "The git registry entry for \"{package_name}\" must have a \"baseline\" field that is a valid git "
-                    "commit SHA (40 hexadecimal characters).\n"
-                    "The current HEAD of that repo is \"{value}\".");
-    DECLARE_MESSAGE(GitStatusOutputExpectedFileName, (), "", "expected a file name");
-    DECLARE_MESSAGE(GitStatusOutputExpectedNewLine, (), "", "expected new line");
-    DECLARE_MESSAGE(GitStatusOutputExpectedRenameOrNewline, (), "", "expected renamed file or new lines");
-    DECLARE_MESSAGE(GitStatusUnknownFileStatus,
-                    (msg::value),
-                    "{value} is a single character indicating file status, for example: A, U, M, D",
-                    "unknown file status: {value}");
-    DECLARE_MESSAGE(GitUnexpectedCommandOutput, (), "", "unexpected git output");
-    DECLARE_MESSAGE(
-        HashFileFailureToRead,
-        (msg::path),
-        "Printed after ErrorMessage and before the specific failing filesystem operation (like file not found)",
-        "failed to read file \"{path}\" for hashing: ");
-    DECLARE_MESSAGE(HeaderOnlyUsage,
-                    (msg::package_name),
-                    "'header' refers to C/C++ .h files",
-                    "{package_name} is header-only and can be used from CMake via:");
-    DECLARE_MESSAGE(
-        HelpAssetCaching,
-        (),
-        "The '<rw>' part references code in the following table and should not be localized. The matching values "
-        "\"read\" \"write\" and \"readwrite\" are also fixed. After this block a table with each possible asset "
-        "caching source is printed.",
-        "**Experimental feature: this may change or be removed at any time**\n"
-        "\n"
-        "vcpkg can use mirrors to cache downloaded assets, ensuring continued operation even if the "
-        "original source changes or disappears.\n"
-        "\n"
-        "Asset caching can be configured either by setting the environment variable X_VCPKG_ASSET_SOURCES "
-        "to a semicolon-delimited list of sources or by passing a sequence of "
-        "--x-asset-sources=<source> command line options. Command line sources are interpreted after "
-        "environment sources. Commas, semicolons, and backticks can be escaped using backtick (`).\n"
-        "\n"
-        "The <rw> optional parameter for certain strings controls how they will be accessed. It can be specified as "
-        "\"read\", \"write\", or \"readwrite\" and defaults to \"read\".\n"
-        "\n"
-        "Valid sources:");
-    DECLARE_MESSAGE(
-        HelpAssetCachingAzUrl,
-        (),
-        "This is printed as the 'definition' in a table for 'x-azurl,<url>[,<sas>[,<rw>]]', so <url>, <sas>, and <rw> "
-        "should not be localized.",
-        "Adds an Azure Blob Storage source, optionally using Shared Access Signature validation. URL should include "
-        "the container path and be terminated with a trailing \"/\". <sas>, if defined, should be prefixed with a "
-        "\"?\". "
-        "Non-Azure servers will also work if they respond to GET and PUT requests of the form: "
-        "\"<url><sha512><sas>\".");
-    DECLARE_MESSAGE(HelpAssetCachingBlockOrigin,
-                    (),
-                    "This is printed as the 'definition' in a table for 'x-block-origin'",
-                    "Disables fallback to the original URLs in case the mirror does not have the file available.");
-    DECLARE_MESSAGE(
-        HelpAssetCachingScript,
-        (),
-        "This is printed as the 'definition' in a table for 'x-script,<template>', so <template> should not be "
-        "localized.",
-        "Dispatches to an external tool to fetch the asset. Within the template, \"{{url}}\" will be replaced by the "
-        "original url, \"{{sha512}}\" will be replaced by the SHA512 value, and \"{{dst}}\" will be replaced by the "
-        "output path to save to. These substitutions will all be properly shell escaped, so an example template would "
-        "be: \"curl -L {{url}} --output {{dst}}\". \"{{{{\" will be replaced by \"}}\" and \"}}}}\" will be replaced "
-        "by \"}}\" to avoid expansion. Note that this will be executed inside the build environment, so the PATH and "
-        "other environment variables will be modified by the triplet.");
-    DECLARE_MESSAGE(
-        HelpBinaryCaching,
-        (),
-        "The names in angle brackets like <rw> or in curly braces like {{sha512}} are 'code' and should not be "
-        "localized. The matching values \"read\" \"write\" and \"readwrite\" are also fixed.",
-        "vcpkg can cache compiled packages to accelerate restoration on a single machine or across the network. By "
-        "default, vcpkg will save builds to a local machine cache. This can be disabled by passing "
-        "\"--binarysource=clear\" as the last option on the command line.\n"
-        "\n"
-        "Binary caching can be further configured by either passing \"--binarysource=<source>\" options to every "
-        "command line or setting the `VCPKG_BINARY_SOURCES` environment variable to a set of sources (Example: "
-        "\"<source>;<source>;...\"). Command line sources are interpreted after environment sources.\n"
-        "\n"
-        "The \"<rw>\" optional parameter for certain strings controls whether they will be consulted for downloading "
-        "binaries and whether on-demand builds will be uploaded to that remote. It can be specified as \"read\", "
-        "\"write\", or \"readwrite\".\n"
-        "\n"
-        "General sources:");
-    DECLARE_MESSAGE(
-        HelpBinaryCachingAws,
-        (),
-        "Printed as the 'definition' for 'x-aws,<prefix>[,<rw>]', so '<prefix>' must be preserved verbatim.",
-        "**Experimental: will change or be removed without warning**\n"
-        "Adds an AWS S3 source. Uses the aws CLI for uploads and downloads. Prefix should include s3:// "
-        "scheme and be suffixed with a \"/\".");
-    DECLARE_MESSAGE(HelpBinaryCachingAwsConfig,
-                    (),
-                    "Printed as the 'definition' for 'x-aws-config,<parameter>'.",
-                    "**Experimental: will change or be removed without warning**\n"
-                    "Adds an AWS S3 source. Adds an AWS configuration; currently supports only 'no-sign-request' "
-                    "parameter that is an equivalent to the --no-sign-request parameter "
-                    "of the AWS CLI.");
-    DECLARE_MESSAGE(HelpBinaryCachingAwsHeader, (), "", "Azure Web Services sources");
-    DECLARE_MESSAGE(HelpBinaryCachingAzBlob,
-                    (),
-                    "Printed as the 'definition' for 'x-azblob,<url>,<sas>[,<rw>]'.",
-                    "**Experimental: will change or be removed without warning**\n"
-                    "Adds an Azure Blob Storage source. Uses Shared Access Signature validation. <url> should include "
-                    "the container path. <sas> must be be prefixed with a \"?\".");
-    DECLARE_MESSAGE(HelpBinaryCachingCos,
-                    (),
-                    "Printed as the 'definition' for 'x-cos,<prefix>[,<rw>]'.",
-                    "**Experimental: will change or be removed without warning**\n"
-                    "Adds an COS source. Uses the cos CLI for uploads and downloads. <prefix> should include the "
-                    "scheme 'cos://' and be suffixed with a \"/\".");
-    DECLARE_MESSAGE(HelpBinaryCachingDefaults,
-                    (msg::path),
-                    "Printed as the 'definition' in a table for 'default[,<rw>]'. %LOCALAPPDATA%, %APPDATA%, "
-                    "$XDG_CACHE_HOME, and $HOME are 'code' and should not be localized.",
-                    "Adds the default file-based location. Based on your system settings, the default path to store "
-                    "binaries is \"{path}\". This consults %LOCALAPPDATA%/%APPDATA% on Windows and $XDG_CACHE_HOME or "
-                    "$HOME on other platforms.");
-    DECLARE_MESSAGE(HelpBinaryCachingDefaultsError,
-                    (),
-                    "Printed as the 'definition' in a table for 'default[,<rw>]', when there was an error fetching the "
-                    "default for some reason.",
-                    "Adds the default file-based location.");
-    DECLARE_MESSAGE(HelpBinaryCachingFiles,
-                    (),
-                    "Printed as the 'definition' for 'files,<path>[,<rw>]'",
-                    "Adds a custom file-based location.");
-    DECLARE_MESSAGE(HelpBinaryCachingGcs,
-                    (),
-                    "Printed as the 'definition' for 'x-gcs,<prefix>[,<rw>]'.",
-                    "**Experimental: will change or be removed without warning**\n"
-                    "Adds a Google Cloud Storage (GCS) source. Uses the gsutil CLI for uploads and downloads. Prefix "
-                    "should include the gs:// scheme and be suffixed with a \"/\".");
-    DECLARE_MESSAGE(
-        HelpBinaryCachingHttp,
-        (),
-        "Printed as the 'definition' of 'http,<url_template>[,<rw>[,<header>]]', so <url_template>, <rw> and <header> "
-        "must be unlocalized. GET, HEAD, and PUT are HTTP verbs that should be not changed. Entries in {{curly "
-        "braces}} also must be unlocalized.",
-        "Adds a custom http-based location. GET, HEAD and PUT request are done to download, check and upload the "
-        "binaries. You can use the variables {{name}}, {{version}}, {{sha}} and {{triplet}}. An example url would be"
-        "'https://cache.example.com/{{triplet}}/{{name}}/{{version}}/{{sha}}'. Via the header field you can set a "
-        "custom header to pass an authorization token.");
-    DECLARE_MESSAGE(HelpBinaryCachingNuGet,
-                    (),
-                    "Printed as the 'definition' of 'nuget,<uri>[,<rw>]'.",
-                    "Adds a NuGet-based source; equivalent to the \"-Source\" parameter of the NuGet CLI.");
-    DECLARE_MESSAGE(HelpBinaryCachingNuGetConfig,
-                    (),
-                    "Printed as the 'definition' of 'nugetconfig,<path>[,<rw>]'.",
-                    "Adds a NuGet-config-file-based source; equivalent to the \"-Config\" parameter of the NuGet CLI. "
-                    "This config should specify \"defaultPushSource\" for uploads.");
-    DECLARE_MESSAGE(HelpBinaryCachingNuGetHeader, (), "", "NuGet sources");
-    DECLARE_MESSAGE(HelpBinaryCachingNuGetInteractive,
-                    (),
-                    "Printed as the 'definition' of 'interactive'.",
-                    "Enables NuGet interactive credential management; the opposite of the \"-NonInteractive\" "
-                    "parameter in the NuGet CLI.");
-    DECLARE_MESSAGE(HelpBinaryCachingNuGetFooter,
-                    (),
-                    "Printed after the 'nuget', 'nugetconfig', 'nugettimeout', and 'interactive' entries; those names "
-                    "must not be localized. Printed before an example XML snippet vcpkg generates when the indicated "
-                    "environment variables are set.",
-                    "NuGet's cache is not used by default. To use it for every NuGet-based source, set the environment "
-                    "variable \"VCPKG_USE_NUGET_CACHE\" to \"true\" (case-insensitive) or \"1\".\n"
-                    "The \"nuget\" and \"nugetconfig\" source providers respect certain environment variables while "
-                    "generating NuGet packages. If the appropriate environment variables are defined and non-empty, "
-                    "\"metadata.repository\" field will be generated like one of the following examples:");
-    DECLARE_MESSAGE(HelpBinaryCachingNuGetTimeout,
-                    (),
-                    "Printed as the 'definition' of 'nugettimeout,<seconds>'",
-                    "Specifies a NuGet timeout for NuGet network operations; equivalent to the \"-Timeout\" parameter "
-                    "of the NuGet CLI.");
-    DECLARE_MESSAGE(
-        HelpBuiltinBase,
-        (),
-        "",
-        "The baseline references a commit within the vcpkg repository that establishes a minimum version on "
-        "every dependency in the graph. For example, if no other constraints are specified (directly or "
-        "transitively), then the version will resolve to the baseline of the top level manifest. Baselines "
-        "of transitive dependencies are ignored.");
-    DECLARE_MESSAGE(HelpCachingClear, (), "", "Removes all previous sources, including defaults.");
-    DECLARE_MESSAGE(HelpContactCommand, (), "", "Display contact information to send feedback.");
-    DECLARE_MESSAGE(HelpCreateCommand, (), "", "Create a new port.");
-    DECLARE_MESSAGE(HelpDependInfoCommand, (), "", "Display a list of dependencies for ports.");
-    DECLARE_MESSAGE(HelpEditCommand,
-                    (msg::env_var),
-                    "",
-                    "Open a port for editing (use the environment variable '{env_var}' to set an editor program, "
-                    "defaults to 'code').");
-    DECLARE_MESSAGE(HelpEnvCommand, (), "", "Creates a clean shell environment for development or compiling.");
-    DECLARE_MESSAGE(HelpExampleCommand,
-                    (),
-                    "",
-                    "For more help (including examples) see the accompanying README.md and docs folder.");
-    DECLARE_MESSAGE(HelpExampleManifest, (), "", "Example manifest:");
-    DECLARE_MESSAGE(HelpExportCommand, (), "", "Exports a package.");
-    DECLARE_MESSAGE(HelpFormatManifestCommand,
-                    (),
-                    "",
-                    "Formats all vcpkg.json files. Run this before committing to vcpkg.");
-    DECLARE_MESSAGE(HelpHashCommand, (), "", "Hash a file by specific algorithm, default SHA512.");
-    DECLARE_MESSAGE(HelpInitializeRegistryCommand, (), "", "Initializes a registry in the directory <path>.");
-    DECLARE_MESSAGE(HelpInstallCommand, (), "", "Install a package.");
-    DECLARE_MESSAGE(HelpListCommand, (), "", "List installed packages.");
-    DECLARE_MESSAGE(HelpManifestConstraints,
-                    (),
-                    "",
-                    "Manifests can place three kinds of constraints upon the versions used");
-    DECLARE_MESSAGE(
-        HelpMinVersion,
-        (),
-        "",
-        "Vcpkg will select the minimum version found that matches all applicable constraints, including the "
-        "version from the baseline specified at top-level as well as any \"version>=\" constraints in the graph.");
-    DECLARE_MESSAGE(
-        HelpOverrides,
-        (),
-        "",
-        "When used as the top-level manifest (such as when running `vcpkg install` in the directory), overrides "
-        "allow a manifest to short-circuit dependency resolution and specify exactly the version to use. These can "
-        "be used to handle version conflicts, such as with `version-string` dependencies. They will not be "
-        "considered when transitively depended upon.");
-    DECLARE_MESSAGE(HelpOwnsCommand, (), "", "Search for files in installed packages.");
-    DECLARE_MESSAGE(
-        HelpPackagePublisher,
-        (),
-        "",
-        "Additionally, package publishers can use \"version>=\" constraints to ensure that consumers are using at "
-        "least a certain minimum version of a given dependency. For example, if a library needs an API added "
-        "to boost-asio in 1.70, a \"version>=\" constraint will ensure transitive users use a sufficient version "
-        "even in the face of individual version overrides or cross-registry references.");
-    DECLARE_MESSAGE(
-        HelpPortVersionScheme,
-        (),
-        "",
-        "Each version additionally has a \"port-version\" which is a nonnegative integer. When rendered as "
-        "text, the port version (if nonzero) is added as a suffix to the primary version text separated by a "
-        "hash (#). Port-versions are sorted lexographically after the primary version text, for example:\n1.0.0 < "
-        "1.0.0#1 < 1.0.1 < 1.0.1#5 < 2.0.0");
-    DECLARE_MESSAGE(HelpRemoveCommand, (), "", "Uninstall a package.");
-    DECLARE_MESSAGE(HelpRemoveOutdatedCommand, (), "", "Uninstall all out-of-date packages.");
-    DECLARE_MESSAGE(HelpResponseFileCommand, (), "", "Specify a response file to provide additional parameters.");
-    DECLARE_MESSAGE(HelpSearchCommand, (), "", "Search for packages available to be built.");
-    DECLARE_MESSAGE(HelpTextOptFullDesc, (), "", "Do not truncate long text");
-    DECLARE_MESSAGE(HelpTopicCommand, (), "", "Display help for a specific topic.");
-    DECLARE_MESSAGE(HelpTopicsCommand, (), "", "Display the list of help topics.");
-    DECLARE_MESSAGE(HelpTxtOptAllowUnsupportedPort,
-                    (),
-                    "",
-                    "Instead of erroring on an unsupported port, continue with a warning.");
-    DECLARE_MESSAGE(HelpTxtOptCleanAfterBuild,
-                    (),
-                    "",
-                    "Clean buildtrees, packages and downloads after building each package");
-    DECLARE_MESSAGE(HelpTxtOptCleanBuildTreesAfterBuild, (), "", "Clean buildtrees after building each package");
-    DECLARE_MESSAGE(HelpTxtOptCleanDownloadsAfterBuild, (), "", "Clean downloads after building each package");
-    DECLARE_MESSAGE(HelpTxtOptCleanPkgAfterBuild, (), "", "Clean packages after building each package");
-    DECLARE_MESSAGE(HelpTxtOptDryRun, (), "", "Do not actually build or install.");
-    DECLARE_MESSAGE(HelpTxtOptEditable,
-                    (),
-                    "",
-                    "Disable source re-extraction and binary caching for libraries on the command line (classic mode)");
-    DECLARE_MESSAGE(HelpTxtOptEnforcePortChecks,
-                    (),
-                    "",
-                    "Fail install if a port has detected problems or attempts to use a deprecated feature");
-    DECLARE_MESSAGE(HelpTxtOptKeepGoing, (), "", "Continue installing packages on failure");
-    DECLARE_MESSAGE(HelpTxtOptManifestFeature,
-                    (),
-                    "",
-                    "Additional feature from the top-level manifest to install (manifest mode).");
-    DECLARE_MESSAGE(HelpTxtOptManifestNoDefault,
-                    (),
-                    "",
-                    "Don't install the default features from the top-level manifest (manifest mode).");
-    DECLARE_MESSAGE(HelpTxtOptNoDownloads, (), "", "Do not download new sources");
-    DECLARE_MESSAGE(HelpTxtOptNoUsage, (), "", "Don't print CMake usage information after install.");
-    DECLARE_MESSAGE(HelpTxtOptOnlyBinCache, (), "", "Fail if cached binaries are not available");
-    DECLARE_MESSAGE(HelpTxtOptOnlyDownloads, (), "", "Download sources but don't build packages");
-    DECLARE_MESSAGE(HelpTxtOptRecurse, (), "", "Allow removal of packages as part of installation");
-    DECLARE_MESSAGE(HelpTxtOptUseAria2, (), "", "Use aria2 to perform download tasks");
-    DECLARE_MESSAGE(HelpTxtOptUseHeadVersion,
-                    (),
-                    "",
-                    "Install the libraries on the command line using the latest upstream sources (classic mode)");
-    DECLARE_MESSAGE(
-        HelpTxtOptWritePkgConfig,
-        (),
-        "",
-        "Writes out a NuGet packages.config-formatted file for use with external binary caching.\nSee `vcpkg help "
-        "binarycaching` for more information.");
-    DECLARE_MESSAGE(
-        HelpUpdateBaseline,
-        (),
-        "",
-        "The best approach to keep your libraries up to date, the best approach is to update your baseline reference. "
-        "This will "
-        "ensure all packages, including transitive ones, are updated. However if you need to update a package "
-        "independently, you can use a \"version>=\" constraint.");
-    DECLARE_MESSAGE(HelpUpdateCommand, (), "", "List packages that can be updated.");
-    DECLARE_MESSAGE(HelpUpgradeCommand, (), "", "Rebuild all outdated packages.");
-    DECLARE_MESSAGE(HelpVersionCommand, (), "", "Display version information.");
-    DECLARE_MESSAGE(HelpVersionDateScheme, (), "", "A date (2021-01-01.5)");
-    DECLARE_MESSAGE(HelpVersionGreater,
-                    (),
-                    "",
-                    "Within the \"dependencies\" field, each dependency can have a minimum constraint listed. These "
-                    "minimum constraints will be used when transitively depending upon this library. A minimum "
-                    "port-version can additionally be specified with a '#' suffix.");
-    DECLARE_MESSAGE(HelpVersioning,
-                    (),
-                    "",
-                    "Versioning allows you to deterministically control the precise revisions of dependencies used by "
-                    "your project from within your manifest file.");
-    DECLARE_MESSAGE(HelpVersionScheme, (), "", "A dot-separated sequence of numbers (1.2.3.4)");
-    DECLARE_MESSAGE(HelpVersionSchemes, (), "", "The following versioning schemes are accepted.");
-    DECLARE_MESSAGE(HelpVersionSemverScheme, (), "", "A Semantic Version 2.0 (2.1.0-rc2)");
-    DECLARE_MESSAGE(HelpVersionStringScheme, (), "", "An exact, incomparable version (Vista)");
-    DECLARE_MESSAGE(
-        IgnoringVcpkgRootEnvironment,
-        (msg::path, msg::actual, msg::value),
-        "{actual} is the path we actually used, {value} is the path to vcpkg's binary",
-        "The vcpkg {value} is using detected vcpkg root {actual} and ignoring mismatched VCPKG_ROOT environment "
-        "value {path}. To suppress this message, unset the environment variable or use the --vcpkg-root command line "
-        "switch.");
-    DECLARE_MESSAGE(IllegalFeatures, (), "", "List of features is not allowed in this context");
-    DECLARE_MESSAGE(IllegalPlatformSpec, (), "", "Platform qualifier is not allowed in this context");
-    DECLARE_MESSAGE(ImproperShaLength,
-                    (msg::value),
-                    "{value} is a sha.",
-                    "SHA512's must be 128 hex characters: {value}");
-    DECLARE_MESSAGE(IncorrectArchiveFileSignature, (), "", "Incorrect archive file signature");
-    DECLARE_MESSAGE(IncorrectNumberOfArgs,
-                    (msg::command_name, msg::expected, msg::actual),
-                    "'{expected}' is the required number of arguments. '{actual}' is the number of arguments provided.",
-                    "'{command_name}' requires '{expected}' arguments, but '{actual}' were provided.");
-    DECLARE_MESSAGE(IncorrectPESignature, (), "", "Incorrect PE signature");
-    DECLARE_MESSAGE(IncrementedUtf8Decoder, (), "", "Incremented Utf8Decoder at the end of the string");
-    DECLARE_MESSAGE(InfoSetEnvVar,
-                    (msg::env_var),
-                    "In this context 'editor' means IDE",
-                    "You can also set the environment variable '{env_var}' to your editor of choice.");
-    DECLARE_MESSAGE(InitRegistryFailedNoRepo,
-                    (msg::path, msg::command_line),
-                    "",
-                    "Could not create a registry at {path} because this is not a git repository root.\nUse `git init "
-                    "{command_line}` to create a git repository in this folder.");
-    DECLARE_MESSAGE(InstallCopiedFile,
-                    (msg::path_source, msg::path_destination),
-                    "",
-                    "{path_source} -> {path_destination} done");
-    DECLARE_MESSAGE(InstalledBy, (msg::path), "", "Installed by {path}");
-    DECLARE_MESSAGE(InstalledPackages, (), "", "The following packages are already installed:");
-    DECLARE_MESSAGE(InstalledRequestedPackages, (), "", "All requested packages are currently installed.");
-    DECLARE_MESSAGE(InstallFailed, (msg::path, msg::error_msg), "", "failed: {path}: {error_msg}");
-    DECLARE_MESSAGE(InstallingFromLocation,
-                    (msg::path),
-                    "'--' at the beginning must be preserved",
-                    "-- Installing port from location: {path}");
-    DECLARE_MESSAGE(InstallingMavenFile,
-                    (msg::path),
-                    "Printed after a filesystem operation error",
-                    "{path} installing Maven file");
-    DECLARE_MESSAGE(InstallingPackage,
-                    (msg::action_index, msg::count, msg::spec),
-                    "",
-                    "Installing {action_index}/{count} {spec}...");
-    DECLARE_MESSAGE(InstallPackageInstruction,
-                    (msg::value, msg::path),
-                    "'{value}' is the nuget id.",
-                    "With a project open, go to Tools->NuGet Package Manager->Package Manager Console and "
-                    "paste:\n Install-Package \"{value}\" -Source \"{path}\"");
-    DECLARE_MESSAGE(InstallRootDir, (), "", "(Experimental) Specify the install root directory.");
-    DECLARE_MESSAGE(InstallSkippedUpToDateFile,
-                    (msg::path_source, msg::path_destination),
-                    "",
-                    "{path_source} -> {path_destination} skipped, up to date");
-    DECLARE_MESSAGE(InstallWithSystemManager,
-                    (),
-                    "",
-                    "You may be able to install this tool via your system package manager.");
-    DECLARE_MESSAGE(InstallWithSystemManagerMono,
-                    (msg::url),
-                    "",
-                    "Ubuntu 18.04 users may need a newer version of mono, available at {url}.");
-    DECLARE_MESSAGE(InstallWithSystemManagerPkg,
-                    (msg::command_line),
-                    "",
-                    "You may be able to install this tool via your system package manager ({command_line}).");
-    DECLARE_MESSAGE(IntegrationFailed, (), "", "Integration was not applied.");
-    DECLARE_MESSAGE(InternalCICommand,
-                    (),
-                    "",
-                    "vcpkg ci is an internal command which will change incompatibly or be removed at any time.");
-    DECLARE_MESSAGE(InvalidArgument, (), "", "invalid argument");
-    DECLARE_MESSAGE(
-        InvalidArgumentRequiresAbsolutePath,
-        (msg::binary_source),
-        "",
-        "invalid argument: binary config '{binary_source}' path arguments for binary config strings must be absolute");
-    DECLARE_MESSAGE(
-        InvalidArgumentRequiresBaseUrl,
-        (msg::base_url, msg::binary_source),
-        "",
-        "invalid argument: binary config '{binary_source}' requires a {base_url} base url as the first argument");
-    DECLARE_MESSAGE(InvalidArgumentRequiresBaseUrlAndToken,
-                    (msg::binary_source),
-                    "",
-                    "invalid argument: binary config '{binary_source}' requires at least a base-url and a SAS token");
-    DECLARE_MESSAGE(InvalidArgumentRequiresNoneArguments,
-                    (msg::binary_source),
-                    "",
-                    "invalid argument: binary config '{binary_source}' does not take arguments");
-    DECLARE_MESSAGE(InvalidArgumentRequiresOneOrTwoArguments,
-                    (msg::binary_source),
-                    "",
-                    "invalid argument: binary config '{binary_source}' requires 1 or 2 arguments");
-    DECLARE_MESSAGE(InvalidArgumentRequiresPathArgument,
-                    (msg::binary_source),
-                    "",
-                    "invalid argument: binary config '{binary_source}' requires at least one path argument");
-    DECLARE_MESSAGE(InvalidArgumentRequiresPrefix,
-                    (msg::binary_source),
-                    "",
-                    "invalid argument: binary config '{binary_source}' requires at least one prefix");
-    DECLARE_MESSAGE(InvalidArgumentRequiresSingleArgument,
-                    (msg::binary_source),
-                    "",
-                    "invalid argument: binary config '{binary_source}' does not take more than 1 argument");
-    DECLARE_MESSAGE(InvalidArgumentRequiresSingleStringArgument,
-                    (msg::binary_source),
-                    "",
-                    "invalid argument: binary config '{binary_source}' expects a single string argument");
-    DECLARE_MESSAGE(InvalidArgumentRequiresSourceArgument,
-                    (msg::binary_source),
-                    "",
-                    "invalid argument: binary config '{binary_source}' requires at least one source argument");
-    DECLARE_MESSAGE(InvalidArgumentRequiresTwoOrThreeArguments,
-                    (msg::binary_source),
-                    "",
-                    "invalid argument: binary config '{binary_source}' requires 2 or 3 arguments");
-    DECLARE_MESSAGE(InvalidArgumentRequiresValidToken,
-                    (msg::binary_source),
-                    "",
-                    "invalid argument: binary config '{binary_source}' requires a SAS token without a "
-                    "preceeding '?' as the second argument");
-    DECLARE_MESSAGE(InvalidBuildInfo, (msg::error_msg), "", "Invalid BUILD_INFO file for package: {error_msg}");
-    DECLARE_MESSAGE(
-        InvalidBuiltInBaseline,
-        (msg::value),
-        "{value} is a git commit sha",
-        "the top-level builtin-baseline ({value}) was not a valid commit sha: expected 40 hexadecimal characters.");
-    DECLARE_MESSAGE(InvalidBundleDefinition, (), "", "Invalid bundle definition.");
-    DECLARE_MESSAGE(InvalidCodePoint, (), "", "Invalid code point passed to utf8_encoded_code_point_count");
-    DECLARE_MESSAGE(InvalidCodeUnit, (), "", "invalid code unit");
-    DECLARE_MESSAGE(InvalidCommandArgSort,
-                    (),
-                    "",
-                    "Value of --sort must be one of 'lexicographical', 'topological', 'reverse'.");
-    DECLARE_MESSAGE(
-        InvalidCommentStyle,
-        (),
-        "",
-        "vcpkg does not support c-style comments, however most objects allow $-prefixed fields to be used as "
-        "comments.");
-    DECLARE_MESSAGE(InvalidCommitId, (msg::commit_sha), "", "Invalid commit id: {commit_sha}");
-    DECLARE_MESSAGE(InvalidDependency,
-                    (),
-                    "",
-                    "dependencies must be lowercase alphanumeric+hyphens, and not one of the reserved names");
-    DECLARE_MESSAGE(InvalidFeature,
-                    (),
-                    "",
-                    "features must be lowercase alphanumeric+hyphens, and not one of the reserved names");
-    DECLARE_MESSAGE(InvalidFilename,
-                    (msg::value, msg::path),
-                    "'{value}' is a list of invalid characters. I.e. \\/:*?<>|",
-                    "Filename cannot contain invalid chars {value}, but was {path}");
-    DECLARE_MESSAGE(InvalidFileType, (msg::path), "", "failed: {path} cannot handle file type");
-    DECLARE_MESSAGE(InvalidFloatingPointConst, (msg::count), "", "Invalid floating point constant: {count}");
-    DECLARE_MESSAGE(InvalidFormatString,
-                    (msg::actual),
-                    "{actual} is the provided format string",
-                    "invalid format string: {actual}");
-    DECLARE_MESSAGE(InvalidHexDigit, (), "", "Invalid hex digit in unicode escape");
-    DECLARE_MESSAGE(InvalidIntegerConst, (msg::count), "", "Invalid integer constant: {count}");
-    DECLARE_MESSAGE(InvalidLibraryMissingLinkerMembers, (), "", "Library was invalid: could not find a linker member.");
-    DECLARE_MESSAGE(InvalidLibraryMissingSignature, (), "", "Library was invalid: did not find !<arch> signature.");
-    DECLARE_MESSAGE(
-        InvalidLinkage,
-        (msg::system_name, msg::value),
-        "'{value}' is the linkage type vcpkg would did not understand. (Correct values would be static ofr dynamic)",
-        "Invalid {system_name} linkage type: [{value}]");
-    DECLARE_MESSAGE(InvalidOptionForRemove,
-                    (),
-                    "'remove' is a command that should not be changed.",
-                    "'remove' accepts either libraries or '--outdated'");
-    DECLARE_MESSAGE(InvalidPortVersonName, (msg::path), "", "Found invalid port version file name: `{path}`.");
-    DECLARE_MESSAGE(InvalidSharpInVersion, (), "", "invalid character '#' in version text");
-    DECLARE_MESSAGE(InvalidSharpInVersionDidYouMean,
-                    (msg::value),
-                    "{value} is an integer. `\"port-version\":' is JSON syntax and should be unlocalized",
-                    "invalid character '#' in version text. Did you mean \"port-version\": {value}?");
-    DECLARE_MESSAGE(InvalidString, (), "", "Invalid utf8 passed to Value::string(std::string)");
-    DECLARE_MESSAGE(InvalidTriplet, (msg::triplet), "", "Invalid triplet: {triplet}");
-    DECLARE_MESSAGE(IrregularFile, (msg::path), "", "path was not a regular file: {path}");
-    DECLARE_MESSAGE(JsonErrorMustBeAnObject, (msg::path), "", "Expected \"{path}\" to be an object.");
-    DECLARE_MESSAGE(JsonFieldNotObject, (msg::json_field), "", "value of [\"{json_field}\"] must be an object");
-    DECLARE_MESSAGE(JsonFieldNotString, (msg::json_field), "", "value of [\"{json_field}\"] must be a string");
-    DECLARE_MESSAGE(JsonFileMissingExtension,
-                    (msg::path),
-                    "",
-                    "the JSON file {path} must have a .json (all lowercase) extension");
-    DECLARE_MESSAGE(JsonSwitch, (), "", "(Experimental) Request JSON output.");
-    DECLARE_MESSAGE(JsonValueNotArray, (), "", "json value is not an array");
-    DECLARE_MESSAGE(JsonValueNotObject, (), "", "json value is not an object");
-    DECLARE_MESSAGE(JsonValueNotString, (), "", "json value is not a string");
-    DECLARE_MESSAGE(LaunchingProgramFailed,
-                    (msg::tool_name),
-                    "A platform API call failure message is appended after this",
-                    "Launching {tool_name}:");
-    DECLARE_MESSAGE(LibraryArchiveMemberTooSmall,
-                    (),
-                    "",
-                    "A library archive member was too small to contain the expected data type.");
-    DECLARE_MESSAGE(LibraryFirstLinkerMemberMissing, (), "", "Could not find first linker member name.");
-    DECLARE_MESSAGE(LicenseExpressionContainsExtraPlus,
-                    (),
-                    "",
-                    "SPDX license expression contains an extra '+'. These are only allowed directly "
-                    "after a license identifier.");
-    DECLARE_MESSAGE(LicenseExpressionContainsInvalidCharacter,
-                    (msg::value),
-                    "example of {value:02X} is '7B'\nexample of {value} is '{'",
-                    "SPDX license expression contains an invalid character (0x{value:02X} '{value}').");
-    DECLARE_MESSAGE(LicenseExpressionContainsUnicode,
-                    (msg::value, msg::pretty_value),
-                    "example of {value:04X} is '22BB'\nexample of {pretty_value} is '⊻'",
-                    "SPDX license expression contains a unicode character (U+{value:04X} "
-                    "'{pretty_value}'), but these expressions are ASCII-only.");
-    DECLARE_MESSAGE(LicenseExpressionDocumentRefUnsupported,
-                    (),
-                    "",
-                    "The current implementation does not support DocumentRef- SPDX references.");
-    DECLARE_MESSAGE(LicenseExpressionExpectCompoundFoundParen,
-                    (),
-                    "",
-                    "Expected a compound or the end of the string, found a parenthesis.");
-    DECLARE_MESSAGE(LicenseExpressionExpectCompoundFoundWith,
-                    (),
-                    "AND, OR, and WITH are all keywords and should not be translated.",
-                    "Expected either AND or OR, found WITH (WITH is only allowed after license names, not "
-                    "parenthesized expressions).");
-    DECLARE_MESSAGE(LicenseExpressionExpectCompoundFoundWord,
-                    (msg::value),
-                    "Example of {value} is 'MIT'.\nAND and OR are both keywords and should not be translated.",
-                    "Expected either AND or OR, found a license or exception name: '{value}'.");
-    DECLARE_MESSAGE(LicenseExpressionExpectCompoundOrWithFoundWord,
-                    (msg::value),
-                    "example of {value} is 'MIT'.\nAND, OR, and WITH are all keywords and should not be translated.",
-                    "Expected either AND, OR, or WITH, found a license or exception name: '{value}'.");
-    DECLARE_MESSAGE(LicenseExpressionExpectExceptionFoundCompound,
-                    (msg::value),
-                    "Example of {value} is 'AND'",
-                    "Expected an exception name, found the compound {value}.");
-    DECLARE_MESSAGE(LicenseExpressionExpectExceptionFoundEof,
-                    (),
-                    "",
-                    "Expected an exception name, found the end of the string.");
-    DECLARE_MESSAGE(LicenseExpressionExpectExceptionFoundParen,
-                    (),
-                    "",
-                    "Expected an exception name, found a parenthesis.");
-    DECLARE_MESSAGE(LicenseExpressionExpectLicenseFoundCompound,
-                    (msg::value),
-                    "Example of {value} is 'AND'",
-                    "Expected a license name, found the compound {value}.");
-    DECLARE_MESSAGE(LicenseExpressionExpectLicenseFoundEof,
-                    (),
-                    "",
-                    "Expected a license name, found the end of the string.");
-    DECLARE_MESSAGE(LicenseExpressionExpectLicenseFoundParen, (), "", "Expected a license name, found a parenthesis.");
-    DECLARE_MESSAGE(LicenseExpressionImbalancedParens,
-                    (),
-                    "",
-                    "There was a close parenthesis without an opening parenthesis.");
-    DECLARE_MESSAGE(LicenseExpressionUnknownException,
-                    (msg::value),
-                    "Example of {value} is 'unknownexception'",
-                    "Unknown license exception identifier '{value}'. Known values are listed at "
-                    "https://spdx.org/licenses/exceptions-index.html");
-    DECLARE_MESSAGE(LicenseExpressionUnknownLicense,
-                    (msg::value),
-                    "Example of {value} is 'unknownlicense'",
-                    "Unknown license identifier '{value}'. Known values are listed at https://spdx.org/licenses/");
-    DECLARE_MESSAGE(LinkageDynamicDebug, (), "", "Dynamic Debug (/MDd)");
-    DECLARE_MESSAGE(LinkageDynamicRelease, (), "", "Dynamic Release (/MD)");
-    DECLARE_MESSAGE(LinkageStaticDebug, (), "", "Static Debug (/MTd)");
-    DECLARE_MESSAGE(LinkageStaticRelease, (), "", "Static Release (/MT)");
-    DECLARE_MESSAGE(ListOfValidFieldsForControlFiles,
-                    (),
-                    "",
-                    "This is the list of valid fields for CONTROL files (case-sensitive):");
-    DECLARE_MESSAGE(LoadingCommunityTriplet,
-                    (msg::path),
-                    "'-- [COMMUNITY]' at the beginning must be preserved",
-                    "-- [COMMUNITY] Loading triplet configuration from: {path}");
-    DECLARE_MESSAGE(LoadingDependencyInformation,
-                    (msg::count),
-                    "",
-                    "Loading dependency information for {count} packages...");
-    DECLARE_MESSAGE(LoadingOverlayTriplet,
-                    (msg::path),
-                    "'-- [OVERLAY]' at the beginning must be preserved",
-                    "-- [OVERLAY] Loading triplet configuration from: {path}");
-    DECLARE_MESSAGE(LocalizedMessageMustNotContainIndents,
-                    (msg::value),
-                    "{value} is is a localized message name like LocalizedMessageMustNotContainIndents. "
-                    "The 'LocalizedString::append_indent' part is locale-invariant.",
-                    "The message named {value} contains what appears to be indenting which must be "
-                    "changed to use LocalizedString::append_indent instead.");
-    DECLARE_MESSAGE(LocalizedMessageMustNotEndWithNewline,
-                    (msg::value),
-                    "{value} is a localized message name like LocalizedMessageMustNotEndWithNewline",
-                    "The message named {value} ends with a newline which should be added by formatting "
-                    "rather than by localization.");
-    DECLARE_MESSAGE(LocalPortfileVersion,
-                    (),
-                    "",
-                    "Using local portfile versions. To update the local portfiles, use `git pull`.");
-    DECLARE_MESSAGE(ManifestConflict,
-                    (msg::path),
-                    "",
-                    "Found both a manifest and CONTROL files in port \"{path}\"; please rename one or the other");
-    DECLARE_MESSAGE(ManifestFormatCompleted, (), "", "Succeeded in formatting the manifest files.");
-    DECLARE_MESSAGE(MismatchedFiles, (), "", "file to store does not match hash");
-    DECLARE_MESSAGE(MismatchedManifestAfterReserialize,
-                    (),
-                    "The original file output and generated output are printed after this line, in English as it's "
-                    "intended to be used in the issue submission and read by devs. This message indicates an internal "
-                    "error in vcpkg.",
-                    "The serialized manifest was different from the original manifest. Please open an issue at "
-                    "https://github.com/microsoft/vcpkg, with the following output:");
-    DECLARE_MESSAGE(MismatchedNames,
-                    (msg::package_name, msg::actual),
-                    "{actual} is the port name found",
-                    "names did not match: '{package_name}' != '{actual}'");
-    DECLARE_MESSAGE(MismatchedType,
-                    (msg::json_field, msg::json_type),
-                    "",
-                    "{json_field}: mismatched type: expected {json_type}");
-    DECLARE_MESSAGE(Missing7zHeader, (), "", "Unable to find 7z header.");
-    DECLARE_MESSAGE(MissingAndroidEnv, (), "", "ANDROID_NDK_HOME environment variable missing");
-    DECLARE_MESSAGE(MissingAndroidHomeDir, (msg::path), "", "ANDROID_NDK_HOME directory does not exist: {path}");
-    DECLARE_MESSAGE(MissingArgFormatManifest,
-                    (),
-                    "",
-                    "format-manifest was passed --convert-control without '--all'.\nThis doesn't do anything: control "
-                    "files passed explicitly are converted automatically.");
-    DECLARE_MESSAGE(MissingDependency,
-                    (msg::spec, msg::package_name),
-                    "",
-                    "Package {spec} is installed, but dependency {package_name} is not.");
-    DECLARE_MESSAGE(MissingExtension, (msg::extension), "", "Missing '{extension}' extension.");
-    DECLARE_MESSAGE(MissingOption, (msg::option), "", "This command requires --{option}");
-    DECLARE_MESSAGE(MissingPortSuggestPullRequest,
-                    (),
-                    "",
-                    "If your port is not listed, please open an issue at and/or consider making a pull request.");
-    DECLARE_MESSAGE(MissingRequiredField,
-                    (msg::json_field, msg::json_type),
-                    "Example completely formatted message:\nerror: missing required field 'dependencies' (an array of "
-                    "dependencies)",
-                    "missing required field '{json_field}' ({json_type})");
-    DECLARE_MESSAGE(MissmatchedBinParagraphs,
-                    (),
-                    "",
-                    "The serialized binary paragraph was different from the original binary paragraph. Please open an "
-                    "issue at https://github.com/microsoft/vcpkg with the following output:");
-    DECLARE_MESSAGE(MonoInstructions,
-                    (),
-                    "",
-                    "This may be caused by an incomplete mono installation. Full mono is "
-                    "available on some systems via `sudo apt install mono-complete`. Ubuntu 18.04 users may "
-                    "need a newer version of mono, available at https://www.mono-project.com/download/stable/");
-    DECLARE_MESSAGE(MsiexecFailedToExtract,
-                    (msg::path, msg::exit_code),
-                    "",
-                    "msiexec failed while extracting \"{path}\" with launch or exit code {exit_code} and message:");
-    DECLARE_MESSAGE(MultiArch, (msg::option), "", "Multi-Arch must be 'same' but was {option}");
-    DECLARE_MESSAGE(MutuallyExclusiveOption,
-                    (msg::value, msg::option),
-                    "{value} is a second {option} switch",
-                    "--{value} can not be used with --{option}.");
-    DECLARE_MESSAGE(NavigateToNPS, (msg::url), "", "Please navigate to {url} in your preferred browser.");
-    DECLARE_MESSAGE(NewConfigurationAlreadyExists,
-                    (msg::path),
-                    "",
-                    "Creating a manifest would overwrite a vcpkg-configuration.json at {path}.");
-    DECLARE_MESSAGE(NewManifestAlreadyExists, (msg::path), "", "A manifest is already present at {path}.");
-    DECLARE_MESSAGE(NewNameCannotBeEmpty, (), "", "--name cannot be empty.");
-    DECLARE_MESSAGE(NewOnlyOneVersionKind,
-                    (),
-                    "",
-                    "Only one of --version-relaxed, --version-date, or --version-string may be specified.");
-    DECLARE_MESSAGE(NewSpecifyNameVersionOrApplication,
-                    (),
-                    "",
-                    "Either specify --name and --version to produce a manifest intended for C++ libraries, or specify "
-                    "--application to indicate that the manifest is not intended to be used as a port.");
-    DECLARE_MESSAGE(NewVersionCannotBeEmpty, (), "", "--version cannot be empty.");
-    DECLARE_MESSAGE(NoArgumentsForOption, (msg::option), "", "The option --{option} does not accept an argument.");
-    DECLARE_MESSAGE(NoCachedPackages, (), "", "No packages are cached.");
-    DECLARE_MESSAGE(NoError, (), "", "no error");
-    DECLARE_MESSAGE(NoInstalledPackages,
-                    (),
-                    "The name 'search' is the name of a command that is not localized.",
-                    "No packages are installed. Did you mean `search`?");
-    DECLARE_MESSAGE(NoLocalizationForMessages, (), "", "No localized messages for the following: ");
-    DECLARE_MESSAGE(NoOutdatedPackages, (), "", "There are no outdated packages.");
-    DECLARE_MESSAGE(NoRegistryForPort, (msg::package_name), "", "no registry configured for port {package_name}");
-    DECLARE_MESSAGE(NoUrlsAndHashSpecified, (msg::sha), "", "No urls specified to download SHA: {sha}");
-    DECLARE_MESSAGE(NoUrlsAndNoHashSpecified, (), "", "No urls specified and no hash specified.");
-    DECLARE_MESSAGE(NugetPackageFileSucceededButCreationFailed,
-                    (msg::path),
-                    "",
-                    "NuGet package creation succeeded, but no .nupkg was produced. Expected: \"{path}\"");
-    DECLARE_MESSAGE(OptionMustBeInteger, (msg::option), "", "Value of --{option} must be an integer.");
-    DECLARE_MESSAGE(OptionRequired, (msg::option), "", "--{option} option is required.");
-    DECLARE_MESSAGE(OptionRequiresOption,
-                    (msg::value, msg::option),
-                    "{value} is a command line option.",
-                    "--{value} requires --{option}");
-    DECLARE_MESSAGE(OriginalBinParagraphHeader, (), "", "\nOriginal Binary Paragraph");
-    DECLARE_MESSAGE(OverlayPatchDir, (msg::path), "", "Overlay path \"{path}\" must exist and must be a directory.");
-    DECLARE_MESSAGE(OverlayTriplets, (msg::path), "", "Overlay triplets from {path} :");
-    DECLARE_MESSAGE(OverwritingFile, (msg::path), "", "File {path} was already present and will be overwritten");
-    DECLARE_MESSAGE(PackageAlreadyRemoved, (msg::spec), "", "unable to remove {spec}: already removed");
-    DECLARE_MESSAGE(PackageFailedtWhileExtracting,
-                    (msg::value, msg::path),
-                    "'{value}' is either a tool name or a package name.",
-                    "'{value}' failed while extracting {path}.");
-    DECLARE_MESSAGE(PackageRootDir, (), "", "(Experimental) Specify the packages root directory.");
-    DECLARE_MESSAGE(PackagesToInstall, (), "", "The following packages will be built and installed:");
-    DECLARE_MESSAGE(PackagesToInstallDirectly, (), "", "The following packages will be directly installed:");
-    DECLARE_MESSAGE(PackagesToModify, (), "", "Additional packages (*) will be modified to complete this operation.");
-    DECLARE_MESSAGE(PackagesToRebuild, (), "", "The following packages will be rebuilt:");
-    DECLARE_MESSAGE(
-        PackagesToRebuildSuggestRecurse,
-        (),
-        "",
-        "If you are sure you want to rebuild the above packages, run the command with the --recurse option.");
-    DECLARE_MESSAGE(PackagesToRemove, (), "", "The following packages will be removed:");
-    DECLARE_MESSAGE(PackagesUpToDate, (), "", "No packages need updating.");
-    DECLARE_MESSAGE(PackingVendorFailed,
-                    (msg::vendor),
-                    "",
-                    "Packing {vendor} failed. Use --debug for more information.");
-    DECLARE_MESSAGE(PairedSurrogatesAreInvalid,
-                    (),
-                    "",
-                    "trailing surrogate following leading surrogate (paired surrogates are invalid)");
-    DECLARE_MESSAGE(ParseControlErrorInfoInvalidFields, (), "", "The following fields were not expected:");
-    DECLARE_MESSAGE(ParseControlErrorInfoMissingFields, (), "", "The following fields were missing:");
-    DECLARE_MESSAGE(ParseControlErrorInfoTypesEntry,
-                    (msg::value, msg::expected),
-                    "{value} is the name of a field in an on-disk file, {expected} is a short description "
-                    "of what it should be like 'a non-negative integer' (which isn't localized yet)",
-                    "{value} was expected to be {expected}");
-    DECLARE_MESSAGE(ParseControlErrorInfoWhileLoading,
-                    (msg::path),
-                    "Error messages are is printed after this.",
-                    "while loading {path}:");
-    DECLARE_MESSAGE(ParseControlErrorInfoWrongTypeFields, (), "", "The following fields had the wrong types:");
-    DECLARE_MESSAGE(
-        ParseIdentifierError,
-        (msg::value, msg::url),
-        "{value} is a lowercase identifier like 'boost'",
-        "\"{value}\" is not a valid identifier. "
-        "Identifiers must be lowercase alphanumeric+hypens and not reserved (see {url} for more information)");
-    DECLARE_MESSAGE(
-        ParsePackageNameError,
-        (msg::package_name, msg::url),
-        "",
-        "\"{package_name}\" is not a valid package name. "
-        "Package names must be lowercase alphanumeric+hypens and not reserved (see {url} for more information)");
-    DECLARE_MESSAGE(ParsePackagePatternError,
-                    (msg::package_name, msg::url),
-                    "",
-                    "\"{package_name}\" is not a valid package pattern. "
-                    "Package patterns must use only one wildcard character (*) and it must be the last character in "
-                    "the pattern (see {url} for more information)");
-    DECLARE_MESSAGE(PathMustBeAbsolute,
-                    (msg::path),
-                    "",
-                    "Value of environment variable X_VCPKG_REGISTRIES_CACHE is not absolute: {path}");
-    DECLARE_MESSAGE(
-        PECoffHeaderTooShort,
-        (msg::path),
-        "Portable executable is a term-of-art, see https://learn.microsoft.com/en-us/windows/win32/debug/pe-format",
-        "While parsing Portable Executable {path}, size of COFF header too small to contain a valid PE header.");
-    DECLARE_MESSAGE(
-        PEConfigCrossesSectionBoundary,
-        (msg::path),
-        "Portable executable is a term-of-art, see https://learn.microsoft.com/en-us/windows/win32/debug/pe-format",
-        "While parsing Portable Executable {path}, image config directory crosses a secion boundary.");
-    DECLARE_MESSAGE(
-        PEImportCrossesSectionBoundary,
-        (msg::path),
-        "Portable executable is a term-of-art, see https://learn.microsoft.com/en-us/windows/win32/debug/pe-format",
-        "While parsing Portable Executable {path}, import table crosses a secion boundary.");
-    DECLARE_MESSAGE(
-        PEPlusTagInvalid,
-        (msg::path),
-        "Portable executable is a term-of-art, see https://learn.microsoft.com/en-us/windows/win32/debug/pe-format",
-        "While parsing Portable Executable {path}, optional header was neither PE32 nor PE32+.");
-    DECLARE_MESSAGE(PERvaNotFound,
-                    (msg::path, msg::value),
-                    "{value:#X} is the Relative Virtual Address sought. Portable executable is a term-of-art, see "
-                    "https://learn.microsoft.com/en-us/windows/win32/debug/pe-format",
-                    "While parsing Portable Executable {path}, could not find RVA {value:#X}.");
-    DECLARE_MESSAGE(
-        PESignatureMismatch,
-        (msg::path),
-        "Portable Executable is a term-of-art, see https://learn.microsoft.com/en-us/windows/win32/debug/pe-format",
-        "While parsing Portable Executable {path}, signature mismatch.");
-    DECLARE_MESSAGE(PerformingPostBuildValidation, (), "", "-- Performing post-build validation");
-    DECLARE_MESSAGE(PortBugAllowRestrictedHeaders,
-                    (msg::env_var),
-                    "",
-                    "In exceptional circumstances, this policy can be disabled via {env_var}");
-    DECLARE_MESSAGE(PortBugBinDirExists,
-                    (msg::path),
-                    "",
-                    "There should be no bin\\ directory in a static build, but {path} is present.");
-    DECLARE_MESSAGE(PortBugDebugBinDirExists,
-                    (msg::path),
-                    "",
-                    "There should be no debug\\bin\\ directory in a static build, but {path} is present.");
-    DECLARE_MESSAGE(PortBugDebugShareDir,
-                    (),
-                    "",
-                    "/debug/share should not exist. Please reorganize any important files, then use\n"
-                    "file(REMOVE_RECURSE \"${{CURRENT_PACKAGES_DIR}}/debug/share\")");
-    DECLARE_MESSAGE(PortBugDllAppContainerBitNotSet,
-                    (),
-                    "",
-                    "The App Container bit must be set for Windows Store apps. The following DLLs do not have the App "
-                    "Container bit set:");
-    DECLARE_MESSAGE(PortBugDllInLibDir,
-                    (),
-                    "",
-                    "The following dlls were found in /lib or /debug/lib. Please move them to /bin or "
-                    "/debug/bin, respectively.");
-    DECLARE_MESSAGE(PortBugDuplicateIncludeFiles,
-                    (),
-                    "",
-                    "Include files should not be duplicated into the /debug/include directory. If this cannot "
-                    "be disabled in the project cmake, use\n"
-                    "file(REMOVE_RECURSE \"${{CURRENT_PACKAGES_DIR}}/debug/include\")");
-    DECLARE_MESSAGE(PortBugFoundCopyrightFiles, (), "", "The following files are potential copyright files:");
-    DECLARE_MESSAGE(PortBugFoundDebugBinaries, (msg::count), "", "Found {count} debug binaries:");
-    DECLARE_MESSAGE(PortBugFoundDllInStaticBuild,
-                    (),
-                    "",
-                    "DLLs should not be present in a static build, but the following DLLs were found:");
-    DECLARE_MESSAGE(PortBugFoundEmptyDirectories,
-                    (msg::path),
-                    "",
-                    "There should be no empty directories in {path}. The following empty directories were found:");
-    DECLARE_MESSAGE(PortBugFoundExeInBinDir,
-                    (),
-                    "",
-                    "The following EXEs were found in /bin or /debug/bin. EXEs are not valid distribution targets.");
-    DECLARE_MESSAGE(PortBugFoundReleaseBinaries, (msg::count), "", "Found {count} release binaries:");
-    DECLARE_MESSAGE(PortBugIncludeDirInCMakeHelperPort,
-                    (),
-                    "",
-                    "The folder /include exists in a cmake helper port; this is incorrect, since only cmake "
-                    "files should be installed");
-    DECLARE_MESSAGE(PortBugInspectFiles, (msg::extension), "", "To inspect the {extension} files, use:");
-    DECLARE_MESSAGE(
-        PortBugInvalidCrtLinkage,
-        (msg::expected),
-        "{expected} is one of LinkageDynamicDebug/LinkageDynamicRelease/LinkageStaticDebug/LinkageStaticRelease. "
-        "Immediately after this message is a file by file list with what linkages they contain. 'CRT' is an acronym "
-        "meaning C Runtime. See also: "
-        "https://learn.microsoft.com/en-us/cpp/build/reference/md-mt-ld-use-run-time-library?view=msvc-170. This is "
-        "complicated because a binary can link with more than one CRT.\n"
-        "Example fully formatted message:\n"
-        "The following binaries should use the Dynamic Debug (/MDd) CRT.\n"
-        "    C:\\some\\path\\to\\sane\\lib links with: Dynamic Release (/MD)\n"
-        "    C:\\some\\path\\to\\lib links with:\n"
-        "        Static Debug (/MTd)\n"
-        "        Dynamic Release (/MD)\n"
-        "    C:\\some\\different\\path\\to\\a\\dll links with:\n"
-        "        Static Debug (/MTd)\n"
-        "        Dynamic Debug (/MDd)\n",
-        "The following binaries should use the {expected} CRT.");
-    DECLARE_MESSAGE(PortBugInvalidCrtLinkageEntry,
-                    (msg::path),
-                    "See explanation in PortBugInvalidCrtLinkage",
-                    "{path} links with:");
-=======
 #include <vcpkg/base/message-data.inc.h>
 #undef DECLARE_MESSAGE
->>>>>>> b9c33bb0
 
     namespace msg
     {
