--- conflicted
+++ resolved
@@ -1590,7 +1590,8 @@
                     "The message named {value} starts with warning:, it must be changed to prepend "
                     "WarningMessage in code instead.");
     DECLARE_MESSAGE(WarningsTreatedAsErrors, (), "", "previous warnings being interpreted as errors");
-<<<<<<< HEAD
+    DECLARE_MESSAGE(WhileLookingForSpec, (msg::spec), "", "while looking for {spec}:");
+    DECLARE_MESSAGE(WroteNuGetPkgConfInfo, (msg::path), "", "Wrote NuGet package config information to {path}.");
     DECLARE_MESSAGE(ClearingContents, (msg::path), "", "Clearing contents of {path}");
     DECLARE_MESSAGE(SkipClearingInvalidDir,
                     (msg::path),
@@ -1621,9 +1622,8 @@
                     (msg::value, msg::option),
                     "{value} is a command line option.",
                     "--{value} requires --{option}");
-    DECLARE_MESSAGE(NoInstalledPackages, (), "The name 'search' is the name of a command that is not localized.", "No packages are installed. Did you mean `search`?");
-=======
-    DECLARE_MESSAGE(WhileLookingForSpec, (msg::spec), "", "while looking for {spec}:");
-    DECLARE_MESSAGE(WroteNuGetPkgConfInfo, (msg::path), "", "Wrote NuGet package config information to {path}.");
->>>>>>> 519894ae
+    DECLARE_MESSAGE(NoInstalledPackages,
+                    (),
+                    "The name 'search' is the name of a command that is not localized.",
+                    "No packages are installed. Did you mean `search`?");
 }