--- conflicted
+++ resolved
@@ -738,19 +738,16 @@
                     "{command_line}\n"
                     "failed with the following results:");
     DECLARE_MESSAGE(CompressFolderFailed, (msg::path), "", "Failed to compress folder \"{path}\":");
-<<<<<<< HEAD
     DECLARE_MESSAGE(ConfigWithNoTopLevelObj,
                     (msg::path),
                     "",
                     "Failed to parse {path}: configuration files must have a top-level object");
-=======
+    DECLARE_MESSAGE(ConflictingValuesForOption, (msg::option), "", "conflicting values specified for '--{option}'.");
     DECLARE_MESSAGE(ComputingInstallPlan, (), "", "Computing installation plan...");
     DECLARE_MESSAGE(ConflictingFiles,
                     (msg::path, msg::spec),
                     "",
                     "The following files are already installed in {path} and are in conflict with {spec}");
->>>>>>> 37a91afd
-    DECLARE_MESSAGE(ConflictingValuesForOption, (msg::option), "", "conflicting values specified for '--{option}'.");
     DECLARE_MESSAGE(ConstraintViolation, (), "", "Found a constraint violation:");
     DECLARE_MESSAGE(ControlAndManifestFilesPresent,
                     (msg::path),
@@ -766,17 +763,12 @@
                     (msg::path),
                     "",
                     "Could not deduce nuget id and version from filename: {path}");
-<<<<<<< HEAD
     DECLARE_MESSAGE(CouldNotFindToolVersion,
                     (msg::version, msg::path),
                     "",
                     "Could not find <tools version=\"{version}\"> in {path}");
     DECLARE_MESSAGE(CreatedNuGetPackage, (msg::path), "", "Created nupkg: \"{path}\"");
     DECLARE_MESSAGE(CreateFailureLogsDir, (msg::path), "", "Creating failure logs output directory {path}.");
-=======
-    DECLARE_MESSAGE(CreatedNuGetPackage, (msg::path), "", "Created nupkg: \"{path}\"");
-    DECLARE_MESSAGE(CreateFailureLogsDir, (msg::path), "", "Creating failure logs output directory {path}");
->>>>>>> 37a91afd
     DECLARE_MESSAGE(CurlReportedUnexpectedResults,
                     (msg::command_line, msg::actual),
                     "{command_line} is the command line to call curl.exe, {actual} is the console output "
@@ -951,20 +943,16 @@
                     (msg::spec),
                     "",
                     "The control or mnaifest file for {spec} could not be loaded due to the following error. Please "
-<<<<<<< HEAD
-                    "remove {spec} and re-attempt.");
+                    "remove {spec} and try again.");
     DECLARE_MESSAGE(FailedToLoadManifest,
                     (msg::path, msg::error_msg),
                     "",
                     "Failed to load manifest from directory {path}: {error_msg}");
-=======
-                    "remove {spec} and try again.");
     DECLARE_MESSAGE(FailedToLoadPort,
                     (msg::package_name, msg::path),
                     "",
                     "Failed to load port {package_name} from {path}");
     DECLARE_MESSAGE(FailedToLoadPortFrom, (msg::path), "", "Failed to load port from {path}");
->>>>>>> 37a91afd
     DECLARE_MESSAGE(FailedToLocateSpec, (msg::spec), "", "Failed to locate spec in graph: {spec}");
     DECLARE_MESSAGE(FailedToObtainDependencyVersion, (), "", "Cannot find desired dependency version.");
     DECLARE_MESSAGE(FailedToObtainLocalPortGitSha, (), "", "Failed to obtain git SHAs for local ports.");
@@ -973,10 +961,7 @@
                     (),
                     "",
                     "Failed to parse CMake console output to locate block start/end markers.");
-<<<<<<< HEAD
     DECLARE_MESSAGE(FailedToParseConfig, (msg::path), "", "Failed to parse {path}");
-=======
->>>>>>> 37a91afd
     DECLARE_MESSAGE(FailedToParseControl, (msg::path), "", "Failed to parse control file: {path}");
     DECLARE_MESSAGE(FailedToParseJson, (msg::path), "", "Failed to parse JSON file: {path}");
     DECLARE_MESSAGE(FailedToParseManifest, (msg::path), "", "Failed to parse manifest file: {path}");
@@ -986,13 +971,11 @@
                     "[sanity check] Failed to parse a serialized binary paragraph.\nPlease open an issue at "
                     "https://github.com/microsoft/vcpkg, "
                     "with the following output:\n{error_msg}\nSerialized Binary Paragraph:");
-<<<<<<< HEAD
     DECLARE_MESSAGE(FailedToParseVersionXML,
                     (msg::tool_name, msg::version),
                     "",
                     "Could not parse version for tool {tool_name}. Version string was: {version}");
-=======
->>>>>>> 37a91afd
+
     DECLARE_MESSAGE(FailedToProvisionCe, (), "", "Failed to provision vcpkg-ce.");
     DECLARE_MESSAGE(FailedToRead, (msg::path, msg::error_msg), "", "Failed to read {path}: {error_msg}");
     DECLARE_MESSAGE(FailedToReadParagraph, (msg::path), "", "Failed to read paragraphs from {path}");
@@ -1338,17 +1321,14 @@
                     "{value} is a localized message name like LocalizedMessageMustNotEndWithNewline",
                     "The message named {value} ends with a newline which should be added by formatting "
                     "rather than by localization.");
-<<<<<<< HEAD
     DECLARE_MESSAGE(LocalPortfileVersion,
                     (),
                     "",
                     "Using local portfile versions. To update the local portfiles, use `git pull`.");
-=======
     DECLARE_MESSAGE(ManifestConflict,
                     (msg::path),
                     "",
                     "Found both a manifest and CONTROL files in port \"{path}\"; please rename one or the other");
->>>>>>> 37a91afd
     DECLARE_MESSAGE(ManifestFormatCompleted, (), "", "Succeeded in formatting the manifest files.");
     DECLARE_MESSAGE(ManifestWithNoTopLevelObj,
                     (msg::path),
