--- conflicted
+++ resolved
@@ -664,14 +664,11 @@
                     "{command_line}\n"
                     "failed with the following results:");
     DECLARE_MESSAGE(CompressFolderFailed, (msg::path), "", "Failed to compress folder \"{path}\":");
-<<<<<<< HEAD
-    DECLARE_MESSAGE(ConstraintViolation, (), "", "Found a constraint violation:");
-=======
     DECLARE_MESSAGE(ConflictingValuesForOption,
                     (msg::value),
                     "'{value}' is a command option.",
                     "conflicting values specified for '--{value}'.");
->>>>>>> 04813161
+    DECLARE_MESSAGE(ConstraintViolation, (), "", "Found a constraint violation:");
     DECLARE_MESSAGE(CopyrightIsDir, (msg::path), "", "`{path}` being a directory is deprecated.");
     DECLARE_MESSAGE(CorruptedDatabase, (), "", "Database corrupted.");
     DECLARE_MESSAGE(CouldNotDeduceNugetIdAndVersion,
@@ -698,7 +695,6 @@
                     "Based on your system settings, the default path to store binaries is \"{path}\". This consults "
                     "%LOCALAPPDATA%/%APPDATA% on Windows and $XDG_CACHE_HOME or $HOME on other platforms.");
     DECLARE_MESSAGE(DetectCompilerHash, (msg::triplet), "", "Detecting compiler hash for triplet {triplet}...");
-<<<<<<< HEAD
     DECLARE_MESSAGE(DocumentedFieldsSuggestUpdate,
                     (),
                     "",
@@ -707,13 +703,6 @@
                     (msg::env_var),
                     "",
                     "A downloadable copy of this tool is available and can be used by unsetting {env_var}.");
-=======
-    DECLARE_MESSAGE(
-        DownloadAvailable,
-        (msg::env_var),
-        "",
-        "A downloadable copy of this tool is available and can be used by unsetting {env_var} environment variable.");
->>>>>>> 04813161
     DECLARE_MESSAGE(DownloadedSources, (msg::spec), "", "Downloaded sources for {spec}");
     DECLARE_MESSAGE(DownloadingVcpkgCeBundle, (msg::version), "", "Downloading vcpkg-ce bundle {version}...");
     DECLARE_MESSAGE(DownloadingVcpkgCeBundleLatest,
@@ -796,12 +785,9 @@
                     "",
                     "Visual Studio Code was not found and the environment variable {env_var} is not set or invalid.");
     DECLARE_MESSAGE(ErrorVsCodeNotFoundPathExamined, (), "", "The following paths were examined:");
-<<<<<<< HEAD
+    DECLARE_MESSAGE(ErrorWhileParsing, (msg::path), "", "Errors occurred while parsing {path}.");
     DECLARE_MESSAGE(ErrorWhileSearching, (msg::spec), "", "info: while looking for {spec}:");
-=======
-    DECLARE_MESSAGE(ErrorWhileParsing, (msg::path), "", "Errors occurred while parsing {path}.");
     DECLARE_MESSAGE(ErrorWhileWriting, (msg::path), "", "Error occured while writing {path}");
->>>>>>> 04813161
     DECLARE_MESSAGE(ExcludedPackage, (msg::spec), "", "Excluded {spec}");
     DECLARE_MESSAGE(ExcludedPackages, (), "", "The following packages are excluded:");
     DECLARE_MESSAGE(
@@ -812,24 +798,11 @@
     DECLARE_MESSAGE(ExpectedFailOrSkip, (), "", "expected 'fail', 'skip', or 'pass' here");
     DECLARE_MESSAGE(ExpectedPortName, (), "", "expected a port name here");
     DECLARE_MESSAGE(ExpectedTripletName, (), "", "expected a triplet name here");
-<<<<<<< HEAD
-    DECLARE_MESSAGE(ExportingPackage, (msg::package_name), "", "Exporting {package_name}...");
-    DECLARE_MESSAGE(ExtendedDocumenationAtUrl, (msg::url), "", "Extended documentation available at '{url}'.");
-    DECLARE_MESSAGE(FailedToExtract, (msg::path), "", "Failed to extract \"{path}\":");
-    DECLARE_MESSAGE(FailedToFindPortFeature, (msg::feature, msg::spec), "", "Could not find {feature} in {spec}.");
-    DECLARE_MESSAGE(
-        FailedToLoadControl,
-        (msg::spec, msg::error, msg::command_name),
-        "'{error}' is the error message.",
-        "while loading control file for {spec}:\n{error}\nPlease run\"{command_name} remove {spec}\" and re-attempt.");
-    DECLARE_MESSAGE(FailedToLocateSpec, (msg::spec), "", "Failed to locate spec in graph: {spec}");
-    DECLARE_MESSAGE(FailedToObtainDependencyVersion, (), "", "Cannot find desired dependency version.");
-    DECLARE_MESSAGE(FailedToObtainPackageVersion, (), "", "Cannot find desired package version.");
-=======
     DECLARE_MESSAGE(ExpectedValueForOption,
                     (msg::value),
                     "'{value}' is a command option.",
                     "expected value after '{value}'.");
+    DECLARE_MESSAGE(ExportingPackage, (msg::package_name), "", "Exporting {package_name}...");
     DECLARE_MESSAGE(ExtendedDocumentationAtUrl, (msg::url), "", "Extended documentation available at '{url}'.");
     DECLARE_MESSAGE(FailedToExtract, (msg::path), "", "Failed to extract \"{path}\":");
     DECLARE_MESSAGE(FailedToParseBinParagraph,
@@ -838,7 +811,15 @@
                     "[sanity check] Failed to parse a serialized binary paragraph.\nPlease open an issue at "
                     "https://github.com/microsoft/vcpkg, "
                     "with the following output:\n{error_msg}\nSerialized Binary Paragraph:");
->>>>>>> 04813161
+    DECLARE_MESSAGE(FailedToFindPortFeature, (msg::feature, msg::spec), "", "Could not find {feature} in {spec}.");
+    DECLARE_MESSAGE(
+        FailedToLoadControl,
+        (msg::spec, msg::error, msg::command_name),
+        "'{error}' is the error message.",
+        "while loading control file for {spec}:\n{error}\nPlease run\"{command_name} remove {spec}\" and re-attempt.");
+    DECLARE_MESSAGE(FailedToLocateSpec, (msg::spec), "", "Failed to locate spec in graph: {spec}");
+    DECLARE_MESSAGE(FailedToObtainDependencyVersion, (), "", "Cannot find desired dependency version.");
+    DECLARE_MESSAGE(FailedToObtainPackageVersion, (), "", "Cannot find desired package version.");
     DECLARE_MESSAGE(FailedToParseCMakeConsoleOut,
                     (),
                     "",
@@ -943,13 +924,9 @@
     DECLARE_MESSAGE(InfoSetEnvVar,
                     (msg::env_var),
                     "In this context 'editor' means IDE",
-<<<<<<< HEAD
-                    "You can also set the environment variable {env_var} to your editor of choice.");
+                    "You can also set the environment variable '{env_var}' to your editor of choice.");
     DECLARE_MESSAGE(InstalledPackages, (), "", "The following packages are already installed:");
     DECLARE_MESSAGE(InstalledRequestedPackages, (), "", "All requested packages are currently installed.");
-=======
-                    "You can also set the environment variable '{env_var}' to your editor of choice.");
->>>>>>> 04813161
     DECLARE_MESSAGE(InstallingFromLocation,
                     (msg::path),
                     "'--' at the beginning must be preserved",
@@ -1195,16 +1172,13 @@
                     (msg::path),
                     "",
                     "NuGet package creation succeeded, but no .nupkg was produced. Expected: \"{path}\"");
-<<<<<<< HEAD
     DECLARE_MESSAGE(OptionRequired, (msg::option), "", "--{option} option is required.");
-=======
     DECLARE_MESSAGE(OriginalBinParagraphHeader, (), "", "\nOriginal Binary Paragraph");
->>>>>>> 04813161
     DECLARE_MESSAGE(PackageFailedtWhileExtracting,
                     (msg::value, msg::path),
                     "'{value}' is either a tool name or a package name.",
                     "'{value}' failed while extracting {path}.");
-<<<<<<< HEAD
+    DECLARE_MESSAGE(PackageRootDir, (), "", "(Experimental) Specify the packages root directory.");
     DECLARE_MESSAGE(PackagesToInstall, (), "", "The following packages will be built and installed:");
     DECLARE_MESSAGE(PackagesToInstallDirectly, (), "", "The following packages will be directlt installed:");
     DECLARE_MESSAGE(PackagesToModify, (), "", "Additional packages (*) will be modified to comeplete this operation.");
@@ -1215,9 +1189,6 @@
         "",
         "If you are sure you want to rebuild the above packages, run the command with the --recurse option.");
     DECLARE_MESSAGE(PackagesToRemove, (), "", "The following packages will be removed:");
-=======
-    DECLARE_MESSAGE(PackageRootDir, (), "", "(Experimental) Specify the packages root directory.");
->>>>>>> 04813161
     DECLARE_MESSAGE(PackingVendorFailed,
                     (msg::vendor),
                     "",
@@ -1387,17 +1358,14 @@
                     (msg::value),
                     "'{value}' is the name of a port dependency.",
                     "- dependency {value} is not supported.");
-<<<<<<< HEAD
     DECLARE_MESSAGE(UnsupportedPortFeature,
                     (msg::package_name, msg::value, msg::supports_expression),
                     "'{value}' is the port feature.",
                     "{package_name}[{value}] is only supported on '{supports_expression}'");
-=======
     DECLARE_MESSAGE(UnsupportedShortOptions,
                     (msg::value),
                     "'{value}' is the short option given",
                     "short options are not supported: '{value}'");
->>>>>>> 04813161
     DECLARE_MESSAGE(UnsupportedSystemName,
                     (msg::system_name),
                     "",
