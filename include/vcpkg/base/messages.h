﻿#pragma once

#include <vcpkg/base/fwd/files.h>
#include <vcpkg/base/fwd/json.h>
#include <vcpkg/base/fwd/messages.h>

#include <vcpkg/base/format.h>
#include <vcpkg/base/lineinfo.h>
#include <vcpkg/base/stringview.h>

#include <string>
#include <type_traits>
#include <utility>

namespace vcpkg
{
    namespace msg::detail
    {
        template<class Tag, class Type>
        struct MessageArgument;
    }
    namespace msg
    {
        template<class Message, class... Tags, class... Ts>
        LocalizedString format(Message, detail::MessageArgument<Tags, Ts>... args);
    }

    struct LocalizedString
    {
        LocalizedString() = default;
        operator StringView() const noexcept { return m_data; }
        const std::string& data() const noexcept { return m_data; }
        const std::string& to_string() const noexcept { return m_data; }
        std::string extract_data() { return std::exchange(m_data, ""); }

        static LocalizedString from_raw(std::string&& s) { return LocalizedString(std::move(s)); }

        template<class StringLike,
                 std::enable_if_t<std::is_constructible<StringView, const StringLike&>::value, int> = 0>
        static LocalizedString from_raw(const StringLike& s)
        {
            return LocalizedString(StringView(s));
        }
        LocalizedString& append_raw(char c)
        {
            m_data.push_back(c);
            return *this;
        }
        LocalizedString& append_raw(StringView s)
        {
            m_data.append(s.begin(), s.size());
            return *this;
        }
        template<class... Args>
        LocalizedString& append_fmt_raw(fmt::string_view s, const Args&... args)
        {
            m_data.append(fmt::format(s, args...));
            return *this;
        }
        LocalizedString& append(const LocalizedString& s)
        {
            m_data.append(s.m_data);
            return *this;
        }
        template<class Message, class... Args>
        LocalizedString& append(Message m, const Args&... args)
        {
            return append(msg::format(m, args...));
        }

        LocalizedString& append_indent(size_t indent = 1)
        {
            m_data.append(indent * 4, ' ');
            return *this;
        }

        friend const char* to_printf_arg(const LocalizedString& s) { return s.data().c_str(); }

        friend bool operator==(const LocalizedString& lhs, const LocalizedString& rhs)
        {
            return lhs.data() == rhs.data();
        }

        friend bool operator!=(const LocalizedString& lhs, const LocalizedString& rhs)
        {
            return lhs.data() != rhs.data();
        }

        friend bool operator<(const LocalizedString& lhs, const LocalizedString& rhs)
        {
            return lhs.data() < rhs.data();
        }

        friend bool operator<=(const LocalizedString& lhs, const LocalizedString& rhs)
        {
            return lhs.data() <= rhs.data();
        }

        friend bool operator>(const LocalizedString& lhs, const LocalizedString& rhs)
        {
            return lhs.data() > rhs.data();
        }

        friend bool operator>=(const LocalizedString& lhs, const LocalizedString& rhs)
        {
            return lhs.data() >= rhs.data();
        }

        bool empty() { return m_data.empty(); }
        void clear() { m_data.clear(); }

    private:
        std::string m_data;

        explicit LocalizedString(StringView data) : m_data(data.data(), data.size()) { }
        explicit LocalizedString(std::string&& data) : m_data(std::move(data)) { }
    };
}

VCPKG_FORMAT_WITH_TO_STRING(vcpkg::LocalizedString);

namespace vcpkg::msg
{
    namespace detail
    {
        template<class Tag, class Type>
        struct MessageArgument
        {
            const Type* parameter; // always valid
        };

        template<class... Tags>
        struct MessageCheckFormatArgs
        {
            static constexpr void check_format_args(const Tags&...) noexcept { }
        };

        LocalizedString internal_vformat(::size_t index, fmt::format_args args);

        template<class... Args>
        MessageCheckFormatArgs<Args...> make_message_check_format_args(const Args&... args); // not defined

        struct FormatArgAbi
        {
            const char* name;
            const char* example;
        };

        std::string format_examples_for_args(StringView extra_comment, const FormatArgAbi* args, std::size_t arg_count);

        inline std::string get_examples_for_args(StringView extra_comment, const MessageCheckFormatArgs<>&)
        {
            return extra_comment.to_string();
        }

        template<class Arg0, class... Args>
        std::string get_examples_for_args(StringView extra_comment, const MessageCheckFormatArgs<Arg0, Args...>&)
        {
            FormatArgAbi abi[] = {FormatArgAbi{Arg0::name, Arg0::example}, FormatArgAbi{Args::name, Args::example}...};
            return format_examples_for_args(extra_comment, abi, 1 + sizeof...(Args));
        }

        ::size_t startup_register_message(StringLiteral name, StringLiteral format_string, std::string&& comment);

        ::size_t number_of_messages();

        // REQUIRES: index < last_message_index()
        StringView get_format_string(::size_t index);
        // REQUIRES: index < last_message_index()
        StringView get_message_name(::size_t index);
        // REQUIRES: index < last_message_index()
        StringView get_default_format_string(::size_t index);
        // REQUIRES: index < last_message_index()
        StringView get_localization_comment(::size_t index);
    }

    // load from "locale_base/messages.${language}.json"
    void threadunsafe_initialize_context(const Filesystem& fs, StringView language, const Path& locale_base);
    // initialize without any localized messages (use default messages only)
    void threadunsafe_initialize_context();

    template<class Message, class... Tags, class... Ts>
    LocalizedString format(Message, detail::MessageArgument<Tags, Ts>... args)
    {
        // avoid generating code, but still typecheck
        // (and avoid unused typedef warnings)
        static_assert((Message::check_format_args((Tags{})...), true), "");
        return detail::internal_vformat(Message::index,
                                        fmt::make_format_args(fmt::arg(Tags::name, *args.parameter)...));
    }

    inline void println() { msg::write_unlocalized_text_to_stdout(Color::none, "\n"); }

    inline void print(Color c, const LocalizedString& s) { msg::write_unlocalized_text_to_stdout(c, s); }
    inline void print(const LocalizedString& s) { msg::write_unlocalized_text_to_stdout(Color::none, s); }
    inline void println(Color c, const LocalizedString& s)
    {
        msg::write_unlocalized_text_to_stdout(c, s);
        msg::write_unlocalized_text_to_stdout(Color::none, "\n");
    }
    inline void println(const LocalizedString& s)
    {
        msg::write_unlocalized_text_to_stdout(Color::none, s);
        msg::write_unlocalized_text_to_stdout(Color::none, "\n");
    }

    template<class Message, class... Ts>
    typename Message::is_message_type print(Message m, Ts... args)
    {
        print(format(m, args...));
    }
    template<class Message, class... Ts>
    typename Message::is_message_type println(Message m, Ts... args)
    {
        print(format(m, args...).append_raw('\n'));
    }

    template<class Message, class... Ts>
    typename Message::is_message_type print(Color c, Message m, Ts... args)
    {
        print(c, format(m, args...));
    }
    template<class Message, class... Ts>
    typename Message::is_message_type println(Color c, Message m, Ts... args)
    {
        print(c, format(m, args...).append_raw('\n'));
    }

// these use `constexpr static` instead of `inline` in order to work with GCC 6;
// they are trivial and empty, and their address does not matter, so this is not a problem
#define DECLARE_MSG_ARG(NAME, EXAMPLE)                                                                                 \
    constexpr static struct NAME##_t                                                                                   \
    {                                                                                                                  \
        constexpr static const char* name = #NAME;                                                                     \
        constexpr static const char* example = EXAMPLE;                                                                \
        template<class T>                                                                                              \
        detail::MessageArgument<NAME##_t, T> operator=(const T& t) const noexcept                                      \
        {                                                                                                              \
            return detail::MessageArgument<NAME##_t, T>{&t};                                                           \
        }                                                                                                              \
    } NAME = {}

    DECLARE_MSG_ARG(error, "");
    DECLARE_MSG_ARG(value, "");
    DECLARE_MSG_ARG(pretty_value, "");
    DECLARE_MSG_ARG(expected, "");
    DECLARE_MSG_ARG(actual, "");
    DECLARE_MSG_ARG(list, "");
    DECLARE_MSG_ARG(old_value, "");
    DECLARE_MSG_ARG(new_value, "");

    DECLARE_MSG_ARG(actual_version, "1.3.8");
    DECLARE_MSG_ARG(arch, "x64");
    DECLARE_MSG_ARG(base_url, "azblob://");
    DECLARE_MSG_ARG(binary_source, "azblob");
    DECLARE_MSG_ARG(build_result, "One of the BuildResultXxx messages (such as BuildResultSucceeded/SUCCEEDED)");
    DECLARE_MSG_ARG(column, "42");
    DECLARE_MSG_ARG(command_line, "vcpkg install zlib");
    DECLARE_MSG_ARG(command_name, "install");
    DECLARE_MSG_ARG(count, "42");
    DECLARE_MSG_ARG(elapsed, "3.532 min");
    DECLARE_MSG_ARG(error_msg, "File Not Found");
    DECLARE_MSG_ARG(exit_code, "127");
    DECLARE_MSG_ARG(expected_version, "1.3.8");
    DECLARE_MSG_ARG(new_scheme, "version");
    DECLARE_MSG_ARG(old_scheme, "version-string");
    DECLARE_MSG_ARG(option, "editable");
    DECLARE_MSG_ARG(package_name, "zlib");
    DECLARE_MSG_ARG(path, "/foo/bar");
    DECLARE_MSG_ARG(row, "42");
    DECLARE_MSG_ARG(spec, "zlib:x64-windows");
    DECLARE_MSG_ARG(system_api, "CreateProcessW");
    DECLARE_MSG_ARG(system_name, "Darwin");
    DECLARE_MSG_ARG(tool_name, "aria2");
    DECLARE_MSG_ARG(triplet, "x64-windows");
    DECLARE_MSG_ARG(url, "https://github.com/microsoft/vcpkg");
    DECLARE_MSG_ARG(vcpkg_line_info, "/a/b/foo.cpp(13)");
    DECLARE_MSG_ARG(vendor, "Azure");
    DECLARE_MSG_ARG(version, "1.3.8");
    DECLARE_MSG_ARG(action_index, "340");
    DECLARE_MSG_ARG(env_var, "VCPKG_DEFAULT_TRIPLET");
#undef DECLARE_MSG_ARG

#define DECLARE_MESSAGE(NAME, ARGS, COMMENT, ...)                                                                      \
    constexpr struct NAME##_msg_t : decltype(::vcpkg::msg::detail::make_message_check_format_args ARGS)                \
    {                                                                                                                  \
        using is_message_type = void;                                                                                  \
        static constexpr ::vcpkg::StringLiteral name = #NAME;                                                          \
        static constexpr ::vcpkg::StringLiteral extra_comment = COMMENT;                                               \
        static constexpr ::vcpkg::StringLiteral default_format_string = __VA_ARGS__;                                   \
        static const ::size_t index;                                                                                   \
    } msg##NAME VCPKG_UNUSED = {}

#define REGISTER_MESSAGE(NAME)                                                                                         \
    const ::size_t NAME##_msg_t::index = ::vcpkg::msg::detail::startup_register_message(                               \
        NAME##_msg_t::name,                                                                                            \
        NAME##_msg_t::default_format_string,                                                                           \
        ::vcpkg::msg::detail::get_examples_for_args(NAME##_msg_t::extra_comment, NAME##_msg_t{}))

#define DECLARE_AND_REGISTER_MESSAGE(NAME, ARGS, COMMENT, ...)                                                         \
    DECLARE_MESSAGE(NAME, ARGS, COMMENT, __VA_ARGS__);                                                                 \
    REGISTER_MESSAGE(NAME)

    DECLARE_MESSAGE(SeeURL, (msg::url), "", "See {url} for more information.");
    DECLARE_MESSAGE(NoteMessage, (), "", "note: ");
    DECLARE_MESSAGE(WarningMessage, (), "", "warning: ");
    DECLARE_MESSAGE(ErrorMessage, (), "", "error: ");
    DECLARE_MESSAGE(InternalErrorMessage, (), "", "internal error: ");
    DECLARE_MESSAGE(
        InternalErrorMessageContact,
        (),
        "",
        "Please open an issue at "
        "https://github.com/microsoft/vcpkg/issues/new?template=other-type-of-bug-report.md&labels=category:vcpkg-bug "
        "with detailed steps to reproduce the problem.");
    DECLARE_MESSAGE(BothYesAndNoOptionSpecifiedError,
                    (msg::option),
                    "",
                    "cannot specify both --no-{option} and --{option}.");

    void println_warning(const LocalizedString& s);
    template<class Message, class... Ts>
    typename Message::is_message_type println_warning(Message m, Ts... args)
    {
        println_warning(format(m, args...));
    }

    void println_error(const LocalizedString& s);
    template<class Message, class... Ts>
    typename Message::is_message_type println_error(Message m, Ts... args)
    {
        println_error(format(m, args...));
    }

    template<class Message, class... Ts, class = typename Message::is_message_type>
    LocalizedString format_warning(Message m, Ts... args)
    {
        return format(msgWarningMessage).append(m, args...);
    }

    template<class Message, class... Ts, class = typename Message::is_message_type>
    LocalizedString format_error(Message m, Ts... args)
    {
        return format(msgErrorMessage).append(m, args...);
    }

}

namespace vcpkg
{
    struct MessageSink
    {
        virtual void print(Color c, StringView sv) = 0;

        void println() { this->print(Color::none, "\n"); }
        void print(const LocalizedString& s) { this->print(Color::none, s); }
        void println(Color c, const LocalizedString& s)
        {
            this->print(c, s);
            this->print(Color::none, "\n");
        }
        inline void println(const LocalizedString& s)
        {
            this->print(Color::none, s);
            this->print(Color::none, "\n");
        }

        template<class Message, class... Ts>
        typename Message::is_message_type print(Message m, Ts... args)
        {
            this->print(Color::none, msg::format(m, args...));
        }

        template<class Message, class... Ts>
        typename Message::is_message_type println(Message m, Ts... args)
        {
            this->print(Color::none, msg::format(m, args...).append_raw('\n'));
        }

        template<class Message, class... Ts>
        typename Message::is_message_type print(Color c, Message m, Ts... args)
        {
            this->print(c, msg::format(m, args...));
        }

        template<class Message, class... Ts>
        typename Message::is_message_type println(Color c, Message m, Ts... args)
        {
            this->print(c, msg::format(m, args...).append_raw('\n'));
        }

        MessageSink(const MessageSink&) = delete;
        MessageSink& operator=(const MessageSink&) = delete;

    protected:
        MessageSink() = default;
        ~MessageSink() = default;
    };

    extern MessageSink& null_sink;
    extern MessageSink& stdout_sink;
    extern MessageSink& stderr_sink;

    DECLARE_MESSAGE(AddArtifactOnlyOne,
                    (msg::command_line),
                    "",
                    "'{command_line}' can only add one artifact at a time.");
    DECLARE_MESSAGE(AddFirstArgument,
                    (msg::command_line),
                    "",
                    "The first argument to '{command_line}' must be 'artifact' or 'port'.");
    DECLARE_MESSAGE(AddingCompletionEntry, (msg::path), "", "Adding vcpkg completion entry to {path}.");
    DECLARE_MESSAGE(AddPortRequiresManifest,
                    (msg::command_line),
                    "",
                    "'{command_line}' requires an active manifest file.");
    DECLARE_MESSAGE(AddPortSucceeded, (), "", "Succeeded in adding ports to vcpkg.json file.");
    DECLARE_MESSAGE(AddTripletExpressionNotAllowed,
                    (msg::package_name, msg::triplet),
                    "",
                    "triplet expressions are not allowed here. You may want to change "
                    "`{package_name}:{triplet}` to `{package_name}` instead.");
    DECLARE_MESSAGE(AddVersionAddedVersionToFile, (msg::version, msg::path), "", "added version {version} to {path}");
    DECLARE_MESSAGE(AddVersionCommitChangesReminder, (), "", "Did you remember to commit your changes?");
    DECLARE_MESSAGE(AddVersionCommitResultReminder, (), "", "Don't forget to commit the result!");
    DECLARE_MESSAGE(AddVersionDetectLocalChangesError,
                    (),
                    "",
                    "skipping detection of local changes due to unexpected format in git status output");
    DECLARE_MESSAGE(AddVersionFileNotFound, (msg::path), "", "couldn't find required file {path}");
    DECLARE_MESSAGE(AddVersionFormatPortSuggestion, (msg::command_line), "", "Run `{command_line}` to format the file");
    DECLARE_MESSAGE(AddVersionIgnoringOptionAll,
                    (msg::option),
                    "The -- before {option} must be preserved as they're part of the help message for the user.",
                    "ignoring --{option} since a port name argument was provided");
    DECLARE_MESSAGE(AddVersionLoadPortFailed, (msg::package_name), "", "can't load port {package_name}");
    DECLARE_MESSAGE(AddVersionNewFile, (), "", "(new file)");
    DECLARE_MESSAGE(AddVersionNewShaIs, (msg::value), "{value} is a 40-digit hexadecimal SHA", "new SHA: {value}");
    DECLARE_MESSAGE(AddVersionNoFilesUpdated, (), "", "No files were updated");
    DECLARE_MESSAGE(AddVersionNoFilesUpdatedForPort,
                    (msg::package_name),
                    "",
                    "No files were updated for {package_name}");
    DECLARE_MESSAGE(AddVersionNoGitSha, (msg::package_name), "", "can't obtain SHA for port {package_name}");
    DECLARE_MESSAGE(AddVersionOldShaIs, (msg::value), "{value} is a 40-digit hexadecimal SHA", "old SHA: {value}");
    DECLARE_MESSAGE(AddVersionOverwriteOptionSuggestion,
                    (msg::option),
                    "The -- before {option} must be preserved as they're part of the help message for the user.",
                    "Use --{option} to bypass this check");
    DECLARE_MESSAGE(AddVersionPortDoesNotExist, (msg::package_name), "", "{package_name} does not exist");
    DECLARE_MESSAGE(AddVersionPortFilesShaChanged,
                    (msg::package_name),
                    "",
                    "checked-in files for {package_name} have changed but the version was not updated");
    DECLARE_MESSAGE(AddVersionPortFilesShaUnchanged,
                    (msg::package_name, msg::version),
                    "",
                    "checked-in files for {package_name} are unchanged from version {version}");
    DECLARE_MESSAGE(AddVersionPortHasImproperFormat,
                    (msg::package_name),
                    "",
                    "{package_name} is not properly formatted");
    DECLARE_MESSAGE(AddVersionSuggestNewVersionScheme,
                    (msg::new_scheme, msg::old_scheme, msg::package_name, msg::option),
                    "The -- before {option} must be preserved as they're part of the help message for the user.",
                    "Use the version scheme \"{new_scheme}\" instead of \"{old_scheme}\" in port "
                    "\"{package_name}\".\nUse --{option} to disable this check.");
    DECLARE_MESSAGE(AddVersionUnableToParseVersionsFile, (msg::path), "", "unable to parse versions file {path}");
    DECLARE_MESSAGE(AddVersionUncommittedChanges,
                    (msg::package_name),
                    "",
                    "there are uncommitted changes for {package_name}");
    DECLARE_MESSAGE(AddVersionUpdateVersionReminder, (), "", "Did you remember to update the version or port version?");
    DECLARE_MESSAGE(AddVersionUseOptionAll,
                    (msg::command_name, msg::option),
                    "The -- before {option} must be preserved as they're part of the help message for the user.",
                    "{command_name} with no arguments requires passing --{option} to update all port versions at once");
    DECLARE_MESSAGE(AddVersionVersionAlreadyInFile,
                    (msg::version, msg::path),
                    "",
                    "version {version} is already in {path}");
    DECLARE_MESSAGE(AddVersionVersionIs, (msg::version), "", "version: {version}");
    DECLARE_MESSAGE(AllFormatArgsRawArgument,
                    (msg::value),
                    "example of {value} is 'foo {} bar'",
                    "format string \"{value}\" contains a raw format argument");
    DECLARE_MESSAGE(AllFormatArgsUnbalancedBraces,
                    (msg::value),
                    "example of {value} is 'foo bar {'",
                    "unbalanced brace in format string \"{value}\"");
    DECLARE_MESSAGE(AlreadyInstalled, (msg::spec), "", "{spec} is already installed");
    DECLARE_MESSAGE(AlreadyInstalledNotHead,
                    (msg::spec),
                    "'HEAD' means the most recent version of source code",
                    "{spec} is already installed -- not building from HEAD");
    DECLARE_MESSAGE(AnotherInstallationInProgress,
                    (),
                    "",
                    "Another installation is in progress on the machine, sleeping 6s before retrying.");
    DECLARE_MESSAGE(AppliedUserIntegration, (), "", "Applied user-wide integration for this vcpkg root.");
    DECLARE_MESSAGE(AttemptingToFetchPackagesFromVendor,
                    (msg::count, msg::vendor),
                    "",
                    "Attempting to fetch {count} package(s) from {vendor}");
    DECLARE_MESSAGE(AuthenticationMayRequireManualAction,
                    (msg::vendor),
                    "",
                    "One or more {vendor} credential providers requested manual action. Add the binary source "
                    "'interactive' to allow interactivity.");
    DECLARE_MESSAGE(AutomaticLinkingForMSBuildProjects,
                    (),
                    "",
                    "All MSBuild C++ projects can now #include any installed libraries. Linking will be handled "
                    "automatically. Installing new libraries will make them instantly available.");
    DECLARE_MESSAGE(AutoSettingEnvVar,
                    (msg::env_var, msg::url),
                    "An example of env_var is \"HTTP(S)_PROXY\""
                    "'--' at the beginning must be preserved",
                    "-- Automatically setting {env_var} environment variables to \"{url}\".");
    DECLARE_MESSAGE(BuildAlreadyInstalled,
                    (msg::spec),
                    "",
                    "{spec} is already installed; please remove {spec} before attempting to build it.");
    DECLARE_MESSAGE(BuildDependenciesMissing,
                    (),
                    "",
                    "The build command requires all dependencies to be already installed.\nThe following "
                    "dependencies are missing:");
    DECLARE_MESSAGE(BuildingFromHead,
                    (msg::spec),
                    "'HEAD' means the most recent version of source code",
                    "Building {spec} from HEAD...");
    DECLARE_MESSAGE(BuildingPackage, (msg::spec), "", "Building {spec}...");
    DECLARE_MESSAGE(BuildingPackageFailed,
                    (msg::spec, msg::build_result),
                    "",
                    "building {spec} failed with: {build_result}");
    DECLARE_MESSAGE(BuildingPackageFailedDueToMissingDeps,
                    (),
                    "Printed after BuildingPackageFailed, and followed by a list of dependencies that were missing.",
                    "due to the following missing dependencies:");
    DECLARE_MESSAGE(BuildResultBuildFailed,
                    (),
                    "Printed after the name of an installed entity to indicate that it failed to build.",
                    "BUILD_FAILED");
    DECLARE_MESSAGE(
        BuildResultCacheMissing,
        (),
        "Printed after the name of an installed entity to indicate that it was not present in the binary cache when "
        "the user has requested that things may only be installed from the cache rather than built.",
        "CACHE_MISSING");
    DECLARE_MESSAGE(BuildResultCascadeDueToMissingDependencies,
                    (),
                    "Printed after the name of an installed entity to indicate that it could not attempt "
                    "to be installed because one of its transitive dependencies failed to install.",
                    "CASCADED_DUE_TO_MISSING_DEPENDENCIES");
    DECLARE_MESSAGE(BuildResultDownloaded,
                    (),
                    "Printed after the name of an installed entity to indicate that it was successfully "
                    "downloaded but no build or install was requested.",
                    "DOWNLOADED");
    DECLARE_MESSAGE(BuildResultExcluded,
                    (),
                    "Printed after the name of an installed entity to indicate that the user explicitly "
                    "requested it not be installed.",
                    "EXCLUDED");
    DECLARE_MESSAGE(
        BuildResultFileConflicts,
        (),
        "Printed after the name of an installed entity to indicate that it conflicts with something already installed",
        "FILE_CONFLICTS");
    DECLARE_MESSAGE(BuildResultPostBuildChecksFailed,
                    (),
                    "Printed after the name of an installed entity to indicate that it built "
                    "successfully, but that it failed post build checks.",
                    "POST_BUILD_CHECKS_FAILED");
    DECLARE_MESSAGE(BuildResultRemoved,
                    (),
                    "Printed after the name of an uninstalled entity to indicate that it was successfully uninstalled.",
                    "REMOVED");
    DECLARE_MESSAGE(
        BuildResultSucceeded,
        (),
        "Printed after the name of an installed entity to indicate that it was built and installed successfully.",
        "SUCCEEDED");
    DECLARE_MESSAGE(BuildResultSummaryHeader,
                    (msg::triplet),
                    "Displayed before a list of a summary installation results.",
                    "SUMMARY FOR {triplet}");
    DECLARE_MESSAGE(BuildResultSummaryLine,
                    (msg::build_result, msg::count),
                    "Displayed to show a count of results of a build_result in a summary.",
                    "{build_result}: {count}");
    DECLARE_MESSAGE(BuildTroubleshootingMessage1,
                    (),
                    "First part of build troubleshooting message, printed before the URI to look for existing bugs.",
                    "Please ensure you're using the latest port files with `git pull` and `vcpkg "
                    "update`.\nThen check for known issues at:");
    DECLARE_MESSAGE(BuildTroubleshootingMessage2,
                    (),
                    "Second part of build troubleshooting message, printed after the URI to look for "
                    "existing bugs but before the URI to file one.",
                    "You can submit a new issue at:");
    DECLARE_MESSAGE(
        BuildTroubleshootingMessage3,
        (msg::package_name),
        "Third part of build troubleshooting message, printed after the URI to file a bug but "
        "before version information about vcpkg itself.",
        "Include '[{package_name}] Build error' in your bug report title, the following version information in your "
        "bug description, and attach any relevant failure logs from above.");
    DECLARE_MESSAGE(BuildTroubleshootingMessage4,
                    (msg::path),
                    "Fourth optional part of build troubleshooting message, printed after the version"
                    "information about vcpkg itself.",
                    "You can also use the prefilled template from {path}.");
    DECLARE_MESSAGE(ChecksFailedCheck, (), "", "vcpkg has crashed; no additional details are available.");
    DECLARE_MESSAGE(ChecksUnreachableCode, (), "", "unreachable code was reached");
    DECLARE_MESSAGE(ChecksUpdateVcpkg, (), "", "updating vcpkg by rerunning bootstrap-vcpkg may resolve this failure.");
    DECLARE_MESSAGE(CiBaselineAllowUnexpectedPassingRequiresBaseline,
                    (),
                    "",
                    "--allow-unexpected-passing can only be used if a baseline is provided via --ci-baseline.");
    DECLARE_MESSAGE(CiBaselineDisallowedCascade,
                    (msg::spec, msg::path),
                    "",
                    "REGRESSION: {spec} cascaded, but it is required to pass. ({path}).");
    DECLARE_MESSAGE(CiBaselineRegression,
                    (msg::spec, msg::build_result, msg::path),
                    "",
                    "REGRESSION: {spec} failed with {build_result}. If expected, add {spec}=fail to {path}.");
    DECLARE_MESSAGE(CiBaselineRegressionHeader,
                    (),
                    "Printed before a series of CiBaselineRegression and/or CiBaselineUnexpectedPass messages.",
                    "REGRESSIONS:");
    DECLARE_MESSAGE(CiBaselineUnexpectedPass,
                    (msg::spec, msg::path),
                    "",
                    "PASSING, REMOVE FROM FAIL LIST: {spec} ({path}).");
    DECLARE_MESSAGE(CmakeTargetsExcluded, (msg::count), "", "note: {count} additional targets are not displayed.");
    DECLARE_MESSAGE(CMakeTargetsUsage,
                    (msg::package_name),
                    "'targets' are a CMake and Makefile concept",
                    "{package_name} provides CMake targets:");
    DECLARE_MESSAGE(
        CMakeTargetsUsageHeuristicMessage,
        (),
        "Displayed after CMakeTargetsUsage; the # must be kept at the beginning so that the message remains a comment.",
        "# this is heuristically generated, and may not be correct");
    DECLARE_MESSAGE(CMakeToolChainFile,
                    (msg::command_name),
                    "",
                    "CMake projects should use: \"DCMAKE_TOOLCHAIN_FILE={command_name}\"");
    DECLARE_MESSAGE(CommandFailed,
                    (msg::command_line),
                    "",
                    "command:\n"
                    "{command_line}\n"
<<<<<<< HEAD
                    "Failed with the following results:");
    DECLARE_MESSAGE(CompressFolderFailed, (msg::path), "", "Failed to compress folder '{path}':");
=======
                    "failed with the following results:");
    DECLARE_MESSAGE(CompressFolderFailed, (msg::path), "", "Failed to compress folder \"{path}\":");
>>>>>>> 623995f3
    DECLARE_MESSAGE(CouldNotDeduceNugetIdAndVersion,
                    (msg::path),
                    "",
                    "Could not deduce nuget id and version from filename: {path}");
    DECLARE_MESSAGE(CreatedNuGetPackage, (msg::path), "", "Created nupkg: '{path}'");
    DECLARE_MESSAGE(CurlReportedUnexpectedResults,
                    (msg::command_line, msg::actual),
                    "{command_line} is the command line to call curl.exe, {actual} is the console output "
                    "of curl.exe locale-invariant download results.",
                    "curl has reported unexpected results to vcpkg and vcpkg cannot continue.\n"
                    "Please review the following text for sensitive information and open an issue on the "
                    "Microsoft/vcpkg GitHub to help fix this problem!\n"
                    "cmd: {command_line}\n"
                    "=== curl output ===\n"
                    "{actual}\n"
                    "=== end curl output ===");
    DECLARE_MESSAGE(DefaultPathToBinaries,
                    (msg::path),
                    "",
                    "Based on your system settings, the default path to store binaries is \"{path}\". This consults "
                    "%LOCALAPPDATA%/%APPDATA% on Windows and $XDG_CACHE_HOME or $HOME on other platforms.");
    DECLARE_MESSAGE(DetectCompilerHash, (msg::triplet), "", "Detecting compiler hash for triplet {triplet}...");
    DECLARE_MESSAGE(DownloadAvailable,
                    (msg::env_var),
                    "",
                    "A downloadable copy of this tool is available and can be used by unsetting {env_var}.");
    DECLARE_MESSAGE(DownloadedSources, (msg::spec), "", "Downloaded sources for {spec}");
    DECLARE_MESSAGE(DownloadingVcpkgCeBundle, (msg::version), "", "Downloading vcpkg-ce bundle {version}...");
    DECLARE_MESSAGE(DownloadingVcpkgCeBundleLatest,
                    (),
                    "This message is normally displayed only in development.",
                    "Downloading latest vcpkg-ce bundle...");
    DECLARE_MESSAGE(EmptyLicenseExpression, (), "", "SPDX license expression was empty.");
    DECLARE_MESSAGE(EnvStrFailedToExtract, (), "", "could not expand the environment string:");
    DECLARE_MESSAGE(ErrorDetectingCompilerInfo,
                    (msg::path),
                    "",
                    "while detecting compiler information:\nThe log file content at \"{path}\" is:");
    DECLARE_MESSAGE(ErrorIndividualPackagesUnsupported,
                    (),
                    "",
                    "In manifest mode, `vcpkg install` does not support individual package arguments.\nTo install "
                    "additional "
                    "packages, edit vcpkg.json and then run `vcpkg install` without any package arguments.");
    DECLARE_MESSAGE(ErrorInvalidClassicModeOption,
                    (msg::option),
                    "",
                    "The option --{option} is not supported in classic mode and no manifest was found.");
    DECLARE_MESSAGE(ErrorInvalidManifestModeOption,
                    (msg::option),
                    "",
                    "The option --{option} is not supported in manifest mode.");
    DECLARE_MESSAGE(
        ErrorMessageMustUsePrintError,
        (msg::value),
        "{value} is is a localized message name like ErrorMessageMustUsePrintError",
        "The message named {value} starts with error:, it must be changed to prepend ErrorMessage in code instead.");
    DECLARE_MESSAGE(
        ErrorMissingVcpkgRoot,
        (),
        "",
        "Could not detect vcpkg-root. If you are trying to use a copy of vcpkg that you've built, you must "
        "define the VCPKG_ROOT environment variable to point to a cloned copy of https://github.com/Microsoft/vcpkg.");
    DECLARE_MESSAGE(ErrorNoVSInstance,
                    (msg::triplet),
                    "",
                    "in triplet {triplet}: Unable to find a valid Visual Studio instance");
    DECLARE_MESSAGE(ErrorNoVSInstanceAt, (msg::path), "", "at \"{path}\"");
    DECLARE_MESSAGE(ErrorNoVSInstanceFullVersion, (msg::version), "", "with toolset version prefix {version}");
    DECLARE_MESSAGE(ErrorNoVSInstanceVersion, (msg::version), "", "with toolset version {version}");
    DECLARE_MESSAGE(ErrorRequireBaseline,
                    (),
                    "",
                    "this vcpkg instance requires a manifest with a specified baseline in order to "
                    "interact with ports. Please add 'builtin-baseline' to the manifest or add a "
                    "'vcpkg-configuration.json' that redefines the default registry.");
    DECLARE_MESSAGE(ErrorRequirePackagesList,
                    (),
                    "",
                    "`vcpkg install` requires a list of packages to install in classic mode.");
    DECLARE_MESSAGE(
        ErrorUnableToDetectCompilerInfo,
        (),
        "failure output will be displayed at the top of this",
        "vcpkg was unable to detect the active compiler's information. See above for the CMake failure output.");
    DECLARE_MESSAGE(ErrorVcvarsUnsupported,
                    (msg::triplet),
                    "",
                    "in triplet {triplet}: Use of Visual Studio's Developer Prompt is unsupported "
                    "on non-Windows hosts.\nDefine 'VCPKG_CMAKE_SYSTEM_NAME' or "
                    "'VCPKG_CHAINLOAD_TOOLCHAIN_FILE' in the triplet file.");
    DECLARE_MESSAGE(ErrorVsCodeNotFound,
                    (msg::env_var),
                    "",
                    "Visual Studio Code was not found and the environment variable {env_var} is not set or invalid.");
    DECLARE_MESSAGE(ErrorVsCodeNotFoundPathExamined, (), "", "The following paths were examined:");
    DECLARE_MESSAGE(ExcludedPackage, (msg::spec), "", "Excluded {spec}");
    DECLARE_MESSAGE(
        ExpectedCharacterHere,
        (msg::expected),
        "{expected} is a locale-invariant delimiter; for example, the ':' or '=' in 'zlib:x64-windows=skip'",
        "expected '{expected}' here");
    DECLARE_MESSAGE(ExpectedFailOrSkip, (), "", "expected 'fail', 'skip', or 'pass' here");
    DECLARE_MESSAGE(ExpectedPortName, (), "", "expected a port name here");
    DECLARE_MESSAGE(ExpectedTripletName, (), "", "expected a triplet name here");
    DECLARE_MESSAGE(ExtendedDocumentationAtUrl, (msg::url), "", "Extended documentation available at '{url}'.");
    DECLARE_MESSAGE(FailedToProvisionCe, (), "", "Failed to provision vcpkg-ce.");
    DECLARE_MESSAGE(FailedToRunToolToDetermineVersion,
                    (msg::tool_name, msg::path),
                    "Additional information, such as the command line output, if any, will be appended on "
                    "the line after this message",
                    "Failed to run {path} to determine the {tool_name} version.");
    DECLARE_MESSAGE(FailedToStoreBackToMirror, (), "", "failed to store back to mirror:");
    DECLARE_MESSAGE(FailedToStoreBinaryCache, (msg::path), "", "Failed to store binary cache {path}");
    DECLARE_MESSAGE(FailedVendorAuthentication,
                    (msg::vendor, msg::url),
                    "",
                    "One or more {vendor} credential providers failed to authenticate. See '{url}' for more details "
                    "on how to provide credentials.");
    DECLARE_MESSAGE(FishCompletion, (msg::path), "", "vcpkg fish completion is already added at '{path}'.");
    DECLARE_MESSAGE(
        ForceSystemBinariesOnWeirdPlatforms,
        (),
        "",
        "Environment variable VCPKG_FORCE_SYSTEM_BINARIES must be set on arm, s390x, and ppc64le platforms.");
    DECLARE_MESSAGE(FormattedParseMessageExpression,
                    (msg::value),
                    "Example of {value} is 'x64 & windows'",
                    "on expression: {value}");
    DECLARE_MESSAGE(GenerateMsgErrorParsingFormatArgs,
                    (msg::value),
                    "example of {value} 'GenerateMsgNoComment'",
                    "parsing format string for {value}:");
    DECLARE_MESSAGE(GenerateMsgIncorrectComment,
                    (msg::value),
                    "example of {value} is 'GenerateMsgNoComment'",
                    R"(message {value} has an incorrect comment:)");
    DECLARE_MESSAGE(GenerateMsgNoArgumentValue,
                    (msg::value),
                    "example of {value} is 'arch'",
                    R"({{{value}}} was specified in a comment, but was not used in the message.)");
    DECLARE_MESSAGE(GenerateMsgNoCommentValue,
                    (msg::value),
                    "example of {value} is 'arch'",
                    R"({{{value}}} was used in the message, but not commented.)");
    DECLARE_MESSAGE(GitCommandFailed, (msg::command_line), "", "failed to execute: {command_line}");
    DECLARE_MESSAGE(GitStatusOutputExpectedFileName, (), "", "expected a file name");
    DECLARE_MESSAGE(GitStatusOutputExpectedNewLine, (), "", "expected new line");
    DECLARE_MESSAGE(GitStatusOutputExpectedRenameOrNewline, (), "", "expected renamed file or new lines");
    DECLARE_MESSAGE(GitStatusUnknownFileStatus,
                    (msg::value),
                    "{value} is a single character indicating file status, for example: A, U, M, D",
                    "unknown file status: {value}");
    DECLARE_MESSAGE(GitUnexpectedCommandOutput, (), "", "unexpected git output");
    DECLARE_MESSAGE(
        HashFileFailureToRead,
        (msg::path),
        "Printed after ErrorMessage and before the specific failing filesystem operation (like file not found)",
        "failed to read file '{path}' for hashing: ");
    DECLARE_MESSAGE(HeaderOnlyUsage,
                    (msg::package_name),
                    "'header' refers to C/C++ .h files",
                    "{package_name} is header-only and can be used from CMake via:");
    DECLARE_MESSAGE(IllegalFeatures, (), "", "List of features is not allowed in this context");
    DECLARE_MESSAGE(IllegalPlatformSpec, (), "", "Platform qualifier is not allowed in this context");
    DECLARE_MESSAGE(InfoSetEnvVar,
                    (msg::env_var),
                    "In this context 'editor' means IDE",
                    "You can also set the environment variable {env_var} to your editor of choice.");
    DECLARE_MESSAGE(InstallingFromLocation,
                    (msg::path),
                    "'--' at the beginning must be preserved",
                    "-- Installing port from location: {path}");
    DECLARE_MESSAGE(InstallingPackage,
                    (msg::action_index, msg::count, msg::spec),
                    "",
                    "Installing {action_index}/{count} {spec}...");
    DECLARE_MESSAGE(InstallPackageInstruction,
                    (msg::value, msg::path),
                    "'{value}' is the nuget id.",
                    "With a project open, go to Tools->NuGet Package Manager->Package Manager Console and "
                    "paste:\n Install-Package \"{value}\" -Source \"{path}\"");
    DECLARE_MESSAGE(InstallWithSystemManager,
                    (),
                    "",
                    "You may be able to install this tool via your system package manager.");
    DECLARE_MESSAGE(InstallWithSystemManagerMono,
                    (msg::url),
                    "",
                    "Ubuntu 18.04 users may need a newer version of mono, available at {url}.");
    DECLARE_MESSAGE(InstallWithSystemManagerPkg,
                    (msg::command_line),
                    "",
                    "You may be able to install this tool via your system package manager ({command_line}).");
    DECLARE_MESSAGE(IntegrationFailed, (), "", "Integration was not applied.");
    DECLARE_MESSAGE(InvalidArgument, (), "", "invalid argument");
    DECLARE_MESSAGE(
        InvalidArgumentRequiresAbsolutePath,
        (msg::binary_source),
        "",
        "invalid argument: binary config '{binary_source}' path arguments for binary config strings must be absolute");
    DECLARE_MESSAGE(
        InvalidArgumentRequiresBaseUrl,
        (msg::base_url, msg::binary_source),
        "",
        "invalid argument: binary config '{binary_source}' requires a {base_url} base url as the first argument");
    DECLARE_MESSAGE(InvalidArgumentRequiresBaseUrlAndToken,
                    (msg::binary_source),
                    "",
                    "invalid argument: binary config '{binary_source}' requires at least a base-url and a SAS token");
    DECLARE_MESSAGE(InvalidArgumentRequiresNoneArguments,
                    (msg::binary_source),
                    "",
                    "invalid argument: binary config '{binary_source}' does not take arguments");
    DECLARE_MESSAGE(InvalidArgumentRequiresOneOrTwoArguments,
                    (msg::binary_source),
                    "",
                    "invalid argument: binary config '{binary_source}' requires 1 or 2 arguments");
    DECLARE_MESSAGE(InvalidArgumentRequiresPathArgument,
                    (msg::binary_source),
                    "",
                    "invalid argument: binary config '{binary_source}' requires at least one path argument");
    DECLARE_MESSAGE(InvalidArgumentRequiresPrefix,
                    (msg::binary_source),
                    "",
                    "invalid argument: binary config '{binary_source}' requires at least one prefix");
    DECLARE_MESSAGE(InvalidArgumentRequiresSingleArgument,
                    (msg::binary_source),
                    "",
                    "invalid argument: binary config '{binary_source}' does not take more than 1 argument");
    DECLARE_MESSAGE(InvalidArgumentRequiresSingleStringArgument,
                    (msg::binary_source),
                    "",
                    "invalid argument: binary config '{binary_source}' expects a single string argument");
    DECLARE_MESSAGE(InvalidArgumentRequiresSourceArgument,
                    (msg::binary_source),
                    "",
                    "invalid argument: binary config '{binary_source}' requires at least one source argument");
    DECLARE_MESSAGE(InvalidArgumentRequiresTwoOrThreeArguments,
                    (msg::binary_source),
                    "",
                    "invalid argument: binary config '{binary_source}' requires 2 or 3 arguments");
    DECLARE_MESSAGE(InvalidArgumentRequiresValidToken,
                    (msg::binary_source),
                    "",
                    "invalid argument: binary config '{binary_source}' requires a SAS token without a "
                    "preceeding '?' as the second argument");
    DECLARE_MESSAGE(InvalidFormatString,
                    (msg::actual),
                    "{actual} is the provided format string",
                    "invalid format string: {actual}");
    DECLARE_MESSAGE(JsonErrorFailedToParse, (msg::path), "", "failed to parse {path}:");
    DECLARE_MESSAGE(JsonErrorFailedToRead, (msg::path, msg::error_msg), "", "failed to read {path}: {error_msg}");
    DECLARE_MESSAGE(JsonErrorMustBeAnObject, (msg::path), "", "Expected {path} to be an object.");
    DECLARE_MESSAGE(LaunchingProgramFailed,
                    (msg::tool_name),
                    "A platform API call failure message is appended after this",
                    "Launching {tool_name}:");
    DECLARE_MESSAGE(LicenseExpressionContainsExtraPlus,
                    (),
                    "",
                    "SPDX license expression contains an extra '+'. These are only allowed directly "
                    "after a license identifier.");
    DECLARE_MESSAGE(LicenseExpressionContainsInvalidCharacter,
                    (msg::value),
                    "example of {value:02X} is '7B'\nexample of {value} is '{'",
                    "SPDX license expression contains an invalid character (0x{value:02X} '{value}').");
    DECLARE_MESSAGE(LicenseExpressionContainsUnicode,
                    (msg::value, msg::pretty_value),
                    "example of {value:04X} is '22BB'\nexample of {pretty_value} is '⊻'",
                    "SPDX license expression contains a unicode character (U+{value:04X} "
                    "'{pretty_value}'), but these expressions are ASCII-only.");
    DECLARE_MESSAGE(LicenseExpressionDocumentRefUnsupported,
                    (),
                    "",
                    "The current implementation does not support DocumentRef- SPDX references.");
    DECLARE_MESSAGE(LicenseExpressionExpectCompoundFoundParen,
                    (),
                    "",
                    "Expected a compound or the end of the string, found a parenthesis.");
    DECLARE_MESSAGE(LicenseExpressionExpectCompoundFoundWith,
                    (),
                    "AND, OR, and WITH are all keywords and should not be translated.",
                    "Expected either AND or OR, found WITH (WITH is only allowed after license names, not "
                    "parenthesized expressions).");
    DECLARE_MESSAGE(LicenseExpressionExpectCompoundFoundWord,
                    (msg::value),
                    "Example of {value} is 'MIT'.\nAND and OR are both keywords and should not be translated.",
                    "Expected either AND or OR, found a license or exception name: '{value}'.");
    DECLARE_MESSAGE(LicenseExpressionExpectCompoundOrWithFoundWord,
                    (msg::value),
                    "example of {value} is 'MIT'.\nAND, OR, and WITH are all keywords and should not be translated.",
                    "Expected either AND, OR, or WITH, found a license or exception name: '{value}'.");
    DECLARE_MESSAGE(LicenseExpressionExpectExceptionFoundCompound,
                    (msg::value),
                    "Example of {value} is 'AND'",
                    "Expected an exception name, found the compound {value}.");
    DECLARE_MESSAGE(LicenseExpressionExpectExceptionFoundEof,
                    (),
                    "",
                    "Expected an exception name, found the end of the string.");
    DECLARE_MESSAGE(LicenseExpressionExpectExceptionFoundParen,
                    (),
                    "",
                    "Expected an exception name, found a parenthesis.");
    DECLARE_MESSAGE(LicenseExpressionExpectLicenseFoundCompound,
                    (msg::value),
                    "Example of {value} is 'AND'",
                    "Expected a license name, found the compound {value}.");
    DECLARE_MESSAGE(LicenseExpressionExpectLicenseFoundEof,
                    (),
                    "",
                    "Expected a license name, found the end of the string.");
    DECLARE_MESSAGE(LicenseExpressionExpectLicenseFoundParen, (), "", "Expected a license name, found a parenthesis.");
    DECLARE_MESSAGE(LicenseExpressionImbalancedParens,
                    (),
                    "",
                    "There was a close parenthesis without an opening parenthesis.");
    DECLARE_MESSAGE(LicenseExpressionUnknownException,
                    (msg::value),
                    "Example of {value} is 'unknownexception'",
                    "Unknown license exception identifier '{value}'. Known values are listed at "
                    "https://spdx.org/licenses/exceptions-index.html");
    DECLARE_MESSAGE(LicenseExpressionUnknownLicense,
                    (msg::value),
                    "Example of {value} is 'unknownlicense'",
                    "Unknown license identifier '{value}'. Known values are listed at https://spdx.org/licenses/");
    DECLARE_MESSAGE(LoadingCommunityTriplet,
                    (msg::path),
                    "'-- [COMMUNITY]' at the beginning must be preserved",
                    "-- [COMMUNITY] Loading triplet configuration from: {path}");
    DECLARE_MESSAGE(LoadingOverlayTriplet,
                    (msg::path),
                    "'-- [OVERLAY]' at the beginning must be preserved",
                    "-- [OVERLAY] Loading triplet configuration from: {path}");
    DECLARE_MESSAGE(LocalizedMessageMustNotContainIndents,
                    (msg::value),
                    "{value} is is a localized message name like LocalizedMessageMustNotContainIndents. "
                    "The 'LocalizedString::append_indent' part is locale-invariant.",
                    "The message named {value} contains what appears to be indenting which must be "
                    "changed to use LocalizedString::append_indent instead.");
    DECLARE_MESSAGE(LocalizedMessageMustNotEndWithNewline,
                    (msg::value),
                    "{value} is a localized message name like LocalizedMessageMustNotEndWithNewline",
                    "The message named {value} ends with a newline which should be added by formatting "
                    "rather than by localization.");
    DECLARE_MESSAGE(MonoInstructions,
                    (),
                    "",
                    "This may be caused by an incomplete mono installation. Full mono is "
                    "available on some systems via `sudo apt install mono-complete`. Ubuntu 18.04 users may "
                    "need a newer version of mono, available at https://www.mono-project.com/download/stable/");
    DECLARE_MESSAGE(MsiexecFailedToExtract,
                    (msg::path, msg::exit_code),
                    "",
                    "msiexec failed while extracting '{path}' with launch or exit code {exit_code} and message:");
    DECLARE_MESSAGE(NoLocalizationForMessages, (), "", "No localized messages for the following: ");
    DECLARE_MESSAGE(NoRegistryForPort, (msg::package_name), "", "no registry configured for port {package_name}");
    DECLARE_MESSAGE(NugetPackageCreationFailed,
                    (msg::error),
                    "'{error}' is the NuGet output message.",
                    "NuGet package creation failed: '{error}' ");
    DECLARE_MESSAGE(NugetPackageFileCreationFailed,
                    (msg::path),
                    "",
                    "NuGet package creation failed. No .nupkg was produced. '{path}' ");
    DECLARE_MESSAGE(PackingVendorFailed,
                    (msg::vendor),
                    "",
                    "Packing {vendor} failed. Use --debug for more information.");
    DECLARE_MESSAGE(ParseControlErrorInfoInvalidFields, (), "", "The following fields were not expected:");
    DECLARE_MESSAGE(ParseControlErrorInfoMissingFields, (), "", "The following fields were missing:");
    DECLARE_MESSAGE(ParseControlErrorInfoTypesEntry,
                    (msg::value, msg::expected),
                    "{value} is the name of a field in an on-disk file, {expected} is a short description "
                    "of what it should be like 'a non-negative integer' (which isn't localized yet)",
                    "{value} was expected to be {expected}");
    DECLARE_MESSAGE(ParseControlErrorInfoWhileLoading,
                    (msg::path),
                    "Error messages are is printed after this.",
                    "while loading {path}:");
    DECLARE_MESSAGE(ParseControlErrorInfoWrongTypeFields, (), "", "The following fields had the wrong types:");
    DECLARE_MESSAGE(PortNotInBaseline,
                    (msg::package_name),
                    "",
                    "the baseline does not contain an entry for port {package_name}");
    DECLARE_MESSAGE(PreviousIntegrationFileRemains, (), "", "Previous integration file was not removed.");
    DECLARE_MESSAGE(ProcessorArchitectureMalformed,
                    (msg::arch),
                    "",
                    "Failed to parse %PROCESSOR_ARCHITECTURE% ({arch}) as a valid CPU architecture.");
    DECLARE_MESSAGE(ProcessorArchitectureMissing,
                    (),
                    "",
                    "The required environment variable %PROCESSOR_ARCHITECTURE% is missing.");
    DECLARE_MESSAGE(ProcessorArchitectureW6432Malformed,
                    (msg::arch),
                    "",
                    "Failed to parse %PROCESSOR_ARCHITEW6432% ({arch}) as a valid CPU architecture. "
                    "Falling back to %PROCESSOR_ARCHITECTURE%.");
    DECLARE_MESSAGE(ProgramReturnedNonzeroExitCode,
                    (msg::tool_name, msg::exit_code),
                    "The program's console output is appended after this.",
                    "{tool_name} failed with exit code: ({exit_code}).");
    DECLARE_MESSAGE(PushingVendorFailed,
                    (msg::vendor, msg::path),
                    "",
                    "Pushing {vendor} to '{path}' failed. Use --debug for more information.");
    DECLARE_MESSAGE(ReplaceSecretsError,
                    (msg::error_msg),
                    "",
                    "Replace secretes produced the following error: '{error_msg}'");
    DECLARE_MESSAGE(RestoredPackage, (msg::path), "", "Restored package from '{path}'");
    DECLARE_MESSAGE(
        RestoredPackagesFromVendor,
        (msg::count, msg::elapsed, msg::value),
        "{value} may be either a 'vendor' like 'Azure' or 'NuGet', or a file path like C:\\example or /usr/example",
        "Restored {count} package(s) from {value} in {elapsed}. Use --debug to see more details.");
    DECLARE_MESSAGE(ResultsHeader, (), "Displayed before a list of installation results.", "RESULTS");
    DECLARE_MESSAGE(ScriptFailed,
                    (msg::value, msg::path),
                    "'{value}' is script title.",
                    "'{value}'\n Could not run:\n '{path}'");
    DECLARE_MESSAGE(SettingEnvVar,
                    (msg::env_var, msg::url),
                    "An example of env_var is \"HTTP(S)_PROXY\""
                    "'--' at the beginning must be preserved",
                    "-- Setting \"{env_var}\" environment variables to \"{url}\".");
    DECLARE_MESSAGE(SourceFieldPortNameMismatch,
                    (msg::package_name, msg::path),
                    "{package_name} and {path} are both names of installable ports/packages. 'Source', "
                    "'CONTROL', 'vcpkg.json', and 'name' references are locale-invariant.",
                    "The 'Source' field inside the CONTROL file, or \"name\" field inside the vcpkg.json "
                    "file has the name {package_name} and does not match the port directory {path}.");
    DECLARE_MESSAGE(StoredBinaryCache, (msg::path), "", "Stored binary cache: '{path}'");
    DECLARE_MESSAGE(SuggestStartingBashShell,
                    (),
                    "",
                    "Please make sure you have started a new bash shell for the change to take effect.");
    DECLARE_MESSAGE(SystemApiErrorMessage,
                    (msg::system_api, msg::exit_code, msg::error_msg),
                    "",
                    "calling {system_api} failed with {exit_code} ({error_msg})");
    DECLARE_MESSAGE(ToolFetchFailed, (msg::tool_name), "", "Could not fetch {tool_name}.");
    DECLARE_MESSAGE(ToolInWin10, (), "", "This utility is bundled with Windows 10 or later.");
    DECLARE_MESSAGE(UnexpectedErrorDuringBulkDownload, (), "", "an unexpected error occurred during bulk download.");
    DECLARE_MESSAGE(UnexpectedToolOutput,
                    (msg::tool_name, msg::path),
                    "The actual command line output will be appended after this message.",
                    "{tool_name} ({path}) produced unexpected output when attempting to determine the version:");
    DECLARE_MESSAGE(UnknownBaselineFileContent,
                    (),
                    "",
                    "unrecognizable baseline entry; expected 'port:triplet=(fail|skip|pass)'");
    DECLARE_MESSAGE(UnknownBinaryProviderType,
                    (),
                    "",
                    "unknown binary provider type: valid providers are 'clear', 'default', 'nuget', "
                    "'nugetconfig','nugettimeout', 'interactive', 'x-azblob', 'x-gcs', 'x-aws', "
                    "'x-aws-config', 'http', and 'files'");
    DECLARE_MESSAGE(UnknownParameterForIntegrate,
                    (msg::value),
                    "'{value}' is the parameter",
                    "Unknown parameter '{value}' for integrate.");
    DECLARE_MESSAGE(UnknownTool, (), "", "vcpkg does not have a definition of this tool for this platform.");
    DECLARE_MESSAGE(
        UnknownVariablesInTemplate,
        (msg::value, msg::list),
        "{value} is the value provided by the user and {list} a list of unknown variables seperated by comma",
        "invalid argument: url template '{value}' contains unknown variables: {list}");
    DECLARE_MESSAGE(UnsupportedSystemName,
                    (msg::system_name),
                    "",
                    "Could not map VCPKG_CMAKE_SYSTEM_NAME '{system_name}' to a vcvarsall platform. "
                    "Supported system names are '', 'Windows' and 'WindowsStore'.");
    DECLARE_MESSAGE(UnsupportedToolchain,
                    (msg::triplet, msg::arch, msg::path, msg::list),
                    "example for {list} is 'x86, arm64'",
                    "in triplet {triplet}: Unable to find a valid toolchain for requested target architecture {arch}.\n"
                    "The selected Visual Studio instance is at: {path}\n"
                    "The available toolchain combinations are: {list}");
    DECLARE_MESSAGE(
        UpdateBaselineAddBaselineNoManifest,
        (msg::option),
        "",
        "the --{option} switch was passed, but there is no manifest file to add a `builtin-baseline` field to.");
    DECLARE_MESSAGE(UpdateBaselineLocalGitError,
                    (msg::path),
                    "",
                    "git failed to parse HEAD for the local vcpkg registry at '{path}'");
    DECLARE_MESSAGE(UpdateBaselineNoConfiguration,
                    (),
                    "",
                    "neither `vcpkg.json` nor `vcpkg-configuration.json` exist to update.");
    DECLARE_MESSAGE(UpdateBaselineNoExistingBuiltinBaseline,
                    (msg::option),
                    "",
                    "the manifest file currently does not contain a `builtin-baseline` field; in order to "
                    "add one, pass the --{option} switch.");
    DECLARE_MESSAGE(UpdateBaselineNoUpdate,
                    (msg::url, msg::value),
                    "example of {value} is '5507daa796359fe8d45418e694328e878ac2b82f'",
                    "registry '{url}' not updated: '{value}'");
    DECLARE_MESSAGE(UpdateBaselineRemoteGitError, (msg::url), "", "git failed to fetch remote repository '{url}'");
    DECLARE_MESSAGE(UpdateBaselineUpdatedBaseline,
                    (msg::url, msg::old_value, msg::new_value),
                    "example of {old_value}, {new_value} is '5507daa796359fe8d45418e694328e878ac2b82f'",
                    "updated registry '{url}': baseline '{old_value}' -> '{new_value}'");
    DECLARE_MESSAGE(UploadedBinaries, (msg::count, msg::vendor), "", "Uploaded binaries to {count} {vendor}.");
    DECLARE_MESSAGE(UploadedPackagesToVendor,
                    (msg::count, msg::elapsed, msg::vendor),
                    "",
                    "Uploaded {count} package(s) to {vendor} in {elapsed}");
    DECLARE_MESSAGE(UploadingBinariesToVendor,
                    (msg::spec, msg::vendor, msg::path),
                    "",
                    "Uploading binaries for '{spec}' to '{vendor}' source '{path}'.");
    DECLARE_MESSAGE(UploadingBinariesUsingVendor,
                    (msg::spec, msg::vendor, msg::path),
                    "",
                    "Uploading binaries for '{spec}' using '{vendor}' '{path}'.");
    DECLARE_MESSAGE(UseEnvVar,
                    (msg::env_var),
                    "An example of env_var is \"HTTP(S)_PROXY\""
                    "'--' at the beginning must be preserved",
                    "-- Using {env_var} in environment variables.");
    DECLARE_MESSAGE(UserWideIntegrationDeleted, (), "", "User-wide integration is not installed.");
    DECLARE_MESSAGE(UserWideIntegrationRemoved, (), "", "User-wide integration was removed.");
    DECLARE_MESSAGE(UsingCommunityTriplet,
                    (msg::triplet),
                    "'--' at the beginning must be preserved",
                    "-- Using community triplet {triplet}. This triplet configuration is not guaranteed to succeed.");
    DECLARE_MESSAGE(UsingManifestAt, (msg::path), "", "Using manifest file at {path}.");
    DECLARE_MESSAGE(VcpkgCeIsExperimental,
                    (),
                    "",
                    "vcpkg-ce ('configure environment') is experimental and may change at any time.");
    DECLARE_MESSAGE(
        VcpkgCompletion,
        (msg::value, msg::path),
        "'{value}' is the subject for completion. i.e. bash, zsh, etc.",
        "vcpkg '{value}' completion is already imported to your '{path}' file.\nThe following entries were found: ");
    DECLARE_MESSAGE(VcpkgDisallowedClassicMode,
                    (),
                    "",
                    "Could not locate a manifest (vcpkg.json) above the current working "
                    "directory.\nThis vcpkg distribution does not have a classic mode instance.");
    DECLARE_MESSAGE(
        VcpkgHasCrashed,
        (),
        "Printed at the start of a crash report.",
        "vcpkg has crashed. Please create an issue at https://github.com/microsoft/vcpkg containing a brief summary of "
        "what you were trying to do and the following information.");
    DECLARE_MESSAGE(VcpkgInvalidCommand, (msg::command_name), "", "invalid command: {command_name}");
    DECLARE_MESSAGE(VcpkgSendMetricsButDisabled, (), "", "passed --sendmetrics, but metrics are disabled.");
    DECLARE_MESSAGE(VersionCommandHeader,
                    (msg::version),
                    "",
                    "vcpkg package management program version {version}\n\nSee LICENSE.txt for license information.");
    DECLARE_MESSAGE(VersionConstraintViolated,
                    (msg::spec, msg::expected_version, msg::actual_version),
                    "",
                    "dependency {spec} was expected to be at least version "
                    "{expected_version}, but is currently {actual_version}.");
    DECLARE_MESSAGE(
        VersionInvalidDate,
        (msg::version),
        "",
        "`{version}` is not a valid date version. Dates must follow the format YYYY-MM-DD and disambiguators must be "
        "dot-separated positive integer values without leading zeroes.");
    DECLARE_MESSAGE(VersionInvalidRelaxed,
                    (msg::version),
                    "",
                    "`{version}` is not a valid relaxed version (semver with arbitrary numeric element count).");
    DECLARE_MESSAGE(VersionInvalidSemver,
                    (msg::version),
                    "",
                    "`{version}` is not a valid semantic version, consult <https://semver.org>.");
    DECLARE_MESSAGE(VersionSpecMismatch,
                    (msg::path, msg::expected_version, msg::actual_version),
                    "",
                    "Failed to load port because versions are inconsistent. The file \"{path}\" contains the version "
                    "{actual_version}, but the version database indicates that it should be {expected_version}.");
    DECLARE_MESSAGE(VSExaminedInstances, (), "", "The following Visual Studio instances were considered:");
    DECLARE_MESSAGE(VSExaminedPaths, (), "", "The following paths were examined for Visual Studio instances:");
    DECLARE_MESSAGE(VSNoInstances, (), "", "Could not locate a complete Visual Studio instance");
    DECLARE_MESSAGE(WaitingForChildrenToExit, (), "", "Waiting for child processes to exit...");
    DECLARE_MESSAGE(WaitingToTakeFilesystemLock, (msg::path), "", "waiting to take filesystem lock on {path}...");
    DECLARE_MESSAGE(WarningMessageMustUsePrintWarning,
                    (msg::value),
                    "{value} is is a localized message name like WarningMessageMustUsePrintWarning",
                    "The message named {value} starts with warning:, it must be changed to prepend "
                    "WarningMessage in code instead.");
    DECLARE_MESSAGE(WarningsTreatedAsErrors, (), "", "previous warnings being interpreted as errors");
}<|MERGE_RESOLUTION|>--- conflicted
+++ resolved
@@ -655,13 +655,8 @@
                     "",
                     "command:\n"
                     "{command_line}\n"
-<<<<<<< HEAD
-                    "Failed with the following results:");
-    DECLARE_MESSAGE(CompressFolderFailed, (msg::path), "", "Failed to compress folder '{path}':");
-=======
                     "failed with the following results:");
     DECLARE_MESSAGE(CompressFolderFailed, (msg::path), "", "Failed to compress folder \"{path}\":");
->>>>>>> 623995f3
     DECLARE_MESSAGE(CouldNotDeduceNugetIdAndVersion,
                     (msg::path),
                     "",
