﻿#pragma once

#include <vcpkg/base/fwd/files.h>
#include <vcpkg/base/fwd/json.h>
#include <vcpkg/base/fwd/messages.h>

#include <vcpkg/base/format.h>
#include <vcpkg/base/lineinfo.h>
#include <vcpkg/base/stringview.h>

#include <string>
#include <type_traits>
#include <utility>

namespace vcpkg
{
    namespace msg::detail
    {
        template<class Tag, class Type>
        struct MessageArgument;
    }
    namespace msg
    {
        template<class Message, class... Tags, class... Ts>
        LocalizedString format(Message, detail::MessageArgument<Tags, Ts>... args);
    }

    struct LocalizedString
    {
        LocalizedString() = default;
        operator StringView() const noexcept { return m_data; }
        const std::string& data() const noexcept { return m_data; }
        const std::string& to_string() const noexcept { return m_data; }
        std::string extract_data() { return std::exchange(m_data, ""); }

        static LocalizedString from_raw(std::string&& s) { return LocalizedString(std::move(s)); }

        template<class StringLike,
                 std::enable_if_t<std::is_constructible<StringView, const StringLike&>::value, int> = 0>
        static LocalizedString from_raw(const StringLike& s)
        {
            return LocalizedString(StringView(s));
        }
        LocalizedString& append_raw(char c)
        {
            m_data.push_back(c);
            return *this;
        }
        LocalizedString& append_raw(StringView s)
        {
            m_data.append(s.begin(), s.size());
            return *this;
        }
        template<class... Args>
        LocalizedString& append_fmt_raw(fmt::string_view s, const Args&... args)
        {
            m_data.append(fmt::format(s, args...));
            return *this;
        }
        LocalizedString& append(const LocalizedString& s)
        {
            m_data.append(s.m_data);
            return *this;
        }
        template<class Message, class... Args>
        LocalizedString& append(Message m, const Args&... args)
        {
            return append(msg::format(m, args...));
        }

        LocalizedString& append_indent(size_t indent = 1)
        {
            m_data.append(indent * 4, ' ');
            return *this;
        }

        friend const char* to_printf_arg(const LocalizedString& s) { return s.data().c_str(); }

        friend bool operator==(const LocalizedString& lhs, const LocalizedString& rhs)
        {
            return lhs.data() == rhs.data();
        }

        friend bool operator!=(const LocalizedString& lhs, const LocalizedString& rhs)
        {
            return lhs.data() != rhs.data();
        }

        friend bool operator<(const LocalizedString& lhs, const LocalizedString& rhs)
        {
            return lhs.data() < rhs.data();
        }

        friend bool operator<=(const LocalizedString& lhs, const LocalizedString& rhs)
        {
            return lhs.data() <= rhs.data();
        }

        friend bool operator>(const LocalizedString& lhs, const LocalizedString& rhs)
        {
            return lhs.data() > rhs.data();
        }

        friend bool operator>=(const LocalizedString& lhs, const LocalizedString& rhs)
        {
            return lhs.data() >= rhs.data();
        }

        bool empty() { return m_data.empty(); }
        void clear() { m_data.clear(); }

    private:
        std::string m_data;

        explicit LocalizedString(StringView data) : m_data(data.data(), data.size()) { }
        explicit LocalizedString(std::string&& data) : m_data(std::move(data)) { }
    };
}

VCPKG_FORMAT_WITH_TO_STRING(vcpkg::LocalizedString);

namespace vcpkg::msg
{
    namespace detail
    {
        template<class Tag, class Type>
        struct MessageArgument
        {
            const Type* parameter; // always valid
        };

        template<class... Tags>
        struct MessageCheckFormatArgs
        {
            static constexpr void check_format_args(const Tags&...) noexcept { }
        };

        LocalizedString internal_vformat(::size_t index, fmt::format_args args);

        template<class... Args>
        MessageCheckFormatArgs<Args...> make_message_check_format_args(const Args&... args); // not defined

        struct FormatArgAbi
        {
            const char* name;
            const char* example;
        };

        std::string format_examples_for_args(StringView extra_comment, const FormatArgAbi* args, std::size_t arg_count);

        inline std::string get_examples_for_args(StringView extra_comment, const MessageCheckFormatArgs<>&)
        {
            return extra_comment.to_string();
        }

        template<class Arg0, class... Args>
        std::string get_examples_for_args(StringView extra_comment, const MessageCheckFormatArgs<Arg0, Args...>&)
        {
            FormatArgAbi abi[] = {FormatArgAbi{Arg0::name, Arg0::example}, FormatArgAbi{Args::name, Args::example}...};
            return format_examples_for_args(extra_comment, abi, 1 + sizeof...(Args));
        }

        ::size_t startup_register_message(StringLiteral name, StringLiteral format_string, std::string&& comment);

        ::size_t number_of_messages();

        // REQUIRES: index < last_message_index()
        StringView get_format_string(::size_t index);
        // REQUIRES: index < last_message_index()
        StringView get_message_name(::size_t index);
        // REQUIRES: index < last_message_index()
        StringView get_default_format_string(::size_t index);
        // REQUIRES: index < last_message_index()
        StringView get_localization_comment(::size_t index);
    }

    // load from "locale_base/messages.${language}.json"
    void threadunsafe_initialize_context(const Filesystem& fs, StringView language, const Path& locale_base);
    // initialize without any localized messages (use default messages only)
    void threadunsafe_initialize_context();

    template<class Message, class... Tags, class... Ts>
    LocalizedString format(Message, detail::MessageArgument<Tags, Ts>... args)
    {
        // avoid generating code, but still typecheck
        // (and avoid unused typedef warnings)
        static_assert((Message::check_format_args((Tags{})...), true), "");
        return detail::internal_vformat(Message::index,
                                        fmt::make_format_args(fmt::arg(Tags::name, *args.parameter)...));
    }

    inline void println() { msg::write_unlocalized_text_to_stdout(Color::none, "\n"); }

    inline void print(Color c, const LocalizedString& s) { msg::write_unlocalized_text_to_stdout(c, s); }
    inline void print(const LocalizedString& s) { msg::write_unlocalized_text_to_stdout(Color::none, s); }
    inline void println(Color c, const LocalizedString& s)
    {
        msg::write_unlocalized_text_to_stdout(c, s);
        msg::write_unlocalized_text_to_stdout(Color::none, "\n");
    }
    inline void println(const LocalizedString& s)
    {
        msg::write_unlocalized_text_to_stdout(Color::none, s);
        msg::write_unlocalized_text_to_stdout(Color::none, "\n");
    }

    template<class Message, class... Ts>
    typename Message::is_message_type print(Message m, Ts... args)
    {
        print(format(m, args...));
    }
    template<class Message, class... Ts>
    typename Message::is_message_type println(Message m, Ts... args)
    {
        print(format(m, args...).append_raw('\n'));
    }

    template<class Message, class... Ts>
    typename Message::is_message_type print(Color c, Message m, Ts... args)
    {
        print(c, format(m, args...));
    }
    template<class Message, class... Ts>
    typename Message::is_message_type println(Color c, Message m, Ts... args)
    {
        print(c, format(m, args...).append_raw('\n'));
    }

// these use `constexpr static` instead of `inline` in order to work with GCC 6;
// they are trivial and empty, and their address does not matter, so this is not a problem
#define DECLARE_MSG_ARG(NAME, EXAMPLE)                                                                                 \
    constexpr static struct NAME##_t                                                                                   \
    {                                                                                                                  \
        constexpr static const char* name = #NAME;                                                                     \
        constexpr static const char* example = EXAMPLE;                                                                \
        template<class T>                                                                                              \
        detail::MessageArgument<NAME##_t, T> operator=(const T& t) const noexcept                                      \
        {                                                                                                              \
            return detail::MessageArgument<NAME##_t, T>{&t};                                                           \
        }                                                                                                              \
    } NAME = {}

    DECLARE_MSG_ARG(error, "");
    DECLARE_MSG_ARG(value, "");
    DECLARE_MSG_ARG(pretty_value, "");
    DECLARE_MSG_ARG(expected, "");
    DECLARE_MSG_ARG(actual, "");
    DECLARE_MSG_ARG(list, "");
    DECLARE_MSG_ARG(old_value, "");
    DECLARE_MSG_ARG(new_value, "");

    DECLARE_MSG_ARG(actual_version, "1.3.8");
    DECLARE_MSG_ARG(arch, "x64");
    DECLARE_MSG_ARG(base_url, "azblob://");
    DECLARE_MSG_ARG(binary_source, "azblob");
    DECLARE_MSG_ARG(build_result, "One of the BuildResultXxx messages (such as BuildResultSucceeded/SUCCEEDED)");
    DECLARE_MSG_ARG(column, "42");
    DECLARE_MSG_ARG(command_line, "vcpkg install zlib");
    DECLARE_MSG_ARG(command_name, "install");
    DECLARE_MSG_ARG(count, "42");
    DECLARE_MSG_ARG(elapsed, "3.532 min");
    DECLARE_MSG_ARG(error_msg, "File Not Found");
    DECLARE_MSG_ARG(exit_code, "127");
    DECLARE_MSG_ARG(expected_version, "1.3.8");
    DECLARE_MSG_ARG(new_scheme, "version");
    DECLARE_MSG_ARG(old_scheme, "version-string");
    DECLARE_MSG_ARG(option, "editable");
    DECLARE_MSG_ARG(package_name, "zlib");
    DECLARE_MSG_ARG(path, "/foo/bar");
    DECLARE_MSG_ARG(row, "42");
    DECLARE_MSG_ARG(spec, "zlib:x64-windows");
    DECLARE_MSG_ARG(system_api, "CreateProcessW");
    DECLARE_MSG_ARG(system_name, "Darwin");
    DECLARE_MSG_ARG(tool_name, "aria2");
    DECLARE_MSG_ARG(triplet, "x64-windows");
    DECLARE_MSG_ARG(url, "https://github.com/microsoft/vcpkg");
    DECLARE_MSG_ARG(vcpkg_line_info, "/a/b/foo.cpp(13)");
    DECLARE_MSG_ARG(vendor, "Azure");
    DECLARE_MSG_ARG(version, "1.3.8");
    DECLARE_MSG_ARG(action_index, "340");
    DECLARE_MSG_ARG(env_var, "VCPKG_DEFAULT_TRIPLET");
    DECLARE_MSG_ARG(extension, ".exe");

#undef DECLARE_MSG_ARG

#define DECLARE_MESSAGE(NAME, ARGS, COMMENT, ...)                                                                      \
    constexpr struct NAME##_msg_t : decltype(::vcpkg::msg::detail::make_message_check_format_args ARGS)                \
    {                                                                                                                  \
        using is_message_type = void;                                                                                  \
        static constexpr ::vcpkg::StringLiteral name = #NAME;                                                          \
        static constexpr ::vcpkg::StringLiteral extra_comment = COMMENT;                                               \
        static constexpr ::vcpkg::StringLiteral default_format_string = __VA_ARGS__;                                   \
        static const ::size_t index;                                                                                   \
    } msg##NAME VCPKG_UNUSED = {}

#define REGISTER_MESSAGE(NAME)                                                                                         \
    const ::size_t NAME##_msg_t::index = ::vcpkg::msg::detail::startup_register_message(                               \
        NAME##_msg_t::name,                                                                                            \
        NAME##_msg_t::default_format_string,                                                                           \
        ::vcpkg::msg::detail::get_examples_for_args(NAME##_msg_t::extra_comment, NAME##_msg_t{}))

#define DECLARE_AND_REGISTER_MESSAGE(NAME, ARGS, COMMENT, ...)                                                         \
    DECLARE_MESSAGE(NAME, ARGS, COMMENT, __VA_ARGS__);                                                                 \
    REGISTER_MESSAGE(NAME)

    DECLARE_MESSAGE(SeeURL, (msg::url), "", "See {url} for more information.");
    DECLARE_MESSAGE(NoteMessage, (), "", "note: ");
    DECLARE_MESSAGE(WarningMessage, (), "", "warning: ");
    DECLARE_MESSAGE(ErrorMessage, (), "", "error: ");
    DECLARE_MESSAGE(InternalErrorMessage, (), "", "internal error: ");
    DECLARE_MESSAGE(
        InternalErrorMessageContact,
        (),
        "",
        "Please open an issue at "
        "https://github.com/microsoft/vcpkg/issues/new?template=other-type-of-bug-report.md&labels=category:vcpkg-bug "
        "with detailed steps to reproduce the problem.");
    DECLARE_MESSAGE(BothYesAndNoOptionSpecifiedError,
                    (msg::option),
                    "",
                    "cannot specify both --no-{option} and --{option}.");

    void println_warning(const LocalizedString& s);
    template<class Message, class... Ts>
    typename Message::is_message_type println_warning(Message m, Ts... args)
    {
        println_warning(format(m, args...));
    }

    void println_error(const LocalizedString& s);
    template<class Message, class... Ts>
    typename Message::is_message_type println_error(Message m, Ts... args)
    {
        println_error(format(m, args...));
    }

    template<class Message, class... Ts, class = typename Message::is_message_type>
    LocalizedString format_warning(Message m, Ts... args)
    {
        return format(msgWarningMessage).append(m, args...);
    }

    template<class Message, class... Ts, class = typename Message::is_message_type>
    LocalizedString format_error(Message m, Ts... args)
    {
        return format(msgErrorMessage).append(m, args...);
    }

}

namespace vcpkg
{
    struct MessageSink
    {
        virtual void print(Color c, StringView sv) = 0;

        void println() { this->print(Color::none, "\n"); }
        void print(const LocalizedString& s) { this->print(Color::none, s); }
        void println(Color c, const LocalizedString& s)
        {
            this->print(c, s);
            this->print(Color::none, "\n");
        }
        inline void println(const LocalizedString& s)
        {
            this->print(Color::none, s);
            this->print(Color::none, "\n");
        }

        template<class Message, class... Ts>
        typename Message::is_message_type print(Message m, Ts... args)
        {
            this->print(Color::none, msg::format(m, args...));
        }

        template<class Message, class... Ts>
        typename Message::is_message_type println(Message m, Ts... args)
        {
            this->print(Color::none, msg::format(m, args...).append_raw('\n'));
        }

        template<class Message, class... Ts>
        typename Message::is_message_type print(Color c, Message m, Ts... args)
        {
            this->print(c, msg::format(m, args...));
        }

        template<class Message, class... Ts>
        typename Message::is_message_type println(Color c, Message m, Ts... args)
        {
            this->print(c, msg::format(m, args...).append_raw('\n'));
        }

        MessageSink(const MessageSink&) = delete;
        MessageSink& operator=(const MessageSink&) = delete;

    protected:
        MessageSink() = default;
        ~MessageSink() = default;
    };

    extern MessageSink& null_sink;
    extern MessageSink& stdout_sink;
    extern MessageSink& stderr_sink;

    DECLARE_MESSAGE(AddArtifactOnlyOne,
                    (msg::command_line),
                    "",
                    "'{command_line}' can only add one artifact at a time.");
    DECLARE_MESSAGE(AddFirstArgument,
                    (msg::command_line),
                    "",
                    "The first argument to '{command_line}' must be 'artifact' or 'port'.");
    DECLARE_MESSAGE(AddingCompletionEntry, (msg::path), "", "Adding vcpkg completion entry to {path}.");
    DECLARE_MESSAGE(AddPortRequiresManifest,
                    (msg::command_line),
                    "",
                    "'{command_line}' requires an active manifest file.");
    DECLARE_MESSAGE(AddPortSucceeded, (), "", "Succeeded in adding ports to vcpkg.json file.");
    DECLARE_MESSAGE(AddTripletExpressionNotAllowed,
                    (msg::package_name, msg::triplet),
                    "",
                    "triplet expressions are not allowed here. You may want to change "
                    "`{package_name}:{triplet}` to `{package_name}` instead.");
    DECLARE_MESSAGE(AddVersionAddedVersionToFile, (msg::version, msg::path), "", "added version {version} to {path}");
    DECLARE_MESSAGE(AddVersionCommitChangesReminder, (), "", "Did you remember to commit your changes?");
    DECLARE_MESSAGE(AddVersionCommitResultReminder, (), "", "Don't forget to commit the result!");
    DECLARE_MESSAGE(AddVersionDetectLocalChangesError,
                    (),
                    "",
                    "skipping detection of local changes due to unexpected format in git status output");
    DECLARE_MESSAGE(AddVersionFileNotFound, (msg::path), "", "couldn't find required file {path}");
    DECLARE_MESSAGE(AddVersionFormatPortSuggestion, (msg::command_line), "", "Run `{command_line}` to format the file");
    DECLARE_MESSAGE(AddVersionIgnoringOptionAll,
                    (msg::option),
                    "The -- before {option} must be preserved as they're part of the help message for the user.",
                    "ignoring --{option} since a port name argument was provided");
    DECLARE_MESSAGE(AddVersionLoadPortFailed, (msg::package_name), "", "can't load port {package_name}");
    DECLARE_MESSAGE(AddVersionNewFile, (), "", "(new file)");
    DECLARE_MESSAGE(AddVersionNewShaIs, (msg::value), "{value} is a 40-digit hexadecimal SHA", "new SHA: {value}");
    DECLARE_MESSAGE(AddVersionNoFilesUpdated, (), "", "No files were updated");
    DECLARE_MESSAGE(AddVersionNoFilesUpdatedForPort,
                    (msg::package_name),
                    "",
                    "No files were updated for {package_name}");
    DECLARE_MESSAGE(AddVersionNoGitSha, (msg::package_name), "", "can't obtain SHA for port {package_name}");
    DECLARE_MESSAGE(AddVersionOldShaIs, (msg::value), "{value} is a 40-digit hexadecimal SHA", "old SHA: {value}");
    DECLARE_MESSAGE(AddVersionOverwriteOptionSuggestion,
                    (msg::option),
                    "The -- before {option} must be preserved as they're part of the help message for the user.",
                    "Use --{option} to bypass this check");
    DECLARE_MESSAGE(AddVersionPortDoesNotExist, (msg::package_name), "", "{package_name} does not exist");
    DECLARE_MESSAGE(AddVersionPortFilesShaChanged,
                    (msg::package_name),
                    "",
                    "checked-in files for {package_name} have changed but the version was not updated");
    DECLARE_MESSAGE(AddVersionPortFilesShaUnchanged,
                    (msg::package_name, msg::version),
                    "",
                    "checked-in files for {package_name} are unchanged from version {version}");
    DECLARE_MESSAGE(AddVersionPortHasImproperFormat,
                    (msg::package_name),
                    "",
                    "{package_name} is not properly formatted");
    DECLARE_MESSAGE(AddVersionSuggestNewVersionScheme,
                    (msg::new_scheme, msg::old_scheme, msg::package_name, msg::option),
                    "The -- before {option} must be preserved as they're part of the help message for the user.",
                    "Use the version scheme \"{new_scheme}\" instead of \"{old_scheme}\" in port "
                    "\"{package_name}\".\nUse --{option} to disable this check.");
    DECLARE_MESSAGE(AddVersionUnableToParseVersionsFile, (msg::path), "", "unable to parse versions file {path}");
    DECLARE_MESSAGE(AddVersionUncommittedChanges,
                    (msg::package_name),
                    "",
                    "there are uncommitted changes for {package_name}");
    DECLARE_MESSAGE(AddVersionUpdateVersionReminder, (), "", "Did you remember to update the version or port version?");
    DECLARE_MESSAGE(AddVersionUseOptionAll,
                    (msg::command_name, msg::option),
                    "The -- before {option} must be preserved as they're part of the help message for the user.",
                    "{command_name} with no arguments requires passing --{option} to update all port versions at once");
    DECLARE_MESSAGE(AddVersionVersionAlreadyInFile,
                    (msg::version, msg::path),
                    "",
                    "version {version} is already in {path}");
    DECLARE_MESSAGE(AddVersionVersionIs, (msg::version), "", "version: {version}");
    DECLARE_MESSAGE(AllFormatArgsRawArgument,
                    (msg::value),
                    "example of {value} is 'foo {} bar'",
                    "format string \"{value}\" contains a raw format argument");
    DECLARE_MESSAGE(AllFormatArgsUnbalancedBraces,
                    (msg::value),
                    "example of {value} is 'foo bar {'",
                    "unbalanced brace in format string \"{value}\"");
    DECLARE_MESSAGE(AlreadyInstalled, (msg::spec), "", "{spec} is already installed");
    DECLARE_MESSAGE(AlreadyInstalledNotHead,
                    (msg::spec),
                    "'HEAD' means the most recent version of source code",
                    "{spec} is already installed -- not building from HEAD");
    DECLARE_MESSAGE(AnotherInstallationInProgress,
                    (),
                    "",
                    "Another installation is in progress on the machine, sleeping 6s before retrying.");
<<<<<<< HEAD
    DECLARE_MESSAGE(AssetSourcesArg, (), "", "Add sources for asset caching. See 'vcpkg help assetcaching'.");
=======
    DECLARE_MESSAGE(AppliedUserIntegration, (), "", "Applied user-wide integration for this vcpkg root.");
>>>>>>> aaa28664
    DECLARE_MESSAGE(AttemptingToFetchPackagesFromVendor,
                    (msg::count, msg::vendor),
                    "",
                    "Attempting to fetch {count} package(s) from {vendor}");
    DECLARE_MESSAGE(AuthenticationMayRequireManualAction,
                    (msg::vendor),
                    "",
                    "One or more {vendor} credential providers requested manual action. Add the binary source "
                    "'interactive' to allow interactivity.");
    DECLARE_MESSAGE(AutomaticLinkingForMSBuildProjects,
                    (),
                    "",
                    "All MSBuild C++ projects can now #include any installed libraries. Linking will be handled "
                    "automatically. Installing new libraries will make them instantly available.");
    DECLARE_MESSAGE(AutoSettingEnvVar,
                    (msg::env_var, msg::url),
                    "An example of env_var is \"HTTP(S)_PROXY\""
                    "'--' at the beginning must be preserved",
                    "-- Automatically setting {env_var} environment variables to \"{url}\".");
    DECLARE_MESSAGE(BinarySourcesArg, (), "", "Add sources for binary caching. See 'vcpkg help binarycaching'.");
    DECLARE_MESSAGE(BuildAlreadyInstalled,
                    (msg::spec),
                    "",
                    "{spec} is already installed; please remove {spec} before attempting to build it.");
    DECLARE_MESSAGE(BuildDependenciesMissing,
                    (),
                    "",
                    "The build command requires all dependencies to be already installed.\nThe following "
                    "dependencies are missing:");
    DECLARE_MESSAGE(BuildingFromHead,
                    (msg::spec),
                    "'HEAD' means the most recent version of source code",
                    "Building {spec} from HEAD...");
    DECLARE_MESSAGE(BuildingPackage, (msg::spec), "", "Building {spec}...");
    DECLARE_MESSAGE(BuildingPackageFailed,
                    (msg::spec, msg::build_result),
                    "",
                    "building {spec} failed with: {build_result}");
    DECLARE_MESSAGE(BuildingPackageFailedDueToMissingDeps,
                    (),
                    "Printed after BuildingPackageFailed, and followed by a list of dependencies that were missing.",
                    "due to the following missing dependencies:");
    DECLARE_MESSAGE(BuildResultBuildFailed,
                    (),
                    "Printed after the name of an installed entity to indicate that it failed to build.",
                    "BUILD_FAILED");
    DECLARE_MESSAGE(
        BuildResultCacheMissing,
        (),
        "Printed after the name of an installed entity to indicate that it was not present in the binary cache when "
        "the user has requested that things may only be installed from the cache rather than built.",
        "CACHE_MISSING");
    DECLARE_MESSAGE(BuildResultCascadeDueToMissingDependencies,
                    (),
                    "Printed after the name of an installed entity to indicate that it could not attempt "
                    "to be installed because one of its transitive dependencies failed to install.",
                    "CASCADED_DUE_TO_MISSING_DEPENDENCIES");
    DECLARE_MESSAGE(BuildResultDownloaded,
                    (),
                    "Printed after the name of an installed entity to indicate that it was successfully "
                    "downloaded but no build or install was requested.",
                    "DOWNLOADED");
    DECLARE_MESSAGE(BuildResultExcluded,
                    (),
                    "Printed after the name of an installed entity to indicate that the user explicitly "
                    "requested it not be installed.",
                    "EXCLUDED");
    DECLARE_MESSAGE(
        BuildResultFileConflicts,
        (),
        "Printed after the name of an installed entity to indicate that it conflicts with something already installed",
        "FILE_CONFLICTS");
    DECLARE_MESSAGE(BuildResultPostBuildChecksFailed,
                    (),
                    "Printed after the name of an installed entity to indicate that it built "
                    "successfully, but that it failed post build checks.",
                    "POST_BUILD_CHECKS_FAILED");
    DECLARE_MESSAGE(BuildResultRemoved,
                    (),
                    "Printed after the name of an uninstalled entity to indicate that it was successfully uninstalled.",
                    "REMOVED");
    DECLARE_MESSAGE(
        BuildResultSucceeded,
        (),
        "Printed after the name of an installed entity to indicate that it was built and installed successfully.",
        "SUCCEEDED");
    DECLARE_MESSAGE(BuildResultSummaryHeader,
                    (msg::triplet),
                    "Displayed before a list of a summary installation results.",
                    "SUMMARY FOR {triplet}");
    DECLARE_MESSAGE(BuildResultSummaryLine,
                    (msg::build_result, msg::count),
                    "Displayed to show a count of results of a build_result in a summary.",
                    "{build_result}: {count}");
    DECLARE_MESSAGE(BuildTreesRootDir, (), "", "(Experimental) Specify the buildtrees root directory.");
    DECLARE_MESSAGE(BuildTroubleshootingMessage1,
                    (),
                    "First part of build troubleshooting message, printed before the URI to look for existing bugs.",
                    "Please ensure you're using the latest port files with `git pull` and `vcpkg "
                    "update`.\nThen check for known issues at:");
    DECLARE_MESSAGE(BuildTroubleshootingMessage2,
                    (),
                    "Second part of build troubleshooting message, printed after the URI to look for "
                    "existing bugs but before the URI to file one.",
                    "You can submit a new issue at:");
    DECLARE_MESSAGE(
        BuildTroubleshootingMessage3,
        (msg::package_name),
        "Third part of build troubleshooting message, printed after the URI to file a bug but "
        "before version information about vcpkg itself.",
        "Include '[{package_name}] Build error' in your bug report title, the following version information in your "
        "bug description, and attach any relevant failure logs from above.");
    DECLARE_MESSAGE(BuildTroubleshootingMessage4,
                    (msg::path),
                    "Fourth optional part of build troubleshooting message, printed after the version"
                    "information about vcpkg itself.",
                    "You can also use the prefilled template from {path}.");
    DECLARE_MESSAGE(ChecksFailedCheck, (), "", "vcpkg has crashed; no additional details are available.");
    DECLARE_MESSAGE(ChecksUnreachableCode, (), "", "unreachable code was reached");
    DECLARE_MESSAGE(ChecksUpdateVcpkg, (), "", "updating vcpkg by rerunning bootstrap-vcpkg may resolve this failure.");
    DECLARE_MESSAGE(CiBaselineAllowUnexpectedPassingRequiresBaseline,
                    (),
                    "",
                    "--allow-unexpected-passing can only be used if a baseline is provided via --ci-baseline.");
    DECLARE_MESSAGE(CiBaselineDisallowedCascade,
                    (msg::spec, msg::path),
                    "",
                    "REGRESSION: {spec} cascaded, but it is required to pass. ({path}).");
    DECLARE_MESSAGE(CiBaselineRegression,
                    (msg::spec, msg::build_result, msg::path),
                    "",
                    "REGRESSION: {spec} failed with {build_result}. If expected, add {spec}=fail to {path}.");
    DECLARE_MESSAGE(CiBaselineRegressionHeader,
                    (),
                    "Printed before a series of CiBaselineRegression and/or CiBaselineUnexpectedPass messages.",
                    "REGRESSIONS:");
    DECLARE_MESSAGE(CiBaselineUnexpectedPass,
                    (msg::spec, msg::path),
                    "",
                    "PASSING, REMOVE FROM FAIL LIST: {spec} ({path}).");
    DECLARE_MESSAGE(CmakeTargetsExcluded, (msg::count), "", "note: {count} additional targets are not displayed.");
    DECLARE_MESSAGE(CMakeTargetsUsage,
                    (msg::package_name),
                    "'targets' are a CMake and Makefile concept",
                    "{package_name} provides CMake targets:");
    DECLARE_MESSAGE(
        CMakeTargetsUsageHeuristicMessage,
        (),
        "Displayed after CMakeTargetsUsage; the # must be kept at the beginning so that the message remains a comment.",
        "# this is heuristically generated, and may not be correct");
    DECLARE_MESSAGE(CMakeToolChainFile,
                    (msg::path),
                    "",
                    "CMake projects should use: \"-DCMAKE_TOOLCHAIN_FILE={path}\"");
    DECLARE_MESSAGE(CommandFailed,
                    (msg::command_line),
                    "",
                    "command:\n"
                    "{command_line}\n"
                    "failed with the following results:");
    DECLARE_MESSAGE(ConflictingValuesForOption,
                    (msg::value),
                    "'{value}' is a command option.",
                    "conflicting values specified for '--{value}'.");
    DECLARE_MESSAGE(CompressFolderFailed, (msg::path), "", "Failed to compress folder \"{path}\":");
    DECLARE_MESSAGE(CouldNotDeduceNugetIdAndVersion,
                    (msg::path),
                    "",
                    "Could not deduce nuget id and version from filename: {path}");
    DECLARE_MESSAGE(CreatedNuGetPackage, (msg::path), "", "Created nupkg: \"{path}\"");
    DECLARE_MESSAGE(CurlReportedUnexpectedResults,
                    (msg::command_line, msg::actual),
                    "{command_line} is the command line to call curl.exe, {actual} is the console output "
                    "of curl.exe locale-invariant download results.",
                    "curl has reported unexpected results to vcpkg and vcpkg cannot continue.\n"
                    "Please review the following text for sensitive information and open an issue on the "
                    "Microsoft/vcpkg GitHub to help fix this problem!\n"
                    "cmd: {command_line}\n"
                    "=== curl output ===\n"
                    "{actual}\n"
                    "=== end curl output ===");
    DECLARE_MESSAGE(DefaultFlag, (msg::command_name), "", "Defaulting to '{command_name}' being on.");
    DECLARE_MESSAGE(DefaultPathToBinaries,
                    (msg::path),
                    "",
                    "Based on your system settings, the default path to store binaries is \"{path}\". This consults "
                    "%LOCALAPPDATA%/%APPDATA% on Windows and $XDG_CACHE_HOME or $HOME on other platforms.");
    DECLARE_MESSAGE(DetectCompilerHash, (msg::triplet), "", "Detecting compiler hash for triplet {triplet}...");
    DECLARE_MESSAGE(DownloadAvailable,
                    (msg::env_var),
                    "",
                    "A downloadable copy of this tool is available and can be used by unsetting {env_var}.");
    DECLARE_MESSAGE(DownloadedSources, (msg::spec), "", "Downloaded sources for {spec}");
    DECLARE_MESSAGE(DownloadingVcpkgCeBundle, (msg::version), "", "Downloading vcpkg-ce bundle {version}...");
    DECLARE_MESSAGE(DownloadingVcpkgCeBundleLatest,
                    (),
                    "This message is normally displayed only in development.",
                    "Downloading latest vcpkg-ce bundle...");
    DECLARE_MESSAGE(DownloadRootsDir,
                    (msg::env_var),
                    "",
                    "Specify the downloads root directory.\n(default: '{env_var}')");
    DECLARE_MESSAGE(DuplicateCommandOption,
                    (msg::command_name),
                    "",
                    "The option '{command_name}' can only be passed once.");
    DECLARE_MESSAGE(DuplicateOptions,
                    (msg::value),
                    "'{value}' is a command line option.",
                    "'--{value}' specified multiple times.");
    DECLARE_MESSAGE(EmptyArg,
                    (msg::command_name),
                    "",
                    "The option '{command_name}' must be passed a non-empty argument.");
    DECLARE_MESSAGE(EmptyLicenseExpression, (), "", "SPDX license expression was empty.");
    DECLARE_MESSAGE(EnvStrFailedToExtract, (), "", "could not expand the environment string:");
    DECLARE_MESSAGE(ErrorDetectingCompilerInfo,
                    (msg::path),
                    "",
                    "while detecting compiler information:\nThe log file content at \"{path}\" is:");
    DECLARE_MESSAGE(ErrorIndividualPackagesUnsupported,
                    (),
                    "",
                    "In manifest mode, `vcpkg install` does not support individual package arguments.\nTo install "
                    "additional "
                    "packages, edit vcpkg.json and then run `vcpkg install` without any package arguments.");
    DECLARE_MESSAGE(ErrorInvalidClassicModeOption,
                    (msg::option),
                    "",
                    "The option --{option} is not supported in classic mode and no manifest was found.");
    DECLARE_MESSAGE(ErrorInvalidManifestModeOption,
                    (msg::option),
                    "",
                    "The option --{option} is not supported in manifest mode.");
    DECLARE_MESSAGE(
        ErrorMessageMustUsePrintError,
        (msg::value),
        "{value} is is a localized message name like ErrorMessageMustUsePrintError",
        "The message named {value} starts with error:, it must be changed to prepend ErrorMessage in code instead.");
    DECLARE_MESSAGE(
        ErrorMissingVcpkgRoot,
        (),
        "",
        "Could not detect vcpkg-root. If you are trying to use a copy of vcpkg that you've built, you must "
        "define the VCPKG_ROOT environment variable to point to a cloned copy of https://github.com/Microsoft/vcpkg.");
    DECLARE_MESSAGE(ErrorNoVSInstance,
                    (msg::triplet),
                    "",
                    "in triplet {triplet}: Unable to find a valid Visual Studio instance");
    DECLARE_MESSAGE(ErrorNoVSInstanceAt, (msg::path), "", "at \"{path}\"");
    DECLARE_MESSAGE(ErrorNoVSInstanceFullVersion, (msg::version), "", "with toolset version prefix {version}");
    DECLARE_MESSAGE(ErrorNoVSInstanceVersion, (msg::version), "", "with toolset version {version}");
    DECLARE_MESSAGE(ErrorRequireBaseline,
                    (),
                    "",
                    "this vcpkg instance requires a manifest with a specified baseline in order to "
                    "interact with ports. Please add 'builtin-baseline' to the manifest or add a "
                    "'vcpkg-configuration.json' that redefines the default registry.");
    DECLARE_MESSAGE(ErrorRequirePackagesList,
                    (),
                    "",
                    "`vcpkg install` requires a list of packages to install in classic mode.");
    DECLARE_MESSAGE(
        ErrorUnableToDetectCompilerInfo,
        (),
        "failure output will be displayed at the top of this",
        "vcpkg was unable to detect the active compiler's information. See above for the CMake failure output.");
    DECLARE_MESSAGE(ErrorVcvarsUnsupported,
                    (msg::triplet),
                    "",
                    "in triplet {triplet}: Use of Visual Studio's Developer Prompt is unsupported "
                    "on non-Windows hosts.\nDefine 'VCPKG_CMAKE_SYSTEM_NAME' or "
                    "'VCPKG_CHAINLOAD_TOOLCHAIN_FILE' in the triplet file.");
    DECLARE_MESSAGE(ErrorVsCodeNotFound,
                    (msg::env_var),
                    "",
                    "Visual Studio Code was not found and the environment variable {env_var} is not set or invalid.");
    DECLARE_MESSAGE(ErrorVsCodeNotFoundPathExamined, (), "", "The following paths were examined:");
    DECLARE_MESSAGE(ExcludedPackage, (msg::spec), "", "Excluded {spec}");
    DECLARE_MESSAGE(
        ExpectedCharacterHere,
        (msg::expected),
        "{expected} is a locale-invariant delimiter; for example, the ':' or '=' in 'zlib:x64-windows=skip'",
        "expected '{expected}' here");
    DECLARE_MESSAGE(ExpectedFailOrSkip, (), "", "expected 'fail', 'skip', or 'pass' here");
    DECLARE_MESSAGE(ExpectedPortName, (), "", "expected a port name here");
    DECLARE_MESSAGE(ExpectedTripletName, (), "", "expected a triplet name here");
    DECLARE_MESSAGE(ExpectedValueForOption,
                    (msg::value),
                    "'{value}' is a command option.",
                    "expected value after '{value}'.");
    DECLARE_MESSAGE(ExtendedDocumenationAtUrl, (msg::url), "", "Extended documentation available at '{url}'.");
    DECLARE_MESSAGE(FailedToExtract, (msg::path), "", "Failed to extract \"{path}\":");
    DECLARE_MESSAGE(FailedToParseCMakeConsoleOut,
                    (),
                    "",
                    "Failed to parse CMake console output to locate block start/end markers.");
    DECLARE_MESSAGE(FailedToProvisionCe, (), "", "Failed to provision vcpkg-ce.");
    DECLARE_MESSAGE(FailedToRunToolToDetermineVersion,
                    (msg::tool_name, msg::path),
                    "Additional information, such as the command line output, if any, will be appended on "
                    "the line after this message",
                    "Failed to run \"{path}\" to determine the {tool_name} version.");
    DECLARE_MESSAGE(FailedToStoreBackToMirror, (), "", "failed to store back to mirror:");
    DECLARE_MESSAGE(FailedToStoreBinaryCache, (msg::path), "", "Failed to store binary cache {path}");
    DECLARE_MESSAGE(FailedVendorAuthentication,
                    (msg::vendor, msg::url),
                    "",
                    "One or more {vendor} credential providers failed to authenticate. See '{url}' for more details "
                    "on how to provide credentials.");
    DECLARE_MESSAGE(FishCompletion, (msg::path), "", "vcpkg fish completion is already added at \"{path}\".");
    DECLARE_MESSAGE(
        ForceSystemBinariesOnWeirdPlatforms,
        (),
        "",
        "Environment variable VCPKG_FORCE_SYSTEM_BINARIES must be set on arm, s390x, and ppc64le platforms.");
    DECLARE_MESSAGE(FormattedParseMessageExpression,
                    (msg::value),
                    "Example of {value} is 'x64 & windows'",
                    "on expression: {value}");
    DECLARE_MESSAGE(GenerateMsgErrorParsingFormatArgs,
                    (msg::value),
                    "example of {value} 'GenerateMsgNoComment'",
                    "parsing format string for {value}:");
    DECLARE_MESSAGE(GenerateMsgIncorrectComment,
                    (msg::value),
                    "example of {value} is 'GenerateMsgNoComment'",
                    R"(message {value} has an incorrect comment:)");
    DECLARE_MESSAGE(GenerateMsgNoArgumentValue,
                    (msg::value),
                    "example of {value} is 'arch'",
                    R"({{{value}}} was specified in a comment, but was not used in the message.)");
    DECLARE_MESSAGE(GenerateMsgNoCommentValue,
                    (msg::value),
                    "example of {value} is 'arch'",
                    R"({{{value}}} was used in the message, but not commented.)");
    DECLARE_MESSAGE(GitCommandFailed, (msg::command_line), "", "failed to execute: {command_line}");
    DECLARE_MESSAGE(GitStatusOutputExpectedFileName, (), "", "expected a file name");
    DECLARE_MESSAGE(GitStatusOutputExpectedNewLine, (), "", "expected new line");
    DECLARE_MESSAGE(GitStatusOutputExpectedRenameOrNewline, (), "", "expected renamed file or new lines");
    DECLARE_MESSAGE(GitStatusUnknownFileStatus,
                    (msg::value),
                    "{value} is a single character indicating file status, for example: A, U, M, D",
                    "unknown file status: {value}");
    DECLARE_MESSAGE(GitUnexpectedCommandOutput, (), "", "unexpected git output");
    DECLARE_MESSAGE(
        HashFileFailureToRead,
        (msg::path),
        "Printed after ErrorMessage and before the specific failing filesystem operation (like file not found)",
        "failed to read file \"{path}\" for hashing: ");
    DECLARE_MESSAGE(HeaderOnlyUsage,
                    (msg::package_name),
                    "'header' refers to C/C++ .h files",
                    "{package_name} is header-only and can be used from CMake via:");
    DECLARE_MESSAGE(HelpContactCommand, (), "", "Display contact information to send feedback.");
    DECLARE_MESSAGE(HelpCreateCommand, (), "", "Create a new package.");
    DECLARE_MESSAGE(HelpDependInfoCommand, (), "", "Display a list of dependencies for packages.");
    DECLARE_MESSAGE(HelpEditCommand,
                    (msg::env_var),
                    "",
                    "Open up a port for editing (use '{env_var}' to set an editor program, defaults to 'code').");
    DECLARE_MESSAGE(HelpEnvCommand, (), "", "Creates a clean shell environment for development or compiling.");
    DECLARE_MESSAGE(HelpExampleCommand,
                    (),
                    "",
                    "For more help (including examples) see the accompanying README.md and docs folder.");
    DECLARE_MESSAGE(HelpExportCommand, (), "", "Exports a package.");
    DECLARE_MESSAGE(HelpFormatManifestCommand,
                    (),
                    "",
                    "Formats all vcpkg.json files. Run this before committing to vcpkg.");
    DECLARE_MESSAGE(HelpHashCommand, (), "", "Hash a file by specific algorithm, default SHA512.");
    DECLARE_MESSAGE(HelpHistoryCommand, (), "", "(Experimental) Show the history of versions of a package.");
    DECLARE_MESSAGE(HelpInitializeRegistryCommand, (), "", "Initializes a registry in the directory <path>.");
    DECLARE_MESSAGE(HelpInstallCommand, (), "", "Install a package.");
    DECLARE_MESSAGE(HelpListCommand, (), "", "List installed packages.");
    DECLARE_MESSAGE(HelpOwnsCommand, (), "", "Search for files in installed packages.");
    DECLARE_MESSAGE(HelpRemoveCommand, (), "", "Uninstall a package.");
    DECLARE_MESSAGE(HelpRemoveOutdatedCommand, (), "", "Uninstall all out-of-date packages.");
    DECLARE_MESSAGE(HelpResponseFileCommand, (), "", "Specify a response file to provide additional parameters.");
    DECLARE_MESSAGE(HelpSearchCommand, (), "", "Search for packages available to be built.");
    DECLARE_MESSAGE(HelpTopicCommand, (), "", "Display help for a specific topic.");
    DECLARE_MESSAGE(HelpTopicsCommand, (), "", "Display the list of help topics.");
    DECLARE_MESSAGE(HelpUpdateCommand, (), "", "List packages that can be updated.");
    DECLARE_MESSAGE(HelpUpgradeCommand, (), "", "Rebuild all outdated packages.");
    DECLARE_MESSAGE(HelpVersionCommand, (), "", "Display version information.");
    DECLARE_MESSAGE(IllegalFeatures, (), "", "List of features is not allowed in this context");
    DECLARE_MESSAGE(IllegalPlatformSpec, (), "", "Platform qualifier is not allowed in this context");
    DECLARE_MESSAGE(IncorrectNumberOfArgs,
                    (msg::command_name, msg::expected, msg::actual),
                    "'{expected}' is the required number of arguments. '{actual}' is the number of arguments provided.",
                    "'{command_name}' requires '{expected}' arguments, but '{actual}' were provided.");
    DECLARE_MESSAGE(InfoSetEnvVar,
                    (msg::env_var),
                    "In this context 'editor' means IDE",
                    "You can also set the environment variable '{env_var}' to your editor of choice.");
    DECLARE_MESSAGE(InstallingFromLocation,
                    (msg::path),
                    "'--' at the beginning must be preserved",
                    "-- Installing port from location: {path}");
    DECLARE_MESSAGE(InstallingPackage,
                    (msg::action_index, msg::count, msg::spec),
                    "",
                    "Installing {action_index}/{count} {spec}...");
<<<<<<< HEAD
    DECLARE_MESSAGE(InstallRootDir, (), "", "(Experimental) Specify the install root directory.");
=======
    DECLARE_MESSAGE(InstallPackageInstruction,
                    (msg::value, msg::path),
                    "'{value}' is the nuget id.",
                    "With a project open, go to Tools->NuGet Package Manager->Package Manager Console and "
                    "paste:\n Install-Package \"{value}\" -Source \"{path}\"");
>>>>>>> aaa28664
    DECLARE_MESSAGE(InstallWithSystemManager,
                    (),
                    "",
                    "You may be able to install this tool via your system package manager.");
    DECLARE_MESSAGE(InstallWithSystemManagerMono,
                    (msg::url),
                    "",
                    "Ubuntu 18.04 users may need a newer version of mono, available at {url}.");
    DECLARE_MESSAGE(InstallWithSystemManagerPkg,
                    (msg::command_line),
                    "",
                    "You may be able to install this tool via your system package manager ({command_line}).");
    DECLARE_MESSAGE(IntegrationFailed, (), "", "Integration was not applied.");
    DECLARE_MESSAGE(InvalidArgument, (), "", "invalid argument");
    DECLARE_MESSAGE(
        InvalidArgumentRequiresAbsolutePath,
        (msg::binary_source),
        "",
        "invalid argument: binary config '{binary_source}' path arguments for binary config strings must be absolute");
    DECLARE_MESSAGE(
        InvalidArgumentRequiresBaseUrl,
        (msg::base_url, msg::binary_source),
        "",
        "invalid argument: binary config '{binary_source}' requires a {base_url} base url as the first argument");
    DECLARE_MESSAGE(InvalidArgumentRequiresBaseUrlAndToken,
                    (msg::binary_source),
                    "",
                    "invalid argument: binary config '{binary_source}' requires at least a base-url and a SAS token");
    DECLARE_MESSAGE(InvalidArgumentRequiresNoneArguments,
                    (msg::binary_source),
                    "",
                    "invalid argument: binary config '{binary_source}' does not take arguments");
    DECLARE_MESSAGE(InvalidArgumentRequiresOneOrTwoArguments,
                    (msg::binary_source),
                    "",
                    "invalid argument: binary config '{binary_source}' requires 1 or 2 arguments");
    DECLARE_MESSAGE(InvalidArgumentRequiresPathArgument,
                    (msg::binary_source),
                    "",
                    "invalid argument: binary config '{binary_source}' requires at least one path argument");
    DECLARE_MESSAGE(InvalidArgumentRequiresPrefix,
                    (msg::binary_source),
                    "",
                    "invalid argument: binary config '{binary_source}' requires at least one prefix");
    DECLARE_MESSAGE(InvalidArgumentRequiresSingleArgument,
                    (msg::binary_source),
                    "",
                    "invalid argument: binary config '{binary_source}' does not take more than 1 argument");
    DECLARE_MESSAGE(InvalidArgumentRequiresSingleStringArgument,
                    (msg::binary_source),
                    "",
                    "invalid argument: binary config '{binary_source}' expects a single string argument");
    DECLARE_MESSAGE(InvalidArgumentRequiresSourceArgument,
                    (msg::binary_source),
                    "",
                    "invalid argument: binary config '{binary_source}' requires at least one source argument");
    DECLARE_MESSAGE(InvalidArgumentRequiresTwoOrThreeArguments,
                    (msg::binary_source),
                    "",
                    "invalid argument: binary config '{binary_source}' requires 2 or 3 arguments");
    DECLARE_MESSAGE(InvalidArgumentRequiresValidToken,
                    (msg::binary_source),
                    "",
                    "invalid argument: binary config '{binary_source}' requires a SAS token without a "
                    "preceeding '?' as the second argument");
    DECLARE_MESSAGE(InvalidFormatString,
                    (msg::actual),
                    "{actual} is the provided format string",
                    "invalid format string: {actual}");
    DECLARE_MESSAGE(JsonErrorFailedToParse, (msg::path), "", "failed to parse {path}:");
    DECLARE_MESSAGE(JsonErrorFailedToRead, (msg::path, msg::error_msg), "", "failed to read {path}: {error_msg}");
    DECLARE_MESSAGE(JsonErrorMustBeAnObject, (msg::path), "", "Expected \"{path}\" to be an object.");
    DECLARE_MESSAGE(JsonSwitch, (), "", "(Experimental) Request JSON output.");
    DECLARE_MESSAGE(LaunchingProgramFailed,
                    (msg::tool_name),
                    "A platform API call failure message is appended after this",
                    "Launching {tool_name}:");
    DECLARE_MESSAGE(LicenseExpressionContainsExtraPlus,
                    (),
                    "",
                    "SPDX license expression contains an extra '+'. These are only allowed directly "
                    "after a license identifier.");
    DECLARE_MESSAGE(LicenseExpressionContainsInvalidCharacter,
                    (msg::value),
                    "example of {value:02X} is '7B'\nexample of {value} is '{'",
                    "SPDX license expression contains an invalid character (0x{value:02X} '{value}').");
    DECLARE_MESSAGE(LicenseExpressionContainsUnicode,
                    (msg::value, msg::pretty_value),
                    "example of {value:04X} is '22BB'\nexample of {pretty_value} is '⊻'",
                    "SPDX license expression contains a unicode character (U+{value:04X} "
                    "'{pretty_value}'), but these expressions are ASCII-only.");
    DECLARE_MESSAGE(LicenseExpressionDocumentRefUnsupported,
                    (),
                    "",
                    "The current implementation does not support DocumentRef- SPDX references.");
    DECLARE_MESSAGE(LicenseExpressionExpectCompoundFoundParen,
                    (),
                    "",
                    "Expected a compound or the end of the string, found a parenthesis.");
    DECLARE_MESSAGE(LicenseExpressionExpectCompoundFoundWith,
                    (),
                    "AND, OR, and WITH are all keywords and should not be translated.",
                    "Expected either AND or OR, found WITH (WITH is only allowed after license names, not "
                    "parenthesized expressions).");
    DECLARE_MESSAGE(LicenseExpressionExpectCompoundFoundWord,
                    (msg::value),
                    "Example of {value} is 'MIT'.\nAND and OR are both keywords and should not be translated.",
                    "Expected either AND or OR, found a license or exception name: '{value}'.");
    DECLARE_MESSAGE(LicenseExpressionExpectCompoundOrWithFoundWord,
                    (msg::value),
                    "example of {value} is 'MIT'.\nAND, OR, and WITH are all keywords and should not be translated.",
                    "Expected either AND, OR, or WITH, found a license or exception name: '{value}'.");
    DECLARE_MESSAGE(LicenseExpressionExpectExceptionFoundCompound,
                    (msg::value),
                    "Example of {value} is 'AND'",
                    "Expected an exception name, found the compound {value}.");
    DECLARE_MESSAGE(LicenseExpressionExpectExceptionFoundEof,
                    (),
                    "",
                    "Expected an exception name, found the end of the string.");
    DECLARE_MESSAGE(LicenseExpressionExpectExceptionFoundParen,
                    (),
                    "",
                    "Expected an exception name, found a parenthesis.");
    DECLARE_MESSAGE(LicenseExpressionExpectLicenseFoundCompound,
                    (msg::value),
                    "Example of {value} is 'AND'",
                    "Expected a license name, found the compound {value}.");
    DECLARE_MESSAGE(LicenseExpressionExpectLicenseFoundEof,
                    (),
                    "",
                    "Expected a license name, found the end of the string.");
    DECLARE_MESSAGE(LicenseExpressionExpectLicenseFoundParen, (), "", "Expected a license name, found a parenthesis.");
    DECLARE_MESSAGE(LicenseExpressionImbalancedParens,
                    (),
                    "",
                    "There was a close parenthesis without an opening parenthesis.");
    DECLARE_MESSAGE(LicenseExpressionUnknownException,
                    (msg::value),
                    "Example of {value} is 'unknownexception'",
                    "Unknown license exception identifier '{value}'. Known values are listed at "
                    "https://spdx.org/licenses/exceptions-index.html");
    DECLARE_MESSAGE(LicenseExpressionUnknownLicense,
                    (msg::value),
                    "Example of {value} is 'unknownlicense'",
                    "Unknown license identifier '{value}'. Known values are listed at https://spdx.org/licenses/");
    DECLARE_MESSAGE(LoadingCommunityTriplet,
                    (msg::path),
                    "'-- [COMMUNITY]' at the beginning must be preserved",
                    "-- [COMMUNITY] Loading triplet configuration from: {path}");
    DECLARE_MESSAGE(LoadingDependencyInformation,
                    (msg::count),
                    "",
                    "Loading dependency information for {count} packages...");
    DECLARE_MESSAGE(LoadingOverlayTriplet,
                    (msg::path),
                    "'-- [OVERLAY]' at the beginning must be preserved",
                    "-- [OVERLAY] Loading triplet configuration from: {path}");
    DECLARE_MESSAGE(LocalizedMessageMustNotContainIndents,
                    (msg::value),
                    "{value} is is a localized message name like LocalizedMessageMustNotContainIndents. "
                    "The 'LocalizedString::append_indent' part is locale-invariant.",
                    "The message named {value} contains what appears to be indenting which must be "
                    "changed to use LocalizedString::append_indent instead.");
    DECLARE_MESSAGE(LocalizedMessageMustNotEndWithNewline,
                    (msg::value),
                    "{value} is a localized message name like LocalizedMessageMustNotEndWithNewline",
                    "The message named {value} ends with a newline which should be added by formatting "
                    "rather than by localization.");
    DECLARE_MESSAGE(MissingExtension, (msg::extension), "", "Missing '{extension}' extension.");
    DECLARE_MESSAGE(Missing7zHeader, (), "", "Unable to find 7z header.");
    DECLARE_MESSAGE(MonoInstructions,
                    (),
                    "",
                    "This may be caused by an incomplete mono installation. Full mono is "
                    "available on some systems via `sudo apt install mono-complete`. Ubuntu 18.04 users may "
                    "need a newer version of mono, available at https://www.mono-project.com/download/stable/");
    DECLARE_MESSAGE(MsiexecFailedToExtract,
                    (msg::path, msg::exit_code),
                    "",
                    "msiexec failed while extracting \"{path}\" with launch or exit code {exit_code} and message:");
    DECLARE_MESSAGE(NoArgumentsForOption,
                    (msg::command_name),
                    "",
                    "The option '{command_name}' does not accept an argument.");
    DECLARE_MESSAGE(NoLocalizationForMessages, (), "", "No localized messages for the following: ");
    DECLARE_MESSAGE(NoRegistryForPort, (msg::package_name), "", "no registry configured for port {package_name}");
    DECLARE_MESSAGE(NugetPackageFileSucceededButCreationFailed,
                    (msg::path),
                    "",
                    "NuGet package creation succeeded, but no .nupkg was produced. Expected: \"{path}\"");
    DECLARE_MESSAGE(PackageFailedtWhileExtracting,
                    (msg::value, msg::path),
                    "'{value}' is either a tool name or a package name.",
                    "'{value}' failed while extracting {path}.");
    DECLARE_MESSAGE(PackageRootDir, (), "", "(Experimental) Specify the packages root directory.");
    DECLARE_MESSAGE(PackingVendorFailed,
                    (msg::vendor),
                    "",
                    "Packing {vendor} failed. Use --debug for more information.");
    DECLARE_MESSAGE(ParseControlErrorInfoInvalidFields, (), "", "The following fields were not expected:");
    DECLARE_MESSAGE(ParseControlErrorInfoMissingFields, (), "", "The following fields were missing:");
    DECLARE_MESSAGE(ParseControlErrorInfoTypesEntry,
                    (msg::value, msg::expected),
                    "{value} is the name of a field in an on-disk file, {expected} is a short description "
                    "of what it should be like 'a non-negative integer' (which isn't localized yet)",
                    "{value} was expected to be {expected}");
    DECLARE_MESSAGE(ParseControlErrorInfoWhileLoading,
                    (msg::path),
                    "Error messages are is printed after this.",
                    "while loading {path}:");
    DECLARE_MESSAGE(ParseControlErrorInfoWrongTypeFields, (), "", "The following fields had the wrong types:");
    DECLARE_MESSAGE(PortNotInBaseline,
                    (msg::package_name),
                    "",
                    "the baseline does not contain an entry for port {package_name}");
    DECLARE_MESSAGE(PreviousIntegrationFileRemains, (), "", "Previous integration file was not removed.");
    DECLARE_MESSAGE(ProcessorArchitectureMalformed,
                    (msg::arch),
                    "",
                    "Failed to parse %PROCESSOR_ARCHITECTURE% ({arch}) as a valid CPU architecture.");
    DECLARE_MESSAGE(ProcessorArchitectureMissing,
                    (),
                    "",
                    "The required environment variable %PROCESSOR_ARCHITECTURE% is missing.");
    DECLARE_MESSAGE(ProcessorArchitectureW6432Malformed,
                    (msg::arch),
                    "",
                    "Failed to parse %PROCESSOR_ARCHITEW6432% ({arch}) as a valid CPU architecture. "
                    "Falling back to %PROCESSOR_ARCHITECTURE%.");
    DECLARE_MESSAGE(ProgramReturnedNonzeroExitCode,
                    (msg::tool_name, msg::exit_code),
                    "The program's console output is appended after this.",
                    "{tool_name} failed with exit code: ({exit_code}).");
    DECLARE_MESSAGE(PushingVendorFailed,
                    (msg::vendor, msg::path),
                    "",
                    "Pushing {vendor} to \"{path}\" failed. Use --debug for more information.");
    DECLARE_MESSAGE(ReplaceSecretsError,
                    (msg::error_msg),
                    "",
                    "Replace secretes produced the following error: '{error_msg}'");
    DECLARE_MESSAGE(RestoredPackage, (msg::path), "", "Restored package from \"{path}\"");
    DECLARE_MESSAGE(
        RestoredPackagesFromVendor,
        (msg::count, msg::elapsed, msg::value),
        "{value} may be either a 'vendor' like 'Azure' or 'NuGet', or a file path like C:\\example or /usr/example",
        "Restored {count} package(s) from {value} in {elapsed}. Use --debug to see more details.");
    DECLARE_MESSAGE(ResultsHeader, (), "Displayed before a list of installation results.", "RESULTS");
    DECLARE_MESSAGE(SettingEnvVar,
                    (msg::env_var, msg::url),
                    "An example of env_var is \"HTTP(S)_PROXY\""
                    "'--' at the beginning must be preserved",
                    "-- Setting \"{env_var}\" environment variables to \"{url}\".");
    DECLARE_MESSAGE(SourceFieldPortNameMismatch,
                    (msg::package_name, msg::path),
                    "{package_name} and \"{path}\" are both names of installable ports/packages. 'Source', "
                    "'CONTROL', 'vcpkg.json', and 'name' references are locale-invariant.",
                    "The 'Source' field inside the CONTROL file, or \"name\" field inside the vcpkg.json "
                    "file has the name {package_name} and does not match the port directory \"{path}\".");
    DECLARE_MESSAGE(SpecifiedFeatureTurnedOff,
                    (msg::command_name, msg::option),
                    "",
                    "'{command_name}' feature specifically turned off, but --'{option}' was specified.");
    DECLARE_MESSAGE(SpecifyDirectoriesContaining,
                    (msg::env_var),
                    "",
                    "Specifiy directories containing triplets files.\n(also: '{env_var}')");
    DECLARE_MESSAGE(SpecifyDirectoriesWhenSearching,
                    (msg::env_var),
                    "",
                    "Specify directories to be used when searching for ports.\n(also: '{env_var}')");
    DECLARE_MESSAGE(SpecifyHostArch,
                    (msg::env_var),
                    "",
                    "Specify the host architecture triplet. See 'vcpkg help triplet'.\n(default: '{env_var}')");
    DECLARE_MESSAGE(SpecifyTargetArch,
                    (msg::env_var),
                    "",
                    "Specify the target architecture triplet. See 'vcpkg help triplet'.\n(default: '{env_var}')");
    DECLARE_MESSAGE(StoredBinaryCache, (msg::path), "", "Stored binary cache: \"{path}\"");
    DECLARE_MESSAGE(SuggestStartingBashShell,
                    (),
                    "",
                    "Please make sure you have started a new bash shell for the change to take effect.");
    DECLARE_MESSAGE(SystemApiErrorMessage,
                    (msg::system_api, msg::exit_code, msg::error_msg),
                    "",
                    "calling {system_api} failed with {exit_code} ({error_msg})");
    DECLARE_MESSAGE(ToolFetchFailed, (msg::tool_name), "", "Could not fetch {tool_name}.");
    DECLARE_MESSAGE(ToolInWin10, (), "", "This utility is bundled with Windows 10 or later.");
    DECLARE_MESSAGE(TwoFeatureFlagsSpecified,
                    (msg::value),
                    "'{value}' is a feature flag.",
                    "Both '{value}' and -'{value}' were specified as feature flags.");
    DECLARE_MESSAGE(UnexpectedErrorDuringBulkDownload, (), "", "an unexpected error occurred during bulk download.");
    DECLARE_MESSAGE(UnexpectedExtension, (msg::extension), "", "Unexpected archive extension: '{extension}'.");
    DECLARE_MESSAGE(UnexpectedFormat,
                    (msg::expected, msg::actual),
                    "{expected} is the expected format, {actual} is the actual format.",
                    "Expected format is [{expected}], but was [{actual}].");
    DECLARE_MESSAGE(UnexpectedToolOutput,
                    (msg::tool_name, msg::path),
                    "The actual command line output will be appended after this message.",
                    "{tool_name} ({path}) produced unexpected output when attempting to determine the version:");
    DECLARE_MESSAGE(UnknownBaselineFileContent,
                    (),
                    "",
                    "unrecognizable baseline entry; expected 'port:triplet=(fail|skip|pass)'");
    DECLARE_MESSAGE(UnknownBinaryProviderType,
                    (),
                    "",
                    "unknown binary provider type: valid providers are 'clear', 'default', 'nuget', "
                    "'nugetconfig','nugettimeout', 'interactive', 'x-azblob', 'x-gcs', 'x-aws', "
                    "'x-aws-config', 'http', and 'files'");
<<<<<<< HEAD
    DECLARE_MESSAGE(UnknownOptions, (msg::command_name), "", "Unknown option(s) for command '{command_name}':");
=======
    DECLARE_MESSAGE(UnknownParameterForIntegrate,
                    (msg::value),
                    "'{value}' is a user-supplied command line option. For example, given vcpkg integrate frobinate, "
                    "{value} would be frobinate.",
                    "Unknown parameter '{value}' for integrate.");
>>>>>>> aaa28664
    DECLARE_MESSAGE(UnknownTool, (), "", "vcpkg does not have a definition of this tool for this platform.");
    DECLARE_MESSAGE(
        UnknownVariablesInTemplate,
        (msg::value, msg::list),
        "{value} is the value provided by the user and {list} a list of unknown variables seperated by comma",
        "invalid argument: url template '{value}' contains unknown variables: {list}");
    DECLARE_MESSAGE(UnsupportedShortOptions,
                    (msg::value),
                    "'{value}' is the short option given",
                    "short options are not supported: '{value}'");
    DECLARE_MESSAGE(UnsupportedSystemName,
                    (msg::system_name),
                    "",
                    "Could not map VCPKG_CMAKE_SYSTEM_NAME '{system_name}' to a vcvarsall platform. "
                    "Supported system names are '', 'Windows' and 'WindowsStore'.");
    DECLARE_MESSAGE(UnsupportedToolchain,
                    (msg::triplet, msg::arch, msg::path, msg::list),
                    "example for {list} is 'x86, arm64'",
                    "in triplet {triplet}: Unable to find a valid toolchain for requested target architecture {arch}.\n"
                    "The selected Visual Studio instance is at: {path}\n"
                    "The available toolchain combinations are: {list}");
    DECLARE_MESSAGE(
        UpdateBaselineAddBaselineNoManifest,
        (msg::option),
        "",
        "the --{option} switch was passed, but there is no manifest file to add a `builtin-baseline` field to.");
    DECLARE_MESSAGE(UpdateBaselineLocalGitError,
                    (msg::path),
                    "",
                    "git failed to parse HEAD for the local vcpkg registry at \"{path}\"");
    DECLARE_MESSAGE(UpdateBaselineNoConfiguration,
                    (),
                    "",
                    "neither `vcpkg.json` nor `vcpkg-configuration.json` exist to update.");
    DECLARE_MESSAGE(UpdateBaselineNoExistingBuiltinBaseline,
                    (msg::option),
                    "",
                    "the manifest file currently does not contain a `builtin-baseline` field; in order to "
                    "add one, pass the --{option} switch.");
    DECLARE_MESSAGE(UpdateBaselineNoUpdate,
                    (msg::url, msg::value),
                    "example of {value} is '5507daa796359fe8d45418e694328e878ac2b82f'",
                    "registry '{url}' not updated: '{value}'");
    DECLARE_MESSAGE(UpdateBaselineRemoteGitError, (msg::url), "", "git failed to fetch remote repository '{url}'");
    DECLARE_MESSAGE(UpdateBaselineUpdatedBaseline,
                    (msg::url, msg::old_value, msg::new_value),
                    "example of {old_value}, {new_value} is '5507daa796359fe8d45418e694328e878ac2b82f'",
                    "updated registry '{url}': baseline '{old_value}' -> '{new_value}'");
    DECLARE_MESSAGE(UploadedBinaries, (msg::count, msg::vendor), "", "Uploaded binaries to {count} {vendor}.");
    DECLARE_MESSAGE(UploadedPackagesToVendor,
                    (msg::count, msg::elapsed, msg::vendor),
                    "",
                    "Uploaded {count} package(s) to {vendor} in {elapsed}");
    DECLARE_MESSAGE(UploadingBinariesToVendor,
                    (msg::spec, msg::vendor, msg::path),
                    "",
                    "Uploading binaries for '{spec}' to '{vendor}' source \"{path}\".");
    DECLARE_MESSAGE(UploadingBinariesUsingVendor,
                    (msg::spec, msg::vendor, msg::path),
                    "",
                    "Uploading binaries for '{spec}' using '{vendor}' \"{path}\".");
    DECLARE_MESSAGE(UseEnvVar,
                    (msg::env_var),
                    "An example of env_var is \"HTTP(S)_PROXY\""
                    "'--' at the beginning must be preserved",
                    "-- Using {env_var} in environment variables.");
    DECLARE_MESSAGE(UserWideIntegrationDeleted, (), "", "User-wide integration is not installed.");
    DECLARE_MESSAGE(UserWideIntegrationRemoved, (), "", "User-wide integration was removed.");
    DECLARE_MESSAGE(UsingCommunityTriplet,
                    (msg::triplet),
                    "'--' at the beginning must be preserved",
                    "-- Using community triplet {triplet}. This triplet configuration is not guaranteed to succeed.");
    DECLARE_MESSAGE(UsingManifestAt, (msg::path), "", "Using manifest file at {path}.");
    DECLARE_MESSAGE(VcpkgCeIsExperimental,
                    (),
                    "",
                    "vcpkg-ce ('configure environment') is experimental and may change at any time.");
    DECLARE_MESSAGE(
        VcpkgCompletion,
        (msg::value, msg::path),
        "'{value}' is the subject for completion. i.e. bash, zsh, etc.",
        "vcpkg {value} completion is already imported to your \"{path}\" file.\nThe following entries were found:");
    DECLARE_MESSAGE(VcpkgDisallowedClassicMode,
                    (),
                    "",
                    "Could not locate a manifest (vcpkg.json) above the current working "
                    "directory.\nThis vcpkg distribution does not have a classic mode instance.");
    DECLARE_MESSAGE(
        VcpkgHasCrashed,
        (),
        "Printed at the start of a crash report.",
        "vcpkg has crashed. Please create an issue at https://github.com/microsoft/vcpkg containing a brief summary of "
        "what you were trying to do and the following information.");
    DECLARE_MESSAGE(VcpkgInvalidCommand, (msg::command_name), "", "invalid command: {command_name}");
    DECLARE_MESSAGE(VcpkgRootsDir, (msg::env_var), "", "Specify the vcpkg root directory.\n(default: '{env_var}')");
    DECLARE_MESSAGE(VcpkgSendMetricsButDisabled, (), "", "passed --sendmetrics, but metrics are disabled.");
    DECLARE_MESSAGE(VersionCommandHeader,
                    (msg::version),
                    "",
                    "vcpkg package management program version {version}\n\nSee LICENSE.txt for license information.");
    DECLARE_MESSAGE(VersionConstraintViolated,
                    (msg::spec, msg::expected_version, msg::actual_version),
                    "",
                    "dependency {spec} was expected to be at least version "
                    "{expected_version}, but is currently {actual_version}.");
    DECLARE_MESSAGE(
        VersionInvalidDate,
        (msg::version),
        "",
        "`{version}` is not a valid date version. Dates must follow the format YYYY-MM-DD and disambiguators must be "
        "dot-separated positive integer values without leading zeroes.");
    DECLARE_MESSAGE(VersionInvalidRelaxed,
                    (msg::version),
                    "",
                    "`{version}` is not a valid relaxed version (semver with arbitrary numeric element count).");
    DECLARE_MESSAGE(VersionInvalidSemver,
                    (msg::version),
                    "",
                    "`{version}` is not a valid semantic version, consult <https://semver.org>.");
    DECLARE_MESSAGE(VersionSpecMismatch,
                    (msg::path, msg::expected_version, msg::actual_version),
                    "",
                    "Failed to load port because versions are inconsistent. The file \"{path}\" contains the version "
                    "{actual_version}, but the version database indicates that it should be {expected_version}.");
    DECLARE_MESSAGE(VSExaminedInstances, (), "", "The following Visual Studio instances were considered:");
    DECLARE_MESSAGE(VSExaminedPaths, (), "", "The following paths were examined for Visual Studio instances:");
    DECLARE_MESSAGE(VSNoInstances, (), "", "Could not locate a complete Visual Studio instance");
    DECLARE_MESSAGE(WaitingForChildrenToExit, (), "", "Waiting for child processes to exit...");
    DECLARE_MESSAGE(WaitingToTakeFilesystemLock, (msg::path), "", "waiting to take filesystem lock on {path}...");
    DECLARE_MESSAGE(WarningMessageMustUsePrintWarning,
                    (msg::value),
                    "{value} is is a localized message name like WarningMessageMustUsePrintWarning",
                    "The message named {value} starts with warning:, it must be changed to prepend "
                    "WarningMessage in code instead.");
    DECLARE_MESSAGE(WarningsTreatedAsErrors, (), "", "previous warnings being interpreted as errors");
}<|MERGE_RESOLUTION|>--- conflicted
+++ resolved
@@ -499,11 +499,8 @@
                     (),
                     "",
                     "Another installation is in progress on the machine, sleeping 6s before retrying.");
-<<<<<<< HEAD
+    DECLARE_MESSAGE(AppliedUserIntegration, (), "", "Applied user-wide integration for this vcpkg root.");
     DECLARE_MESSAGE(AssetSourcesArg, (), "", "Add sources for asset caching. See 'vcpkg help assetcaching'.");
-=======
-    DECLARE_MESSAGE(AppliedUserIntegration, (), "", "Applied user-wide integration for this vcpkg root.");
->>>>>>> aaa28664
     DECLARE_MESSAGE(AttemptingToFetchPackagesFromVendor,
                     (msg::count, msg::vendor),
                     "",
@@ -908,15 +905,12 @@
                     (msg::action_index, msg::count, msg::spec),
                     "",
                     "Installing {action_index}/{count} {spec}...");
-<<<<<<< HEAD
-    DECLARE_MESSAGE(InstallRootDir, (), "", "(Experimental) Specify the install root directory.");
-=======
     DECLARE_MESSAGE(InstallPackageInstruction,
                     (msg::value, msg::path),
                     "'{value}' is the nuget id.",
                     "With a project open, go to Tools->NuGet Package Manager->Package Manager Console and "
                     "paste:\n Install-Package \"{value}\" -Source \"{path}\"");
->>>>>>> aaa28664
+    DECLARE_MESSAGE(InstallRootDir, (), "", "(Experimental) Specify the install root directory.");
     DECLARE_MESSAGE(InstallWithSystemManager,
                     (),
                     "",
@@ -1232,15 +1226,12 @@
                     "unknown binary provider type: valid providers are 'clear', 'default', 'nuget', "
                     "'nugetconfig','nugettimeout', 'interactive', 'x-azblob', 'x-gcs', 'x-aws', "
                     "'x-aws-config', 'http', and 'files'");
-<<<<<<< HEAD
     DECLARE_MESSAGE(UnknownOptions, (msg::command_name), "", "Unknown option(s) for command '{command_name}':");
-=======
     DECLARE_MESSAGE(UnknownParameterForIntegrate,
                     (msg::value),
                     "'{value}' is a user-supplied command line option. For example, given vcpkg integrate frobinate, "
                     "{value} would be frobinate.",
                     "Unknown parameter '{value}' for integrate.");
->>>>>>> aaa28664
     DECLARE_MESSAGE(UnknownTool, (), "", "vcpkg does not have a definition of this tool for this platform.");
     DECLARE_MESSAGE(
         UnknownVariablesInTemplate,
