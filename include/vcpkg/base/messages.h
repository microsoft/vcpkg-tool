--- conflicted
+++ resolved
@@ -279,11 +279,8 @@
     DECLARE_MSG_ARG(vendor, "Azure");
     DECLARE_MSG_ARG(version, "1.3.8");
     DECLARE_MSG_ARG(action_index, "340");
-<<<<<<< HEAD
     DECLARE_MSG_ARG(git_ref, "f1e506946a98a6090a88b237e6a618c5aeb5a217");
-=======
     DECLARE_MSG_ARG(env_var, "VCPKG_DEFAULT_TRIPLET");
->>>>>>> fb99b593
 #undef DECLARE_MSG_ARG
 
 // These are `...` instead of
