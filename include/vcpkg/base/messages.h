﻿#pragma once

#include <vcpkg/base/fwd/files.h>
#include <vcpkg/base/fwd/json.h>
#include <vcpkg/base/fwd/messages.h>

#include <vcpkg/base/format.h>
#include <vcpkg/base/lineinfo.h>
#include <vcpkg/base/stringview.h>

#include <string>
#include <type_traits>
#include <utility>

namespace vcpkg
{
    namespace msg::detail
    {
        template<class Tag, class Type>
        struct MessageArgument;
    }
    namespace msg
    {
        template<class Message, class... Tags, class... Ts>
        LocalizedString format(Message, detail::MessageArgument<Tags, Ts>... args);
    }

    struct LocalizedString
    {
        LocalizedString() = default;
        operator StringView() const noexcept { return m_data; }
        const std::string& data() const noexcept { return m_data; }
        const std::string& to_string() const noexcept { return m_data; }
        std::string extract_data() { return std::exchange(m_data, ""); }

        static LocalizedString from_raw(std::string&& s) { return LocalizedString(std::move(s)); }

        template<class StringLike,
                 std::enable_if_t<std::is_constructible<StringView, const StringLike&>::value, int> = 0>
        static LocalizedString from_raw(const StringLike& s)
        {
            return LocalizedString(StringView(s));
        }
        LocalizedString& append_raw(char c)
        {
            m_data.push_back(c);
            return *this;
        }
        LocalizedString& append_raw(StringView s)
        {
            m_data.append(s.begin(), s.size());
            return *this;
        }
        template<class... Args>
        LocalizedString& append_fmt_raw(fmt::format_string<Args...> s, Args&&... args)
        {
            m_data.append(fmt::format(s, std::forward<Args>(args)...));
            return *this;
        }
        LocalizedString& append(const LocalizedString& s)
        {
            m_data.append(s.m_data);
            return *this;
        }
        template<class Message, class... Args>
        LocalizedString& append(Message m, const Args&... args)
        {
            return append(msg::format(m, args...));
        }

        LocalizedString& append_indent(size_t indent = 1)
        {
            m_data.append(indent * 4, ' ');
            return *this;
        }

        friend const char* to_printf_arg(const LocalizedString& s) { return s.data().c_str(); }

        friend bool operator==(const LocalizedString& lhs, const LocalizedString& rhs)
        {
            return lhs.data() == rhs.data();
        }

        friend bool operator!=(const LocalizedString& lhs, const LocalizedString& rhs)
        {
            return lhs.data() != rhs.data();
        }

        friend bool operator<(const LocalizedString& lhs, const LocalizedString& rhs)
        {
            return lhs.data() < rhs.data();
        }

        friend bool operator<=(const LocalizedString& lhs, const LocalizedString& rhs)
        {
            return lhs.data() <= rhs.data();
        }

        friend bool operator>(const LocalizedString& lhs, const LocalizedString& rhs)
        {
            return lhs.data() > rhs.data();
        }

        friend bool operator>=(const LocalizedString& lhs, const LocalizedString& rhs)
        {
            return lhs.data() >= rhs.data();
        }

        bool empty() { return m_data.empty(); }
        void clear() { m_data.clear(); }

    private:
        std::string m_data;

        explicit LocalizedString(StringView data) : m_data(data.data(), data.size()) { }
        explicit LocalizedString(std::string&& data) : m_data(std::move(data)) { }
    };
}

VCPKG_FORMAT_WITH_TO_STRING(vcpkg::LocalizedString);

namespace vcpkg::msg
{
    namespace detail
    {
        template<class Tag, class Type>
        struct MessageArgument
        {
            const Type* parameter; // always valid
        };

        template<class... Tags>
        struct MessageCheckFormatArgs
        {
            static constexpr void check_format_args(const Tags&...) noexcept { }
        };

        LocalizedString internal_vformat(::size_t index, fmt::format_args args);

        template<class... Args>
        MessageCheckFormatArgs<Args...> make_message_check_format_args(const Args&... args); // not defined

        struct FormatArgAbi
        {
            const char* name;
            const char* example;
        };

        template<class Arg0>
        constexpr auto example_piece(const Arg0& arg)
        {
            if constexpr (Arg0::get_example_str().empty())
                return StringArray{""};
            else
                return StringArray{" "} + arg.get_example_str();
        }

        template<class Arg0, class... Args>
        constexpr auto example_piece(const Arg0& arg, Args... args)
        {
            if constexpr (Arg0::get_example_str().empty())
                return example_piece(args...);
            else
                return StringArray{" "} + arg.get_example_str() + example_piece(args...);
        }

        constexpr auto get_examples() { return StringArray{""}; }

        /// Only used for the first argument that has an example string to avoid inserting
        /// a space in the beginning. All preceding arguments are handled by `example_piece`.
        template<class Arg0, class... Args>
        constexpr auto get_examples(const Arg0& arg, Args... args)
        {
            // if first argument has no example string...
            if constexpr (Arg0::get_example_str().empty())
            {
                // try again with the other arguments
                return get_examples(args...);
            }
            // is there a next argument?
            else if constexpr (sizeof...(args) == 0)
            {
                return arg.get_example_str();
            }
            else
            {
                return arg.get_example_str() + example_piece(args...);
            }
        }

        template<::size_t M, ::size_t N>
        constexpr auto join_comment_and_examples(const StringArray<M>& comment, const StringArray<N>& example)
        {
            // For an empty StringArray<N> is N == 1
            if constexpr (N == 1)
                return comment;
            else if constexpr (M == 1)
                return example;
            else
                return comment + StringArray{" "} + example;
        }

        ::size_t startup_register_message(StringLiteral name, StringLiteral format_string, ZStringView comment);

        ::size_t number_of_messages();

        // REQUIRES: index < last_message_index()
        StringView get_format_string(::size_t index);
        // REQUIRES: index < last_message_index()
        StringView get_message_name(::size_t index);
        // REQUIRES: index < last_message_index()
        StringView get_default_format_string(::size_t index);
        // REQUIRES: index < last_message_index()
        StringView get_localization_comment(::size_t index);
    }

    // load from "locale_base/messages.${language}.json"
    void threadunsafe_initialize_context(const Filesystem& fs, StringView language, const Path& locale_base);
    // initialize without any localized messages (use default messages only)
    void threadunsafe_initialize_context();

    template<class Message, class... Tags, class... Ts>
    LocalizedString format(Message, detail::MessageArgument<Tags, Ts>... args)
    {
        // avoid generating code, but still typecheck
        // (and avoid unused typedef warnings)
        static_assert((Message::check_format_args((Tags{})...), true), "");
        return detail::internal_vformat(Message::index,
                                        fmt::make_format_args(fmt::arg(Tags::name, *args.parameter)...));
    }

    inline void println() { msg::write_unlocalized_text_to_stdout(Color::none, "\n"); }

    inline void print(Color c, const LocalizedString& s) { msg::write_unlocalized_text_to_stdout(c, s); }
    inline void print(const LocalizedString& s) { msg::write_unlocalized_text_to_stdout(Color::none, s); }
    inline void println(Color c, const LocalizedString& s)
    {
        msg::write_unlocalized_text_to_stdout(c, s);
        msg::write_unlocalized_text_to_stdout(Color::none, "\n");
    }
    inline void println(const LocalizedString& s)
    {
        msg::write_unlocalized_text_to_stdout(Color::none, s);
        msg::write_unlocalized_text_to_stdout(Color::none, "\n");
    }

    template<class Message, class... Ts>
    typename Message::is_message_type print(Message m, Ts... args)
    {
        print(format(m, args...));
    }
    template<class Message, class... Ts>
    typename Message::is_message_type println(Message m, Ts... args)
    {
        print(format(m, args...).append_raw('\n'));
    }

    template<class Message, class... Ts>
    typename Message::is_message_type print(Color c, Message m, Ts... args)
    {
        print(c, format(m, args...));
    }
    template<class Message, class... Ts>
    typename Message::is_message_type println(Color c, Message m, Ts... args)
    {
        print(c, format(m, args...).append_raw('\n'));
    }

// these use `constexpr static` instead of `inline` in order to work with GCC 6;
// they are trivial and empty, and their address does not matter, so this is not a problem
#define DECLARE_MSG_ARG(NAME, EXAMPLE)                                                                                 \
    constexpr static struct NAME##_t                                                                                   \
    {                                                                                                                  \
        constexpr static const char* name = #NAME;                                                                     \
        constexpr static auto get_example_str()                                                                        \
        {                                                                                                              \
            ::vcpkg::StringArray example = StringArray{EXAMPLE};                                                       \
            if constexpr (example.empty())                                                                             \
                return example;                                                                                        \
            else                                                                                                       \
                return ::vcpkg::StringArray{"An example of {" #NAME "} is " EXAMPLE "."};                              \
        }                                                                                                              \
        template<class T>                                                                                              \
        detail::MessageArgument<NAME##_t, T> operator=(const T& t) const noexcept                                      \
        {                                                                                                              \
            return detail::MessageArgument<NAME##_t, T>{&t};                                                           \
        }                                                                                                              \
    } NAME = {}

    DECLARE_MSG_ARG(error, "");
    DECLARE_MSG_ARG(value, "");
    DECLARE_MSG_ARG(pretty_value, "");
    DECLARE_MSG_ARG(expected, "");
    DECLARE_MSG_ARG(actual, "");
    DECLARE_MSG_ARG(list, "");
    DECLARE_MSG_ARG(old_value, "");
    DECLARE_MSG_ARG(new_value, "");

    DECLARE_MSG_ARG(actual_version, "1.3.8");
    DECLARE_MSG_ARG(arch, "x64");
    DECLARE_MSG_ARG(base_url, "azblob://");
    DECLARE_MSG_ARG(binary_source, "azblob");
    DECLARE_MSG_ARG(build_result, "One of the BuildResultXxx messages (such as BuildResultSucceeded/SUCCEEDED)");
    DECLARE_MSG_ARG(column, "42");
    DECLARE_MSG_ARG(command_line, "vcpkg install zlib");
    DECLARE_MSG_ARG(command_name, "install");
    DECLARE_MSG_ARG(count, "42");
    DECLARE_MSG_ARG(elapsed, "3.532 min");
    DECLARE_MSG_ARG(error_msg, "File Not Found");
    DECLARE_MSG_ARG(exit_code, "127");
    DECLARE_MSG_ARG(expected_version, "1.3.8");
    DECLARE_MSG_ARG(new_scheme, "version");
    DECLARE_MSG_ARG(old_scheme, "version-string");
    DECLARE_MSG_ARG(option, "editable");
    DECLARE_MSG_ARG(package_name, "zlib");
    DECLARE_MSG_ARG(path, "/foo/bar");
    DECLARE_MSG_ARG(row, "42");
    DECLARE_MSG_ARG(spec, "zlib:x64-windows");
    DECLARE_MSG_ARG(system_api, "CreateProcessW");
    DECLARE_MSG_ARG(system_name, "Darwin");
    DECLARE_MSG_ARG(tool_name, "aria2");
    DECLARE_MSG_ARG(triplet, "x64-windows");
    DECLARE_MSG_ARG(url, "https://github.com/microsoft/vcpkg");
    DECLARE_MSG_ARG(vcpkg_line_info, "/a/b/foo.cpp(13)");
    DECLARE_MSG_ARG(vendor, "Azure");
    DECLARE_MSG_ARG(version, "1.3.8");
    DECLARE_MSG_ARG(action_index, "340");
    DECLARE_MSG_ARG(env_var, "VCPKG_DEFAULT_TRIPLET");
    DECLARE_MSG_ARG(extension, ".exe");
    DECLARE_MSG_ARG(supports_expression, "windows & !static");
    DECLARE_MSG_ARG(feature, "avisynthplus");

#undef DECLARE_MSG_ARG

#define DECLARE_MESSAGE(NAME, ARGS, COMMENT, ...)                                                                      \
    constexpr struct NAME##_msg_t : decltype(::vcpkg::msg::detail::make_message_check_format_args ARGS)                \
    {                                                                                                                  \
        using is_message_type = void;                                                                                  \
        static constexpr ::vcpkg::StringLiteral name = #NAME;                                                          \
        static constexpr ::vcpkg::StringLiteral default_format_string = __VA_ARGS__;                                   \
        static const ::size_t index;                                                                                   \
        static constexpr ::vcpkg::StringArray comment_and_example = vcpkg::msg::detail::join_comment_and_examples(     \
            ::vcpkg::StringArray{COMMENT}, vcpkg::msg::detail::get_examples ARGS);                                     \
    } msg##NAME VCPKG_UNUSED = {}

#define REGISTER_MESSAGE(NAME)                                                                                         \
    const ::size_t NAME##_msg_t::index =                                                                               \
        ::vcpkg::msg::detail::startup_register_message(NAME##_msg_t::name,                                             \
                                                       NAME##_msg_t::default_format_string,                            \
                                                       static_cast<ZStringView>(NAME##_msg_t::comment_and_example))

#define DECLARE_AND_REGISTER_MESSAGE(NAME, ARGS, COMMENT, ...)                                                         \
    DECLARE_MESSAGE(NAME, ARGS, COMMENT, __VA_ARGS__);                                                                 \
    REGISTER_MESSAGE(NAME)

    DECLARE_MESSAGE(SeeURL, (msg::url), "", "See {url} for more information.");
    DECLARE_MESSAGE(NoteMessage, (), "", "note: ");
    DECLARE_MESSAGE(WarningMessage, (), "", "warning: ");
    DECLARE_MESSAGE(ErrorMessage, (), "", "error: ");
    DECLARE_MESSAGE(InternalErrorMessage, (), "", "internal error: ");
    DECLARE_MESSAGE(
        InternalErrorMessageContact,
        (),
        "",
        "Please open an issue at "
        "https://github.com/microsoft/vcpkg/issues/new?template=other-type-of-bug-report.md&labels=category:vcpkg-bug "
        "with detailed steps to reproduce the problem.");
    DECLARE_MESSAGE(BothYesAndNoOptionSpecifiedError,
                    (msg::option),
                    "",
                    "cannot specify both --no-{option} and --{option}.");

    void println_warning(const LocalizedString& s);
    template<class Message, class... Ts>
    typename Message::is_message_type println_warning(Message m, Ts... args)
    {
        println_warning(format(m, args...));
    }

    void println_error(const LocalizedString& s);
    template<class Message, class... Ts>
    typename Message::is_message_type println_error(Message m, Ts... args)
    {
        println_error(format(m, args...));
    }

    template<class Message, class... Ts, class = typename Message::is_message_type>
    LocalizedString format_warning(Message m, Ts... args)
    {
        return format(msgWarningMessage).append(m, args...);
    }

    template<class Message, class... Ts, class = typename Message::is_message_type>
    LocalizedString format_error(Message m, Ts... args)
    {
        return format(msgErrorMessage).append(m, args...);
    }
}

namespace vcpkg
{
    struct MessageSink
    {
        virtual void print(Color c, StringView sv) = 0;

        void println() { this->print(Color::none, "\n"); }
        void print(const LocalizedString& s) { this->print(Color::none, s); }
        void println(Color c, const LocalizedString& s)
        {
            this->print(c, s);
            this->print(Color::none, "\n");
        }
        inline void println(const LocalizedString& s)
        {
            this->print(Color::none, s);
            this->print(Color::none, "\n");
        }

        template<class Message, class... Ts>
        typename Message::is_message_type print(Message m, Ts... args)
        {
            this->print(Color::none, msg::format(m, args...));
        }

        template<class Message, class... Ts>
        typename Message::is_message_type println(Message m, Ts... args)
        {
            this->print(Color::none, msg::format(m, args...).append_raw('\n'));
        }

        template<class Message, class... Ts>
        typename Message::is_message_type print(Color c, Message m, Ts... args)
        {
            this->print(c, msg::format(m, args...));
        }

        template<class Message, class... Ts>
        typename Message::is_message_type println(Color c, Message m, Ts... args)
        {
            this->print(c, msg::format(m, args...).append_raw('\n'));
        }

        MessageSink(const MessageSink&) = delete;
        MessageSink& operator=(const MessageSink&) = delete;

    protected:
        MessageSink() = default;
        ~MessageSink() = default;
    };

    extern MessageSink& null_sink;
    extern MessageSink& stdout_sink;
    extern MessageSink& stderr_sink;

    DECLARE_MESSAGE(AddArtifactOnlyOne,
                    (msg::command_line),
                    "",
                    "'{command_line}' can only add one artifact at a time.");
    DECLARE_MESSAGE(AddCommandFirstArg, (), "", "The first parameter to add must be 'artifact' or 'port'.");
    DECLARE_MESSAGE(AddFirstArgument,
                    (msg::command_line),
                    "",
                    "The first argument to '{command_line}' must be 'artifact' or 'port'.");
    DECLARE_MESSAGE(AddingCompletionEntry, (msg::path), "", "Adding vcpkg completion entry to {path}.");
    DECLARE_MESSAGE(AdditionalPackagesToRemove,
                    (),
                    "",
                    "Additional packages (*) need to be removed to complete this operation.");
    DECLARE_MESSAGE(AddPortRequiresManifest,
                    (msg::command_line),
                    "",
                    "'{command_line}' requires an active manifest file.");
    DECLARE_MESSAGE(AddPortSucceeded, (), "", "Succeeded in adding ports to vcpkg.json file.");
    DECLARE_MESSAGE(AddRecurseOption,
                    (),
                    "",
                    "If you are sure you want to remove them, run the command with the --recurse option.");
    DECLARE_MESSAGE(AddTripletExpressionNotAllowed,
                    (msg::package_name, msg::triplet),
                    "",
                    "triplet expressions are not allowed here. You may want to change "
                    "`{package_name}:{triplet}` to `{package_name}` instead.");
    DECLARE_MESSAGE(AddVersionAddedVersionToFile, (msg::version, msg::path), "", "added version {version} to {path}");
    DECLARE_MESSAGE(AddVersionCommitChangesReminder, (), "", "Did you remember to commit your changes?");
    DECLARE_MESSAGE(AddVersionCommitResultReminder, (), "", "Don't forget to commit the result!");
    DECLARE_MESSAGE(AddVersionDetectLocalChangesError,
                    (),
                    "",
                    "skipping detection of local changes due to unexpected format in git status output");
    DECLARE_MESSAGE(AddVersionFileNotFound, (msg::path), "", "couldn't find required file {path}");
    DECLARE_MESSAGE(AddVersionFormatPortSuggestion, (msg::command_line), "", "Run `{command_line}` to format the file");
    DECLARE_MESSAGE(AddVersionIgnoringOptionAll,
                    (msg::option),
                    "The -- before {option} must be preserved as they're part of the help message for the user.",
                    "ignoring --{option} since a port name argument was provided");
    DECLARE_MESSAGE(AddVersionLoadPortFailed, (msg::package_name), "", "can't load port {package_name}");
    DECLARE_MESSAGE(AddVersionNewFile, (), "", "(new file)");
    DECLARE_MESSAGE(AddVersionNewShaIs, (msg::value), "{value} is a 40-digit hexadecimal SHA", "new SHA: {value}");
    DECLARE_MESSAGE(AddVersionNoFilesUpdated, (), "", "No files were updated");
    DECLARE_MESSAGE(AddVersionNoFilesUpdatedForPort,
                    (msg::package_name),
                    "",
                    "No files were updated for {package_name}");
    DECLARE_MESSAGE(AddVersionNoGitSha, (msg::package_name), "", "can't obtain SHA for port {package_name}");
    DECLARE_MESSAGE(AddVersionOldShaIs, (msg::value), "{value} is a 40-digit hexadecimal SHA", "old SHA: {value}");
    DECLARE_MESSAGE(AddVersionOverwriteOptionSuggestion,
                    (msg::option),
                    "The -- before {option} must be preserved as they're part of the help message for the user.",
                    "Use --{option} to bypass this check");
    DECLARE_MESSAGE(AddVersionPortDoesNotExist, (msg::package_name), "", "{package_name} does not exist");
    DECLARE_MESSAGE(AddVersionPortFilesShaChanged,
                    (msg::package_name),
                    "",
                    "checked-in files for {package_name} have changed but the version was not updated");
    DECLARE_MESSAGE(AddVersionPortFilesShaUnchanged,
                    (msg::package_name, msg::version),
                    "",
                    "checked-in files for {package_name} are unchanged from version {version}");
    DECLARE_MESSAGE(AddVersionPortHasImproperFormat,
                    (msg::package_name),
                    "",
                    "{package_name} is not properly formatted");
    DECLARE_MESSAGE(AddVersionSuggestNewVersionScheme,
                    (msg::new_scheme, msg::old_scheme, msg::package_name, msg::option),
                    "The -- before {option} must be preserved as they're part of the help message for the user.",
                    "Use the version scheme \"{new_scheme}\" instead of \"{old_scheme}\" in port "
                    "\"{package_name}\".\nUse --{option} to disable this check.");
    DECLARE_MESSAGE(AddVersionUnableToParseVersionsFile, (msg::path), "", "unable to parse versions file {path}");
    DECLARE_MESSAGE(AddVersionUncommittedChanges,
                    (msg::package_name),
                    "",
                    "there are uncommitted changes for {package_name}");
    DECLARE_MESSAGE(AddVersionUpdateVersionReminder, (), "", "Did you remember to update the version or port version?");
    DECLARE_MESSAGE(AddVersionUseOptionAll,
                    (msg::command_name, msg::option),
                    "The -- before {option} must be preserved as they're part of the help message for the user.",
                    "{command_name} with no arguments requires passing --{option} to update all port versions at once");
    DECLARE_MESSAGE(AddVersionVersionAlreadyInFile,
                    (msg::version, msg::path),
                    "",
                    "version {version} is already in {path}");
    DECLARE_MESSAGE(AddVersionVersionIs, (msg::version), "", "version: {version}");
    DECLARE_MESSAGE(AllFormatArgsRawArgument,
                    (msg::value),
                    "example of {value} is 'foo {} bar'",
                    "format string \"{value}\" contains a raw format argument");
    DECLARE_MESSAGE(AllFormatArgsUnbalancedBraces,
                    (msg::value),
                    "example of {value} is 'foo bar {'",
                    "unbalanced brace in format string \"{value}\"");
    DECLARE_MESSAGE(AllPackagesAreUpdated, (), "", "All installed packages are up-to-date with the local portfile.");
    DECLARE_MESSAGE(AlreadyInstalled, (msg::spec), "", "{spec} is already installed");
    DECLARE_MESSAGE(AlreadyInstalledNotHead,
                    (msg::spec),
                    "'HEAD' means the most recent version of source code",
                    "{spec} is already installed -- not building from HEAD");
    DECLARE_MESSAGE(AnotherInstallationInProgress,
                    (),
                    "",
                    "Another installation is in progress on the machine, sleeping 6s before retrying.");
    DECLARE_MESSAGE(AppliedUserIntegration, (), "", "Applied user-wide integration for this vcpkg root.");
    DECLARE_MESSAGE(ArtifactsOptionIncompatibility, (msg::option), "", "--{option} has no effect on find artifact.");
    DECLARE_MESSAGE(AssetSourcesArg, (), "", "Add sources for asset caching. See 'vcpkg help assetcaching'.");
    DECLARE_MESSAGE(AttemptingToFetchPackagesFromVendor,
                    (msg::count, msg::vendor),
                    "",
                    "Attempting to fetch {count} package(s) from {vendor}");
    DECLARE_MESSAGE(AuthenticationMayRequireManualAction,
                    (msg::vendor),
                    "",
                    "One or more {vendor} credential providers requested manual action. Add the binary source "
                    "'interactive' to allow interactivity.");
    DECLARE_MESSAGE(AutomaticLinkingForMSBuildProjects,
                    (),
                    "",
                    "All MSBuild C++ projects can now #include any installed libraries. Linking will be handled "
                    "automatically. Installing new libraries will make them instantly available.");
    DECLARE_MESSAGE(AutoSettingEnvVar,
                    (msg::env_var, msg::url),
                    "An example of env_var is \"HTTP(S)_PROXY\""
                    "'--' at the beginning must be preserved",
                    "-- Automatically setting {env_var} environment variables to \"{url}\".");
    DECLARE_MESSAGE(AvailableArchitectureTriplets, (), "", "Available architecture triplets:");
    DECLARE_MESSAGE(AvailableHelpTopics, (), "", "Available help topics:");
    DECLARE_MESSAGE(BinarySourcesArg, (), "", "Add sources for binary caching. See 'vcpkg help binarycaching'.");
    DECLARE_MESSAGE(BuildAlreadyInstalled,
                    (msg::spec),
                    "",
                    "{spec} is already installed; please remove {spec} before attempting to build it.");
    DECLARE_MESSAGE(BuildDependenciesMissing,
                    (),
                    "",
                    "The build command requires all dependencies to be already installed.\nThe following "
                    "dependencies are missing:");
    DECLARE_MESSAGE(BuildingFromHead,
                    (msg::spec),
                    "'HEAD' means the most recent version of source code",
                    "Building {spec} from HEAD...");
    DECLARE_MESSAGE(BuildingPackage, (msg::spec), "", "Building {spec}...");
    DECLARE_MESSAGE(BuildingPackageFailed,
                    (msg::spec, msg::build_result),
                    "",
                    "building {spec} failed with: {build_result}");
    DECLARE_MESSAGE(BuildingPackageFailedDueToMissingDeps,
                    (),
                    "Printed after BuildingPackageFailed, and followed by a list of dependencies that were missing.",
                    "due to the following missing dependencies:");
    DECLARE_MESSAGE(BuildResultBuildFailed,
                    (),
                    "Printed after the name of an installed entity to indicate that it failed to build.",
                    "BUILD_FAILED");
    DECLARE_MESSAGE(
        BuildResultCacheMissing,
        (),
        "Printed after the name of an installed entity to indicate that it was not present in the binary cache when "
        "the user has requested that things may only be installed from the cache rather than built.",
        "CACHE_MISSING");
    DECLARE_MESSAGE(BuildResultCascadeDueToMissingDependencies,
                    (),
                    "Printed after the name of an installed entity to indicate that it could not attempt "
                    "to be installed because one of its transitive dependencies failed to install.",
                    "CASCADED_DUE_TO_MISSING_DEPENDENCIES");
    DECLARE_MESSAGE(BuildResultDownloaded,
                    (),
                    "Printed after the name of an installed entity to indicate that it was successfully "
                    "downloaded but no build or install was requested.",
                    "DOWNLOADED");
    DECLARE_MESSAGE(BuildResultExcluded,
                    (),
                    "Printed after the name of an installed entity to indicate that the user explicitly "
                    "requested it not be installed.",
                    "EXCLUDED");
    DECLARE_MESSAGE(
        BuildResultFileConflicts,
        (),
        "Printed after the name of an installed entity to indicate that it conflicts with something already installed",
        "FILE_CONFLICTS");
    DECLARE_MESSAGE(BuildResultPostBuildChecksFailed,
                    (),
                    "Printed after the name of an installed entity to indicate that it built "
                    "successfully, but that it failed post build checks.",
                    "POST_BUILD_CHECKS_FAILED");
    DECLARE_MESSAGE(BuildResultRemoved,
                    (),
                    "Printed after the name of an uninstalled entity to indicate that it was successfully uninstalled.",
                    "REMOVED");
    DECLARE_MESSAGE(
        BuildResultSucceeded,
        (),
        "Printed after the name of an installed entity to indicate that it was built and installed successfully.",
        "SUCCEEDED");
    DECLARE_MESSAGE(BuildResultSummaryHeader,
                    (msg::triplet),
                    "Displayed before a list of a summary installation results.",
                    "SUMMARY FOR {triplet}");
    DECLARE_MESSAGE(BuildResultSummaryLine,
                    (msg::build_result, msg::count),
                    "Displayed to show a count of results of a build_result in a summary.",
                    "{build_result}: {count}");
    DECLARE_MESSAGE(BuildTreesRootDir, (), "", "(Experimental) Specify the buildtrees root directory.");
    DECLARE_MESSAGE(BuildTroubleshootingMessage1,
                    (),
                    "First part of build troubleshooting message, printed before the URI to look for existing bugs.",
                    "Please ensure you're using the latest port files with `git pull` and `vcpkg "
                    "update`.\nThen check for known issues at:");
    DECLARE_MESSAGE(BuildTroubleshootingMessage2,
                    (),
                    "Second part of build troubleshooting message, printed after the URI to look for "
                    "existing bugs but before the URI to file one.",
                    "You can submit a new issue at:");
    DECLARE_MESSAGE(
        BuildTroubleshootingMessage3,
        (msg::package_name),
        "Third part of build troubleshooting message, printed after the URI to file a bug but "
        "before version information about vcpkg itself.",
        "Include '[{package_name}] Build error' in your bug report title, the following version information in your "
        "bug description, and attach any relevant failure logs from above.");
    DECLARE_MESSAGE(BuildTroubleshootingMessage4,
                    (msg::path),
                    "Fourth optional part of build troubleshooting message, printed after the version"
                    "information about vcpkg itself.",
                    "Please use the prefilled template from {path} when reporting your issue.");
    DECLARE_MESSAGE(
        HelpBuiltinBase,
        (),
        "",
        "The baseline references a commit within the vcpkg repository that establishes a minimum version on "
        "every dependency in the graph. For example, if no other constraints are specified (directly or "
        "transitively), then the version will resolve to the baseline of the top level manifest. Baselines "
        "of transitive dependencies are ignored.");
    DECLARE_MESSAGE(BuiltInTriplets, (), "", "vcpkg built-in triplets:");
    DECLARE_MESSAGE(ChecksFailedCheck, (), "", "vcpkg has crashed; no additional details are available.");
    DECLARE_MESSAGE(ChecksUnreachableCode, (), "", "unreachable code was reached");
    DECLARE_MESSAGE(ChecksUpdateVcpkg, (), "", "updating vcpkg by rerunning bootstrap-vcpkg may resolve this failure.");
    DECLARE_MESSAGE(CiBaselineAllowUnexpectedPassingRequiresBaseline,
                    (),
                    "",
                    "--allow-unexpected-passing can only be used if a baseline is provided via --ci-baseline.");
    DECLARE_MESSAGE(CiBaselineDisallowedCascade,
                    (msg::spec, msg::path),
                    "",
                    "REGRESSION: {spec} cascaded, but it is required to pass. ({path}).");
    DECLARE_MESSAGE(CiBaselineRegression,
                    (msg::spec, msg::build_result, msg::path),
                    "",
                    "REGRESSION: {spec} failed with {build_result}. If expected, add {spec}=fail to {path}.");
    DECLARE_MESSAGE(CiBaselineRegressionHeader,
                    (),
                    "Printed before a series of CiBaselineRegression and/or CiBaselineUnexpectedPass messages.",
                    "REGRESSIONS:");
    DECLARE_MESSAGE(CiBaselineUnexpectedPass,
                    (msg::spec, msg::path),
                    "",
                    "PASSING, REMOVE FROM FAIL LIST: {spec} ({path}).");
    DECLARE_MESSAGE(ClearingContents, (msg::path), "", "Clearing contents of {path}");
    DECLARE_MESSAGE(CmakeTargetsExcluded, (msg::count), "", "note: {count} additional targets are not displayed.");
    DECLARE_MESSAGE(CMakeTargetsUsage,
                    (msg::package_name),
                    "'targets' are a CMake and Makefile concept",
                    "{package_name} provides CMake targets:");
    DECLARE_MESSAGE(
        CMakeTargetsUsageHeuristicMessage,
        (),
        "Displayed after CMakeTargetsUsage; the # must be kept at the beginning so that the message remains a comment.",
        "# this is heuristically generated, and may not be correct");
    DECLARE_MESSAGE(CMakeToolChainFile,
                    (msg::path),
                    "",
                    "CMake projects should use: \"-DCMAKE_TOOLCHAIN_FILE={path}\"");
    DECLARE_MESSAGE(CommandFailed,
                    (msg::command_line),
                    "",
                    "command:\n"
                    "{command_line}\n"
                    "failed with the following results:");
<<<<<<< HEAD
    DECLARE_MESSAGE(CommunityTriplets, (), "", "VCPKG community triplets:");
=======
    DECLARE_MESSAGE(ComparingUtf8Decoders,
                    (),
                    "",
                    "Comparing Utf8Decoders with different provenance; this is always an error");
>>>>>>> 1c0b3e14
    DECLARE_MESSAGE(CompressFolderFailed, (msg::path), "", "Failed to compress folder \"{path}\":");
    DECLARE_MESSAGE(ComputingInstallPlan, (), "", "Computing installation plan...");
    DECLARE_MESSAGE(ConflictingFiles,
                    (msg::path, msg::spec),
                    "",
                    "The following files are already installed in {path} and are in conflict with {spec}");
    DECLARE_MESSAGE(ConflictingValuesForOption, (msg::option), "", "conflicting values specified for '--{option}'.");
    DECLARE_MESSAGE(ConstraintViolation, (), "", "Found a constraint violation:");
    DECLARE_MESSAGE(ContinueCodeUnitInStart, (), "", "found continue code unit in start position");
    DECLARE_MESSAGE(ControlAndManifestFilesPresent,
                    (msg::path),
                    "",
                    "Both a manifest file and a CONTROL file exist in port directory: {path}");
    DECLARE_MESSAGE(CopyrightIsDir, (msg::path), "", "`{path}` being a directory is deprecated.");
    DECLARE_MESSAGE(CorruptedDatabase, (), "", "Database corrupted.");
    DECLARE_MESSAGE(CouldNotDeduceNugetIdAndVersion,
                    (msg::path),
                    "",
                    "Could not deduce nuget id and version from filename: {path}");
    DECLARE_MESSAGE(CreatedNuGetPackage, (msg::path), "", "Created nupkg: \"{path}\"");
    DECLARE_MESSAGE(CreateFailureLogsDir, (msg::path), "", "Creating failure logs output directory {path}");
    DECLARE_MESSAGE(CurlReportedUnexpectedResults,
                    (msg::command_line, msg::actual),
                    "{command_line} is the command line to call curl.exe, {actual} is the console output "
                    "of curl.exe locale-invariant download results.",
                    "curl has reported unexpected results to vcpkg and vcpkg cannot continue.\n"
                    "Please review the following text for sensitive information and open an issue on the "
                    "Microsoft/vcpkg GitHub to help fix this problem!\n"
                    "cmd: {command_line}\n"
                    "=== curl output ===\n"
                    "{actual}\n"
                    "=== end curl output ===");
    DECLARE_MESSAGE(DateTableHeader, (), "", "Date");
    DECLARE_MESSAGE(DefaultBrowserLaunched, (msg::url), "", "Default browser launched to {url}.");
    DECLARE_MESSAGE(DefaultFlag, (msg::option), "", "Defaulting to --{option} being on.");
    DECLARE_MESSAGE(DefaultPathToBinaries,
                    (msg::path),
                    "",
                    "Based on your system settings, the default path to store binaries is \"{path}\". This consults "
                    "%LOCALAPPDATA%/%APPDATA% on Windows and $XDG_CACHE_HOME or $HOME on other platforms.");
    DECLARE_MESSAGE(DetectCompilerHash, (msg::triplet), "", "Detecting compiler hash for triplet {triplet}...");
    DECLARE_MESSAGE(DocumentedFieldsSuggestUpdate,
                    (),
                    "",
                    "If these are documented fields that should be recognized try updating the vcpkg tool.");
    DECLARE_MESSAGE(DownloadAvailable,
                    (msg::env_var),
                    "",
                    "A downloadable copy of this tool is available and can be used by unsetting {env_var}.");
    DECLARE_MESSAGE(DownloadedSources, (msg::spec), "", "Downloaded sources for {spec}");
    DECLARE_MESSAGE(DownloadingVcpkgCeBundle, (msg::version), "", "Downloading vcpkg-ce bundle {version}...");
    DECLARE_MESSAGE(DownloadingVcpkgCeBundleLatest,
                    (),
                    "This message is normally displayed only in development.",
                    "Downloading latest vcpkg-ce bundle...");
    DECLARE_MESSAGE(DownloadingVcpkgStandaloneBundle, (msg::version), "", "Downloading standalone bundle {version}.");
    DECLARE_MESSAGE(DownloadingVcpkgStandaloneBundleLatest, (), "", "Downloading latest standalone bundle.");
    DECLARE_MESSAGE(DownloadRootsDir,
                    (msg::env_var),
                    "",
                    "Specify the downloads root directory.\n(default: {env_var})");
    DECLARE_MESSAGE(DuplicateCommandOption, (msg::option), "", "The option --{option} can only be passed once.");
    DECLARE_MESSAGE(DuplicateOptions,
                    (msg::value),
                    "'{value}' is a command line option.",
                    "'--{value}' specified multiple times.");
    DECLARE_MESSAGE(ElapsedInstallTime, (msg::count), "", "Total elapsed time: {count}");
    DECLARE_MESSAGE(ElapsedTimeForChecks, (msg::elapsed), "", "Time to determine pass/fail: {elapsed}");
    DECLARE_MESSAGE(EmailVcpkgTeam, (msg::url), "", "Send an email to {url} with any feedback.");
    DECLARE_MESSAGE(EmptyArg, (msg::option), "", "The option --{option} must be passed a non-empty argument.");
    DECLARE_MESSAGE(EmptyLicenseExpression, (), "", "SPDX license expression was empty.");
    DECLARE_MESSAGE(EndOfStringInCodeUnit, (), "", "found end of string in middle of code point");
    DECLARE_MESSAGE(EnvStrFailedToExtract, (), "", "could not expand the environment string:");
    DECLARE_MESSAGE(ErrorDetectingCompilerInfo,
                    (msg::path),
                    "",
                    "while detecting compiler information:\nThe log file content at \"{path}\" is:");
    DECLARE_MESSAGE(ErrorIndividualPackagesUnsupported,
                    (),
                    "",
                    "In manifest mode, `vcpkg install` does not support individual package arguments.\nTo install "
                    "additional "
                    "packages, edit vcpkg.json and then run `vcpkg install` without any package arguments.");
    DECLARE_MESSAGE(ErrorInvalidClassicModeOption,
                    (msg::option),
                    "",
                    "The option --{option} is not supported in classic mode and no manifest was found.");
    DECLARE_MESSAGE(ErrorInvalidManifestModeOption,
                    (msg::option),
                    "",
                    "The option --{option} is not supported in manifest mode.");
    DECLARE_MESSAGE(
        ErrorMessageMustUsePrintError,
        (msg::value),
        "{value} is is a localized message name like ErrorMessageMustUsePrintError",
        "The message named {value} starts with error:, it must be changed to prepend ErrorMessage in code instead.");
    DECLARE_MESSAGE(
        ErrorMissingVcpkgRoot,
        (),
        "",
        "Could not detect vcpkg-root. If you are trying to use a copy of vcpkg that you've built, you must "
        "define the VCPKG_ROOT environment variable to point to a cloned copy of https://github.com/Microsoft/vcpkg.");
    DECLARE_MESSAGE(ErrorNoVSInstance,
                    (msg::triplet),
                    "",
                    "in triplet {triplet}: Unable to find a valid Visual Studio instance");
    DECLARE_MESSAGE(ErrorNoVSInstanceAt, (msg::path), "", "at \"{path}\"");
    DECLARE_MESSAGE(ErrorNoVSInstanceFullVersion, (msg::version), "", "with toolset version prefix {version}");
    DECLARE_MESSAGE(ErrorNoVSInstanceVersion, (msg::version), "", "with toolset version {version}");
    DECLARE_MESSAGE(ErrorParsingBinaryParagraph, (msg::spec), "", "while parsing the Binary Paragraph for {spec}");
    DECLARE_MESSAGE(ErrorRequireBaseline,
                    (),
                    "",
                    "this vcpkg instance requires a manifest with a specified baseline in order to "
                    "interact with ports. Please add 'builtin-baseline' to the manifest or add a "
                    "'vcpkg-configuration.json' that redefines the default registry.");
    DECLARE_MESSAGE(ErrorRequirePackagesList,
                    (),
                    "",
                    "`vcpkg install` requires a list of packages to install in classic mode.");
    DECLARE_MESSAGE(ErrorsFound, (), "", "Found the following errors:");
    DECLARE_MESSAGE(
        ErrorUnableToDetectCompilerInfo,
        (),
        "failure output will be displayed at the top of this",
        "vcpkg was unable to detect the active compiler's information. See above for the CMake failure output.");
    DECLARE_MESSAGE(ErrorVcvarsUnsupported,
                    (msg::triplet),
                    "",
                    "in triplet {triplet}: Use of Visual Studio's Developer Prompt is unsupported "
                    "on non-Windows hosts.\nDefine 'VCPKG_CMAKE_SYSTEM_NAME' or "
                    "'VCPKG_CHAINLOAD_TOOLCHAIN_FILE' in the triplet file.");
    DECLARE_MESSAGE(ErrorVsCodeNotFound,
                    (msg::env_var),
                    "",
                    "Visual Studio Code was not found and the environment variable {env_var} is not set or invalid.");
    DECLARE_MESSAGE(ErrorVsCodeNotFoundPathExamined, (), "", "The following paths were examined:");
    DECLARE_MESSAGE(ErrorWhileParsing, (msg::path), "", "Errors occurred while parsing {path}.");
    DECLARE_MESSAGE(ErrorWhileWriting, (msg::path), "", "Error occured while writing {path}");
    DECLARE_MESSAGE(HelpExampleManifest, (), "", "Example manifest:");
    DECLARE_MESSAGE(ExceededRecursionDepth, (), "", "Recursion depth exceeded.");
    DECLARE_MESSAGE(ExcludedPackage, (msg::spec), "", "Excluded {spec}");
    DECLARE_MESSAGE(ExcludedPackages, (), "", "The following packages are excluded:");
    DECLARE_MESSAGE(ExpectedAtMostOneSetOfTags,
                    (msg::count, msg::old_value, msg::new_value, msg::value),
                    "{old_value} is a left tag and {new_value} is the right tag. {value} is the input.",
                    "Found {count} sets of {old_value}.*{new_value} but expected at most 1, in block:\n{value}");
    DECLARE_MESSAGE(
        ExpectedCascadeFailure,
        (msg::expected, msg::actual),
        "{expected} is the expected number of cascade failures and {actual} is the actual number of cascade failures.",
        "Expected {expected} cascade failure, but there were {actual} cascade failures.");
    DECLARE_MESSAGE(
        ExpectedCharacterHere,
        (msg::expected),
        "{expected} is a locale-invariant delimiter; for example, the ':' or '=' in 'zlib:x64-windows=skip'",
        "expected '{expected}' here");
    DECLARE_MESSAGE(ExpectedFailOrSkip, (), "", "expected 'fail', 'skip', or 'pass' here");
    DECLARE_MESSAGE(ExpectedOneSetOfTags,
                    (msg::count, msg::old_value, msg::new_value, msg::value),
                    "{old_value} is a left tag and {new_value} is the right tag. {value} is the input.",
                    "Found {count} sets of {old_value}.*{new_value} but expected exactly 1, in block:\n{value}");
    DECLARE_MESSAGE(ExpectedPortName, (), "", "expected a port name here");
    DECLARE_MESSAGE(ExpectedStatusField, (), "", "Expected 'status' field in status paragraph");
    DECLARE_MESSAGE(ExpectedTripletName, (), "", "expected a triplet name here");
    DECLARE_MESSAGE(ExpectedValueForOption, (msg::option), "", "expected value after --{option}.");
    DECLARE_MESSAGE(ExportingPackage, (msg::package_name), "", "Exporting {package_name}...");
    DECLARE_MESSAGE(ExtendedDocumentationAtUrl, (msg::url), "", "Extended documentation available at '{url}'.");
    DECLARE_MESSAGE(FailedToExtract, (msg::path), "", "Failed to extract \"{path}\":");
    DECLARE_MESSAGE(FailedToFindPortFeature, (msg::feature, msg::spec), "", "Could not find {feature} in {spec}.");
    DECLARE_MESSAGE(FailedToFormatMissingFile,
                    (),
                    "",
                    "No files to format.\nPlease pass either --all, or the explicit files to format or convert.");
    DECLARE_MESSAGE(FailedToLoadInstalledManifest,
                    (msg::spec),
                    "",
                    "The control or manifest file for {spec} could not be loaded due to the following error. Please "
                    "remove {spec} and try again.");
    DECLARE_MESSAGE(FailedToLoadPort,
                    (msg::package_name, msg::path),
                    "",
                    "Failed to load port {package_name} from {path}");
    DECLARE_MESSAGE(FailedToLoadPortFrom, (msg::path), "", "Failed to load port from {path}");
    DECLARE_MESSAGE(FailedToLocateSpec, (msg::spec), "", "Failed to locate spec in graph: {spec}");
    DECLARE_MESSAGE(FailedToObtainDependencyVersion, (), "", "Cannot find desired dependency version.");
    DECLARE_MESSAGE(FailedToObtainLocalPortGitSha, (), "", "Failed to obtain git SHAs for local ports.");
    DECLARE_MESSAGE(FailedToObtainPackageVersion, (), "", "Cannot find desired package version.");
    DECLARE_MESSAGE(FailedToParseCMakeConsoleOut,
                    (),
                    "",
                    "Failed to parse CMake console output to locate block start/end markers.");
    DECLARE_MESSAGE(FailedToParseControl, (msg::path), "", "Failed to parse control file: {path}");
    DECLARE_MESSAGE(FailedToParseJson, (msg::path), "", "Failed to parse JSON file: {path}");
    DECLARE_MESSAGE(FailedToParseManifest, (msg::path), "", "Failed to parse manifest file: {path}");
    DECLARE_MESSAGE(FailedToParseSerializedBinParagraph,
                    (msg::error_msg),
                    "'{error_msg}' is the error message for failing to parse the Binary Paragraph.",
                    "[sanity check] Failed to parse a serialized binary paragraph.\nPlease open an issue at "
                    "https://github.com/microsoft/vcpkg, "
                    "with the following output:\n{error_msg}\nSerialized Binary Paragraph:");
    DECLARE_MESSAGE(FailedToProvisionCe, (), "", "Failed to provision vcpkg-ce.");
    DECLARE_MESSAGE(FailedToRead, (msg::path, msg::error_msg), "", "Failed to read {path}: {error_msg}");
    DECLARE_MESSAGE(FailedToReadParagraph, (msg::path), "", "Failed to read paragraphs from {path}");
    DECLARE_MESSAGE(FailedToRemoveControl, (msg::path), "", "Failed to remove control file {path}");
    DECLARE_MESSAGE(FailedToRunToolToDetermineVersion,
                    (msg::tool_name, msg::path),
                    "Additional information, such as the command line output, if any, will be appended on "
                    "the line after this message",
                    "Failed to run \"{path}\" to determine the {tool_name} version.");
    DECLARE_MESSAGE(FailedToStoreBackToMirror, (), "", "failed to store back to mirror:");
    DECLARE_MESSAGE(FailedToStoreBinaryCache, (msg::path), "", "Failed to store binary cache {path}");
    DECLARE_MESSAGE(FailedToWriteManifest, (msg::path), "", "Failed to write manifest file {path}");
    DECLARE_MESSAGE(FailedVendorAuthentication,
                    (msg::vendor, msg::url),
                    "",
                    "One or more {vendor} credential providers failed to authenticate. See '{url}' for more details "
                    "on how to provide credentials.");
    DECLARE_MESSAGE(FeedbackAppreciated, (), "", "Thank you for your feedback!");
    DECLARE_MESSAGE(FileNotFound, (msg::path), "", "{path}: file not found");
    DECLARE_MESSAGE(FishCompletion, (msg::path), "", "vcpkg fish completion is already added at \"{path}\".");
    DECLARE_MESSAGE(FollowingPackagesMissingControl,
                    (),
                    "",
                    "The following packages do not have a valid CONTROL or vcpkg.json:");
    DECLARE_MESSAGE(FollowingPackagesNotInstalled, (), "", "The following packages are not installed:");
    DECLARE_MESSAGE(FollowingPackagesUpgraded, (), "", "The following packages are up-to-date:");
    DECLARE_MESSAGE(
        ForceSystemBinariesOnWeirdPlatforms,
        (),
        "",
        "Environment variable VCPKG_FORCE_SYSTEM_BINARIES must be set on arm, s390x, and ppc64le platforms.");
    DECLARE_MESSAGE(FormattedParseMessageExpression,
                    (msg::value),
                    "Example of {value} is 'x64 & windows'",
                    "on expression: {value}");
    DECLARE_MESSAGE(GenerateMsgErrorParsingFormatArgs,
                    (msg::value),
                    "example of {value} 'GenerateMsgNoComment'",
                    "parsing format string for {value}:");
    DECLARE_MESSAGE(GenerateMsgIncorrectComment,
                    (msg::value),
                    "example of {value} is 'GenerateMsgNoComment'",
                    R"(message {value} has an incorrect comment:)");
    DECLARE_MESSAGE(GenerateMsgNoArgumentValue,
                    (msg::value),
                    "example of {value} is 'arch'",
                    R"({{{value}}} was specified in a comment, but was not used in the message.)");
    DECLARE_MESSAGE(GenerateMsgNoCommentValue,
                    (msg::value),
                    "example of {value} is 'arch'",
                    R"({{{value}}} was used in the message, but not commented.)");
    DECLARE_MESSAGE(GetParseFailureInfo, (), "", "Use '--debug' to get more information about the parse failures.");
    DECLARE_MESSAGE(GitCommandFailed, (msg::command_line), "", "failed to execute: {command_line}");
    DECLARE_MESSAGE(GitStatusOutputExpectedFileName, (), "", "expected a file name");
    DECLARE_MESSAGE(GitStatusOutputExpectedNewLine, (), "", "expected new line");
    DECLARE_MESSAGE(GitStatusOutputExpectedRenameOrNewline, (), "", "expected renamed file or new lines");
    DECLARE_MESSAGE(GitStatusUnknownFileStatus,
                    (msg::value),
                    "{value} is a single character indicating file status, for example: A, U, M, D",
                    "unknown file status: {value}");
    DECLARE_MESSAGE(GitUnexpectedCommandOutput, (), "", "unexpected git output");
    DECLARE_MESSAGE(
        HashFileFailureToRead,
        (msg::path),
        "Printed after ErrorMessage and before the specific failing filesystem operation (like file not found)",
        "failed to read file \"{path}\" for hashing: ");
    DECLARE_MESSAGE(HeaderOnlyUsage,
                    (msg::package_name),
                    "'header' refers to C/C++ .h files",
                    "{package_name} is header-only and can be used from CMake via:");
    DECLARE_MESSAGE(HelpContactCommand, (), "", "Display contact information to send feedback.");
    DECLARE_MESSAGE(HelpCreateCommand, (), "", "Create a new port.");
    DECLARE_MESSAGE(HelpDependInfoCommand, (), "", "Display a list of dependencies for ports.");
    DECLARE_MESSAGE(HelpEditCommand,
                    (msg::env_var),
                    "",
                    "Open a port for editing (use the environment variable '{env_var}' to set an editor program, "
                    "defaults to 'code').");
    DECLARE_MESSAGE(HelpEnvCommand, (), "", "Creates a clean shell environment for development or compiling.");
    DECLARE_MESSAGE(HelpExampleCommand,
                    (),
                    "",
                    "For more help (including examples) see the accompanying README.md and docs folder.");
    DECLARE_MESSAGE(HelpExportCommand, (), "", "Exports a package.");
    DECLARE_MESSAGE(HelpFormatManifestCommand,
                    (),
                    "",
                    "Formats all vcpkg.json files. Run this before committing to vcpkg.");
    DECLARE_MESSAGE(HelpHashCommand, (), "", "Hash a file by specific algorithm, default SHA512.");
    DECLARE_MESSAGE(HelpInitializeRegistryCommand, (), "", "Initializes a registry in the directory <path>.");
    DECLARE_MESSAGE(HelpInstallCommand, (), "", "Install a package.");
    DECLARE_MESSAGE(HelpListCommand, (), "", "List installed packages.");
    DECLARE_MESSAGE(HelpOwnsCommand, (), "", "Search for files in installed packages.");
    DECLARE_MESSAGE(HelpRemoveCommand, (), "", "Uninstall a package.");
    DECLARE_MESSAGE(HelpRemoveOutdatedCommand, (), "", "Uninstall all out-of-date packages.");
    DECLARE_MESSAGE(HelpResponseFileCommand, (), "", "Specify a response file to provide additional parameters.");
    DECLARE_MESSAGE(HelpSearchCommand, (), "", "Search for packages available to be built.");
    DECLARE_MESSAGE(HelpTopicCommand, (), "", "Display help for a specific topic.");
    DECLARE_MESSAGE(HelpTopicsCommand, (), "", "Display the list of help topics.");
    DECLARE_MESSAGE(HelpUpdateCommand, (), "", "List packages that can be updated.");
    DECLARE_MESSAGE(HelpUpgradeCommand, (), "", "Rebuild all outdated packages.");
    DECLARE_MESSAGE(HelpVersionCommand, (), "", "Display version information.");
    DECLARE_MESSAGE(IllegalFeatures, (), "", "List of features is not allowed in this context");
    DECLARE_MESSAGE(IllegalPlatformSpec, (), "", "Platform qualifier is not allowed in this context");
    DECLARE_MESSAGE(ImproperShaLength,
                    (msg::value),
                    "{value} is a sha.",
                    "SHA512's must be 128 hex characters: {value}");
    DECLARE_MESSAGE(IncorrectNumberOfArgs,
                    (msg::command_name, msg::expected, msg::actual),
                    "'{expected}' is the required number of arguments. '{actual}' is the number of arguments provided.",
                    "'{command_name}' requires '{expected}' arguments, but '{actual}' were provided.");
    DECLARE_MESSAGE(IncrementedUtf8Decoder, (), "", "Incremented Utf8Decoder at the end of the string");
    DECLARE_MESSAGE(InfoSetEnvVar,
                    (msg::env_var),
                    "In this context 'editor' means IDE",
                    "You can also set the environment variable '{env_var}' to your editor of choice.");
    DECLARE_MESSAGE(InitRegistryFailedNoRepo,
                    (msg::path, msg::command_line),
                    "",
                    "Could not create a registry at {path} because this is not a git repository root.\nUse `git init "
                    "{command_line}` to create a git repository in this folder.");
    DECLARE_MESSAGE(InstalledBy, (msg::path), "", "Installed by {path}");
    DECLARE_MESSAGE(InstalledPackages, (), "", "The following packages are already installed:");
    DECLARE_MESSAGE(InstalledRequestedPackages, (), "", "All requested packages are currently installed.");
    DECLARE_MESSAGE(InstallFailed, (msg::path, msg::error_msg), "", "failed: {path}: {error_msg}");
    DECLARE_MESSAGE(InstallingFromLocation,
                    (msg::path),
                    "'--' at the beginning must be preserved",
                    "-- Installing port from location: {path}");
    DECLARE_MESSAGE(InstallingPackage,
                    (msg::action_index, msg::count, msg::spec),
                    "",
                    "Installing {action_index}/{count} {spec}...");
    DECLARE_MESSAGE(InstallPackageInstruction,
                    (msg::value, msg::path),
                    "'{value}' is the nuget id.",
                    "With a project open, go to Tools->NuGet Package Manager->Package Manager Console and "
                    "paste:\n Install-Package \"{value}\" -Source \"{path}\"");
    DECLARE_MESSAGE(InstallRootDir, (), "", "(Experimental) Specify the install root directory.");
    DECLARE_MESSAGE(InstallWithSystemManager,
                    (),
                    "",
                    "You may be able to install this tool via your system package manager.");
    DECLARE_MESSAGE(InstallWithSystemManagerMono,
                    (msg::url),
                    "",
                    "Ubuntu 18.04 users may need a newer version of mono, available at {url}.");
    DECLARE_MESSAGE(InstallWithSystemManagerPkg,
                    (msg::command_line),
                    "",
                    "You may be able to install this tool via your system package manager ({command_line}).");
    DECLARE_MESSAGE(IntegrationFailed, (), "", "Integration was not applied.");
    DECLARE_MESSAGE(InternalCICommand,
                    (),
                    "",
                    "vcpkg ci is an internal command which will change incompatibly or be removed at any time.");
    DECLARE_MESSAGE(InvalidArgMustBeAnInt, (msg::option), "", "--{option} must be an integer.");
    DECLARE_MESSAGE(InvalidArgMustBePositive, (msg::option), "", "--{option} must be non-negative.");
    DECLARE_MESSAGE(InvalidArgument, (), "", "invalid argument");
    DECLARE_MESSAGE(
        InvalidArgumentRequiresAbsolutePath,
        (msg::binary_source),
        "",
        "invalid argument: binary config '{binary_source}' path arguments for binary config strings must be absolute");
    DECLARE_MESSAGE(
        InvalidArgumentRequiresBaseUrl,
        (msg::base_url, msg::binary_source),
        "",
        "invalid argument: binary config '{binary_source}' requires a {base_url} base url as the first argument");
    DECLARE_MESSAGE(InvalidArgumentRequiresBaseUrlAndToken,
                    (msg::binary_source),
                    "",
                    "invalid argument: binary config '{binary_source}' requires at least a base-url and a SAS token");
    DECLARE_MESSAGE(InvalidArgumentRequiresNoneArguments,
                    (msg::binary_source),
                    "",
                    "invalid argument: binary config '{binary_source}' does not take arguments");
    DECLARE_MESSAGE(InvalidArgumentRequiresOneOrTwoArguments,
                    (msg::binary_source),
                    "",
                    "invalid argument: binary config '{binary_source}' requires 1 or 2 arguments");
    DECLARE_MESSAGE(InvalidArgumentRequiresPathArgument,
                    (msg::binary_source),
                    "",
                    "invalid argument: binary config '{binary_source}' requires at least one path argument");
    DECLARE_MESSAGE(InvalidArgumentRequiresPrefix,
                    (msg::binary_source),
                    "",
                    "invalid argument: binary config '{binary_source}' requires at least one prefix");
    DECLARE_MESSAGE(InvalidArgumentRequiresSingleArgument,
                    (msg::binary_source),
                    "",
                    "invalid argument: binary config '{binary_source}' does not take more than 1 argument");
    DECLARE_MESSAGE(InvalidArgumentRequiresSingleStringArgument,
                    (msg::binary_source),
                    "",
                    "invalid argument: binary config '{binary_source}' expects a single string argument");
    DECLARE_MESSAGE(InvalidArgumentRequiresSourceArgument,
                    (msg::binary_source),
                    "",
                    "invalid argument: binary config '{binary_source}' requires at least one source argument");
    DECLARE_MESSAGE(InvalidArgumentRequiresTwoOrThreeArguments,
                    (msg::binary_source),
                    "",
                    "invalid argument: binary config '{binary_source}' requires 2 or 3 arguments");
    DECLARE_MESSAGE(InvalidArgumentRequiresValidToken,
                    (msg::binary_source),
                    "",
                    "invalid argument: binary config '{binary_source}' requires a SAS token without a "
                    "preceeding '?' as the second argument");
    DECLARE_MESSAGE(InvalidBuildInfo, (msg::error_msg), "", "Invalid BUILD_INFO file for package: {error_msg}");
    DECLARE_MESSAGE(InvalidCodePoint, (), "", "Invalid code point passed to utf8_encoded_code_point_count");
    DECLARE_MESSAGE(InvalidCodeUnit, (), "", "invalid code unit");
    DECLARE_MESSAGE(InvalidCommandArgSort,
                    (),
                    "",
                    "Value of --sort must be one of 'lexicographical', 'topological', 'reverse'.");
    DECLARE_MESSAGE(InvalidCommitId, (msg::value), "'{value}' is a commit id.", "Invalid commit id {value}");
    DECLARE_MESSAGE(InvalidFilename,
                    (msg::value, msg::path),
                    "'{value}' is a list of invalid characters. I.e. \\/:*?<>|",
                    "Filename cannot contain invalid chars {value}, but was {path}");
    DECLARE_MESSAGE(InvalidFileType, (msg::path), "", "failed: {path} cannot handle file type");
    DECLARE_MESSAGE(InvalidFormatString,
                    (msg::actual),
                    "{actual} is the provided format string",
                    "invalid format string: {actual}");
    DECLARE_MESSAGE(
        InvalidLinkage,
        (msg::system_name, msg::value),
        "'{value}' is the linkage type vcpkg would did not understand. (Correct values would be static ofr dynamic)",
        "Invalid {system_name} linkage type: [{value}]");
    DECLARE_MESSAGE(InvalidOptionForRemove,
                    (),
                    "'remove' is a command that should not be changed.",
                    "'remove' accepts either libraries or '--outdated'");
    DECLARE_MESSAGE(InvalidTriplet, (msg::triplet), "", "Invalid triplet: {triplet}");
    DECLARE_MESSAGE(IrregularFile, (msg::path), "", "path was not a regular file: {path}");
    DECLARE_MESSAGE(JsonErrorMustBeAnObject, (msg::path), "", "Expected \"{path}\" to be an object.");
    DECLARE_MESSAGE(JsonSwitch, (), "", "(Experimental) Request JSON output.");
    DECLARE_MESSAGE(LaunchingProgramFailed,
                    (msg::tool_name),
                    "A platform API call failure message is appended after this",
                    "Launching {tool_name}:");
    DECLARE_MESSAGE(LicenseExpressionContainsExtraPlus,
                    (),
                    "",
                    "SPDX license expression contains an extra '+'. These are only allowed directly "
                    "after a license identifier.");
    DECLARE_MESSAGE(LicenseExpressionContainsInvalidCharacter,
                    (msg::value),
                    "example of {value:02X} is '7B'\nexample of {value} is '{'",
                    "SPDX license expression contains an invalid character (0x{value:02X} '{value}').");
    DECLARE_MESSAGE(LicenseExpressionContainsUnicode,
                    (msg::value, msg::pretty_value),
                    "example of {value:04X} is '22BB'\nexample of {pretty_value} is '⊻'",
                    "SPDX license expression contains a unicode character (U+{value:04X} "
                    "'{pretty_value}'), but these expressions are ASCII-only.");
    DECLARE_MESSAGE(LicenseExpressionDocumentRefUnsupported,
                    (),
                    "",
                    "The current implementation does not support DocumentRef- SPDX references.");
    DECLARE_MESSAGE(LicenseExpressionExpectCompoundFoundParen,
                    (),
                    "",
                    "Expected a compound or the end of the string, found a parenthesis.");
    DECLARE_MESSAGE(LicenseExpressionExpectCompoundFoundWith,
                    (),
                    "AND, OR, and WITH are all keywords and should not be translated.",
                    "Expected either AND or OR, found WITH (WITH is only allowed after license names, not "
                    "parenthesized expressions).");
    DECLARE_MESSAGE(LicenseExpressionExpectCompoundFoundWord,
                    (msg::value),
                    "Example of {value} is 'MIT'.\nAND and OR are both keywords and should not be translated.",
                    "Expected either AND or OR, found a license or exception name: '{value}'.");
    DECLARE_MESSAGE(LicenseExpressionExpectCompoundOrWithFoundWord,
                    (msg::value),
                    "example of {value} is 'MIT'.\nAND, OR, and WITH are all keywords and should not be translated.",
                    "Expected either AND, OR, or WITH, found a license or exception name: '{value}'.");
    DECLARE_MESSAGE(LicenseExpressionExpectExceptionFoundCompound,
                    (msg::value),
                    "Example of {value} is 'AND'",
                    "Expected an exception name, found the compound {value}.");
    DECLARE_MESSAGE(LicenseExpressionExpectExceptionFoundEof,
                    (),
                    "",
                    "Expected an exception name, found the end of the string.");
    DECLARE_MESSAGE(LicenseExpressionExpectExceptionFoundParen,
                    (),
                    "",
                    "Expected an exception name, found a parenthesis.");
    DECLARE_MESSAGE(LicenseExpressionExpectLicenseFoundCompound,
                    (msg::value),
                    "Example of {value} is 'AND'",
                    "Expected a license name, found the compound {value}.");
    DECLARE_MESSAGE(LicenseExpressionExpectLicenseFoundEof,
                    (),
                    "",
                    "Expected a license name, found the end of the string.");
    DECLARE_MESSAGE(LicenseExpressionExpectLicenseFoundParen, (), "", "Expected a license name, found a parenthesis.");
    DECLARE_MESSAGE(LicenseExpressionImbalancedParens,
                    (),
                    "",
                    "There was a close parenthesis without an opening parenthesis.");
    DECLARE_MESSAGE(LicenseExpressionUnknownException,
                    (msg::value),
                    "Example of {value} is 'unknownexception'",
                    "Unknown license exception identifier '{value}'. Known values are listed at "
                    "https://spdx.org/licenses/exceptions-index.html");
    DECLARE_MESSAGE(LicenseExpressionUnknownLicense,
                    (msg::value),
                    "Example of {value} is 'unknownlicense'",
                    "Unknown license identifier '{value}'. Known values are listed at https://spdx.org/licenses/");
    DECLARE_MESSAGE(ListOfValidFieldsForControlFiles,
                    (),
                    "",
                    "This is the list of valid fields for CONTROL files (case-sensitive):");
    DECLARE_MESSAGE(LoadingCommunityTriplet,
                    (msg::path),
                    "'-- [COMMUNITY]' at the beginning must be preserved",
                    "-- [COMMUNITY] Loading triplet configuration from: {path}");
    DECLARE_MESSAGE(LoadingDependencyInformation,
                    (msg::count),
                    "",
                    "Loading dependency information for {count} packages...");
    DECLARE_MESSAGE(LoadingOverlayTriplet,
                    (msg::path),
                    "'-- [OVERLAY]' at the beginning must be preserved",
                    "-- [OVERLAY] Loading triplet configuration from: {path}");
    DECLARE_MESSAGE(LocalizedMessageMustNotContainIndents,
                    (msg::value),
                    "{value} is is a localized message name like LocalizedMessageMustNotContainIndents. "
                    "The 'LocalizedString::append_indent' part is locale-invariant.",
                    "The message named {value} contains what appears to be indenting which must be "
                    "changed to use LocalizedString::append_indent instead.");
    DECLARE_MESSAGE(LocalizedMessageMustNotEndWithNewline,
                    (msg::value),
                    "{value} is a localized message name like LocalizedMessageMustNotEndWithNewline",
                    "The message named {value} ends with a newline which should be added by formatting "
                    "rather than by localization.");
    DECLARE_MESSAGE(ManifestConflict,
                    (msg::path),
                    "",
                    "Found both a manifest and CONTROL files in port \"{path}\"; please rename one or the other");
    DECLARE_MESSAGE(HelpManifestConstraints,
                    (),
                    "",
                    "Manifests can place three kinds of constraints upon the versions used");
    DECLARE_MESSAGE(ManifestFormatCompleted, (), "", "Succeeded in formatting the manifest files.");
    DECLARE_MESSAGE(MismatchedFiles, (), "", "file to store does not match hash");
    DECLARE_MESSAGE(MismatchedNames,
                    (msg::package_name, msg::actual),
                    "{actual} is the port name found",
                    "names did not match: '{package_name}' != '{actual}'");
    DECLARE_MESSAGE(
        HelpMinVersion,
        (),
        "",
        "Vcpkg will select the minimum version found that matches all applicable constraints, including the "
        "version from the baseline specified at top-level as well as any \"version>=\" constraints in the graph.");
    DECLARE_MESSAGE(Missing7zHeader, (), "", "Unable to find 7z header.");
    DECLARE_MESSAGE(MissingArgFormatManifest,
                    (),
                    "",
                    "format-manifest was passed --convert-control without '--all'.\nThis doesn't do anything: control "
                    "files passed explicitly are converted automatically.");
    DECLARE_MESSAGE(MissingDependency,
                    (msg::spec, msg::package_name),
                    "",
                    "Package {spec} is installed, but dependency {package_name} is not.");
    DECLARE_MESSAGE(MissingExtension, (msg::extension), "", "Missing '{extension}' extension.");
    DECLARE_MESSAGE(MissingOption, (msg::option), "", "This command requires --{option}");
    DECLARE_MESSAGE(MissingPortSuggestPullRequest,
                    (),
                    "",
                    "If your port is not listed, please open an issue at and/or consider making a pull request.");
    DECLARE_MESSAGE(MissmatchedBinParagraphs,
                    (),
                    "",
                    "The serialized binary paragraph was different from the original binary paragraph. Please open an "
                    "issue at https://github.com/microsoft/vcpkg with the following output:");
    DECLARE_MESSAGE(MonoInstructions,
                    (),
                    "",
                    "This may be caused by an incomplete mono installation. Full mono is "
                    "available on some systems via `sudo apt install mono-complete`. Ubuntu 18.04 users may "
                    "need a newer version of mono, available at https://www.mono-project.com/download/stable/");
    DECLARE_MESSAGE(MsiexecFailedToExtract,
                    (msg::path, msg::exit_code),
                    "",
                    "msiexec failed while extracting \"{path}\" with launch or exit code {exit_code} and message:");
    DECLARE_MESSAGE(MultiArch, (msg::option), "", "Multi-Arch must be 'same' but was {option}");
    DECLARE_MESSAGE(NavigateToNPS, (msg::url), "", "Please navigate to {url} in your preferred browser.");
    DECLARE_MESSAGE(NewConfigurationAlreadyExists,
                    (msg::path),
                    "",
                    "Creating a manifest would overwrite a vcpkg-configuration.json at {path}.");
    DECLARE_MESSAGE(NewManifestAlreadyExists, (msg::path), "", "A manifest is already present at {path}.");
    DECLARE_MESSAGE(NewNameCannotBeEmpty, (), "", "--name cannot be empty.");
    DECLARE_MESSAGE(NewOnlyOneVersionKind,
                    (),
                    "",
                    "Only one of --version-relaxed, --version-date, or --version-string may be specified.");
    DECLARE_MESSAGE(NewSpecifyNameVersionOrApplication,
                    (),
                    "",
                    "Either specify --name and --version to produce a manifest intended for C++ libraries, or specify "
                    "--application to indicate that the manifest is not intended to be used as a port.");
    DECLARE_MESSAGE(NewVersionCannotBeEmpty, (), "", "--version cannot be empty.");
    DECLARE_MESSAGE(NoArgumentsForOption, (msg::option), "", "The option --{option} does not accept an argument.");
    DECLARE_MESSAGE(NoCachedPackages, (), "", "No packages are cached.");
    DECLARE_MESSAGE(NoError, (), "", "no error");
    DECLARE_MESSAGE(NoInstalledPackages,
                    (),
                    "The name 'search' is the name of a command that is not localized.",
                    "No packages are installed. Did you mean `search`?");
    DECLARE_MESSAGE(NoLocalizationForMessages, (), "", "No localized messages for the following: ");
    DECLARE_MESSAGE(NoOutdatedPackages, (), "", "There are no outdated packages.");
    DECLARE_MESSAGE(NoRegistryForPort, (msg::package_name), "", "no registry configured for port {package_name}");
    DECLARE_MESSAGE(NugetPackageFileSucceededButCreationFailed,
                    (msg::path),
                    "",
                    "NuGet package creation succeeded, but no .nupkg was produced. Expected: \"{path}\"");
    DECLARE_MESSAGE(OptionMustBeInteger, (msg::option), "", "Value of --{option} must be an integer.");
    DECLARE_MESSAGE(OptionRequired, (msg::option), "", "--{option} option is required.");
    DECLARE_MESSAGE(OptionRequiresOption,
                    (msg::value, msg::option),
                    "{value} is a command line option.",
                    "--{value} requires --{option}");
    DECLARE_MESSAGE(OriginalBinParagraphHeader, (), "", "\nOriginal Binary Paragraph");
    DECLARE_MESSAGE(OverlayPatchDir, (msg::path), "", "Overlay path \"{path}\" must exist and must be a directory.");
    DECLARE_MESSAGE(OverlayTriplets, (msg::path), "", "Overlay triplets from {path} :");
    DECLARE_MESSAGE(
        HelpOverrides,
        (),
        "",
        "When used as the top-level manifest (such as when running `vcpkg install` in the directory), overrides "
        "allow a manifest to short-circuit dependency resolution and specify exactly the version to use. These can "
        "be used to handle version conflicts, such as with `version-string` dependencies. They will not be "
        "considered when transitively depended upon.");
    DECLARE_MESSAGE(OverwritingFile, (msg::path), "", "File {path} was already present and will be overwritten");
    DECLARE_MESSAGE(PackageAlreadyRemoved, (msg::spec), "", "unable to remove package {spec}: already removed");
    DECLARE_MESSAGE(PackageFailedtWhileExtracting,
                    (msg::value, msg::path),
                    "'{value}' is either a tool name or a package name.",
                    "'{value}' failed while extracting {path}.");
    DECLARE_MESSAGE(
        HelpPackagePublisher,
        (),
        "",
        "Additionally, package publishers can use \"version>=\" constraints to ensure that consumers are using at "
        "least a certain minimum version of a given dependency. For example, if a library needs an API added "
        "to boost-asio in 1.70, a \"version>=\" constraint will ensure transitive users use a sufficient version "
        "even in the face of individual version overrides or cross-registry references.");
    DECLARE_MESSAGE(PackageRootDir, (), "", "(Experimental) Specify the packages root directory.");
    DECLARE_MESSAGE(PackagesToInstall, (), "", "The following packages will be built and installed:");
    DECLARE_MESSAGE(PackagesToInstallDirectly, (), "", "The following packages will be directly installed:");
    DECLARE_MESSAGE(PackagesToModify, (), "", "Additional packages (*) will be modified to complete this operation.");
    DECLARE_MESSAGE(PackagesToRebuild, (), "", "The following packages will be rebuilt:");
    DECLARE_MESSAGE(
        PackagesToRebuildSuggestRecurse,
        (),
        "",
        "If you are sure you want to rebuild the above packages, run the command with the --recurse option.");
    DECLARE_MESSAGE(PackagesToRemove, (), "", "The following packages will be removed:");
    DECLARE_MESSAGE(PackingVendorFailed,
                    (msg::vendor),
                    "",
                    "Packing {vendor} failed. Use --debug for more information.");
    DECLARE_MESSAGE(PairedSurrogatesAreInvalid,
                    (),
                    "",
                    "trailing surrogate following leading surrogate (paired surrogates are invalid)");
    DECLARE_MESSAGE(ParseControlErrorInfoInvalidFields, (), "", "The following fields were not expected:");
    DECLARE_MESSAGE(ParseControlErrorInfoMissingFields, (), "", "The following fields were missing:");
    DECLARE_MESSAGE(ParseControlErrorInfoTypesEntry,
                    (msg::value, msg::expected),
                    "{value} is the name of a field in an on-disk file, {expected} is a short description "
                    "of what it should be like 'a non-negative integer' (which isn't localized yet)",
                    "{value} was expected to be {expected}");
    DECLARE_MESSAGE(ParseControlErrorInfoWhileLoading,
                    (msg::path),
                    "Error messages are is printed after this.",
                    "while loading {path}:");
    DECLARE_MESSAGE(ParseControlErrorInfoWrongTypeFields, (), "", "The following fields had the wrong types:");
    DECLARE_MESSAGE(PortDependencyConflict,
                    (msg::package_name),
                    "",
                    "Port {package_name} has the following unsupported dependencies:");
    DECLARE_MESSAGE(PortNotInBaseline,
                    (msg::package_name),
                    "",
                    "the baseline does not contain an entry for port {package_name}");
    DECLARE_MESSAGE(PortsAdded, (msg::count), "", "The following {count} ports were added:");
    DECLARE_MESSAGE(PortsNoDiff, (), "", "There were no changes in the ports between the two commits.");
    DECLARE_MESSAGE(PortsRemoved, (msg::count), "", "The following {count} ports were removed:");
    DECLARE_MESSAGE(PortsUpdated, (msg::count), "", "\nThe following {count} ports were updated:");
    DECLARE_MESSAGE(PortSupportsField, (msg::supports_expression), "", "(supports: \"{supports_expression}\")");
    DECLARE_MESSAGE(PortTypeConflict,
                    (msg::spec),
                    "",
                    "The port type of {spec} differs between the installed and available portfile.\nPlease manually "
                    "remove {spec} and re-run this command.");
    DECLARE_MESSAGE(
        HelpPortVersionScheme,
        (),
        "",
        "Each version additionally has a \"port-version\" which is a nonnegative integer. When rendered as "
        "text, the port version (if nonzero) is added as a suffix to the primary version text separated by a "
        "hash (#). Port-versions are sorted lexographically after the primary version text, for example:\n1.0.0 < "
        "1.0.0#1 < 1.0.1 < 1.0.1#5 < 2.0.0");
    DECLARE_MESSAGE(PreviousIntegrationFileRemains, (), "", "Previous integration file was not removed.");
    DECLARE_MESSAGE(ProcessorArchitectureMalformed,
                    (msg::arch),
                    "",
                    "Failed to parse %PROCESSOR_ARCHITECTURE% ({arch}) as a valid CPU architecture.");
    DECLARE_MESSAGE(ProcessorArchitectureMissing,
                    (),
                    "",
                    "The required environment variable %PROCESSOR_ARCHITECTURE% is missing.");
    DECLARE_MESSAGE(ProcessorArchitectureW6432Malformed,
                    (msg::arch),
                    "",
                    "Failed to parse %PROCESSOR_ARCHITEW6432% ({arch}) as a valid CPU architecture. "
                    "Falling back to %PROCESSOR_ARCHITECTURE%.");
    DECLARE_MESSAGE(ProgramReturnedNonzeroExitCode,
                    (msg::tool_name, msg::exit_code),
                    "The program's console output is appended after this.",
                    "{tool_name} failed with exit code: ({exit_code}).");
    DECLARE_MESSAGE(MutuallyExclusiveOption,
                    (msg::value, msg::option),
                    "{value} is a second {option} switch",
                    "--{value} can not be used with --{option}.");
    DECLARE_MESSAGE(PushingVendorFailed,
                    (msg::vendor, msg::path),
                    "",
                    "Pushing {vendor} to \"{path}\" failed. Use --debug for more information.");
    DECLARE_MESSAGE(RegistryCreated, (msg::path), "", "Successfully created registry at {path}");
    DECLARE_MESSAGE(RemoveDependencies,
                    (),
                    "",
                    "To remove dependencies in manifest mode, edit your manifest (vcpkg.json) and run 'install'.");
    DECLARE_MESSAGE(RemovePackageConflict,
                    (msg::spec),
                    "",
                    "Another installed package matches the name of an unmatched request. Did you mean {spec}?");
    DECLARE_MESSAGE(ReplaceSecretsError,
                    (msg::error_msg),
                    "",
                    "Replace secretes produced the following error: '{error_msg}'");
    DECLARE_MESSAGE(RestoredPackage, (msg::path), "", "Restored package from \"{path}\"");
    DECLARE_MESSAGE(
        RestoredPackagesFromVendor,
        (msg::count, msg::elapsed, msg::value),
        "{value} may be either a 'vendor' like 'Azure' or 'NuGet', or a file path like C:\\example or /usr/example",
        "Restored {count} package(s) from {value} in {elapsed}. Use --debug to see more details.");
    DECLARE_MESSAGE(ResultsHeader, (), "Displayed before a list of installation results.", "RESULTS");
    DECLARE_MESSAGE(SerializedBinParagraphHeader, (), "", "\nSerialized Binary Paragraph");
    DECLARE_MESSAGE(SettingEnvVar,
                    (msg::env_var, msg::url),
                    "An example of env_var is \"HTTP(S)_PROXY\""
                    "'--' at the beginning must be preserved",
                    "-- Setting \"{env_var}\" environment variables to \"{url}\".");
    DECLARE_MESSAGE(ShaPassedAsArgAndOption,
                    (),
                    "",
                    "SHA512 passed as both an argument and as an option. Only pass one of these.");
    DECLARE_MESSAGE(ShaPassedWithConflict,
                    (),
                    "",
                    "SHA512 passed, but --skip-sha512 was also passed; only do one or the other.");
    DECLARE_MESSAGE(SkipClearingInvalidDir,
                    (msg::path),
                    "",
                    "Skipping clearing contents of {path} because it was not a directory.");
    DECLARE_MESSAGE(SourceFieldPortNameMismatch,
                    (msg::package_name, msg::path),
                    "{package_name} and \"{path}\" are both names of installable ports/packages. 'Source', "
                    "'CONTROL', 'vcpkg.json', and 'name' references are locale-invariant.",
                    "The 'Source' field inside the CONTROL file, or \"name\" field inside the vcpkg.json "
                    "file has the name {package_name} and does not match the port directory \"{path}\".");
    DECLARE_MESSAGE(SpecifiedFeatureTurnedOff,
                    (msg::command_name, msg::option),
                    "",
                    "'{command_name}' feature specifically turned off, but --{option} was specified.");
    DECLARE_MESSAGE(SpecifyDirectoriesContaining,
                    (msg::env_var),
                    "",
                    "Specifiy directories containing triplets files.\n(also: '{env_var}')");
    DECLARE_MESSAGE(SpecifyDirectoriesWhenSearching,
                    (msg::env_var),
                    "",
                    "Specify directories to be used when searching for ports.\n(also: '{env_var}')");
    DECLARE_MESSAGE(SpecifyHostArch,
                    (msg::env_var),
                    "",
                    "Specify the host architecture triplet. See 'vcpkg help triplet'.\n(default: '{env_var}')");
    DECLARE_MESSAGE(SpecifyTargetArch,
                    (msg::env_var),
                    "",
                    "Specify the target architecture triplet. See 'vcpkg help triplet'.\n(default: '{env_var}')");
    DECLARE_MESSAGE(StartCodeUnitInContinue, (), "", "found start code unit in continue position");
    DECLARE_MESSAGE(StoredBinaryCache, (msg::path), "", "Stored binary cache: \"{path}\"");
    DECLARE_MESSAGE(StoreOptionMissingSha, (), "", "--store option is invalid without a sha512");
    DECLARE_MESSAGE(SuggestGitPull, (), "", "The result may be outdated. Run `git pull` to get the latest results.");
    DECLARE_MESSAGE(SuggestResolution,
                    (msg::command_name, msg::option),
                    "",
                    "To attempt to resolve all errors at once, run:\nvcpkg {command_name} --{option}");
    DECLARE_MESSAGE(SuggestStartingBashShell,
                    (),
                    "",
                    "Please make sure you have started a new bash shell for the change to take effect.");
    DECLARE_MESSAGE(SuggestUpdateVcpkg,
                    (msg::command_line),
                    "",
                    "You may need to update the vcpkg binary; try running {command_line} to update.");
    DECLARE_MESSAGE(SupportedPort, (msg::package_name), "", "Port {package_name} is supported.");
    DECLARE_MESSAGE(SystemApiErrorMessage,
                    (msg::system_api, msg::exit_code, msg::error_msg),
                    "",
                    "calling {system_api} failed with {exit_code} ({error_msg})");
    DECLARE_MESSAGE(ToolFetchFailed, (msg::tool_name), "", "Could not fetch {tool_name}.");
    DECLARE_MESSAGE(ToolInWin10, (), "", "This utility is bundled with Windows 10 or later.");
    DECLARE_MESSAGE(TotalTime, (msg::elapsed), "", "Total elapsed time: {elapsed}");
    DECLARE_MESSAGE(TwoFeatureFlagsSpecified,
                    (msg::value),
                    "'{value}' is a feature flag.",
                    "Both '{value}' and -'{value}' were specified as feature flags.");
    DECLARE_MESSAGE(UndeterminedToolChainForTriplet,
                    (msg::triplet, msg::system_name),
                    "",
                    "Unable to determine toolchain use for {triplet} with with CMAKE_SYSTEM_NAME {system_name}. Did "
                    "you mean to use "
                    "VCPKG_CHAINLOAD_TOOLCHAIN_FILE?");
    DECLARE_MESSAGE(UnexpectedErrorDuringBulkDownload, (), "", "an unexpected error occurred during bulk download.");
    DECLARE_MESSAGE(UnexpectedExtension, (msg::extension), "", "Unexpected archive extension: '{extension}'.");
    DECLARE_MESSAGE(UnexpectedFormat,
                    (msg::expected, msg::actual),
                    "{expected} is the expected format, {actual} is the actual format.",
                    "Expected format is [{expected}], but was [{actual}].");
    DECLARE_MESSAGE(UnexpectedToolOutput,
                    (msg::tool_name, msg::path),
                    "The actual command line output will be appended after this message.",
                    "{tool_name} ({path}) produced unexpected output when attempting to determine the version:");
    DECLARE_MESSAGE(UnknownBaselineFileContent,
                    (),
                    "",
                    "unrecognizable baseline entry; expected 'port:triplet=(fail|skip|pass)'");
    DECLARE_MESSAGE(UnknownBinaryProviderType,
                    (),
                    "",
                    "unknown binary provider type: valid providers are 'clear', 'default', 'nuget', "
                    "'nugetconfig','nugettimeout', 'interactive', 'x-azblob', 'x-gcs', 'x-aws', "
                    "'x-aws-config', 'http', and 'files'");
    DECLARE_MESSAGE(UnknownOptions, (msg::command_name), "", "Unknown option(s) for command '{command_name}':");
    DECLARE_MESSAGE(UnknownParameterForIntegrate,
                    (msg::value),
                    "'{value}' is a user-supplied command line option. For example, given vcpkg integrate frobinate, "
                    "{value} would be frobinate.",
                    "Unknown parameter '{value}' for integrate.");
    DECLARE_MESSAGE(UnknownPolicySetting,
                    (msg::option, msg::value),
                    "'{value}' is the policy in question. These are unlocalized names that ports use to control post "
                    "build checks. Some examples are VCPKG_POLICY_DLLS_WITHOUT_EXPORTS, "
                    "VCPKG_POLICY_MISMATCHED_NUMBER_OF_BINARIES, or VCPKG_POLICY_ALLOW_OBSOLETE_MSVCRT",
                    "Unknown setting for policy '{value}': {option}");
    DECLARE_MESSAGE(UnknownSettingForBuildType,
                    (msg::option),
                    "",
                    "Unknown setting for VCPKG_BUILD_TYPE {option}. Valid settings are '', 'debug', and 'release'.");
    DECLARE_MESSAGE(UnknownTool, (), "", "vcpkg does not have a definition of this tool for this platform.");
    DECLARE_MESSAGE(UnknownTopic,
                    (msg::value),
                    "{value} the value a user passed to `vcpkg help` that we don't understand",
                    "unknown topic {value}");
    DECLARE_MESSAGE(
        UnknownVariablesInTemplate,
        (msg::value, msg::list),
        "{value} is the value provided by the user and {list} a list of unknown variables seperated by comma",
        "invalid argument: url template '{value}' contains unknown variables: {list}");
    DECLARE_MESSAGE(UnrecognizedConfigField, (), "", "configuration contains the following unrecognized fields:");
    DECLARE_MESSAGE(UnrecognizedIdentifier,
                    (msg::value),
                    "'{value}' is an expression identifier. For example, given an expression 'windows & x86', "
                    "'windows' and 'x86' are identifiers.",
                    "Unrecognized identifer name {value}. Add to override list in triplet file.");
    DECLARE_MESSAGE(UnsupportedFeature,
                    (msg::feature, msg::package_name),
                    "",
                    "feature {feature} was passed, but that is not a feature supported by {package_name} supports.");
    DECLARE_MESSAGE(UnsupportedPort, (msg::package_name), "", "Port {package_name} is not supported.");
    DECLARE_MESSAGE(UnsupportedPortDependency,
                    (msg::value),
                    "'{value}' is the name of a port dependency.",
                    "- dependency {value} is not supported.");
    DECLARE_MESSAGE(UnsupportedPortFeature,
                    (msg::spec, msg::supports_expression),
                    "",
                    "{spec} is only supported on '{supports_expression}'");
    DECLARE_MESSAGE(UnsupportedShortOptions,
                    (msg::value),
                    "'{value}' is the short option given",
                    "short options are not supported: '{value}'");
    DECLARE_MESSAGE(UnsupportedSyntaxInCDATA, (), "", "]]> is not supported in CDATA block");
    DECLARE_MESSAGE(UnsupportedSystemName,
                    (msg::system_name),
                    "",
                    "Could not map VCPKG_CMAKE_SYSTEM_NAME '{system_name}' to a vcvarsall platform. "
                    "Supported system names are '', 'Windows' and 'WindowsStore'.");
    DECLARE_MESSAGE(UnsupportedToolchain,
                    (msg::triplet, msg::arch, msg::path, msg::list),
                    "example for {list} is 'x86, arm64'",
                    "in triplet {triplet}: Unable to find a valid toolchain for requested target architecture {arch}.\n"
                    "The selected Visual Studio instance is at: {path}\n"
                    "The available toolchain combinations are: {list}");
    DECLARE_MESSAGE(
        UpdateBaselineAddBaselineNoManifest,
        (msg::option),
        "",
        "the --{option} switch was passed, but there is no manifest file to add a `builtin-baseline` field to.");
    DECLARE_MESSAGE(
        HelpUpdateBaseline,
        (),
        "",
        "The best approach to keep your libraries up to date, the best approach is to update your baseline reference. "
        "This will "
        "ensure all packages, including transitive ones, are updated. However if you need to update a package "
        "independently, you can use a \"version>=\" constraint.");
    DECLARE_MESSAGE(UpdateBaselineLocalGitError,
                    (msg::path),
                    "",
                    "git failed to parse HEAD for the local vcpkg registry at \"{path}\"");
    DECLARE_MESSAGE(UpdateBaselineNoConfiguration,
                    (),
                    "",
                    "neither `vcpkg.json` nor `vcpkg-configuration.json` exist to update.");
    DECLARE_MESSAGE(UpdateBaselineNoExistingBuiltinBaseline,
                    (msg::option),
                    "",
                    "the manifest file currently does not contain a `builtin-baseline` field; in order to "
                    "add one, pass the --{option} switch.");
    DECLARE_MESSAGE(UpdateBaselineNoUpdate,
                    (msg::url, msg::value),
                    "example of {value} is '5507daa796359fe8d45418e694328e878ac2b82f'",
                    "registry '{url}' not updated: '{value}'");
    DECLARE_MESSAGE(UpdateBaselineRemoteGitError, (msg::url), "", "git failed to fetch remote repository '{url}'");
    DECLARE_MESSAGE(UpdateBaselineUpdatedBaseline,
                    (msg::url, msg::old_value, msg::new_value),
                    "example of {old_value}, {new_value} is '5507daa796359fe8d45418e694328e878ac2b82f'",
                    "updated registry '{url}': baseline '{old_value}' -> '{new_value}'");
    DECLARE_MESSAGE(UpgradeInManifest,
                    (),
                    "",
                    "The upgrade command does not currently support manifest mode. Instead, modify your vcpkg.json and "
                    "run install.");
    DECLARE_MESSAGE(
        UpgradeRunWithNoDryRun,
        (),
        "",
        "If you are sure you want to rebuild the above packages, run this command with the --no-dry-run option.");
    DECLARE_MESSAGE(UploadedBinaries, (msg::count, msg::vendor), "", "Uploaded binaries to {count} {vendor}.");
    DECLARE_MESSAGE(UploadedPackagesToVendor,
                    (msg::count, msg::elapsed, msg::vendor),
                    "",
                    "Uploaded {count} package(s) to {vendor} in {elapsed}");
    DECLARE_MESSAGE(UploadingBinariesToVendor,
                    (msg::spec, msg::vendor, msg::path),
                    "",
                    "Uploading binaries for '{spec}' to '{vendor}' source \"{path}\".");
    DECLARE_MESSAGE(UploadingBinariesUsingVendor,
                    (msg::spec, msg::vendor, msg::path),
                    "",
                    "Uploading binaries for '{spec}' using '{vendor}' \"{path}\".");
    DECLARE_MESSAGE(UseEnvVar,
                    (msg::env_var),
                    "An example of env_var is \"HTTP(S)_PROXY\""
                    "'--' at the beginning must be preserved",
                    "-- Using {env_var} in environment variables.");
    DECLARE_MESSAGE(UserWideIntegrationDeleted, (), "", "User-wide integration is not installed.");
    DECLARE_MESSAGE(UserWideIntegrationRemoved, (), "", "User-wide integration was removed.");
    DECLARE_MESSAGE(UsingCommunityTriplet,
                    (msg::triplet),
                    "'--' at the beginning must be preserved",
                    "-- Using community triplet {triplet}. This triplet configuration is not guaranteed to succeed.");
    DECLARE_MESSAGE(UsingManifestAt, (msg::path), "", "Using manifest file at {path}.");
    DECLARE_MESSAGE(Utf8ConversionFailed, (), "", "Failed to convert to UTF-8");
    DECLARE_MESSAGE(VcpkgCeIsExperimental,
                    (),
                    "",
                    "vcpkg-ce ('configure environment') is experimental and may change at any time.");
    DECLARE_MESSAGE(VcpkgCommitTableHeader, (), "", "VCPKG Commit");
    DECLARE_MESSAGE(
        VcpkgCompletion,
        (msg::value, msg::path),
        "'{value}' is the subject for completion. i.e. bash, zsh, etc.",
        "vcpkg {value} completion is already imported to your \"{path}\" file.\nThe following entries were found:");
    DECLARE_MESSAGE(VcpkgDisallowedClassicMode,
                    (),
                    "",
                    "Could not locate a manifest (vcpkg.json) above the current working "
                    "directory.\nThis vcpkg distribution does not have a classic mode instance.");
    DECLARE_MESSAGE(
        VcpkgHasCrashed,
        (),
        "Printed at the start of a crash report.",
        "vcpkg has crashed. Please create an issue at https://github.com/microsoft/vcpkg containing a brief summary of "
        "what you were trying to do and the following information.");
    DECLARE_MESSAGE(VcpkgInvalidCommand, (msg::command_name), "", "invalid command: {command_name}");
    DECLARE_MESSAGE(VcpkgInVsPrompt,
                    (msg::value, msg::triplet),
                    "'{value}' is a VS prompt",
                    "vcpkg appears to be in a Visual Studio prompt targeting {value} but installing for {triplet}. "
                    "Consider using --triplet {value}-windows or --triplet {value}-uwp.");
    DECLARE_MESSAGE(VcpkgRootRequired, (), "", "Setting VCPKG_ROOT is required for standalone bootstrap.");
    DECLARE_MESSAGE(VcpkgRootsDir, (msg::env_var), "", "Specify the vcpkg root directory.\n(default: '{env_var}')");
    DECLARE_MESSAGE(VcpkgSendMetricsButDisabled, (), "", "passed --sendmetrics, but metrics are disabled.");
    DECLARE_MESSAGE(VersionCommandHeader,
                    (msg::version),
                    "",
                    "vcpkg package management program version {version}\n\nSee LICENSE.txt for license information.");
    DECLARE_MESSAGE(VersionConstraintViolated,
                    (msg::spec, msg::expected_version, msg::actual_version),
                    "",
                    "dependency {spec} was expected to be at least version "
                    "{expected_version}, but is currently {actual_version}.");
    DECLARE_MESSAGE(HelpVersionDateScheme, (), "", "A date (2021-01-01.5)");
    DECLARE_MESSAGE(HelpVersionSchemes, (), "", "The following versioning schemes are accepted.");
    DECLARE_MESSAGE(HelpVersionGreater,
                    (),
                    "",
                    "Within the \"dependencies\" field, each dependency can have a minimum constraint listed. These "
                    "minimum constraints will be used when transitively depending upon this library. A minimum "
                    "port-version can additionally be specified with a '#' suffix.");
    DECLARE_MESSAGE(HelpVersionScheme, (), "", "A dot-separated sequence of numbers (1.2.3.4)");
    DECLARE_MESSAGE(HelpVersioning,
                    (),
                    "",
                    "Versioning allows you to deterministically control the precise revisions of dependencies used by "
                    "your project from within your manifest file.");
    DECLARE_MESSAGE(
        VersionInvalidDate,
        (msg::version),
        "",
        "`{version}` is not a valid date version. Dates must follow the format YYYY-MM-DD and disambiguators must be "
        "dot-separated positive integer values without leading zeroes.");
    DECLARE_MESSAGE(VersionInvalidRelaxed,
                    (msg::version),
                    "",
                    "`{version}` is not a valid relaxed version (semver with arbitrary numeric element count).");
    DECLARE_MESSAGE(VersionInvalidSemver,
                    (msg::version),
                    "",
                    "`{version}` is not a valid semantic version, consult <https://semver.org>.");
    DECLARE_MESSAGE(HelpVersionSemverScheme, (), "", "A Semantic Version 2.0 (2.1.0-rc2)");
    DECLARE_MESSAGE(VersionSpecMismatch,
                    (msg::path, msg::expected_version, msg::actual_version),
                    "",
                    "Failed to load port because versions are inconsistent. The file \"{path}\" contains the version "
                    "{actual_version}, but the version database indicates that it should be {expected_version}.");
    DECLARE_MESSAGE(HelpVersionStringScheme, (), "", "An exact, incomparable version (Vista)");
    DECLARE_MESSAGE(VersionTableHeader, (), "", "Version");
    DECLARE_MESSAGE(VSExaminedInstances, (), "", "The following Visual Studio instances were considered:");
    DECLARE_MESSAGE(VSExaminedPaths, (), "", "The following paths were examined for Visual Studio instances:");
    DECLARE_MESSAGE(VSNoInstances, (), "", "Could not locate a complete Visual Studio instance");
    DECLARE_MESSAGE(WaitingForChildrenToExit, (), "", "Waiting for child processes to exit...");
    DECLARE_MESSAGE(WaitingToTakeFilesystemLock, (msg::path), "", "waiting to take filesystem lock on {path}...");
    DECLARE_MESSAGE(WarningMessageMustUsePrintWarning,
                    (msg::value),
                    "{value} is is a localized message name like WarningMessageMustUsePrintWarning",
                    "The message named {value} starts with warning:, it must be changed to prepend "
                    "WarningMessage in code instead.");
    DECLARE_MESSAGE(WarningsTreatedAsErrors, (), "", "previous warnings being interpreted as errors");
    DECLARE_MESSAGE(WhileLookingForSpec, (msg::spec), "", "while looking for {spec}:");
    DECLARE_MESSAGE(WindowsOnlyCommand, (), "", "This command only supports Windows.");
    DECLARE_MESSAGE(WroteNuGetPkgConfInfo, (msg::path), "", "Wrote NuGet package config information to {path}.");
    DECLARE_MESSAGE(FileSystemOperationFailed, (), "", "Filesystem operation failed:");
}<|MERGE_RESOLUTION|>--- conflicted
+++ resolved
@@ -680,14 +680,6 @@
                     "Fourth optional part of build troubleshooting message, printed after the version"
                     "information about vcpkg itself.",
                     "Please use the prefilled template from {path} when reporting your issue.");
-    DECLARE_MESSAGE(
-        HelpBuiltinBase,
-        (),
-        "",
-        "The baseline references a commit within the vcpkg repository that establishes a minimum version on "
-        "every dependency in the graph. For example, if no other constraints are specified (directly or "
-        "transitively), then the version will resolve to the baseline of the top level manifest. Baselines "
-        "of transitive dependencies are ignored.");
     DECLARE_MESSAGE(BuiltInTriplets, (), "", "vcpkg built-in triplets:");
     DECLARE_MESSAGE(ChecksFailedCheck, (), "", "vcpkg has crashed; no additional details are available.");
     DECLARE_MESSAGE(ChecksUnreachableCode, (), "", "unreachable code was reached");
@@ -733,14 +725,11 @@
                     "command:\n"
                     "{command_line}\n"
                     "failed with the following results:");
-<<<<<<< HEAD
     DECLARE_MESSAGE(CommunityTriplets, (), "", "VCPKG community triplets:");
-=======
     DECLARE_MESSAGE(ComparingUtf8Decoders,
                     (),
                     "",
                     "Comparing Utf8Decoders with different provenance; this is always an error");
->>>>>>> 1c0b3e14
     DECLARE_MESSAGE(CompressFolderFailed, (msg::path), "", "Failed to compress folder \"{path}\":");
     DECLARE_MESSAGE(ComputingInstallPlan, (), "", "Computing installation plan...");
     DECLARE_MESSAGE(ConflictingFiles,
@@ -880,7 +869,6 @@
     DECLARE_MESSAGE(ErrorVsCodeNotFoundPathExamined, (), "", "The following paths were examined:");
     DECLARE_MESSAGE(ErrorWhileParsing, (msg::path), "", "Errors occurred while parsing {path}.");
     DECLARE_MESSAGE(ErrorWhileWriting, (msg::path), "", "Error occured while writing {path}");
-    DECLARE_MESSAGE(HelpExampleManifest, (), "", "Example manifest:");
     DECLARE_MESSAGE(ExceededRecursionDepth, (), "", "Recursion depth exceeded.");
     DECLARE_MESSAGE(ExcludedPackage, (msg::spec), "", "Excluded {spec}");
     DECLARE_MESSAGE(ExcludedPackages, (), "", "The following packages are excluded:");
@@ -961,6 +949,7 @@
                     "on how to provide credentials.");
     DECLARE_MESSAGE(FeedbackAppreciated, (), "", "Thank you for your feedback!");
     DECLARE_MESSAGE(FileNotFound, (msg::path), "", "{path}: file not found");
+    DECLARE_MESSAGE(FileSystemOperationFailed, (), "", "Filesystem operation failed:");
     DECLARE_MESSAGE(FishCompletion, (msg::path), "", "vcpkg fish completion is already added at \"{path}\".");
     DECLARE_MESSAGE(FollowingPackagesMissingControl,
                     (),
@@ -1012,6 +1001,14 @@
                     (msg::package_name),
                     "'header' refers to C/C++ .h files",
                     "{package_name} is header-only and can be used from CMake via:");
+    DECLARE_MESSAGE(
+        HelpBuiltinBase,
+        (),
+        "",
+        "The baseline references a commit within the vcpkg repository that establishes a minimum version on "
+        "every dependency in the graph. For example, if no other constraints are specified (directly or "
+        "transitively), then the version will resolve to the baseline of the top level manifest. Baselines "
+        "of transitive dependencies are ignored.");
     DECLARE_MESSAGE(HelpContactCommand, (), "", "Display contact information to send feedback.");
     DECLARE_MESSAGE(HelpCreateCommand, (), "", "Create a new port.");
     DECLARE_MESSAGE(HelpDependInfoCommand, (), "", "Display a list of dependencies for ports.");
@@ -1025,6 +1022,7 @@
                     (),
                     "",
                     "For more help (including examples) see the accompanying README.md and docs folder.");
+    DECLARE_MESSAGE(HelpExampleManifest, (), "", "Example manifest:");
     DECLARE_MESSAGE(HelpExportCommand, (), "", "Exports a package.");
     DECLARE_MESSAGE(HelpFormatManifestCommand,
                     (),
@@ -1034,16 +1032,74 @@
     DECLARE_MESSAGE(HelpInitializeRegistryCommand, (), "", "Initializes a registry in the directory <path>.");
     DECLARE_MESSAGE(HelpInstallCommand, (), "", "Install a package.");
     DECLARE_MESSAGE(HelpListCommand, (), "", "List installed packages.");
+    DECLARE_MESSAGE(HelpManifestConstraints,
+                    (),
+                    "",
+                    "Manifests can place three kinds of constraints upon the versions used");
+    DECLARE_MESSAGE(
+        HelpMinVersion,
+        (),
+        "",
+        "Vcpkg will select the minimum version found that matches all applicable constraints, including the "
+        "version from the baseline specified at top-level as well as any \"version>=\" constraints in the graph.");
+    DECLARE_MESSAGE(
+        HelpOverrides,
+        (),
+        "",
+        "When used as the top-level manifest (such as when running `vcpkg install` in the directory), overrides "
+        "allow a manifest to short-circuit dependency resolution and specify exactly the version to use. These can "
+        "be used to handle version conflicts, such as with `version-string` dependencies. They will not be "
+        "considered when transitively depended upon.");
     DECLARE_MESSAGE(HelpOwnsCommand, (), "", "Search for files in installed packages.");
+    DECLARE_MESSAGE(
+        HelpPackagePublisher,
+        (),
+        "",
+        "Additionally, package publishers can use \"version>=\" constraints to ensure that consumers are using at "
+        "least a certain minimum version of a given dependency. For example, if a library needs an API added "
+        "to boost-asio in 1.70, a \"version>=\" constraint will ensure transitive users use a sufficient version "
+        "even in the face of individual version overrides or cross-registry references.");
+    DECLARE_MESSAGE(
+        HelpPortVersionScheme,
+        (),
+        "",
+        "Each version additionally has a \"port-version\" which is a nonnegative integer. When rendered as "
+        "text, the port version (if nonzero) is added as a suffix to the primary version text separated by a "
+        "hash (#). Port-versions are sorted lexographically after the primary version text, for example:\n1.0.0 < "
+        "1.0.0#1 < 1.0.1 < 1.0.1#5 < 2.0.0");
     DECLARE_MESSAGE(HelpRemoveCommand, (), "", "Uninstall a package.");
     DECLARE_MESSAGE(HelpRemoveOutdatedCommand, (), "", "Uninstall all out-of-date packages.");
     DECLARE_MESSAGE(HelpResponseFileCommand, (), "", "Specify a response file to provide additional parameters.");
     DECLARE_MESSAGE(HelpSearchCommand, (), "", "Search for packages available to be built.");
     DECLARE_MESSAGE(HelpTopicCommand, (), "", "Display help for a specific topic.");
     DECLARE_MESSAGE(HelpTopicsCommand, (), "", "Display the list of help topics.");
+    DECLARE_MESSAGE(
+        HelpUpdateBaseline,
+        (),
+        "",
+        "The best approach to keep your libraries up to date, the best approach is to update your baseline reference. "
+        "This will "
+        "ensure all packages, including transitive ones, are updated. However if you need to update a package "
+        "independently, you can use a \"version>=\" constraint.");
     DECLARE_MESSAGE(HelpUpdateCommand, (), "", "List packages that can be updated.");
     DECLARE_MESSAGE(HelpUpgradeCommand, (), "", "Rebuild all outdated packages.");
     DECLARE_MESSAGE(HelpVersionCommand, (), "", "Display version information.");
+    DECLARE_MESSAGE(HelpVersionDateScheme, (), "", "A date (2021-01-01.5)");
+    DECLARE_MESSAGE(HelpVersionGreater,
+                    (),
+                    "",
+                    "Within the \"dependencies\" field, each dependency can have a minimum constraint listed. These "
+                    "minimum constraints will be used when transitively depending upon this library. A minimum "
+                    "port-version can additionally be specified with a '#' suffix.");
+    DECLARE_MESSAGE(HelpVersioning,
+                    (),
+                    "",
+                    "Versioning allows you to deterministically control the precise revisions of dependencies used by "
+                    "your project from within your manifest file.");
+    DECLARE_MESSAGE(HelpVersionScheme, (), "", "A dot-separated sequence of numbers (1.2.3.4)");
+    DECLARE_MESSAGE(HelpVersionSchemes, (), "", "The following versioning schemes are accepted.");
+    DECLARE_MESSAGE(HelpVersionSemverScheme, (), "", "A Semantic Version 2.0 (2.1.0-rc2)");
+    DECLARE_MESSAGE(HelpVersionStringScheme, (), "", "An exact, incomparable version (Vista)");
     DECLARE_MESSAGE(IllegalFeatures, (), "", "List of features is not allowed in this context");
     DECLARE_MESSAGE(IllegalPlatformSpec, (), "", "Platform qualifier is not allowed in this context");
     DECLARE_MESSAGE(ImproperShaLength,
@@ -1287,22 +1343,12 @@
                     (msg::path),
                     "",
                     "Found both a manifest and CONTROL files in port \"{path}\"; please rename one or the other");
-    DECLARE_MESSAGE(HelpManifestConstraints,
-                    (),
-                    "",
-                    "Manifests can place three kinds of constraints upon the versions used");
     DECLARE_MESSAGE(ManifestFormatCompleted, (), "", "Succeeded in formatting the manifest files.");
     DECLARE_MESSAGE(MismatchedFiles, (), "", "file to store does not match hash");
     DECLARE_MESSAGE(MismatchedNames,
                     (msg::package_name, msg::actual),
                     "{actual} is the port name found",
                     "names did not match: '{package_name}' != '{actual}'");
-    DECLARE_MESSAGE(
-        HelpMinVersion,
-        (),
-        "",
-        "Vcpkg will select the minimum version found that matches all applicable constraints, including the "
-        "version from the baseline specified at top-level as well as any \"version>=\" constraints in the graph.");
     DECLARE_MESSAGE(Missing7zHeader, (), "", "Unable to find 7z header.");
     DECLARE_MESSAGE(MissingArgFormatManifest,
                     (),
@@ -1335,6 +1381,10 @@
                     "",
                     "msiexec failed while extracting \"{path}\" with launch or exit code {exit_code} and message:");
     DECLARE_MESSAGE(MultiArch, (msg::option), "", "Multi-Arch must be 'same' but was {option}");
+    DECLARE_MESSAGE(MutuallyExclusiveOption,
+                    (msg::value, msg::option),
+                    "{value} is a second {option} switch",
+                    "--{value} can not be used with --{option}.");
     DECLARE_MESSAGE(NavigateToNPS, (msg::url), "", "Please navigate to {url} in your preferred browser.");
     DECLARE_MESSAGE(NewConfigurationAlreadyExists,
                     (msg::path),
@@ -1375,28 +1425,12 @@
     DECLARE_MESSAGE(OriginalBinParagraphHeader, (), "", "\nOriginal Binary Paragraph");
     DECLARE_MESSAGE(OverlayPatchDir, (msg::path), "", "Overlay path \"{path}\" must exist and must be a directory.");
     DECLARE_MESSAGE(OverlayTriplets, (msg::path), "", "Overlay triplets from {path} :");
-    DECLARE_MESSAGE(
-        HelpOverrides,
-        (),
-        "",
-        "When used as the top-level manifest (such as when running `vcpkg install` in the directory), overrides "
-        "allow a manifest to short-circuit dependency resolution and specify exactly the version to use. These can "
-        "be used to handle version conflicts, such as with `version-string` dependencies. They will not be "
-        "considered when transitively depended upon.");
     DECLARE_MESSAGE(OverwritingFile, (msg::path), "", "File {path} was already present and will be overwritten");
     DECLARE_MESSAGE(PackageAlreadyRemoved, (msg::spec), "", "unable to remove package {spec}: already removed");
     DECLARE_MESSAGE(PackageFailedtWhileExtracting,
                     (msg::value, msg::path),
                     "'{value}' is either a tool name or a package name.",
                     "'{value}' failed while extracting {path}.");
-    DECLARE_MESSAGE(
-        HelpPackagePublisher,
-        (),
-        "",
-        "Additionally, package publishers can use \"version>=\" constraints to ensure that consumers are using at "
-        "least a certain minimum version of a given dependency. For example, if a library needs an API added "
-        "to boost-asio in 1.70, a \"version>=\" constraint will ensure transitive users use a sufficient version "
-        "even in the face of individual version overrides or cross-registry references.");
     DECLARE_MESSAGE(PackageRootDir, (), "", "(Experimental) Specify the packages root directory.");
     DECLARE_MESSAGE(PackagesToInstall, (), "", "The following packages will be built and installed:");
     DECLARE_MESSAGE(PackagesToInstallDirectly, (), "", "The following packages will be directly installed:");
@@ -1446,14 +1480,6 @@
                     "",
                     "The port type of {spec} differs between the installed and available portfile.\nPlease manually "
                     "remove {spec} and re-run this command.");
-    DECLARE_MESSAGE(
-        HelpPortVersionScheme,
-        (),
-        "",
-        "Each version additionally has a \"port-version\" which is a nonnegative integer. When rendered as "
-        "text, the port version (if nonzero) is added as a suffix to the primary version text separated by a "
-        "hash (#). Port-versions are sorted lexographically after the primary version text, for example:\n1.0.0 < "
-        "1.0.0#1 < 1.0.1 < 1.0.1#5 < 2.0.0");
     DECLARE_MESSAGE(PreviousIntegrationFileRemains, (), "", "Previous integration file was not removed.");
     DECLARE_MESSAGE(ProcessorArchitectureMalformed,
                     (msg::arch),
@@ -1472,10 +1498,6 @@
                     (msg::tool_name, msg::exit_code),
                     "The program's console output is appended after this.",
                     "{tool_name} failed with exit code: ({exit_code}).");
-    DECLARE_MESSAGE(MutuallyExclusiveOption,
-                    (msg::value, msg::option),
-                    "{value} is a second {option} switch",
-                    "--{value} can not be used with --{option}.");
     DECLARE_MESSAGE(PushingVendorFailed,
                     (msg::vendor, msg::path),
                     "",
@@ -1664,14 +1686,6 @@
         (msg::option),
         "",
         "the --{option} switch was passed, but there is no manifest file to add a `builtin-baseline` field to.");
-    DECLARE_MESSAGE(
-        HelpUpdateBaseline,
-        (),
-        "",
-        "The best approach to keep your libraries up to date, the best approach is to update your baseline reference. "
-        "This will "
-        "ensure all packages, including transitive ones, are updated. However if you need to update a package "
-        "independently, you can use a \"version>=\" constraint.");
     DECLARE_MESSAGE(UpdateBaselineLocalGitError,
                     (msg::path),
                     "",
@@ -1769,20 +1783,6 @@
                     "",
                     "dependency {spec} was expected to be at least version "
                     "{expected_version}, but is currently {actual_version}.");
-    DECLARE_MESSAGE(HelpVersionDateScheme, (), "", "A date (2021-01-01.5)");
-    DECLARE_MESSAGE(HelpVersionSchemes, (), "", "The following versioning schemes are accepted.");
-    DECLARE_MESSAGE(HelpVersionGreater,
-                    (),
-                    "",
-                    "Within the \"dependencies\" field, each dependency can have a minimum constraint listed. These "
-                    "minimum constraints will be used when transitively depending upon this library. A minimum "
-                    "port-version can additionally be specified with a '#' suffix.");
-    DECLARE_MESSAGE(HelpVersionScheme, (), "", "A dot-separated sequence of numbers (1.2.3.4)");
-    DECLARE_MESSAGE(HelpVersioning,
-                    (),
-                    "",
-                    "Versioning allows you to deterministically control the precise revisions of dependencies used by "
-                    "your project from within your manifest file.");
     DECLARE_MESSAGE(
         VersionInvalidDate,
         (msg::version),
@@ -1797,13 +1797,11 @@
                     (msg::version),
                     "",
                     "`{version}` is not a valid semantic version, consult <https://semver.org>.");
-    DECLARE_MESSAGE(HelpVersionSemverScheme, (), "", "A Semantic Version 2.0 (2.1.0-rc2)");
     DECLARE_MESSAGE(VersionSpecMismatch,
                     (msg::path, msg::expected_version, msg::actual_version),
                     "",
                     "Failed to load port because versions are inconsistent. The file \"{path}\" contains the version "
                     "{actual_version}, but the version database indicates that it should be {expected_version}.");
-    DECLARE_MESSAGE(HelpVersionStringScheme, (), "", "An exact, incomparable version (Vista)");
     DECLARE_MESSAGE(VersionTableHeader, (), "", "Version");
     DECLARE_MESSAGE(VSExaminedInstances, (), "", "The following Visual Studio instances were considered:");
     DECLARE_MESSAGE(VSExaminedPaths, (), "", "The following paths were examined for Visual Studio instances:");
@@ -1819,5 +1817,4 @@
     DECLARE_MESSAGE(WhileLookingForSpec, (msg::spec), "", "while looking for {spec}:");
     DECLARE_MESSAGE(WindowsOnlyCommand, (), "", "This command only supports Windows.");
     DECLARE_MESSAGE(WroteNuGetPkgConfInfo, (msg::path), "", "Wrote NuGet package config information to {path}.");
-    DECLARE_MESSAGE(FileSystemOperationFailed, (), "", "Filesystem operation failed:");
 }