﻿#pragma once

#include <vcpkg/base/fwd/files.h>
#include <vcpkg/base/fwd/json.h>
#include <vcpkg/base/fwd/messages.h>

#include <vcpkg/base/format.h>
#include <vcpkg/base/lineinfo.h>

#include <string>
#include <type_traits>
#include <utility>

namespace vcpkg
{
    namespace msg::detail
    {
        template<class Tag, class Type>
        struct MessageArgument;
    }
    namespace msg
    {
        template<class Message, class... Tags, class... Ts>
        LocalizedString format(Message, detail::MessageArgument<Tags, Ts>... args);
    }

    struct LocalizedString
    {
        LocalizedString() = default;
        operator StringView() const noexcept { return m_data; }
        const std::string& data() const noexcept { return m_data; }
        const std::string& to_string() const noexcept { return m_data; }
        std::string extract_data() { return std::exchange(m_data, ""); }

        static LocalizedString from_raw(std::string&& s) { return LocalizedString(std::move(s)); }

        template<class StringLike, std::enable_if_t<std::is_constructible_v<StringView, const StringLike&>, int> = 0>
        static LocalizedString from_raw(const StringLike& s)
        {
            return LocalizedString(StringView(s));
        }
        LocalizedString& append_raw(char c)
        {
            m_data.push_back(c);
            return *this;
        }
        LocalizedString& append_raw(StringView s)
        {
            m_data.append(s.begin(), s.size());
            return *this;
        }
        template<class... Args>
        LocalizedString& append_fmt_raw(fmt::format_string<Args...> s, Args&&... args)
        {
            m_data.append(fmt::format(s, std::forward<Args>(args)...));
            return *this;
        }
        LocalizedString& append(const LocalizedString& s)
        {
            m_data.append(s.m_data);
            return *this;
        }
        template<class Message, class... Args>
        LocalizedString& append(Message m, const Args&... args)
        {
            return append(msg::format(m, args...));
        }

        LocalizedString& append_indent(size_t indent = 1)
        {
            m_data.append(indent * 4, ' ');
            return *this;
        }

        friend const char* to_printf_arg(const LocalizedString& s) { return s.data().c_str(); }

        friend bool operator==(const LocalizedString& lhs, const LocalizedString& rhs)
        {
            return lhs.data() == rhs.data();
        }

        friend bool operator!=(const LocalizedString& lhs, const LocalizedString& rhs)
        {
            return lhs.data() != rhs.data();
        }

        friend bool operator<(const LocalizedString& lhs, const LocalizedString& rhs)
        {
            return lhs.data() < rhs.data();
        }

        friend bool operator<=(const LocalizedString& lhs, const LocalizedString& rhs)
        {
            return lhs.data() <= rhs.data();
        }

        friend bool operator>(const LocalizedString& lhs, const LocalizedString& rhs)
        {
            return lhs.data() > rhs.data();
        }

        friend bool operator>=(const LocalizedString& lhs, const LocalizedString& rhs)
        {
            return lhs.data() >= rhs.data();
        }

        bool empty() const { return m_data.empty(); }
        void clear() { m_data.clear(); }

    private:
        std::string m_data;

        explicit LocalizedString(StringView data) : m_data(data.data(), data.size()) { }
        explicit LocalizedString(std::string&& data) : m_data(std::move(data)) { }
    };
}

VCPKG_FORMAT_WITH_TO_STRING(vcpkg::LocalizedString);

namespace vcpkg::msg
{
    namespace detail
    {
        template<class Tag, class Type>
        struct MessageArgument
        {
            const Type* parameter; // always valid
        };

        template<class... Tags>
        struct MessageCheckFormatArgs
        {
            static constexpr void check_format_args(const Tags&...) noexcept { }
        };

        LocalizedString internal_vformat(::size_t index, fmt::format_args args);

        template<class... Args>
        MessageCheckFormatArgs<Args...> make_message_check_format_args(const Args&... args); // not defined

        struct FormatArgAbi
        {
            const char* name;
            const char* example;
        };

        template<class Arg0>
        constexpr auto example_piece(const Arg0& arg)
        {
            if constexpr (Arg0::get_example_str().empty())
                return StringArray{""};
            else
                return StringArray{" "} + arg.get_example_str();
        }

        template<class Arg0, class... Args>
        constexpr auto example_piece(const Arg0& arg, Args... args)
        {
            if constexpr (Arg0::get_example_str().empty())
                return example_piece(args...);
            else
                return StringArray{" "} + arg.get_example_str() + example_piece(args...);
        }

        constexpr auto get_examples() { return StringArray{""}; }

        /// Only used for the first argument that has an example string to avoid inserting
        /// a space in the beginning. All preceding arguments are handled by `example_piece`.
        template<class Arg0, class... Args>
        constexpr auto get_examples(const Arg0& arg, Args... args)
        {
            // if first argument has no example string...
            if constexpr (Arg0::get_example_str().empty())
            {
                // try again with the other arguments
                return get_examples(args...);
            }
            // is there a next argument?
            else if constexpr (sizeof...(args) == 0)
            {
                return arg.get_example_str();
            }
            else
            {
                return arg.get_example_str() + example_piece(args...);
            }
        }

        template<::size_t M, ::size_t N>
        constexpr auto join_comment_and_examples(const StringArray<M>& comment, const StringArray<N>& example)
        {
            // For an empty StringArray<N> is N == 1
            if constexpr (N == 1)
                return comment;
            else if constexpr (M == 1)
                return example;
            else
                return comment + StringArray{" "} + example;
        }

        ::size_t startup_register_message(StringLiteral name, StringLiteral format_string, ZStringView comment);

        ::size_t number_of_messages();

        // REQUIRES: index < last_message_index()
        StringView get_format_string(::size_t index);
        // REQUIRES: index < last_message_index()
        StringView get_message_name(::size_t index);
        // REQUIRES: index < last_message_index()
        StringView get_default_format_string(::size_t index);
        // REQUIRES: index < last_message_index()
        StringView get_localization_comment(::size_t index);
    }

    void threadunsafe_initialize_context();

    template<class Message, class... Tags, class... Ts>
    LocalizedString format(Message, detail::MessageArgument<Tags, Ts>... args)
    {
        // avoid generating code, but still typecheck
        // (and avoid unused typedef warnings)
        static_assert((Message::check_format_args((Tags{})...), true), "");
        return detail::internal_vformat(Message::index,
                                        fmt::make_format_args(fmt::arg(Tags::name, *args.parameter)...));
    }

    inline void println() { msg::write_unlocalized_text_to_stdout(Color::none, "\n"); }

    inline void print(Color c, const LocalizedString& s) { msg::write_unlocalized_text_to_stdout(c, s); }
    inline void print(const LocalizedString& s) { msg::write_unlocalized_text_to_stdout(Color::none, s); }
    inline void println(Color c, const LocalizedString& s)
    {
        msg::write_unlocalized_text_to_stdout(c, s);
        msg::write_unlocalized_text_to_stdout(Color::none, "\n");
    }
    inline void println(const LocalizedString& s)
    {
        msg::write_unlocalized_text_to_stdout(Color::none, s);
        msg::write_unlocalized_text_to_stdout(Color::none, "\n");
    }

    template<class Message, class... Ts>
    typename Message::is_message_type print(Message m, Ts... args)
    {
        print(format(m, args...));
    }
    template<class Message, class... Ts>
    typename Message::is_message_type println(Message m, Ts... args)
    {
        print(format(m, args...).append_raw('\n'));
    }

    template<class Message, class... Ts>
    typename Message::is_message_type print(Color c, Message m, Ts... args)
    {
        print(c, format(m, args...));
    }
    template<class Message, class... Ts>
    typename Message::is_message_type println(Color c, Message m, Ts... args)
    {
        print(c, format(m, args...).append_raw('\n'));
    }

// these use `constexpr static` instead of `inline` in order to work with GCC 6;
// they are trivial and empty, and their address does not matter, so this is not a problem
#define DECLARE_MSG_ARG(NAME, EXAMPLE)                                                                                 \
    constexpr static struct NAME##_t                                                                                   \
    {                                                                                                                  \
        constexpr static const char* name = #NAME;                                                                     \
        constexpr static auto get_example_str()                                                                        \
        {                                                                                                              \
            ::vcpkg::StringArray example = StringArray{EXAMPLE};                                                       \
            if constexpr (example.empty())                                                                             \
                return example;                                                                                        \
            else                                                                                                       \
                return ::vcpkg::StringArray{"An example of {" #NAME "} is " EXAMPLE "."};                              \
        }                                                                                                              \
        template<class T>                                                                                              \
        detail::MessageArgument<NAME##_t, T> operator=(const T& t) const noexcept                                      \
        {                                                                                                              \
            return detail::MessageArgument<NAME##_t, T>{&t};                                                           \
        }                                                                                                              \
    } NAME = {}

    DECLARE_MSG_ARG(error, "");
    DECLARE_MSG_ARG(value, "");
    DECLARE_MSG_ARG(pretty_value, "");
    DECLARE_MSG_ARG(expected, "");
    DECLARE_MSG_ARG(actual, "");
    DECLARE_MSG_ARG(list, "");
    DECLARE_MSG_ARG(old_value, "");
    DECLARE_MSG_ARG(new_value, "");

    DECLARE_MSG_ARG(actual_version, "1.3.8");
    DECLARE_MSG_ARG(arch, "x64");
    DECLARE_MSG_ARG(base_url, "azblob://");
    DECLARE_MSG_ARG(binary_source, "azblob");
    DECLARE_MSG_ARG(build_result, "One of the BuildResultXxx messages (such as BuildResultSucceeded/SUCCEEDED)");
    DECLARE_MSG_ARG(column, "42");
    DECLARE_MSG_ARG(command_line, "vcpkg install zlib");
    DECLARE_MSG_ARG(command_name, "install");
    DECLARE_MSG_ARG(count, "42");
    DECLARE_MSG_ARG(elapsed, "3.532 min");
    DECLARE_MSG_ARG(error_msg, "File Not Found");
    DECLARE_MSG_ARG(exit_code, "127");
    DECLARE_MSG_ARG(expected_version, "1.3.8");
    DECLARE_MSG_ARG(new_scheme, "version");
    DECLARE_MSG_ARG(old_scheme, "version-string");
    DECLARE_MSG_ARG(option, "editable");
    DECLARE_MSG_ARG(package_name, "zlib");
    DECLARE_MSG_ARG(path, "/foo/bar");
    DECLARE_MSG_ARG(row, "42");
    DECLARE_MSG_ARG(spec, "zlib:x64-windows");
    DECLARE_MSG_ARG(system_api, "CreateProcessW");
    DECLARE_MSG_ARG(system_name, "Darwin");
    DECLARE_MSG_ARG(tool_name, "aria2");
    DECLARE_MSG_ARG(triplet, "x64-windows");
    DECLARE_MSG_ARG(url, "https://github.com/microsoft/vcpkg");
    DECLARE_MSG_ARG(vcpkg_line_info, "/a/b/foo.cpp(13)");
    DECLARE_MSG_ARG(vendor, "Azure");
    DECLARE_MSG_ARG(version, "1.3.8");
    DECLARE_MSG_ARG(action_index, "340");
    DECLARE_MSG_ARG(env_var, "VCPKG_DEFAULT_TRIPLET");
    DECLARE_MSG_ARG(extension, ".exe");
    DECLARE_MSG_ARG(supports_expression, "windows & !static");
    DECLARE_MSG_ARG(feature, "avisynthplus");
    DECLARE_MSG_ARG(commit_sha,
                    "a18442042722dd48e20714ec034a12fcc0576c9af7be5188586970e2edf47529825bdc99af366b1d5891630c8dbf6f63bf"
                    "a9f012e77ab3d3ed80d1a118e3b2be");

#undef DECLARE_MSG_ARG

#define DECLARE_MESSAGE(NAME, ARGS, COMMENT, ...)                                                                      \
    constexpr struct NAME##_msg_t : decltype(::vcpkg::msg::detail::make_message_check_format_args ARGS)                \
    {                                                                                                                  \
        using is_message_type = void;                                                                                  \
        static constexpr ::vcpkg::StringLiteral name = #NAME;                                                          \
        static constexpr ::vcpkg::StringLiteral default_format_string = __VA_ARGS__;                                   \
        static const ::size_t index;                                                                                   \
        static constexpr ::vcpkg::StringArray comment_and_example = vcpkg::msg::detail::join_comment_and_examples(     \
            ::vcpkg::StringArray{COMMENT}, vcpkg::msg::detail::get_examples ARGS);                                     \
    } msg##NAME VCPKG_UNUSED = {}

#define REGISTER_MESSAGE(NAME)                                                                                         \
    const ::size_t NAME##_msg_t::index =                                                                               \
        ::vcpkg::msg::detail::startup_register_message(NAME##_msg_t::name,                                             \
                                                       NAME##_msg_t::default_format_string,                            \
                                                       static_cast<ZStringView>(NAME##_msg_t::comment_and_example))

#define DECLARE_AND_REGISTER_MESSAGE(NAME, ARGS, COMMENT, ...)                                                         \
    DECLARE_MESSAGE(NAME, ARGS, COMMENT, __VA_ARGS__);                                                                 \
    REGISTER_MESSAGE(NAME)

    DECLARE_MESSAGE(SeeURL, (msg::url), "", "See {url} for more information.");
    DECLARE_MESSAGE(NoteMessage, (), "", "note: ");
    DECLARE_MESSAGE(WarningMessage, (), "", "warning: ");
    DECLARE_MESSAGE(ErrorMessage, (), "", "error: ");
    DECLARE_MESSAGE(InternalErrorMessage, (), "", "internal error: ");
    DECLARE_MESSAGE(
        InternalErrorMessageContact,
        (),
        "",
        "Please open an issue at "
        "https://github.com/microsoft/vcpkg/issues/new?template=other-type-of-bug-report.md&labels=category:vcpkg-bug "
        "with detailed steps to reproduce the problem.");
    DECLARE_MESSAGE(BothYesAndNoOptionSpecifiedError,
                    (msg::option),
                    "",
                    "cannot specify both --no-{option} and --{option}.");

    void println_warning(const LocalizedString& s);
    template<class Message, class... Ts>
    typename Message::is_message_type println_warning(Message m, Ts... args)
    {
        println_warning(format(m, args...));
    }

    void println_error(const LocalizedString& s);
    template<class Message, class... Ts>
    typename Message::is_message_type println_error(Message m, Ts... args)
    {
        println_error(format(m, args...));
    }

    template<class Message, class... Ts, class = typename Message::is_message_type>
    LocalizedString format_warning(Message m, Ts... args)
    {
        return format(msgWarningMessage).append(m, args...);
    }

    template<class Message, class... Ts, class = typename Message::is_message_type>
    LocalizedString format_error(Message m, Ts... args)
    {
        return format(msgErrorMessage).append(m, args...);
    }
}

namespace vcpkg
{
    struct MessageSink
    {
        virtual void print(Color c, StringView sv) = 0;

        void println() { this->print(Color::none, "\n"); }
        void print(const LocalizedString& s) { this->print(Color::none, s); }
        void println(Color c, const LocalizedString& s)
        {
            this->print(c, s);
            this->print(Color::none, "\n");
        }
        inline void println(const LocalizedString& s)
        {
            this->print(Color::none, s);
            this->print(Color::none, "\n");
        }

        template<class Message, class... Ts>
        typename Message::is_message_type print(Message m, Ts... args)
        {
            this->print(Color::none, msg::format(m, args...));
        }

        template<class Message, class... Ts>
        typename Message::is_message_type println(Message m, Ts... args)
        {
            this->print(Color::none, msg::format(m, args...).append_raw('\n'));
        }

        template<class Message, class... Ts>
        typename Message::is_message_type print(Color c, Message m, Ts... args)
        {
            this->print(c, msg::format(m, args...));
        }

        template<class Message, class... Ts>
        typename Message::is_message_type println(Color c, Message m, Ts... args)
        {
            this->print(c, msg::format(m, args...).append_raw('\n'));
        }

        MessageSink(const MessageSink&) = delete;
        MessageSink& operator=(const MessageSink&) = delete;

    protected:
        MessageSink() = default;
        ~MessageSink() = default;
    };

    extern MessageSink& null_sink;
    extern MessageSink& stdout_sink;
    extern MessageSink& stderr_sink;

    DECLARE_MESSAGE(AddArtifactOnlyOne,
                    (msg::command_line),
                    "",
                    "'{command_line}' can only add one artifact at a time.");
    DECLARE_MESSAGE(AddCommandFirstArg, (), "", "The first parameter to add must be 'artifact' or 'port'.");
    DECLARE_MESSAGE(AddFirstArgument,
                    (msg::command_line),
                    "",
                    "The first argument to '{command_line}' must be 'artifact' or 'port'.");
    DECLARE_MESSAGE(AddingCompletionEntry, (msg::path), "", "Adding vcpkg completion entry to {path}.");
    DECLARE_MESSAGE(AdditionalPackagesToExport,
                    (),
                    "",
                    "Additional packages (*) need to be exported to complete this operation.");
    DECLARE_MESSAGE(AdditionalPackagesToRemove,
                    (),
                    "",
                    "Additional packages (*) need to be removed to complete this operation.");
    DECLARE_MESSAGE(AddPortRequiresManifest,
                    (msg::command_line),
                    "",
                    "'{command_line}' requires an active manifest file.");
    DECLARE_MESSAGE(AddPortSucceeded, (), "", "Succeeded in adding ports to vcpkg.json file.");
    DECLARE_MESSAGE(AddRecurseOption,
                    (),
                    "",
                    "If you are sure you want to remove them, run the command with the --recurse option.");
    DECLARE_MESSAGE(AddTripletExpressionNotAllowed,
                    (msg::package_name, msg::triplet),
                    "",
                    "triplet expressions are not allowed here. You may want to change "
                    "`{package_name}:{triplet}` to `{package_name}` instead.");
    DECLARE_MESSAGE(AddVersionAddedVersionToFile, (msg::version, msg::path), "", "added version {version} to {path}");
    DECLARE_MESSAGE(AddVersionCommitChangesReminder, (), "", "Did you remember to commit your changes?");
    DECLARE_MESSAGE(AddVersionCommitResultReminder, (), "", "Don't forget to commit the result!");
    DECLARE_MESSAGE(AddVersionDetectLocalChangesError,
                    (),
                    "",
                    "skipping detection of local changes due to unexpected format in git status output");
    DECLARE_MESSAGE(AddVersionFileNotFound, (msg::path), "", "couldn't find required file {path}");
    DECLARE_MESSAGE(AddVersionFormatPortSuggestion, (msg::command_line), "", "Run `{command_line}` to format the file");
    DECLARE_MESSAGE(AddVersionIgnoringOptionAll,
                    (msg::option),
                    "The -- before {option} must be preserved as they're part of the help message for the user.",
                    "ignoring --{option} since a port name argument was provided");
    DECLARE_MESSAGE(AddVersionLoadPortFailed, (msg::package_name), "", "can't load port {package_name}");
    DECLARE_MESSAGE(AddVersionNewFile, (), "", "(new file)");
    DECLARE_MESSAGE(AddVersionNewShaIs, (msg::value), "{value} is a 40-digit hexadecimal SHA", "new SHA: {value}");
    DECLARE_MESSAGE(AddVersionNoFilesUpdated, (), "", "No files were updated");
    DECLARE_MESSAGE(AddVersionNoFilesUpdatedForPort,
                    (msg::package_name),
                    "",
                    "No files were updated for {package_name}");
    DECLARE_MESSAGE(AddVersionNoGitSha, (msg::package_name), "", "can't obtain SHA for port {package_name}");
    DECLARE_MESSAGE(AddVersionOldShaIs, (msg::value), "{value} is a 40-digit hexadecimal SHA", "old SHA: {value}");
    DECLARE_MESSAGE(AddVersionOverwriteOptionSuggestion,
                    (msg::option),
                    "The -- before {option} must be preserved as they're part of the help message for the user.",
                    "Use --{option} to bypass this check");
    DECLARE_MESSAGE(AddVersionPortDoesNotExist, (msg::package_name), "", "{package_name} does not exist");
    DECLARE_MESSAGE(AddVersionPortFilesShaChanged,
                    (msg::package_name),
                    "",
                    "checked-in files for {package_name} have changed but the version was not updated");
    DECLARE_MESSAGE(AddVersionPortFilesShaUnchanged,
                    (msg::package_name, msg::version),
                    "",
                    "checked-in files for {package_name} are unchanged from version {version}");
    DECLARE_MESSAGE(AddVersionPortHasImproperFormat,
                    (msg::package_name),
                    "",
                    "{package_name} is not properly formatted");
    DECLARE_MESSAGE(AddVersionSuggestNewVersionScheme,
                    (msg::new_scheme, msg::old_scheme, msg::package_name, msg::option),
                    "The -- before {option} must be preserved as they're part of the help message for the user.",
                    "Use the version scheme \"{new_scheme}\" instead of \"{old_scheme}\" in port "
                    "\"{package_name}\".\nUse --{option} to disable this check.");
    DECLARE_MESSAGE(AddVersionUnableToParseVersionsFile, (msg::path), "", "unable to parse versions file {path}");
    DECLARE_MESSAGE(AddVersionUncommittedChanges,
                    (msg::package_name),
                    "",
                    "there are uncommitted changes for {package_name}");
    DECLARE_MESSAGE(AddVersionUpdateVersionReminder, (), "", "Did you remember to update the version or port version?");
    DECLARE_MESSAGE(AddVersionUseOptionAll,
                    (msg::command_name, msg::option),
                    "The -- before {option} must be preserved as they're part of the help message for the user.",
                    "{command_name} with no arguments requires passing --{option} to update all port versions at once");
    DECLARE_MESSAGE(AddVersionVersionAlreadyInFile,
                    (msg::version, msg::path),
                    "",
                    "version {version} is already in {path}");
    DECLARE_MESSAGE(AddVersionVersionIs, (msg::version), "", "version: {version}");
    DECLARE_MESSAGE(AllFormatArgsRawArgument,
                    (msg::value),
                    "example of {value} is 'foo {} bar'",
                    "format string \"{value}\" contains a raw format argument");
    DECLARE_MESSAGE(AllFormatArgsUnbalancedBraces,
                    (msg::value),
                    "example of {value} is 'foo bar {'",
                    "unbalanced brace in format string \"{value}\"");
    DECLARE_MESSAGE(AllPackagesAreUpdated, (), "", "All installed packages are up-to-date with the local portfile.");
    DECLARE_MESSAGE(AlreadyInstalled, (msg::spec), "", "{spec} is already installed");
    DECLARE_MESSAGE(AlreadyInstalledNotHead,
                    (msg::spec),
                    "'HEAD' means the most recent version of source code",
                    "{spec} is already installed -- not building from HEAD");
    DECLARE_MESSAGE(AmbiguousConfigDeleteConfigFile,
                    (msg::path),
                    "",
                    "Ambiguous vcpkg configuration provided by both manifest and configuration file.\n-- Delete "
                    "configuration file {path}");
    DECLARE_MESSAGE(AndroidHomeDirMissingProps,
                    (msg::env_var, msg::path),
                    "Note: 'source.properties' is code and should not be translated.",
                    "source.properties missing in {env_var} directory: {path}");
    DECLARE_MESSAGE(AnotherInstallationInProgress,
                    (),
                    "",
                    "Another installation is in progress on the machine, sleeping 6s before retrying.");
    DECLARE_MESSAGE(AppliedUserIntegration, (), "", "Applied user-wide integration for this vcpkg root.");
    DECLARE_MESSAGE(ArtifactsOptionIncompatibility, (msg::option), "", "--{option} has no effect on find artifact.");
    DECLARE_MESSAGE(AssetSourcesArg, (), "", "Add sources for asset caching. See 'vcpkg help assetcaching'.");
    DECLARE_MESSAGE(AttemptingToFetchPackagesFromVendor,
                    (msg::count, msg::vendor),
                    "",
                    "Attempting to fetch {count} package(s) from {vendor}");
    DECLARE_MESSAGE(AttemptingToSetBuiltInBaseline,
                    (),
                    "",
                    "attempting to set builtin-baseline in vcpkg.json while overriding the default-registry in "
                    "vcpkg-configuration.json.\nthe default-registry from vcpkg-configuration.json will be used.");
    DECLARE_MESSAGE(AuthenticationMayRequireManualAction,
                    (msg::vendor),
                    "",
                    "One or more {vendor} credential providers requested manual action. Add the binary source "
                    "'interactive' to allow interactivity.");
    DECLARE_MESSAGE(AutomaticLinkingForMSBuildProjects,
                    (),
                    "",
                    "All MSBuild C++ projects can now #include any installed libraries. Linking will be handled "
                    "automatically. Installing new libraries will make them instantly available.");
    DECLARE_MESSAGE(AutoSettingEnvVar,
                    (msg::env_var, msg::url),
                    "An example of env_var is \"HTTP(S)_PROXY\""
                    "'--' at the beginning must be preserved",
                    "-- Automatically setting {env_var} environment variables to \"{url}\".");
    DECLARE_MESSAGE(AvailableArchitectureTriplets, (), "", "Available architecture triplets:");
    DECLARE_MESSAGE(AvailableHelpTopics, (), "", "Available help topics:");
    DECLARE_MESSAGE(BaselineFileNoDefaultField,
                    (msg::commit_sha),
                    "",
                    "The baseline file at commit {commit_sha} was invalid (no \"default\" field).");
    DECLARE_MESSAGE(BaselineMissingDefault,
                    (msg::commit_sha, msg::url),
                    "",
                    "The baseline.json from commit `\"{commit_sha}\"` in the repo {url} was invalid (did not "
                    "contain a \"default\" field).");
    DECLARE_MESSAGE(BaselineConflict,
                    (),
                    "",
                    "Specifying vcpkg-configuration.default-registry in a manifest file conflicts with built-in "
                    "baseline.\nPlease remove one of these conflicting settings.");
    DECLARE_MESSAGE(BinarySourcesArg, (), "", "Add sources for binary caching. See 'vcpkg help binarycaching'.");
    DECLARE_MESSAGE(BuildAlreadyInstalled,
                    (msg::spec),
                    "",
                    "{spec} is already installed; please remove {spec} before attempting to build it.");
    DECLARE_MESSAGE(BuildDependenciesMissing,
                    (),
                    "",
                    "The build command requires all dependencies to be already installed.\nThe following "
                    "dependencies are missing:");
    DECLARE_MESSAGE(BuildingFromHead,
                    (msg::spec),
                    "'HEAD' means the most recent version of source code",
                    "Building {spec} from HEAD...");
    DECLARE_MESSAGE(BuildingPackage, (msg::spec), "", "Building {spec}...");
    DECLARE_MESSAGE(BuildingPackageFailed,
                    (msg::spec, msg::build_result),
                    "",
                    "building {spec} failed with: {build_result}");
    DECLARE_MESSAGE(BuildingPackageFailedDueToMissingDeps,
                    (),
                    "Printed after BuildingPackageFailed, and followed by a list of dependencies that were missing.",
                    "due to the following missing dependencies:");
    DECLARE_MESSAGE(BuildResultBuildFailed,
                    (),
                    "Printed after the name of an installed entity to indicate that it failed to build.",
                    "BUILD_FAILED");
    DECLARE_MESSAGE(
        BuildResultCacheMissing,
        (),
        "Printed after the name of an installed entity to indicate that it was not present in the binary cache when "
        "the user has requested that things may only be installed from the cache rather than built.",
        "CACHE_MISSING");
    DECLARE_MESSAGE(BuildResultCascadeDueToMissingDependencies,
                    (),
                    "Printed after the name of an installed entity to indicate that it could not attempt "
                    "to be installed because one of its transitive dependencies failed to install.",
                    "CASCADED_DUE_TO_MISSING_DEPENDENCIES");
    DECLARE_MESSAGE(BuildResultDownloaded,
                    (),
                    "Printed after the name of an installed entity to indicate that it was successfully "
                    "downloaded but no build or install was requested.",
                    "DOWNLOADED");
    DECLARE_MESSAGE(BuildResultExcluded,
                    (),
                    "Printed after the name of an installed entity to indicate that the user explicitly "
                    "requested it not be installed.",
                    "EXCLUDED");
    DECLARE_MESSAGE(
        BuildResultFileConflicts,
        (),
        "Printed after the name of an installed entity to indicate that it conflicts with something already installed",
        "FILE_CONFLICTS");
    DECLARE_MESSAGE(BuildResultPostBuildChecksFailed,
                    (),
                    "Printed after the name of an installed entity to indicate that it built "
                    "successfully, but that it failed post build checks.",
                    "POST_BUILD_CHECKS_FAILED");
    DECLARE_MESSAGE(BuildResultRemoved,
                    (),
                    "Printed after the name of an uninstalled entity to indicate that it was successfully uninstalled.",
                    "REMOVED");
    DECLARE_MESSAGE(
        BuildResultSucceeded,
        (),
        "Printed after the name of an installed entity to indicate that it was built and installed successfully.",
        "SUCCEEDED");
    DECLARE_MESSAGE(BuildResultSummaryHeader,
                    (msg::triplet),
                    "Displayed before a list of a summary installation results.",
                    "SUMMARY FOR {triplet}");
    DECLARE_MESSAGE(BuildResultSummaryLine,
                    (msg::build_result, msg::count),
                    "Displayed to show a count of results of a build_result in a summary.",
                    "{build_result}: {count}");
    DECLARE_MESSAGE(BuildTreesRootDir, (), "", "(Experimental) Specify the buildtrees root directory.");
    DECLARE_MESSAGE(BuildTroubleshootingMessage1,
                    (),
                    "First part of build troubleshooting message, printed before the URI to look for existing bugs.",
                    "Please ensure you're using the latest port files with `git pull` and `vcpkg "
                    "update`.\nThen check for known issues at:");
    DECLARE_MESSAGE(BuildTroubleshootingMessage2,
                    (),
                    "Second part of build troubleshooting message, printed after the URI to look for "
                    "existing bugs but before the URI to file one.",
                    "You can submit a new issue at:");
    DECLARE_MESSAGE(
        BuildTroubleshootingMessage3,
        (msg::package_name),
        "Third part of build troubleshooting message, printed after the URI to file a bug but "
        "before version information about vcpkg itself.",
        "Include '[{package_name}] Build error' in your bug report title, the following version information in your "
        "bug description, and attach any relevant failure logs from above.");
    DECLARE_MESSAGE(BuildTroubleshootingMessage4,
                    (msg::path),
                    "Fourth optional part of build troubleshooting message, printed after the version"
                    "information about vcpkg itself.",
                    "Please use the prefilled template from {path} when reporting your issue.");
    DECLARE_MESSAGE(BuiltInTriplets, (), "", "vcpkg built-in triplets:");
    DECLARE_MESSAGE(ChecksFailedCheck, (), "", "vcpkg has crashed; no additional details are available.");
    DECLARE_MESSAGE(ChecksUnreachableCode, (), "", "unreachable code was reached");
    DECLARE_MESSAGE(ChecksUpdateVcpkg, (), "", "updating vcpkg by rerunning bootstrap-vcpkg may resolve this failure.");
    DECLARE_MESSAGE(CiBaselineAllowUnexpectedPassingRequiresBaseline,
                    (),
                    "",
                    "--allow-unexpected-passing can only be used if a baseline is provided via --ci-baseline.");
    DECLARE_MESSAGE(CiBaselineDisallowedCascade,
                    (msg::spec, msg::path),
                    "",
                    "REGRESSION: {spec} cascaded, but it is required to pass. ({path}).");
    DECLARE_MESSAGE(CiBaselineRegression,
                    (msg::spec, msg::build_result, msg::path),
                    "",
                    "REGRESSION: {spec} failed with {build_result}. If expected, add {spec}=fail to {path}.");
    DECLARE_MESSAGE(CiBaselineRegressionHeader,
                    (),
                    "Printed before a series of CiBaselineRegression and/or CiBaselineUnexpectedPass messages.",
                    "REGRESSIONS:");
    DECLARE_MESSAGE(CiBaselineUnexpectedPass,
                    (msg::spec, msg::path),
                    "",
                    "PASSING, REMOVE FROM FAIL LIST: {spec} ({path}).");
    DECLARE_MESSAGE(ClearingContents, (msg::path), "", "Clearing contents of {path}");
    DECLARE_MESSAGE(CmakeTargetsExcluded, (msg::count), "", "note: {count} additional targets are not displayed.");
    DECLARE_MESSAGE(CMakeTargetsUsage,
                    (msg::package_name),
                    "'targets' are a CMake and Makefile concept",
                    "{package_name} provides CMake targets:");
    DECLARE_MESSAGE(
        CMakeTargetsUsageHeuristicMessage,
        (),
        "Displayed after CMakeTargetsUsage; the # must be kept at the beginning so that the message remains a comment.",
        "# this is heuristically generated, and may not be correct");
    DECLARE_MESSAGE(CMakeToolChainFile,
                    (msg::path),
                    "",
                    "CMake projects should use: \"-DCMAKE_TOOLCHAIN_FILE={path}\"");
    DECLARE_MESSAGE(CMakeUsingExportedLibs,
                    (msg::value),
                    "{value} is a CMake command line switch of the form -DFOO=BAR",
                    "To use exported libraries in CMake projects, add {value} to your CMake command line.");
    DECLARE_MESSAGE(CommandFailed,
                    (msg::command_line),
                    "",
                    "command:\n"
                    "{command_line}\n"
                    "failed with the following results:");
    DECLARE_MESSAGE(CommunityTriplets, (), "", "VCPKG community triplets:");
    DECLARE_MESSAGE(ComparingUtf8Decoders,
                    (),
                    "",
                    "Comparing Utf8Decoders with different provenance; this is always an error");
    DECLARE_MESSAGE(CompressFolderFailed, (msg::path), "", "Failed to compress folder \"{path}\":");
    DECLARE_MESSAGE(ComputingInstallPlan, (), "", "Computing installation plan...");
    DECLARE_MESSAGE(ConflictingFiles,
                    (msg::path, msg::spec),
                    "",
                    "The following files are already installed in {path} and are in conflict with {spec}");
    DECLARE_MESSAGE(ConflictingValuesForOption, (msg::option), "", "conflicting values specified for '--{option}'.");
    DECLARE_MESSAGE(ConstraintViolation, (), "", "Found a constraint violation:");
    DECLARE_MESSAGE(ContinueCodeUnitInStart, (), "", "found continue code unit in start position");
    DECLARE_MESSAGE(ControlAndManifestFilesPresent,
                    (msg::path),
                    "",
                    "Both a manifest file and a CONTROL file exist in port directory: {path}");
    DECLARE_MESSAGE(ControlCharacterInString, (), "", "Control character in string");
    DECLARE_MESSAGE(CopyrightIsDir, (msg::path), "", "`{path}` being a directory is deprecated.");
    DECLARE_MESSAGE(CorruptedDatabase, (), "", "Database corrupted.");
    DECLARE_MESSAGE(CorruptedInstallTree, (), "", "Your vcpkg 'installed' tree is corrupted.");
    DECLARE_MESSAGE(CouldNotDeduceNugetIdAndVersion,
                    (msg::path),
                    "",
                    "Could not deduce nuget id and version from filename: {path}");
    DECLARE_MESSAGE(CouldNotFindToolVersion,
                    (msg::version, msg::path),
                    "",
                    "Could not find <tools version=\"{version}\"> in {path}");
    DECLARE_MESSAGE(CreateFailureLogsDir, (msg::path), "", "Creating failure logs output directory {path}.");
    DECLARE_MESSAGE(CouldNotFindBaseline,
                    (msg::commit_sha, msg::path),
                    "",
                    "Could not find explicitly specified baseline `\"{commit_sha}\"` in baseline file {path}");
    DECLARE_MESSAGE(CouldNotFindBaselineForRepo,
                    (msg::commit_sha, msg::package_name),
                    "",
                    "Couldn't find baseline `\"{commit_sha}\"` for repo {package_name}");
    DECLARE_MESSAGE(FailedToFetchError,
                    (msg::error_msg, msg::package_name),
                    "",
                    "{error_msg}\nFailed to fetch {package_name}:");
    DECLARE_MESSAGE(CouldNotFindBaselineInCommit,
                    (msg::commit_sha, msg::package_name),
                    "",
                    "Couldn't find baseline in commit `\"{commit_sha}\"` from repo {package_name}:");
    DECLARE_MESSAGE(CouldNotFindGitTreeAtCommit,
                    (msg::package_name, msg::commit_sha),
                    "",
                    "could not find the git tree for `versions` in repo {package_name} at commit {commit_sha}");
    DECLARE_MESSAGE(CreatedNuGetPackage, (msg::path), "", "Created nupkg: {path}");
    DECLARE_MESSAGE(CurlFailedToExecute, (msg::exit_code), "", "curl failed to execute with exit code {exit_code}.");
    DECLARE_MESSAGE(Creating7ZipArchive, (), "", "Creating 7zip archive...");
    DECLARE_MESSAGE(CreatingNugetPackage, (), "", "Creating NuGet package...");
    DECLARE_MESSAGE(CreatingZipArchive, (), "", "Creating zip archive...");
    DECLARE_MESSAGE(CreationFailed, (msg::path), "", "Creating {path} failed.");
    DECLARE_MESSAGE(CurlReportedUnexpectedResults,
                    (msg::command_line, msg::actual),
                    "{command_line} is the command line to call curl.exe, {actual} is the console output "
                    "of curl.exe locale-invariant download results.",
                    "curl has reported unexpected results to vcpkg and vcpkg cannot continue.\n"
                    "Please review the following text for sensitive information and open an issue on the "
                    "Microsoft/vcpkg GitHub to help fix this problem!\n"
                    "cmd: {command_line}\n"
                    "=== curl output ===\n"
                    "{actual}\n"
                    "=== end curl output ===");
    DECLARE_MESSAGE(CurlReturnedUnexpectedResponseCodes,
                    (msg::actual, msg::expected),
                    "{actual} and {expected} are integers",
                    "curl returned a different number of response codes than were expected for the request ({actual} "
                    "vs expected {expected}).");
    DECLARE_MESSAGE(CurrentCommitBaseline,
                    (msg::value),
                    "{value} is a 40 hexadecimal character commit sha",
                    "You can use the current commit as a baseline, which is:\n\t\"builtin-baseline\": \"{value}\"");
    DECLARE_MESSAGE(DateTableHeader, (), "", "Date");
    DECLARE_MESSAGE(DefaultBrowserLaunched, (msg::url), "", "Default browser launched to {url}.");
    DECLARE_MESSAGE(DefaultFlag, (msg::option), "", "Defaulting to --{option} being on.");
    DECLARE_MESSAGE(DefaultPathToBinaries,
                    (msg::path),
                    "",
                    "Based on your system settings, the default path to store binaries is \"{path}\". This consults "
                    "%LOCALAPPDATA%/%APPDATA% on Windows and $XDG_CACHE_HOME or $HOME on other platforms.");
    DECLARE_MESSAGE(DeleteVcpkgConfigFromManifest,
                    (msg::path),
                    "",
                    "-- Or remove \"vcpkg-configuration\" from the manifest file {path}.");
    DECLARE_MESSAGE(DeprecatedPrefabDebugOption, (), "", "--prefab-debug is now deprecated.");
    DECLARE_MESSAGE(DetectCompilerHash, (msg::triplet), "", "Detecting compiler hash for triplet {triplet}...");
    DECLARE_MESSAGE(DocumentedFieldsSuggestUpdate,
                    (),
                    "",
                    "If these are documented fields that should be recognized try updating the vcpkg tool.");
    DECLARE_MESSAGE(DownloadAvailable,
                    (msg::env_var),
                    "",
                    "A downloadable copy of this tool is available and can be used by unsetting {env_var}.");
    DECLARE_MESSAGE(DownloadedSources, (msg::spec), "", "Downloaded sources for {spec}");
    DECLARE_MESSAGE(DownloadingPortableToolVersionX,
                    (msg::tool_name, msg::version),
                    "",
                    "A suitable version of {tool_name} was not found (required v{version}) Downloading "
                    "portable {tool_name} {version}...");
    DECLARE_MESSAGE(DownloadingTool,
                    (msg::tool_name, msg::url, msg::path),
                    "",
                    "Downloading {tool_name}...\n{url}->{path}");
    DECLARE_MESSAGE(DownloadingVcpkgCeBundle, (msg::version), "", "Downloading vcpkg-ce bundle {version}...");
    DECLARE_MESSAGE(DownloadingVcpkgCeBundleLatest,
                    (),
                    "This message is normally displayed only in development.",
                    "Downloading latest vcpkg-ce bundle...");
    DECLARE_MESSAGE(DownloadingVcpkgStandaloneBundle, (msg::version), "", "Downloading standalone bundle {version}.");
    DECLARE_MESSAGE(DownloadingVcpkgStandaloneBundleLatest, (), "", "Downloading latest standalone bundle.");
    DECLARE_MESSAGE(DownloadRootsDir,
                    (msg::env_var),
                    "",
                    "Specify the downloads root directory.\n(default: {env_var})");
    DECLARE_MESSAGE(DuplicateCommandOption, (msg::option), "", "The option --{option} can only be passed once.");
    DECLARE_MESSAGE(DuplicatedKeyInObj,
                    (msg::value),
                    "{value} is a json property/object",
                    "Duplicated key \"{value}\" in an object");
    DECLARE_MESSAGE(DuplicateOptions,
                    (msg::value),
                    "'{value}' is a command line option.",
                    "'--{value}' specified multiple times.");
    DECLARE_MESSAGE(ElapsedInstallTime, (msg::count), "", "Total elapsed time: {count}");
    DECLARE_MESSAGE(ElapsedTimeForChecks, (msg::elapsed), "", "Time to determine pass/fail: {elapsed}");
    DECLARE_MESSAGE(EmailVcpkgTeam, (msg::url), "", "Send an email to {url} with any feedback.");
    DECLARE_MESSAGE(EmbeddingVcpkgConfigInManifest,
                    (),
                    "",
                    "Embedding `vcpkg-configuration` in a manifest file is an EXPERIMENTAL feature.");
    DECLARE_MESSAGE(EmptyArg, (msg::option), "", "The option --{option} must be passed a non-empty argument.");
    DECLARE_MESSAGE(EmptyLicenseExpression, (), "", "SPDX license expression was empty.");
    DECLARE_MESSAGE(EndOfStringInCodeUnit, (), "", "found end of string in middle of code point");
    DECLARE_MESSAGE(EnvStrFailedToExtract, (), "", "could not expand the environment string:");
    DECLARE_MESSAGE(ErrorDetectingCompilerInfo,
                    (msg::path),
                    "",
                    "while detecting compiler information:\nThe log file content at \"{path}\" is:");
    DECLARE_MESSAGE(ErrorIndividualPackagesUnsupported,
                    (),
                    "",
                    "In manifest mode, `vcpkg install` does not support individual package arguments.\nTo install "
                    "additional "
                    "packages, edit vcpkg.json and then run `vcpkg install` without any package arguments.");
    DECLARE_MESSAGE(ErrorInvalidClassicModeOption,
                    (msg::option),
                    "",
                    "The option --{option} is not supported in classic mode and no manifest was found.");
    DECLARE_MESSAGE(ErrorInvalidManifestModeOption,
                    (msg::option),
                    "",
                    "The option --{option} is not supported in manifest mode.");
    DECLARE_MESSAGE(
        ErrorMessageMustUsePrintError,
        (msg::value),
        "{value} is is a localized message name like ErrorMessageMustUsePrintError",
        "The message named {value} starts with error:, it must be changed to prepend ErrorMessage in code instead.");
    DECLARE_MESSAGE(
        ErrorMissingVcpkgRoot,
        (),
        "",
        "Could not detect vcpkg-root. If you are trying to use a copy of vcpkg that you've built, you must "
        "define the VCPKG_ROOT environment variable to point to a cloned copy of https://github.com/Microsoft/vcpkg.");
    DECLARE_MESSAGE(ErrorNoVSInstance,
                    (msg::triplet),
                    "",
                    "in triplet {triplet}: Unable to find a valid Visual Studio instance");
    DECLARE_MESSAGE(ErrorNoVSInstanceAt, (msg::path), "", "at \"{path}\"");
    DECLARE_MESSAGE(ErrorNoVSInstanceFullVersion, (msg::version), "", "with toolset version prefix {version}");
    DECLARE_MESSAGE(ErrorNoVSInstanceVersion, (msg::version), "", "with toolset version {version}");
    DECLARE_MESSAGE(ErrorParsingBinaryParagraph, (msg::spec), "", "while parsing the Binary Paragraph for {spec}");
    DECLARE_MESSAGE(ErrorRequireBaseline,
                    (),
                    "",
                    "this vcpkg instance requires a manifest with a specified baseline in order to "
                    "interact with ports. Please add 'builtin-baseline' to the manifest or add a "
                    "'vcpkg-configuration.json' that redefines the default registry.");
    DECLARE_MESSAGE(ErrorRequirePackagesList,
                    (),
                    "",
                    "`vcpkg install` requires a list of packages to install in classic mode.");
    DECLARE_MESSAGE(ErrorsFound, (), "", "Found the following errors:");
    DECLARE_MESSAGE(
        ErrorUnableToDetectCompilerInfo,
        (),
        "failure output will be displayed at the top of this",
        "vcpkg was unable to detect the active compiler's information. See above for the CMake failure output.");
    DECLARE_MESSAGE(ErrorVcvarsUnsupported,
                    (msg::triplet),
                    "",
                    "in triplet {triplet}: Use of Visual Studio's Developer Prompt is unsupported "
                    "on non-Windows hosts.\nDefine 'VCPKG_CMAKE_SYSTEM_NAME' or "
                    "'VCPKG_CHAINLOAD_TOOLCHAIN_FILE' in the triplet file.");
    DECLARE_MESSAGE(ErrorVsCodeNotFound,
                    (msg::env_var),
                    "",
                    "Visual Studio Code was not found and the environment variable {env_var} is not set or invalid.");
    DECLARE_MESSAGE(ErrorVsCodeNotFoundPathExamined, (), "", "The following paths were examined:");
    DECLARE_MESSAGE(ErrorWhileFetchingBaseline,
                    (msg::value, msg::package_name),
                    "{value} is a commit sha.",
                    "while fetching baseline `\"{value}\"` from repo {package_name}:");
    DECLARE_MESSAGE(ErrorWhileParsing, (msg::path), "", "Errors occurred while parsing {path}.");
    DECLARE_MESSAGE(ErrorWhileWriting, (msg::path), "", "Error occured while writing {path}");
    DECLARE_MESSAGE(ExceededRecursionDepth, (), "", "Recursion depth exceeded.");
    DECLARE_MESSAGE(ExcludedPackage, (msg::spec), "", "Excluded {spec}");
    DECLARE_MESSAGE(ExcludedPackages, (), "", "The following packages are excluded:");
    DECLARE_MESSAGE(ExpectedAtMostOneSetOfTags,
                    (msg::count, msg::old_value, msg::new_value, msg::value),
                    "{old_value} is a left tag and {new_value} is the right tag. {value} is the input.",
                    "Found {count} sets of {old_value}.*{new_value} but expected at most 1, in block:\n{value}");
    DECLARE_MESSAGE(
        ExpectedCascadeFailure,
        (msg::expected, msg::actual),
        "{expected} is the expected number of cascade failures and {actual} is the actual number of cascade failures.",
        "Expected {expected} cascade failure, but there were {actual} cascade failures.");
    DECLARE_MESSAGE(
        ExpectedCharacterHere,
        (msg::expected),
        "{expected} is a locale-invariant delimiter; for example, the ':' or '=' in 'zlib:x64-windows=skip'",
        "expected '{expected}' here");
    DECLARE_MESSAGE(ExpectedFailOrSkip, (), "", "expected 'fail', 'skip', or 'pass' here");
    DECLARE_MESSAGE(ExpectedPathToExist, (msg::path), "", "Expected {path} to exist after fetching");
    DECLARE_MESSAGE(ExpectedDigitsAfterDecimal, (), "", "Expected digits after the decimal point");
    DECLARE_MESSAGE(ExpectedOneSetOfTags,
                    (msg::count, msg::old_value, msg::new_value, msg::value),
                    "{old_value} is a left tag and {new_value} is the right tag. {value} is the input.",
                    "Found {count} sets of {old_value}.*{new_value} but expected exactly 1, in block:\n{value}");
    DECLARE_MESSAGE(ExpectedPortName, (), "", "expected a port name here");
    DECLARE_MESSAGE(ExpectedStatusField, (), "", "Expected 'status' field in status paragraph");
    DECLARE_MESSAGE(ExpectedTripletName, (), "", "expected a triplet name here");
    DECLARE_MESSAGE(ExpectedValueForOption, (msg::option), "", "expected value after --{option}.");
    DECLARE_MESSAGE(ExportArchitectureReq,
                    (),
                    "",
                    "Export prefab requires targeting at least one of the following architectures arm64-v8a, "
                    "armeabi-v7a, x86_64, x86 to be present.");
    DECLARE_MESSAGE(Exported7zipArchive, (msg::path), "", "7zip archive exported at: {path}");
    DECLARE_MESSAGE(ExportedZipArchive, (msg::path), "", "Zip archive exported at: {path}");
    DECLARE_MESSAGE(ExportingAlreadyBuiltPackages,
                    (),
                    "",
                    "The following packages are already built and will be exported:");
    DECLARE_MESSAGE(ExportingMaintenanceTool, (), "", "Exporting maintenance tool...");
    DECLARE_MESSAGE(ExportingPackage, (msg::package_name), "", "Exporting {package_name}...");
    DECLARE_MESSAGE(ExportPrefabRequiresAndroidTriplet, (), "", "export prefab requires an Android triplet.");
    DECLARE_MESSAGE(ExportUnsupportedInManifest,
                    (),
                    "",
                    "vcpkg export does not support manifest mode, in order to allow for future design considerations. "
                    "You may use export in classic mode by running vcpkg outside of a manifest-based project.");
    DECLARE_MESSAGE(ExtendedDocumentationAtUrl, (msg::url), "", "Extended documentation available at '{url}'.");
    DECLARE_MESSAGE(FailedToCheckoutRepo,
                    (msg::package_name),
                    "",
                    "failed to check out `versions` from repo {package_name}");
    DECLARE_MESSAGE(FailedToDownloadFromMirrorSet, (), "", "Failed to download from mirror set");
    DECLARE_MESSAGE(FailedToExtract, (msg::path), "", "Failed to extract \"{path}\":");
    DECLARE_MESSAGE(FailedToFindBaseline, (), "", "Failed to find baseline.json");
    DECLARE_MESSAGE(ExtractingTool, (msg::tool_name), "", "Extracting {tool_name}...");
    DECLARE_MESSAGE(FailedToDetermineCurrentCommit, (), "", "Failed to determine the current commit:");
    DECLARE_MESSAGE(FailedToFindPortFeature, (msg::feature, msg::spec), "", "Could not find {feature} in {spec}.");
    DECLARE_MESSAGE(FailedToFormatMissingFile,
                    (),
                    "",
                    "No files to format.\nPlease pass either --all, or the explicit files to format or convert.");
    DECLARE_MESSAGE(FailedToLoadInstalledManifest,
                    (msg::spec),
                    "",
                    "The control or manifest file for {spec} could not be loaded due to the following error. Please "
                    "remove {spec} and try again.");
    DECLARE_MESSAGE(UnexpectedPortName,
                    (msg::expected, msg::actual, msg::path),
                    "{expected} is the expected port and {actual} is the port declared by the user.",
                    "the port {expected} is declared as {actual} in {path}");
    DECLARE_MESSAGE(FailedToLoadPort,
                    (msg::package_name, msg::path),
                    "",
                    "Failed to load port {package_name} from {path}");
    DECLARE_MESSAGE(FailedToLoadPortFrom, (msg::path), "", "Failed to load port from {path}");
    DECLARE_MESSAGE(FailedToLoadManifest, (msg::path), "", "Failed to load manifest from directory {path}");
    DECLARE_MESSAGE(FailedToLoadUnnamedPortFromPath, (msg::path), "", "Failed to load port from {path}");
    DECLARE_MESSAGE(FailedToLocateSpec, (msg::spec), "", "Failed to locate spec in graph: {spec}");
    DECLARE_MESSAGE(FailedToObtainDependencyVersion, (), "", "Cannot find desired dependency version.");
    DECLARE_MESSAGE(FailedToObtainLocalPortGitSha, (), "", "Failed to obtain git SHAs for local ports.");
    DECLARE_MESSAGE(FailedToObtainPackageVersion, (), "", "Cannot find desired package version.");
    DECLARE_MESSAGE(FailedToParseCMakeConsoleOut,
                    (),
                    "",
                    "Failed to parse CMake console output to locate block start/end markers.");
    DECLARE_MESSAGE(FailedToParseConfig, (msg::path), "", "Failed to parse configuration {path}");
    DECLARE_MESSAGE(FailedToParseControl, (msg::path), "", "Failed to parse control file: {path}");
    DECLARE_MESSAGE(FailedToParseJson, (msg::path), "", "Failed to parse JSON file: {path}");
    DECLARE_MESSAGE(FailedToParseManifest, (msg::path), "", "Failed to parse manifest file: {path}");
    DECLARE_MESSAGE(FailedToParseSerializedBinParagraph,
                    (msg::error_msg),
                    "'{error_msg}' is the error message for failing to parse the Binary Paragraph.",
                    "[sanity check] Failed to parse a serialized binary paragraph.\nPlease open an issue at "
                    "https://github.com/microsoft/vcpkg, "
                    "with the following output:\n{error_msg}\nSerialized Binary Paragraph:");
    DECLARE_MESSAGE(FailedToParseVersionXML,
                    (msg::tool_name, msg::version),
                    "",
                    "Could not parse version for tool {tool_name}. Version string was: {version}");
    DECLARE_MESSAGE(FailedToProvisionCe, (), "", "Failed to provision vcpkg-ce.");
    DECLARE_MESSAGE(FailedToRead, (msg::path, msg::error_msg), "", "Failed to read {path}: {error_msg}");
    DECLARE_MESSAGE(FailedToReadParagraph, (msg::path), "", "Failed to read paragraphs from {path}");
    DECLARE_MESSAGE(FailedToRemoveControl, (msg::path), "", "Failed to remove control file {path}");
    DECLARE_MESSAGE(FailedToRunToolToDetermineVersion,
                    (msg::tool_name, msg::path),
                    "Additional information, such as the command line output, if any, will be appended on "
                    "the line after this message",
                    "Failed to run \"{path}\" to determine the {tool_name} version.");
    DECLARE_MESSAGE(FailedToStoreBackToMirror, (), "", "failed to store back to mirror:");
    DECLARE_MESSAGE(FailedToStoreBinaryCache, (msg::path), "", "Failed to store binary cache {path}");
    DECLARE_MESSAGE(FailedToTakeFileSystemLock, (msg::path), "", "Failed to take the filesystem lock on {path}");
    DECLARE_MESSAGE(FailedToWriteManifest, (msg::path), "", "Failed to write manifest file {path}");
    DECLARE_MESSAGE(FailedVendorAuthentication,
                    (msg::vendor, msg::url),
                    "",
                    "One or more {vendor} credential providers failed to authenticate. See '{url}' for more details "
                    "on how to provide credentials.");
    DECLARE_MESSAGE(FeedbackAppreciated, (), "", "Thank you for your feedback!");
    DECLARE_MESSAGE(FetchingBaselineInfo,
                    (msg::package_name),
                    "",
                    "Fetching baseline information from {package_name}...");
    DECLARE_MESSAGE(FetchingRegistryInfo,
                    (msg::url, msg::value),
                    "{value} is a reference",
                    "Fetching registry information from {url} ({value})...");
    DECLARE_MESSAGE(FishCompletion, (msg::path), "", "vcpkg fish completion is already added at \"{path}\".");
<<<<<<< HEAD
    DECLARE_MESSAGE(FolderNameMismatchedCasing,
                    (msg::old_value, msg::new_value),
                    "{old_value} is origin directory name, {new_value} is the fixed directory name",
                    "Folders in /share must use lowercase ascii characters. Please rename it.\n"
                    "file(RENAME \"${{CURRENT_PACKAGES_DIR}}/share/{old_value}\" "
                    "\"${{CURRENT_PACKAGES_DIR}}/share/{new_value}\")");
=======
    DECLARE_MESSAGE(FloatingPointConstTooBig, (msg::count), "", "Floating point constant too big: {count}");
    DECLARE_MESSAGE(FileNotFound, (msg::path), "", "{path}: file not found");
    DECLARE_MESSAGE(FilesExported, (msg::path), "", "Files exported at: {path}");
    DECLARE_MESSAGE(FileSystemOperationFailed, (), "", "Filesystem operation failed:");
>>>>>>> 07ab87dd
    DECLARE_MESSAGE(FollowingPackagesMissingControl,
                    (),
                    "",
                    "The following packages do not have a valid CONTROL or vcpkg.json:");
    DECLARE_MESSAGE(FollowingPackagesNotInstalled, (), "", "The following packages are not installed:");
    DECLARE_MESSAGE(FollowingPackagesUpgraded, (), "", "The following packages are up-to-date:");
    DECLARE_MESSAGE(
        ForceSystemBinariesOnWeirdPlatforms,
        (),
        "",
        "Environment variable VCPKG_FORCE_SYSTEM_BINARIES must be set on arm, s390x, and ppc64le platforms.");
    DECLARE_MESSAGE(FormattedParseMessageExpression,
                    (msg::value),
                    "Example of {value} is 'x64 & windows'",
                    "on expression: {value}");
    DECLARE_MESSAGE(GeneratedConfiguration, (msg::path), "", "Generated configuration {path}.");
    DECLARE_MESSAGE(GeneratedInstaller, (msg::path), "", "{path} installer generated.");
    DECLARE_MESSAGE(GenerateMsgErrorParsingFormatArgs,
                    (msg::value),
                    "example of {value} 'GenerateMsgNoComment'",
                    "parsing format string for {value}:");
    DECLARE_MESSAGE(GenerateMsgIncorrectComment,
                    (msg::value),
                    "example of {value} is 'GenerateMsgNoComment'",
                    R"(message {value} has an incorrect comment:)");
    DECLARE_MESSAGE(GenerateMsgNoArgumentValue,
                    (msg::value),
                    "example of {value} is 'arch'",
                    R"({{{value}}} was specified in a comment, but was not used in the message.)");
    DECLARE_MESSAGE(GenerateMsgNoCommentValue,
                    (msg::value),
                    "example of {value} is 'arch'",
                    R"({{{value}}} was used in the message, but not commented.)");
    DECLARE_MESSAGE(GeneratingConfiguration, (msg::path), "", "Generating configuration {path}...");
    DECLARE_MESSAGE(GeneratingInstaller, (msg::path), "", "Generating installer {path}...");
    DECLARE_MESSAGE(GeneratingRepo, (msg::path), "", "Generating repository {path}...");
    DECLARE_MESSAGE(GetParseFailureInfo, (), "", "Use '--debug' to get more information about the parse failures.");
    DECLARE_MESSAGE(GitCommandFailed, (msg::command_line), "", "failed to execute: {command_line}");
    DECLARE_MESSAGE(GitRegistryMustHaveBaseline,
                    (msg::package_name, msg::value),
                    "{value} is a commit sha",
                    "The git registry entry for \"{package_name}\" must have a \"baseline\" field that is a valid git "
                    "commit SHA (40 hexadecimal characters).\n"
                    "The current HEAD of that repo is \"{value}\".");
    DECLARE_MESSAGE(GitStatusOutputExpectedFileName, (), "", "expected a file name");
    DECLARE_MESSAGE(GitStatusOutputExpectedNewLine, (), "", "expected new line");
    DECLARE_MESSAGE(GitStatusOutputExpectedRenameOrNewline, (), "", "expected renamed file or new lines");
    DECLARE_MESSAGE(GitStatusUnknownFileStatus,
                    (msg::value),
                    "{value} is a single character indicating file status, for example: A, U, M, D",
                    "unknown file status: {value}");
    DECLARE_MESSAGE(GitUnexpectedCommandOutput, (), "", "unexpected git output");
    DECLARE_MESSAGE(
        HashFileFailureToRead,
        (msg::path),
        "Printed after ErrorMessage and before the specific failing filesystem operation (like file not found)",
        "failed to read file \"{path}\" for hashing: ");
    DECLARE_MESSAGE(HeaderOnlyUsage,
                    (msg::package_name),
                    "'header' refers to C/C++ .h files",
                    "{package_name} is header-only and can be used from CMake via:");
    DECLARE_MESSAGE(
        HelpBuiltinBase,
        (),
        "",
        "The baseline references a commit within the vcpkg repository that establishes a minimum version on "
        "every dependency in the graph. For example, if no other constraints are specified (directly or "
        "transitively), then the version will resolve to the baseline of the top level manifest. Baselines "
        "of transitive dependencies are ignored.");
    DECLARE_MESSAGE(HelpContactCommand, (), "", "Display contact information to send feedback.");
    DECLARE_MESSAGE(HelpCreateCommand, (), "", "Create a new port.");
    DECLARE_MESSAGE(HelpDependInfoCommand, (), "", "Display a list of dependencies for ports.");
    DECLARE_MESSAGE(HelpEditCommand,
                    (msg::env_var),
                    "",
                    "Open a port for editing (use the environment variable '{env_var}' to set an editor program, "
                    "defaults to 'code').");
    DECLARE_MESSAGE(HelpEnvCommand, (), "", "Creates a clean shell environment for development or compiling.");
    DECLARE_MESSAGE(HelpExampleCommand,
                    (),
                    "",
                    "For more help (including examples) see the accompanying README.md and docs folder.");
    DECLARE_MESSAGE(HelpExampleManifest, (), "", "Example manifest:");
    DECLARE_MESSAGE(HelpExportCommand, (), "", "Exports a package.");
    DECLARE_MESSAGE(HelpFormatManifestCommand,
                    (),
                    "",
                    "Formats all vcpkg.json files. Run this before committing to vcpkg.");
    DECLARE_MESSAGE(HelpHashCommand, (), "", "Hash a file by specific algorithm, default SHA512.");
    DECLARE_MESSAGE(HelpInitializeRegistryCommand, (), "", "Initializes a registry in the directory <path>.");
    DECLARE_MESSAGE(HelpInstallCommand, (), "", "Install a package.");
    DECLARE_MESSAGE(HelpListCommand, (), "", "List installed packages.");
    DECLARE_MESSAGE(HelpManifestConstraints,
                    (),
                    "",
                    "Manifests can place three kinds of constraints upon the versions used");
    DECLARE_MESSAGE(
        HelpMinVersion,
        (),
        "",
        "Vcpkg will select the minimum version found that matches all applicable constraints, including the "
        "version from the baseline specified at top-level as well as any \"version>=\" constraints in the graph.");
    DECLARE_MESSAGE(
        HelpOverrides,
        (),
        "",
        "When used as the top-level manifest (such as when running `vcpkg install` in the directory), overrides "
        "allow a manifest to short-circuit dependency resolution and specify exactly the version to use. These can "
        "be used to handle version conflicts, such as with `version-string` dependencies. They will not be "
        "considered when transitively depended upon.");
    DECLARE_MESSAGE(HelpOwnsCommand, (), "", "Search for files in installed packages.");
    DECLARE_MESSAGE(
        HelpPackagePublisher,
        (),
        "",
        "Additionally, package publishers can use \"version>=\" constraints to ensure that consumers are using at "
        "least a certain minimum version of a given dependency. For example, if a library needs an API added "
        "to boost-asio in 1.70, a \"version>=\" constraint will ensure transitive users use a sufficient version "
        "even in the face of individual version overrides or cross-registry references.");
    DECLARE_MESSAGE(
        HelpPortVersionScheme,
        (),
        "",
        "Each version additionally has a \"port-version\" which is a nonnegative integer. When rendered as "
        "text, the port version (if nonzero) is added as a suffix to the primary version text separated by a "
        "hash (#). Port-versions are sorted lexographically after the primary version text, for example:\n1.0.0 < "
        "1.0.0#1 < 1.0.1 < 1.0.1#5 < 2.0.0");
    DECLARE_MESSAGE(HelpRemoveCommand, (), "", "Uninstall a package.");
    DECLARE_MESSAGE(HelpRemoveOutdatedCommand, (), "", "Uninstall all out-of-date packages.");
    DECLARE_MESSAGE(HelpResponseFileCommand, (), "", "Specify a response file to provide additional parameters.");
    DECLARE_MESSAGE(HelpSearchCommand, (), "", "Search for packages available to be built.");
    DECLARE_MESSAGE(HelpTopicCommand, (), "", "Display help for a specific topic.");
    DECLARE_MESSAGE(HelpTopicsCommand, (), "", "Display the list of help topics.");
    DECLARE_MESSAGE(
        HelpUpdateBaseline,
        (),
        "",
        "The best approach to keep your libraries up to date, the best approach is to update your baseline reference. "
        "This will "
        "ensure all packages, including transitive ones, are updated. However if you need to update a package "
        "independently, you can use a \"version>=\" constraint.");
    DECLARE_MESSAGE(HelpUpdateCommand, (), "", "List packages that can be updated.");
    DECLARE_MESSAGE(HelpUpgradeCommand, (), "", "Rebuild all outdated packages.");
    DECLARE_MESSAGE(HelpVersionCommand, (), "", "Display version information.");
    DECLARE_MESSAGE(HelpVersionDateScheme, (), "", "A date (2021-01-01.5)");
    DECLARE_MESSAGE(HelpVersionGreater,
                    (),
                    "",
                    "Within the \"dependencies\" field, each dependency can have a minimum constraint listed. These "
                    "minimum constraints will be used when transitively depending upon this library. A minimum "
                    "port-version can additionally be specified with a '#' suffix.");
    DECLARE_MESSAGE(HelpVersioning,
                    (),
                    "",
                    "Versioning allows you to deterministically control the precise revisions of dependencies used by "
                    "your project from within your manifest file.");
    DECLARE_MESSAGE(HelpVersionScheme, (), "", "A dot-separated sequence of numbers (1.2.3.4)");
    DECLARE_MESSAGE(HelpVersionSchemes, (), "", "The following versioning schemes are accepted.");
    DECLARE_MESSAGE(HelpVersionSemverScheme, (), "", "A Semantic Version 2.0 (2.1.0-rc2)");
    DECLARE_MESSAGE(HelpVersionStringScheme, (), "", "An exact, incomparable version (Vista)");
    DECLARE_MESSAGE(
        IgnoringVcpkgRootEnvironment,
        (msg::path, msg::actual, msg::value),
        "{actual} is the path we actually used, {value} is the path to vcpkg's binary",
        "The vcpkg {value} is using detected vcpkg root {actual} and ignoring mismatched VCPKG_ROOT environment "
        "value {path}. To suppress this message, unset the environment variable or use the --vcpkg-root command line "
        "switch.");
    DECLARE_MESSAGE(IllegalFeatures, (), "", "List of features is not allowed in this context");
    DECLARE_MESSAGE(IllegalPlatformSpec, (), "", "Platform qualifier is not allowed in this context");
    DECLARE_MESSAGE(ImproperShaLength,
                    (msg::value),
                    "{value} is a sha.",
                    "SHA512's must be 128 hex characters: {value}");
    DECLARE_MESSAGE(IncorrectArchiveFileSignature, (), "", "Incorrect archive file signature");
    DECLARE_MESSAGE(IncorrectLibHeaderEnd, (), "", "Incorrect lib header end");
    DECLARE_MESSAGE(IncorrectNumberOfArgs,
                    (msg::command_name, msg::expected, msg::actual),
                    "'{expected}' is the required number of arguments. '{actual}' is the number of arguments provided.",
                    "'{command_name}' requires '{expected}' arguments, but '{actual}' were provided.");
    DECLARE_MESSAGE(IncorrectPESignature, (), "", "Incorrect PE signature");
    DECLARE_MESSAGE(IncrementedUtf8Decoder, (), "", "Incremented Utf8Decoder at the end of the string");
    DECLARE_MESSAGE(InfoSetEnvVar,
                    (msg::env_var),
                    "In this context 'editor' means IDE",
                    "You can also set the environment variable '{env_var}' to your editor of choice.");
    DECLARE_MESSAGE(InitRegistryFailedNoRepo,
                    (msg::path, msg::command_line),
                    "",
                    "Could not create a registry at {path} because this is not a git repository root.\nUse `git init "
                    "{command_line}` to create a git repository in this folder.");
    DECLARE_MESSAGE(InstalledBy, (msg::path), "", "Installed by {path}");
    DECLARE_MESSAGE(InstalledPackages, (), "", "The following packages are already installed:");
    DECLARE_MESSAGE(InstalledRequestedPackages, (), "", "All requested packages are currently installed.");
    DECLARE_MESSAGE(InstallFailed, (msg::path, msg::error_msg), "", "failed: {path}: {error_msg}");
    DECLARE_MESSAGE(InstallingFromLocation,
                    (msg::path),
                    "'--' at the beginning must be preserved",
                    "-- Installing port from location: {path}");
    DECLARE_MESSAGE(InstallingMavenFile,
                    (msg::path),
                    "Printed after a filesystem operation error",
                    "{path} installing maven file");
    DECLARE_MESSAGE(InstallingPackage,
                    (msg::action_index, msg::count, msg::spec),
                    "",
                    "Installing {action_index}/{count} {spec}...");
    DECLARE_MESSAGE(InstallPackageInstruction,
                    (msg::value, msg::path),
                    "'{value}' is the nuget id.",
                    "With a project open, go to Tools->NuGet Package Manager->Package Manager Console and "
                    "paste:\n Install-Package \"{value}\" -Source \"{path}\"");
    DECLARE_MESSAGE(InstallRootDir, (), "", "(Experimental) Specify the install root directory.");
    DECLARE_MESSAGE(InstallWithSystemManager,
                    (),
                    "",
                    "You may be able to install this tool via your system package manager.");
    DECLARE_MESSAGE(InstallWithSystemManagerMono,
                    (msg::url),
                    "",
                    "Ubuntu 18.04 users may need a newer version of mono, available at {url}.");
    DECLARE_MESSAGE(InstallWithSystemManagerPkg,
                    (msg::command_line),
                    "",
                    "You may be able to install this tool via your system package manager ({command_line}).");
    DECLARE_MESSAGE(IntegrationFailed, (), "", "Integration was not applied.");
    DECLARE_MESSAGE(InternalCICommand,
                    (),
                    "",
                    "vcpkg ci is an internal command which will change incompatibly or be removed at any time.");
    DECLARE_MESSAGE(InvalidArgMustBeAnInt, (msg::option), "", "--{option} must be an integer.");
    DECLARE_MESSAGE(InvalidArgMustBePositive, (msg::option), "", "--{option} must be non-negative.");
    DECLARE_MESSAGE(InvalidArgument, (), "", "invalid argument");
    DECLARE_MESSAGE(
        InvalidArgumentRequiresAbsolutePath,
        (msg::binary_source),
        "",
        "invalid argument: binary config '{binary_source}' path arguments for binary config strings must be absolute");
    DECLARE_MESSAGE(
        InvalidArgumentRequiresBaseUrl,
        (msg::base_url, msg::binary_source),
        "",
        "invalid argument: binary config '{binary_source}' requires a {base_url} base url as the first argument");
    DECLARE_MESSAGE(InvalidArgumentRequiresBaseUrlAndToken,
                    (msg::binary_source),
                    "",
                    "invalid argument: binary config '{binary_source}' requires at least a base-url and a SAS token");
    DECLARE_MESSAGE(InvalidArgumentRequiresNoneArguments,
                    (msg::binary_source),
                    "",
                    "invalid argument: binary config '{binary_source}' does not take arguments");
    DECLARE_MESSAGE(InvalidArgumentRequiresOneOrTwoArguments,
                    (msg::binary_source),
                    "",
                    "invalid argument: binary config '{binary_source}' requires 1 or 2 arguments");
    DECLARE_MESSAGE(InvalidArgumentRequiresPathArgument,
                    (msg::binary_source),
                    "",
                    "invalid argument: binary config '{binary_source}' requires at least one path argument");
    DECLARE_MESSAGE(InvalidArgumentRequiresPrefix,
                    (msg::binary_source),
                    "",
                    "invalid argument: binary config '{binary_source}' requires at least one prefix");
    DECLARE_MESSAGE(InvalidArgumentRequiresSingleArgument,
                    (msg::binary_source),
                    "",
                    "invalid argument: binary config '{binary_source}' does not take more than 1 argument");
    DECLARE_MESSAGE(InvalidArgumentRequiresSingleStringArgument,
                    (msg::binary_source),
                    "",
                    "invalid argument: binary config '{binary_source}' expects a single string argument");
    DECLARE_MESSAGE(InvalidArgumentRequiresSourceArgument,
                    (msg::binary_source),
                    "",
                    "invalid argument: binary config '{binary_source}' requires at least one source argument");
    DECLARE_MESSAGE(InvalidArgumentRequiresTwoOrThreeArguments,
                    (msg::binary_source),
                    "",
                    "invalid argument: binary config '{binary_source}' requires 2 or 3 arguments");
    DECLARE_MESSAGE(InvalidArgumentRequiresValidToken,
                    (msg::binary_source),
                    "",
                    "invalid argument: binary config '{binary_source}' requires a SAS token without a "
                    "preceeding '?' as the second argument");
    DECLARE_MESSAGE(InvalidBuildInfo, (msg::error_msg), "", "Invalid BUILD_INFO file for package: {error_msg}");
    DECLARE_MESSAGE(
        InvalidBuiltInBaseline,
        (msg::value),
        "{value} is a git commit sha",
        "the top-level builtin-baseline ({value}) was not a valid commit sha: expected 40 hexadecimal characters.");
    DECLARE_MESSAGE(InvalidBundleDefinition, (), "", "Invalid bundle definition.");
    DECLARE_MESSAGE(InvalidCodePoint, (), "", "Invalid code point passed to utf8_encoded_code_point_count");
    DECLARE_MESSAGE(InvalidCodeUnit, (), "", "invalid code unit");
    DECLARE_MESSAGE(InvalidCommandArgSort,
                    (),
                    "",
                    "Value of --sort must be one of 'lexicographical', 'topological', 'reverse'.");
    DECLARE_MESSAGE(InvalidCommitId, (msg::commit_sha), "", "Invalid commit id: {commit_sha}");
    DECLARE_MESSAGE(InvalidFilename,
                    (msg::value, msg::path),
                    "'{value}' is a list of invalid characters. I.e. \\/:*?<>|",
                    "Filename cannot contain invalid chars {value}, but was {path}");
    DECLARE_MESSAGE(InvalidFloatingPointConst, (msg::count), "", "Invalid floating point constant: {count}");
    DECLARE_MESSAGE(InvalidFileType, (msg::path), "", "failed: {path} cannot handle file type");
    DECLARE_MESSAGE(InvalidFormatString,
                    (msg::actual),
                    "{actual} is the provided format string",
                    "invalid format string: {actual}");
    DECLARE_MESSAGE(InvalidHexDigit, (), "", "Invalid hex digit in unicode escape");
    DECLARE_MESSAGE(InvalidIntegerConst, (msg::count), "", "Invalid integer constant: {count}");
    DECLARE_MESSAGE(
        InvalidLinkage,
        (msg::system_name, msg::value),
        "'{value}' is the linkage type vcpkg would did not understand. (Correct values would be static ofr dynamic)",
        "Invalid {system_name} linkage type: [{value}]");
    DECLARE_MESSAGE(InvalidPortVersonName, (msg::path), "", "Found invalid port version file name: `{path}`.");
    DECLARE_MESSAGE(InvalidString, (), "", "Invalid utf8 passed to Value::string(std::string)");
    DECLARE_MESSAGE(InvalidOptionForRemove,
                    (),
                    "'remove' is a command that should not be changed.",
                    "'remove' accepts either libraries or '--outdated'");
    DECLARE_MESSAGE(InvalidTriplet, (msg::triplet), "", "Invalid triplet: {triplet}");
    DECLARE_MESSAGE(IrregularFile, (msg::path), "", "path was not a regular file: {path}");
    DECLARE_MESSAGE(JsonErrorMustBeAnObject, (msg::path), "", "Expected \"{path}\" to be an object.");
    DECLARE_MESSAGE(JsonFileMissingExtension,
                    (msg::path),
                    "",
                    "the JSON file {path} must have a .json (all lowercase) extension");
    DECLARE_MESSAGE(JsonSwitch, (), "", "(Experimental) Request JSON output.");
    DECLARE_MESSAGE(JsonValueNotArray, (), "", "json value is not an array");
    DECLARE_MESSAGE(JsonValueNotObject, (), "", "json value is not an object");
    DECLARE_MESSAGE(JsonValueNotString, (), "", "json value is not a string");
    DECLARE_MESSAGE(LaunchingProgramFailed,
                    (msg::tool_name),
                    "A platform API call failure message is appended after this",
                    "Launching {tool_name}:");
    DECLARE_MESSAGE(LicenseExpressionContainsExtraPlus,
                    (),
                    "",
                    "SPDX license expression contains an extra '+'. These are only allowed directly "
                    "after a license identifier.");
    DECLARE_MESSAGE(LicenseExpressionContainsInvalidCharacter,
                    (msg::value),
                    "example of {value:02X} is '7B'\nexample of {value} is '{'",
                    "SPDX license expression contains an invalid character (0x{value:02X} '{value}').");
    DECLARE_MESSAGE(LicenseExpressionContainsUnicode,
                    (msg::value, msg::pretty_value),
                    "example of {value:04X} is '22BB'\nexample of {pretty_value} is '⊻'",
                    "SPDX license expression contains a unicode character (U+{value:04X} "
                    "'{pretty_value}'), but these expressions are ASCII-only.");
    DECLARE_MESSAGE(LicenseExpressionDocumentRefUnsupported,
                    (),
                    "",
                    "The current implementation does not support DocumentRef- SPDX references.");
    DECLARE_MESSAGE(LicenseExpressionExpectCompoundFoundParen,
                    (),
                    "",
                    "Expected a compound or the end of the string, found a parenthesis.");
    DECLARE_MESSAGE(LicenseExpressionExpectCompoundFoundWith,
                    (),
                    "AND, OR, and WITH are all keywords and should not be translated.",
                    "Expected either AND or OR, found WITH (WITH is only allowed after license names, not "
                    "parenthesized expressions).");
    DECLARE_MESSAGE(LicenseExpressionExpectCompoundFoundWord,
                    (msg::value),
                    "Example of {value} is 'MIT'.\nAND and OR are both keywords and should not be translated.",
                    "Expected either AND or OR, found a license or exception name: '{value}'.");
    DECLARE_MESSAGE(LicenseExpressionExpectCompoundOrWithFoundWord,
                    (msg::value),
                    "example of {value} is 'MIT'.\nAND, OR, and WITH are all keywords and should not be translated.",
                    "Expected either AND, OR, or WITH, found a license or exception name: '{value}'.");
    DECLARE_MESSAGE(LicenseExpressionExpectExceptionFoundCompound,
                    (msg::value),
                    "Example of {value} is 'AND'",
                    "Expected an exception name, found the compound {value}.");
    DECLARE_MESSAGE(LicenseExpressionExpectExceptionFoundEof,
                    (),
                    "",
                    "Expected an exception name, found the end of the string.");
    DECLARE_MESSAGE(LicenseExpressionExpectExceptionFoundParen,
                    (),
                    "",
                    "Expected an exception name, found a parenthesis.");
    DECLARE_MESSAGE(LicenseExpressionExpectLicenseFoundCompound,
                    (msg::value),
                    "Example of {value} is 'AND'",
                    "Expected a license name, found the compound {value}.");
    DECLARE_MESSAGE(LicenseExpressionExpectLicenseFoundEof,
                    (),
                    "",
                    "Expected a license name, found the end of the string.");
    DECLARE_MESSAGE(LicenseExpressionExpectLicenseFoundParen, (), "", "Expected a license name, found a parenthesis.");
    DECLARE_MESSAGE(LicenseExpressionImbalancedParens,
                    (),
                    "",
                    "There was a close parenthesis without an opening parenthesis.");
    DECLARE_MESSAGE(LicenseExpressionUnknownException,
                    (msg::value),
                    "Example of {value} is 'unknownexception'",
                    "Unknown license exception identifier '{value}'. Known values are listed at "
                    "https://spdx.org/licenses/exceptions-index.html");
    DECLARE_MESSAGE(LicenseExpressionUnknownLicense,
                    (msg::value),
                    "Example of {value} is 'unknownlicense'",
                    "Unknown license identifier '{value}'. Known values are listed at https://spdx.org/licenses/");
    DECLARE_MESSAGE(ListOfValidFieldsForControlFiles,
                    (),
                    "",
                    "This is the list of valid fields for CONTROL files (case-sensitive):");
    DECLARE_MESSAGE(LoadingCommunityTriplet,
                    (msg::path),
                    "'-- [COMMUNITY]' at the beginning must be preserved",
                    "-- [COMMUNITY] Loading triplet configuration from: {path}");
    DECLARE_MESSAGE(LoadingDependencyInformation,
                    (msg::count),
                    "",
                    "Loading dependency information for {count} packages...");
    DECLARE_MESSAGE(LoadingOverlayTriplet,
                    (msg::path),
                    "'-- [OVERLAY]' at the beginning must be preserved",
                    "-- [OVERLAY] Loading triplet configuration from: {path}");
    DECLARE_MESSAGE(LocalizedMessageMustNotContainIndents,
                    (msg::value),
                    "{value} is is a localized message name like LocalizedMessageMustNotContainIndents. "
                    "The 'LocalizedString::append_indent' part is locale-invariant.",
                    "The message named {value} contains what appears to be indenting which must be "
                    "changed to use LocalizedString::append_indent instead.");
    DECLARE_MESSAGE(LocalizedMessageMustNotEndWithNewline,
                    (msg::value),
                    "{value} is a localized message name like LocalizedMessageMustNotEndWithNewline",
                    "The message named {value} ends with a newline which should be added by formatting "
                    "rather than by localization.");
    DECLARE_MESSAGE(LocalPortfileVersion,
                    (),
                    "",
                    "Using local portfile versions. To update the local portfiles, use `git pull`.");
    DECLARE_MESSAGE(ManifestFormatCompleted, (), "", "Succeeded in formatting the manifest files.");
    DECLARE_MESSAGE(MismatchedFiles, (), "", "file to store does not match hash");
    DECLARE_MESSAGE(ManifestConflict,
                    (msg::path),
                    "",
                    "Found both a manifest and CONTROL files in port \"{path}\"; please rename one or the other");
    DECLARE_MESSAGE(MismatchedNames,
                    (msg::package_name, msg::actual),
                    "{actual} is the port name found",
                    "names did not match: '{package_name}' != '{actual}'");
    DECLARE_MESSAGE(Missing7zHeader, (), "", "Unable to find 7z header.");
    DECLARE_MESSAGE(MissingAndroidEnv, (), "", "ANDROID_NDK_HOME environment variable missing");
    DECLARE_MESSAGE(MissingAndroidHomeDir, (msg::path), "", "ANDROID_NDK_HOME directory does not exist: {path}");
    DECLARE_MESSAGE(MissingArgFormatManifest,
                    (),
                    "",
                    "format-manifest was passed --convert-control without '--all'.\nThis doesn't do anything: control "
                    "files passed explicitly are converted automatically.");
    DECLARE_MESSAGE(MissingDependency,
                    (msg::spec, msg::package_name),
                    "",
                    "Package {spec} is installed, but dependency {package_name} is not.");
    DECLARE_MESSAGE(MissingExtension, (msg::extension), "", "Missing '{extension}' extension.");
    DECLARE_MESSAGE(MissingOption, (msg::option), "", "This command requires --{option}");
    DECLARE_MESSAGE(MissingPortSuggestPullRequest,
                    (),
                    "",
                    "If your port is not listed, please open an issue at and/or consider making a pull request.");
    DECLARE_MESSAGE(MissmatchedBinParagraphs,
                    (),
                    "",
                    "The serialized binary paragraph was different from the original binary paragraph. Please open an "
                    "issue at https://github.com/microsoft/vcpkg with the following output:");
    DECLARE_MESSAGE(MonoInstructions,
                    (),
                    "",
                    "This may be caused by an incomplete mono installation. Full mono is "
                    "available on some systems via `sudo apt install mono-complete`. Ubuntu 18.04 users may "
                    "need a newer version of mono, available at https://www.mono-project.com/download/stable/");
    DECLARE_MESSAGE(MsiexecFailedToExtract,
                    (msg::path, msg::exit_code),
                    "",
                    "msiexec failed while extracting \"{path}\" with launch or exit code {exit_code} and message:");
    DECLARE_MESSAGE(MultiArch, (msg::option), "", "Multi-Arch must be 'same' but was {option}");
    DECLARE_MESSAGE(MutuallyExclusiveOption,
                    (msg::value, msg::option),
                    "{value} is a second {option} switch",
                    "--{value} can not be used with --{option}.");
    DECLARE_MESSAGE(NavigateToNPS, (msg::url), "", "Please navigate to {url} in your preferred browser.");
    DECLARE_MESSAGE(NewConfigurationAlreadyExists,
                    (msg::path),
                    "",
                    "Creating a manifest would overwrite a vcpkg-configuration.json at {path}.");
    DECLARE_MESSAGE(NewManifestAlreadyExists, (msg::path), "", "A manifest is already present at {path}.");
    DECLARE_MESSAGE(NewNameCannotBeEmpty, (), "", "--name cannot be empty.");
    DECLARE_MESSAGE(NewOnlyOneVersionKind,
                    (),
                    "",
                    "Only one of --version-relaxed, --version-date, or --version-string may be specified.");
    DECLARE_MESSAGE(NewSpecifyNameVersionOrApplication,
                    (),
                    "",
                    "Either specify --name and --version to produce a manifest intended for C++ libraries, or specify "
                    "--application to indicate that the manifest is not intended to be used as a port.");
    DECLARE_MESSAGE(NewVersionCannotBeEmpty, (), "", "--version cannot be empty.");
    DECLARE_MESSAGE(NoArgumentsForOption, (msg::option), "", "The option --{option} does not accept an argument.");
    DECLARE_MESSAGE(NoCachedPackages, (), "", "No packages are cached.");
    DECLARE_MESSAGE(NoError, (), "", "no error");
    DECLARE_MESSAGE(NoInstalledPackages,
                    (),
                    "The name 'search' is the name of a command that is not localized.",
                    "No packages are installed. Did you mean `search`?");
    DECLARE_MESSAGE(NoLocalizationForMessages, (), "", "No localized messages for the following: ");
    DECLARE_MESSAGE(NoOutdatedPackages, (), "", "There are no outdated packages.");
    DECLARE_MESSAGE(NoRegistryForPort, (msg::package_name), "", "no registry configured for port {package_name}");
    DECLARE_MESSAGE(NugetPackageFileSucceededButCreationFailed,
                    (msg::path),
                    "",
                    "NuGet package creation succeeded, but no .nupkg was produced. Expected: \"{path}\"");
    DECLARE_MESSAGE(OptionMustBeInteger, (msg::option), "", "Value of --{option} must be an integer.");
    DECLARE_MESSAGE(OptionRequired, (msg::option), "", "--{option} option is required.");
    DECLARE_MESSAGE(OptionRequiresOption,
                    (msg::value, msg::option),
                    "{value} is a command line option.",
                    "--{value} requires --{option}");
    DECLARE_MESSAGE(OriginalBinParagraphHeader, (), "", "\nOriginal Binary Paragraph");
    DECLARE_MESSAGE(OverlayPatchDir, (msg::path), "", "Overlay path \"{path}\" must exist and must be a directory.");
    DECLARE_MESSAGE(OverlayTriplets, (msg::path), "", "Overlay triplets from {path} :");
    DECLARE_MESSAGE(OverwritingFile, (msg::path), "", "File {path} was already present and will be overwritten");
    DECLARE_MESSAGE(PackageAlreadyRemoved, (msg::spec), "", "unable to remove package {spec}: already removed");
    DECLARE_MESSAGE(PackageFailedtWhileExtracting,
                    (msg::value, msg::path),
                    "'{value}' is either a tool name or a package name.",
                    "'{value}' failed while extracting {path}.");
    DECLARE_MESSAGE(PackageRootDir, (), "", "(Experimental) Specify the packages root directory.");
    DECLARE_MESSAGE(PackagesToInstall, (), "", "The following packages will be built and installed:");
    DECLARE_MESSAGE(PackagesToInstallDirectly, (), "", "The following packages will be directly installed:");
    DECLARE_MESSAGE(PackagesToModify, (), "", "Additional packages (*) will be modified to complete this operation.");
    DECLARE_MESSAGE(PackagesToRebuild, (), "", "The following packages will be rebuilt:");
    DECLARE_MESSAGE(
        PackagesToRebuildSuggestRecurse,
        (),
        "",
        "If you are sure you want to rebuild the above packages, run the command with the --recurse option.");
    DECLARE_MESSAGE(PackagesToRemove, (), "", "The following packages will be removed:");
    DECLARE_MESSAGE(PackagesUpToDate, (), "", "No packages need updating.");
    DECLARE_MESSAGE(PackingVendorFailed,
                    (msg::vendor),
                    "",
                    "Packing {vendor} failed. Use --debug for more information.");
    DECLARE_MESSAGE(PairedSurrogatesAreInvalid,
                    (),
                    "",
                    "trailing surrogate following leading surrogate (paired surrogates are invalid)");
    DECLARE_MESSAGE(ParseControlErrorInfoInvalidFields, (), "", "The following fields were not expected:");
    DECLARE_MESSAGE(ParseControlErrorInfoMissingFields, (), "", "The following fields were missing:");
    DECLARE_MESSAGE(ParseControlErrorInfoTypesEntry,
                    (msg::value, msg::expected),
                    "{value} is the name of a field in an on-disk file, {expected} is a short description "
                    "of what it should be like 'a non-negative integer' (which isn't localized yet)",
                    "{value} was expected to be {expected}");
    DECLARE_MESSAGE(ParseControlErrorInfoWhileLoading,
                    (msg::path),
                    "Error messages are is printed after this.",
                    "while loading {path}:");
    DECLARE_MESSAGE(ParseControlErrorInfoWrongTypeFields, (), "", "The following fields had the wrong types:");
    DECLARE_MESSAGE(PathMustBeAbsolute,
                    (msg::path),
                    "",
                    "Value of environment variable X_VCPKG_REGISTRIES_CACHE is not absolute: {path}");
    DECLARE_MESSAGE(PortDependencyConflict,
                    (msg::package_name),
                    "",
                    "Port {package_name} has the following unsupported dependencies:");
    DECLARE_MESSAGE(PortNotInBaseline,
                    (msg::package_name),
                    "",
                    "the baseline does not contain an entry for port {package_name}");
    DECLARE_MESSAGE(PortsAdded, (msg::count), "", "The following {count} ports were added:");
    DECLARE_MESSAGE(PortsNoDiff, (), "", "There were no changes in the ports between the two commits.");
    DECLARE_MESSAGE(PortsRemoved, (msg::count), "", "The following {count} ports were removed:");
    DECLARE_MESSAGE(PortsUpdated, (msg::count), "", "\nThe following {count} ports were updated:");
    DECLARE_MESSAGE(PortSupportsField, (msg::supports_expression), "", "(supports: \"{supports_expression}\")");
    DECLARE_MESSAGE(PortTypeConflict,
                    (msg::spec),
                    "",
                    "The port type of {spec} differs between the installed and available portfile.\nPlease manually "
                    "remove {spec} and re-run this command.");
    DECLARE_MESSAGE(PortVersionConflict, (), "", "The following packages differ from their port versions:");
    DECLARE_MESSAGE(PrebuiltPackages, (), "", "There are packages that have not been built. To build them run:");
    DECLARE_MESSAGE(PreviousIntegrationFileRemains, (), "", "Previous integration file was not removed.");
    DECLARE_MESSAGE(ProgramReturnedNonzeroExitCode,
                    (msg::tool_name, msg::exit_code),
                    "The program's console output is appended after this.",
                    "{tool_name} failed with exit code: ({exit_code}).");
    DECLARE_MESSAGE(
        ProvideExportType,
        (),
        "",
        "At least one of the following options are required: --raw --nuget --ifw --zip --7zip --chocolatey --prefab.");
    DECLARE_MESSAGE(PushingVendorFailed,
                    (msg::vendor, msg::path),
                    "",
                    "Pushing {vendor} to \"{path}\" failed. Use --debug for more information.");
    DECLARE_MESSAGE(RegistryCreated, (msg::path), "", "Successfully created registry at {path}");
    DECLARE_MESSAGE(RemoveDependencies,
                    (),
                    "",
                    "To remove dependencies in manifest mode, edit your manifest (vcpkg.json) and run 'install'.");
    DECLARE_MESSAGE(RemovePackageConflict,
                    (msg::spec),
                    "",
                    "Another installed package matches the name of an unmatched request. Did you mean {spec}?");
    DECLARE_MESSAGE(ReplaceSecretsError,
                    (msg::error_msg),
                    "",
                    "Replace secretes produced the following error: '{error_msg}'");
    DECLARE_MESSAGE(RestoredPackage, (msg::path), "", "Restored package from \"{path}\"");
    DECLARE_MESSAGE(
        RestoredPackagesFromVendor,
        (msg::count, msg::elapsed, msg::value),
        "{value} may be either a 'vendor' like 'Azure' or 'NuGet', or a file path like C:\\example or /usr/example",
        "Restored {count} package(s) from {value} in {elapsed}. Use --debug to see more details.");
    DECLARE_MESSAGE(ResultsHeader, (), "Displayed before a list of installation results.", "RESULTS");
    DECLARE_MESSAGE(SerializedBinParagraphHeader, (), "", "\nSerialized Binary Paragraph");
    DECLARE_MESSAGE(SettingEnvVar,
                    (msg::env_var, msg::url),
                    "An example of env_var is \"HTTP(S)_PROXY\""
                    "'--' at the beginning must be preserved",
                    "-- Setting \"{env_var}\" environment variables to \"{url}\".");
    DECLARE_MESSAGE(ShallowRepositoryDetected,
                    (msg::path),
                    "",
                    "vcpkg was cloned as a shallow repository in: {path}\n"
                    "Try again with a full vcpkg clone.");
    DECLARE_MESSAGE(ShaPassedAsArgAndOption,
                    (),
                    "",
                    "SHA512 passed as both an argument and as an option. Only pass one of these.");
    DECLARE_MESSAGE(ShaPassedWithConflict,
                    (),
                    "",
                    "SHA512 passed, but --skip-sha512 was also passed; only do one or the other.");
    DECLARE_MESSAGE(SkipClearingInvalidDir,
                    (msg::path),
                    "",
                    "Skipping clearing contents of {path} because it was not a directory.");
    DECLARE_MESSAGE(SourceFieldPortNameMismatch,
                    (msg::package_name, msg::path),
                    "{package_name} and \"{path}\" are both names of installable ports/packages. 'Source', "
                    "'CONTROL', 'vcpkg.json', and 'name' references are locale-invariant.",
                    "The 'Source' field inside the CONTROL file, or \"name\" field inside the vcpkg.json "
                    "file has the name {package_name} and does not match the port directory \"{path}\".");
    DECLARE_MESSAGE(SpecifiedFeatureTurnedOff,
                    (msg::command_name, msg::option),
                    "",
                    "'{command_name}' feature specifically turned off, but --{option} was specified.");
    DECLARE_MESSAGE(SpecifyDirectoriesContaining,
                    (msg::env_var),
                    "",
                    "Specifiy directories containing triplets files.\n(also: '{env_var}')");
    DECLARE_MESSAGE(SpecifyDirectoriesWhenSearching,
                    (msg::env_var),
                    "",
                    "Specify directories to be used when searching for ports.\n(also: '{env_var}')");
    DECLARE_MESSAGE(SpecifyHostArch,
                    (msg::env_var),
                    "",
                    "Specify the host architecture triplet. See 'vcpkg help triplet'.\n(default: '{env_var}')");
    DECLARE_MESSAGE(SpecifyTargetArch,
                    (msg::env_var),
                    "",
                    "Specify the target architecture triplet. See 'vcpkg help triplet'.\n(default: '{env_var}')");
    DECLARE_MESSAGE(StartCodeUnitInContinue, (), "", "found start code unit in continue position");
    DECLARE_MESSAGE(StoredBinaryCache, (msg::path), "", "Stored binary cache: \"{path}\"");
    DECLARE_MESSAGE(StoreOptionMissingSha, (), "", "--store option is invalid without a sha512");
    DECLARE_MESSAGE(SuccessfulyExported, (msg::package_name, msg::path), "", "Exported {package_name} to {path}");
    DECLARE_MESSAGE(SuggestGitPull, (), "", "The result may be outdated. Run `git pull` to get the latest results.");
    DECLARE_MESSAGE(SuggestResolution,
                    (msg::command_name, msg::option),
                    "",
                    "To attempt to resolve all errors at once, run:\nvcpkg {command_name} --{option}");
    DECLARE_MESSAGE(SuggestStartingBashShell,
                    (),
                    "",
                    "Please make sure you have started a new bash shell for the change to take effect.");
    DECLARE_MESSAGE(SuggestUpdateVcpkg,
                    (msg::command_line),
                    "",
                    "You may need to update the vcpkg binary; try running {command_line} to update.");
    DECLARE_MESSAGE(SupportedPort, (msg::package_name), "", "Port {package_name} is supported.");
    DECLARE_MESSAGE(SystemApiErrorMessage,
                    (msg::system_api, msg::exit_code, msg::error_msg),
                    "",
                    "calling {system_api} failed with {exit_code} ({error_msg})");
    DECLARE_MESSAGE(ToolFetchFailed, (msg::tool_name), "", "Could not fetch {tool_name}.");
    DECLARE_MESSAGE(ToolInWin10, (), "", "This utility is bundled with Windows 10 or later.");
    DECLARE_MESSAGE(ToolOfVersionXNotFound,
                    (msg::tool_name, msg::version),
                    "",
                    "A suitable version of {tool_name} was not found (required v{version}) and unable to automatically "
                    "download a portable one. Please install a newer version of {tool_name}");
    DECLARE_MESSAGE(ToRemovePackages,
                    (msg::command_name),
                    "",
                    "To only remove outdated packages, run\n{command_name} remove --outdated");
    DECLARE_MESSAGE(TotalInstallTime, (msg::elapsed), "", "Total install time: {elapsed}");
    DECLARE_MESSAGE(ToUpdatePackages,
                    (msg::command_name),
                    "",
                    "To update these packages and all dependencies, run\n{command_name} upgrade'");
    DECLARE_MESSAGE(TripletFileNotFound, (msg::triplet), "", "Triplet file {triplet}.cmake not found");
    DECLARE_MESSAGE(TrailingCommaInArray, (), "", "Trailing comma in array");
    DECLARE_MESSAGE(TrailingCommaInObj, (), "", "Trailing comma in an object");
    DECLARE_MESSAGE(TwoFeatureFlagsSpecified,
                    (msg::value),
                    "'{value}' is a feature flag.",
                    "Both '{value}' and -'{value}' were specified as feature flags.");
    DECLARE_MESSAGE(UndeterminedToolChainForTriplet,
                    (msg::triplet, msg::system_name),
                    "",
                    "Unable to determine toolchain use for {triplet} with with CMAKE_SYSTEM_NAME {system_name}. Did "
                    "you mean to use "
                    "VCPKG_CHAINLOAD_TOOLCHAIN_FILE?");
    DECLARE_MESSAGE(UnexpectedByteSize,
                    (msg::expected, msg::actual),
                    "{expected} is the expected byte size and {actual} is the actual byte size.",
                    "Expected {expected} bytes to be written, but {actual} were written.");
    DECLARE_MESSAGE(UnexpectedErrorDuringBulkDownload, (), "", "an unexpected error occurred during bulk download.");
    DECLARE_MESSAGE(UnexpectedCharExpectedCloseBrace, (), "", "Unexpected character; expected property or close brace");
    DECLARE_MESSAGE(UnexpectedCharExpectedColon, (), "", "Unexpected character; expected colon");
    DECLARE_MESSAGE(UnexpectedCharExpectedComma, (), "", "Unexpected character; expected comma or close brace");
    DECLARE_MESSAGE(UnexpectedCharExpectedName, (), "", "Unexpected character; expected property name");
    DECLARE_MESSAGE(UnexpectedCharExpectedValue, (), "", "Unexpected character; expected value");
    DECLARE_MESSAGE(UnexpectedCharMidArray, (), "", "Unexpected character in middle of array");
    DECLARE_MESSAGE(UnexpectedCharMidKeyword, (), "", "Unexpected character in middle of keyword");
    DECLARE_MESSAGE(UnexpectedDigitsAfterLeadingZero, (), "", "Unexpected digits after a leading zero");
    DECLARE_MESSAGE(UnexpectedEOFAfterEscape, (), "", "Unexpected EOF after escape character");
    DECLARE_MESSAGE(UnexpectedEOFAfterMinus, (), "", "Unexpected EOF after minus sign");
    DECLARE_MESSAGE(UnexpectedEOFExpectedChar, (), "", "Unexpected character; expected EOF");
    DECLARE_MESSAGE(UnexpectedEOFExpectedCloseBrace, (), "", "Unexpected EOF; expected property or close brace");
    DECLARE_MESSAGE(UnexpectedEOFExpectedColon, (), "", "Unexpected EOF; expected colon");
    DECLARE_MESSAGE(UnexpectedEOFExpectedName, (), "", "Unexpected EOF; expected property name");
    DECLARE_MESSAGE(UnexpectedEOFExpectedProp, (), "", "Unexpected EOF; expected property");
    DECLARE_MESSAGE(UnexpectedEOFExpectedValue, (), "", "Unexpected EOF; expected value");
    DECLARE_MESSAGE(UnexpectedEOFMidArray, (), "", "Unexpected EOF in middle of array");
    DECLARE_MESSAGE(UnexpectedEOFMidKeyword, (), "", "Unexpected EOF in middle of keyword");
    DECLARE_MESSAGE(UnexpectedEOFMidString, (), "", "Unexpected EOF in middle of string");
    DECLARE_MESSAGE(UnexpectedEOFMidUnicodeEscape, (), "", "Unexpected end of file in middle of unicode escape");
    DECLARE_MESSAGE(UnexpectedEscapeSequence, (), "", "Unexpected escape sequence continuation");
    DECLARE_MESSAGE(UnexpectedExtension, (msg::extension), "", "Unexpected archive extension: '{extension}'.");
    DECLARE_MESSAGE(UnexpectedFormat,
                    (msg::expected, msg::actual),
                    "{expected} is the expected format, {actual} is the actual format.",
                    "Expected format is [{expected}], but was [{actual}].");
    DECLARE_MESSAGE(UnexpectedToolOutput,
                    (msg::tool_name, msg::path),
                    "The actual command line output will be appended after this message.",
                    "{tool_name} ({path}) produced unexpected output when attempting to determine the version:");
    DECLARE_MESSAGE(UnknownBaselineFileContent,
                    (),
                    "",
                    "unrecognizable baseline entry; expected 'port:triplet=(fail|skip|pass)'");
    DECLARE_MESSAGE(UnknownBinaryProviderType,
                    (),
                    "",
                    "unknown binary provider type: valid providers are 'clear', 'default', 'nuget', "
                    "'nugetconfig','nugettimeout', 'interactive', 'x-azblob', 'x-gcs', 'x-aws', "
                    "'x-aws-config', 'http', and 'files'");
    DECLARE_MESSAGE(UnknownMachineCode,
                    (msg::value),
                    "{value} is machine type code, see "
                    "https://learn.microsoft.com/en-us/windows/win32/debug/pe-format#machine-types",
                    "Unknown machine type code {value}");
    DECLARE_MESSAGE(UnknownOptions, (msg::command_name), "", "Unknown option(s) for command '{command_name}':");
    DECLARE_MESSAGE(UnknownParameterForIntegrate,
                    (msg::value),
                    "'{value}' is a user-supplied command line option. For example, given vcpkg integrate frobinate, "
                    "{value} would be frobinate.",
                    "Unknown parameter '{value}' for integrate.");
    DECLARE_MESSAGE(UnknownPolicySetting,
                    (msg::option, msg::value),
                    "'{value}' is the policy in question. These are unlocalized names that ports use to control post "
                    "build checks. Some examples are VCPKG_POLICY_DLLS_WITHOUT_EXPORTS, "
                    "VCPKG_POLICY_MISMATCHED_NUMBER_OF_BINARIES, or VCPKG_POLICY_ALLOW_OBSOLETE_MSVCRT",
                    "Unknown setting for policy '{value}': {option}");
    DECLARE_MESSAGE(UnknownSettingForBuildType,
                    (msg::option),
                    "",
                    "Unknown setting for VCPKG_BUILD_TYPE {option}. Valid settings are '', 'debug', and 'release'.");
    DECLARE_MESSAGE(UnknownTool, (), "", "vcpkg does not have a definition of this tool for this platform.");
    DECLARE_MESSAGE(UnknownTopic,
                    (msg::value),
                    "{value} the value a user passed to `vcpkg help` that we don't understand",
                    "unknown topic {value}");
    DECLARE_MESSAGE(
        UnknownVariablesInTemplate,
        (msg::value, msg::list),
        "{value} is the value provided by the user and {list} a list of unknown variables seperated by comma",
        "invalid argument: url template '{value}' contains unknown variables: {list}");
    DECLARE_MESSAGE(UnrecognizedConfigField, (), "", "configuration contains the following unrecognized fields:");
    DECLARE_MESSAGE(UnrecognizedIdentifier,
                    (msg::value),
                    "'{value}' is an expression identifier. For example, given an expression 'windows & x86', "
                    "'windows' and 'x86' are identifiers.",
                    "Unrecognized identifer name {value}. Add to override list in triplet file.");
    DECLARE_MESSAGE(UnsupportedFeature,
                    (msg::feature, msg::package_name),
                    "",
                    "feature {feature} was passed, but that is not a feature supported by {package_name} supports.");
    DECLARE_MESSAGE(UnsupportedPort, (msg::package_name), "", "Port {package_name} is not supported.");
    DECLARE_MESSAGE(UnsupportedPortDependency,
                    (msg::value),
                    "'{value}' is the name of a port dependency.",
                    "- dependency {value} is not supported.");
    DECLARE_MESSAGE(UnsupportedPortFeature,
                    (msg::spec, msg::supports_expression),
                    "",
                    "{spec} is only supported on '{supports_expression}'");
    DECLARE_MESSAGE(UnsupportedShortOptions,
                    (msg::value),
                    "'{value}' is the short option given",
                    "short options are not supported: '{value}'");
    DECLARE_MESSAGE(UnsupportedSyntaxInCDATA, (), "", "]]> is not supported in CDATA block");
    DECLARE_MESSAGE(UnsupportedSystemName,
                    (msg::system_name),
                    "",
                    "Could not map VCPKG_CMAKE_SYSTEM_NAME '{system_name}' to a vcvarsall platform. "
                    "Supported system names are '', 'Windows' and 'WindowsStore'.");
    DECLARE_MESSAGE(UnsupportedToolchain,
                    (msg::triplet, msg::arch, msg::path, msg::list),
                    "example for {list} is 'x86, arm64'",
                    "in triplet {triplet}: Unable to find a valid toolchain for requested target architecture {arch}.\n"
                    "The selected Visual Studio instance is at: {path}\n"
                    "The available toolchain combinations are: {list}");
    DECLARE_MESSAGE(UnsupportedUpdateCMD,
                    (),
                    "",
                    "the update command does not currently support manifest mode. Instead, modify your vcpkg.json and "
                    "run install.");
    DECLARE_MESSAGE(
        UpdateBaselineAddBaselineNoManifest,
        (msg::option),
        "",
        "the --{option} switch was passed, but there is no manifest file to add a `builtin-baseline` field to.");
    DECLARE_MESSAGE(UpdateBaselineLocalGitError,
                    (msg::path),
                    "",
                    "git failed to parse HEAD for the local vcpkg registry at \"{path}\"");
    DECLARE_MESSAGE(UpdateBaselineNoConfiguration,
                    (),
                    "",
                    "neither `vcpkg.json` nor `vcpkg-configuration.json` exist to update.");
    DECLARE_MESSAGE(UpdateBaselineNoExistingBuiltinBaseline,
                    (msg::option),
                    "",
                    "the manifest file currently does not contain a `builtin-baseline` field; in order to "
                    "add one, pass the --{option} switch.");
    DECLARE_MESSAGE(UpdateBaselineNoUpdate,
                    (msg::url, msg::value),
                    "example of {value} is '5507daa796359fe8d45418e694328e878ac2b82f'",
                    "registry '{url}' not updated: '{value}'");
    DECLARE_MESSAGE(UpdateBaselineRemoteGitError, (msg::url), "", "git failed to fetch remote repository '{url}'");
    DECLARE_MESSAGE(UpdateBaselineUpdatedBaseline,
                    (msg::url, msg::old_value, msg::new_value),
                    "example of {old_value}, {new_value} is '5507daa796359fe8d45418e694328e878ac2b82f'",
                    "updated registry '{url}': baseline '{old_value}' -> '{new_value}'");
    DECLARE_MESSAGE(UpgradeInManifest,
                    (),
                    "",
                    "The upgrade command does not currently support manifest mode. Instead, modify your vcpkg.json and "
                    "run install.");
    DECLARE_MESSAGE(
        UpgradeRunWithNoDryRun,
        (),
        "",
        "If you are sure you want to rebuild the above packages, run this command with the --no-dry-run option.");
    DECLARE_MESSAGE(UploadedBinaries, (msg::count, msg::vendor), "", "Uploaded binaries to {count} {vendor}.");
    DECLARE_MESSAGE(UploadedPackagesToVendor,
                    (msg::count, msg::elapsed, msg::vendor),
                    "",
                    "Uploaded {count} package(s) to {vendor} in {elapsed}");
    DECLARE_MESSAGE(UploadingBinariesToVendor,
                    (msg::spec, msg::vendor, msg::path),
                    "",
                    "Uploading binaries for '{spec}' to '{vendor}' source \"{path}\".");
    DECLARE_MESSAGE(UploadingBinariesUsingVendor,
                    (msg::spec, msg::vendor, msg::path),
                    "",
                    "Uploading binaries for '{spec}' using '{vendor}' \"{path}\".");
    DECLARE_MESSAGE(UseEnvVar,
                    (msg::env_var),
                    "An example of env_var is \"HTTP(S)_PROXY\""
                    "'--' at the beginning must be preserved",
                    "-- Using {env_var} in environment variables.");
    DECLARE_MESSAGE(UserWideIntegrationDeleted, (), "", "User-wide integration is not installed.");
    DECLARE_MESSAGE(UserWideIntegrationRemoved, (), "", "User-wide integration was removed.");
    DECLARE_MESSAGE(UsingCommunityTriplet,
                    (msg::triplet),
                    "'--' at the beginning must be preserved",
                    "-- Using community triplet {triplet}. This triplet configuration is not guaranteed to succeed.");
    DECLARE_MESSAGE(UsingManifestAt, (msg::path), "", "Using manifest file at {path}.");
    DECLARE_MESSAGE(VcpkgRegistriesCacheIsNotDirectory,
                    (msg::path),
                    "",
                    "Value of environment variable X_VCPKG_REGISTRIES_CACHE is not a directory: {path}");
    DECLARE_MESSAGE(VcpkgCeIsExperimental,
                    (),
                    "",
                    "vcpkg-ce ('configure environment') is experimental and may change at any time.");
    DECLARE_MESSAGE(Utf8ConversionFailed, (), "", "Failed to convert to UTF-8");
    DECLARE_MESSAGE(VcpkgCommitTableHeader, (), "", "VCPKG Commit");
    DECLARE_MESSAGE(
        VcpkgCompletion,
        (msg::value, msg::path),
        "'{value}' is the subject for completion. i.e. bash, zsh, etc.",
        "vcpkg {value} completion is already imported to your \"{path}\" file.\nThe following entries were found:");
    DECLARE_MESSAGE(VcpkgDisallowedClassicMode,
                    (),
                    "",
                    "Could not locate a manifest (vcpkg.json) above the current working "
                    "directory.\nThis vcpkg distribution does not have a classic mode instance.");
    DECLARE_MESSAGE(
        VcpkgHasCrashed,
        (),
        "Printed at the start of a crash report.",
        "vcpkg has crashed. Please create an issue at https://github.com/microsoft/vcpkg containing a brief summary of "
        "what you were trying to do and the following information.");
    DECLARE_MESSAGE(VcpkgInvalidCommand, (msg::command_name), "", "invalid command: {command_name}");
    DECLARE_MESSAGE(
        InvalidCommentStyle,
        (),
        "",
        "vcpkg does not support c-style comments, however most objects allow $-prefixed fields to be used as "
        "comments.");
    DECLARE_MESSAGE(VcpkgInVsPrompt,
                    (msg::value, msg::triplet),
                    "'{value}' is a VS prompt",
                    "vcpkg appears to be in a Visual Studio prompt targeting {value} but installing for {triplet}. "
                    "Consider using --triplet {value}-windows or --triplet {value}-uwp.");
    DECLARE_MESSAGE(VcpkgRootRequired, (), "", "Setting VCPKG_ROOT is required for standalone bootstrap.");
    DECLARE_MESSAGE(VcpkgRootsDir, (msg::env_var), "", "Specify the vcpkg root directory.\n(default: '{env_var}')");
    DECLARE_MESSAGE(VcpkgSendMetricsButDisabled, (), "", "passed --sendmetrics, but metrics are disabled.");
    DECLARE_MESSAGE(VersionCommandHeader,
                    (msg::version),
                    "",
                    "vcpkg package management program version {version}\n\nSee LICENSE.txt for license information.");
    DECLARE_MESSAGE(
        VersionConflictXML,
        (msg::path, msg::expected_version, msg::actual_version),
        "",
        "Expected {path} version: [{expected_version}], but was [{actual_version}]. Please re-run bootstrap-vcpkg.");
    DECLARE_MESSAGE(VersionConstraintViolated,
                    (msg::spec, msg::expected_version, msg::actual_version),
                    "",
                    "dependency {spec} was expected to be at least version "
                    "{expected_version}, but is currently {actual_version}.");
    DECLARE_MESSAGE(
        VersionInvalidDate,
        (msg::version),
        "",
        "`{version}` is not a valid date version. Dates must follow the format YYYY-MM-DD and disambiguators must be "
        "dot-separated positive integer values without leading zeroes.");
    DECLARE_MESSAGE(VersionInvalidRelaxed,
                    (msg::version),
                    "",
                    "`{version}` is not a valid relaxed version (semver with arbitrary numeric element count).");
    DECLARE_MESSAGE(VersionInvalidSemver,
                    (msg::version),
                    "",
                    "`{version}` is not a valid semantic version, consult <https://semver.org>.");
    DECLARE_MESSAGE(VersionSpecMismatch,
                    (msg::path, msg::expected_version, msg::actual_version),
                    "",
                    "Failed to load port because versions are inconsistent. The file \"{path}\" contains the version "
                    "{actual_version}, but the version database indicates that it should be {expected_version}.");
    DECLARE_MESSAGE(VersionTableHeader, (), "", "Version");
    DECLARE_MESSAGE(VSExaminedInstances, (), "", "The following Visual Studio instances were considered:");
    DECLARE_MESSAGE(VSExaminedPaths, (), "", "The following paths were examined for Visual Studio instances:");
    DECLARE_MESSAGE(VSNoInstances, (), "", "Could not locate a complete Visual Studio instance");
    DECLARE_MESSAGE(WaitingForChildrenToExit, (), "", "Waiting for child processes to exit...");
    DECLARE_MESSAGE(WaitingToTakeFilesystemLock, (msg::path), "", "waiting to take filesystem lock on {path}...");
    DECLARE_MESSAGE(WarningMessageMustUsePrintWarning,
                    (msg::value),
                    "{value} is is a localized message name like WarningMessageMustUsePrintWarning",
                    "The message named {value} starts with warning:, it must be changed to prepend "
                    "WarningMessage in code instead.");
    DECLARE_MESSAGE(WarningsTreatedAsErrors, (), "", "previous warnings being interpreted as errors");
    DECLARE_MESSAGE(WhileLookingForSpec, (msg::spec), "", "while looking for {spec}:");
    DECLARE_MESSAGE(WindowsOnlyCommand, (), "", "This command only supports Windows.");
    DECLARE_MESSAGE(WroteNuGetPkgConfInfo, (msg::path), "", "Wrote NuGet package config information to {path}");
    DECLARE_MESSAGE(FailedToParseNoTopLevelObj,
                    (msg::path),
                    "",
                    "Failed to parse {path}, expected a top-level object.");

}<|MERGE_RESOLUTION|>--- conflicted
+++ resolved
@@ -1097,19 +1097,16 @@
                     "{value} is a reference",
                     "Fetching registry information from {url} ({value})...");
     DECLARE_MESSAGE(FishCompletion, (msg::path), "", "vcpkg fish completion is already added at \"{path}\".");
-<<<<<<< HEAD
+    DECLARE_MESSAGE(FloatingPointConstTooBig, (msg::count), "", "Floating point constant too big: {count}");
+    DECLARE_MESSAGE(FileNotFound, (msg::path), "", "{path}: file not found");
+    DECLARE_MESSAGE(FilesExported, (msg::path), "", "Files exported at: {path}");
+    DECLARE_MESSAGE(FileSystemOperationFailed, (), "", "Filesystem operation failed:");
     DECLARE_MESSAGE(FolderNameMismatchedCasing,
                     (msg::old_value, msg::new_value),
                     "{old_value} is origin directory name, {new_value} is the fixed directory name",
                     "Folders in /share must use lowercase ascii characters. Please rename it.\n"
                     "file(RENAME \"${{CURRENT_PACKAGES_DIR}}/share/{old_value}\" "
                     "\"${{CURRENT_PACKAGES_DIR}}/share/{new_value}\")");
-=======
-    DECLARE_MESSAGE(FloatingPointConstTooBig, (msg::count), "", "Floating point constant too big: {count}");
-    DECLARE_MESSAGE(FileNotFound, (msg::path), "", "{path}: file not found");
-    DECLARE_MESSAGE(FilesExported, (msg::path), "", "Files exported at: {path}");
-    DECLARE_MESSAGE(FileSystemOperationFailed, (), "", "Filesystem operation failed:");
->>>>>>> 07ab87dd
     DECLARE_MESSAGE(FollowingPackagesMissingControl,
                     (),
                     "",
