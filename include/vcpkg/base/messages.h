﻿#pragma once

#include <vcpkg/base/fwd/files.h>
#include <vcpkg/base/fwd/json.h>
#include <vcpkg/base/fwd/messages.h>
#include <vcpkg/base/fwd/span.h>

#include <vcpkg/base/format.h>
#include <vcpkg/base/lineinfo.h>

#include <string>
#include <type_traits>
#include <utility>

namespace vcpkg
{
    namespace msg::detail
    {
        template<class Tag, class Type>
        struct MessageArgument;
    }
    namespace msg
    {
        template<class Message, class... Tags, class... Ts>
        LocalizedString format(Message, detail::MessageArgument<Tags, Ts>... args);
    }

    struct LocalizedString
    {
        LocalizedString() = default;
        operator StringView() const noexcept;
        const std::string& data() const noexcept;
        const std::string& to_string() const noexcept;
        std::string extract_data();

        static LocalizedString from_raw(std::string&& s) noexcept;

        template<class StringLike, std::enable_if_t<std::is_constructible_v<StringView, const StringLike&>, int> = 0>
        static LocalizedString from_raw(const StringLike& s)
        {
            return LocalizedString(StringView(s));
        }

        LocalizedString& append_raw(char c);
        LocalizedString& append_raw(StringView s);
        template<class... Args>
        LocalizedString& append_fmt_raw(fmt::format_string<Args...> s, Args&&... args)
        {
            m_data.append(fmt::format(s, std::forward<Args>(args)...));
            return *this;
        }
        LocalizedString& append(const LocalizedString& s);
        template<class Message, class... Args>
        LocalizedString& append(Message m, const Args&... args)
        {
            return append(msg::format(m, args...));
        }

        LocalizedString& append_indent(size_t indent = 1);

        // 0 items - Does nothing
        // 1 item - .append_raw(' ').append(item)
        // 2+ items - foreach: .append_raw('\n').append_indent(indent).append(item)
        LocalizedString& append_floating_list(int indent, View<LocalizedString> items);
        friend const char* to_printf_arg(const LocalizedString& s) noexcept;
        friend bool operator==(const LocalizedString& lhs, const LocalizedString& rhs) noexcept;
        friend bool operator!=(const LocalizedString& lhs, const LocalizedString& rhs) noexcept;
        friend bool operator<(const LocalizedString& lhs, const LocalizedString& rhs) noexcept;
        friend bool operator<=(const LocalizedString& lhs, const LocalizedString& rhs) noexcept;
        friend bool operator>(const LocalizedString& lhs, const LocalizedString& rhs) noexcept;
        friend bool operator>=(const LocalizedString& lhs, const LocalizedString& rhs) noexcept;
        bool empty() const noexcept;
        void clear() noexcept;

    private:
        std::string m_data;

        explicit LocalizedString(StringView data);
        explicit LocalizedString(std::string&& data) noexcept;
    };
}

VCPKG_FORMAT_WITH_TO_STRING(vcpkg::LocalizedString);

namespace vcpkg::msg
{
    namespace detail
    {
        template<class Tag, class Type>
        struct MessageArgument
        {
            const Type* parameter; // always valid
        };

        template<class... Tags>
        struct MessageCheckFormatArgs
        {
            static constexpr void check_format_args(const Tags&...) noexcept { }
        };

        LocalizedString internal_vformat(::size_t index, fmt::format_args args);

        template<class... Args>
        MessageCheckFormatArgs<Args...> make_message_check_format_args(const Args&... args); // not defined

        struct FormatArgAbi
        {
            const char* name;
            const char* example;
        };

        template<class Arg0>
        constexpr auto example_piece(const Arg0& arg)
        {
            if constexpr (Arg0::get_example_str().empty())
                return StringArray{""};
            else
                return StringArray{" "} + arg.get_example_str();
        }

        template<class Arg0, class... Args>
        constexpr auto example_piece(const Arg0& arg, Args... args)
        {
            if constexpr (Arg0::get_example_str().empty())
                return example_piece(args...);
            else
                return StringArray{" "} + arg.get_example_str() + example_piece(args...);
        }

        constexpr auto get_examples() { return StringArray{""}; }

        /// Only used for the first argument that has an example string to avoid inserting
        /// a space in the beginning. All preceding arguments are handled by `example_piece`.
        template<class Arg0, class... Args>
        constexpr auto get_examples(const Arg0& arg, Args... args)
        {
            // if first argument has no example string...
            if constexpr (Arg0::get_example_str().empty())
            {
                // try again with the other arguments
                return get_examples(args...);
            }
            // is there a next argument?
            else if constexpr (sizeof...(args) == 0)
            {
                return arg.get_example_str();
            }
            else
            {
                return arg.get_example_str() + example_piece(args...);
            }
        }

        template<::size_t M, ::size_t N>
        constexpr auto join_comment_and_examples(const StringArray<M>& comment, const StringArray<N>& example)
        {
            // For an empty StringArray<N> is N == 1
            if constexpr (N == 1)
                return comment;
            else if constexpr (M == 1)
                return example;
            else
                return comment + StringArray{" "} + example;
        }

        ::size_t startup_register_message(StringLiteral name, StringLiteral format_string, ZStringView comment);

        ::size_t number_of_messages();

        // REQUIRES: index < last_message_index()
        StringView get_format_string(::size_t index);
        // REQUIRES: index < last_message_index()
        StringView get_message_name(::size_t index);
        // REQUIRES: index < last_message_index()
        StringView get_default_format_string(::size_t index);
        // REQUIRES: index < last_message_index()
        StringView get_localization_comment(::size_t index);
    }

    void threadunsafe_initialize_context();

    template<class Message, class... Tags, class... Ts>
    LocalizedString format(Message, detail::MessageArgument<Tags, Ts>... args)
    {
        // avoid generating code, but still typecheck
        // (and avoid unused typedef warnings)
        static_assert((Message::check_format_args((Tags{})...), true), "");
        return detail::internal_vformat(Message::index,
                                        fmt::make_format_args(fmt::arg(Tags::name, *args.parameter)...));
    }

    inline void println() { msg::write_unlocalized_text_to_stdout(Color::none, "\n"); }

    inline void print(Color c, const LocalizedString& s) { msg::write_unlocalized_text_to_stdout(c, s); }
    inline void print(const LocalizedString& s) { msg::write_unlocalized_text_to_stdout(Color::none, s); }
    inline void println(Color c, const LocalizedString& s)
    {
        msg::write_unlocalized_text_to_stdout(c, s);
        msg::write_unlocalized_text_to_stdout(Color::none, "\n");
    }
    inline void println(const LocalizedString& s)
    {
        msg::write_unlocalized_text_to_stdout(Color::none, s);
        msg::write_unlocalized_text_to_stdout(Color::none, "\n");
    }

    template<class Message, class... Ts>
    typename Message::is_message_type print(Message m, Ts... args)
    {
        print(format(m, args...));
    }
    template<class Message, class... Ts>
    typename Message::is_message_type println(Message m, Ts... args)
    {
        print(format(m, args...).append_raw('\n'));
    }

    template<class Message, class... Ts>
    typename Message::is_message_type print(Color c, Message m, Ts... args)
    {
        print(c, format(m, args...));
    }
    template<class Message, class... Ts>
    typename Message::is_message_type println(Color c, Message m, Ts... args)
    {
        print(c, format(m, args...).append_raw('\n'));
    }

// these use `constexpr static` instead of `inline` in order to work with GCC 6;
// they are trivial and empty, and their address does not matter, so this is not a problem
#define DECLARE_MSG_ARG(NAME, EXAMPLE)                                                                                 \
    constexpr static struct NAME##_t                                                                                   \
    {                                                                                                                  \
        constexpr static const char* name = #NAME;                                                                     \
        constexpr static auto get_example_str()                                                                        \
        {                                                                                                              \
            ::vcpkg::StringArray example = StringArray{EXAMPLE};                                                       \
            if constexpr (example.empty())                                                                             \
                return example;                                                                                        \
            else                                                                                                       \
                return ::vcpkg::StringArray{"An example of {" #NAME "} is " EXAMPLE "."};                              \
        }                                                                                                              \
        template<class T>                                                                                              \
        detail::MessageArgument<NAME##_t, T> operator=(const T& t) const noexcept                                      \
        {                                                                                                              \
            return detail::MessageArgument<NAME##_t, T>{&t};                                                           \
        }                                                                                                              \
    } NAME = {}

    DECLARE_MSG_ARG(error, "");
    DECLARE_MSG_ARG(value, "");
    DECLARE_MSG_ARG(pretty_value, "");
    DECLARE_MSG_ARG(expected, "");
    DECLARE_MSG_ARG(actual, "");
    DECLARE_MSG_ARG(list, "");
    DECLARE_MSG_ARG(old_value, "");
    DECLARE_MSG_ARG(new_value, "");

    DECLARE_MSG_ARG(action_index, "340");
    DECLARE_MSG_ARG(actual_version, "1.3.8");
    DECLARE_MSG_ARG(arch, "x64");
    DECLARE_MSG_ARG(base_url, "azblob://");
    DECLARE_MSG_ARG(binary_source, "azblob");
    DECLARE_MSG_ARG(build_result, "One of the BuildResultXxx messages (such as BuildResultSucceeded/SUCCEEDED)");
    DECLARE_MSG_ARG(byte_offset, "42");
    DECLARE_MSG_ARG(column, "42");
    DECLARE_MSG_ARG(command_line, "vcpkg install zlib");
    DECLARE_MSG_ARG(command_name, "install");
    DECLARE_MSG_ARG(commit_sha, "7cfad47ae9f68b183983090afd6337cd60fd4949");
    DECLARE_MSG_ARG(count, "42");
    DECLARE_MSG_ARG(elapsed, "3.532 min");
    DECLARE_MSG_ARG(env_var, "VCPKG_DEFAULT_TRIPLET");
    DECLARE_MSG_ARG(error_msg, "File Not Found");
    DECLARE_MSG_ARG(exit_code, "127");
    DECLARE_MSG_ARG(expected_version, "1.3.8");
    DECLARE_MSG_ARG(extension, ".exe");
    DECLARE_MSG_ARG(feature, "avisynthplus");
    DECLARE_MSG_ARG(json_field, "identifer");
    DECLARE_MSG_ARG(json_type, "an array of identifiers");
    DECLARE_MSG_ARG(new_scheme, "version");
    DECLARE_MSG_ARG(old_scheme, "version-string");
    DECLARE_MSG_ARG(option, "editable");
    DECLARE_MSG_ARG(path, "/foo/bar");
    DECLARE_MSG_ARG(path_destination, "/foo/bar");
    DECLARE_MSG_ARG(path_source, "/foo/bar");
    DECLARE_MSG_ARG(row, "42");
    DECLARE_MSG_ARG(sha,
                    "eb32643dd2164c72b8a660ef52f1e701bb368324ae461e12d70d6a9aefc0c9573387ee2ed3828037ed62bb3e8f566416a2"
                    "d3b3827a3928f0bff7c29f7662293e");
    DECLARE_MSG_ARG(supports_expression, "windows & !static");
    DECLARE_MSG_ARG(system_api, "CreateProcessW");
    DECLARE_MSG_ARG(system_name, "Darwin");
    DECLARE_MSG_ARG(tool_name, "aria2");
    DECLARE_MSG_ARG(triplet, "x64-windows");
    DECLARE_MSG_ARG(url, "https://github.com/microsoft/vcpkg");
    DECLARE_MSG_ARG(vcpkg_line_info, "/a/b/foo.cpp(13)");
    DECLARE_MSG_ARG(vendor, "Azure");
    DECLARE_MSG_ARG(version, "1.3.8");

    // Choose carefully between the following when describing packages
    DECLARE_MSG_ARG(package_name, "zlib");
    DECLARE_MSG_ARG(spec, "zlib:x64-windows");
    DECLARE_MSG_ARG(feature_spec, "zlib[featurea,featureb]");

#undef DECLARE_MSG_ARG

#define DECLARE_MESSAGE(NAME, ARGS, COMMENT, ...)                                                                      \
    constexpr struct NAME##_msg_t : decltype(::vcpkg::msg::detail::make_message_check_format_args ARGS)                \
    {                                                                                                                  \
        using is_message_type = void;                                                                                  \
        static constexpr ::vcpkg::StringLiteral name = #NAME;                                                          \
        static constexpr ::vcpkg::StringLiteral default_format_string = __VA_ARGS__;                                   \
        static const ::size_t index;                                                                                   \
        static constexpr ::vcpkg::StringArray comment_and_example = vcpkg::msg::detail::join_comment_and_examples(     \
            ::vcpkg::StringArray{COMMENT}, vcpkg::msg::detail::get_examples ARGS);                                     \
    } msg##NAME VCPKG_UNUSED = {}

#define REGISTER_MESSAGE(NAME)                                                                                         \
    const ::size_t NAME##_msg_t::index =                                                                               \
        ::vcpkg::msg::detail::startup_register_message(NAME##_msg_t::name,                                             \
                                                       NAME##_msg_t::default_format_string,                            \
                                                       static_cast<ZStringView>(NAME##_msg_t::comment_and_example))

#define DECLARE_AND_REGISTER_MESSAGE(NAME, ARGS, COMMENT, ...)                                                         \
    DECLARE_MESSAGE(NAME, ARGS, COMMENT, __VA_ARGS__);                                                                 \
    REGISTER_MESSAGE(NAME)

    DECLARE_MESSAGE(SeeURL, (msg::url), "", "See {url} for more information.");
    DECLARE_MESSAGE(NoteMessage, (), "", "note: ");
    DECLARE_MESSAGE(WarningMessage, (), "", "warning: ");
    DECLARE_MESSAGE(ErrorMessage, (), "", "error: ");
    DECLARE_MESSAGE(InternalErrorMessage, (), "", "internal error: ");
    DECLARE_MESSAGE(
        InternalErrorMessageContact,
        (),
        "",
        "Please open an issue at "
        "https://github.com/microsoft/vcpkg/issues/new?template=other-type-of-bug-report.md&labels=category:vcpkg-bug "
        "with detailed steps to reproduce the problem.");
    DECLARE_MESSAGE(BothYesAndNoOptionSpecifiedError,
                    (msg::option),
                    "",
                    "cannot specify both --no-{option} and --{option}.");

    void println_warning(const LocalizedString& s);
    template<class Message, class... Ts>
    typename Message::is_message_type println_warning(Message m, Ts... args)
    {
        println_warning(format(m, args...));
    }

    void println_error(const LocalizedString& s);
    template<class Message, class... Ts>
    typename Message::is_message_type println_error(Message m, Ts... args)
    {
        println_error(format(m, args...));
    }

    template<class Message, class... Ts, class = typename Message::is_message_type>
    LocalizedString format_warning(Message m, Ts... args)
    {
        return format(msgWarningMessage).append(m, args...);
    }

    template<class Message, class... Ts, class = typename Message::is_message_type>
    LocalizedString format_error(Message m, Ts... args)
    {
        return format(msgErrorMessage).append(m, args...);
    }
}

namespace vcpkg
{
    struct MessageSink
    {
        virtual void print(Color c, StringView sv) = 0;

        void println() { this->print(Color::none, "\n"); }
        void print(const LocalizedString& s) { this->print(Color::none, s); }
        void println(Color c, const LocalizedString& s)
        {
            this->print(c, s);
            this->print(Color::none, "\n");
        }
        inline void println(const LocalizedString& s)
        {
            this->print(Color::none, s);
            this->print(Color::none, "\n");
        }

        template<class Message, class... Ts>
        typename Message::is_message_type print(Message m, Ts... args)
        {
            this->print(Color::none, msg::format(m, args...));
        }

        template<class Message, class... Ts>
        typename Message::is_message_type println(Message m, Ts... args)
        {
            this->print(Color::none, msg::format(m, args...).append_raw('\n'));
        }

        template<class Message, class... Ts>
        typename Message::is_message_type print(Color c, Message m, Ts... args)
        {
            this->print(c, msg::format(m, args...));
        }

        template<class Message, class... Ts>
        typename Message::is_message_type println(Color c, Message m, Ts... args)
        {
            this->print(c, msg::format(m, args...).append_raw('\n'));
        }

        MessageSink(const MessageSink&) = delete;
        MessageSink& operator=(const MessageSink&) = delete;

    protected:
        MessageSink() = default;
        ~MessageSink() = default;
    };

    extern MessageSink& null_sink;
    extern MessageSink& stdout_sink;
    extern MessageSink& stderr_sink;

    DECLARE_MESSAGE(ABaseline, (), "", "a baseline");
    DECLARE_MESSAGE(ABaselineObject, (), "", "a baseline object");
    DECLARE_MESSAGE(ABoolean, (), "", "a boolean");
    DECLARE_MESSAGE(ABuiltinRegistry, (), "", "a builtin registry");
    DECLARE_MESSAGE(AConfigurationObject, (), "", "a configuration object");
    DECLARE_MESSAGE(ADependency, (), "", "a dependency");
    DECLARE_MESSAGE(ADemandObject,
                    (),
                    "'demands' are a concept in the schema of a JSON file the user can edit",
                    "a demand object");
    DECLARE_MESSAGE(AString, (), "", "a string");
    DECLARE_MESSAGE(ADateVersionString, (), "", "a date version string");
    DECLARE_MESSAGE(AddArtifactOnlyOne,
                    (msg::command_line),
                    "",
                    "'{command_line}' can only add one artifact at a time.");
    DECLARE_MESSAGE(AddCommandFirstArg, (), "", "The first parameter to add must be 'artifact' or 'port'.");
    DECLARE_MESSAGE(AddFirstArgument,
                    (msg::command_line),
                    "",
                    "The first argument to '{command_line}' must be 'artifact' or 'port'.");
    DECLARE_MESSAGE(AddingCompletionEntry, (msg::path), "", "Adding vcpkg completion entry to {path}.");
    DECLARE_MESSAGE(AdditionalPackagesToExport,
                    (),
                    "",
                    "Additional packages (*) need to be exported to complete this operation.");
    DECLARE_MESSAGE(AdditionalPackagesToRemove,
                    (),
                    "",
                    "Additional packages (*) need to be removed to complete this operation.");
    DECLARE_MESSAGE(APlatformExpression, (), "", "a platform expression");
    DECLARE_MESSAGE(AddPortRequiresManifest,
                    (msg::command_line),
                    "",
                    "'{command_line}' requires an active manifest file.");
    DECLARE_MESSAGE(AddPortSucceeded, (), "", "Succeeded in adding ports to vcpkg.json file.");
    DECLARE_MESSAGE(AddRecurseOption,
                    (),
                    "",
                    "If you are sure you want to remove them, run the command with the --recurse option.");
    DECLARE_MESSAGE(AddTripletExpressionNotAllowed,
                    (msg::package_name, msg::triplet),
                    "",
                    "triplet expressions are not allowed here. You may want to change "
                    "`{package_name}:{triplet}` to `{package_name}` instead.");
    DECLARE_MESSAGE(AddVersionAddedVersionToFile, (msg::version, msg::path), "", "added version {version} to {path}");
    DECLARE_MESSAGE(AddVersionCommitChangesReminder, (), "", "Did you remember to commit your changes?");
    DECLARE_MESSAGE(AddVersionCommitResultReminder, (), "", "Don't forget to commit the result!");
    DECLARE_MESSAGE(AddVersionDetectLocalChangesError,
                    (),
                    "",
                    "skipping detection of local changes due to unexpected format in git status output");
    DECLARE_MESSAGE(AddVersionFileNotFound, (msg::path), "", "couldn't find required file {path}");
    DECLARE_MESSAGE(AddVersionFormatPortSuggestion, (msg::command_line), "", "Run `{command_line}` to format the file");
    DECLARE_MESSAGE(AddVersionIgnoringOptionAll,
                    (msg::option),
                    "The -- before {option} must be preserved as they're part of the help message for the user.",
                    "ignoring --{option} since a port name argument was provided");
    DECLARE_MESSAGE(AddVersionLoadPortFailed, (msg::package_name), "", "can't load port {package_name}");
    DECLARE_MESSAGE(AddVersionNewFile, (), "", "(new file)");
    DECLARE_MESSAGE(AddVersionNewShaIs, (msg::value), "{value} is a 40-digit hexadecimal SHA", "new SHA: {value}");
    DECLARE_MESSAGE(AddVersionNoFilesUpdated, (), "", "No files were updated");
    DECLARE_MESSAGE(AddVersionNoFilesUpdatedForPort,
                    (msg::package_name),
                    "",
                    "No files were updated for {package_name}");
    DECLARE_MESSAGE(AddVersionNoGitSha, (msg::package_name), "", "can't obtain SHA for port {package_name}");
    DECLARE_MESSAGE(AddVersionOldShaIs, (msg::value), "{value} is a 40-digit hexadecimal SHA", "old SHA: {value}");
    DECLARE_MESSAGE(AddVersionOverwriteOptionSuggestion,
                    (msg::option),
                    "The -- before {option} must be preserved as they're part of the help message for the user.",
                    "Use --{option} to bypass this check");
    DECLARE_MESSAGE(AddVersionPortDoesNotExist, (msg::package_name), "", "{package_name} does not exist");
    DECLARE_MESSAGE(AddVersionPortFilesShaChanged,
                    (msg::package_name),
                    "",
                    "checked-in files for {package_name} have changed but the version was not updated");
    DECLARE_MESSAGE(AddVersionPortFilesShaUnchanged,
                    (msg::package_name, msg::version),
                    "",
                    "checked-in files for {package_name} are unchanged from version {version}");
    DECLARE_MESSAGE(AddVersionPortHasImproperFormat,
                    (msg::package_name),
                    "",
                    "{package_name} is not properly formatted");
    DECLARE_MESSAGE(AddVersionSuggestNewVersionScheme,
                    (msg::new_scheme, msg::old_scheme, msg::package_name, msg::option),
                    "The -- before {option} must be preserved as they're part of the help message for the user.",
                    "Use the version scheme \"{new_scheme}\" instead of \"{old_scheme}\" in port "
                    "\"{package_name}\".\nUse --{option} to disable this check.");
    DECLARE_MESSAGE(AddVersionUnableToParseVersionsFile, (msg::path), "", "unable to parse versions file {path}");
    DECLARE_MESSAGE(AddVersionUncommittedChanges,
                    (msg::package_name),
                    "",
                    "there are uncommitted changes for {package_name}");
    DECLARE_MESSAGE(AddVersionUpdateVersionReminder, (), "", "Did you remember to update the version or port version?");
    DECLARE_MESSAGE(AddVersionUseOptionAll,
                    (msg::command_name, msg::option),
                    "The -- before {option} must be preserved as they're part of the help message for the user.",
                    "{command_name} with no arguments requires passing --{option} to update all port versions at once");
    DECLARE_MESSAGE(AddVersionVersionAlreadyInFile,
                    (msg::version, msg::path),
                    "",
                    "version {version} is already in {path}");
    DECLARE_MESSAGE(AddVersionVersionIs, (msg::version), "", "version: {version}");
    DECLARE_MESSAGE(ADictionaryOfContacts, (), "", "a dictionary of contacts");
    DECLARE_MESSAGE(AFeature, (), "", "a feature");
    DECLARE_MESSAGE(AFilesystemRegistry, (), "", "a filesystem registry");
    DECLARE_MESSAGE(AGitObjectSha, (), "", "a git object SHA");
    DECLARE_MESSAGE(AGitReference, (), "", "a git reference (for example, a branch)");
    DECLARE_MESSAGE(AGitRegistry, (), "", "a git registry");
    DECLARE_MESSAGE(AGitRepositoryUrl, (), "", "a git repository URL");
    DECLARE_MESSAGE(AllFormatArgsRawArgument,
                    (msg::value),
                    "example of {value} is 'foo {} bar'",
                    "format string \"{value}\" contains a raw format argument");
    DECLARE_MESSAGE(AllFormatArgsUnbalancedBraces,
                    (msg::value),
                    "example of {value} is 'foo bar {'",
                    "unbalanced brace in format string \"{value}\"");
    DECLARE_MESSAGE(AllPackagesAreUpdated, (), "", "All installed packages are up-to-date with the local portfile.");
    DECLARE_MESSAGE(AlreadyInstalled, (msg::spec), "", "{spec} is already installed");
    DECLARE_MESSAGE(AlreadyInstalledNotHead,
                    (msg::spec),
                    "'HEAD' means the most recent version of source code",
                    "{spec} is already installed -- not building from HEAD");
    DECLARE_MESSAGE(AManifest, (), "", "a manifest");
    DECLARE_MESSAGE(AMaximumOfOneAssetReadUrlCanBeSpecified,
                    (),
                    "",
                    "a maximum of one asset read url can be specified.");
    DECLARE_MESSAGE(AMaximumOfOneAssetWriteUrlCanBeSpecified,
                    (),
                    "",
                    "a maximum of one asset write url can be specified.");
    DECLARE_MESSAGE(AmbiguousConfigDeleteConfigFile,
                    (msg::path),
                    "",
                    "Ambiguous vcpkg configuration provided by both manifest and configuration file.\n-- Delete "
                    "configuration file {path}");
    DECLARE_MESSAGE(AnArtifactsGitRegistryUrl, (), "", "an artifacts git registry URL");
    DECLARE_MESSAGE(AnArtifactsRegistry, (), "", "an artifacts registry");
    DECLARE_MESSAGE(AnArrayOfDependencies, (), "", "an array of dependencies");
    DECLARE_MESSAGE(AnArrayOfDependencyOverrides, (), "", "an array of dependency overrides");
    DECLARE_MESSAGE(AnArrayOfIdentifers, (), "", "an array of identifiers");
    DECLARE_MESSAGE(AnArrayOfOverlayPaths, (), "", "an array of overlay paths");
    DECLARE_MESSAGE(AnArrayOfOverlayTripletsPaths, (), "", "an array of overlay triplets paths");
    DECLARE_MESSAGE(AnArrayOfRegistries, (), "", "an array of registries");
    DECLARE_MESSAGE(AnArrayOfVersions, (), "", "an array of versions");
    DECLARE_MESSAGE(AndroidHomeDirMissingProps,
                    (msg::env_var, msg::path),
                    "Note: 'source.properties' is code and should not be translated.",
                    "source.properties missing in {env_var} directory: {path}");
    DECLARE_MESSAGE(AnExactVersionString, (), "", "an exact version string");
    DECLARE_MESSAGE(AnIdentifer, (), "", "an identifier");
    DECLARE_MESSAGE(AnObjectContainingVcpkgArtifactsMetadata,
                    (),
                    "'vcpkg-artifacts' is the name of the product feature and should not be localized",
                    "an object containing vcpkg-artifacts metadata");
    DECLARE_MESSAGE(AnOverlayPath, (), "", "an overlay path");
    DECLARE_MESSAGE(AnOverlayTripletsPath, (), "", "a triplet path");
    DECLARE_MESSAGE(AnOverride, (), "", "an override");
    DECLARE_MESSAGE(ANonNegativeInteger, (), "", "a nonnegative integer");
    DECLARE_MESSAGE(AnotherInstallationInProgress,
                    (),
                    "",
                    "Another installation is in progress on the machine, sleeping 6s before retrying.");
    DECLARE_MESSAGE(AnSpdxLicenseExpression, (), "", "an SPDX license expression");
    DECLARE_MESSAGE(APackageName, (), "", "a package name");
    DECLARE_MESSAGE(APackagePattern, (), "", "a package pattern");
    DECLARE_MESSAGE(APackagePatternArray, (), "", "a package pattern array");
    DECLARE_MESSAGE(APath, (), "", "a path");
    DECLARE_MESSAGE(AppliedUserIntegration, (), "", "Applied user-wide integration for this vcpkg root.");
    DECLARE_MESSAGE(ApplocalProcessing, (msg::path), "", "vcpkg applocal processing: {path}");
    DECLARE_MESSAGE(ARegistry, (), "", "a registry");
    DECLARE_MESSAGE(ARegistryImplementationKind, (), "", "a registry implementation kind");
    DECLARE_MESSAGE(ARegistryPath, (), "", "a registry path");
    DECLARE_MESSAGE(ARegistryPathMustBeDelimitedWithForwardSlashes,
                    (),
                    "",
                    "A registry path must use single forward slashes as path separators.");
    DECLARE_MESSAGE(ARegistryPathMustNotHaveDots,
                    (),
                    "",
                    "A registry path must not have 'dot' or 'dot dot' path elements.");
    DECLARE_MESSAGE(ARegistryPathMustStartWithDollar,
                    (),
                    "",
                    "A registry path must start with `$` to mean the registry root; for example, `$/foo/bar`.");
    DECLARE_MESSAGE(ARelaxedVersionString, (), "", "a relaxed version string");
    DECLARE_MESSAGE(ArtifactsOptionIncompatibility, (msg::option), "", "--{option} has no effect on find artifact.");
    DECLARE_MESSAGE(AssetCacheProviderAcceptsNoArguments,
                    (msg::value),
                    "{value} is a asset caching provider name such as azurl, clear, or x-block-origin",
                    "unexpected arguments: '{value}' does not accept arguments");
    DECLARE_MESSAGE(AssetSourcesArg, (), "", "Add sources for asset caching. See 'vcpkg help assetcaching'.");
    DECLARE_MESSAGE(ASemanticVersionString, (), "", "a semantic version string");
    DECLARE_MESSAGE(ASetOfFeatures, (), "", "a set of features");
    DECLARE_MESSAGE(AStringOrArrayOfStrings, (), "", "a string or array of strings");
    DECLARE_MESSAGE(AStringStringDictionary, (), "", "a \"string\": \"string\" dictionary");
    DECLARE_MESSAGE(AttemptingToFetchPackagesFromVendor,
                    (msg::count, msg::vendor),
                    "",
                    "Attempting to fetch {count} package(s) from {vendor}");
    DECLARE_MESSAGE(AttemptingToSetBuiltInBaseline,
                    (),
                    "",
                    "attempting to set builtin-baseline in vcpkg.json while overriding the default-registry in "
                    "vcpkg-configuration.json.\nthe default-registry from vcpkg-configuration.json will be used.");
    DECLARE_MESSAGE(AuthenticationMayRequireManualAction,
                    (msg::vendor),
                    "",
                    "One or more {vendor} credential providers requested manual action. Add the binary source "
                    "'interactive' to allow interactivity.");
    DECLARE_MESSAGE(AutomaticLinkingForMSBuildProjects,
                    (),
                    "",
                    "All MSBuild C++ projects can now #include any installed libraries. Linking will be handled "
                    "automatically. Installing new libraries will make them instantly available.");
    DECLARE_MESSAGE(AutoSettingEnvVar,
                    (msg::env_var, msg::url),
                    "An example of env_var is \"HTTP(S)_PROXY\""
                    "'--' at the beginning must be preserved",
                    "-- Automatically setting {env_var} environment variables to \"{url}\".");
    DECLARE_MESSAGE(AUrl, (), "", "a url");
    DECLARE_MESSAGE(AvailableArchitectureTriplets, (), "", "Available architecture triplets:");
    DECLARE_MESSAGE(AvailableHelpTopics, (), "", "Available help topics:");
    DECLARE_MESSAGE(AVcpkgRepositoryCommit, (), "", "a vcpkg repository commit");
    DECLARE_MESSAGE(AVersionDatabaseEntry, (), "", "a version database entry");
    DECLARE_MESSAGE(AVersionObject, (), "", "a version object");
    DECLARE_MESSAGE(AVersionOfAnyType, (), "", "a version of any type");
    DECLARE_MESSAGE(AVersionConstraint, (), "", "a version constriant");
    DECLARE_MESSAGE(AzUrlAssetCacheRequiresBaseUrl,
                    (),
                    "",
                    "unexpected arguments: asset config 'azurl' requires a base url");
    DECLARE_MESSAGE(AzUrlAssetCacheRequiresLessThanFour,
                    (),
                    "",
                    "unexpected arguments: asset config 'azurl' requires fewer than 4 arguments");
    DECLARE_MESSAGE(BaselineConflict,
                    (),
                    "",
                    "Specifying vcpkg-configuration.default-registry in a manifest file conflicts with built-in "
                    "baseline.\nPlease remove one of these conflicting settings.");
    DECLARE_MESSAGE(BaselineFileNoDefaultField,
                    (msg::commit_sha),
                    "",
                    "The baseline file at commit {commit_sha} was invalid (no \"default\" field).");
    DECLARE_MESSAGE(BaselineFileNoDefaultFieldPath,
                    (msg::path),
                    "",
                    "baseline file at {path} was invalid (no \"default\" field)");
    DECLARE_MESSAGE(BaselineGitShowFailed,
                    (msg::commit_sha),
                    "",
                    "while checking out baseline from commit '{commit_sha}', failed to `git show` "
                    "versions/baseline.json. This may be fixed by fetching commits with `git fetch`.");
    DECLARE_MESSAGE(BaselineMissingDefault,
                    (msg::commit_sha, msg::url),
                    "",
                    "The baseline.json from commit `\"{commit_sha}\"` in the repo {url} was invalid (did not "
                    "contain a \"default\" field).");
    DECLARE_MESSAGE(BinarySourcesArg, (), "", "Add sources for binary caching. See 'vcpkg help binarycaching'.");
    DECLARE_MESSAGE(BinaryWithInvalidArchitecture,
                    (msg::path, msg::expected, msg::actual),
                    "{expected} and {actual} are architectures",
                    "{path}\n Expected: {expected}, but was {actual}");
    DECLARE_MESSAGE(BuildAlreadyInstalled,
                    (msg::spec),
                    "",
                    "{spec} is already installed; please remove {spec} before attempting to build it.");
    DECLARE_MESSAGE(BuildDependenciesMissing,
                    (),
                    "",
                    "The build command requires all dependencies to be already installed.\nThe following "
                    "dependencies are missing:");
    DECLARE_MESSAGE(BuildingFromHead,
                    (msg::spec),
                    "'HEAD' means the most recent version of source code",
                    "Building {spec} from HEAD...");
    DECLARE_MESSAGE(BuildingPackage, (msg::spec), "", "Building {spec}...");
    DECLARE_MESSAGE(BuildingPackageFailed,
                    (msg::spec, msg::build_result),
                    "",
                    "building {spec} failed with: {build_result}");
    DECLARE_MESSAGE(BuildingPackageFailedDueToMissingDeps,
                    (),
                    "Printed after BuildingPackageFailed, and followed by a list of dependencies that were missing.",
                    "due to the following missing dependencies:");
    DECLARE_MESSAGE(BuildResultBuildFailed,
                    (),
                    "Printed after the name of an installed entity to indicate that it failed to build.",
                    "BUILD_FAILED");
    DECLARE_MESSAGE(
        BuildResultCacheMissing,
        (),
        "Printed after the name of an installed entity to indicate that it was not present in the binary cache when "
        "the user has requested that things may only be installed from the cache rather than built.",
        "CACHE_MISSING");
    DECLARE_MESSAGE(BuildResultCascadeDueToMissingDependencies,
                    (),
                    "Printed after the name of an installed entity to indicate that it could not attempt "
                    "to be installed because one of its transitive dependencies failed to install.",
                    "CASCADED_DUE_TO_MISSING_DEPENDENCIES");
    DECLARE_MESSAGE(BuildResultDownloaded,
                    (),
                    "Printed after the name of an installed entity to indicate that it was successfully "
                    "downloaded but no build or install was requested.",
                    "DOWNLOADED");
    DECLARE_MESSAGE(BuildResultExcluded,
                    (),
                    "Printed after the name of an installed entity to indicate that the user explicitly "
                    "requested it not be installed.",
                    "EXCLUDED");
    DECLARE_MESSAGE(
        BuildResultFileConflicts,
        (),
        "Printed after the name of an installed entity to indicate that it conflicts with something already installed",
        "FILE_CONFLICTS");
    DECLARE_MESSAGE(BuildResultPostBuildChecksFailed,
                    (),
                    "Printed after the name of an installed entity to indicate that it built "
                    "successfully, but that it failed post build checks.",
                    "POST_BUILD_CHECKS_FAILED");
    DECLARE_MESSAGE(BuildResultRemoved,
                    (),
                    "Printed after the name of an uninstalled entity to indicate that it was successfully uninstalled.",
                    "REMOVED");
    DECLARE_MESSAGE(
        BuildResultSucceeded,
        (),
        "Printed after the name of an installed entity to indicate that it was built and installed successfully.",
        "SUCCEEDED");
    DECLARE_MESSAGE(BuildResultSummaryHeader,
                    (msg::triplet),
                    "Displayed before a list of a summary installation results.",
                    "SUMMARY FOR {triplet}");
    DECLARE_MESSAGE(BuildResultSummaryLine,
                    (msg::build_result, msg::count),
                    "Displayed to show a count of results of a build_result in a summary.",
                    "{build_result}: {count}");
    DECLARE_MESSAGE(BuildTreesRootDir, (), "", "(Experimental) Specify the buildtrees root directory.");
    DECLARE_MESSAGE(BuildTroubleshootingMessage1,
                    (),
                    "First part of build troubleshooting message, printed before the URI to look for existing bugs.",
                    "Please ensure you're using the latest port files with `git pull` and `vcpkg "
                    "update`.\nThen check for known issues at:");
    DECLARE_MESSAGE(BuildTroubleshootingMessage2,
                    (),
                    "Second part of build troubleshooting message, printed after the URI to look for "
                    "existing bugs but before the URI to file one.",
                    "You can submit a new issue at:");
    DECLARE_MESSAGE(
        BuildTroubleshootingMessage3,
        (msg::package_name),
        "Third part of build troubleshooting message, printed after the URI to file a bug but "
        "before version information about vcpkg itself.",
        "Include '[{package_name}] Build error' in your bug report title, the following version information in your "
        "bug description, and attach any relevant failure logs from above.");
    DECLARE_MESSAGE(BuildTroubleshootingMessage4,
                    (msg::path),
                    "Fourth optional part of build troubleshooting message, printed after the version"
                    "information about vcpkg itself.",
                    "Please use the prefilled template from {path} when reporting your issue.");
    DECLARE_MESSAGE(BuiltInTriplets, (), "", "vcpkg built-in triplets:");
    DECLARE_MESSAGE(BuiltWithIncorrectArchitecture,
                    (),
                    "",
                    "The following files were built for an incorrect architecture:");
    DECLARE_MESSAGE(ChecksFailedCheck, (), "", "vcpkg has crashed; no additional details are available.");
    DECLARE_MESSAGE(ChecksUnreachableCode, (), "", "unreachable code was reached");
    DECLARE_MESSAGE(ChecksUpdateVcpkg, (), "", "updating vcpkg by rerunning bootstrap-vcpkg may resolve this failure.");
    DECLARE_MESSAGE(CiBaselineAllowUnexpectedPassingRequiresBaseline,
                    (),
                    "",
                    "--allow-unexpected-passing can only be used if a baseline is provided via --ci-baseline.");
    DECLARE_MESSAGE(CiBaselineDisallowedCascade,
                    (msg::spec, msg::path),
                    "",
                    "REGRESSION: {spec} cascaded, but it is required to pass. ({path}).");
    DECLARE_MESSAGE(CiBaselineRegression,
                    (msg::spec, msg::build_result, msg::path),
                    "",
                    "REGRESSION: {spec} failed with {build_result}. If expected, add {spec}=fail to {path}.");
    DECLARE_MESSAGE(CiBaselineRegressionHeader,
                    (),
                    "Printed before a series of CiBaselineRegression and/or CiBaselineUnexpectedPass messages.",
                    "REGRESSIONS:");
    DECLARE_MESSAGE(CiBaselineUnexpectedPass,
                    (msg::spec, msg::path),
                    "",
                    "PASSING, REMOVE FROM FAIL LIST: {spec} ({path}).");
    DECLARE_MESSAGE(CISettingsExclude, (), "", "Comma-separated list of ports to skip");
    DECLARE_MESSAGE(CISettingsOptCIBase,
                    (),
                    "",
                    "Path to the ci.baseline.txt file. Used to skip ports and detect regressions.");
    DECLARE_MESSAGE(CISettingsOptExclude, (), "", "Comma separated list of ports to skip");
    DECLARE_MESSAGE(CISettingsOptFailureLogs, (), "", "Directory to which failure logs will be copied");
    DECLARE_MESSAGE(CISettingsOptHostExclude, (), "", "Comma separated list of ports to skip for the host triplet");
    DECLARE_MESSAGE(CISettingsOptOutputHashes, (), "", "File to output all determined package hashes");
    DECLARE_MESSAGE(CISettingsOptParentHashes,
                    (),
                    "",
                    "File to read package hashes for a parent CI state, to reduce the set of changed packages");
    DECLARE_MESSAGE(CISettingsOptSkippedCascadeCount,
                    (),
                    "",
                    "Asserts that the number of --exclude and supports skips exactly equal this number");
    DECLARE_MESSAGE(CISettingsOptXUnit, (), "", "File to output results in XUnit format (internal)");
    DECLARE_MESSAGE(CISettingsVerifyGitTree,
                    (),
                    "",
                    "Verify that each git tree object matches its declared version (this is very slow)");
    DECLARE_MESSAGE(CISettingsVerifyVersion, (), "", "Print result for each port instead of just errors.");
    DECLARE_MESSAGE(CISwitchOptAllowUnexpectedPassing,
                    (),
                    "",
                    "Indicates that 'Passing, remove from fail list' results should not be emitted.");
    DECLARE_MESSAGE(CISwitchOptDryRun, (), "", "Print out plan without execution");
    DECLARE_MESSAGE(CISwitchOptRandomize, (), "", "Randomize the install order");
    DECLARE_MESSAGE(CISwitchOptSkipFailures,
                    (),
                    "",
                    "Indicates that ports marked `=fail` in ci.baseline.txt should be skipped.");
    DECLARE_MESSAGE(CISwitchOptXUnitAll, (), "", "Report also unchanged ports to the XUnit output (internal)");
    DECLARE_MESSAGE(ClearingContents, (msg::path), "", "Clearing contents of {path}");
    DECLARE_MESSAGE(CmakeTargetsExcluded, (msg::count), "", "note: {count} additional targets are not displayed.");
    DECLARE_MESSAGE(CMakeTargetsUsage,
                    (msg::package_name),
                    "'targets' are a CMake and Makefile concept",
                    "{package_name} provides CMake targets:");
    DECLARE_MESSAGE(
        CMakeTargetsUsageHeuristicMessage,
        (),
        "Displayed after CMakeTargetsUsage; the # must be kept at the beginning so that the message remains a comment.",
        "# this is heuristically generated, and may not be correct");
    DECLARE_MESSAGE(CMakeToolChainFile,
                    (msg::path),
                    "",
                    "CMake projects should use: \"-DCMAKE_TOOLCHAIN_FILE={path}\"");
    DECLARE_MESSAGE(CMakeUsingExportedLibs,
                    (msg::value),
                    "{value} is a CMake command line switch of the form -DFOO=BAR",
                    "To use exported libraries in CMake projects, add {value} to your CMake command line.");
    DECLARE_MESSAGE(CmdAddVersionOptAll, (), "", "Process versions for all ports.");
    DECLARE_MESSAGE(CmdAddVersionOptOverwriteVersion, (), "", "Overwrite `git-tree` of an existing version.");
    DECLARE_MESSAGE(CmdAddVersionOptSkipFormatChk, (), "", "Skips the formatting check of vcpkg.json files.");
    DECLARE_MESSAGE(CmdAddVersionOptSkipVersionFormatChk, (), "", "Skips the version format check.");
    DECLARE_MESSAGE(CmdAddVersionOptVerbose, (), "", "Print success messages instead of just errors.");
    DECLARE_MESSAGE(CmdContactOptSurvey, (), "", "Launch default browser to the current vcpkg survey");
    DECLARE_MESSAGE(CmdDependInfoOptDepth, (), "", "Show recursion depth in output");
    DECLARE_MESSAGE(CmdDependInfoOptDGML, (), "", "Creates graph on basis of dgml");
    DECLARE_MESSAGE(CmdDependInfoOptDot, (), "", "Creates graph on basis of dot");
    DECLARE_MESSAGE(CmdDependInfoOptMaxRecurse, (), "", "Set max recursion depth, a value of -1 indicates no limit");
    DECLARE_MESSAGE(CmdDependInfoOptSort,
                    (),
                    "",
                    "Set sort order for the list of dependencies, accepted values are: lexicographical, topological "
                    "(default), x-tree, "
                    "reverse");
    DECLARE_MESSAGE(CmdEditOptAll,
                    (),
                    "",
                    "Open editor into the port as well as the port-specific buildtree subfolder");
    DECLARE_MESSAGE(CmdEditOptBuildTrees, (), "", "Open editor into the port-specific buildtree subfolder");
    DECLARE_MESSAGE(CmdEnvOptions, (msg::path, msg::env_var), "", "Add installed {path} to {env_var}");
    DECLARE_MESSAGE(CmdExportOpt7Zip, (), "", "Export to a 7zip (.7z) file");
    DECLARE_MESSAGE(CmdExportOptChocolatey, (), "", "Export a Chocolatey package (experimental feature)");
    DECLARE_MESSAGE(CmdExportOptDebug, (), "", "Enable prefab debug");
    DECLARE_MESSAGE(CmdExportOptDryRun, (), "", "Do not actually export.");
    DECLARE_MESSAGE(CmdExportOptIFW, (), "", "Export to an IFW-based installer");
    DECLARE_MESSAGE(CmdExportOptInstalled, (), "", "Export all installed packages");
    DECLARE_MESSAGE(CmdExportOptMaven, (), "", "Enable Maven");
    DECLARE_MESSAGE(CmdExportOptNuget, (), "", "Export a NuGet package");
    DECLARE_MESSAGE(CmdExportOptPrefab, (), "", "Export to Prefab format");
    DECLARE_MESSAGE(CmdExportOptRaw, (), "", "Export to an uncompressed directory");
    DECLARE_MESSAGE(CmdExportOptZip, (), "", "Export to a zip file");
    DECLARE_MESSAGE(CmdExportSettingChocolateyMaint,
                    (),
                    "",
                    "Specify the maintainer for the exported Chocolatey package (experimental feature)");
    DECLARE_MESSAGE(CmdExportSettingChocolateyVersion,
                    (),
                    "",
                    "Specify the version suffix to add for the exported Chocolatey package (experimental feature)");
    DECLARE_MESSAGE(CmdExportSettingConfigFile,
                    (),
                    "",
                    "Specify the temporary file path for the installer configuration");
    DECLARE_MESSAGE(CmdExportSettingInstallerPath, (), "", "Specify the file path for the exported installer");
    DECLARE_MESSAGE(CmdExportSettingNugetDesc, (), "", "Specify a description for the exported NuGet package");
    DECLARE_MESSAGE(CmdExportSettingNugetID,
                    (),
                    "",
                    "Specify the id for the exported NuGet package (overrides --output)");
    DECLARE_MESSAGE(CmdExportSettingNugetVersion, (), "", "Specify the version for the exported NuGet package");
    DECLARE_MESSAGE(CmdExportSettingOutput, (), "", "Specify the output name (used to construct filename)");
    DECLARE_MESSAGE(CmdExportSettingOutputDir, (), "", "Specify the output directory for produced artifacts");
    DECLARE_MESSAGE(CmdExportSettingPkgDir, (), "", "Specify the temporary directory path for the repacked packages");
    DECLARE_MESSAGE(CmdExportSettingPrefabArtifactID,
                    (),
                    "",
                    "Artifact Id is the name of the project according Maven specifications");
    DECLARE_MESSAGE(CmdExportSettingPrefabGroupID,
                    (),
                    "",
                    "GroupId uniquely identifies your project according Maven specifications");
    DECLARE_MESSAGE(CmdExportSettingPrefabVersion,
                    (),
                    "",
                    "Version is the name of the project according Maven specifications");
    DECLARE_MESSAGE(CmdExportSettingRepoDir, (), "", "Specify the directory path for the exported repository");
    DECLARE_MESSAGE(CmdExportSettingRepoURL, (), "", "Specify the remote repository URL for the online installer");
    DECLARE_MESSAGE(CmdExportSettingSDKMinVersion, (), "", "Android minimum supported SDK version");
    DECLARE_MESSAGE(CmdExportSettingSDKTargetVersion, (), "", "Android target sdk version");
    DECLARE_MESSAGE(
        CmdFetchOptXStderrStatus,
        (),
        "",
        "Direct status/downloading messages to stderr rather than stdout. (Errors/failures still go to stdout)");
    DECLARE_MESSAGE(CmdFormatManifestOptAll, (), "", "Format all ports' manifest files.");
    DECLARE_MESSAGE(CmdFormatManifestOptConvertControl, (), "", "Convert CONTROL files to manifest files.");
    DECLARE_MESSAGE(
        CmdGenerateMessageMapOptNoOutputComments,
        (),
        "",
        "When generating the message map, exclude comments (useful for generating the English localization file)");
    DECLARE_MESSAGE(CmdGenerateMessageMapOptOutputComments,
                    (),
                    "",
                    "When generating the message map, include comments (the default)");
    DECLARE_MESSAGE(CmdInfoOptInstalled, (), "", "(experimental) Report on installed packages instead of available");
    DECLARE_MESSAGE(CmdInfoOptTransitive, (), "", "(experimental) Also report on dependencies of installed packages");
    DECLARE_MESSAGE(CmdNewOptApplication, (), "", "Create an application manifest (don't require name or version).");
    DECLARE_MESSAGE(CmdNewOptSingleFile, (), "", "Embed vcpkg-configuration.json into vcpkg.json.");
    DECLARE_MESSAGE(CmdNewOptVersionDate, (), "", "Interpret --version as an ISO 8601 date. (YYYY-MM-DD)");
    DECLARE_MESSAGE(CmdNewOptVersionRelaxed,
                    (),
                    "",
                    "Interpret --version as a relaxed-numeric version. (Nonnegative numbers separated by dots)");
    DECLARE_MESSAGE(CmdNewOptVersionString, (), "", "Interpret --version as a string with no ordering behavior.");
    DECLARE_MESSAGE(CmdNewSettingName, (), "", "Name for the new manifest.");
    DECLARE_MESSAGE(CmdNewSettingVersion, (), "", "Version for the new manifest.");
    DECLARE_MESSAGE(CmdRegenerateOptDryRun,
                    (),
                    "",
                    "does not actually perform the action, shows only what would be done");
    DECLARE_MESSAGE(CmdRegenerateOptForce,
                    (),
                    "",
                    "proceeds with the (potentially dangerous) action without confirmation");
    DECLARE_MESSAGE(CmdRegenerateOptNormalize, (), "", "apply any deprecation fixups");
    DECLARE_MESSAGE(CmdRemoveOptDryRun, (), "", "Print the packages to be removed, but do not remove them");
    DECLARE_MESSAGE(CmdRemoveOptOutdated, (), "", "Select all packages with versions that do not match the portfiles");
    DECLARE_MESSAGE(CmdRemoveOptRecurse,
                    (),
                    "",
                    "Allow removal of packages not explicitly specified on the command line");
    DECLARE_MESSAGE(CmdSettingCopiedFilesLog, (), "", "Path to the copied files log to create");
    DECLARE_MESSAGE(CmdSettingInstalledDir, (), "", "Path to the installed tree to use");
    DECLARE_MESSAGE(CmdSettingTargetBin, (), "", "Path to the binary to analyze");
    DECLARE_MESSAGE(CmdSettingTLogFile, (), "", "Path to the tlog file to create");
    DECLARE_MESSAGE(CmdSetInstalledOptDryRun, (), "", "Do not actually build or install");
    DECLARE_MESSAGE(CmdSetInstalledOptNoUsage, (), "", "Don't print CMake usage information after install.");
    DECLARE_MESSAGE(CmdSetInstalledOptWritePkgConfig,
                    (),
                    "",
                    "Writes out a NuGet packages.config-formatted file for use with external binary caching.\n"
                    "See `vcpkg help binarycaching` for more information.");
    DECLARE_MESSAGE(CmdUpdateBaselineOptDryRun, (), "", "Print out plan without execution");
    DECLARE_MESSAGE(CmdUpdateBaselineOptInitial,
                    (),
                    "",
                    "add a `builtin-baseline` to a vcpkg.json that doesn't already have it");
    DECLARE_MESSAGE(CmdUpgradeOptAllowUnsupported,
                    (),
                    "",
                    "Instead of erroring on an unsupported port, continue with a warning.");
    DECLARE_MESSAGE(CmdUpgradeOptNoDryRun, (), "", "Actually upgrade");
    DECLARE_MESSAGE(CmdUpgradeOptNoKeepGoing, (), "", "Stop installing packages on failure");
    DECLARE_MESSAGE(CmdXDownloadOptHeader, (), "", "Additional header to use when fetching from URLs");
    DECLARE_MESSAGE(CmdXDownloadOptSha, (), "", "The hash of the file to be downloaded");
    DECLARE_MESSAGE(CmdXDownloadOptSkipSha, (), "", "Do not check the SHA512 of the downloaded file");
    DECLARE_MESSAGE(CmdXDownloadOptStore, (), "", "Indicates the file should be stored instead of fetched");
    DECLARE_MESSAGE(CmdXDownloadOptUrl, (), "", "URL to download and store if missing from cache");
    DECLARE_MESSAGE(CommandFailed,
                    (msg::command_line),
                    "",
                    "command:\n"
                    "{command_line}\n"
                    "failed with the following results:");
    DECLARE_MESSAGE(CommunityTriplets, (), "", "VCPKG community triplets:");
    DECLARE_MESSAGE(ComparingUtf8Decoders,
                    (),
                    "",
                    "Comparing Utf8Decoders with different provenance; this is always an error");
    DECLARE_MESSAGE(CompressFolderFailed, (msg::path), "", "Failed to compress folder \"{path}\":");
    DECLARE_MESSAGE(ComputingInstallPlan, (), "", "Computing installation plan...");
    DECLARE_MESSAGE(ConfigurationErrorRegistriesWithoutBaseline,
                    (msg::path, msg::url),
                    "",
                    "The configuration defined in {path} is invalid.\n\n"
                    "Using registries requires that a baseline is set for the default registry or that the default "
                    "registry is null.\n\n"
                    "See {url} for more details.");
    DECLARE_MESSAGE(ConfigurationNestedDemands,
                    (msg::json_field),
                    "",
                    "[\"{json_field}\"] contains a nested `demands` object (nested `demands` have no effect)");
    DECLARE_MESSAGE(ConflictingFiles,
                    (msg::path, msg::spec),
                    "",
                    "The following files are already installed in {path} and are in conflict with {spec}");
    DECLARE_MESSAGE(ConflictingValuesForOption, (msg::option), "", "conflicting values specified for '--{option}'.");
    DECLARE_MESSAGE(ConstraintViolation, (), "", "Found a constraint violation:");
    DECLARE_MESSAGE(ContinueCodeUnitInStart, (), "", "found continue code unit in start position");
    DECLARE_MESSAGE(ControlAndManifestFilesPresent,
                    (msg::path),
                    "",
                    "Both a manifest file and a CONTROL file exist in port directory: {path}");
    DECLARE_MESSAGE(ControlCharacterInString, (), "", "Control character in string");
    DECLARE_MESSAGE(CopyrightIsDir, (msg::path), "", "`{path}` being a directory is deprecated.");
    DECLARE_MESSAGE(CorruptedDatabase, (), "", "Database corrupted.");
    DECLARE_MESSAGE(CorruptedInstallTree, (), "", "Your vcpkg 'installed' tree is corrupted.");
    DECLARE_MESSAGE(CouldNotDeduceNugetIdAndVersion,
                    (msg::path),
                    "",
                    "Could not deduce nuget id and version from filename: {path}");
    DECLARE_MESSAGE(CouldNotFindBaseline,
                    (msg::commit_sha, msg::path),
                    "",
                    "Could not find explicitly specified baseline `\"{commit_sha}\"` in baseline file {path}");
    DECLARE_MESSAGE(CouldNotFindBaselineForRepo,
                    (msg::commit_sha, msg::package_name),
                    "",
                    "Couldn't find baseline `\"{commit_sha}\"` for repo {package_name}");
    DECLARE_MESSAGE(CouldNotFindBaselineInCommit,
                    (msg::commit_sha, msg::package_name),
                    "",
                    "Couldn't find baseline in commit `\"{commit_sha}\"` from repo {package_name}:");
    DECLARE_MESSAGE(CouldNotFindGitTreeAtCommit,
                    (msg::package_name, msg::commit_sha),
                    "",
                    "could not find the git tree for `versions` in repo {package_name} at commit {commit_sha}");
    DECLARE_MESSAGE(CouldNotFindToolVersion,
                    (msg::version, msg::path),
                    "",
                    "Could not find <tools version=\"{version}\"> in {path}");
    DECLARE_MESSAGE(CouldNotFindVersionDatabaseFile,
                    (msg::path),
                    "",
                    "Couldn't find the versions database file: {path}");
    DECLARE_MESSAGE(CreatedNuGetPackage, (msg::path), "", "Created nupkg: {path}");
    DECLARE_MESSAGE(CreateFailureLogsDir, (msg::path), "", "Creating failure logs output directory {path}.");
    DECLARE_MESSAGE(Creating7ZipArchive, (), "", "Creating 7zip archive...");
    DECLARE_MESSAGE(CreatingNugetPackage, (), "", "Creating NuGet package...");
    DECLARE_MESSAGE(CreatingZipArchive, (), "", "Creating zip archive...");
    DECLARE_MESSAGE(CreationFailed, (msg::path), "", "Creating {path} failed.");
    DECLARE_MESSAGE(CurlFailedToExecute,
                    (msg::exit_code),
                    "curl is the name of a program, see curl.se",
                    "curl failed to execute with exit code {exit_code}.");
    DECLARE_MESSAGE(CurlFailedToPut,
                    (msg::exit_code, msg::url),
                    "curl is the name of a program, see curl.se",
                    "curl failed to put file to {url} with exit code {exit_code}.");
    DECLARE_MESSAGE(CurlFailedToPutHttp,
                    (msg::exit_code, msg::url, msg::value),
                    "curl is the name of a program, see curl.se. {value} is an HTTP status code",
                    "curl failed to put file to {url} with exit code {exit_code} and http code {value}.");
    DECLARE_MESSAGE(CurlReportedUnexpectedResults,
                    (msg::command_line, msg::actual),
                    "{command_line} is the command line to call curl.exe, {actual} is the console output "
                    "of curl.exe locale-invariant download results.",
                    "curl has reported unexpected results to vcpkg and vcpkg cannot continue.\n"
                    "Please review the following text for sensitive information and open an issue on the "
                    "Microsoft/vcpkg GitHub to help fix this problem!\n"
                    "cmd: {command_line}\n"
                    "=== curl output ===\n"
                    "{actual}\n"
                    "=== end curl output ===");
    DECLARE_MESSAGE(CurlReturnedUnexpectedResponseCodes,
                    (msg::actual, msg::expected),
                    "{actual} and {expected} are integers, curl is the name of a program, see curl.se",
                    "curl returned a different number of response codes than were expected for the request ({actual} "
                    "vs expected {expected}).");
    DECLARE_MESSAGE(
        CurrentCommitBaseline,
        (msg::commit_sha),
        "",
        "You can use the current commit as a baseline, which is:\n\t\"builtin-baseline\": \"{commit_sha}\"");
    DECLARE_MESSAGE(DateTableHeader, (), "", "Date");
    DECLARE_MESSAGE(DefaultBinaryCachePlatformCacheRequiresAbsolutePath,
                    (msg::path),
                    "",
                    "Environment variable VCPKG_DEFAULT_BINARY_CACHE must be a directory (was: {path})");
    DECLARE_MESSAGE(DefaultBinaryCacheRequiresAbsolutePath,
                    (msg::path),
                    "",
                    "Environment variable VCPKG_DEFAULT_BINARY_CACHE must be absolute (was: {path})");
    DECLARE_MESSAGE(DefaultBinaryCacheRequiresDirectory,
                    (msg::path),
                    "",
                    "Environment variable VCPKG_DEFAULT_BINARY_CACHE must be a directory (was: {path})");
    DECLARE_MESSAGE(DefaultBrowserLaunched, (msg::url), "", "Default browser launched to {url}.");
    DECLARE_MESSAGE(DefaultFlag, (msg::option), "", "Defaulting to --{option} being on.");
    DECLARE_MESSAGE(DefaultRegistryIsArtifact, (), "", "The default registry cannot be an artifact registry.");
    DECLARE_MESSAGE(DefaultTriplet,
                    (msg::triplet),
                    "",
                    "Starting with the September 2023 release, the default triplet for vcpkg libraries will change "
                    "from x86-windows to the detected host triplet ({triplet}). To resolve this message, add --triplet "
                    "x86-windows to keep the same behavior.");
    DECLARE_MESSAGE(DeleteVcpkgConfigFromManifest,
                    (msg::path),
                    "",
                    "-- Or remove \"vcpkg-configuration\" from the manifest file {path}.");
    DECLARE_MESSAGE(DeprecatedPrefabDebugOption, (), "", "--prefab-debug is now deprecated.");
    DECLARE_MESSAGE(DetectCompilerHash, (msg::triplet), "", "Detecting compiler hash for triplet {triplet}...");
    DECLARE_MESSAGE(DocumentedFieldsSuggestUpdate,
                    (),
                    "",
                    "If these are documented fields that should be recognized try updating the vcpkg tool.");
    DECLARE_MESSAGE(DownloadAvailable,
                    (msg::env_var),
                    "",
                    "A downloadable copy of this tool is available and can be used by unsetting {env_var}.");
    DECLARE_MESSAGE(DownloadedSources, (msg::spec), "", "Downloaded sources for {spec}");
    DECLARE_MESSAGE(DownloadFailedCurl,
                    (msg::url, msg::exit_code),
                    "",
                    "{url}: curl failed to download with exit code {exit_code}");
    DECLARE_MESSAGE(DownloadFailedHashMismatch,
                    (msg::url, msg::path, msg::expected, msg::actual),
                    "{expected} and {actual} are SHA512 hashes in hex format.",
                    "File does not have the expected hash:\n"
                    "url: {url}\n"
                    "File: {path}\n"
                    "Expected hash: {expected}\n"
                    "Actual hash: {actual}");
    DECLARE_MESSAGE(DownloadFailedRetrying,
                    (msg::value),
                    "{value} is a number of milliseconds",
                    "Download failed -- retrying after {value}ms");
    DECLARE_MESSAGE(DownloadFailedStatusCode,
                    (msg::url, msg::value),
                    "{value} is an HTTP status code",
                    "{url}: failed: status code {value}");
    DECLARE_MESSAGE(DownloadingPortableToolVersionX,
                    (msg::tool_name, msg::version),
                    "",
                    "A suitable version of {tool_name} was not found (required v{version}) Downloading "
                    "portable {tool_name} {version}...");
    DECLARE_MESSAGE(DownloadingTool,
                    (msg::tool_name, msg::url, msg::path),
                    "",
                    "Downloading {tool_name}...\n{url}->{path}");
    DECLARE_MESSAGE(DownloadingUrl, (msg::url), "", "Downloading {url}");
    DECLARE_MESSAGE(DownloadWinHttpError,
                    (msg::system_api, msg::exit_code, msg::url),
                    "",
                    "{url}: {system_api} failed with exit code {exit_code}");
    DECLARE_MESSAGE(DownloadingVcpkgCeBundle, (msg::version), "", "Downloading vcpkg-artifacts bundle {version}...");
    DECLARE_MESSAGE(DownloadingVcpkgCeBundleLatest,
                    (),
                    "This message is normally displayed only in development.",
                    "Downloading latest vcpkg-artifacts bundle...");
    DECLARE_MESSAGE(DownloadingVcpkgStandaloneBundle, (msg::version), "", "Downloading standalone bundle {version}.");
    DECLARE_MESSAGE(DownloadingVcpkgStandaloneBundleLatest, (), "", "Downloading latest standalone bundle.");
    DECLARE_MESSAGE(DownloadRootsDir,
                    (msg::env_var),
                    "",
                    "Specify the downloads root directory.\n(default: {env_var})");
    DECLARE_MESSAGE(DuplicateCommandOption, (msg::option), "", "The option --{option} can only be passed once.");
    DECLARE_MESSAGE(DuplicatedKeyInObj,
                    (msg::value),
                    "{value} is a json property/object",
                    "Duplicated key \"{value}\" in an object");
    DECLARE_MESSAGE(DuplicateOptions,
                    (msg::value),
                    "'{value}' is a command line option.",
                    "'--{value}' specified multiple times.");
    DECLARE_MESSAGE(DuplicatePackagePattern, (msg::package_name), "", "Package \"{package_name}\" is duplicated.");
    DECLARE_MESSAGE(DuplicatePackagePatternFirstOcurrence, (), "", "First declared in:");
    DECLARE_MESSAGE(DuplicatePackagePatternIgnoredLocations, (), "", "The following redeclarations will be ignored:");
    DECLARE_MESSAGE(DuplicatePackagePatternLocation, (msg::path), "", "location: {path}");
    DECLARE_MESSAGE(DuplicatePackagePatternRegistry, (msg::url), "", "registry: {url}");
    DECLARE_MESSAGE(ElapsedInstallTime, (msg::count), "", "Total elapsed time: {count}");
    DECLARE_MESSAGE(ElapsedTimeForChecks, (msg::elapsed), "", "Time to determine pass/fail: {elapsed}");
    DECLARE_MESSAGE(EmailVcpkgTeam, (msg::url), "", "Send an email to {url} with any feedback.");
    DECLARE_MESSAGE(EmbeddingVcpkgConfigInManifest,
                    (),
                    "",
                    "Embedding `vcpkg-configuration` in a manifest file is an EXPERIMENTAL feature.");
    DECLARE_MESSAGE(EmptyArg, (msg::option), "", "The option --{option} must be passed a non-empty argument.");
    DECLARE_MESSAGE(EmptyLicenseExpression, (), "", "SPDX license expression was empty.");
    DECLARE_MESSAGE(EndOfStringInCodeUnit, (), "", "found end of string in middle of code point");
    DECLARE_MESSAGE(EnvInvalidMaxConcurrency,
                    (msg::env_var, msg::value),
                    "{value} is the invalid value of an environment variable",
                    "{env_var} is {value}, must be > 0");
    DECLARE_MESSAGE(EnvStrFailedToExtract, (), "", "could not expand the environment string:");
    DECLARE_MESSAGE(EnvPlatformNotSupported, (), "", "Build environment commands are not supported on this platform");
    DECLARE_MESSAGE(EnvVarMustBeAbsolutePath,
                    (msg::path, msg::env_var),
                    "",
                    "{env_var} ({path}) was not an absolute path");
    DECLARE_MESSAGE(ErrorDetectingCompilerInfo,
                    (msg::path),
                    "",
                    "while detecting compiler information:\nThe log file content at \"{path}\" is:");
    DECLARE_MESSAGE(ErrorIndividualPackagesUnsupported,
                    (),
                    "",
                    "In manifest mode, `vcpkg install` does not support individual package arguments.\nTo install "
                    "additional "
                    "packages, edit vcpkg.json and then run `vcpkg install` without any package arguments.");
    DECLARE_MESSAGE(ErrorInvalidClassicModeOption,
                    (msg::option),
                    "",
                    "The option --{option} is not supported in classic mode and no manifest was found.");
    DECLARE_MESSAGE(ErrorInvalidManifestModeOption,
                    (msg::option),
                    "",
                    "The option --{option} is not supported in manifest mode.");
    DECLARE_MESSAGE(
        ErrorMessageMustUsePrintError,
        (msg::value),
        "{value} is is a localized message name like ErrorMessageMustUsePrintError",
        "The message named {value} starts with error:, it must be changed to prepend ErrorMessage in code instead.");
    DECLARE_MESSAGE(
        ErrorMissingVcpkgRoot,
        (),
        "",
        "Could not detect vcpkg-root. If you are trying to use a copy of vcpkg that you've built, you must "
        "define the VCPKG_ROOT environment variable to point to a cloned copy of https://github.com/Microsoft/vcpkg.");
    DECLARE_MESSAGE(ErrorNoVSInstance,
                    (msg::triplet),
                    "",
                    "in triplet {triplet}: Unable to find a valid Visual Studio instance");
    DECLARE_MESSAGE(ErrorNoVSInstanceAt, (msg::path), "", "at \"{path}\"");
    DECLARE_MESSAGE(ErrorNoVSInstanceFullVersion, (msg::version), "", "with toolset version prefix {version}");
    DECLARE_MESSAGE(ErrorNoVSInstanceVersion, (msg::version), "", "with toolset version {version}");
    DECLARE_MESSAGE(ErrorParsingBinaryParagraph, (msg::spec), "", "while parsing the Binary Paragraph for {spec}");
    DECLARE_MESSAGE(ErrorRequireBaseline,
                    (),
                    "",
                    "this vcpkg instance requires a manifest with a specified baseline in order to "
                    "interact with ports. Please add 'builtin-baseline' to the manifest or add a "
                    "'vcpkg-configuration.json' that redefines the default registry.");
    DECLARE_MESSAGE(ErrorRequirePackagesList,
                    (),
                    "",
                    "`vcpkg install` requires a list of packages to install in classic mode.");
    DECLARE_MESSAGE(ErrorsFound, (), "", "Found the following errors:");
    DECLARE_MESSAGE(
        ErrorUnableToDetectCompilerInfo,
        (),
        "failure output will be displayed at the top of this",
        "vcpkg was unable to detect the active compiler's information. See above for the CMake failure output.");
    DECLARE_MESSAGE(ErrorVcvarsUnsupported,
                    (msg::triplet),
                    "",
                    "in triplet {triplet}: Use of Visual Studio's Developer Prompt is unsupported "
                    "on non-Windows hosts.\nDefine 'VCPKG_CMAKE_SYSTEM_NAME' or "
                    "'VCPKG_CHAINLOAD_TOOLCHAIN_FILE' in the triplet file.");
    DECLARE_MESSAGE(ErrorVsCodeNotFound,
                    (msg::env_var),
                    "",
                    "Visual Studio Code was not found and the environment variable {env_var} is not set or invalid.");
    DECLARE_MESSAGE(ErrorVsCodeNotFoundPathExamined, (), "", "The following paths were examined:");
    DECLARE_MESSAGE(ErrorWhileFetchingBaseline,
                    (msg::value, msg::package_name),
                    "{value} is a commit sha.",
                    "while fetching baseline `\"{value}\"` from repo {package_name}:");
    DECLARE_MESSAGE(ErrorWhileParsing, (msg::path), "", "Errors occurred while parsing {path}.");
    DECLARE_MESSAGE(ErrorWhileWriting, (msg::path), "", "Error occured while writing {path}");
    DECLARE_MESSAGE(ExceededRecursionDepth, (), "", "Recursion depth exceeded.");
    DECLARE_MESSAGE(ExcludedPackage, (msg::spec), "", "Excluded {spec}");
    DECLARE_MESSAGE(ExcludedPackages, (), "", "The following packages are excluded:");
    DECLARE_MESSAGE(ExpectedAnObject, (), "", "expected an object");
    DECLARE_MESSAGE(ExpectedAtMostOneSetOfTags,
                    (msg::count, msg::old_value, msg::new_value, msg::value),
                    "{old_value} is a left tag and {new_value} is the right tag. {value} is the input.",
                    "Found {count} sets of {old_value}.*{new_value} but expected at most 1, in block:\n{value}");
    DECLARE_MESSAGE(
        ExpectedCharacterHere,
        (msg::expected),
        "{expected} is a locale-invariant delimiter; for example, the ':' or '=' in 'zlib:x64-windows=skip'",
        "expected '{expected}' here");
    DECLARE_MESSAGE(ExpectedDigitsAfterDecimal, (), "", "Expected digits after the decimal point");
    DECLARE_MESSAGE(ExpectedFailOrSkip, (), "", "expected 'fail', 'skip', or 'pass' here");
    DECLARE_MESSAGE(ExpectedOneSetOfTags,
                    (msg::count, msg::old_value, msg::new_value, msg::value),
                    "{old_value} is a left tag and {new_value} is the right tag. {value} is the input.",
                    "Found {count} sets of {old_value}.*{new_value} but expected exactly 1, in block:\n{value}");
    DECLARE_MESSAGE(ExpectedOneVersioningField, (), "", "expected only one versioning field");
    DECLARE_MESSAGE(ExpectedPathToExist, (msg::path), "", "Expected {path} to exist after fetching");
    DECLARE_MESSAGE(ExpectedPortName, (), "", "expected a port name here");
    DECLARE_MESSAGE(ExpectedReadWriteReadWrite, (), "", "unexpected argument: expected 'read', readwrite', or 'write'");
    DECLARE_MESSAGE(ExpectedStatusField, (), "", "Expected 'status' field in status paragraph");
    DECLARE_MESSAGE(ExpectedTripletName, (), "", "expected a triplet name here");
    DECLARE_MESSAGE(ExpectedValueForOption, (msg::option), "", "expected value after --{option}.");
    DECLARE_MESSAGE(ExportArchitectureReq,
                    (),
                    "",
                    "Export prefab requires targeting at least one of the following architectures arm64-v8a, "
                    "armeabi-v7a, x86_64, x86 to be present.");
    DECLARE_MESSAGE(Exported7zipArchive, (msg::path), "", "7zip archive exported at: {path}");
    DECLARE_MESSAGE(ExportedZipArchive, (msg::path), "", "Zip archive exported at: {path}");
    DECLARE_MESSAGE(ExportingAlreadyBuiltPackages,
                    (),
                    "",
                    "The following packages are already built and will be exported:");
    DECLARE_MESSAGE(ExportingMaintenanceTool, (), "", "Exporting maintenance tool...");
    DECLARE_MESSAGE(ExportingPackage, (msg::package_name), "", "Exporting {package_name}...");
    DECLARE_MESSAGE(ExportPrefabRequiresAndroidTriplet, (), "", "export prefab requires an Android triplet.");
    DECLARE_MESSAGE(ExportUnsupportedInManifest,
                    (),
                    "",
                    "vcpkg export does not support manifest mode, in order to allow for future design considerations. "
                    "You may use export in classic mode by running vcpkg outside of a manifest-based project.");
    DECLARE_MESSAGE(ExtendedDocumentationAtUrl, (msg::url), "", "Extended documentation available at '{url}'.");
    DECLARE_MESSAGE(ExtractingTool, (msg::tool_name), "", "Extracting {tool_name}...");
    DECLARE_MESSAGE(FailedPostBuildChecks,
                    (msg::count, msg::path),
                    "",
                    "Found {count} post-build check problem(s). To submit these ports to curated catalogs, please "
                    "first correct the portfile: {path}");
    DECLARE_MESSAGE(FailedToCheckoutRepo,
                    (msg::package_name),
                    "",
                    "failed to check out `versions` from repo {package_name}");
    DECLARE_MESSAGE(FailedToDetermineArchitecture,
                    (msg::path, msg::command_line),
                    "",
                    "unable to determine the architecture of {path}.\n{command_line}");
    DECLARE_MESSAGE(FailedToDetermineCurrentCommit, (), "", "Failed to determine the current commit:");
    DECLARE_MESSAGE(FailedToDownloadFromMirrorSet, (), "", "Failed to download from mirror set");
    DECLARE_MESSAGE(FailedToExtract, (msg::path), "", "Failed to extract \"{path}\":");
    DECLARE_MESSAGE(FailedToFetchError,
                    (msg::error_msg, msg::package_name),
                    "",
                    "{error_msg}\nFailed to fetch {package_name}:");
    DECLARE_MESSAGE(FailedToFindBaseline, (), "", "Failed to find baseline.json");
    DECLARE_MESSAGE(FailedToFindPortFeature,
                    (msg::feature, msg::package_name),
                    "",
                    "{package_name} has no feature named {feature}.");
    DECLARE_MESSAGE(FailedToFormatMissingFile,
                    (),
                    "",
                    "No files to format.\nPlease pass either --all, or the explicit files to format or convert.");
    DECLARE_MESSAGE(
        FailedToLoadInstalledManifest,
        (msg::package_name),
        "",
        "The control or manifest file for {package_name} could not be loaded due to the following error. Please "
        "remove {package_name} and try again.");
    DECLARE_MESSAGE(FailedToLoadManifest, (msg::path), "", "Failed to load manifest from directory {path}");
    DECLARE_MESSAGE(FailedToLoadPort,
                    (msg::package_name, msg::path),
                    "",
                    "Failed to load port {package_name} from {path}");
    DECLARE_MESSAGE(FailedToLoadPortFrom, (msg::path), "", "Failed to load port from {path}");
    DECLARE_MESSAGE(FailedToLoadUnnamedPortFromPath, (msg::path), "", "Failed to load port from {path}");
    DECLARE_MESSAGE(FailedToLocateSpec, (msg::spec), "", "Failed to locate spec in graph: {spec}");
    DECLARE_MESSAGE(FailedToObtainDependencyVersion, (), "", "Cannot find desired dependency version.");
    DECLARE_MESSAGE(FailedToObtainLocalPortGitSha, (), "", "Failed to obtain git SHAs for local ports.");
    DECLARE_MESSAGE(FailedToObtainPackageVersion, (), "", "Cannot find desired package version.");
    DECLARE_MESSAGE(FailedToParseCMakeConsoleOut,
                    (),
                    "",
                    "Failed to parse CMake console output to locate block start/end markers.");
    DECLARE_MESSAGE(FailedToParseBaseline, (msg::path), "", "Failed to parse baseline: {path}");
    DECLARE_MESSAGE(FailedToParseConfig, (msg::path), "", "Failed to parse configuration {path}");
    DECLARE_MESSAGE(FailedToParseControl, (msg::path), "", "Failed to parse control file: {path}");
    DECLARE_MESSAGE(FailedToParseJson, (msg::path), "", "Failed to parse JSON file: {path}");
    DECLARE_MESSAGE(FailedToParseManifest, (msg::path), "", "Failed to parse manifest file: {path}");
    DECLARE_MESSAGE(FailedToParseNoTopLevelObj,
                    (msg::path),
                    "",
                    "Failed to parse {path}, expected a top-level object.");
    DECLARE_MESSAGE(FailedToParseNoVersionsArray,
                    (msg::path),
                    "",
                    "Failed to parse {path}, expected a 'versions' array.");
    DECLARE_MESSAGE(FailedToParseSerializedBinParagraph,
                    (msg::error_msg),
                    "'{error_msg}' is the error message for failing to parse the Binary Paragraph.",
                    "[sanity check] Failed to parse a serialized binary paragraph.\nPlease open an issue at "
                    "https://github.com/microsoft/vcpkg, "
                    "with the following output:\n{error_msg}\nSerialized Binary Paragraph:");
    DECLARE_MESSAGE(FailedToParseVersionsFile, (msg::path), "", "failed to parse versions file {path}");
    DECLARE_MESSAGE(FailedToParseVersionXML,
                    (msg::tool_name, msg::version),
                    "",
                    "Could not parse version for tool {tool_name}. Version string was: {version}");
    DECLARE_MESSAGE(FailedToProvisionCe, (), "", "Failed to provision vcpkg-artifacts.");
    DECLARE_MESSAGE(FailedToRead, (msg::path, msg::error_msg), "", "Failed to read {path}: {error_msg}");
    DECLARE_MESSAGE(FailedToReadParagraph, (msg::path), "", "Failed to read paragraphs from {path}");
    DECLARE_MESSAGE(FailedToRemoveControl, (msg::path), "", "Failed to remove control file {path}");
    DECLARE_MESSAGE(FailedToRunToolToDetermineVersion,
                    (msg::tool_name, msg::path),
                    "Additional information, such as the command line output, if any, will be appended on "
                    "the line after this message",
                    "Failed to run \"{path}\" to determine the {tool_name} version.");
    DECLARE_MESSAGE(FailedToStoreBackToMirror, (), "", "failed to store back to mirror:");
    DECLARE_MESSAGE(FailedToStoreBinaryCache, (msg::path), "", "Failed to store binary cache {path}");
    DECLARE_MESSAGE(FailedToTakeFileSystemLock, (msg::path), "", "Failed to take the filesystem lock on {path}");
    DECLARE_MESSAGE(FailedToWriteManifest, (msg::path), "", "Failed to write manifest file {path}");
    DECLARE_MESSAGE(FailedVendorAuthentication,
                    (msg::vendor, msg::url),
                    "",
                    "One or more {vendor} credential providers failed to authenticate. See '{url}' for more details "
                    "on how to provide credentials.");
    DECLARE_MESSAGE(FeedbackAppreciated, (), "", "Thank you for your feedback!");
    DECLARE_MESSAGE(
        FilesContainAbsolutePath1,
        (),
        "This message is printed before a list of found absolute paths, followed by FilesContainAbsolutePath2, "
        "followed by a list of found files.",
        "There should be no absolute paths, such as the following, in an installed package:");
    DECLARE_MESSAGE(FilesContainAbsolutePath2, (), "", "Absolute paths were found in the following files:");
    DECLARE_MESSAGE(FieldKindDidNotHaveExpectedValue,
                    (msg::expected, msg::actual),
                    "{expected} is a list of literal kinds the user must type, separated by commas, {actual} is what "
                    "the user supplied",
                    "\"kind\" did not have an expected value: (expected one of: {expected}; found {actual})");
    DECLARE_MESSAGE(FetchingBaselineInfo,
                    (msg::package_name),
                    "",
                    "Fetching baseline information from {package_name}...");
    DECLARE_MESSAGE(FetchingRegistryInfo,
                    (msg::url, msg::value),
                    "{value} is a reference",
                    "Fetching registry information from {url} ({value})...");
    DECLARE_MESSAGE(FileNotFound, (msg::path), "", "{path}: file not found");
    DECLARE_MESSAGE(FileReadFailed,
                    (msg::path, msg::byte_offset, msg::count),
                    "",
                    "Failed to read {count} bytes from {path} at offset {byte_offset}.");
    DECLARE_MESSAGE(FileSeekFailed,
                    (msg::path, msg::byte_offset),
                    "",
                    "Failed to seek to position {byte_offset} in {path}.");
    DECLARE_MESSAGE(FilesExported, (msg::path), "", "Files exported at: {path}");
    DECLARE_MESSAGE(FileSystemOperationFailed, (), "", "Filesystem operation failed:");
    DECLARE_MESSAGE(FishCompletion, (msg::path), "", "vcpkg fish completion is already added at \"{path}\".");
    DECLARE_MESSAGE(FloatingPointConstTooBig, (msg::count), "", "Floating point constant too big: {count}");
    DECLARE_MESSAGE(FollowingPackagesMissingControl,
                    (),
                    "",
                    "The following packages do not have a valid CONTROL or vcpkg.json:");
    DECLARE_MESSAGE(FollowingPackagesNotInstalled, (), "", "The following packages are not installed:");
    DECLARE_MESSAGE(FollowingPackagesUpgraded, (), "", "The following packages are up-to-date:");
    DECLARE_MESSAGE(
        ForceSystemBinariesOnWeirdPlatforms,
        (),
        "",
        "Environment variable VCPKG_FORCE_SYSTEM_BINARIES must be set on arm, s390x, ppc64le and riscv platforms.");
    DECLARE_MESSAGE(FormattedParseMessageExpression,
                    (msg::value),
                    "Example of {value} is 'x64 & windows'",
                    "on expression: {value}");
    DECLARE_MESSAGE(GeneratedConfiguration, (msg::path), "", "Generated configuration {path}.");
    DECLARE_MESSAGE(GeneratedInstaller, (msg::path), "", "{path} installer generated.");
    DECLARE_MESSAGE(GenerateMsgErrorParsingFormatArgs,
                    (msg::value),
                    "example of {value} 'GenerateMsgNoComment'",
                    "parsing format string for {value}:");
    DECLARE_MESSAGE(GenerateMsgIncorrectComment,
                    (msg::value),
                    "example of {value} is 'GenerateMsgNoComment'",
                    R"(message {value} has an incorrect comment:)");
    DECLARE_MESSAGE(GenerateMsgNoArgumentValue,
                    (msg::value),
                    "example of {value} is 'arch'",
                    R"({{{value}}} was specified in a comment, but was not used in the message.)");
    DECLARE_MESSAGE(GenerateMsgNoCommentValue,
                    (msg::value),
                    "example of {value} is 'arch'",
                    R"({{{value}}} was used in the message, but not commented.)");
    DECLARE_MESSAGE(GeneratingConfiguration, (msg::path), "", "Generating configuration {path}...");
    DECLARE_MESSAGE(GeneratingInstaller, (msg::path), "", "Generating installer {path}...");
    DECLARE_MESSAGE(GeneratingRepo, (msg::path), "", "Generating repository {path}...");
    DECLARE_MESSAGE(GetParseFailureInfo, (), "", "Use '--debug' to get more information about the parse failures.");
    DECLARE_MESSAGE(GitCommandFailed, (msg::command_line), "", "failed to execute: {command_line}");
    DECLARE_MESSAGE(GitFailedToFetch,
                    (msg::value, msg::url),
                    "{value} is a git ref like 'origin/main'",
                    "failed to fetch ref {value} from repository {url}");
    DECLARE_MESSAGE(GitFailedToInitializeLocalRepository,
                    (msg::path),
                    "",
                    "failed to initialize local repository {path}");
    DECLARE_MESSAGE(GitRegistryMustHaveBaseline,
                    (msg::package_name, msg::value),
                    "{value} is a commit sha",
                    "The git registry entry for \"{package_name}\" must have a \"baseline\" field that is a valid git "
                    "commit SHA (40 hexadecimal characters).\n"
                    "The current HEAD of that repo is \"{value}\".");
    DECLARE_MESSAGE(GitStatusOutputExpectedFileName, (), "", "expected a file name");
    DECLARE_MESSAGE(GitStatusOutputExpectedNewLine, (), "", "expected new line");
    DECLARE_MESSAGE(GitStatusOutputExpectedRenameOrNewline, (), "", "expected renamed file or new lines");
    DECLARE_MESSAGE(GitStatusUnknownFileStatus,
                    (msg::value),
                    "{value} is a single character indicating file status, for example: A, U, M, D",
                    "unknown file status: {value}");
    DECLARE_MESSAGE(GitUnexpectedCommandOutputCmd,
                    (msg::command_line),
                    "",
                    "git produced unexpected output when running {command_line}");
    DECLARE_MESSAGE(
        HashFileFailureToRead,
        (msg::path),
        "Printed after ErrorMessage and before the specific failing filesystem operation (like file not found)",
        "failed to read file \"{path}\" for hashing: ");
    DECLARE_MESSAGE(HeaderOnlyUsage,
                    (msg::package_name),
                    "'header' refers to C/C++ .h files",
                    "{package_name} is header-only and can be used from CMake via:");
    DECLARE_MESSAGE(
        HelpAssetCaching,
        (),
        "The '<rw>' part references code in the following table and should not be localized. The matching values "
        "\"read\" \"write\" and \"readwrite\" are also fixed. After this block a table with each possible asset "
        "caching source is printed.",
        "**Experimental feature: this may change or be removed at any time**\n"
        "\n"
        "vcpkg can use mirrors to cache downloaded assets, ensuring continued operation even if the "
        "original source changes or disappears.\n"
        "\n"
        "Asset caching can be configured either by setting the environment variable X_VCPKG_ASSET_SOURCES "
        "to a semicolon-delimited list of sources or by passing a sequence of "
        "--x-asset-sources=<source> command line options. Command line sources are interpreted after "
        "environment sources. Commas, semicolons, and backticks can be escaped using backtick (`).\n"
        "\n"
        "The <rw> optional parameter for certain strings controls how they will be accessed. It can be specified as "
        "\"read\", \"write\", or \"readwrite\" and defaults to \"read\".\n"
        "\n"
        "Valid sources:");
    DECLARE_MESSAGE(
        HelpAssetCachingAzUrl,
        (),
        "This is printed as the 'definition' in a table for 'x-azurl,<url>[,<sas>[,<rw>]]', so <url>, <sas>, and <rw> "
        "should not be localized.",
        "Adds an Azure Blob Storage source, optionally using Shared Access Signature validation. URL should include "
        "the container path and be terminated with a trailing \"/\". <sas>, if defined, should be prefixed with a "
        "\"?\". "
        "Non-Azure servers will also work if they respond to GET and PUT requests of the form: "
        "\"<url><sha512><sas>\".");
    DECLARE_MESSAGE(HelpAssetCachingBlockOrigin,
                    (),
                    "This is printed as the 'definition' in a table for 'x-block-origin'",
                    "Disables fallback to the original URLs in case the mirror does not have the file available.");
    DECLARE_MESSAGE(
        HelpAssetCachingScript,
        (),
        "This is printed as the 'definition' in a table for 'x-script,<template>', so <template> should not be "
        "localized.",
        "Dispatches to an external tool to fetch the asset. Within the template, \"{{url}}\" will be replaced by the "
        "original url, \"{{sha512}}\" will be replaced by the SHA512 value, and \"{{dst}}\" will be replaced by the "
        "output path to save to. These substitutions will all be properly shell escaped, so an example template would "
        "be: \"curl -L {{url}} --output {{dst}}\". \"{{{{\" will be replaced by \"}}\" and \"}}}}\" will be replaced "
        "by \"}}\" to avoid expansion. Note that this will be executed inside the build environment, so the PATH and "
        "other environment variables will be modified by the triplet.");
    DECLARE_MESSAGE(
        HelpBinaryCaching,
        (),
        "The names in angle brackets like <rw> or in curly braces like {{sha512}} are 'code' and should not be "
        "localized. The matching values \"read\" \"write\" and \"readwrite\" are also fixed.",
        "vcpkg can cache compiled packages to accelerate restoration on a single machine or across the network. By "
        "default, vcpkg will save builds to a local machine cache. This can be disabled by passing "
        "\"--binarysource=clear\" as the last option on the command line.\n"
        "\n"
        "Binary caching can be further configured by either passing \"--binarysource=<source>\" options to every "
        "command line or setting the `VCPKG_BINARY_SOURCES` environment variable to a set of sources (Example: "
        "\"<source>;<source>;...\"). Command line sources are interpreted after environment sources.\n"
        "\n"
        "The \"<rw>\" optional parameter for certain strings controls whether they will be consulted for downloading "
        "binaries and whether on-demand builds will be uploaded to that remote. It can be specified as \"read\", "
        "\"write\", or \"readwrite\".\n"
        "\n"
        "General sources:");
    DECLARE_MESSAGE(
        HelpBinaryCachingAws,
        (),
        "Printed as the 'definition' for 'x-aws,<prefix>[,<rw>]', so '<prefix>' must be preserved verbatim.",
        "**Experimental: will change or be removed without warning**\n"
        "Adds an AWS S3 source. Uses the aws CLI for uploads and downloads. Prefix should include s3:// "
        "scheme and be suffixed with a \"/\".");
    DECLARE_MESSAGE(HelpBinaryCachingAwsConfig,
                    (),
                    "Printed as the 'definition' for 'x-aws-config,<parameter>'.",
                    "**Experimental: will change or be removed without warning**\n"
                    "Adds an AWS S3 source. Adds an AWS configuration; currently supports only 'no-sign-request' "
                    "parameter that is an equivalent to the --no-sign-request parameter "
                    "of the AWS CLI.");
    DECLARE_MESSAGE(HelpBinaryCachingAwsHeader, (), "", "Azure Web Services sources");
    DECLARE_MESSAGE(HelpBinaryCachingAzBlob,
                    (),
                    "Printed as the 'definition' for 'x-azblob,<url>,<sas>[,<rw>]'.",
                    "**Experimental: will change or be removed without warning**\n"
                    "Adds an Azure Blob Storage source. Uses Shared Access Signature validation. <url> should include "
                    "the container path. <sas> must be be prefixed with a \"?\".");
    DECLARE_MESSAGE(HelpBinaryCachingCos,
                    (),
                    "Printed as the 'definition' for 'x-cos,<prefix>[,<rw>]'.",
                    "**Experimental: will change or be removed without warning**\n"
                    "Adds an COS source. Uses the cos CLI for uploads and downloads. <prefix> should include the "
                    "scheme 'cos://' and be suffixed with a \"/\".");
    DECLARE_MESSAGE(HelpBinaryCachingDefaults,
                    (msg::path),
                    "Printed as the 'definition' in a table for 'default[,<rw>]'. %LOCALAPPDATA%, %APPDATA%, "
                    "$XDG_CACHE_HOME, and $HOME are 'code' and should not be localized.",
                    "Adds the default file-based location. Based on your system settings, the default path to store "
                    "binaries is \"{path}\". This consults %LOCALAPPDATA%/%APPDATA% on Windows and $XDG_CACHE_HOME or "
                    "$HOME on other platforms.");
    DECLARE_MESSAGE(HelpBinaryCachingDefaultsError,
                    (),
                    "Printed as the 'definition' in a table for 'default[,<rw>]', when there was an error fetching the "
                    "default for some reason.",
                    "Adds the default file-based location.");
    DECLARE_MESSAGE(HelpBinaryCachingFiles,
                    (),
                    "Printed as the 'definition' for 'files,<path>[,<rw>]'",
                    "Adds a custom file-based location.");
    DECLARE_MESSAGE(HelpBinaryCachingGcs,
                    (),
                    "Printed as the 'definition' for 'x-gcs,<prefix>[,<rw>]'.",
                    "**Experimental: will change or be removed without warning**\n"
                    "Adds a Google Cloud Storage (GCS) source. Uses the gsutil CLI for uploads and downloads. Prefix "
                    "should include the gs:// scheme and be suffixed with a \"/\".");
    DECLARE_MESSAGE(
        HelpBinaryCachingHttp,
        (),
        "Printed as the 'definition' of 'http,<url_template>[,<rw>[,<header>]]', so <url_template>, <rw> and <header> "
        "must be unlocalized. GET, HEAD, and PUT are HTTP verbs that should be not changed. Entries in {{curly "
        "braces}} also must be unlocalized.",
        "Adds a custom http-based location. GET, HEAD and PUT request are done to download, check and upload the "
        "binaries. You can use the variables {{name}}, {{version}}, {{sha}} and {{triplet}}. An example url would be"
        "'https://cache.example.com/{{triplet}}/{{name}}/{{version}}/{{sha}}'. Via the header field you can set a "
        "custom header to pass an authorization token.");
    DECLARE_MESSAGE(HelpBinaryCachingNuGet,
                    (),
                    "Printed as the 'definition' of 'nuget,<uri>[,<rw>]'.",
                    "Adds a NuGet-based source; equivalent to the \"-Source\" parameter of the NuGet CLI.");
    DECLARE_MESSAGE(HelpBinaryCachingNuGetConfig,
                    (),
                    "Printed as the 'definition' of 'nugetconfig,<path>[,<rw>]'.",
                    "Adds a NuGet-config-file-based source; equivalent to the \"-Config\" parameter of the NuGet CLI. "
                    "This config should specify \"defaultPushSource\" for uploads.");
    DECLARE_MESSAGE(HelpBinaryCachingNuGetHeader, (), "", "NuGet sources");
    DECLARE_MESSAGE(HelpBinaryCachingNuGetInteractive,
                    (),
                    "Printed as the 'definition' of 'interactive'.",
                    "Enables NuGet interactive credential management; the opposite of the \"-NonInteractive\" "
                    "parameter in the NuGet CLI.");
    DECLARE_MESSAGE(HelpBinaryCachingNuGetFooter,
                    (),
                    "Printed after the 'nuget', 'nugetconfig', 'nugettimeout', and 'interactive' entries; those names "
                    "must not be localized. Printed before an example XML snippet vcpkg generates when the indicated "
                    "environment variables are set.",
                    "NuGet's cache is not used by default. To use it for every NuGet-based source, set the environment "
                    "variable \"VCPKG_USE_NUGET_CACHE\" to \"true\" (case-insensitive) or \"1\".\n"
                    "The \"nuget\" and \"nugetconfig\" source providers respect certain environment variables while "
                    "generating NuGet packages. If the appropriate environment variables are defined and non-empty, "
                    "\"metadata.repository\" field will be generated like one of the following examples:");
    DECLARE_MESSAGE(HelpBinaryCachingNuGetTimeout,
                    (),
                    "Printed as the 'definition' of 'nugettimeout,<seconds>'",
                    "Specifies a NuGet timeout for NuGet network operations; equivalent to the \"-Timeout\" parameter "
                    "of the NuGet CLI.");
    DECLARE_MESSAGE(
        HelpBuiltinBase,
        (),
        "",
        "The baseline references a commit within the vcpkg repository that establishes a minimum version on "
        "every dependency in the graph. For example, if no other constraints are specified (directly or "
        "transitively), then the version will resolve to the baseline of the top level manifest. Baselines "
        "of transitive dependencies are ignored.");
    DECLARE_MESSAGE(HelpCachingClear, (), "", "Removes all previous sources, including defaults.");
    DECLARE_MESSAGE(HelpContactCommand, (), "", "Display contact information to send feedback.");
    DECLARE_MESSAGE(HelpCreateCommand, (), "", "Create a new port.");
    DECLARE_MESSAGE(HelpDependInfoCommand, (), "", "Display a list of dependencies for ports.");
    DECLARE_MESSAGE(HelpEditCommand,
                    (msg::env_var),
                    "",
                    "Open a port for editing (use the environment variable '{env_var}' to set an editor program, "
                    "defaults to 'code').");
    DECLARE_MESSAGE(HelpEnvCommand, (), "", "Creates a clean shell environment for development or compiling.");
    DECLARE_MESSAGE(HelpExampleCommand,
                    (),
                    "",
                    "For more help (including examples) see the accompanying README.md and docs folder.");
    DECLARE_MESSAGE(HelpExampleManifest, (), "", "Example manifest:");
    DECLARE_MESSAGE(HelpExportCommand, (), "", "Exports a package.");
    DECLARE_MESSAGE(HelpFormatManifestCommand,
                    (),
                    "",
                    "Formats all vcpkg.json files. Run this before committing to vcpkg.");
    DECLARE_MESSAGE(HelpHashCommand, (), "", "Hash a file by specific algorithm, default SHA512.");
    DECLARE_MESSAGE(HelpInitializeRegistryCommand, (), "", "Initializes a registry in the directory <path>.");
    DECLARE_MESSAGE(HelpInstallCommand, (), "", "Install a package.");
    DECLARE_MESSAGE(HelpListCommand, (), "", "List installed packages.");
    DECLARE_MESSAGE(HelpManifestConstraints,
                    (),
                    "",
                    "Manifests can place three kinds of constraints upon the versions used");
    DECLARE_MESSAGE(
        HelpMinVersion,
        (),
        "",
        "Vcpkg will select the minimum version found that matches all applicable constraints, including the "
        "version from the baseline specified at top-level as well as any \"version>=\" constraints in the graph.");
    DECLARE_MESSAGE(
        HelpOverrides,
        (),
        "",
        "When used as the top-level manifest (such as when running `vcpkg install` in the directory), overrides "
        "allow a manifest to short-circuit dependency resolution and specify exactly the version to use. These can "
        "be used to handle version conflicts, such as with `version-string` dependencies. They will not be "
        "considered when transitively depended upon.");
    DECLARE_MESSAGE(HelpOwnsCommand, (), "", "Search for files in installed packages.");
    DECLARE_MESSAGE(
        HelpPackagePublisher,
        (),
        "",
        "Additionally, package publishers can use \"version>=\" constraints to ensure that consumers are using at "
        "least a certain minimum version of a given dependency. For example, if a library needs an API added "
        "to boost-asio in 1.70, a \"version>=\" constraint will ensure transitive users use a sufficient version "
        "even in the face of individual version overrides or cross-registry references.");
    DECLARE_MESSAGE(
        HelpPortVersionScheme,
        (),
        "",
        "Each version additionally has a \"port-version\" which is a nonnegative integer. When rendered as "
        "text, the port version (if nonzero) is added as a suffix to the primary version text separated by a "
        "hash (#). Port-versions are sorted lexographically after the primary version text, for example:\n1.0.0 < "
        "1.0.0#1 < 1.0.1 < 1.0.1#5 < 2.0.0");
    DECLARE_MESSAGE(HelpRemoveCommand, (), "", "Uninstall a package.");
    DECLARE_MESSAGE(HelpRemoveOutdatedCommand, (), "", "Uninstall all out-of-date packages.");
    DECLARE_MESSAGE(HelpResponseFileCommand, (), "", "Specify a response file to provide additional parameters.");
    DECLARE_MESSAGE(HelpSearchCommand, (), "", "Search for packages available to be built.");
    DECLARE_MESSAGE(HelpTextOptFullDesc, (), "", "Do not truncate long text");
    DECLARE_MESSAGE(HelpTopicCommand, (), "", "Display help for a specific topic.");
    DECLARE_MESSAGE(HelpTopicsCommand, (), "", "Display the list of help topics.");
    DECLARE_MESSAGE(HelpTxtOptAllowUnsupportedPort,
                    (),
                    "",
                    "Instead of erroring on an unsupported port, continue with a warning.");
    DECLARE_MESSAGE(HelpTxtOptCleanAfterBuild,
                    (),
                    "",
                    "Clean buildtrees, packages and downloads after building each package");
    DECLARE_MESSAGE(HelpTxtOptCleanBuildTreesAfterBuild, (), "", "Clean buildtrees after building each package");
    DECLARE_MESSAGE(HelpTxtOptCleanDownloadsAfterBuild, (), "", "Clean downloads after building each package");
    DECLARE_MESSAGE(HelpTxtOptCleanPkgAfterBuild, (), "", "Clean packages after building each package");
    DECLARE_MESSAGE(HelpTxtOptDryRun, (), "", "Do not actually build or install.");
    DECLARE_MESSAGE(HelpTxtOptEditable,
                    (),
                    "",
                    "Disable source re-extraction and binary caching for libraries on the command line (classic mode)");
    DECLARE_MESSAGE(HelpTxtOptEnforcePortChecks,
                    (),
                    "",
                    "Fail install if a port has detected problems or attempts to use a deprecated feature");
    DECLARE_MESSAGE(HelpTxtOptKeepGoing, (), "", "Continue installing packages on failure");
    DECLARE_MESSAGE(HelpTxtOptManifestFeature,
                    (),
                    "",
                    "Additional feature from the top-level manifest to install (manifest mode).");
    DECLARE_MESSAGE(HelpTxtOptManifestNoDefault,
                    (),
                    "",
                    "Don't install the default features from the top-level manifest (manifest mode).");
    DECLARE_MESSAGE(HelpTxtOptNoDownloads, (), "", "Do not download new sources");
    DECLARE_MESSAGE(HelpTxtOptNoUsage, (), "", "Don't print CMake usage information after install.");
    DECLARE_MESSAGE(HelpTxtOptOnlyBinCache, (), "", "Fail if cached binaries are not available");
    DECLARE_MESSAGE(HelpTxtOptOnlyDownloads, (), "", "Download sources but don't build packages");
    DECLARE_MESSAGE(HelpTxtOptRecurse, (), "", "Allow removal of packages as part of installation");
    DECLARE_MESSAGE(HelpTxtOptUseAria2, (), "", "Use aria2 to perform download tasks");
    DECLARE_MESSAGE(HelpTxtOptUseHeadVersion,
                    (),
                    "",
                    "Install the libraries on the command line using the latest upstream sources (classic mode)");
    DECLARE_MESSAGE(
        HelpTxtOptWritePkgConfig,
        (),
        "",
        "Writes out a NuGet packages.config-formatted file for use with external binary caching.\nSee `vcpkg help "
        "binarycaching` for more information.");
    DECLARE_MESSAGE(
        HelpUpdateBaseline,
        (),
        "",
        "The best approach to keep your libraries up to date, the best approach is to update your baseline reference. "
        "This will "
        "ensure all packages, including transitive ones, are updated. However if you need to update a package "
        "independently, you can use a \"version>=\" constraint.");
    DECLARE_MESSAGE(HelpUpdateCommand, (), "", "List packages that can be updated.");
    DECLARE_MESSAGE(HelpUpgradeCommand, (), "", "Rebuild all outdated packages.");
    DECLARE_MESSAGE(HelpVersionCommand, (), "", "Display version information.");
    DECLARE_MESSAGE(HelpVersionDateScheme, (), "", "A date (2021-01-01.5)");
    DECLARE_MESSAGE(HelpVersionGreater,
                    (),
                    "",
                    "Within the \"dependencies\" field, each dependency can have a minimum constraint listed. These "
                    "minimum constraints will be used when transitively depending upon this library. A minimum "
                    "port-version can additionally be specified with a '#' suffix.");
    DECLARE_MESSAGE(HelpVersioning,
                    (),
                    "",
                    "Versioning allows you to deterministically control the precise revisions of dependencies used by "
                    "your project from within your manifest file.");
    DECLARE_MESSAGE(HelpVersionScheme, (), "", "A dot-separated sequence of numbers (1.2.3.4)");
    DECLARE_MESSAGE(HelpVersionSchemes, (), "", "The following versioning schemes are accepted.");
    DECLARE_MESSAGE(HelpVersionSemverScheme, (), "", "A Semantic Version 2.0 (2.1.0-rc2)");
    DECLARE_MESSAGE(HelpVersionStringScheme, (), "", "An exact, incomparable version (Vista)");
    DECLARE_MESSAGE(
        IgnoringVcpkgRootEnvironment,
        (msg::path, msg::actual, msg::value),
        "{actual} is the path we actually used, {value} is the path to vcpkg's binary",
        "The vcpkg {value} is using detected vcpkg root {actual} and ignoring mismatched VCPKG_ROOT environment "
        "value {path}. To suppress this message, unset the environment variable or use the --vcpkg-root command line "
        "switch.");
    DECLARE_MESSAGE(IllegalFeatures, (), "", "List of features is not allowed in this context");
    DECLARE_MESSAGE(IllegalPlatformSpec, (), "", "Platform qualifier is not allowed in this context");
    DECLARE_MESSAGE(ImproperShaLength,
                    (msg::value),
                    "{value} is a sha.",
                    "SHA512's must be 128 hex characters: {value}");
    DECLARE_MESSAGE(IncorrectArchiveFileSignature, (), "", "Incorrect archive file signature");
    DECLARE_MESSAGE(IncorrectNumberOfArgs,
                    (msg::command_name, msg::expected, msg::actual),
                    "'{expected}' is the required number of arguments. '{actual}' is the number of arguments provided.",
                    "'{command_name}' requires '{expected}' arguments, but '{actual}' were provided.");
    DECLARE_MESSAGE(IncorrectPESignature, (), "", "Incorrect PE signature");
    DECLARE_MESSAGE(IncrementedUtf8Decoder, (), "", "Incremented Utf8Decoder at the end of the string");
    DECLARE_MESSAGE(InfoSetEnvVar,
                    (msg::env_var),
                    "In this context 'editor' means IDE",
                    "You can also set the environment variable '{env_var}' to your editor of choice.");
    DECLARE_MESSAGE(InitRegistryFailedNoRepo,
                    (msg::path, msg::command_line),
                    "",
                    "Could not create a registry at {path} because this is not a git repository root.\nUse `git init "
                    "{command_line}` to create a git repository in this folder.");
    DECLARE_MESSAGE(InstallCopiedFile,
                    (msg::path_source, msg::path_destination),
                    "",
                    "{path_source} -> {path_destination} done");
    DECLARE_MESSAGE(InstalledBy, (msg::path), "", "Installed by {path}");
    DECLARE_MESSAGE(InstalledPackages, (), "", "The following packages are already installed:");
    DECLARE_MESSAGE(InstalledRequestedPackages, (), "", "All requested packages are currently installed.");
    DECLARE_MESSAGE(InstallFailed, (msg::path, msg::error_msg), "", "failed: {path}: {error_msg}");
    DECLARE_MESSAGE(InstallingFromLocation,
                    (msg::path),
                    "'--' at the beginning must be preserved",
                    "-- Installing port from location: {path}");
    DECLARE_MESSAGE(InstallingMavenFile,
                    (msg::path),
                    "Printed after a filesystem operation error",
                    "{path} installing Maven file");
    DECLARE_MESSAGE(InstallingPackage,
                    (msg::action_index, msg::count, msg::spec),
                    "",
                    "Installing {action_index}/{count} {spec}...");
    DECLARE_MESSAGE(InstallPackageInstruction,
                    (msg::value, msg::path),
                    "'{value}' is the nuget id.",
                    "With a project open, go to Tools->NuGet Package Manager->Package Manager Console and "
                    "paste:\n Install-Package \"{value}\" -Source \"{path}\"");
    DECLARE_MESSAGE(InstallRootDir, (), "", "(Experimental) Specify the install root directory.");
    DECLARE_MESSAGE(InstallSkippedUpToDateFile,
                    (msg::path_source, msg::path_destination),
                    "",
                    "{path_source} -> {path_destination} skipped, up to date");
    DECLARE_MESSAGE(InstallWithSystemManager,
                    (),
                    "",
                    "You may be able to install this tool via your system package manager.");
    DECLARE_MESSAGE(InstallWithSystemManagerMono,
                    (msg::url),
                    "",
                    "Ubuntu 18.04 users may need a newer version of mono, available at {url}.");
    DECLARE_MESSAGE(InstallWithSystemManagerPkg,
                    (msg::command_line),
                    "",
                    "You may be able to install this tool via your system package manager ({command_line}).");
    DECLARE_MESSAGE(IntegrationFailed, (), "", "Integration was not applied.");
    DECLARE_MESSAGE(InternalCICommand,
                    (),
                    "",
                    "vcpkg ci is an internal command which will change incompatibly or be removed at any time.");
    DECLARE_MESSAGE(InvalidArgument, (), "", "invalid argument");
    DECLARE_MESSAGE(
        InvalidArgumentRequiresAbsolutePath,
        (msg::binary_source),
        "",
        "invalid argument: binary config '{binary_source}' path arguments for binary config strings must be absolute");
    DECLARE_MESSAGE(
        InvalidArgumentRequiresBaseUrl,
        (msg::base_url, msg::binary_source),
        "",
        "invalid argument: binary config '{binary_source}' requires a {base_url} base url as the first argument");
    DECLARE_MESSAGE(InvalidArgumentRequiresBaseUrlAndToken,
                    (msg::binary_source),
                    "",
                    "invalid argument: binary config '{binary_source}' requires at least a base-url and a SAS token");
    DECLARE_MESSAGE(InvalidArgumentRequiresNoneArguments,
                    (msg::binary_source),
                    "",
                    "invalid argument: binary config '{binary_source}' does not take arguments");
    DECLARE_MESSAGE(InvalidArgumentRequiresOneOrTwoArguments,
                    (msg::binary_source),
                    "",
                    "invalid argument: binary config '{binary_source}' requires 1 or 2 arguments");
    DECLARE_MESSAGE(InvalidArgumentRequiresPathArgument,
                    (msg::binary_source),
                    "",
                    "invalid argument: binary config '{binary_source}' requires at least one path argument");
    DECLARE_MESSAGE(InvalidArgumentRequiresPrefix,
                    (msg::binary_source),
                    "",
                    "invalid argument: binary config '{binary_source}' requires at least one prefix");
    DECLARE_MESSAGE(InvalidArgumentRequiresSingleArgument,
                    (msg::binary_source),
                    "",
                    "invalid argument: binary config '{binary_source}' does not take more than 1 argument");
    DECLARE_MESSAGE(InvalidArgumentRequiresSingleStringArgument,
                    (msg::binary_source),
                    "",
                    "invalid argument: binary config '{binary_source}' expects a single string argument");
    DECLARE_MESSAGE(InvalidArgumentRequiresSourceArgument,
                    (msg::binary_source),
                    "",
                    "invalid argument: binary config '{binary_source}' requires at least one source argument");
    DECLARE_MESSAGE(InvalidArgumentRequiresTwoOrThreeArguments,
                    (msg::binary_source),
                    "",
                    "invalid argument: binary config '{binary_source}' requires 2 or 3 arguments");
    DECLARE_MESSAGE(InvalidArgumentRequiresValidToken,
                    (msg::binary_source),
                    "",
                    "invalid argument: binary config '{binary_source}' requires a SAS token without a "
                    "preceeding '?' as the second argument");
    DECLARE_MESSAGE(InvalidBuildInfo, (msg::error_msg), "", "Invalid BUILD_INFO file for package: {error_msg}");
    DECLARE_MESSAGE(
        InvalidBuiltInBaseline,
        (msg::value),
        "{value} is a git commit sha",
        "the top-level builtin-baseline ({value}) was not a valid commit sha: expected 40 hexadecimal characters.");
    DECLARE_MESSAGE(InvalidBundleDefinition, (), "", "Invalid bundle definition.");
    DECLARE_MESSAGE(InvalidCodePoint, (), "", "Invalid code point passed to utf8_encoded_code_point_count");
    DECLARE_MESSAGE(InvalidCodeUnit, (), "", "invalid code unit");
    DECLARE_MESSAGE(InvalidCommandArgSort,
                    (),
                    "",
                    "Value of --sort must be one of 'lexicographical', 'topological', 'reverse'.");
    DECLARE_MESSAGE(
        InvalidCommentStyle,
        (),
        "",
        "vcpkg does not support c-style comments, however most objects allow $-prefixed fields to be used as "
        "comments.");
    DECLARE_MESSAGE(InvalidCommitId, (msg::commit_sha), "", "Invalid commit id: {commit_sha}");
    DECLARE_MESSAGE(InvalidDependency,
                    (),
                    "",
                    "dependencies must be lowercase alphanumeric+hyphens, and not one of the reserved names");
    DECLARE_MESSAGE(InvalidFeature,
                    (),
                    "",
                    "features must be lowercase alphanumeric+hyphens, and not one of the reserved names");
    DECLARE_MESSAGE(InvalidFilename,
                    (msg::value, msg::path),
                    "'{value}' is a list of invalid characters. I.e. \\/:*?<>|",
                    "Filename cannot contain invalid chars {value}, but was {path}");
    DECLARE_MESSAGE(InvalidFileType, (msg::path), "", "failed: {path} cannot handle file type");
    DECLARE_MESSAGE(InvalidFloatingPointConst, (msg::count), "", "Invalid floating point constant: {count}");
    DECLARE_MESSAGE(InvalidFormatString,
                    (msg::actual),
                    "{actual} is the provided format string",
                    "invalid format string: {actual}");
    DECLARE_MESSAGE(InvalidHexDigit, (), "", "Invalid hex digit in unicode escape");
    DECLARE_MESSAGE(InvalidIntegerConst, (msg::count), "", "Invalid integer constant: {count}");
    DECLARE_MESSAGE(InvalidLibraryMissingLinkerMembers, (), "", "Library was invalid: could not find a linker member.");
    DECLARE_MESSAGE(InvalidLibraryMissingSignature, (), "", "Library was invalid: did not find !<arch> signature.");
    DECLARE_MESSAGE(
        InvalidLinkage,
        (msg::system_name, msg::value),
        "'{value}' is the linkage type vcpkg would did not understand. (Correct values would be static ofr dynamic)",
        "Invalid {system_name} linkage type: [{value}]");
    DECLARE_MESSAGE(InvalidOptionForRemove,
                    (),
                    "'remove' is a command that should not be changed.",
                    "'remove' accepts either libraries or '--outdated'");
    DECLARE_MESSAGE(InvalidPortVersonName, (msg::path), "", "Found invalid port version file name: `{path}`.");
    DECLARE_MESSAGE(InvalidSharpInVersion, (), "", "invalid character '#' in version text");
    DECLARE_MESSAGE(InvalidSharpInVersionDidYouMean,
                    (msg::value),
                    "{value} is an integer. `\"port-version\":' is JSON syntax and should be unlocalized",
                    "invalid character '#' in version text. Did you mean \"port-version\": {value}?");
    DECLARE_MESSAGE(InvalidString, (), "", "Invalid utf8 passed to Value::string(std::string)");
    DECLARE_MESSAGE(InvalidTriplet, (msg::triplet), "", "Invalid triplet: {triplet}");
    DECLARE_MESSAGE(IrregularFile, (msg::path), "", "path was not a regular file: {path}");
    DECLARE_MESSAGE(JsonErrorMustBeAnObject, (msg::path), "", "Expected \"{path}\" to be an object.");
    DECLARE_MESSAGE(JsonFieldNotObject, (msg::json_field), "", "value of [\"{json_field}\"] must be an object");
    DECLARE_MESSAGE(JsonFieldNotString, (msg::json_field), "", "value of [\"{json_field}\"] must be a string");
    DECLARE_MESSAGE(JsonFileMissingExtension,
                    (msg::path),
                    "",
                    "the JSON file {path} must have a .json (all lowercase) extension");
    DECLARE_MESSAGE(JsonSwitch, (), "", "(Experimental) Request JSON output.");
    DECLARE_MESSAGE(JsonValueNotArray, (), "", "json value is not an array");
    DECLARE_MESSAGE(JsonValueNotObject, (), "", "json value is not an object");
    DECLARE_MESSAGE(JsonValueNotString, (), "", "json value is not a string");
    DECLARE_MESSAGE(LaunchingProgramFailed,
                    (msg::tool_name),
                    "A platform API call failure message is appended after this",
                    "Launching {tool_name}:");
    DECLARE_MESSAGE(LibraryArchiveMemberTooSmall,
                    (),
                    "",
                    "A library archive member was too small to contain the expected data type.");
    DECLARE_MESSAGE(LibraryFirstLinkerMemberMissing, (), "", "Could not find first linker member name.");
    DECLARE_MESSAGE(LicenseExpressionContainsExtraPlus,
                    (),
                    "",
                    "SPDX license expression contains an extra '+'. These are only allowed directly "
                    "after a license identifier.");
    DECLARE_MESSAGE(LicenseExpressionContainsInvalidCharacter,
                    (msg::value),
                    "example of {value:02X} is '7B'\nexample of {value} is '{'",
                    "SPDX license expression contains an invalid character (0x{value:02X} '{value}').");
    DECLARE_MESSAGE(LicenseExpressionContainsUnicode,
                    (msg::value, msg::pretty_value),
                    "example of {value:04X} is '22BB'\nexample of {pretty_value} is '⊻'",
                    "SPDX license expression contains a unicode character (U+{value:04X} "
                    "'{pretty_value}'), but these expressions are ASCII-only.");
    DECLARE_MESSAGE(LicenseExpressionDocumentRefUnsupported,
                    (),
                    "",
                    "The current implementation does not support DocumentRef- SPDX references.");
    DECLARE_MESSAGE(LicenseExpressionExpectCompoundFoundParen,
                    (),
                    "",
                    "Expected a compound or the end of the string, found a parenthesis.");
    DECLARE_MESSAGE(LicenseExpressionExpectCompoundFoundWith,
                    (),
                    "AND, OR, and WITH are all keywords and should not be translated.",
                    "Expected either AND or OR, found WITH (WITH is only allowed after license names, not "
                    "parenthesized expressions).");
    DECLARE_MESSAGE(LicenseExpressionExpectCompoundFoundWord,
                    (msg::value),
                    "Example of {value} is 'MIT'.\nAND and OR are both keywords and should not be translated.",
                    "Expected either AND or OR, found a license or exception name: '{value}'.");
    DECLARE_MESSAGE(LicenseExpressionExpectCompoundOrWithFoundWord,
                    (msg::value),
                    "example of {value} is 'MIT'.\nAND, OR, and WITH are all keywords and should not be translated.",
                    "Expected either AND, OR, or WITH, found a license or exception name: '{value}'.");
    DECLARE_MESSAGE(LicenseExpressionExpectExceptionFoundCompound,
                    (msg::value),
                    "Example of {value} is 'AND'",
                    "Expected an exception name, found the compound {value}.");
    DECLARE_MESSAGE(LicenseExpressionExpectExceptionFoundEof,
                    (),
                    "",
                    "Expected an exception name, found the end of the string.");
    DECLARE_MESSAGE(LicenseExpressionExpectExceptionFoundParen,
                    (),
                    "",
                    "Expected an exception name, found a parenthesis.");
    DECLARE_MESSAGE(LicenseExpressionExpectLicenseFoundCompound,
                    (msg::value),
                    "Example of {value} is 'AND'",
                    "Expected a license name, found the compound {value}.");
    DECLARE_MESSAGE(LicenseExpressionExpectLicenseFoundEof,
                    (),
                    "",
                    "Expected a license name, found the end of the string.");
    DECLARE_MESSAGE(LicenseExpressionExpectLicenseFoundParen, (), "", "Expected a license name, found a parenthesis.");
    DECLARE_MESSAGE(LicenseExpressionImbalancedParens,
                    (),
                    "",
                    "There was a close parenthesis without an opening parenthesis.");
    DECLARE_MESSAGE(LicenseExpressionUnknownException,
                    (msg::value),
                    "Example of {value} is 'unknownexception'",
                    "Unknown license exception identifier '{value}'. Known values are listed at "
                    "https://spdx.org/licenses/exceptions-index.html");
    DECLARE_MESSAGE(LicenseExpressionUnknownLicense,
                    (msg::value),
                    "Example of {value} is 'unknownlicense'",
                    "Unknown license identifier '{value}'. Known values are listed at https://spdx.org/licenses/");
    DECLARE_MESSAGE(LinkageDynamicDebug, (), "", "Dynamic Debug (/MDd)");
    DECLARE_MESSAGE(LinkageDynamicRelease, (), "", "Dynamic Release (/MD)");
    DECLARE_MESSAGE(LinkageStaticDebug, (), "", "Static Debug (/MTd)");
    DECLARE_MESSAGE(LinkageStaticRelease, (), "", "Static Release (/MT)");
    DECLARE_MESSAGE(ListOfValidFieldsForControlFiles,
                    (),
                    "",
                    "This is the list of valid fields for CONTROL files (case-sensitive):");
    DECLARE_MESSAGE(LoadingCommunityTriplet,
                    (msg::path),
                    "'-- [COMMUNITY]' at the beginning must be preserved",
                    "-- [COMMUNITY] Loading triplet configuration from: {path}");
    DECLARE_MESSAGE(LoadingDependencyInformation,
                    (msg::count),
                    "",
                    "Loading dependency information for {count} packages...");
    DECLARE_MESSAGE(LoadingOverlayTriplet,
                    (msg::path),
                    "'-- [OVERLAY]' at the beginning must be preserved",
                    "-- [OVERLAY] Loading triplet configuration from: {path}");
    DECLARE_MESSAGE(LocalizedMessageMustNotContainIndents,
                    (msg::value),
                    "{value} is is a localized message name like LocalizedMessageMustNotContainIndents. "
                    "The 'LocalizedString::append_indent' part is locale-invariant.",
                    "The message named {value} contains what appears to be indenting which must be "
                    "changed to use LocalizedString::append_indent instead.");
    DECLARE_MESSAGE(LocalizedMessageMustNotEndWithNewline,
                    (msg::value),
                    "{value} is a localized message name like LocalizedMessageMustNotEndWithNewline",
                    "The message named {value} ends with a newline which should be added by formatting "
                    "rather than by localization.");
    DECLARE_MESSAGE(LocalPortfileVersion,
                    (),
                    "",
                    "Using local portfile versions. To update the local portfiles, use `git pull`.");
    DECLARE_MESSAGE(ManifestConflict,
                    (msg::path),
                    "",
                    "Found both a manifest and CONTROL files in port \"{path}\"; please rename one or the other");
    DECLARE_MESSAGE(ManifestFormatCompleted, (), "", "Succeeded in formatting the manifest files.");
    DECLARE_MESSAGE(MismatchedFiles, (), "", "file to store does not match hash");
    DECLARE_MESSAGE(MismatchedManifestAfterReserialize,
                    (),
                    "The original file output and generated output are printed after this line, in English as it's "
                    "intended to be used in the issue submission and read by devs. This message indicates an internal "
                    "error in vcpkg.",
                    "The serialized manifest was different from the original manifest. Please open an issue at "
                    "https://github.com/microsoft/vcpkg, with the following output:");
    DECLARE_MESSAGE(MismatchedNames,
                    (msg::package_name, msg::actual),
                    "{actual} is the port name found",
                    "names did not match: '{package_name}' != '{actual}'");
    DECLARE_MESSAGE(MismatchedType,
                    (msg::json_field, msg::json_type),
                    "",
                    "{json_field}: mismatched type: expected {json_type}");
    DECLARE_MESSAGE(Missing7zHeader, (), "", "Unable to find 7z header.");
    DECLARE_MESSAGE(MissingAndroidEnv, (), "", "ANDROID_NDK_HOME environment variable missing");
    DECLARE_MESSAGE(MissingAndroidHomeDir, (msg::path), "", "ANDROID_NDK_HOME directory does not exist: {path}");
    DECLARE_MESSAGE(MissingArgFormatManifest,
                    (),
                    "",
                    "format-manifest was passed --convert-control without '--all'.\nThis doesn't do anything: control "
                    "files passed explicitly are converted automatically.");
    DECLARE_MESSAGE(MissingDependency,
                    (msg::spec, msg::package_name),
                    "",
                    "Package {spec} is installed, but dependency {package_name} is not.");
    DECLARE_MESSAGE(MissingExtension, (msg::extension), "", "Missing '{extension}' extension.");
    DECLARE_MESSAGE(MissingOption, (msg::option), "", "This command requires --{option}");
    DECLARE_MESSAGE(MissingPortSuggestPullRequest,
                    (),
                    "",
                    "If your port is not listed, please open an issue at and/or consider making a pull request.");
    DECLARE_MESSAGE(MissingRequiredField,
                    (msg::json_field, msg::json_type),
                    "Example completely formatted message:\nerror: missing required field 'dependencies' (an array of "
                    "dependencies)",
                    "missing required field '{json_field}' ({json_type})");
    DECLARE_MESSAGE(MissmatchedBinParagraphs,
                    (),
                    "",
                    "The serialized binary paragraph was different from the original binary paragraph. Please open an "
                    "issue at https://github.com/microsoft/vcpkg with the following output:");
    DECLARE_MESSAGE(MonoInstructions,
                    (),
                    "",
                    "This may be caused by an incomplete mono installation. Full mono is "
                    "available on some systems via `sudo apt install mono-complete`. Ubuntu 18.04 users may "
                    "need a newer version of mono, available at https://www.mono-project.com/download/stable/");
    DECLARE_MESSAGE(MsiexecFailedToExtract,
                    (msg::path, msg::exit_code),
                    "",
                    "msiexec failed while extracting \"{path}\" with launch or exit code {exit_code} and message:");
    DECLARE_MESSAGE(MultiArch, (msg::option), "", "Multi-Arch must be 'same' but was {option}");
    DECLARE_MESSAGE(MutuallyExclusiveOption,
                    (msg::value, msg::option),
                    "{value} is a second {option} switch",
                    "--{value} can not be used with --{option}.");
    DECLARE_MESSAGE(NavigateToNPS, (msg::url), "", "Please navigate to {url} in your preferred browser.");
    DECLARE_MESSAGE(NewConfigurationAlreadyExists,
                    (msg::path),
                    "",
                    "Creating a manifest would overwrite a vcpkg-configuration.json at {path}.");
    DECLARE_MESSAGE(NewManifestAlreadyExists, (msg::path), "", "A manifest is already present at {path}.");
    DECLARE_MESSAGE(NewNameCannotBeEmpty, (), "", "--name cannot be empty.");
    DECLARE_MESSAGE(NewOnlyOneVersionKind,
                    (),
                    "",
                    "Only one of --version-relaxed, --version-date, or --version-string may be specified.");
    DECLARE_MESSAGE(NewSpecifyNameVersionOrApplication,
                    (),
                    "",
                    "Either specify --name and --version to produce a manifest intended for C++ libraries, or specify "
                    "--application to indicate that the manifest is not intended to be used as a port.");
    DECLARE_MESSAGE(NewVersionCannotBeEmpty, (), "", "--version cannot be empty.");
    DECLARE_MESSAGE(NoArgumentsForOption, (msg::option), "", "The option --{option} does not accept an argument.");
    DECLARE_MESSAGE(NoCachedPackages, (), "", "No packages are cached.");
    DECLARE_MESSAGE(NoError, (), "", "no error");
    DECLARE_MESSAGE(NoInstalledPackages,
                    (),
                    "The name 'search' is the name of a command that is not localized.",
                    "No packages are installed. Did you mean `search`?");
    DECLARE_MESSAGE(NoLocalizationForMessages, (), "", "No localized messages for the following: ");
    DECLARE_MESSAGE(NoOutdatedPackages, (), "", "There are no outdated packages.");
    DECLARE_MESSAGE(NoRegistryForPort, (msg::package_name), "", "no registry configured for port {package_name}");
    DECLARE_MESSAGE(NoUrlsAndHashSpecified, (msg::sha), "", "No urls specified to download SHA: {sha}");
    DECLARE_MESSAGE(NoUrlsAndNoHashSpecified, (), "", "No urls specified and no hash specified.");
    DECLARE_MESSAGE(NugetOutputNotCapturedBecauseInteractiveSpecified,
                    (),
                    "",
                    "NuGet command failed and output was not captured because --interactive was specified");
    DECLARE_MESSAGE(NugetPackageFileSucceededButCreationFailed,
                    (msg::path),
                    "",
                    "NuGet package creation succeeded, but no .nupkg was produced. Expected: \"{path}\"");
    DECLARE_MESSAGE(NugetTimeoutExpectsSinglePositiveInteger,
                    (),
                    "",
                    "unexpected arguments: binary config 'nugettimeout' expects a single positive integer argument");
    DECLARE_MESSAGE(OptionMustBeInteger, (msg::option), "", "Value of --{option} must be an integer.");
    DECLARE_MESSAGE(OptionRequired, (msg::option), "", "--{option} option is required.");
    DECLARE_MESSAGE(OptionRequiresOption,
                    (msg::value, msg::option),
                    "{value} is a command line option.",
                    "--{value} requires --{option}");
    DECLARE_MESSAGE(OriginalBinParagraphHeader, (), "", "\nOriginal Binary Paragraph");
    DECLARE_MESSAGE(OverlayPatchDir, (msg::path), "", "Overlay path \"{path}\" must exist and must be a directory.");
    DECLARE_MESSAGE(OverlayTriplets, (msg::path), "", "Overlay triplets from {path} :");
    DECLARE_MESSAGE(OverwritingFile, (msg::path), "", "File {path} was already present and will be overwritten");
    DECLARE_MESSAGE(PackageAlreadyRemoved, (msg::spec), "", "unable to remove {spec}: already removed");
    DECLARE_MESSAGE(PackageFailedtWhileExtracting,
                    (msg::value, msg::path),
                    "'{value}' is either a tool name or a package name.",
                    "'{value}' failed while extracting {path}.");
    DECLARE_MESSAGE(PackageRootDir, (), "", "(Experimental) Specify the packages root directory.");
    DECLARE_MESSAGE(PackagesToInstall, (), "", "The following packages will be built and installed:");
    DECLARE_MESSAGE(PackagesToInstallDirectly, (), "", "The following packages will be directly installed:");
    DECLARE_MESSAGE(PackagesToModify, (), "", "Additional packages (*) will be modified to complete this operation.");
    DECLARE_MESSAGE(PackagesToRebuild, (), "", "The following packages will be rebuilt:");
    DECLARE_MESSAGE(
        PackagesToRebuildSuggestRecurse,
        (),
        "",
        "If you are sure you want to rebuild the above packages, run the command with the --recurse option.");
    DECLARE_MESSAGE(PackagesToRemove, (), "", "The following packages will be removed:");
    DECLARE_MESSAGE(PackagesUpToDate, (), "", "No packages need updating.");
    DECLARE_MESSAGE(PackingVendorFailed,
                    (msg::vendor),
                    "",
                    "Packing {vendor} failed. Use --debug for more information.");
    DECLARE_MESSAGE(PairedSurrogatesAreInvalid,
                    (),
                    "",
                    "trailing surrogate following leading surrogate (paired surrogates are invalid)");
    DECLARE_MESSAGE(ParseControlErrorInfoInvalidFields, (), "", "The following fields were not expected:");
    DECLARE_MESSAGE(ParseControlErrorInfoMissingFields, (), "", "The following fields were missing:");
    DECLARE_MESSAGE(ParseControlErrorInfoTypesEntry,
                    (msg::value, msg::expected),
                    "{value} is the name of a field in an on-disk file, {expected} is a short description "
                    "of what it should be like 'a non-negative integer' (which isn't localized yet)",
                    "{value} was expected to be {expected}");
    DECLARE_MESSAGE(ParseControlErrorInfoWhileLoading,
                    (msg::path),
                    "Error messages are is printed after this.",
                    "while loading {path}:");
    DECLARE_MESSAGE(ParseControlErrorInfoWrongTypeFields, (), "", "The following fields had the wrong types:");
    DECLARE_MESSAGE(
        ParseIdentifierError,
        (msg::value, msg::url),
        "{value} is a lowercase identifier like 'boost'",
        "\"{value}\" is not a valid identifier. "
        "Identifiers must be lowercase alphanumeric+hypens and not reserved (see {url} for more information)");
    DECLARE_MESSAGE(
        ParsePackageNameError,
        (msg::package_name, msg::url),
        "",
        "\"{package_name}\" is not a valid package name. "
        "Package names must be lowercase alphanumeric+hypens and not reserved (see {url} for more information)");
    DECLARE_MESSAGE(ParsePackagePatternError,
                    (msg::package_name, msg::url),
                    "",
                    "\"{package_name}\" is not a valid package pattern. "
                    "Package patterns must use only one wildcard character (*) and it must be the last character in "
                    "the pattern (see {url} for more information)");
    DECLARE_MESSAGE(PathMustBeAbsolute,
                    (msg::path),
                    "",
                    "Value of environment variable X_VCPKG_REGISTRIES_CACHE is not absolute: {path}");
    DECLARE_MESSAGE(
        PECoffHeaderTooShort,
        (msg::path),
        "Portable executable is a term-of-art, see https://learn.microsoft.com/en-us/windows/win32/debug/pe-format",
        "While parsing Portable Executable {path}, size of COFF header too small to contain a valid PE header.");
    DECLARE_MESSAGE(
        PEConfigCrossesSectionBoundary,
        (msg::path),
        "Portable executable is a term-of-art, see https://learn.microsoft.com/en-us/windows/win32/debug/pe-format",
        "While parsing Portable Executable {path}, image config directory crosses a secion boundary.");
    DECLARE_MESSAGE(
        PEImportCrossesSectionBoundary,
        (msg::path),
        "Portable executable is a term-of-art, see https://learn.microsoft.com/en-us/windows/win32/debug/pe-format",
        "While parsing Portable Executable {path}, import table crosses a secion boundary.");
    DECLARE_MESSAGE(
        PEPlusTagInvalid,
        (msg::path),
        "Portable executable is a term-of-art, see https://learn.microsoft.com/en-us/windows/win32/debug/pe-format",
        "While parsing Portable Executable {path}, optional header was neither PE32 nor PE32+.");
    DECLARE_MESSAGE(PERvaNotFound,
                    (msg::path, msg::value),
                    "{value:#X} is the Relative Virtual Address sought. Portable executable is a term-of-art, see "
                    "https://learn.microsoft.com/en-us/windows/win32/debug/pe-format",
                    "While parsing Portable Executable {path}, could not find RVA {value:#X}.");
    DECLARE_MESSAGE(
        PESignatureMismatch,
        (msg::path),
        "Portable Executable is a term-of-art, see https://learn.microsoft.com/en-us/windows/win32/debug/pe-format",
        "While parsing Portable Executable {path}, signature mismatch.");
    DECLARE_MESSAGE(PerformingPostBuildValidation, (), "", "-- Performing post-build validation");
    DECLARE_MESSAGE(PortBugAllowRestrictedHeaders,
                    (msg::env_var),
                    "",
                    "In exceptional circumstances, this policy can be disabled via {env_var}");
    DECLARE_MESSAGE(PortBugBinDirExists,
                    (msg::path),
                    "",
                    "There should be no bin\\ directory in a static build, but {path} is present.");
    DECLARE_MESSAGE(PortBugDebugBinDirExists,
                    (msg::path),
                    "",
                    "There should be no debug\\bin\\ directory in a static build, but {path} is present.");
    DECLARE_MESSAGE(PortBugDebugShareDir,
                    (),
                    "",
                    "/debug/share should not exist. Please reorganize any important files, then use\n"
                    "file(REMOVE_RECURSE \"${{CURRENT_PACKAGES_DIR}}/debug/share\")");
    DECLARE_MESSAGE(PortBugDllAppContainerBitNotSet,
                    (),
                    "",
                    "The App Container bit must be set for Windows Store apps. The following DLLs do not have the App "
                    "Container bit set:");
    DECLARE_MESSAGE(PortBugDllInLibDir,
                    (),
                    "",
                    "The following dlls were found in /lib or /debug/lib. Please move them to /bin or "
                    "/debug/bin, respectively.");
    DECLARE_MESSAGE(PortBugDuplicateIncludeFiles,
                    (),
                    "",
                    "Include files should not be duplicated into the /debug/include directory. If this cannot "
                    "be disabled in the project cmake, use\n"
                    "file(REMOVE_RECURSE \"${{CURRENT_PACKAGES_DIR}}/debug/include\")");
    DECLARE_MESSAGE(PortBugFoundCopyrightFiles, (), "", "The following files are potential copyright files:");
    DECLARE_MESSAGE(PortBugFoundDebugBinaries, (msg::count), "", "Found {count} debug binaries:");
    DECLARE_MESSAGE(PortBugFoundDllInStaticBuild,
                    (),
                    "",
                    "DLLs should not be present in a static build, but the following DLLs were found:");
    DECLARE_MESSAGE(PortBugFoundEmptyDirectories,
                    (msg::path),
                    "",
                    "There should be no empty directories in {path}. The following empty directories were found:");
    DECLARE_MESSAGE(PortBugFoundExeInBinDir,
                    (),
                    "",
                    "The following EXEs were found in /bin or /debug/bin. EXEs are not valid distribution targets.");
    DECLARE_MESSAGE(PortBugFoundReleaseBinaries, (msg::count), "", "Found {count} release binaries:");
    DECLARE_MESSAGE(PortBugIncludeDirInCMakeHelperPort,
                    (),
                    "",
                    "The folder /include exists in a cmake helper port; this is incorrect, since only cmake "
                    "files should be installed");
    DECLARE_MESSAGE(PortBugInspectFiles, (msg::extension), "", "To inspect the {extension} files, use:");
    DECLARE_MESSAGE(
        PortBugInvalidCrtLinkage,
        (msg::expected),
        "{expected} is one of LinkageDynamicDebug/LinkageDynamicRelease/LinkageStaticDebug/LinkageStaticRelease. "
        "Immediately after this message is a file by file list with what linkages they contain. 'CRT' is an acronym "
        "meaning C Runtime. See also: "
        "https://learn.microsoft.com/en-us/cpp/build/reference/md-mt-ld-use-run-time-library?view=msvc-170. This is "
        "complicated because a binary can link with more than one CRT.\n"
        "Example fully formatted message:\n"
        "The following binaries should use the Dynamic Debug (/MDd) CRT.\n"
        "    C:\\some\\path\\to\\sane\\lib links with: Dynamic Release (/MD)\n"
        "    C:\\some\\path\\to\\lib links with:\n"
        "        Static Debug (/MTd)\n"
        "        Dynamic Release (/MD)\n"
        "    C:\\some\\different\\path\\to\\a\\dll links with:\n"
        "        Static Debug (/MTd)\n"
        "        Dynamic Debug (/MDd)\n",
        "The following binaries should use the {expected} CRT.");
    DECLARE_MESSAGE(PortBugInvalidCrtLinkageEntry,
                    (msg::path),
                    "See explanation in PortBugInvalidCrtLinkage",
                    "{path} links with:");

    DECLARE_MESSAGE(
        PortBugMergeLibCMakeDir,
        (msg::package_name),
        "",
        "The /lib/cmake folder should be merged with /debug/lib/cmake and moved to /share/{package_name}/cmake. "
        "Please use the helper function `vcpkg_cmake_config_fixup()` from the port vcpkg-cmake-config.`");
    DECLARE_MESSAGE(PortBugMismatchedNumberOfBinaries, (), "", "Mismatching number of debug and release binaries.");
    DECLARE_MESSAGE(
        PortBugMisplacedCMakeFiles,
        (msg::spec),
        "",
        "The following cmake files were found outside /share/{spec}. Please place cmake files in /share/{spec}.");
    DECLARE_MESSAGE(PortBugMisplacedFiles, (msg::path), "", "The following files are placed in {path}:");
    DECLARE_MESSAGE(PortBugMisplacedFilesCont, (), "", "Files cannot be present in those directories.");
    DECLARE_MESSAGE(PortBugMisplacedPkgConfigFiles,
                    (),
                    "",
                    "pkgconfig directories should be one of share/pkgconfig (for header only libraries only), "
                    "lib/pkgconfig, or lib/debug/pkgconfig. The following misplaced pkgconfig files were found:");
    DECLARE_MESSAGE(PortBugMissingDebugBinaries, (), "", "Debug binaries were not found.");
    DECLARE_MESSAGE(PortBugMissingFile,
                    (msg::path),
                    "",
                    "The /{path} file does not exist. This file must exist for CMake helper ports.");
    DECLARE_MESSAGE(
        PortBugMissingProvidedUsage,
        (msg::package_name),
        "",
        "The port provided \"usage\" but forgot to install to /share/{package_name}/usage, add the following line"
        "in the portfile:");
    DECLARE_MESSAGE(PortBugMissingImportedLibs,
                    (msg::path),
                    "",
                    "Import libraries were not present in {path}.\nIf this is intended, add the following line in the "
                    "portfile:\nset(VCPKG_POLICY_DLLS_WITHOUT_LIBS enabled)");
    DECLARE_MESSAGE(PortBugMissingIncludeDir,
                    (),
                    "",
                    "The folder /include is empty or not present. This indicates the library was not correctly "
                    "installed.");
    DECLARE_MESSAGE(
        PortBugMissingLicense,
        (msg::package_name),
        "",
        "The software license must be available at ${{CURRENT_PACKAGES_DIR}}/share/{package_name}/copyright");
    DECLARE_MESSAGE(PortBugMissingReleaseBinaries, (), "", "Release binaries were not found.");
    DECLARE_MESSAGE(PortBugMovePkgConfigFiles, (), "", "You can move the pkgconfig files with commands similar to:");
    DECLARE_MESSAGE(PortBugOutdatedCRT, (), "", "Detected outdated dynamic CRT in the following files:");
    DECLARE_MESSAGE(
        PortBugRemoveBinDir,
        (),
        "",
        "If the creation of bin\\ and/or debug\\bin\\ cannot be disabled, use this in the portfile to remove them");
    DECLARE_MESSAGE(
        PortBugRemoveEmptyDirectories,
        (),
        "",
        "If a directory should be populated but is not, this might indicate an error in the portfile.\n"
        "If the directories are not needed and their creation cannot be disabled, use something like this in "
        "the portfile to remove them:");
    DECLARE_MESSAGE(PortBugRemoveEmptyDirs,
                    (),
                    "Only the 'empty directories left by the above renames' part should be translated",
                    "file(REMOVE_RECURSE empty directories left by the above renames)");
    DECLARE_MESSAGE(PortBugRestrictedHeaderPaths,
                    (msg::env_var),
                    "A list of restricted headers is printed after this message, one per line.",
                    "The following restricted headers can prevent the core C++ runtime and other packages from "
                    "compiling correctly. In exceptional circumstances, this policy can be disabled via {env_var}.");
    DECLARE_MESSAGE(PortBugSetDllsWithoutExports,
                    (),
                    "'exports' means an entry in a DLL's export table. After this message, one file path per line is "
                    "printed listing each DLL with an empty export table.",
                    "DLLs without any exports are likely a bug in the build script. If this is intended, add the "
                    "following line in the portfile:\n"
                    "set(VCPKG_POLICY_DLLS_WITHOUT_EXPORTS enabled)\n"
                    "The following DLLs have no exports:");
    DECLARE_MESSAGE(PortDependencyConflict,
                    (msg::package_name),
                    "",
                    "Port {package_name} has the following unsupported dependencies:");
    DECLARE_MESSAGE(PortNotInBaseline,
                    (msg::package_name),
                    "",
                    "the baseline does not contain an entry for port {package_name}");
    DECLARE_MESSAGE(PortsAdded, (msg::count), "", "The following {count} ports were added:");
    DECLARE_MESSAGE(PortsNoDiff, (), "", "There were no changes in the ports between the two commits.");
    DECLARE_MESSAGE(PortsRemoved, (msg::count), "", "The following {count} ports were removed:");
    DECLARE_MESSAGE(PortsUpdated, (msg::count), "", "\nThe following {count} ports were updated:");
    DECLARE_MESSAGE(PortSupportsField, (msg::supports_expression), "", "(supports: \"{supports_expression}\")");
    DECLARE_MESSAGE(PortVersionConflict, (), "", "The following packages differ from their port versions:");
    DECLARE_MESSAGE(PortVersionMultipleSpecification,
                    (),
                    "",
                    "\"port_version\" cannot be combined with an embedded '#' in the version");
    DECLARE_MESSAGE(PrebuiltPackages, (), "", "There are packages that have not been built. To build them run:");
    DECLARE_MESSAGE(PreviousIntegrationFileRemains, (), "", "Previous integration file was not removed.");
    DECLARE_MESSAGE(ProgramReturnedNonzeroExitCode,
                    (msg::tool_name, msg::exit_code),
                    "The program's console output is appended after this.",
                    "{tool_name} failed with exit code: ({exit_code}).");
    DECLARE_MESSAGE(
        ProvideExportType,
        (),
        "",
        "At least one of the following options are required: --raw --nuget --ifw --zip --7zip --chocolatey --prefab.");
    DECLARE_MESSAGE(PushingVendorFailed,
                    (msg::vendor, msg::path),
                    "",
                    "Pushing {vendor} to \"{path}\" failed. Use --debug for more information.");
    DECLARE_MESSAGE(RegistryCreated, (msg::path), "", "Successfully created registry at {path}");
    DECLARE_MESSAGE(RemoveDependencies,
                    (),
                    "",
                    "To remove dependencies in manifest mode, edit your manifest (vcpkg.json) and run 'install'.");
    DECLARE_MESSAGE(RemovePackageConflict,
                    (msg::package_name, msg::spec, msg::triplet),
                    "",
                    "{spec} is not installed, but {package_name} is installed for {triplet}. Did you mean "
                    "{package_name}:{triplet}?");
    DECLARE_MESSAGE(RestoredPackage, (msg::path), "", "Restored package from \"{path}\"");
    DECLARE_MESSAGE(
        RestoredPackagesFromVendor,
        (msg::count, msg::elapsed, msg::value),
        "{value} may be either a 'vendor' like 'Azure' or 'NuGet', or a file path like C:\\example or /usr/example",
        "Restored {count} package(s) from {value} in {elapsed}. Use --debug to see more details.");
    DECLARE_MESSAGE(ResultsHeader, (), "Displayed before a list of installation results.", "RESULTS");
    DECLARE_MESSAGE(ScriptAssetCacheRequiresScript,
                    (),
                    "",
                    "expected arguments: asset config 'x-script' requires exactly the exec template as an argument");
    DECLARE_MESSAGE(SecretBanner, (), "", "*** SECRET ***");
    DECLARE_MESSAGE(SerializedBinParagraphHeader, (), "", "\nSerialized Binary Paragraph");
    DECLARE_MESSAGE(SettingEnvVar,
                    (msg::env_var, msg::url),
                    "An example of env_var is \"HTTP(S)_PROXY\""
                    "'--' at the beginning must be preserved",
                    "-- Setting \"{env_var}\" environment variables to \"{url}\".");
    DECLARE_MESSAGE(ShallowRepositoryDetected,
                    (msg::path),
                    "",
                    "vcpkg was cloned as a shallow repository in: {path}\n"
                    "Try again with a full vcpkg clone.");
    DECLARE_MESSAGE(ShaPassedAsArgAndOption,
                    (),
                    "",
                    "SHA512 passed as both an argument and as an option. Only pass one of these.");
    DECLARE_MESSAGE(ShaPassedWithConflict,
                    (),
                    "",
                    "SHA512 passed, but --skip-sha512 was also passed; only do one or the other.");
    DECLARE_MESSAGE(SkipClearingInvalidDir,
                    (msg::path),
                    "",
                    "Skipping clearing contents of {path} because it was not a directory.");
    DECLARE_MESSAGE(SourceFieldPortNameMismatch,
                    (msg::package_name, msg::path),
                    "{package_name} and \"{path}\" are both names of installable ports/packages. 'Source', "
                    "'CONTROL', 'vcpkg.json', and 'name' references are locale-invariant.",
                    "The 'Source' field inside the CONTROL file, or \"name\" field inside the vcpkg.json "
                    "file has the name {package_name} and does not match the port directory \"{path}\".");
    DECLARE_MESSAGE(SpecifiedFeatureTurnedOff,
                    (msg::command_name, msg::option),
                    "",
                    "'{command_name}' feature specifically turned off, but --{option} was specified.");
    DECLARE_MESSAGE(SpecifyDirectoriesContaining,
                    (msg::env_var),
                    "",
                    "Specifiy directories containing triplets files.\n(also: '{env_var}')");
    DECLARE_MESSAGE(SpecifyDirectoriesWhenSearching,
                    (msg::env_var),
                    "",
                    "Specify directories to be used when searching for ports.\n(also: '{env_var}')");
    DECLARE_MESSAGE(SpecifyHostArch,
                    (msg::env_var),
                    "",
                    "Specify the host architecture triplet. See 'vcpkg help triplet'.\n(default: '{env_var}')");
    DECLARE_MESSAGE(SpecifyTargetArch,
                    (msg::env_var),
                    "",
                    "Specify the target architecture triplet. See 'vcpkg help triplet'.\n(default: '{env_var}')");
    DECLARE_MESSAGE(StartCodeUnitInContinue, (), "", "found start code unit in continue position");
    DECLARE_MESSAGE(StoredBinaryCache, (msg::path), "", "Stored binary cache: \"{path}\"");
    DECLARE_MESSAGE(StoreOptionMissingSha, (), "", "--store option is invalid without a sha512");
    DECLARE_MESSAGE(SuccessfulyExported, (msg::package_name, msg::path), "", "Exported {package_name} to {path}");
    DECLARE_MESSAGE(SuggestGitPull, (), "", "The result may be outdated. Run `git pull` to get the latest results.");
    DECLARE_MESSAGE(SuggestResolution,
                    (msg::command_name, msg::option),
                    "",
                    "To attempt to resolve all errors at once, run:\nvcpkg {command_name} --{option}");
    DECLARE_MESSAGE(SuggestStartingBashShell,
                    (),
                    "",
                    "Please make sure you have started a new bash shell for the change to take effect.");
    DECLARE_MESSAGE(SuggestUpdateVcpkg,
                    (msg::command_line),
                    "",
                    "You may need to update the vcpkg binary; try running {command_line} to update.");
    DECLARE_MESSAGE(SupportedPort, (msg::package_name), "", "Port {package_name} is supported.");
    DECLARE_MESSAGE(SystemApiErrorMessage,
                    (msg::system_api, msg::exit_code, msg::error_msg),
                    "",
                    "calling {system_api} failed with {exit_code} ({error_msg})");
    DECLARE_MESSAGE(SystemRootMustAlwaysBePresent,
                    (),
                    "",
                    "Expected the SystemRoot environment variable to be always set on Windows.");
    DECLARE_MESSAGE(ToolFetchFailed, (msg::tool_name), "", "Could not fetch {tool_name}.");
    DECLARE_MESSAGE(ToolInWin10, (), "", "This utility is bundled with Windows 10 or later.");
    DECLARE_MESSAGE(ToolOfVersionXNotFound,
                    (msg::tool_name, msg::version),
                    "",
                    "A suitable version of {tool_name} was not found (required v{version}) and unable to automatically "
                    "download a portable one. Please install a newer version of {tool_name}");
    DECLARE_MESSAGE(ToRemovePackages,
                    (msg::command_name),
                    "",
                    "To only remove outdated packages, run\n{command_name} remove --outdated");
    DECLARE_MESSAGE(TotalInstallTime, (msg::elapsed), "", "Total install time: {elapsed}");
    DECLARE_MESSAGE(ToUpdatePackages,
                    (msg::command_name),
                    "",
                    "To update these packages and all dependencies, run\n{command_name} upgrade'");
    DECLARE_MESSAGE(TrailingCommaInArray, (), "", "Trailing comma in array");
    DECLARE_MESSAGE(TrailingCommaInObj, (), "", "Trailing comma in an object");
    DECLARE_MESSAGE(TripletFileNotFound, (msg::triplet), "", "Triplet file {triplet}.cmake not found");
    DECLARE_MESSAGE(TwoFeatureFlagsSpecified,
                    (msg::value),
                    "'{value}' is a feature flag.",
                    "Both '{value}' and -'{value}' were specified as feature flags.");
    DECLARE_MESSAGE(UnableToClearPath, (msg::path), "", "unable to delete {path}");
    DECLARE_MESSAGE(UnableToReadAppDatas, (), "", "both %LOCALAPPDATA% and %APPDATA% were unreadable");
    DECLARE_MESSAGE(UnableToReadEnvironmentVariable, (msg::env_var), "", "unable to read {env_var}");
    DECLARE_MESSAGE(UndeterminedToolChainForTriplet,
                    (msg::triplet, msg::system_name),
                    "",
                    "Unable to determine toolchain use for {triplet} with with CMAKE_SYSTEM_NAME {system_name}. Did "
                    "you mean to use "
                    "VCPKG_CHAINLOAD_TOOLCHAIN_FILE?");
    DECLARE_MESSAGE(
        UnexpectedAssetCacheProvider,
        (),
        "",
        "unknown asset provider type: valid source types are 'x-azurl', 'x-script', 'x-block-origin', and 'clear'");
    DECLARE_MESSAGE(UnexpectedByteSize,
                    (msg::expected, msg::actual),
                    "{expected} is the expected byte size and {actual} is the actual byte size.",
                    "Expected {expected} bytes to be written, but {actual} were written.");
    DECLARE_MESSAGE(UnexpectedCharExpectedCloseBrace, (), "", "Unexpected character; expected property or close brace");
    DECLARE_MESSAGE(UnexpectedCharExpectedColon, (), "", "Unexpected character; expected colon");
    DECLARE_MESSAGE(UnexpectedCharExpectedComma, (), "", "Unexpected character; expected comma or close brace");
    DECLARE_MESSAGE(UnexpectedCharExpectedName, (), "", "Unexpected character; expected property name");
    DECLARE_MESSAGE(UnexpectedCharExpectedValue, (), "", "Unexpected character; expected value");
    DECLARE_MESSAGE(UnexpectedCharMidArray, (), "", "Unexpected character in middle of array");
    DECLARE_MESSAGE(UnexpectedCharMidKeyword, (), "", "Unexpected character in middle of keyword");
    DECLARE_MESSAGE(UnexpectedDigitsAfterLeadingZero, (), "", "Unexpected digits after a leading zero");
    DECLARE_MESSAGE(UnexpectedEOFAfterBacktick,
                    (),
                    "",
                    "unexpected eof: trailing unescaped backticks (`) are not allowed");
    DECLARE_MESSAGE(UnexpectedEOFAfterEscape, (), "", "Unexpected EOF after escape character");
    DECLARE_MESSAGE(UnexpectedEOFAfterMinus, (), "", "Unexpected EOF after minus sign");
    DECLARE_MESSAGE(UnexpectedEOFExpectedChar, (), "", "Unexpected character; expected EOF");
    DECLARE_MESSAGE(UnexpectedEOFExpectedCloseBrace, (), "", "Unexpected EOF; expected property or close brace");
    DECLARE_MESSAGE(UnexpectedEOFExpectedColon, (), "", "Unexpected EOF; expected colon");
    DECLARE_MESSAGE(UnexpectedEOFExpectedName, (), "", "Unexpected EOF; expected property name");
    DECLARE_MESSAGE(UnexpectedEOFExpectedProp, (), "", "Unexpected EOF; expected property");
    DECLARE_MESSAGE(UnexpectedEOFExpectedValue, (), "", "Unexpected EOF; expected value");
    DECLARE_MESSAGE(UnexpectedEOFMidArray, (), "", "Unexpected EOF in middle of array");
    DECLARE_MESSAGE(UnexpectedEOFMidKeyword, (), "", "Unexpected EOF in middle of keyword");
    DECLARE_MESSAGE(UnexpectedEOFMidString, (), "", "Unexpected EOF in middle of string");
    DECLARE_MESSAGE(UnexpectedEOFMidUnicodeEscape, (), "", "Unexpected end of file in middle of unicode escape");
    DECLARE_MESSAGE(UnexpectedErrorDuringBulkDownload, (), "", "an unexpected error occurred during bulk download.");
    DECLARE_MESSAGE(UnexpectedEscapeSequence, (), "", "Unexpected escape sequence continuation");
    DECLARE_MESSAGE(UnexpectedExtension, (msg::extension), "", "Unexpected archive extension: '{extension}'.");
    DECLARE_MESSAGE(UnexpectedField, (msg::json_field), "", "unexpected field '{json_field}'");
    DECLARE_MESSAGE(UnexpectedFieldSuggest,
                    (msg::json_field, msg::value),
                    "{value} is a suggested field name to use in a JSON document",
                    "unexpected field '{json_field}', did you mean '{value}'?");
    DECLARE_MESSAGE(UnexpectedFormat,
                    (msg::expected, msg::actual),
                    "{expected} is the expected format, {actual} is the actual format.",
                    "Expected format is [{expected}], but was [{actual}].");
    DECLARE_MESSAGE(UnexpectedPortName,
                    (msg::expected, msg::actual, msg::path),
                    "{expected} is the expected port and {actual} is the port declared by the user.",
                    "the port {expected} is declared as {actual} in {path}");
    DECLARE_MESSAGE(UnexpectedPortversion,
                    (),
                    "'field' means a JSON key/value pair here",
                    "unexpected \"port-version\" without a versioning field");
    DECLARE_MESSAGE(UnexpectedToolOutput,
                    (msg::tool_name, msg::path),
                    "The actual command line output will be appended after this message.",
                    "{tool_name} ({path}) produced unexpected output when attempting to determine the version:");
    DECLARE_MESSAGE(UnknownBaselineFileContent,
                    (),
                    "",
                    "unrecognizable baseline entry; expected 'port:triplet=(fail|skip|pass)'");
    DECLARE_MESSAGE(UnknownBinaryProviderType,
                    (),
                    "",
                    "unknown binary provider type: valid providers are 'clear', 'default', 'nuget', "
                    "'nugetconfig','nugettimeout', 'interactive', 'x-azblob', 'x-gcs', 'x-aws', "
                    "'x-aws-config', 'http', and 'files'");
    DECLARE_MESSAGE(UnknownOptions, (msg::command_name), "", "Unknown option(s) for command '{command_name}':");
    DECLARE_MESSAGE(UnknownParameterForIntegrate,
                    (msg::value),
                    "'{value}' is a user-supplied command line option. For example, given vcpkg integrate frobinate, "
                    "{value} would be frobinate.",
                    "Unknown parameter '{value}' for integrate.");
    DECLARE_MESSAGE(UnknownPolicySetting,
                    (msg::option, msg::value),
                    "'{value}' is the policy in question. These are unlocalized names that ports use to control post "
                    "build checks. Some examples are VCPKG_POLICY_DLLS_WITHOUT_EXPORTS, "
                    "VCPKG_POLICY_MISMATCHED_NUMBER_OF_BINARIES, or VCPKG_POLICY_ALLOW_OBSOLETE_MSVCRT",
                    "Unknown setting for policy '{value}': {option}");
    DECLARE_MESSAGE(UnknownSettingForBuildType,
                    (msg::option),
                    "",
                    "Unknown setting for VCPKG_BUILD_TYPE {option}. Valid settings are '', 'debug', and 'release'.");
    DECLARE_MESSAGE(UnknownTool, (), "", "vcpkg does not have a definition of this tool for this platform.");
    DECLARE_MESSAGE(UnknownTopic,
                    (msg::value),
                    "{value} the value a user passed to `vcpkg help` that we don't understand",
                    "unknown topic {value}");
    DECLARE_MESSAGE(
        UnknownVariablesInTemplate,
        (msg::value, msg::list),
        "{value} is the value provided by the user and {list} a list of unknown variables seperated by comma",
        "invalid argument: url template '{value}' contains unknown variables: {list}");
    DECLARE_MESSAGE(UnrecognizedConfigField, (), "", "configuration contains the following unrecognized fields:");
    DECLARE_MESSAGE(UnrecognizedIdentifier,
                    (msg::value),
                    "'{value}' is an expression identifier. For example, given an expression 'windows & x86', "
                    "'windows' and 'x86' are identifiers.",
                    "Unrecognized identifer name {value}. Add to override list in triplet file.");
    DECLARE_MESSAGE(UnsupportedFeature,
                    (msg::feature, msg::package_name),
                    "",
                    "feature {feature} was passed, but that is not a feature supported by {package_name} supports.");
    DECLARE_MESSAGE(UnsupportedFeatureSupportsExpression,
                    (msg::package_name, msg::feature_spec, msg::supports_expression, msg::triplet),
                    "",
                    "{feature_spec} is only supported on '{supports_expression}', "
                    "which does not match {triplet}. This usually means that there are known "
                    "build failures, or runtime problems, when building other platforms. To ignore this and attempt to "
                    "build {package_name} anyway, rerun vcpkg with `--allow-unsupported`.");
    DECLARE_MESSAGE(
        UnsupportedFeatureSupportsExpressionWarning,
        (msg::feature_spec, msg::supports_expression, msg::triplet),
        "",
        "{feature_spec} is only supported on '{supports_expression}', "
        "which does not match {triplet}. This usually means that there are known build failures, "
        "or runtime problems, when building other platforms. Proceeding anyway due to `--allow-unsupported`.");
    DECLARE_MESSAGE(UnsupportedPort, (msg::package_name), "", "Port {package_name} is not supported.");
    DECLARE_MESSAGE(UnsupportedPortDependency,
                    (msg::value),
                    "'{value}' is the name of a port dependency.",
                    "- dependency {value} is not supported.");
    DECLARE_MESSAGE(UnsupportedSupportsExpression,
                    (msg::package_name, msg::supports_expression, msg::triplet),
                    "",
                    "{package_name} is only supported on '{supports_expression}', "
                    "which does not match {triplet}. This usually means that there are known "
                    "build failures, or runtime problems, when building other platforms. To ignore this and attempt to "
                    "build {package_name} anyway, rerun vcpkg with `--allow-unsupported`.");
    DECLARE_MESSAGE(
        UnsupportedSupportsExpressionWarning,
        (msg::package_name, msg::supports_expression, msg::triplet),
        "",
        "{package_name} is only supported on '{supports_expression}', "
        "which does not match {triplet}. This usually means that there are known build failures, "
        "or runtime problems, when building other platforms. Proceeding anyway due to `--allow-unsupported`.");
    DECLARE_MESSAGE(UnsupportedShortOptions,
                    (msg::value),
                    "'{value}' is the short option given",
                    "short options are not supported: '{value}'");
    DECLARE_MESSAGE(UnsupportedSyntaxInCDATA, (), "", "]]> is not supported in CDATA block");
    DECLARE_MESSAGE(UnsupportedSystemName,
                    (msg::system_name),
                    "",
                    "Could not map VCPKG_CMAKE_SYSTEM_NAME '{system_name}' to a vcvarsall platform. "
                    "Supported system names are '', 'Windows' and 'WindowsStore'.");
    DECLARE_MESSAGE(UnsupportedToolchain,
                    (msg::triplet, msg::arch, msg::path, msg::list),
                    "example for {list} is 'x86, arm64'",
                    "in triplet {triplet}: Unable to find a valid toolchain for requested target architecture {arch}.\n"
                    "The selected Visual Studio instance is at: {path}\n"
                    "The available toolchain combinations are: {list}");
    DECLARE_MESSAGE(UnsupportedUpdateCMD,
                    (),
                    "",
                    "the update command does not currently support manifest mode. Instead, modify your vcpkg.json and "
                    "run install.");
    DECLARE_MESSAGE(
        UpdateBaselineAddBaselineNoManifest,
        (msg::option),
        "",
        "the --{option} switch was passed, but there is no manifest file to add a `builtin-baseline` field to.");
    DECLARE_MESSAGE(UpdateBaselineLocalGitError,
                    (msg::path),
                    "",
                    "git failed to parse HEAD for the local vcpkg registry at \"{path}\"");
    DECLARE_MESSAGE(UpdateBaselineNoConfiguration,
                    (),
                    "",
                    "neither `vcpkg.json` nor `vcpkg-configuration.json` exist to update.");
    DECLARE_MESSAGE(UpdateBaselineNoExistingBuiltinBaseline,
                    (msg::option),
                    "",
                    "the manifest file currently does not contain a `builtin-baseline` field; in order to "
                    "add one, pass the --{option} switch.");
    DECLARE_MESSAGE(UpdateBaselineNoUpdate,
                    (msg::url, msg::value),
                    "example of {value} is '5507daa796359fe8d45418e694328e878ac2b82f'",
                    "registry '{url}' not updated: '{value}'");
    DECLARE_MESSAGE(UpdateBaselineRemoteGitError, (msg::url), "", "git failed to fetch remote repository '{url}'");
    DECLARE_MESSAGE(UpdateBaselineUpdatedBaseline,
                    (msg::url, msg::old_value, msg::new_value),
                    "example of {old_value}, {new_value} is '5507daa796359fe8d45418e694328e878ac2b82f'",
                    "updated registry '{url}': baseline '{old_value}' -> '{new_value}'");
    DECLARE_MESSAGE(UpgradeInManifest,
                    (),
                    "",
                    "The upgrade command does not currently support manifest mode. Instead, modify your vcpkg.json and "
                    "run install.");
    DECLARE_MESSAGE(
        UpgradeRunWithNoDryRun,
        (),
        "",
        "If you are sure you want to rebuild the above packages, run this command with the --no-dry-run option.");
    DECLARE_MESSAGE(UploadedBinaries, (msg::count, msg::vendor), "", "Uploaded binaries to {count} {vendor}.");
    DECLARE_MESSAGE(UploadedPackagesToVendor,
                    (msg::count, msg::elapsed, msg::vendor),
                    "",
                    "Uploaded {count} package(s) to {vendor} in {elapsed}");
    DECLARE_MESSAGE(UploadingBinariesToVendor,
                    (msg::spec, msg::vendor, msg::path),
                    "",
                    "Uploading binaries for '{spec}' to '{vendor}' source \"{path}\".");
    DECLARE_MESSAGE(UploadingBinariesUsingVendor,
                    (msg::spec, msg::vendor, msg::path),
                    "",
                    "Uploading binaries for '{spec}' using '{vendor}' \"{path}\".");
    DECLARE_MESSAGE(UseEnvVar,
                    (msg::env_var),
                    "An example of env_var is \"HTTP(S)_PROXY\""
                    "'--' at the beginning must be preserved",
                    "-- Using {env_var} in environment variables.");
    DECLARE_MESSAGE(UserWideIntegrationDeleted, (), "", "User-wide integration is not installed.");
    DECLARE_MESSAGE(UserWideIntegrationRemoved, (), "", "User-wide integration was removed.");
    DECLARE_MESSAGE(UsingCommunityTriplet,
                    (msg::triplet),
                    "'--' at the beginning must be preserved",
                    "-- Using community triplet {triplet}. This triplet configuration is not guaranteed to succeed.");
    DECLARE_MESSAGE(UsingManifestAt, (msg::path), "", "Using manifest file at {path}.");
    DECLARE_MESSAGE(Utf8ConversionFailed, (), "", "Failed to convert to UTF-8");
    DECLARE_MESSAGE(VcpkgCeIsExperimental,
                    (),
                    "",
                    "vcpkg-ce ('configure environment') is experimental and may change at any time.");
    DECLARE_MESSAGE(VcpkgCommitTableHeader, (), "", "VCPKG Commit");
    DECLARE_MESSAGE(
        VcpkgCompletion,
        (msg::value, msg::path),
        "'{value}' is the subject for completion. i.e. bash, zsh, etc.",
        "vcpkg {value} completion is already imported to your \"{path}\" file.\nThe following entries were found:");
    DECLARE_MESSAGE(VcpkgDisallowedClassicMode,
                    (),
                    "",
                    "Could not locate a manifest (vcpkg.json) above the current working "
                    "directory.\nThis vcpkg distribution does not have a classic mode instance.");
    DECLARE_MESSAGE(
        VcpkgHasCrashed,
        (),
        "Printed at the start of a crash report.",
        "vcpkg has crashed. Please create an issue at https://github.com/microsoft/vcpkg containing a brief summary of "
        "what you were trying to do and the following information.");
    DECLARE_MESSAGE(VcpkgInvalidCommand, (msg::command_name), "", "invalid command: {command_name}");
    DECLARE_MESSAGE(InvalidUri,
                    (msg::value),
                    "{value} is the URI we attempted to parse.",
                    "unable to parse uri: {value}");
    DECLARE_MESSAGE(VcpkgInVsPrompt,
                    (msg::value, msg::triplet),
                    "'{value}' is a VS prompt",
                    "vcpkg appears to be in a Visual Studio prompt targeting {value} but installing for {triplet}. "
                    "Consider using --triplet {value}-windows or --triplet {value}-uwp.");
    DECLARE_MESSAGE(VcpkgRegistriesCacheIsNotDirectory,
                    (msg::path),
                    "",
                    "Value of environment variable X_VCPKG_REGISTRIES_CACHE is not a directory: {path}");
    DECLARE_MESSAGE(VcpkgRootRequired, (), "", "Setting VCPKG_ROOT is required for standalone bootstrap.");
    DECLARE_MESSAGE(VcpkgRootsDir, (msg::env_var), "", "Specify the vcpkg root directory.\n(default: '{env_var}')");
    DECLARE_MESSAGE(VcpkgSendMetricsButDisabled, (), "", "passed --sendmetrics, but metrics are disabled.");
    DECLARE_MESSAGE(VcvarsRunFailed, (), "", "failed to run vcvarsall.bat to get a Visual Studio environment");
    DECLARE_MESSAGE(VcvarsRunFailedExitCode,
                    (msg::exit_code),
                    "",
                    "while trying to get a Visual Studio environment, vcvarsall.bat returned {exit_code}");
    DECLARE_MESSAGE(VersionCommandHeader,
                    (msg::version),
                    "",
                    "vcpkg package management program version {version}\n\nSee LICENSE.txt for license information.");
    DECLARE_MESSAGE(
        VersionConflictXML,
        (msg::path, msg::expected_version, msg::actual_version),
        "",
        "Expected {path} version: [{expected_version}], but was [{actual_version}]. Please re-run bootstrap-vcpkg.");
    DECLARE_MESSAGE(VersionConstraintPortVersionMustBePositiveInteger,
                    (),
                    "",
                    "port-version (after the '#') in \"version>=\" must be a positive integer");
    DECLARE_MESSAGE(VersionConstraintViolated,
                    (msg::spec, msg::expected_version, msg::actual_version),
                    "",
                    "dependency {spec} was expected to be at least version "
                    "{expected_version}, but is currently {actual_version}.");
    DECLARE_MESSAGE(VersionBuiltinPortTreeEntryMissing,
                    (msg::package_name, msg::expected, msg::actual),
                    "{expected} and {actual} are versions like 1.0.",
                    "no version database entry for {package_name} at {expected}; using the checked out ports tree "
                    "version ({actual}).");
    DECLARE_MESSAGE(VersionDatabaseEntryMissing,
                    (msg::package_name, msg::version),
                    "",
                    "no version entry for {package_name} at {version}.");
    DECLARE_MESSAGE(VersionGitEntryMissing,
                    (msg::package_name, msg::version),
                    "A list of versions, 1 per line, are printed after this message.",
                    "no version database entry for {package_name} at {version}.\nAvailable versions:");
    DECLARE_MESSAGE(VersionIncomparable4, (), "", "See `vcpkg help versioning` for more information.");
    DECLARE_MESSAGE(
        VersionInvalidDate,
        (msg::version),
        "",
        "`{version}` is not a valid date version. Dates must follow the format YYYY-MM-DD and disambiguators must be "
        "dot-separated positive integer values without leading zeroes.");
    DECLARE_MESSAGE(VersionInvalidRelaxed,
                    (msg::version),
                    "",
                    "`{version}` is not a valid relaxed version (semver with arbitrary numeric element count).");
    DECLARE_MESSAGE(VersionInvalidSemver,
                    (msg::version),
                    "",
                    "`{version}` is not a valid semantic version, consult <https://semver.org>.");
    DECLARE_MESSAGE(
        VersionMissing,
        (),
        "The names version, version-date, version-semver, and version-string are code and must not be localized",
        "expected a versioning field (one of version, version-date, version-semver, or version-string)");
<<<<<<< HEAD
    DECLARE_MESSAGE(VersionNotFound,
                    (msg::expected, msg::actual),
                    "{expected} and {actual} are versions",
                    "{expected} not available, only {actual} is available");
=======
    DECLARE_MESSAGE(VersionRejectedDueToBaselineMissing,
                    (msg::path, msg::json_field),
                    "",
                    "{path} was rejected because it uses \"{json_field}\" and does not have a \"builtin-baseline\". "
                    "This can be fixed by removing the uses of \"{json_field}\" or adding a \"builtin-baseline\".\nSee "
                    "`vcpkg help versioning` for more information.");
    DECLARE_MESSAGE(VersionRejectedDueToFeatureFlagOff,
                    (msg::path, msg::json_field),
                    "",
                    "{path} was rejected because it uses \"{json_field}\" and the `versions` feature flag is disabled. "
                    "This can be fixed by removing \"{json_field}\" or enabling the `versions` feature flag.\nSee "
                    "`vcpkg help versioning` for more information.");
>>>>>>> c6410662
    DECLARE_MESSAGE(VersionSharpMustBeFollowedByPortVersion,
                    (),
                    "",
                    "'#' in version text must be followed by a port version");
    DECLARE_MESSAGE(VersionSharpMustBeFollowedByPortVersionNonNegativeInteger,
                    (),
                    "",
                    "'#' in version text must be followed by a port version (a non-negative integer)");
    DECLARE_MESSAGE(VersionSpecMismatch,
                    (msg::path, msg::expected_version, msg::actual_version),
                    "",
                    "Failed to load port because versions are inconsistent. The file \"{path}\" contains the version "
                    "{actual_version}, but the version database indicates that it should be {expected_version}.");
    DECLARE_MESSAGE(VersionTableHeader, (), "", "Version");
    DECLARE_MESSAGE(VSExaminedInstances, (), "", "The following Visual Studio instances were considered:");
    DECLARE_MESSAGE(VSExaminedPaths, (), "", "The following paths were examined for Visual Studio instances:");
    DECLARE_MESSAGE(VSNoInstances, (), "", "Could not locate a complete Visual Studio instance");
    DECLARE_MESSAGE(WaitingForChildrenToExit, (), "", "Waiting for child processes to exit...");
    DECLARE_MESSAGE(WaitingToTakeFilesystemLock, (msg::path), "", "waiting to take filesystem lock on {path}...");
    DECLARE_MESSAGE(WarningMessageMustUsePrintWarning,
                    (msg::value),
                    "{value} is is a localized message name like WarningMessageMustUsePrintWarning",
                    "The message named {value} starts with warning:, it must be changed to prepend "
                    "WarningMessage in code instead.");
    DECLARE_MESSAGE(WarningsTreatedAsErrors, (), "", "previous warnings being interpreted as errors");
    DECLARE_MESSAGE(WarnOnParseConfig, (msg::path), "", "Found the following warnings in configuration {path}:");
    DECLARE_MESSAGE(WhileCheckingOutBaseline, (msg::commit_sha), "", "while checking out baseline {commit_sha}");
    DECLARE_MESSAGE(WhileCheckingOutPortTreeIsh,
                    (msg::package_name, msg::commit_sha),
                    "",
                    "while checking out port {package_name} with git tree {commit_sha}");
    DECLARE_MESSAGE(WhileGettingLocalTreeIshObjectsForPorts, (), "", "while getting local treeish objects for ports");
    DECLARE_MESSAGE(WhileLookingForSpec, (msg::spec), "", "while looking for {spec}:");
    DECLARE_MESSAGE(WindowsOnlyCommand, (), "", "This command only supports Windows.");
    DECLARE_MESSAGE(WroteNuGetPkgConfInfo, (msg::path), "", "Wrote NuGet package config information to {path}");
}<|MERGE_RESOLUTION|>--- conflicted
+++ resolved
@@ -2993,12 +2993,10 @@
         (),
         "The names version, version-date, version-semver, and version-string are code and must not be localized",
         "expected a versioning field (one of version, version-date, version-semver, or version-string)");
-<<<<<<< HEAD
     DECLARE_MESSAGE(VersionNotFound,
                     (msg::expected, msg::actual),
                     "{expected} and {actual} are versions",
                     "{expected} not available, only {actual} is available");
-=======
     DECLARE_MESSAGE(VersionRejectedDueToBaselineMissing,
                     (msg::path, msg::json_field),
                     "",
@@ -3011,7 +3009,6 @@
                     "{path} was rejected because it uses \"{json_field}\" and the `versions` feature flag is disabled. "
                     "This can be fixed by removing \"{json_field}\" or enabling the `versions` feature flag.\nSee "
                     "`vcpkg help versioning` for more information.");
->>>>>>> c6410662
     DECLARE_MESSAGE(VersionSharpMustBeFollowedByPortVersion,
                     (),
                     "",
