﻿#pragma once

#include <vcpkg/base/fwd/files.h>
#include <vcpkg/base/fwd/json.h>
#include <vcpkg/base/fwd/messages.h>
#include <vcpkg/base/fwd/span.h>

#include <vcpkg/base/format.h>
#include <vcpkg/base/lineinfo.h>

#include <string>
#include <type_traits>
#include <utility>

namespace vcpkg
{
    namespace msg::detail
    {
        template<class Tag, class Type>
        struct MessageArgument;
    }
    namespace msg
    {
        template<class Message, class... Tags, class... Ts>
        LocalizedString format(Message, detail::MessageArgument<Tags, Ts>... args);
    }

    struct LocalizedString
    {
        LocalizedString() = default;
        operator StringView() const noexcept;
        const std::string& data() const noexcept;
        const std::string& to_string() const noexcept;
        std::string extract_data();

        static LocalizedString from_raw(std::string&& s) noexcept;

        template<class StringLike, std::enable_if_t<std::is_constructible_v<StringView, const StringLike&>, int> = 0>
        static LocalizedString from_raw(const StringLike& s)
        {
            return LocalizedString(StringView(s));
        }

        LocalizedString& append_raw(char c);
        LocalizedString& append_raw(StringView s);
        template<class... Args>
        LocalizedString& append_fmt_raw(fmt::format_string<Args...> s, Args&&... args)
        {
            m_data.append(fmt::format(s, std::forward<Args>(args)...));
            return *this;
        }
        LocalizedString& append(const LocalizedString& s);
        template<class Message, class... Args>
        LocalizedString& append(Message m, const Args&... args)
        {
            return append(msg::format(m, args...));
        }

        LocalizedString& append_indent(size_t indent = 1);

        // 0 items - Does nothing
        // 1 item - .append_raw(' ').append(item)
        // 2+ items - foreach: .append_raw('\n').append_indent(indent).append(item)
        LocalizedString& append_floating_list(int indent, View<LocalizedString> items);
        friend const char* to_printf_arg(const LocalizedString& s) noexcept;
        friend bool operator==(const LocalizedString& lhs, const LocalizedString& rhs) noexcept;
        friend bool operator!=(const LocalizedString& lhs, const LocalizedString& rhs) noexcept;
        friend bool operator<(const LocalizedString& lhs, const LocalizedString& rhs) noexcept;
        friend bool operator<=(const LocalizedString& lhs, const LocalizedString& rhs) noexcept;
        friend bool operator>(const LocalizedString& lhs, const LocalizedString& rhs) noexcept;
        friend bool operator>=(const LocalizedString& lhs, const LocalizedString& rhs) noexcept;
        bool empty() const noexcept;
        void clear() noexcept;

    private:
        std::string m_data;

        explicit LocalizedString(StringView data);
        explicit LocalizedString(std::string&& data) noexcept;
    };
}

VCPKG_FORMAT_WITH_TO_STRING(vcpkg::LocalizedString);

namespace vcpkg::msg
{
    namespace detail
    {
        template<class Tag, class Type>
        struct MessageArgument
        {
            const Type* parameter; // always valid
        };

        template<class... Tags>
        struct MessageCheckFormatArgs
        {
            static constexpr void check_format_args(const Tags&...) noexcept { }
        };

        LocalizedString internal_vformat(::size_t index, fmt::format_args args);

        template<class... Args>
        MessageCheckFormatArgs<Args...> make_message_check_format_args(const Args&... args); // not defined

        struct FormatArgAbi
        {
            const char* name;
            const char* example;
        };

        template<class Arg0>
        constexpr auto example_piece(const Arg0& arg)
        {
            if constexpr (Arg0::get_example_str().empty())
                return StringArray{""};
            else
                return StringArray{" "} + arg.get_example_str();
        }

        template<class Arg0, class... Args>
        constexpr auto example_piece(const Arg0& arg, Args... args)
        {
            if constexpr (Arg0::get_example_str().empty())
                return example_piece(args...);
            else
                return StringArray{" "} + arg.get_example_str() + example_piece(args...);
        }

        constexpr auto get_examples() { return StringArray{""}; }

        /// Only used for the first argument that has an example string to avoid inserting
        /// a space in the beginning. All preceding arguments are handled by `example_piece`.
        template<class Arg0, class... Args>
        constexpr auto get_examples(const Arg0& arg, Args... args)
        {
            // if first argument has no example string...
            if constexpr (Arg0::get_example_str().empty())
            {
                // try again with the other arguments
                return get_examples(args...);
            }
            // is there a next argument?
            else if constexpr (sizeof...(args) == 0)
            {
                return arg.get_example_str();
            }
            else
            {
                return arg.get_example_str() + example_piece(args...);
            }
        }

        template<::size_t M, ::size_t N>
        constexpr auto join_comment_and_examples(const StringArray<M>& comment, const StringArray<N>& example)
        {
            // For an empty StringArray<N> is N == 1
            if constexpr (N == 1)
                return comment;
            else if constexpr (M == 1)
                return example;
            else
                return comment + StringArray{" "} + example;
        }

        ::size_t startup_register_message(StringLiteral name, StringLiteral format_string, ZStringView comment);

        ::size_t number_of_messages();

        // REQUIRES: index < last_message_index()
        StringView get_format_string(::size_t index);
        // REQUIRES: index < last_message_index()
        StringView get_message_name(::size_t index);
        // REQUIRES: index < last_message_index()
        StringView get_default_format_string(::size_t index);
        // REQUIRES: index < last_message_index()
        StringView get_localization_comment(::size_t index);
    }

    void threadunsafe_initialize_context();

    template<class Message, class... Tags, class... Ts>
    LocalizedString format(Message, detail::MessageArgument<Tags, Ts>... args)
    {
        // avoid generating code, but still typecheck
        // (and avoid unused typedef warnings)
        static_assert((Message::check_format_args((Tags{})...), true), "");
        return detail::internal_vformat(Message::index,
                                        fmt::make_format_args(fmt::arg(Tags::name, *args.parameter)...));
    }

    inline void println() { msg::write_unlocalized_text_to_stdout(Color::none, "\n"); }

    inline void print(Color c, const LocalizedString& s) { msg::write_unlocalized_text_to_stdout(c, s); }
    inline void print(const LocalizedString& s) { msg::write_unlocalized_text_to_stdout(Color::none, s); }
    inline void println(Color c, const LocalizedString& s)
    {
        msg::write_unlocalized_text_to_stdout(c, s);
        msg::write_unlocalized_text_to_stdout(Color::none, "\n");
    }
    inline void println(const LocalizedString& s)
    {
        msg::write_unlocalized_text_to_stdout(Color::none, s);
        msg::write_unlocalized_text_to_stdout(Color::none, "\n");
    }

    template<class Message, class... Ts>
    typename Message::is_message_type print(Message m, Ts... args)
    {
        print(format(m, args...));
    }
    template<class Message, class... Ts>
    typename Message::is_message_type println(Message m, Ts... args)
    {
        print(format(m, args...).append_raw('\n'));
    }

    template<class Message, class... Ts>
    typename Message::is_message_type print(Color c, Message m, Ts... args)
    {
        print(c, format(m, args...));
    }
    template<class Message, class... Ts>
    typename Message::is_message_type println(Color c, Message m, Ts... args)
    {
        print(c, format(m, args...).append_raw('\n'));
    }

// these use `constexpr static` instead of `inline` in order to work with GCC 6;
// they are trivial and empty, and their address does not matter, so this is not a problem
#define DECLARE_MSG_ARG(NAME, EXAMPLE)                                                                                 \
    constexpr static struct NAME##_t                                                                                   \
    {                                                                                                                  \
        constexpr static const char* name = #NAME;                                                                     \
        constexpr static auto get_example_str()                                                                        \
        {                                                                                                              \
            ::vcpkg::StringArray example = StringArray{EXAMPLE};                                                       \
            if constexpr (example.empty())                                                                             \
                return example;                                                                                        \
            else                                                                                                       \
                return ::vcpkg::StringArray{"An example of {" #NAME "} is " EXAMPLE "."};                              \
        }                                                                                                              \
        template<class T>                                                                                              \
        detail::MessageArgument<NAME##_t, T> operator=(const T& t) const noexcept                                      \
        {                                                                                                              \
            return detail::MessageArgument<NAME##_t, T>{&t};                                                           \
        }                                                                                                              \
    } NAME = {}

    DECLARE_MSG_ARG(error, "");
    DECLARE_MSG_ARG(value, "");
    DECLARE_MSG_ARG(pretty_value, "");
    DECLARE_MSG_ARG(expected, "");
    DECLARE_MSG_ARG(actual, "");
    DECLARE_MSG_ARG(list, "");
    DECLARE_MSG_ARG(old_value, "");
    DECLARE_MSG_ARG(new_value, "");

    DECLARE_MSG_ARG(action_index, "340");
    DECLARE_MSG_ARG(actual_version, "1.3.8");
    DECLARE_MSG_ARG(arch, "x64");
    DECLARE_MSG_ARG(base_url, "azblob://");
    DECLARE_MSG_ARG(binary_source, "azblob");
    DECLARE_MSG_ARG(build_result, "One of the BuildResultXxx messages (such as BuildResultSucceeded/SUCCEEDED)");
    DECLARE_MSG_ARG(byte_offset, "42");
    DECLARE_MSG_ARG(column, "42");
    DECLARE_MSG_ARG(command_line, "vcpkg install zlib");
    DECLARE_MSG_ARG(command_name, "install");
    DECLARE_MSG_ARG(commit_sha, "7cfad47ae9f68b183983090afd6337cd60fd4949");
    DECLARE_MSG_ARG(count, "42");
    DECLARE_MSG_ARG(elapsed, "3.532 min");
    DECLARE_MSG_ARG(env_var, "VCPKG_DEFAULT_TRIPLET");
    DECLARE_MSG_ARG(error_msg, "File Not Found");
    DECLARE_MSG_ARG(exit_code, "127");
    DECLARE_MSG_ARG(expected_version, "1.3.8");
    DECLARE_MSG_ARG(extension, ".exe");
    DECLARE_MSG_ARG(feature, "avisynthplus");
    DECLARE_MSG_ARG(json_field, "identifer");
    DECLARE_MSG_ARG(json_type, "an array of identifiers");
    DECLARE_MSG_ARG(new_scheme, "version");
    DECLARE_MSG_ARG(old_scheme, "version-string");
    DECLARE_MSG_ARG(option, "editable");
    DECLARE_MSG_ARG(path, "/foo/bar");
    DECLARE_MSG_ARG(path_destination, "/foo/bar");
    DECLARE_MSG_ARG(path_source, "/foo/bar");
    DECLARE_MSG_ARG(row, "42");
    DECLARE_MSG_ARG(sha,
                    "eb32643dd2164c72b8a660ef52f1e701bb368324ae461e12d70d6a9aefc0c9573387ee2ed3828037ed62bb3e8f566416a2"
                    "d3b3827a3928f0bff7c29f7662293e");
    DECLARE_MSG_ARG(supports_expression, "windows & !static");
    DECLARE_MSG_ARG(system_api, "CreateProcessW");
    DECLARE_MSG_ARG(system_name, "Darwin");
    DECLARE_MSG_ARG(tool_name, "aria2");
    DECLARE_MSG_ARG(triplet, "x64-windows");
    DECLARE_MSG_ARG(url, "https://github.com/microsoft/vcpkg");
    DECLARE_MSG_ARG(vcpkg_line_info, "/a/b/foo.cpp(13)");
    DECLARE_MSG_ARG(vendor, "Azure");
    DECLARE_MSG_ARG(version, "1.3.8");

    // Choose carefully between the following when describing packages
    DECLARE_MSG_ARG(package_name, "zlib");
    DECLARE_MSG_ARG(spec, "zlib:x64-windows");
    DECLARE_MSG_ARG(feature_spec, "zlib[featurea,featureb]");

#undef DECLARE_MSG_ARG

#define DECLARE_MESSAGE(NAME, ARGS, COMMENT, ...)                                                                      \
    constexpr struct NAME##_msg_t : decltype(::vcpkg::msg::detail::make_message_check_format_args ARGS)                \
    {                                                                                                                  \
        using is_message_type = void;                                                                                  \
        static constexpr ::vcpkg::StringLiteral name = #NAME;                                                          \
        static constexpr ::vcpkg::StringLiteral default_format_string = __VA_ARGS__;                                   \
        static const ::size_t index;                                                                                   \
        static constexpr ::vcpkg::StringArray comment_and_example = vcpkg::msg::detail::join_comment_and_examples(     \
            ::vcpkg::StringArray{COMMENT}, vcpkg::msg::detail::get_examples ARGS);                                     \
    } msg##NAME VCPKG_UNUSED = {}

#define REGISTER_MESSAGE(NAME)                                                                                         \
    const ::size_t NAME##_msg_t::index =                                                                               \
        ::vcpkg::msg::detail::startup_register_message(NAME##_msg_t::name,                                             \
                                                       NAME##_msg_t::default_format_string,                            \
                                                       static_cast<ZStringView>(NAME##_msg_t::comment_and_example))

#define DECLARE_AND_REGISTER_MESSAGE(NAME, ARGS, COMMENT, ...)                                                         \
    DECLARE_MESSAGE(NAME, ARGS, COMMENT, __VA_ARGS__);                                                                 \
    REGISTER_MESSAGE(NAME)

    DECLARE_MESSAGE(SeeURL, (msg::url), "", "See {url} for more information.");
    DECLARE_MESSAGE(NoteMessage, (), "", "note: ");
    DECLARE_MESSAGE(WarningMessage, (), "", "warning: ");
    DECLARE_MESSAGE(ErrorMessage, (), "", "error: ");
    DECLARE_MESSAGE(InternalErrorMessage, (), "", "internal error: ");
    DECLARE_MESSAGE(
        InternalErrorMessageContact,
        (),
        "",
        "Please open an issue at "
        "https://github.com/microsoft/vcpkg/issues/new?template=other-type-of-bug-report.md&labels=category:vcpkg-bug "
        "with detailed steps to reproduce the problem.");
    DECLARE_MESSAGE(BothYesAndNoOptionSpecifiedError,
                    (msg::option),
                    "",
                    "cannot specify both --no-{option} and --{option}.");

    void println_warning(const LocalizedString& s);
    template<class Message, class... Ts>
    typename Message::is_message_type println_warning(Message m, Ts... args)
    {
        println_warning(format(m, args...));
    }

    void println_error(const LocalizedString& s);
    template<class Message, class... Ts>
    typename Message::is_message_type println_error(Message m, Ts... args)
    {
        println_error(format(m, args...));
    }

    template<class Message, class... Ts, class = typename Message::is_message_type>
    LocalizedString format_warning(Message m, Ts... args)
    {
        return format(msgWarningMessage).append(m, args...);
    }

    template<class Message, class... Ts, class = typename Message::is_message_type>
    LocalizedString format_error(Message m, Ts... args)
    {
        return format(msgErrorMessage).append(m, args...);
    }
}

namespace vcpkg
{
    struct MessageSink
    {
        virtual void print(Color c, StringView sv) = 0;

        void println() { this->print(Color::none, "\n"); }
        void print(const LocalizedString& s) { this->print(Color::none, s); }
        void println(Color c, const LocalizedString& s)
        {
            this->print(c, s);
            this->print(Color::none, "\n");
        }
        inline void println(const LocalizedString& s)
        {
            this->print(Color::none, s);
            this->print(Color::none, "\n");
        }

        template<class Message, class... Ts>
        typename Message::is_message_type print(Message m, Ts... args)
        {
            this->print(Color::none, msg::format(m, args...));
        }

        template<class Message, class... Ts>
        typename Message::is_message_type println(Message m, Ts... args)
        {
            this->print(Color::none, msg::format(m, args...).append_raw('\n'));
        }

        template<class Message, class... Ts>
        typename Message::is_message_type print(Color c, Message m, Ts... args)
        {
            this->print(c, msg::format(m, args...));
        }

        template<class Message, class... Ts>
        typename Message::is_message_type println(Color c, Message m, Ts... args)
        {
            this->print(c, msg::format(m, args...).append_raw('\n'));
        }

        MessageSink(const MessageSink&) = delete;
        MessageSink& operator=(const MessageSink&) = delete;

    protected:
        MessageSink() = default;
        ~MessageSink() = default;
    };

    extern MessageSink& null_sink;
    extern MessageSink& stdout_sink;
    extern MessageSink& stderr_sink;

    DECLARE_MESSAGE(ABaseline, (), "", "a baseline");
    DECLARE_MESSAGE(ABaselineObject, (), "", "a baseline object");
    DECLARE_MESSAGE(ABoolean, (), "", "a boolean");
    DECLARE_MESSAGE(ABuiltinRegistry, (), "", "a builtin registry");
    DECLARE_MESSAGE(AConfigurationObject, (), "", "a configuration object");
    DECLARE_MESSAGE(ADependency, (), "", "a dependency");
    DECLARE_MESSAGE(ADemandObject,
                    (),
                    "'demands' are a concept in the schema of a JSON file the user can edit",
                    "a demand object");
    DECLARE_MESSAGE(AString, (), "", "a string");
    DECLARE_MESSAGE(ADateVersionString, (), "", "a date version string");
    DECLARE_MESSAGE(AddArtifactOnlyOne,
                    (msg::command_line),
                    "",
                    "'{command_line}' can only add one artifact at a time.");
    DECLARE_MESSAGE(AddCommandFirstArg, (), "", "The first parameter to add must be 'artifact' or 'port'.");
    DECLARE_MESSAGE(AddFirstArgument,
                    (msg::command_line),
                    "",
                    "The first argument to '{command_line}' must be 'artifact' or 'port'.");
    DECLARE_MESSAGE(AddHelp,
                    (),
                    "",
                    "Adds the indicated port or artifact to the manifest associated with the current directory.");
    DECLARE_MESSAGE(AddingCompletionEntry, (msg::path), "", "Adding vcpkg completion entry to {path}.");
    DECLARE_MESSAGE(AdditionalPackagesToExport,
                    (),
                    "",
                    "Additional packages (*) need to be exported to complete this operation.");
    DECLARE_MESSAGE(AdditionalPackagesToRemove,
                    (),
                    "",
                    "Additional packages (*) need to be removed to complete this operation.");
    DECLARE_MESSAGE(APlatformExpression, (), "", "a platform expression");
    DECLARE_MESSAGE(AddPortRequiresManifest,
                    (msg::command_line),
                    "",
                    "'{command_line}' requires an active manifest file.");
    DECLARE_MESSAGE(AddPortSucceeded, (), "", "Succeeded in adding ports to vcpkg.json file.");
    DECLARE_MESSAGE(AddRecurseOption,
                    (),
                    "",
                    "If you are sure you want to remove them, run the command with the --recurse option.");
    DECLARE_MESSAGE(AddTripletExpressionNotAllowed,
                    (msg::package_name, msg::triplet),
                    "",
                    "triplet expressions are not allowed here. You may want to change "
                    "`{package_name}:{triplet}` to `{package_name}` instead.");
    DECLARE_MESSAGE(AddVersionAddedVersionToFile, (msg::version, msg::path), "", "added version {version} to {path}");
    DECLARE_MESSAGE(AddVersionCommitChangesReminder, (), "", "Did you remember to commit your changes?");
    DECLARE_MESSAGE(AddVersionCommitResultReminder, (), "", "Don't forget to commit the result!");
    DECLARE_MESSAGE(AddVersionDetectLocalChangesError,
                    (),
                    "",
                    "skipping detection of local changes due to unexpected format in git status output");
    DECLARE_MESSAGE(AddVersionFileNotFound, (msg::path), "", "couldn't find required file {path}");
    DECLARE_MESSAGE(AddVersionFormatPortSuggestion, (msg::command_line), "", "Run `{command_line}` to format the file");
    DECLARE_MESSAGE(AddVersionIgnoringOptionAll,
                    (msg::option),
                    "The -- before {option} must be preserved as they're part of the help message for the user.",
                    "ignoring --{option} since a port name argument was provided");
    DECLARE_MESSAGE(AddVersionLoadPortFailed, (msg::package_name), "", "can't load port {package_name}");
    DECLARE_MESSAGE(AddVersionNewFile, (), "", "(new file)");
    DECLARE_MESSAGE(AddVersionNewShaIs, (msg::commit_sha), "", "new SHA: {commit_sha}");
    DECLARE_MESSAGE(AddVersionNoFilesUpdated, (), "", "No files were updated");
    DECLARE_MESSAGE(AddVersionNoFilesUpdatedForPort,
                    (msg::package_name),
                    "",
                    "No files were updated for {package_name}");
    DECLARE_MESSAGE(AddVersionNoGitSha, (msg::package_name), "", "can't obtain SHA for port {package_name}");
    DECLARE_MESSAGE(AddVersionOldShaIs, (msg::commit_sha), "", "old SHA: {commit_sha}");
    DECLARE_MESSAGE(AddVersionOverwriteOptionSuggestion,
                    (msg::option),
                    "The -- before {option} must be preserved as they're a part of the help message for the user.",
                    "Use --{option} to bypass this check");
    DECLARE_MESSAGE(AddVersionPortFilesShaChanged,
                    (msg::package_name),
                    "",
                    "checked-in files for {package_name} have changed but the version was not updated");
    DECLARE_MESSAGE(AddVersionPortFilesShaUnchanged,
                    (msg::package_name, msg::version),
                    "",
                    "checked-in files for {package_name} are unchanged from version {version}");
    DECLARE_MESSAGE(AddVersionPortHasImproperFormat,
                    (msg::package_name),
                    "",
                    "{package_name} is not properly formatted");
    DECLARE_MESSAGE(AddVersionSuggestNewVersionScheme,
                    (msg::new_scheme, msg::old_scheme, msg::package_name, msg::option),
                    "The -- before {option} must be preserved as they're part of the help message for the user.",
                    "Use the version scheme \"{new_scheme}\" instead of \"{old_scheme}\" in port "
                    "\"{package_name}\".\nUse --{option} to disable this check.");
    DECLARE_MESSAGE(AddVersionUnableToParseVersionsFile, (msg::path), "", "unable to parse versions file {path}");
    DECLARE_MESSAGE(AddVersionUncommittedChanges,
                    (msg::package_name),
                    "",
                    "there are uncommitted changes for {package_name}");
    DECLARE_MESSAGE(AddVersionUpdateVersionReminder, (), "", "Did you remember to update the version or port version?");
    DECLARE_MESSAGE(AddVersionUseOptionAll,
                    (msg::command_name, msg::option),
                    "The -- before {option} must be preserved as they're part of the help message for the user.",
                    "{command_name} with no arguments requires passing --{option} to update all port versions at once");
    DECLARE_MESSAGE(AddVersionVersionAlreadyInFile,
                    (msg::version, msg::path),
                    "",
                    "version {version} is already in {path}");
    DECLARE_MESSAGE(AddVersionVersionIs, (msg::version), "", "version: {version}");
    DECLARE_MESSAGE(ADictionaryOfContacts, (), "", "a dictionary of contacts");
    DECLARE_MESSAGE(AFeature, (), "", "a feature");
    DECLARE_MESSAGE(AFilesystemRegistry, (), "", "a filesystem registry");
    DECLARE_MESSAGE(AGitObjectSha, (), "", "a git object SHA");
    DECLARE_MESSAGE(AGitReference, (), "", "a git reference (for example, a branch)");
    DECLARE_MESSAGE(AGitRegistry, (), "", "a git registry");
    DECLARE_MESSAGE(AGitRepositoryUrl, (), "", "a git repository URL");
    DECLARE_MESSAGE(AllFormatArgsRawArgument,
                    (msg::value),
                    "example of {value} is 'foo {} bar'",
                    "format string \"{value}\" contains a raw format argument");
    DECLARE_MESSAGE(AllFormatArgsUnbalancedBraces,
                    (msg::value),
                    "example of {value} is 'foo bar {'",
                    "unbalanced brace in format string \"{value}\"");
    DECLARE_MESSAGE(AllPackagesAreUpdated, (), "", "All installed packages are up-to-date with the local portfile.");
    DECLARE_MESSAGE(AlreadyInstalled, (msg::spec), "", "{spec} is already installed");
    DECLARE_MESSAGE(AlreadyInstalledNotHead,
                    (msg::spec),
                    "'HEAD' means the most recent version of source code",
                    "{spec} is already installed -- not building from HEAD");
    DECLARE_MESSAGE(AManifest, (), "", "a manifest");
    DECLARE_MESSAGE(AMaximumOfOneAssetReadUrlCanBeSpecified,
                    (),
                    "",
                    "a maximum of one asset read url can be specified.");
    DECLARE_MESSAGE(AMaximumOfOneAssetWriteUrlCanBeSpecified,
                    (),
                    "",
                    "a maximum of one asset write url can be specified.");
    DECLARE_MESSAGE(AmbiguousConfigDeleteConfigFile,
                    (msg::path),
                    "",
                    "Ambiguous vcpkg configuration provided by both manifest and configuration file.\n-- Delete "
                    "configuration file {path}");
    DECLARE_MESSAGE(AnArtifactsGitRegistryUrl, (), "", "an artifacts git registry URL");
    DECLARE_MESSAGE(AnArtifactsRegistry, (), "", "an artifacts registry");
    DECLARE_MESSAGE(AnArrayOfDependencies, (), "", "an array of dependencies");
    DECLARE_MESSAGE(AnArrayOfDependencyOverrides, (), "", "an array of dependency overrides");
    DECLARE_MESSAGE(AnArrayOfIdentifers, (), "", "an array of identifiers");
    DECLARE_MESSAGE(AnArrayOfOverlayPaths, (), "", "an array of overlay paths");
    DECLARE_MESSAGE(AnArrayOfOverlayTripletsPaths, (), "", "an array of overlay triplets paths");
    DECLARE_MESSAGE(AnArrayOfRegistries, (), "", "an array of registries");
    DECLARE_MESSAGE(AnArrayOfVersions, (), "", "an array of versions");
    DECLARE_MESSAGE(AndroidHomeDirMissingProps,
                    (msg::env_var, msg::path),
                    "Note: 'source.properties' is code and should not be translated.",
                    "source.properties missing in {env_var} directory: {path}");
    DECLARE_MESSAGE(AnExactVersionString, (), "", "an exact version string");
    DECLARE_MESSAGE(AnIdentifer, (), "", "an identifier");
    DECLARE_MESSAGE(AnObjectContainingVcpkgArtifactsMetadata,
                    (),
                    "'vcpkg-artifacts' is the name of the product feature and should not be localized",
                    "an object containing vcpkg-artifacts metadata");
    DECLARE_MESSAGE(AnOverlayPath, (), "", "an overlay path");
    DECLARE_MESSAGE(AnOverlayTripletsPath, (), "", "a triplet path");
    DECLARE_MESSAGE(AnOverride, (), "", "an override");
    DECLARE_MESSAGE(ANonNegativeInteger, (), "", "a nonnegative integer");
    DECLARE_MESSAGE(AnotherInstallationInProgress,
                    (),
                    "",
                    "Another installation is in progress on the machine, sleeping 6s before retrying.");
    DECLARE_MESSAGE(AnSpdxLicenseExpression, (), "", "an SPDX license expression");
    DECLARE_MESSAGE(APackageName, (), "", "a package name");
    DECLARE_MESSAGE(APackagePattern, (), "", "a package pattern");
    DECLARE_MESSAGE(APackagePatternArray, (), "", "a package pattern array");
    DECLARE_MESSAGE(APath, (), "", "a path");
    DECLARE_MESSAGE(AppliedUserIntegration, (), "", "Applied user-wide integration for this vcpkg root.");
    DECLARE_MESSAGE(ApplocalProcessing, (msg::path), "", "vcpkg applocal processing: {path}");
    DECLARE_MESSAGE(ARegistry, (), "", "a registry");
    DECLARE_MESSAGE(ARegistryImplementationKind, (), "", "a registry implementation kind");
    DECLARE_MESSAGE(ARegistryPath, (), "", "a registry path");
    DECLARE_MESSAGE(ARegistryPathMustBeDelimitedWithForwardSlashes,
                    (),
                    "",
                    "A registry path must use single forward slashes as path separators.");
    DECLARE_MESSAGE(ARegistryPathMustNotHaveDots,
                    (),
                    "",
                    "A registry path must not have 'dot' or 'dot dot' path elements.");
    DECLARE_MESSAGE(ARegistryPathMustStartWithDollar,
                    (),
                    "",
                    "A registry path must start with `$` to mean the registry root; for example, `$/foo/bar`.");
    DECLARE_MESSAGE(ARelaxedVersionString, (), "", "a relaxed version string");
    DECLARE_MESSAGE(ArtifactsOptionIncompatibility, (msg::option), "", "--{option} has no effect on find artifact.");
    DECLARE_MESSAGE(AssetCacheProviderAcceptsNoArguments,
                    (msg::value),
                    "{value} is a asset caching provider name such as azurl, clear, or x-block-origin",
                    "unexpected arguments: '{value}' does not accept arguments");
    DECLARE_MESSAGE(AssetSourcesArg, (), "", "Add sources for asset caching. See 'vcpkg help assetcaching'.");
    DECLARE_MESSAGE(ASemanticVersionString, (), "", "a semantic version string");
    DECLARE_MESSAGE(ASetOfFeatures, (), "", "a set of features");
    DECLARE_MESSAGE(AStringOrArrayOfStrings, (), "", "a string or array of strings");
    DECLARE_MESSAGE(AStringStringDictionary, (), "", "a \"string\": \"string\" dictionary");
    DECLARE_MESSAGE(AttemptingToFetchPackagesFromVendor,
                    (msg::count, msg::vendor),
                    "",
                    "Attempting to fetch {count} package(s) from {vendor}");
    DECLARE_MESSAGE(AttemptingToSetBuiltInBaseline,
                    (),
                    "",
                    "attempting to set builtin-baseline in vcpkg.json while overriding the default-registry in "
                    "vcpkg-configuration.json.\nthe default-registry from vcpkg-configuration.json will be used.");
    DECLARE_MESSAGE(AuthenticationMayRequireManualAction,
                    (msg::vendor),
                    "",
                    "One or more {vendor} credential providers requested manual action. Add the binary source "
                    "'interactive' to allow interactivity.");
    DECLARE_MESSAGE(AutomaticLinkingForMSBuildProjects,
                    (),
                    "",
                    "All MSBuild C++ projects can now #include any installed libraries. Linking will be handled "
                    "automatically. Installing new libraries will make them instantly available.");
    DECLARE_MESSAGE(AutoSettingEnvVar,
                    (msg::env_var, msg::url),
                    "An example of env_var is \"HTTP(S)_PROXY\""
                    "'--' at the beginning must be preserved",
                    "-- Automatically setting {env_var} environment variables to \"{url}\".");
    DECLARE_MESSAGE(AUrl, (), "", "a url");
    DECLARE_MESSAGE(AvailableArchitectureTriplets, (), "", "Available architecture triplets:");
    DECLARE_MESSAGE(AvailableHelpTopics, (), "", "Available help topics:");
    DECLARE_MESSAGE(AVcpkgRepositoryCommit, (), "", "a vcpkg repository commit");
    DECLARE_MESSAGE(AVersionDatabaseEntry, (), "", "a version database entry");
    DECLARE_MESSAGE(AVersionObject, (), "", "a version object");
    DECLARE_MESSAGE(AVersionOfAnyType, (), "", "a version of any type");
    DECLARE_MESSAGE(AVersionConstraint, (), "", "a version constriant");
    DECLARE_MESSAGE(AzUrlAssetCacheRequiresBaseUrl,
                    (),
                    "",
                    "unexpected arguments: asset config 'azurl' requires a base url");
    DECLARE_MESSAGE(AzUrlAssetCacheRequiresLessThanFour,
                    (),
                    "",
                    "unexpected arguments: asset config 'azurl' requires fewer than 4 arguments");
    DECLARE_MESSAGE(BaselineConflict,
                    (),
                    "",
                    "Specifying vcpkg-configuration.default-registry in a manifest file conflicts with built-in "
                    "baseline.\nPlease remove one of these conflicting settings.");
    DECLARE_MESSAGE(BaselineFileNoDefaultField,
                    (msg::commit_sha),
                    "",
                    "The baseline file at commit {commit_sha} was invalid (no \"default\" field).");
    DECLARE_MESSAGE(BaselineFileNoDefaultFieldPath,
                    (msg::path),
                    "",
                    "baseline file at {path} was invalid (no \"default\" field)");
    DECLARE_MESSAGE(BaselineGitShowFailed,
                    (msg::commit_sha),
                    "",
                    "while checking out baseline from commit '{commit_sha}', failed to `git show` "
                    "versions/baseline.json. This may be fixed by fetching commits with `git fetch`.");
    DECLARE_MESSAGE(BaselineMissingDefault,
                    (msg::commit_sha, msg::url),
                    "",
                    "The baseline.json from commit `\"{commit_sha}\"` in the repo {url} was invalid (did not "
                    "contain a \"default\" field).");
    DECLARE_MESSAGE(BinarySourcesArg, (), "", "Add sources for binary caching. See 'vcpkg help binarycaching'.");
    DECLARE_MESSAGE(BinaryWithInvalidArchitecture,
                    (msg::path, msg::expected, msg::actual),
                    "{expected} and {actual} are architectures",
                    "{path}\n Expected: {expected}, but was {actual}");
    DECLARE_MESSAGE(BuildAlreadyInstalled,
                    (msg::spec),
                    "",
                    "{spec} is already installed; please remove {spec} before attempting to build it.");
    DECLARE_MESSAGE(BuildDependenciesMissing,
                    (),
                    "",
                    "The build command requires all dependencies to be already installed.\nThe following "
                    "dependencies are missing:");
    DECLARE_MESSAGE(BuildingFromHead,
                    (msg::spec),
                    "'HEAD' means the most recent version of source code",
                    "Building {spec} from HEAD...");
    DECLARE_MESSAGE(BuildingPackage, (msg::spec), "", "Building {spec}...");
    DECLARE_MESSAGE(BuildingPackageFailed,
                    (msg::spec, msg::build_result),
                    "",
                    "building {spec} failed with: {build_result}");
    DECLARE_MESSAGE(BuildingPackageFailedDueToMissingDeps,
                    (),
                    "Printed after BuildingPackageFailed, and followed by a list of dependencies that were missing.",
                    "due to the following missing dependencies:");
    DECLARE_MESSAGE(BuildResultBuildFailed,
                    (),
                    "Printed after the name of an installed entity to indicate that it failed to build.",
                    "BUILD_FAILED");
    DECLARE_MESSAGE(
        BuildResultCacheMissing,
        (),
        "Printed after the name of an installed entity to indicate that it was not present in the binary cache when "
        "the user has requested that things may only be installed from the cache rather than built.",
        "CACHE_MISSING");
    DECLARE_MESSAGE(BuildResultCascadeDueToMissingDependencies,
                    (),
                    "Printed after the name of an installed entity to indicate that it could not attempt "
                    "to be installed because one of its transitive dependencies failed to install.",
                    "CASCADED_DUE_TO_MISSING_DEPENDENCIES");
    DECLARE_MESSAGE(BuildResultDownloaded,
                    (),
                    "Printed after the name of an installed entity to indicate that it was successfully "
                    "downloaded but no build or install was requested.",
                    "DOWNLOADED");
    DECLARE_MESSAGE(BuildResultExcluded,
                    (),
                    "Printed after the name of an installed entity to indicate that the user explicitly "
                    "requested it not be installed.",
                    "EXCLUDED");
    DECLARE_MESSAGE(
        BuildResultFileConflicts,
        (),
        "Printed after the name of an installed entity to indicate that it conflicts with something already installed",
        "FILE_CONFLICTS");
    DECLARE_MESSAGE(BuildResultPostBuildChecksFailed,
                    (),
                    "Printed after the name of an installed entity to indicate that it built "
                    "successfully, but that it failed post build checks.",
                    "POST_BUILD_CHECKS_FAILED");
    DECLARE_MESSAGE(BuildResultRemoved,
                    (),
                    "Printed after the name of an uninstalled entity to indicate that it was successfully uninstalled.",
                    "REMOVED");
    DECLARE_MESSAGE(
        BuildResultSucceeded,
        (),
        "Printed after the name of an installed entity to indicate that it was built and installed successfully.",
        "SUCCEEDED");
    DECLARE_MESSAGE(BuildResultSummaryHeader,
                    (msg::triplet),
                    "Displayed before a list of a summary installation results.",
                    "SUMMARY FOR {triplet}");
    DECLARE_MESSAGE(BuildResultSummaryLine,
                    (msg::build_result, msg::count),
                    "Displayed to show a count of results of a build_result in a summary.",
                    "{build_result}: {count}");
    DECLARE_MESSAGE(BuildTreesRootDir, (), "", "(Experimental) Specify the buildtrees root directory.");
    DECLARE_MESSAGE(BuildTroubleshootingMessage1,
                    (),
                    "First part of build troubleshooting message, printed before the URI to look for existing bugs.",
                    "Please ensure you're using the latest port files with `git pull` and `vcpkg "
                    "update`.\nThen check for known issues at:");
    DECLARE_MESSAGE(BuildTroubleshootingMessage2,
                    (),
                    "Second part of build troubleshooting message, printed after the URI to look for "
                    "existing bugs but before the URI to file one.",
                    "You can submit a new issue at:");
    DECLARE_MESSAGE(
        BuildTroubleshootingMessage3,
        (msg::package_name),
        "Third part of build troubleshooting message, printed after the URI to file a bug but "
        "before version information about vcpkg itself.",
        "Include '[{package_name}] Build error' in your bug report title, the following version information in your "
        "bug description, and attach any relevant failure logs from above.");
    DECLARE_MESSAGE(BuildTroubleshootingMessage4,
                    (msg::path),
                    "Fourth optional part of build troubleshooting message, printed after the version"
                    "information about vcpkg itself.",
                    "Please use the prefilled template from {path} when reporting your issue.");
    DECLARE_MESSAGE(BuiltInTriplets, (), "", "vcpkg built-in triplets:");
    DECLARE_MESSAGE(BuiltWithIncorrectArchitecture,
                    (),
                    "",
                    "The following files were built for an incorrect architecture:");
    DECLARE_MESSAGE(CacheHelp,
                    (),
                    "",
                    "The argument should be a substring to search for or no argument to display all cached libraries.");
    DECLARE_MESSAGE(ChecksFailedCheck, (), "", "vcpkg has crashed; no additional details are available.");
    DECLARE_MESSAGE(ChecksUnreachableCode, (), "", "unreachable code was reached");
    DECLARE_MESSAGE(ChecksUpdateVcpkg, (), "", "updating vcpkg by rerunning bootstrap-vcpkg may resolve this failure.");
    DECLARE_MESSAGE(CiBaselineAllowUnexpectedPassingRequiresBaseline,
                    (),
                    "",
                    "--allow-unexpected-passing can only be used if a baseline is provided via --ci-baseline.");
    DECLARE_MESSAGE(CiBaselineDisallowedCascade,
                    (msg::spec, msg::path),
                    "",
                    "REGRESSION: {spec} cascaded, but it is required to pass. ({path}).");
    DECLARE_MESSAGE(CiBaselineRegression,
                    (msg::spec, msg::build_result, msg::path),
                    "",
                    "REGRESSION: {spec} failed with {build_result}. If expected, add {spec}=fail to {path}.");
    DECLARE_MESSAGE(CiBaselineRegressionHeader,
                    (),
                    "Printed before a series of CiBaselineRegression and/or CiBaselineUnexpectedPass messages.",
                    "REGRESSIONS:");
    DECLARE_MESSAGE(CiBaselineUnexpectedPass,
                    (msg::spec, msg::path),
                    "",
                    "PASSING, REMOVE FROM FAIL LIST: {spec} ({path}).");
    DECLARE_MESSAGE(CISettingsExclude, (), "", "Comma-separated list of ports to skip");
    DECLARE_MESSAGE(CISettingsOptCIBase,
                    (),
                    "",
                    "Path to the ci.baseline.txt file. Used to skip ports and detect regressions.");
    DECLARE_MESSAGE(CISettingsOptExclude, (), "", "Comma separated list of ports to skip");
    DECLARE_MESSAGE(CISettingsOptFailureLogs, (), "", "Directory to which failure logs will be copied");
    DECLARE_MESSAGE(CISettingsOptHostExclude, (), "", "Comma separated list of ports to skip for the host triplet");
    DECLARE_MESSAGE(CISettingsOptOutputHashes, (), "", "File to output all determined package hashes");
    DECLARE_MESSAGE(CISettingsOptParentHashes,
                    (),
                    "",
                    "File to read package hashes for a parent CI state, to reduce the set of changed packages");
    DECLARE_MESSAGE(CISettingsOptSkippedCascadeCount,
                    (),
                    "",
                    "Asserts that the number of --exclude and supports skips exactly equal this number");
    DECLARE_MESSAGE(CISettingsOptXUnit, (), "", "File to output results in XUnit format (internal)");
    DECLARE_MESSAGE(CISettingsVerifyGitTree,
                    (),
                    "",
                    "Verify that each git tree object matches its declared version (this is very slow)");
    DECLARE_MESSAGE(CISettingsVerifyVersion, (), "", "Print result for each port instead of just errors.");
    DECLARE_MESSAGE(CISwitchOptAllowUnexpectedPassing,
                    (),
                    "",
                    "Indicates that 'Passing, remove from fail list' results should not be emitted.");
    DECLARE_MESSAGE(CISwitchOptDryRun, (), "", "Print out plan without execution");
    DECLARE_MESSAGE(CISwitchOptRandomize, (), "", "Randomize the install order");
    DECLARE_MESSAGE(CISwitchOptSkipFailures,
                    (),
                    "",
                    "Indicates that ports marked `=fail` in ci.baseline.txt should be skipped.");
    DECLARE_MESSAGE(CISwitchOptXUnitAll, (), "", "Report also unchanged ports to the XUnit output (internal)");
    DECLARE_MESSAGE(ClearingContents, (msg::path), "", "Clearing contents of {path}");
    DECLARE_MESSAGE(CmakeTargetsExcluded, (msg::count), "", "note: {count} additional targets are not displayed.");
    DECLARE_MESSAGE(CMakeTargetsUsage,
                    (msg::package_name),
                    "'targets' are a CMake and Makefile concept",
                    "{package_name} provides CMake targets:");
    DECLARE_MESSAGE(
        CMakeTargetsUsageHeuristicMessage,
        (),
        "Displayed after CMakeTargetsUsage; the # must be kept at the beginning so that the message remains a comment.",
        "# this is heuristically generated, and may not be correct");
    DECLARE_MESSAGE(CMakeToolChainFile,
                    (msg::path),
                    "",
                    "CMake projects should use: \"-DCMAKE_TOOLCHAIN_FILE={path}\"");
    DECLARE_MESSAGE(CMakeUsingExportedLibs,
                    (msg::value),
                    "{value} is a CMake command line switch of the form -DFOO=BAR",
                    "To use exported libraries in CMake projects, add {value} to your CMake command line.");
    DECLARE_MESSAGE(CmdAddVersionOptAll, (), "", "Process versions for all ports.");
    DECLARE_MESSAGE(CmdAddVersionOptOverwriteVersion, (), "", "Overwrite `git-tree` of an existing version.");
    DECLARE_MESSAGE(CmdAddVersionOptSkipFormatChk, (), "", "Skips the formatting check of vcpkg.json files.");
    DECLARE_MESSAGE(CmdAddVersionOptSkipVersionFormatChk, (), "", "Skips the version format check.");
    DECLARE_MESSAGE(CmdAddVersionOptVerbose, (), "", "Print success messages instead of just errors.");
    DECLARE_MESSAGE(CmdContactOptSurvey, (), "", "Launch default browser to the current vcpkg survey");
    DECLARE_MESSAGE(CmdDependInfoOptDepth, (), "", "Show recursion depth in output");
    DECLARE_MESSAGE(CmdDependInfoOptDGML, (), "", "Creates graph on basis of dgml");
    DECLARE_MESSAGE(CmdDependInfoOptDot, (), "", "Creates graph on basis of dot");
    DECLARE_MESSAGE(CmdDependInfoOptMaxRecurse, (), "", "Set max recursion depth, a value of -1 indicates no limit");
    DECLARE_MESSAGE(CmdDependInfoOptSort,
                    (),
                    "",
                    "Set sort order for the list of dependencies, accepted values are: lexicographical, topological "
                    "(default), x-tree, "
                    "reverse");
    DECLARE_MESSAGE(CmdEditOptAll,
                    (),
                    "",
                    "Open editor into the port as well as the port-specific buildtree subfolder");
    DECLARE_MESSAGE(CmdEditOptBuildTrees, (), "", "Open editor into the port-specific buildtree subfolder");
    DECLARE_MESSAGE(CmdEnvOptions, (msg::path, msg::env_var), "", "Add installed {path} to {env_var}");
    DECLARE_MESSAGE(CmdExportOpt7Zip, (), "", "Export to a 7zip (.7z) file");
    DECLARE_MESSAGE(CmdExportOptChocolatey, (), "", "Export a Chocolatey package (experimental feature)");
    DECLARE_MESSAGE(CmdExportOptDebug, (), "", "Enable prefab debug");
    DECLARE_MESSAGE(CmdExportOptDryRun, (), "", "Do not actually export.");
    DECLARE_MESSAGE(CmdExportOptIFW, (), "", "Export to an IFW-based installer");
    DECLARE_MESSAGE(CmdExportOptInstalled, (), "", "Export all installed packages");
    DECLARE_MESSAGE(CmdExportOptMaven, (), "", "Enable Maven");
    DECLARE_MESSAGE(CmdExportOptNuget, (), "", "Export a NuGet package");
    DECLARE_MESSAGE(CmdExportOptPrefab, (), "", "Export to Prefab format");
    DECLARE_MESSAGE(CmdExportOptRaw, (), "", "Export to an uncompressed directory");
    DECLARE_MESSAGE(CmdExportOptZip, (), "", "Export to a zip file");
    DECLARE_MESSAGE(CmdExportSettingChocolateyMaint,
                    (),
                    "",
                    "Specify the maintainer for the exported Chocolatey package (experimental feature)");
    DECLARE_MESSAGE(CmdExportSettingChocolateyVersion,
                    (),
                    "",
                    "Specify the version suffix to add for the exported Chocolatey package (experimental feature)");
    DECLARE_MESSAGE(CmdExportSettingConfigFile,
                    (),
                    "",
                    "Specify the temporary file path for the installer configuration");
    DECLARE_MESSAGE(CmdExportSettingInstallerPath, (), "", "Specify the file path for the exported installer");
    DECLARE_MESSAGE(CmdExportSettingNugetDesc, (), "", "Specify a description for the exported NuGet package");
    DECLARE_MESSAGE(CmdExportSettingNugetID,
                    (),
                    "",
                    "Specify the id for the exported NuGet package (overrides --output)");
    DECLARE_MESSAGE(CmdExportSettingNugetVersion, (), "", "Specify the version for the exported NuGet package");
    DECLARE_MESSAGE(CmdExportSettingOutput, (), "", "Specify the output name (used to construct filename)");
    DECLARE_MESSAGE(CmdExportSettingOutputDir, (), "", "Specify the output directory for produced artifacts");
    DECLARE_MESSAGE(CmdExportSettingPkgDir, (), "", "Specify the temporary directory path for the repacked packages");
    DECLARE_MESSAGE(CmdExportSettingPrefabArtifactID,
                    (),
                    "",
                    "Artifact Id is the name of the project according Maven specifications");
    DECLARE_MESSAGE(CmdExportSettingPrefabGroupID,
                    (),
                    "",
                    "GroupId uniquely identifies your project according Maven specifications");
    DECLARE_MESSAGE(CmdExportSettingPrefabVersion,
                    (),
                    "",
                    "Version is the name of the project according Maven specifications");
    DECLARE_MESSAGE(CmdExportSettingRepoDir, (), "", "Specify the directory path for the exported repository");
    DECLARE_MESSAGE(CmdExportSettingRepoURL, (), "", "Specify the remote repository URL for the online installer");
    DECLARE_MESSAGE(CmdExportSettingSDKMinVersion, (), "", "Android minimum supported SDK version");
    DECLARE_MESSAGE(CmdExportSettingSDKTargetVersion, (), "", "Android target sdk version");
    DECLARE_MESSAGE(
        CmdFetchOptXStderrStatus,
        (),
        "",
        "Direct status/downloading messages to stderr rather than stdout. (Errors/failures still go to stdout)");
    DECLARE_MESSAGE(CmdFormatManifestOptAll, (), "", "Format all ports' manifest files.");
    DECLARE_MESSAGE(CmdFormatManifestOptConvertControl, (), "", "Convert CONTROL files to manifest files.");
    DECLARE_MESSAGE(
        CmdGenerateMessageMapOptNoOutputComments,
        (),
        "",
        "When generating the message map, exclude comments (useful for generating the English localization file)");
    DECLARE_MESSAGE(CmdGenerateMessageMapOptOutputComments,
                    (),
                    "",
                    "When generating the message map, include comments (the default)");
    DECLARE_MESSAGE(CmdInfoOptInstalled, (), "", "(experimental) Report on installed packages instead of available");
    DECLARE_MESSAGE(CmdInfoOptTransitive, (), "", "(experimental) Also report on dependencies of installed packages");
    DECLARE_MESSAGE(CmdNewOptApplication, (), "", "Create an application manifest (don't require name or version).");
    DECLARE_MESSAGE(CmdNewOptSingleFile, (), "", "Embed vcpkg-configuration.json into vcpkg.json.");
    DECLARE_MESSAGE(CmdNewOptVersionDate, (), "", "Interpret --version as an ISO 8601 date. (YYYY-MM-DD)");
    DECLARE_MESSAGE(CmdNewOptVersionRelaxed,
                    (),
                    "",
                    "Interpret --version as a relaxed-numeric version. (Nonnegative numbers separated by dots)");
    DECLARE_MESSAGE(CmdNewOptVersionString, (), "", "Interpret --version as a string with no ordering behavior.");
    DECLARE_MESSAGE(CmdNewSettingName, (), "", "Name for the new manifest.");
    DECLARE_MESSAGE(CmdNewSettingVersion, (), "", "Version for the new manifest.");
    DECLARE_MESSAGE(CmdRegenerateOptDryRun,
                    (),
                    "",
                    "does not actually perform the action, shows only what would be done");
    DECLARE_MESSAGE(CmdRegenerateOptForce,
                    (),
                    "",
                    "proceeds with the (potentially dangerous) action without confirmation");
    DECLARE_MESSAGE(CmdRegenerateOptNormalize, (), "", "apply any deprecation fixups");
    DECLARE_MESSAGE(CmdRemoveOptDryRun, (), "", "Print the packages to be removed, but do not remove them");
    DECLARE_MESSAGE(CmdRemoveOptOutdated, (), "", "Select all packages with versions that do not match the portfiles");
    DECLARE_MESSAGE(CmdRemoveOptRecurse,
                    (),
                    "",
                    "Allow removal of packages not explicitly specified on the command line");
    DECLARE_MESSAGE(CmdSettingCopiedFilesLog, (), "", "Path to the copied files log to create");
    DECLARE_MESSAGE(CmdSettingInstalledDir, (), "", "Path to the installed tree to use");
    DECLARE_MESSAGE(CmdSettingTargetBin, (), "", "Path to the binary to analyze");
    DECLARE_MESSAGE(CmdSettingTLogFile, (), "", "Path to the tlog file to create");
    DECLARE_MESSAGE(CmdSetInstalledOptDryRun, (), "", "Do not actually build or install");
    DECLARE_MESSAGE(CmdSetInstalledOptNoUsage, (), "", "Don't print CMake usage information after install.");
    DECLARE_MESSAGE(CmdSetInstalledOptWritePkgConfig,
                    (),
                    "",
                    "Writes out a NuGet packages.config-formatted file for use with external binary caching.\n"
                    "See `vcpkg help binarycaching` for more information.");
    DECLARE_MESSAGE(CmdUpdateBaselineOptDryRun, (), "", "Print out plan without execution");
    DECLARE_MESSAGE(CmdUpdateBaselineOptInitial,
                    (),
                    "",
                    "add a `builtin-baseline` to a vcpkg.json that doesn't already have it");
    DECLARE_MESSAGE(CmdUpgradeOptAllowUnsupported,
                    (),
                    "",
                    "Instead of erroring on an unsupported port, continue with a warning.");
    DECLARE_MESSAGE(CmdUpgradeOptNoDryRun, (), "", "Actually upgrade");
    DECLARE_MESSAGE(CmdUpgradeOptNoKeepGoing, (), "", "Stop installing packages on failure");
    DECLARE_MESSAGE(CmdXDownloadOptHeader, (), "", "Additional header to use when fetching from URLs");
    DECLARE_MESSAGE(CmdXDownloadOptSha, (), "", "The hash of the file to be downloaded");
    DECLARE_MESSAGE(CmdXDownloadOptSkipSha, (), "", "Do not check the SHA512 of the downloaded file");
    DECLARE_MESSAGE(CmdXDownloadOptStore, (), "", "Indicates the file should be stored instead of fetched");
    DECLARE_MESSAGE(CmdXDownloadOptUrl, (), "", "URL to download and store if missing from cache");
    DECLARE_MESSAGE(CommandFailed,
                    (msg::command_line),
                    "",
                    "command:\n"
                    "{command_line}\n"
                    "failed with the following results:");
    DECLARE_MESSAGE(Commands, (), "", "Commands:");
    DECLARE_MESSAGE(CommunityTriplets, (), "", "VCPKG community triplets:");
    DECLARE_MESSAGE(ComparingUtf8Decoders,
                    (),
                    "",
                    "Comparing Utf8Decoders with different provenance; this is always an error");
    DECLARE_MESSAGE(CompressFolderFailed, (msg::path), "", "Failed to compress folder \"{path}\":");
    DECLARE_MESSAGE(ComputingInstallPlan, (), "", "Computing installation plan...");
    DECLARE_MESSAGE(ConfigurationErrorRegistriesWithoutBaseline,
                    (msg::path, msg::url),
                    "",
                    "The configuration defined in {path} is invalid.\n\n"
                    "Using registries requires that a baseline is set for the default registry or that the default "
                    "registry is null.\n\n"
                    "See {url} for more details.");
    DECLARE_MESSAGE(ConfigurationNestedDemands,
                    (msg::json_field),
                    "",
                    "[\"{json_field}\"] contains a nested `demands` object (nested `demands` have no effect)");
    DECLARE_MESSAGE(ConflictingFiles,
                    (msg::path, msg::spec),
                    "",
                    "The following files are already installed in {path} and are in conflict with {spec}");
    DECLARE_MESSAGE(ConflictingValuesForOption, (msg::option), "", "conflicting values specified for '--{option}'.");
    DECLARE_MESSAGE(ConstraintViolation, (), "", "Found a constraint violation:");
    DECLARE_MESSAGE(ContinueCodeUnitInStart, (), "", "found continue code unit in start position");
    DECLARE_MESSAGE(ControlAndManifestFilesPresent,
                    (msg::path),
                    "",
                    "Both a manifest file and a CONTROL file exist in port directory: {path}");
    DECLARE_MESSAGE(ControlCharacterInString, (), "", "Control character in string");
    DECLARE_MESSAGE(CopyrightIsDir, (msg::path), "", "`{path}` being a directory is deprecated.");
    DECLARE_MESSAGE(CorruptedDatabase, (), "", "Database corrupted.");
    DECLARE_MESSAGE(CorruptedInstallTree, (), "", "Your vcpkg 'installed' tree is corrupted.");
    DECLARE_MESSAGE(CouldNotDeduceNugetIdAndVersion,
                    (msg::path),
                    "",
                    "Could not deduce nuget id and version from filename: {path}");
    DECLARE_MESSAGE(CouldNotFindBaseline,
                    (msg::commit_sha, msg::path),
                    "",
                    "Could not find explicitly specified baseline `\"{commit_sha}\"` in baseline file {path}");
    DECLARE_MESSAGE(CouldNotFindBaselineForRepo,
                    (msg::commit_sha, msg::package_name),
                    "",
                    "Couldn't find baseline `\"{commit_sha}\"` for repo {package_name}");
    DECLARE_MESSAGE(CouldNotFindBaselineInCommit,
                    (msg::commit_sha, msg::package_name),
                    "",
                    "Couldn't find baseline in commit `\"{commit_sha}\"` from repo {package_name}:");
    DECLARE_MESSAGE(CouldNotFindGitTreeAtCommit,
                    (msg::package_name, msg::commit_sha),
                    "",
                    "could not find the git tree for `versions` in repo {package_name} at commit {commit_sha}");
    DECLARE_MESSAGE(CouldNotFindToolVersion,
                    (msg::version, msg::path),
                    "",
                    "Could not find <tools version=\"{version}\"> in {path}");
    DECLARE_MESSAGE(CouldNotFindVersionDatabaseFile,
                    (msg::path),
                    "",
                    "Couldn't find the versions database file: {path}");
    DECLARE_MESSAGE(CreatedNuGetPackage, (msg::path), "", "Created nupkg: {path}");
    DECLARE_MESSAGE(CreateFailureLogsDir, (msg::path), "", "Creating failure logs output directory {path}.");
    DECLARE_MESSAGE(Creating7ZipArchive, (), "", "Creating 7zip archive...");
    DECLARE_MESSAGE(CreatingNugetPackage, (), "", "Creating NuGet package...");
    DECLARE_MESSAGE(CreatingZipArchive, (), "", "Creating zip archive...");
    DECLARE_MESSAGE(CreationFailed, (msg::path), "", "Creating {path} failed.");
    DECLARE_MESSAGE(CurlFailedToExecute,
                    (msg::exit_code),
                    "curl is the name of a program, see curl.se",
                    "curl failed to execute with exit code {exit_code}.");
    DECLARE_MESSAGE(CurlFailedToPut,
                    (msg::exit_code, msg::url),
                    "curl is the name of a program, see curl.se",
                    "curl failed to put file to {url} with exit code {exit_code}.");
    DECLARE_MESSAGE(CurlFailedToPutHttp,
                    (msg::exit_code, msg::url, msg::value),
                    "curl is the name of a program, see curl.se. {value} is an HTTP status code",
                    "curl failed to put file to {url} with exit code {exit_code} and http code {value}.");
    DECLARE_MESSAGE(CurlReportedUnexpectedResults,
                    (msg::command_line, msg::actual),
                    "{command_line} is the command line to call curl.exe, {actual} is the console output "
                    "of curl.exe locale-invariant download results.",
                    "curl has reported unexpected results to vcpkg and vcpkg cannot continue.\n"
                    "Please review the following text for sensitive information and open an issue on the "
                    "Microsoft/vcpkg GitHub to help fix this problem!\n"
                    "cmd: {command_line}\n"
                    "=== curl output ===\n"
                    "{actual}\n"
                    "=== end curl output ===");
    DECLARE_MESSAGE(CurlReturnedUnexpectedResponseCodes,
                    (msg::actual, msg::expected),
                    "{actual} and {expected} are integers, curl is the name of a program, see curl.se",
                    "curl returned a different number of response codes than were expected for the request ({actual} "
                    "vs expected {expected}).");
    DECLARE_MESSAGE(
        CurrentCommitBaseline,
        (msg::commit_sha),
        "",
        "You can use the current commit as a baseline, which is:\n\t\"builtin-baseline\": \"{commit_sha}\"");
    DECLARE_MESSAGE(DateTableHeader, (), "", "Date");
    DECLARE_MESSAGE(DefaultBinaryCachePlatformCacheRequiresAbsolutePath,
                    (msg::path),
                    "",
                    "Environment variable VCPKG_DEFAULT_BINARY_CACHE must be a directory (was: {path})");
    DECLARE_MESSAGE(DefaultBinaryCacheRequiresAbsolutePath,
                    (msg::path),
                    "",
                    "Environment variable VCPKG_DEFAULT_BINARY_CACHE must be absolute (was: {path})");
    DECLARE_MESSAGE(DefaultBinaryCacheRequiresDirectory,
                    (msg::path),
                    "",
                    "Environment variable VCPKG_DEFAULT_BINARY_CACHE must be a directory (was: {path})");
    DECLARE_MESSAGE(DefaultBrowserLaunched, (msg::url), "", "Default browser launched to {url}.");
    DECLARE_MESSAGE(DefaultFlag, (msg::option), "", "Defaulting to --{option} being on.");
    DECLARE_MESSAGE(DefaultRegistryIsArtifact, (), "", "The default registry cannot be an artifact registry.");
    DECLARE_MESSAGE(DefaultTriplet,
                    (msg::triplet),
                    "",
                    "Starting with the September 2023 release, the default triplet for vcpkg libraries will change "
                    "from x86-windows to the detected host triplet ({triplet}). To resolve this message, add --triplet "
                    "x86-windows to keep the same behavior.");
    DECLARE_MESSAGE(DeleteVcpkgConfigFromManifest,
                    (msg::path),
                    "",
                    "-- Or remove \"vcpkg-configuration\" from the manifest file {path}.");
    DECLARE_MESSAGE(DeprecatedPrefabDebugOption, (), "", "--prefab-debug is now deprecated.");
    DECLARE_MESSAGE(DetectCompilerHash, (msg::triplet), "", "Detecting compiler hash for triplet {triplet}...");
    DECLARE_MESSAGE(DocumentedFieldsSuggestUpdate,
                    (),
                    "",
                    "If these are documented fields that should be recognized try updating the vcpkg tool.");
    DECLARE_MESSAGE(DownloadAvailable,
                    (msg::env_var),
                    "",
                    "A downloadable copy of this tool is available and can be used by unsetting {env_var}.");
    DECLARE_MESSAGE(DownloadedSources, (msg::spec), "", "Downloaded sources for {spec}");
    DECLARE_MESSAGE(DownloadFailedCurl,
                    (msg::url, msg::exit_code),
                    "",
                    "{url}: curl failed to download with exit code {exit_code}");
    DECLARE_MESSAGE(DownloadFailedHashMismatch,
                    (msg::url, msg::path, msg::expected, msg::actual),
                    "{expected} and {actual} are SHA512 hashes in hex format.",
                    "File does not have the expected hash:\n"
                    "url: {url}\n"
                    "File: {path}\n"
                    "Expected hash: {expected}\n"
                    "Actual hash: {actual}");
    DECLARE_MESSAGE(DownloadFailedRetrying,
                    (msg::value),
                    "{value} is a number of milliseconds",
                    "Download failed -- retrying after {value}ms");
    DECLARE_MESSAGE(DownloadFailedStatusCode,
                    (msg::url, msg::value),
                    "{value} is an HTTP status code",
                    "{url}: failed: status code {value}");
    DECLARE_MESSAGE(DownloadingPortableToolVersionX,
                    (msg::tool_name, msg::version),
                    "",
                    "A suitable version of {tool_name} was not found (required v{version}) Downloading "
                    "portable {tool_name} {version}...");
    DECLARE_MESSAGE(DownloadingTool,
                    (msg::tool_name, msg::url, msg::path),
                    "",
                    "Downloading {tool_name}...\n{url}->{path}");
    DECLARE_MESSAGE(DownloadingUrl, (msg::url), "", "Downloading {url}");
    DECLARE_MESSAGE(DownloadWinHttpError,
                    (msg::system_api, msg::exit_code, msg::url),
                    "",
                    "{url}: {system_api} failed with exit code {exit_code}");
    DECLARE_MESSAGE(DownloadingVcpkgCeBundle, (msg::version), "", "Downloading vcpkg-artifacts bundle {version}...");
    DECLARE_MESSAGE(DownloadingVcpkgCeBundleLatest,
                    (),
                    "This message is normally displayed only in development.",
                    "Downloading latest vcpkg-artifacts bundle...");
    DECLARE_MESSAGE(DownloadingVcpkgStandaloneBundle, (msg::version), "", "Downloading standalone bundle {version}.");
    DECLARE_MESSAGE(DownloadingVcpkgStandaloneBundleLatest, (), "", "Downloading latest standalone bundle.");
    DECLARE_MESSAGE(DownloadRootsDir,
                    (msg::env_var),
                    "",
                    "Specify the downloads root directory.\n(default: {env_var})");
    DECLARE_MESSAGE(DuplicateCommandOption, (msg::option), "", "The option --{option} can only be passed once.");
    DECLARE_MESSAGE(DuplicatedKeyInObj,
                    (msg::value),
                    "{value} is a json property/object",
                    "Duplicated key \"{value}\" in an object");
    DECLARE_MESSAGE(DuplicateOptions,
                    (msg::value),
                    "'{value}' is a command line option.",
                    "'--{value}' specified multiple times.");
    DECLARE_MESSAGE(DuplicatePackagePattern, (msg::package_name), "", "Package \"{package_name}\" is duplicated.");
    DECLARE_MESSAGE(DuplicatePackagePatternFirstOcurrence, (), "", "First declared in:");
    DECLARE_MESSAGE(DuplicatePackagePatternIgnoredLocations, (), "", "The following redeclarations will be ignored:");
    DECLARE_MESSAGE(DuplicatePackagePatternLocation, (msg::path), "", "location: {path}");
    DECLARE_MESSAGE(DuplicatePackagePatternRegistry, (msg::url), "", "registry: {url}");
    DECLARE_MESSAGE(ElapsedInstallTime, (msg::count), "", "Total elapsed time: {count}");
    DECLARE_MESSAGE(ElapsedTimeForChecks, (msg::elapsed), "", "Time to determine pass/fail: {elapsed}");
    DECLARE_MESSAGE(EmailVcpkgTeam, (msg::url), "", "Send an email to {url} with any feedback.");
    DECLARE_MESSAGE(EmbeddingVcpkgConfigInManifest,
                    (),
                    "",
                    "Embedding `vcpkg-configuration` in a manifest file is an EXPERIMENTAL feature.");
    DECLARE_MESSAGE(EmptyArg, (msg::option), "", "The option --{option} must be passed a non-empty argument.");
    DECLARE_MESSAGE(EmptyLicenseExpression, (), "", "SPDX license expression was empty.");
    DECLARE_MESSAGE(EndOfStringInCodeUnit, (), "", "found end of string in middle of code point");
    DECLARE_MESSAGE(EnvInvalidMaxConcurrency,
                    (msg::env_var, msg::value),
                    "{value} is the invalid value of an environment variable",
                    "{env_var} is {value}, must be > 0");
    DECLARE_MESSAGE(EnvStrFailedToExtract, (), "", "could not expand the environment string:");
    DECLARE_MESSAGE(EnvPlatformNotSupported, (), "", "Build environment commands are not supported on this platform");
    DECLARE_MESSAGE(EnvVarMustBeAbsolutePath,
                    (msg::path, msg::env_var),
                    "",
                    "{env_var} ({path}) was not an absolute path");
    DECLARE_MESSAGE(ErrorDetectingCompilerInfo,
                    (msg::path),
                    "",
                    "while detecting compiler information:\nThe log file content at \"{path}\" is:");
    DECLARE_MESSAGE(ErrorIndividualPackagesUnsupported,
                    (),
                    "",
                    "In manifest mode, `vcpkg install` does not support individual package arguments.\nTo install "
                    "additional "
                    "packages, edit vcpkg.json and then run `vcpkg install` without any package arguments.");
    DECLARE_MESSAGE(ErrorInvalidClassicModeOption,
                    (msg::option),
                    "",
                    "The option --{option} is not supported in classic mode and no manifest was found.");
    DECLARE_MESSAGE(ErrorInvalidManifestModeOption,
                    (msg::option),
                    "",
                    "The option --{option} is not supported in manifest mode.");
    DECLARE_MESSAGE(
        ErrorMessageMustUsePrintError,
        (msg::value),
        "{value} is is a localized message name like ErrorMessageMustUsePrintError",
        "The message named {value} starts with error:, it must be changed to prepend ErrorMessage in code instead.");
    DECLARE_MESSAGE(
        ErrorMissingVcpkgRoot,
        (),
        "",
        "Could not detect vcpkg-root. If you are trying to use a copy of vcpkg that you've built, you must "
        "define the VCPKG_ROOT environment variable to point to a cloned copy of https://github.com/Microsoft/vcpkg.");
    DECLARE_MESSAGE(ErrorNoVSInstance,
                    (msg::triplet),
                    "",
                    "in triplet {triplet}: Unable to find a valid Visual Studio instance");
    DECLARE_MESSAGE(ErrorNoVSInstanceAt, (msg::path), "", "at \"{path}\"");
    DECLARE_MESSAGE(ErrorNoVSInstanceFullVersion, (msg::version), "", "with toolset version prefix {version}");
    DECLARE_MESSAGE(ErrorNoVSInstanceVersion, (msg::version), "", "with toolset version {version}");
    DECLARE_MESSAGE(ErrorParsingBinaryParagraph, (msg::spec), "", "while parsing the Binary Paragraph for {spec}");
    DECLARE_MESSAGE(ErrorRequireBaseline,
                    (),
                    "",
                    "this vcpkg instance requires a manifest with a specified baseline in order to "
                    "interact with ports. Please add 'builtin-baseline' to the manifest or add a "
                    "'vcpkg-configuration.json' that redefines the default registry.");
    DECLARE_MESSAGE(ErrorRequirePackagesList,
                    (),
                    "",
                    "`vcpkg install` requires a list of packages to install in classic mode.");
    DECLARE_MESSAGE(ErrorsFound, (), "", "Found the following errors:");
    DECLARE_MESSAGE(
        ErrorUnableToDetectCompilerInfo,
        (),
        "failure output will be displayed at the top of this",
        "vcpkg was unable to detect the active compiler's information. See above for the CMake failure output.");
    DECLARE_MESSAGE(ErrorVcvarsUnsupported,
                    (msg::triplet),
                    "",
                    "in triplet {triplet}: Use of Visual Studio's Developer Prompt is unsupported "
                    "on non-Windows hosts.\nDefine 'VCPKG_CMAKE_SYSTEM_NAME' or "
                    "'VCPKG_CHAINLOAD_TOOLCHAIN_FILE' in the triplet file.");
    DECLARE_MESSAGE(ErrorVsCodeNotFound,
                    (msg::env_var),
                    "",
                    "Visual Studio Code was not found and the environment variable {env_var} is not set or invalid.");
    DECLARE_MESSAGE(ErrorVsCodeNotFoundPathExamined, (), "", "The following paths were examined:");
    DECLARE_MESSAGE(ErrorWhileFetchingBaseline,
                    (msg::value, msg::package_name),
                    "{value} is a commit sha.",
                    "while fetching baseline `\"{value}\"` from repo {package_name}:");
    DECLARE_MESSAGE(ErrorWhileParsing, (msg::path), "", "Errors occurred while parsing {path}.");
    DECLARE_MESSAGE(ErrorWhileWriting, (msg::path), "", "Error occurred while writing {path}.");
    DECLARE_MESSAGE(Example, (), "", "example:");
    DECLARE_MESSAGE(ExceededRecursionDepth, (), "", "Recursion depth exceeded.");
    DECLARE_MESSAGE(ExcludedPackage, (msg::spec), "", "Excluded {spec}");
    DECLARE_MESSAGE(ExcludedPackages, (), "", "The following packages are excluded:");
    DECLARE_MESSAGE(ExpectedAnObject, (), "", "expected an object");
    DECLARE_MESSAGE(ExpectedAtMostOneSetOfTags,
                    (msg::count, msg::old_value, msg::new_value, msg::value),
                    "{old_value} is a left tag and {new_value} is the right tag. {value} is the input.",
                    "Found {count} sets of {old_value}.*{new_value} but expected at most 1, in block:\n{value}");
    DECLARE_MESSAGE(
        ExpectedCharacterHere,
        (msg::expected),
        "{expected} is a locale-invariant delimiter; for example, the ':' or '=' in 'zlib:x64-windows=skip'",
        "expected '{expected}' here");
    DECLARE_MESSAGE(ExpectedDefaultFeaturesList, (), "", "expected ',' or end of text in default features list");
    DECLARE_MESSAGE(ExpectedDependenciesList, (), "", "expected ',' or end of text in dependencies list");
    DECLARE_MESSAGE(ExpectedDigitsAfterDecimal, (), "", "Expected digits after the decimal point");
    DECLARE_MESSAGE(ExpectedFailOrSkip, (), "", "expected 'fail', 'skip', or 'pass' here");
    DECLARE_MESSAGE(ExpectedFeatureListTerminal, (), "", "expected ',' or ']' in feature list");
    DECLARE_MESSAGE(ExpectedFeatureName, (), "", "expected feature name (must be lowercase, digits, '-')");
    DECLARE_MESSAGE(ExpectedEof, (), "", "expected eof");
    DECLARE_MESSAGE(ExpectedExplicitTriplet, (), "", "expected an explicit triplet");
    DECLARE_MESSAGE(ExpectedOneSetOfTags,
                    (msg::count, msg::old_value, msg::new_value, msg::value),
                    "{old_value} is a left tag and {new_value} is the right tag. {value} is the input.",
                    "Found {count} sets of {old_value}.*{new_value} but expected exactly 1, in block:\n{value}");
    DECLARE_MESSAGE(ExpectedOneVersioningField, (), "", "expected only one versioning field");
    DECLARE_MESSAGE(ExpectedPackageSpecifier, (), "", "expected a package specifier");
    DECLARE_MESSAGE(ExpectedPathToExist, (msg::path), "", "Expected {path} to exist after fetching");
    DECLARE_MESSAGE(ExpectedPortName, (), "", "expected a port name here (must be lowercase, digits, '-')");
    DECLARE_MESSAGE(ExpectedReadWriteReadWrite, (), "", "unexpected argument: expected 'read', readwrite', or 'write'");
    DECLARE_MESSAGE(ExpectedStatusField, (), "", "Expected 'status' field in status paragraph");
    DECLARE_MESSAGE(ExpectedTripletName, (), "", "expected a triplet name here (must be lowercase, digits, '-')");
    DECLARE_MESSAGE(ExpectedValueForOption, (msg::option), "", "expected value after --{option}.");
    DECLARE_MESSAGE(ExportArchitectureReq,
                    (),
                    "",
                    "Export prefab requires targeting at least one of the following architectures arm64-v8a, "
                    "armeabi-v7a, x86_64, x86 to be present.");
    DECLARE_MESSAGE(Exported7zipArchive, (msg::path), "", "7zip archive exported at: {path}");
    DECLARE_MESSAGE(ExportedZipArchive, (msg::path), "", "Zip archive exported at: {path}");
    DECLARE_MESSAGE(ExportingAlreadyBuiltPackages,
                    (),
                    "",
                    "The following packages are already built and will be exported:");
    DECLARE_MESSAGE(ExportingMaintenanceTool, (), "", "Exporting maintenance tool...");
    DECLARE_MESSAGE(ExportingPackage, (msg::package_name), "", "Exporting {package_name}...");
    DECLARE_MESSAGE(ExportPrefabRequiresAndroidTriplet, (), "", "export prefab requires an Android triplet.");
    DECLARE_MESSAGE(ExportUnsupportedInManifest,
                    (),
                    "",
                    "vcpkg export does not support manifest mode, in order to allow for future design considerations. "
                    "You may use export in classic mode by running vcpkg outside of a manifest-based project.");
    DECLARE_MESSAGE(ExtendedDocumentationAtUrl, (msg::url), "", "Extended documentation available at '{url}'.");
    DECLARE_MESSAGE(ExtractingTool, (msg::tool_name), "", "Extracting {tool_name}...");
    DECLARE_MESSAGE(FailedPostBuildChecks,
                    (msg::count, msg::path),
                    "",
                    "Found {count} post-build check problem(s). To submit these ports to curated catalogs, please "
                    "first correct the portfile: {path}");
    DECLARE_MESSAGE(FailedToCheckoutRepo,
                    (msg::package_name),
                    "",
                    "failed to check out `versions` from repo {package_name}");
    DECLARE_MESSAGE(FailedToDetermineArchitecture,
                    (msg::path, msg::command_line),
                    "",
                    "unable to determine the architecture of {path}.\n{command_line}");
    DECLARE_MESSAGE(FailedToDetermineCurrentCommit, (), "", "Failed to determine the current commit:");
    DECLARE_MESSAGE(FailedToDownloadFromMirrorSet, (), "", "Failed to download from mirror set");
    DECLARE_MESSAGE(FailedToExtract, (msg::path), "", "Failed to extract \"{path}\":");
    DECLARE_MESSAGE(FailedToFetchError,
                    (msg::error_msg, msg::package_name),
                    "",
                    "{error_msg}\nFailed to fetch {package_name}:");
    DECLARE_MESSAGE(FailedToFindBaseline, (), "", "Failed to find baseline.json");
    DECLARE_MESSAGE(FailedToFindPortFeature,
                    (msg::feature, msg::package_name),
                    "",
                    "{package_name} has no feature named {feature}.");
    DECLARE_MESSAGE(FailedToFormatMissingFile,
                    (),
                    "",
                    "No files to format.\nPlease pass either --all, or the explicit files to format or convert.");
    DECLARE_MESSAGE(
        FailedToLoadInstalledManifest,
        (msg::package_name),
        "",
        "The control or manifest file for {package_name} could not be loaded due to the following error. Please "
        "remove {package_name} and try again.");
    DECLARE_MESSAGE(FailedToLoadManifest, (msg::path), "", "Failed to load manifest from directory {path}");
    DECLARE_MESSAGE(FailedToLoadPort,
                    (msg::package_name, msg::path),
                    "",
                    "Failed to load port {package_name} from {path}");
    DECLARE_MESSAGE(FailedToLoadPortFrom, (msg::path), "", "Failed to load port from {path}");
    DECLARE_MESSAGE(FailedToLoadUnnamedPortFromPath, (msg::path), "", "Failed to load port from {path}");
    DECLARE_MESSAGE(FailedToLocateSpec, (msg::spec), "", "Failed to locate spec in graph: {spec}");
    DECLARE_MESSAGE(FailedToObtainDependencyVersion, (), "", "Cannot find desired dependency version.");
    DECLARE_MESSAGE(FailedToObtainLocalPortGitSha, (), "", "Failed to obtain git SHAs for local ports.");
    DECLARE_MESSAGE(FailedToObtainPackageVersion, (), "", "Cannot find desired package version.");
    DECLARE_MESSAGE(FailedToParseCMakeConsoleOut,
                    (),
                    "",
                    "Failed to parse CMake console output to locate block start/end markers.");
    DECLARE_MESSAGE(FailedToParseBaseline, (msg::path), "", "Failed to parse baseline: {path}");
    DECLARE_MESSAGE(FailedToParseConfig, (msg::path), "", "Failed to parse configuration: {path}");
    DECLARE_MESSAGE(FailedToParseControl, (msg::path), "", "Failed to parse CONTROL file: {path}");
    DECLARE_MESSAGE(FailedToParseManifest, (msg::path), "", "Failed to parse manifest file: {path}");
    DECLARE_MESSAGE(FailedToParseNoTopLevelObj,
                    (msg::path),
                    "",
                    "Failed to parse {path}, expected a top-level object.");
    DECLARE_MESSAGE(FailedToParseNoVersionsArray,
                    (msg::path),
                    "",
                    "Failed to parse {path}, expected a 'versions' array.");
    DECLARE_MESSAGE(FailedToParseSerializedBinParagraph,
                    (msg::error_msg),
                    "'{error_msg}' is the error message for failing to parse the Binary Paragraph.",
                    "[sanity check] Failed to parse a serialized binary paragraph.\nPlease open an issue at "
                    "https://github.com/microsoft/vcpkg, "
                    "with the following output:\n{error_msg}\nSerialized Binary Paragraph:");
    DECLARE_MESSAGE(FailedToParseVersionsFile, (msg::path), "", "failed to parse versions file {path}");
    DECLARE_MESSAGE(FailedToParseVersionXML,
                    (msg::tool_name, msg::version),
                    "",
                    "Could not parse version for tool {tool_name}. Version string was: {version}");
    DECLARE_MESSAGE(FailedToProvisionCe, (), "", "Failed to provision vcpkg-artifacts.");
    DECLARE_MESSAGE(FailedToReadParagraph, (msg::path), "", "Failed to read paragraphs from {path}");
    DECLARE_MESSAGE(FailedToRemoveControl, (msg::path), "", "Failed to remove control file {path}");
    DECLARE_MESSAGE(FailedToRunToolToDetermineVersion,
                    (msg::tool_name, msg::path),
                    "Additional information, such as the command line output, if any, will be appended on "
                    "the line after this message",
                    "Failed to run \"{path}\" to determine the {tool_name} version.");
    DECLARE_MESSAGE(FailedToStoreBackToMirror, (), "", "failed to store back to mirror:");
    DECLARE_MESSAGE(FailedToStoreBinaryCache, (msg::path), "", "Failed to store binary cache {path}");
    DECLARE_MESSAGE(FailedToTakeFileSystemLock, (msg::path), "", "Failed to take the filesystem lock on {path}");
    DECLARE_MESSAGE(FailedToWriteManifest, (msg::path), "", "Failed to write manifest file {path}");
    DECLARE_MESSAGE(FailedVendorAuthentication,
                    (msg::vendor, msg::url),
                    "",
                    "One or more {vendor} credential providers failed to authenticate. See '{url}' for more details "
                    "on how to provide credentials.");
    DECLARE_MESSAGE(FeedbackAppreciated, (), "", "Thank you for your feedback!");
    DECLARE_MESSAGE(
        FilesContainAbsolutePath1,
        (),
        "This message is printed before a list of found absolute paths, followed by FilesContainAbsolutePath2, "
        "followed by a list of found files.",
        "There should be no absolute paths, such as the following, in an installed package:");
    DECLARE_MESSAGE(FilesContainAbsolutePath2, (), "", "Absolute paths were found in the following files:");
    DECLARE_MESSAGE(FindHelp,
                    (),
                    "'artifact' and 'port' are what the user must literally type.",
                    "Searches for the indicated artifact or port. With no parameter after 'artifact' or 'port', "
                    "displays everything.");
    DECLARE_MESSAGE(FieldKindDidNotHaveExpectedValue,
                    (msg::expected, msg::actual),
                    "{expected} is a list of literal kinds the user must type, separated by commas, {actual} is what "
                    "the user supplied",
                    "\"kind\" did not have an expected value: (expected one of: {expected}; found {actual})");
    DECLARE_MESSAGE(FetchingBaselineInfo,
                    (msg::package_name),
                    "",
                    "Fetching baseline information from {package_name}...");
    DECLARE_MESSAGE(FetchingRegistryInfo,
                    (msg::url, msg::value),
                    "{value} is a reference",
                    "Fetching registry information from {url} ({value})...");
    DECLARE_MESSAGE(FileNotFound, (msg::path), "", "{path}: file not found");
    DECLARE_MESSAGE(FileReadFailed,
                    (msg::path, msg::byte_offset, msg::count),
                    "",
                    "Failed to read {count} bytes from {path} at offset {byte_offset}.");
    DECLARE_MESSAGE(FileSeekFailed,
                    (msg::path, msg::byte_offset),
                    "",
                    "Failed to seek to position {byte_offset} in {path}.");
    DECLARE_MESSAGE(FilesExported, (msg::path), "", "Files exported at: {path}");
    DECLARE_MESSAGE(FileSystemOperationFailed, (), "", "Filesystem operation failed:");
    DECLARE_MESSAGE(FishCompletion, (msg::path), "", "vcpkg fish completion is already added at \"{path}\".");
    DECLARE_MESSAGE(FloatingPointConstTooBig, (msg::count), "", "Floating point constant too big: {count}");
    DECLARE_MESSAGE(FollowingPackagesMissingControl,
                    (),
                    "",
                    "The following packages do not have a valid CONTROL or vcpkg.json:");
    DECLARE_MESSAGE(FollowingPackagesNotInstalled, (), "", "The following packages are not installed:");
    DECLARE_MESSAGE(FollowingPackagesUpgraded, (), "", "The following packages are up-to-date:");
    DECLARE_MESSAGE(
        ForceSystemBinariesOnWeirdPlatforms,
        (),
        "",
        "Environment variable VCPKG_FORCE_SYSTEM_BINARIES must be set on arm, s390x, ppc64le and riscv platforms.");
    DECLARE_MESSAGE(FormattedParseMessageExpression,
                    (msg::value),
                    "Example of {value} is 'x64 & windows'",
                    "on expression: {value}");
    DECLARE_MESSAGE(GeneratedConfiguration, (msg::path), "", "Generated configuration {path}.");
    DECLARE_MESSAGE(GeneratedInstaller, (msg::path), "", "{path} installer generated.");
    DECLARE_MESSAGE(GenerateMsgErrorParsingFormatArgs,
                    (msg::value),
                    "example of {value} 'GenerateMsgNoComment'",
                    "parsing format string for {value}:");
    DECLARE_MESSAGE(GenerateMsgIncorrectComment,
                    (msg::value),
                    "example of {value} is 'GenerateMsgNoComment'",
                    R"(message {value} has an incorrect comment:)");
    DECLARE_MESSAGE(GenerateMsgNoArgumentValue,
                    (msg::value),
                    "example of {value} is 'arch'",
                    R"({{{value}}} was specified in a comment, but was not used in the message.)");
    DECLARE_MESSAGE(GenerateMsgNoCommentValue,
                    (msg::value),
                    "example of {value} is 'arch'",
                    R"({{{value}}} was used in the message, but not commented.)");
    DECLARE_MESSAGE(GeneratingConfiguration, (msg::path), "", "Generating configuration {path}...");
    DECLARE_MESSAGE(GeneratingInstaller, (msg::path), "", "Generating installer {path}...");
    DECLARE_MESSAGE(GeneratingRepo, (msg::path), "", "Generating repository {path}...");
    DECLARE_MESSAGE(GetParseFailureInfo, (), "", "Use '--debug' to get more information about the parse failures.");
    DECLARE_MESSAGE(GitCommandFailed, (msg::command_line), "", "failed to execute: {command_line}");
    DECLARE_MESSAGE(GitFailedToFetch,
                    (msg::value, msg::url),
                    "{value} is a git ref like 'origin/main'",
                    "failed to fetch ref {value} from repository {url}");
    DECLARE_MESSAGE(GitFailedToInitializeLocalRepository,
                    (msg::path),
                    "",
                    "failed to initialize local repository {path}");
    DECLARE_MESSAGE(GitRegistryMustHaveBaseline,
                    (msg::package_name, msg::value),
                    "{value} is a commit sha",
                    "The git registry entry for \"{package_name}\" must have a \"baseline\" field that is a valid git "
                    "commit SHA (40 hexadecimal characters).\n"
                    "The current HEAD of that repo is \"{value}\".");
    DECLARE_MESSAGE(GitStatusOutputExpectedFileName, (), "", "expected a file name");
    DECLARE_MESSAGE(GitStatusOutputExpectedNewLine, (), "", "expected new line");
    DECLARE_MESSAGE(GitStatusOutputExpectedRenameOrNewline, (), "", "expected renamed file or new lines");
    DECLARE_MESSAGE(GitStatusUnknownFileStatus,
                    (msg::value),
                    "{value} is a single character indicating file status, for example: A, U, M, D",
                    "unknown file status: {value}");
    DECLARE_MESSAGE(GitUnexpectedCommandOutputCmd,
                    (msg::command_line),
                    "",
                    "git produced unexpected output when running {command_line}");
    DECLARE_MESSAGE(
        HashFileFailureToRead,
        (msg::path),
        "Printed after ErrorMessage and before the specific failing filesystem operation (like file not found)",
        "failed to read file \"{path}\" for hashing: ");
    DECLARE_MESSAGE(HeaderOnlyUsage,
                    (msg::package_name),
                    "'header' refers to C/C++ .h files",
                    "{package_name} is header-only and can be used from CMake via:");
    DECLARE_MESSAGE(
        HelpAssetCaching,
        (),
        "The '<rw>' part references code in the following table and should not be localized. The matching values "
        "\"read\" \"write\" and \"readwrite\" are also fixed. After this block a table with each possible asset "
        "caching source is printed.",
        "**Experimental feature: this may change or be removed at any time**\n"
        "\n"
        "vcpkg can use mirrors to cache downloaded assets, ensuring continued operation even if the "
        "original source changes or disappears.\n"
        "\n"
        "Asset caching can be configured either by setting the environment variable X_VCPKG_ASSET_SOURCES "
        "to a semicolon-delimited list of sources or by passing a sequence of "
        "--x-asset-sources=<source> command line options. Command line sources are interpreted after "
        "environment sources. Commas, semicolons, and backticks can be escaped using backtick (`).\n"
        "\n"
        "The <rw> optional parameter for certain strings controls how they will be accessed. It can be specified as "
        "\"read\", \"write\", or \"readwrite\" and defaults to \"read\".\n"
        "\n"
        "Valid sources:");
    DECLARE_MESSAGE(
        HelpAssetCachingAzUrl,
        (),
        "This is printed as the 'definition' in a table for 'x-azurl,<url>[,<sas>[,<rw>]]', so <url>, <sas>, and <rw> "
        "should not be localized.",
        "Adds an Azure Blob Storage source, optionally using Shared Access Signature validation. URL should include "
        "the container path and be terminated with a trailing \"/\". <sas>, if defined, should be prefixed with a "
        "\"?\". "
        "Non-Azure servers will also work if they respond to GET and PUT requests of the form: "
        "\"<url><sha512><sas>\".");
    DECLARE_MESSAGE(HelpAssetCachingBlockOrigin,
                    (),
                    "This is printed as the 'definition' in a table for 'x-block-origin'",
                    "Disables fallback to the original URLs in case the mirror does not have the file available.");
    DECLARE_MESSAGE(
        HelpAssetCachingScript,
        (),
        "This is printed as the 'definition' in a table for 'x-script,<template>', so <template> should not be "
        "localized.",
        "Dispatches to an external tool to fetch the asset. Within the template, \"{{url}}\" will be replaced by the "
        "original url, \"{{sha512}}\" will be replaced by the SHA512 value, and \"{{dst}}\" will be replaced by the "
        "output path to save to. These substitutions will all be properly shell escaped, so an example template would "
        "be: \"curl -L {{url}} --output {{dst}}\". \"{{{{\" will be replaced by \"}}\" and \"}}}}\" will be replaced "
        "by \"}}\" to avoid expansion. Note that this will be executed inside the build environment, so the PATH and "
        "other environment variables will be modified by the triplet.");
    DECLARE_MESSAGE(
        HelpBinaryCaching,
        (),
        "The names in angle brackets like <rw> or in curly braces like {{sha512}} are 'code' and should not be "
        "localized. The matching values \"read\" \"write\" and \"readwrite\" are also fixed.",
        "vcpkg can cache compiled packages to accelerate restoration on a single machine or across the network. By "
        "default, vcpkg will save builds to a local machine cache. This can be disabled by passing "
        "\"--binarysource=clear\" as the last option on the command line.\n"
        "\n"
        "Binary caching can be further configured by either passing \"--binarysource=<source>\" options to every "
        "command line or setting the `VCPKG_BINARY_SOURCES` environment variable to a set of sources (Example: "
        "\"<source>;<source>;...\"). Command line sources are interpreted after environment sources.\n"
        "\n"
        "The \"<rw>\" optional parameter for certain strings controls whether they will be consulted for downloading "
        "binaries and whether on-demand builds will be uploaded to that remote. It can be specified as \"read\", "
        "\"write\", or \"readwrite\".\n"
        "\n"
        "General sources:");
    DECLARE_MESSAGE(
        HelpBinaryCachingAws,
        (),
        "Printed as the 'definition' for 'x-aws,<prefix>[,<rw>]', so '<prefix>' must be preserved verbatim.",
        "**Experimental: will change or be removed without warning**\n"
        "Adds an AWS S3 source. Uses the aws CLI for uploads and downloads. Prefix should include s3:// "
        "scheme and be suffixed with a \"/\".");
    DECLARE_MESSAGE(HelpBinaryCachingAwsConfig,
                    (),
                    "Printed as the 'definition' for 'x-aws-config,<parameter>'.",
                    "**Experimental: will change or be removed without warning**\n"
                    "Adds an AWS S3 source. Adds an AWS configuration; currently supports only 'no-sign-request' "
                    "parameter that is an equivalent to the --no-sign-request parameter "
                    "of the AWS CLI.");
    DECLARE_MESSAGE(HelpBinaryCachingAwsHeader, (), "", "Azure Web Services sources");
    DECLARE_MESSAGE(HelpBinaryCachingAzBlob,
                    (),
                    "Printed as the 'definition' for 'x-azblob,<url>,<sas>[,<rw>]'.",
                    "**Experimental: will change or be removed without warning**\n"
                    "Adds an Azure Blob Storage source. Uses Shared Access Signature validation. <url> should include "
                    "the container path. <sas> must be be prefixed with a \"?\".");
    DECLARE_MESSAGE(HelpBinaryCachingCos,
                    (),
                    "Printed as the 'definition' for 'x-cos,<prefix>[,<rw>]'.",
                    "**Experimental: will change or be removed without warning**\n"
                    "Adds an COS source. Uses the cos CLI for uploads and downloads. <prefix> should include the "
                    "scheme 'cos://' and be suffixed with a \"/\".");
    DECLARE_MESSAGE(HelpBinaryCachingDefaults,
                    (msg::path),
                    "Printed as the 'definition' in a table for 'default[,<rw>]'. %LOCALAPPDATA%, %APPDATA%, "
                    "$XDG_CACHE_HOME, and $HOME are 'code' and should not be localized.",
                    "Adds the default file-based location. Based on your system settings, the default path to store "
                    "binaries is \"{path}\". This consults %LOCALAPPDATA%/%APPDATA% on Windows and $XDG_CACHE_HOME or "
                    "$HOME on other platforms.");
    DECLARE_MESSAGE(HelpBinaryCachingDefaultsError,
                    (),
                    "Printed as the 'definition' in a table for 'default[,<rw>]', when there was an error fetching the "
                    "default for some reason.",
                    "Adds the default file-based location.");
    DECLARE_MESSAGE(HelpBinaryCachingFiles,
                    (),
                    "Printed as the 'definition' for 'files,<path>[,<rw>]'",
                    "Adds a custom file-based location.");
    DECLARE_MESSAGE(HelpBinaryCachingGcs,
                    (),
                    "Printed as the 'definition' for 'x-gcs,<prefix>[,<rw>]'.",
                    "**Experimental: will change or be removed without warning**\n"
                    "Adds a Google Cloud Storage (GCS) source. Uses the gsutil CLI for uploads and downloads. Prefix "
                    "should include the gs:// scheme and be suffixed with a \"/\".");
    DECLARE_MESSAGE(
        HelpBinaryCachingHttp,
        (),
        "Printed as the 'definition' of 'http,<url_template>[,<rw>[,<header>]]', so <url_template>, <rw> and <header> "
        "must be unlocalized. GET, HEAD, and PUT are HTTP verbs that should be not changed. Entries in {{curly "
        "braces}} also must be unlocalized.",
        "Adds a custom http-based location. GET, HEAD and PUT request are done to download, check and upload the "
        "binaries. You can use the variables {{name}}, {{version}}, {{sha}} and {{triplet}}. An example url would be"
        "'https://cache.example.com/{{triplet}}/{{name}}/{{version}}/{{sha}}'. Via the header field you can set a "
        "custom header to pass an authorization token.");
    DECLARE_MESSAGE(HelpBinaryCachingNuGet,
                    (),
                    "Printed as the 'definition' of 'nuget,<uri>[,<rw>]'.",
                    "Adds a NuGet-based source; equivalent to the \"-Source\" parameter of the NuGet CLI.");
    DECLARE_MESSAGE(HelpBinaryCachingNuGetConfig,
                    (),
                    "Printed as the 'definition' of 'nugetconfig,<path>[,<rw>]'.",
                    "Adds a NuGet-config-file-based source; equivalent to the \"-Config\" parameter of the NuGet CLI. "
                    "This config should specify \"defaultPushSource\" for uploads.");
    DECLARE_MESSAGE(HelpBinaryCachingNuGetHeader, (), "", "NuGet sources");
    DECLARE_MESSAGE(HelpBinaryCachingNuGetInteractive,
                    (),
                    "Printed as the 'definition' of 'interactive'.",
                    "Enables NuGet interactive credential management; the opposite of the \"-NonInteractive\" "
                    "parameter in the NuGet CLI.");
    DECLARE_MESSAGE(HelpBinaryCachingNuGetFooter,
                    (),
                    "Printed after the 'nuget', 'nugetconfig', 'nugettimeout', and 'interactive' entries; those names "
                    "must not be localized. Printed before an example XML snippet vcpkg generates when the indicated "
                    "environment variables are set.",
                    "NuGet's cache is not used by default. To use it for every NuGet-based source, set the environment "
                    "variable \"VCPKG_USE_NUGET_CACHE\" to \"true\" (case-insensitive) or \"1\".\n"
                    "The \"nuget\" and \"nugetconfig\" source providers respect certain environment variables while "
                    "generating NuGet packages. If the appropriate environment variables are defined and non-empty, "
                    "\"metadata.repository\" field will be generated like one of the following examples:");
    DECLARE_MESSAGE(HelpBinaryCachingNuGetTimeout,
                    (),
                    "Printed as the 'definition' of 'nugettimeout,<seconds>'",
                    "Specifies a NuGet timeout for NuGet network operations; equivalent to the \"-Timeout\" parameter "
                    "of the NuGet CLI.");
    DECLARE_MESSAGE(
        HelpBuiltinBase,
        (),
        "",
        "The baseline references a commit within the vcpkg repository that establishes a minimum version on "
        "every dependency in the graph. For example, if no other constraints are specified (directly or "
        "transitively), then the version will resolve to the baseline of the top level manifest. Baselines "
        "of transitive dependencies are ignored.");
    DECLARE_MESSAGE(HelpCachingClear, (), "", "Removes all previous sources, including defaults.");
    DECLARE_MESSAGE(HelpContactCommand, (), "", "Display contact information to send feedback.");
    DECLARE_MESSAGE(HelpCreateCommand, (), "", "Create a new port.");
    DECLARE_MESSAGE(HelpDependInfoCommand, (), "", "Display a list of dependencies for ports.");
    DECLARE_MESSAGE(HelpEditCommand,
                    (msg::env_var),
                    "",
                    "Open a port for editing (use the environment variable '{env_var}' to set an editor program, "
                    "defaults to 'code').");
    DECLARE_MESSAGE(HelpEnvCommand, (), "", "Creates a clean shell environment for development or compiling.");
    DECLARE_MESSAGE(HelpExampleCommand,
                    (),
                    "",
                    "For more help (including examples) see the accompanying README.md and docs folder.");
    DECLARE_MESSAGE(HelpExampleManifest, (), "", "Example manifest:");
    DECLARE_MESSAGE(HelpExportCommand, (), "", "Exports a package.");
    DECLARE_MESSAGE(HelpFormatManifestCommand,
                    (),
                    "",
                    "Formats all vcpkg.json files. Run this before committing to vcpkg.");
    DECLARE_MESSAGE(HelpHashCommand, (), "", "Hash a file by specific algorithm, default SHA512.");
    DECLARE_MESSAGE(HelpInitializeRegistryCommand, (), "", "Initializes a registry in the directory <path>.");
    DECLARE_MESSAGE(HelpInstallCommand, (), "", "Install a package.");
    DECLARE_MESSAGE(HelpListCommand, (), "", "List installed packages.");
    DECLARE_MESSAGE(HelpManifestConstraints,
                    (),
                    "",
                    "Manifests can place three kinds of constraints upon the versions used");
    DECLARE_MESSAGE(
        HelpMinVersion,
        (),
        "",
        "Vcpkg will select the minimum version found that matches all applicable constraints, including the "
        "version from the baseline specified at top-level as well as any \"version>=\" constraints in the graph.");
    DECLARE_MESSAGE(
        HelpOverrides,
        (),
        "",
        "When used as the top-level manifest (such as when running `vcpkg install` in the directory), overrides "
        "allow a manifest to short-circuit dependency resolution and specify exactly the version to use. These can "
        "be used to handle version conflicts, such as with `version-string` dependencies. They will not be "
        "considered when transitively depended upon.");
    DECLARE_MESSAGE(HelpOwnsCommand, (), "", "Search for files in installed packages.");
    DECLARE_MESSAGE(
        HelpPackagePublisher,
        (),
        "",
        "Additionally, package publishers can use \"version>=\" constraints to ensure that consumers are using at "
        "least a certain minimum version of a given dependency. For example, if a library needs an API added "
        "to boost-asio in 1.70, a \"version>=\" constraint will ensure transitive users use a sufficient version "
        "even in the face of individual version overrides or cross-registry references.");
    DECLARE_MESSAGE(
        HelpPortVersionScheme,
        (),
        "",
        "Each version additionally has a \"port-version\" which is a nonnegative integer. When rendered as "
        "text, the port version (if nonzero) is added as a suffix to the primary version text separated by a "
        "hash (#). Port-versions are sorted lexographically after the primary version text, for example:\n1.0.0 < "
        "1.0.0#1 < 1.0.1 < 1.0.1#5 < 2.0.0");
    DECLARE_MESSAGE(HelpRemoveCommand, (), "", "Uninstall a package.");
    DECLARE_MESSAGE(HelpRemoveOutdatedCommand, (), "", "Uninstall all out-of-date packages.");
    DECLARE_MESSAGE(HelpResponseFileCommand, (), "", "Specify a response file to provide additional parameters.");
    DECLARE_MESSAGE(HelpSearchCommand, (), "", "Search for packages available to be built.");
    DECLARE_MESSAGE(HelpTextOptFullDesc, (), "", "Do not truncate long text");
    DECLARE_MESSAGE(HelpTopicCommand, (), "", "Display help for a specific topic.");
    DECLARE_MESSAGE(HelpTopicsCommand, (), "", "Display the list of help topics.");
    DECLARE_MESSAGE(HelpTxtOptAllowUnsupportedPort,
                    (),
                    "",
                    "Instead of erroring on an unsupported port, continue with a warning.");
    DECLARE_MESSAGE(HelpTxtOptCleanAfterBuild,
                    (),
                    "",
                    "Clean buildtrees, packages and downloads after building each package");
    DECLARE_MESSAGE(HelpTxtOptCleanBuildTreesAfterBuild, (), "", "Clean buildtrees after building each package");
    DECLARE_MESSAGE(HelpTxtOptCleanDownloadsAfterBuild, (), "", "Clean downloads after building each package");
    DECLARE_MESSAGE(HelpTxtOptCleanPkgAfterBuild, (), "", "Clean packages after building each package");
    DECLARE_MESSAGE(HelpTxtOptDryRun, (), "", "Do not actually build or install.");
    DECLARE_MESSAGE(HelpTxtOptEditable,
                    (),
                    "",
                    "Disable source re-extraction and binary caching for libraries on the command line (classic mode)");
    DECLARE_MESSAGE(HelpTxtOptEnforcePortChecks,
                    (),
                    "",
                    "Fail install if a port has detected problems or attempts to use a deprecated feature");
    DECLARE_MESSAGE(HelpTxtOptKeepGoing, (), "", "Continue installing packages on failure");
    DECLARE_MESSAGE(HelpTxtOptManifestFeature,
                    (),
                    "",
                    "Additional feature from the top-level manifest to install (manifest mode).");
    DECLARE_MESSAGE(HelpTxtOptManifestNoDefault,
                    (),
                    "",
                    "Don't install the default features from the top-level manifest (manifest mode).");
    DECLARE_MESSAGE(HelpTxtOptNoDownloads, (), "", "Do not download new sources");
    DECLARE_MESSAGE(HelpTxtOptNoUsage, (), "", "Don't print CMake usage information after install.");
    DECLARE_MESSAGE(HelpTxtOptOnlyBinCache, (), "", "Fail if cached binaries are not available");
    DECLARE_MESSAGE(HelpTxtOptOnlyDownloads, (), "", "Download sources but don't build packages");
    DECLARE_MESSAGE(HelpTxtOptRecurse, (), "", "Allow removal of packages as part of installation");
    DECLARE_MESSAGE(HelpTxtOptUseAria2, (), "", "Use aria2 to perform download tasks");
    DECLARE_MESSAGE(HelpTxtOptUseHeadVersion,
                    (),
                    "",
                    "Install the libraries on the command line using the latest upstream sources (classic mode)");
    DECLARE_MESSAGE(
        HelpTxtOptWritePkgConfig,
        (),
        "",
        "Writes out a NuGet packages.config-formatted file for use with external binary caching.\nSee `vcpkg help "
        "binarycaching` for more information.");
    DECLARE_MESSAGE(
        HelpUpdateBaseline,
        (),
        "",
        "The best approach to keep your libraries up to date, the best approach is to update your baseline reference. "
        "This will "
        "ensure all packages, including transitive ones, are updated. However if you need to update a package "
        "independently, you can use a \"version>=\" constraint.");
    DECLARE_MESSAGE(HelpUpdateCommand, (), "", "List packages that can be updated.");
    DECLARE_MESSAGE(HelpUpgradeCommand, (), "", "Rebuild all outdated packages.");
    DECLARE_MESSAGE(HelpVersionCommand, (), "", "Display version information.");
    DECLARE_MESSAGE(HelpVersionDateScheme, (), "", "A date (2021-01-01.5)");
    DECLARE_MESSAGE(HelpVersionGreater,
                    (),
                    "",
                    "Within the \"dependencies\" field, each dependency can have a minimum constraint listed. These "
                    "minimum constraints will be used when transitively depending upon this library. A minimum "
                    "port-version can additionally be specified with a '#' suffix.");
    DECLARE_MESSAGE(HelpVersioning,
                    (),
                    "",
                    "Versioning allows you to deterministically control the precise revisions of dependencies used by "
                    "your project from within your manifest file.");
    DECLARE_MESSAGE(HelpVersionScheme, (), "", "A dot-separated sequence of numbers (1.2.3.4)");
    DECLARE_MESSAGE(HelpVersionSchemes, (), "", "The following versioning schemes are accepted.");
    DECLARE_MESSAGE(HelpVersionSemverScheme, (), "", "A Semantic Version 2.0 (2.1.0-rc2)");
    DECLARE_MESSAGE(HelpVersionStringScheme, (), "", "An exact, incomparable version (Vista)");
    DECLARE_MESSAGE(
        IgnoringVcpkgRootEnvironment,
        (msg::path, msg::actual, msg::value),
        "{actual} is the path we actually used, {value} is the path to vcpkg's binary",
        "The vcpkg {value} is using detected vcpkg root {actual} and ignoring mismatched VCPKG_ROOT environment "
        "value {path}. To suppress this message, unset the environment variable or use the --vcpkg-root command line "
        "switch.");
    DECLARE_MESSAGE(IllegalFeatures, (), "", "List of features is not allowed in this context");
    DECLARE_MESSAGE(IllegalPlatformSpec, (), "", "Platform qualifier is not allowed in this context");
    DECLARE_MESSAGE(ImproperShaLength,
                    (msg::value),
                    "{value} is a sha.",
                    "SHA512's must be 128 hex characters: {value}");
    DECLARE_MESSAGE(IncorrectArchiveFileSignature, (), "", "Incorrect archive file signature");
    DECLARE_MESSAGE(IncorrectNumberOfArgs,
                    (msg::command_name, msg::expected, msg::actual),
                    "'{expected}' is the required number of arguments. '{actual}' is the number of arguments provided.",
                    "'{command_name}' requires '{expected}' arguments, but '{actual}' were provided.");
    DECLARE_MESSAGE(IncorrectPESignature, (), "", "Incorrect PE signature");
    DECLARE_MESSAGE(IncrementedUtf8Decoder, (), "", "Incremented Utf8Decoder at the end of the string");
    DECLARE_MESSAGE(InfoSetEnvVar,
                    (msg::env_var),
                    "In this context 'editor' means IDE",
                    "You can also set the environment variable '{env_var}' to your editor of choice.");
    DECLARE_MESSAGE(InitRegistryFailedNoRepo,
                    (msg::path, msg::command_line),
                    "",
                    "Could not create a registry at {path} because this is not a git repository root.\nUse `git init "
                    "{command_line}` to create a git repository in this folder.");
    DECLARE_MESSAGE(InstallCopiedFile,
                    (msg::path_source, msg::path_destination),
                    "",
                    "{path_source} -> {path_destination} done");
    DECLARE_MESSAGE(InstalledBy, (msg::path), "", "Installed by {path}");
    DECLARE_MESSAGE(InstalledPackages, (), "", "The following packages are already installed:");
    DECLARE_MESSAGE(InstalledRequestedPackages, (), "", "All requested packages are currently installed.");
    DECLARE_MESSAGE(InstallFailed, (msg::path, msg::error_msg), "", "failed: {path}: {error_msg}");
    DECLARE_MESSAGE(InstallingFromLocation,
                    (msg::path),
                    "'--' at the beginning must be preserved",
                    "-- Installing port from location: {path}");
    DECLARE_MESSAGE(InstallingMavenFile,
                    (msg::path),
                    "Printed after a filesystem operation error",
                    "{path} installing Maven file");
    DECLARE_MESSAGE(InstallingPackage,
                    (msg::action_index, msg::count, msg::spec),
                    "",
                    "Installing {action_index}/{count} {spec}...");
    DECLARE_MESSAGE(InstallPackageInstruction,
                    (msg::value, msg::path),
                    "'{value}' is the nuget id.",
                    "With a project open, go to Tools->NuGet Package Manager->Package Manager Console and "
                    "paste:\n Install-Package \"{value}\" -Source \"{path}\"");
    DECLARE_MESSAGE(InstallRootDir, (), "", "(Experimental) Specify the install root directory.");
    DECLARE_MESSAGE(InstallSkippedUpToDateFile,
                    (msg::path_source, msg::path_destination),
                    "",
                    "{path_source} -> {path_destination} skipped, up to date");
    DECLARE_MESSAGE(InstallWithSystemManager,
                    (),
                    "",
                    "You may be able to install this tool via your system package manager.");
    DECLARE_MESSAGE(InstallWithSystemManagerMono,
                    (msg::url),
                    "",
                    "Ubuntu 18.04 users may need a newer version of mono, available at {url}.");
    DECLARE_MESSAGE(InstallWithSystemManagerPkg,
                    (msg::command_line),
                    "",
                    "You may be able to install this tool via your system package manager ({command_line}).");
    DECLARE_MESSAGE(IntegrateBashHelp,
                    (),
                    "'bash' is a terminal program which should be unlocalized.",
                    "Enable bash tab-completion.");
    DECLARE_MESSAGE(IntegrateFishHelp,
                    (),
                    "'fish' is a terminal program which should be unlocalized.",
                    "Enable fish tab-completion.");
    DECLARE_MESSAGE(IntegrateInstallHelpLinux, (), "", "Make installed packages available user-wide.");
    DECLARE_MESSAGE(IntegrateInstallHelpWindows,
                    (),
                    "",
                    "Make installed packages available user-wide. Requires admin privileges on first use.");
    DECLARE_MESSAGE(IntegratePowerShellHelp, (), "", "Enable PowerShell tab-completion.");
    DECLARE_MESSAGE(IntegrateProjectHelp,
                    (),
                    "",
                    "Generate a referencing NuGet package for individual VS project use.");
    DECLARE_MESSAGE(IntegrateRemoveHelp, (), "", "Remove user-wide integration.");
    DECLARE_MESSAGE(IntegrateZshHelp,
                    (),
                    "'zsh' is a terminal program which should be unlocalized.",
                    "Enable zsh tab-completion.");
    DECLARE_MESSAGE(IntegrationFailed, (), "", "Integration was not applied.");
    DECLARE_MESSAGE(InternalCICommand,
                    (),
                    "",
                    "vcpkg ci is an internal command which will change incompatibly or be removed at any time.");
    DECLARE_MESSAGE(InvalidArgument, (), "", "invalid argument");
    DECLARE_MESSAGE(
        InvalidArgumentRequiresAbsolutePath,
        (msg::binary_source),
        "",
        "invalid argument: binary config '{binary_source}' path arguments for binary config strings must be absolute");
    DECLARE_MESSAGE(
        InvalidArgumentRequiresBaseUrl,
        (msg::base_url, msg::binary_source),
        "",
        "invalid argument: binary config '{binary_source}' requires a {base_url} base url as the first argument");
    DECLARE_MESSAGE(InvalidArgumentRequiresBaseUrlAndToken,
                    (msg::binary_source),
                    "",
                    "invalid argument: binary config '{binary_source}' requires at least a base-url and a SAS token");
    DECLARE_MESSAGE(InvalidArgumentRequiresNoneArguments,
                    (msg::binary_source),
                    "",
                    "invalid argument: binary config '{binary_source}' does not take arguments");
    DECLARE_MESSAGE(InvalidArgumentRequiresOneOrTwoArguments,
                    (msg::binary_source),
                    "",
                    "invalid argument: binary config '{binary_source}' requires 1 or 2 arguments");
    DECLARE_MESSAGE(InvalidArgumentRequiresPathArgument,
                    (msg::binary_source),
                    "",
                    "invalid argument: binary config '{binary_source}' requires at least one path argument");
    DECLARE_MESSAGE(InvalidArgumentRequiresPrefix,
                    (msg::binary_source),
                    "",
                    "invalid argument: binary config '{binary_source}' requires at least one prefix");
    DECLARE_MESSAGE(InvalidArgumentRequiresSingleArgument,
                    (msg::binary_source),
                    "",
                    "invalid argument: binary config '{binary_source}' does not take more than 1 argument");
    DECLARE_MESSAGE(InvalidArgumentRequiresSingleStringArgument,
                    (msg::binary_source),
                    "",
                    "invalid argument: binary config '{binary_source}' expects a single string argument");
    DECLARE_MESSAGE(InvalidArgumentRequiresSourceArgument,
                    (msg::binary_source),
                    "",
                    "invalid argument: binary config '{binary_source}' requires at least one source argument");
    DECLARE_MESSAGE(InvalidArgumentRequiresTwoOrThreeArguments,
                    (msg::binary_source),
                    "",
                    "invalid argument: binary config '{binary_source}' requires 2 or 3 arguments");
    DECLARE_MESSAGE(InvalidArgumentRequiresValidToken,
                    (msg::binary_source),
                    "",
                    "invalid argument: binary config '{binary_source}' requires a SAS token without a "
                    "preceeding '?' as the second argument");
    DECLARE_MESSAGE(InvalidBuildInfo, (msg::error_msg), "", "Invalid BUILD_INFO file for package: {error_msg}");
    DECLARE_MESSAGE(
        InvalidBuiltInBaseline,
        (msg::value),
        "{value} is a git commit sha",
        "the top-level builtin-baseline ({value}) was not a valid commit sha: expected 40 hexadecimal characters.");
    DECLARE_MESSAGE(InvalidBundleDefinition, (), "", "Invalid bundle definition.");
    DECLARE_MESSAGE(InvalidCharacterInFeatureList,
                    (),
                    "",
                    "invalid character in feature name (must be lowercase, digits, '-', or '*')");
    DECLARE_MESSAGE(InvalidCharacterInFeatureName,
                    (),
                    "",
                    "invalid character in feature name (must be lowercase, digits, '-')");
    DECLARE_MESSAGE(InvalidCharacterInPackageName,
                    (),
                    "",
                    "invalid character in package name (must be lowercase, digits, '-')");
    DECLARE_MESSAGE(InvalidCodePoint, (), "", "Invalid code point passed to utf8_encoded_code_point_count");
    DECLARE_MESSAGE(InvalidCodeUnit, (), "", "invalid code unit");
    DECLARE_MESSAGE(InvalidCommandArgSort,
                    (),
                    "",
                    "Value of --sort must be one of 'lexicographical', 'topological', 'reverse'.");
    DECLARE_MESSAGE(
        InvalidCommentStyle,
        (),
        "",
        "vcpkg does not support c-style comments, however most objects allow $-prefixed fields to be used as "
        "comments.");
    DECLARE_MESSAGE(InvalidCommitId, (msg::commit_sha), "", "Invalid commit id: {commit_sha}");
    DECLARE_MESSAGE(InvalidDefaultFeatureName, (), "", "'default' is a reserved feature name");
    DECLARE_MESSAGE(InvalidDependency,
                    (),
                    "",
                    "dependencies must be lowercase alphanumeric+hyphens, and not one of the reserved names");
    DECLARE_MESSAGE(InvalidFeature,
                    (),
                    "",
                    "features must be lowercase alphanumeric+hyphens, and not one of the reserved names");
    DECLARE_MESSAGE(InvalidFilename,
                    (msg::value, msg::path),
                    "'{value}' is a list of invalid characters. I.e. \\/:*?<>|",
                    "Filename cannot contain invalid chars {value}, but was {path}");
    DECLARE_MESSAGE(InvalidFileType, (msg::path), "", "failed: {path} cannot handle file type");
    DECLARE_MESSAGE(InvalidFloatingPointConst, (msg::count), "", "Invalid floating point constant: {count}");
    DECLARE_MESSAGE(InvalidFormatString,
                    (msg::actual),
                    "{actual} is the provided format string",
                    "invalid format string: {actual}");
    DECLARE_MESSAGE(InvalidHexDigit, (), "", "Invalid hex digit in unicode escape");
    DECLARE_MESSAGE(InvalidIntegerConst, (msg::count), "", "Invalid integer constant: {count}");
    DECLARE_MESSAGE(InvalidLibraryMissingLinkerMembers, (), "", "Library was invalid: could not find a linker member.");
    DECLARE_MESSAGE(InvalidLibraryMissingSignature, (), "", "Library was invalid: did not find !<arch> signature.");
    DECLARE_MESSAGE(
        InvalidLinkage,
        (msg::system_name, msg::value),
        "'{value}' is the linkage type vcpkg would did not understand. (Correct values would be static ofr dynamic)",
        "Invalid {system_name} linkage type: [{value}]");
    DECLARE_MESSAGE(InvalidLogicExpressionUnexpectedCharacter,
                    (),
                    "",
                    "invalid logic expression, unexpected character");
    DECLARE_MESSAGE(InvalidLogicExpressionUsePipe, (), "", "invalid logic expression, use '|' instead of 'or'");
    DECLARE_MESSAGE(InvalidOptionForRemove,
                    (),
                    "'remove' is a command that should not be changed.",
                    "'remove' accepts either libraries or '--outdated'");
    DECLARE_MESSAGE(InvalidPortVersonName, (msg::path), "", "Found invalid port version file name: `{path}`.");
    DECLARE_MESSAGE(InvalidSharpInVersion, (), "", "invalid character '#' in version text");
    DECLARE_MESSAGE(InvalidSharpInVersionDidYouMean,
                    (msg::value),
                    "{value} is an integer. `\"port-version\":' is JSON syntax and should be unlocalized",
                    "invalid character '#' in version text. Did you mean \"port-version\": {value}?");
    DECLARE_MESSAGE(InvalidString, (), "", "Invalid utf8 passed to Value::string(std::string)");
    DECLARE_MESSAGE(InvalidTriplet, (msg::triplet), "", "Invalid triplet: {triplet}");
    DECLARE_MESSAGE(IrregularFile, (msg::path), "", "path was not a regular file: {path}");
    DECLARE_MESSAGE(JsonErrorMustBeAnObject, (msg::path), "", "Expected \"{path}\" to be an object.");
    DECLARE_MESSAGE(JsonFieldNotObject, (msg::json_field), "", "value of [\"{json_field}\"] must be an object");
    DECLARE_MESSAGE(JsonFieldNotString, (msg::json_field), "", "value of [\"{json_field}\"] must be a string");
    DECLARE_MESSAGE(JsonFileMissingExtension,
                    (msg::path),
                    "",
                    "the JSON file {path} must have a .json (all lowercase) extension");
    DECLARE_MESSAGE(JsonSwitch, (), "", "(Experimental) Request JSON output.");
    DECLARE_MESSAGE(JsonValueNotArray, (), "", "json value is not an array");
    DECLARE_MESSAGE(JsonValueNotObject, (), "", "json value is not an object");
    DECLARE_MESSAGE(JsonValueNotString, (), "", "json value is not a string");
    DECLARE_MESSAGE(LaunchingProgramFailed,
                    (msg::tool_name),
                    "A platform API call failure message is appended after this",
                    "Launching {tool_name}:");
    DECLARE_MESSAGE(LibraryArchiveMemberTooSmall,
                    (),
                    "",
                    "A library archive member was too small to contain the expected data type.");
    DECLARE_MESSAGE(LibraryFirstLinkerMemberMissing, (), "", "Could not find first linker member name.");
    DECLARE_MESSAGE(LicenseExpressionContainsExtraPlus,
                    (),
                    "",
                    "SPDX license expression contains an extra '+'. These are only allowed directly "
                    "after a license identifier.");
    DECLARE_MESSAGE(LicenseExpressionContainsInvalidCharacter,
                    (msg::value),
                    "example of {value:02X} is '7B'\nexample of {value} is '{'",
                    "SPDX license expression contains an invalid character (0x{value:02X} '{value}').");
    DECLARE_MESSAGE(LicenseExpressionContainsUnicode,
                    (msg::value, msg::pretty_value),
                    "example of {value:04X} is '22BB'\nexample of {pretty_value} is '⊻'",
                    "SPDX license expression contains a unicode character (U+{value:04X} "
                    "'{pretty_value}'), but these expressions are ASCII-only.");
    DECLARE_MESSAGE(LicenseExpressionDocumentRefUnsupported,
                    (),
                    "",
                    "The current implementation does not support DocumentRef- SPDX references.");
    DECLARE_MESSAGE(LicenseExpressionExpectCompoundFoundParen,
                    (),
                    "",
                    "Expected a compound or the end of the string, found a parenthesis.");
    DECLARE_MESSAGE(LicenseExpressionExpectCompoundFoundWith,
                    (),
                    "AND, OR, and WITH are all keywords and should not be translated.",
                    "Expected either AND or OR, found WITH (WITH is only allowed after license names, not "
                    "parenthesized expressions).");
    DECLARE_MESSAGE(LicenseExpressionExpectCompoundFoundWord,
                    (msg::value),
                    "Example of {value} is 'MIT'.\nAND and OR are both keywords and should not be translated.",
                    "Expected either AND or OR, found a license or exception name: '{value}'.");
    DECLARE_MESSAGE(LicenseExpressionExpectCompoundOrWithFoundWord,
                    (msg::value),
                    "example of {value} is 'MIT'.\nAND, OR, and WITH are all keywords and should not be translated.",
                    "Expected either AND, OR, or WITH, found a license or exception name: '{value}'.");
    DECLARE_MESSAGE(LicenseExpressionExpectExceptionFoundCompound,
                    (msg::value),
                    "Example of {value} is 'AND'",
                    "Expected an exception name, found the compound {value}.");
    DECLARE_MESSAGE(LicenseExpressionExpectExceptionFoundEof,
                    (),
                    "",
                    "Expected an exception name, found the end of the string.");
    DECLARE_MESSAGE(LicenseExpressionExpectExceptionFoundParen,
                    (),
                    "",
                    "Expected an exception name, found a parenthesis.");
    DECLARE_MESSAGE(LicenseExpressionExpectLicenseFoundCompound,
                    (msg::value),
                    "Example of {value} is 'AND'",
                    "Expected a license name, found the compound {value}.");
    DECLARE_MESSAGE(LicenseExpressionExpectLicenseFoundEof,
                    (),
                    "",
                    "Expected a license name, found the end of the string.");
    DECLARE_MESSAGE(LicenseExpressionExpectLicenseFoundParen, (), "", "Expected a license name, found a parenthesis.");
    DECLARE_MESSAGE(LicenseExpressionImbalancedParens,
                    (),
                    "",
                    "There was a close parenthesis without an opening parenthesis.");
    DECLARE_MESSAGE(LicenseExpressionUnknownException,
                    (msg::value),
                    "Example of {value} is 'unknownexception'",
                    "Unknown license exception identifier '{value}'. Known values are listed at "
                    "https://spdx.org/licenses/exceptions-index.html");
    DECLARE_MESSAGE(LicenseExpressionUnknownLicense,
                    (msg::value),
                    "Example of {value} is 'unknownlicense'",
                    "Unknown license identifier '{value}'. Known values are listed at https://spdx.org/licenses/");
    DECLARE_MESSAGE(LinkageDynamicDebug, (), "", "Dynamic Debug (/MDd)");
    DECLARE_MESSAGE(LinkageDynamicRelease, (), "", "Dynamic Release (/MD)");
    DECLARE_MESSAGE(LinkageStaticDebug, (), "", "Static Debug (/MTd)");
    DECLARE_MESSAGE(LinkageStaticRelease, (), "", "Static Release (/MT)");
    DECLARE_MESSAGE(
        ListHelp,
        (),
        "",
        "The argument should be a substring to search for, or no argument to display all installed libraries.");
    DECLARE_MESSAGE(ListOfValidFieldsForControlFiles,
                    (),
                    "",
                    "This is the list of valid fields for CONTROL files (case-sensitive):");
    DECLARE_MESSAGE(LoadingCommunityTriplet,
                    (msg::path),
                    "'-- [COMMUNITY]' at the beginning must be preserved",
                    "-- [COMMUNITY] Loading triplet configuration from: {path}");
    DECLARE_MESSAGE(LoadingDependencyInformation,
                    (msg::count),
                    "",
                    "Loading dependency information for {count} packages...");
    DECLARE_MESSAGE(LoadingOverlayTriplet,
                    (msg::path),
                    "'-- [OVERLAY]' at the beginning must be preserved",
                    "-- [OVERLAY] Loading triplet configuration from: {path}");
    DECLARE_MESSAGE(LocalizedMessageMustNotContainIndents,
                    (msg::value),
                    "{value} is is a localized message name like LocalizedMessageMustNotContainIndents. "
                    "The 'LocalizedString::append_indent' part is locale-invariant.",
                    "The message named {value} contains what appears to be indenting which must be "
                    "changed to use LocalizedString::append_indent instead.");
    DECLARE_MESSAGE(LocalizedMessageMustNotEndWithNewline,
                    (msg::value),
                    "{value} is a localized message name like LocalizedMessageMustNotEndWithNewline",
                    "The message named {value} ends with a newline which should be added by formatting "
                    "rather than by localization.");
    DECLARE_MESSAGE(LocalPortfileVersion,
                    (),
                    "",
                    "Using local portfile versions. To update the local portfiles, use `git pull`.");
    DECLARE_MESSAGE(ManifestConflict,
                    (msg::path),
                    "",
                    "Found both a manifest and CONTROL files in port \"{path}\"; please rename one or the other");
    DECLARE_MESSAGE(ManifestFormatCompleted, (), "", "Succeeded in formatting the manifest files.");
    DECLARE_MESSAGE(MismatchedBinParagraphs,
                    (),
                    "",
                    "The serialized binary paragraph was different from the original binary paragraph. Please open an "
                    "issue at https://github.com/microsoft/vcpkg with the following output:");
    DECLARE_MESSAGE(MismatchedFiles, (), "", "file to store does not match hash");
    DECLARE_MESSAGE(MismatchedManifestAfterReserialize,
                    (),
                    "The original file output and generated output are printed after this line, in English as it's "
                    "intended to be used in the issue submission and read by devs. This message indicates an internal "
                    "error in vcpkg.",
                    "The serialized manifest was different from the original manifest. Please open an issue at "
                    "https://github.com/microsoft/vcpkg, with the following output:");
    DECLARE_MESSAGE(MismatchedNames,
                    (msg::package_name, msg::actual),
                    "{actual} is the port name found",
                    "names did not match: '{package_name}' != '{actual}'");
    DECLARE_MESSAGE(MismatchedSpec,
                    (msg::path, msg::expected, msg::actual),
                    "{expected} and {actual} are package specs like 'zlib:x64-windows'",
                    "Mismatched spec in port {path}: expected {expected}, actual {actual}");
    DECLARE_MESSAGE(MismatchedType,
                    (msg::json_field, msg::json_type),
                    "",
                    "{json_field}: mismatched type: expected {json_type}");
    DECLARE_MESSAGE(Missing7zHeader, (), "", "Unable to find 7z header.");
    DECLARE_MESSAGE(MissingAndroidEnv, (), "", "ANDROID_NDK_HOME environment variable missing");
    DECLARE_MESSAGE(MissingAndroidHomeDir, (msg::path), "", "ANDROID_NDK_HOME directory does not exist: {path}");
    DECLARE_MESSAGE(MissingArgFormatManifest,
                    (),
                    "",
                    "format-manifest was passed --convert-control without '--all'.\nThis doesn't do anything: control "
                    "files passed explicitly are converted automatically.");
    DECLARE_MESSAGE(MissingClosingParen, (), "", "missing closing )");
    DECLARE_MESSAGE(MissingDependency,
                    (msg::spec, msg::package_name),
                    "",
                    "Package {spec} is installed, but dependency {package_name} is not.");
    DECLARE_MESSAGE(MissingExtension, (msg::extension), "", "Missing '{extension}' extension.");
    DECLARE_MESSAGE(MissingOption, (msg::option), "", "This command requires --{option}");
    DECLARE_MESSAGE(MissingOrInvalidIdentifer, (), "", "missing or invalid identifier");
    DECLARE_MESSAGE(MissingPortSuggestPullRequest,
                    (),
                    "",
                    "If your port is not listed, please open an issue at and/or consider making a pull request.");
    DECLARE_MESSAGE(MissingRequiredField,
                    (msg::json_field, msg::json_type),
                    "Example completely formatted message:\nerror: missing required field 'dependencies' (an array of "
                    "dependencies)",
                    "missing required field '{json_field}' ({json_type})");
    DECLARE_MESSAGE(MixingBooleanOperationsNotAllowed,
                    (),
                    "",
                    "mixing & and | is not allowed; use () to specify order of operations");
    DECLARE_MESSAGE(MonoInstructions,
                    (),
                    "",
                    "This may be caused by an incomplete mono installation. Full mono is "
                    "available on some systems via `sudo apt install mono-complete`. Ubuntu 18.04 users may "
                    "need a newer version of mono, available at https://www.mono-project.com/download/stable/");
    DECLARE_MESSAGE(MsiexecFailedToExtract,
                    (msg::path, msg::exit_code),
                    "",
                    "msiexec failed while extracting \"{path}\" with launch or exit code {exit_code} and message:");
    DECLARE_MESSAGE(MultiArch, (msg::option), "", "Multi-Arch must be 'same' but was {option}");
    DECLARE_MESSAGE(
        MultipleFeatures,
        (msg::package_name, msg::feature),
        "",
        "{package_name} declares {feature} multiple times; please ensure that features have distinct names");
    DECLARE_MESSAGE(MutuallyExclusiveOption,
                    (msg::value, msg::option),
                    "{value} is a second {option} switch",
                    "--{value} can not be used with --{option}.");
    DECLARE_MESSAGE(NavigateToNPS, (msg::url), "", "Please navigate to {url} in your preferred browser.");
    DECLARE_MESSAGE(NewConfigurationAlreadyExists,
                    (msg::path),
                    "",
                    "Creating a manifest would overwrite a vcpkg-configuration.json at {path}.");
    DECLARE_MESSAGE(NewManifestAlreadyExists, (msg::path), "", "A manifest is already present at {path}.");
    DECLARE_MESSAGE(NewNameCannotBeEmpty, (), "", "--name cannot be empty.");
    DECLARE_MESSAGE(NewOnlyOneVersionKind,
                    (),
                    "",
                    "Only one of --version-relaxed, --version-date, or --version-string may be specified.");
    DECLARE_MESSAGE(NewSpecifyNameVersionOrApplication,
                    (),
                    "",
                    "Either specify --name and --version to produce a manifest intended for C++ libraries, or specify "
                    "--application to indicate that the manifest is not intended to be used as a port.");
    DECLARE_MESSAGE(NewVersionCannotBeEmpty, (), "", "--version cannot be empty.");
    DECLARE_MESSAGE(NoArgumentsForOption, (msg::option), "", "The option --{option} does not accept an argument.");
    DECLARE_MESSAGE(NoCachedPackages, (), "", "No packages are cached.");
    DECLARE_MESSAGE(NoError, (), "", "no error");
    DECLARE_MESSAGE(NoInstalledPackages,
                    (),
                    "The name 'search' is the name of a command that is not localized.",
                    "No packages are installed. Did you mean `search`?");
    DECLARE_MESSAGE(NoLocalizationForMessages, (), "", "No localized messages for the following: ");
    DECLARE_MESSAGE(NoOutdatedPackages, (), "", "There are no outdated packages.");
    DECLARE_MESSAGE(NoRegistryForPort, (msg::package_name), "", "no registry configured for port {package_name}");
    DECLARE_MESSAGE(NoUrlsAndHashSpecified, (msg::sha), "", "No urls specified to download SHA: {sha}");
    DECLARE_MESSAGE(NoUrlsAndNoHashSpecified, (), "", "No urls specified and no hash specified.");
    DECLARE_MESSAGE(NugetOutputNotCapturedBecauseInteractiveSpecified,
                    (),
                    "",
                    "NuGet command failed and output was not captured because --interactive was specified");
    DECLARE_MESSAGE(NugetPackageFileSucceededButCreationFailed,
                    (msg::path),
                    "",
                    "NuGet package creation succeeded, but no .nupkg was produced. Expected: \"{path}\"");
    DECLARE_MESSAGE(NugetTimeoutExpectsSinglePositiveInteger,
                    (),
                    "",
                    "unexpected arguments: binary config 'nugettimeout' expects a single positive integer argument");
    DECLARE_MESSAGE(OptionalCommand, (), "", "optional command");
    DECLARE_MESSAGE(OptionMustBeInteger, (msg::option), "", "Value of --{option} must be an integer.");
    DECLARE_MESSAGE(OptionRequired, (msg::option), "", "--{option} option is required.");
    DECLARE_MESSAGE(OptionRequiresOption,
                    (msg::value, msg::option),
                    "{value} is a command line option.",
                    "--{value} requires --{option}");
    DECLARE_MESSAGE(OriginalBinParagraphHeader, (), "", "\nOriginal Binary Paragraph");
    DECLARE_MESSAGE(OverlayPatchDir, (msg::path), "", "Overlay path \"{path}\" must exist and must be a directory.");
    DECLARE_MESSAGE(OverlayTriplets, (msg::path), "", "Overlay triplets from {path} :");
    DECLARE_MESSAGE(OverwritingFile, (msg::path), "", "File {path} was already present and will be overwritten");
    DECLARE_MESSAGE(PackageAlreadyRemoved, (msg::spec), "", "unable to remove {spec}: already removed");
    DECLARE_MESSAGE(PackageInfoHelp, (), "", "Display detailed information on packages.");
    DECLARE_MESSAGE(PackageFailedtWhileExtracting,
                    (msg::value, msg::path),
                    "'{value}' is either a tool name or a package name.",
                    "'{value}' failed while extracting {path}.");
    DECLARE_MESSAGE(PackageRootDir, (), "", "(Experimental) Specify the packages root directory.");
    DECLARE_MESSAGE(PackagesToInstall, (), "", "The following packages will be built and installed:");
    DECLARE_MESSAGE(PackagesToInstallDirectly, (), "", "The following packages will be directly installed:");
    DECLARE_MESSAGE(PackagesToModify, (), "", "Additional packages (*) will be modified to complete this operation.");
    DECLARE_MESSAGE(PackagesToRebuild, (), "", "The following packages will be rebuilt:");
    DECLARE_MESSAGE(
        PackagesToRebuildSuggestRecurse,
        (),
        "",
        "If you are sure you want to rebuild the above packages, run the command with the --recurse option.");
    DECLARE_MESSAGE(PackagesToRemove, (), "", "The following packages will be removed:");
    DECLARE_MESSAGE(PackagesUpToDate, (), "", "No packages need updating.");
    DECLARE_MESSAGE(PackingVendorFailed,
                    (msg::vendor),
                    "",
                    "Packing {vendor} failed. Use --debug for more information.");
    DECLARE_MESSAGE(PairedSurrogatesAreInvalid,
                    (),
                    "",
                    "trailing surrogate following leading surrogate (paired surrogates are invalid)");
    DECLARE_MESSAGE(ParagraphDuplicateField, (), "", "duplicate field");
    DECLARE_MESSAGE(ParagraphExactlyOne, (), "", "There should be exactly one paragraph");
    DECLARE_MESSAGE(ParagraphExpectedColonAfterField, (), "", "expected ':' after field name");
    DECLARE_MESSAGE(ParagraphExpectedFieldName, (), "", "expected field name");
    DECLARE_MESSAGE(ParagraphUnexpectedEndOfLine, (), "", "unexpected end of line, to span a blank line use \"  .\"");
    DECLARE_MESSAGE(ParseControlErrorInfoInvalidFields, (), "", "The following fields were not expected:");
    DECLARE_MESSAGE(ParseControlErrorInfoMissingFields, (), "", "The following fields were missing:");
    DECLARE_MESSAGE(ParseControlErrorInfoTypesEntry,
                    (msg::value, msg::expected),
                    "{value} is the name of a field in an on-disk file, {expected} is a short description "
                    "of what it should be like 'a non-negative integer' (which isn't localized yet)",
                    "{value} was expected to be {expected}");
    DECLARE_MESSAGE(ParseControlErrorInfoWhileLoading,
                    (msg::path),
                    "Error messages are is printed after this.",
                    "while loading {path}:");
    DECLARE_MESSAGE(ParseControlErrorInfoWrongTypeFields, (), "", "The following fields had the wrong types:");
    DECLARE_MESSAGE(
        ParseIdentifierError,
        (msg::value, msg::url),
        "{value} is a lowercase identifier like 'boost'",
        "\"{value}\" is not a valid identifier. "
        "Identifiers must be lowercase alphanumeric+hypens and not reserved (see {url} for more information)");
    DECLARE_MESSAGE(
        ParsePackageNameError,
        (msg::package_name, msg::url),
        "",
        "\"{package_name}\" is not a valid package name. "
        "Package names must be lowercase alphanumeric+hypens and not reserved (see {url} for more information)");
    DECLARE_MESSAGE(ParsePackagePatternError,
                    (msg::package_name, msg::url),
                    "",
                    "\"{package_name}\" is not a valid package pattern. "
                    "Package patterns must use only one wildcard character (*) and it must be the last character in "
                    "the pattern (see {url} for more information)");
    DECLARE_MESSAGE(PathMustBeAbsolute,
                    (msg::path),
                    "",
                    "Value of environment variable X_VCPKG_REGISTRIES_CACHE is not absolute: {path}");
    DECLARE_MESSAGE(
        PECoffHeaderTooShort,
        (msg::path),
        "Portable executable is a term-of-art, see https://learn.microsoft.com/en-us/windows/win32/debug/pe-format",
        "While parsing Portable Executable {path}, size of COFF header too small to contain a valid PE header.");
    DECLARE_MESSAGE(
        PEConfigCrossesSectionBoundary,
        (msg::path),
        "Portable executable is a term-of-art, see https://learn.microsoft.com/en-us/windows/win32/debug/pe-format",
        "While parsing Portable Executable {path}, image config directory crosses a secion boundary.");
    DECLARE_MESSAGE(
        PEImportCrossesSectionBoundary,
        (msg::path),
        "Portable executable is a term-of-art, see https://learn.microsoft.com/en-us/windows/win32/debug/pe-format",
        "While parsing Portable Executable {path}, import table crosses a secion boundary.");
    DECLARE_MESSAGE(
        PEPlusTagInvalid,
        (msg::path),
        "Portable executable is a term-of-art, see https://learn.microsoft.com/en-us/windows/win32/debug/pe-format",
        "While parsing Portable Executable {path}, optional header was neither PE32 nor PE32+.");
    DECLARE_MESSAGE(PERvaNotFound,
                    (msg::path, msg::value),
                    "{value:#X} is the Relative Virtual Address sought. Portable executable is a term-of-art, see "
                    "https://learn.microsoft.com/en-us/windows/win32/debug/pe-format",
                    "While parsing Portable Executable {path}, could not find RVA {value:#X}.");
    DECLARE_MESSAGE(
        PESignatureMismatch,
        (msg::path),
        "Portable Executable is a term-of-art, see https://learn.microsoft.com/en-us/windows/win32/debug/pe-format",
        "While parsing Portable Executable {path}, signature mismatch.");
    DECLARE_MESSAGE(PerformingPostBuildValidation, (), "", "-- Performing post-build validation");
    DECLARE_MESSAGE(PortBugAllowRestrictedHeaders,
                    (msg::env_var),
                    "",
                    "In exceptional circumstances, this policy can be disabled via {env_var}");
    DECLARE_MESSAGE(PortBugBinDirExists,
                    (msg::path),
                    "",
                    "There should be no bin\\ directory in a static build, but {path} is present.");
    DECLARE_MESSAGE(PortBugDebugBinDirExists,
                    (msg::path),
                    "",
                    "There should be no debug\\bin\\ directory in a static build, but {path} is present.");
    DECLARE_MESSAGE(PortBugDebugShareDir,
                    (),
                    "",
                    "/debug/share should not exist. Please reorganize any important files, then use\n"
                    "file(REMOVE_RECURSE \"${{CURRENT_PACKAGES_DIR}}/debug/share\")");
    DECLARE_MESSAGE(PortBugDllAppContainerBitNotSet,
                    (),
                    "",
                    "The App Container bit must be set for Windows Store apps. The following DLLs do not have the App "
                    "Container bit set:");
    DECLARE_MESSAGE(PortBugDllInLibDir,
                    (),
                    "",
                    "The following dlls were found in /lib or /debug/lib. Please move them to /bin or "
                    "/debug/bin, respectively.");
    DECLARE_MESSAGE(PortBugDuplicateIncludeFiles,
                    (),
                    "",
                    "Include files should not be duplicated into the /debug/include directory. If this cannot "
                    "be disabled in the project cmake, use\n"
                    "file(REMOVE_RECURSE \"${{CURRENT_PACKAGES_DIR}}/debug/include\")");
    DECLARE_MESSAGE(PortBugFoundCopyrightFiles, (), "", "The following files are potential copyright files:");
    DECLARE_MESSAGE(PortBugFoundDebugBinaries, (msg::count), "", "Found {count} debug binaries:");
    DECLARE_MESSAGE(PortBugFoundDllInStaticBuild,
                    (),
                    "",
                    "DLLs should not be present in a static build, but the following DLLs were found:");
    DECLARE_MESSAGE(PortBugFoundEmptyDirectories,
                    (msg::path),
                    "",
                    "There should be no empty directories in {path}. The following empty directories were found:");
    DECLARE_MESSAGE(PortBugFoundExeInBinDir,
                    (),
                    "",
                    "The following EXEs were found in /bin or /debug/bin. EXEs are not valid distribution targets.");
    DECLARE_MESSAGE(PortBugFoundReleaseBinaries, (msg::count), "", "Found {count} release binaries:");
    DECLARE_MESSAGE(PortBugIncludeDirInCMakeHelperPort,
                    (),
                    "",
                    "The folder /include exists in a cmake helper port; this is incorrect, since only cmake "
                    "files should be installed");
    DECLARE_MESSAGE(PortBugInspectFiles, (msg::extension), "", "To inspect the {extension} files, use:");
    DECLARE_MESSAGE(
        PortBugInvalidCrtLinkage,
        (msg::expected),
        "{expected} is one of LinkageDynamicDebug/LinkageDynamicRelease/LinkageStaticDebug/LinkageStaticRelease. "
        "Immediately after this message is a file by file list with what linkages they contain. 'CRT' is an acronym "
        "meaning C Runtime. See also: "
        "https://learn.microsoft.com/en-us/cpp/build/reference/md-mt-ld-use-run-time-library?view=msvc-170. This is "
        "complicated because a binary can link with more than one CRT.\n"
        "Example fully formatted message:\n"
        "The following binaries should use the Dynamic Debug (/MDd) CRT.\n"
        "    C:\\some\\path\\to\\sane\\lib links with: Dynamic Release (/MD)\n"
        "    C:\\some\\path\\to\\lib links with:\n"
        "        Static Debug (/MTd)\n"
        "        Dynamic Release (/MD)\n"
        "    C:\\some\\different\\path\\to\\a\\dll links with:\n"
        "        Static Debug (/MTd)\n"
        "        Dynamic Debug (/MDd)\n",
        "The following binaries should use the {expected} CRT.");
    DECLARE_MESSAGE(PortBugInvalidCrtLinkageEntry,
                    (msg::path),
                    "See explanation in PortBugInvalidCrtLinkage",
                    "{path} links with:");

    DECLARE_MESSAGE(
        PortBugMergeLibCMakeDir,
        (msg::package_name),
        "",
        "The /lib/cmake folder should be merged with /debug/lib/cmake and moved to /share/{package_name}/cmake. "
        "Please use the helper function `vcpkg_cmake_config_fixup()` from the port vcpkg-cmake-config.`");
    DECLARE_MESSAGE(PortBugMismatchedNumberOfBinaries, (), "", "Mismatching number of debug and release binaries.");
    DECLARE_MESSAGE(
        PortBugMisplacedCMakeFiles,
        (msg::spec),
        "",
        "The following cmake files were found outside /share/{spec}. Please place cmake files in /share/{spec}.");
    DECLARE_MESSAGE(PortBugMisplacedFiles, (msg::path), "", "The following files are placed in {path}:");
    DECLARE_MESSAGE(PortBugMisplacedFilesCont, (), "", "Files cannot be present in those directories.");
    DECLARE_MESSAGE(PortBugMisplacedPkgConfigFiles,
                    (),
                    "",
                    "pkgconfig directories should be one of share/pkgconfig (for header only libraries only), "
                    "lib/pkgconfig, or lib/debug/pkgconfig. The following misplaced pkgconfig files were found:");
    DECLARE_MESSAGE(PortBugMissingDebugBinaries, (), "", "Debug binaries were not found.");
    DECLARE_MESSAGE(PortBugMissingFile,
                    (msg::path),
                    "",
                    "The /{path} file does not exist. This file must exist for CMake helper ports.");
    DECLARE_MESSAGE(
        PortBugMissingProvidedUsage,
        (msg::package_name),
        "",
        "The port provided \"usage\" but forgot to install to /share/{package_name}/usage, add the following line"
        "in the portfile:");
    DECLARE_MESSAGE(PortBugMissingImportedLibs,
                    (msg::path),
                    "",
                    "Import libraries were not present in {path}.\nIf this is intended, add the following line in the "
                    "portfile:\nset(VCPKG_POLICY_DLLS_WITHOUT_LIBS enabled)");
    DECLARE_MESSAGE(PortBugMissingIncludeDir,
                    (),
                    "",
                    "The folder /include is empty or not present. This indicates the library was not correctly "
                    "installed.");
    DECLARE_MESSAGE(
        PortBugMissingLicense,
        (msg::package_name),
        "",
        "The software license must be available at ${{CURRENT_PACKAGES_DIR}}/share/{package_name}/copyright");
    DECLARE_MESSAGE(PortBugMissingReleaseBinaries, (), "", "Release binaries were not found.");
    DECLARE_MESSAGE(PortBugMovePkgConfigFiles, (), "", "You can move the pkgconfig files with commands similar to:");
    DECLARE_MESSAGE(PortBugOutdatedCRT, (), "", "Detected outdated dynamic CRT in the following files:");
    DECLARE_MESSAGE(
        PortBugRemoveBinDir,
        (),
        "",
        "If the creation of bin\\ and/or debug\\bin\\ cannot be disabled, use this in the portfile to remove them");
    DECLARE_MESSAGE(
        PortBugRemoveEmptyDirectories,
        (),
        "",
        "If a directory should be populated but is not, this might indicate an error in the portfile.\n"
        "If the directories are not needed and their creation cannot be disabled, use something like this in "
        "the portfile to remove them:");
    DECLARE_MESSAGE(PortBugRemoveEmptyDirs,
                    (),
                    "Only the 'empty directories left by the above renames' part should be translated",
                    "file(REMOVE_RECURSE empty directories left by the above renames)");
    DECLARE_MESSAGE(PortBugRestrictedHeaderPaths,
                    (msg::env_var),
                    "A list of restricted headers is printed after this message, one per line.",
                    "The following restricted headers can prevent the core C++ runtime and other packages from "
                    "compiling correctly. In exceptional circumstances, this policy can be disabled via {env_var}.");
    DECLARE_MESSAGE(PortBugSetDllsWithoutExports,
                    (),
                    "'exports' means an entry in a DLL's export table. After this message, one file path per line is "
                    "printed listing each DLL with an empty export table.",
                    "DLLs without any exports are likely a bug in the build script. If this is intended, add the "
                    "following line in the portfile:\n"
                    "set(VCPKG_POLICY_DLLS_WITHOUT_EXPORTS enabled)\n"
                    "The following DLLs have no exports:");
    DECLARE_MESSAGE(PortDependencyConflict,
                    (msg::package_name),
                    "",
                    "Port {package_name} has the following unsupported dependencies:");
    DECLARE_MESSAGE(PortNotInBaseline,
                    (msg::package_name),
                    "",
                    "the baseline does not contain an entry for port {package_name}");
    DECLARE_MESSAGE(PortsAdded, (msg::count), "", "The following {count} ports were added:");
<<<<<<< HEAD
    DECLARE_MESSAGE(PortDoesNotExist, (msg::package_name), "", "{package_name} does not exist");
    DECLARE_MESSAGE(PortMissingManifest,
                    (msg::package_name, msg::path),
                    "",
                    "{package_name} has no vcpkg.json or CONTROL file in {path}");
=======
    DECLARE_MESSAGE(PortsDiffHelp, (), "", "The argument should be a branch/tag/hash to checkout.");
    DECLARE_MESSAGE(PortDoesNotExist, (msg::package_name), "", "{package_name} does not exist");
>>>>>>> dee8fef2
    DECLARE_MESSAGE(PortsNoDiff, (), "", "There were no changes in the ports between the two commits.");
    DECLARE_MESSAGE(PortsRemoved, (msg::count), "", "The following {count} ports were removed:");
    DECLARE_MESSAGE(PortsUpdated, (msg::count), "", "\nThe following {count} ports were updated:");
    DECLARE_MESSAGE(PortSupportsField, (msg::supports_expression), "", "(supports: \"{supports_expression}\")");
    DECLARE_MESSAGE(PortVersionConflict, (), "", "The following packages differ from their port versions:");
    DECLARE_MESSAGE(PortVersionMultipleSpecification,
                    (),
                    "",
                    "\"port_version\" cannot be combined with an embedded '#' in the version");
    DECLARE_MESSAGE(PrebuiltPackages, (), "", "There are packages that have not been built. To build them run:");
    DECLARE_MESSAGE(PreviousIntegrationFileRemains, (), "", "Previous integration file was not removed.");
    DECLARE_MESSAGE(ProgramReturnedNonzeroExitCode,
                    (msg::tool_name, msg::exit_code),
                    "The program's console output is appended after this.",
                    "{tool_name} failed with exit code: ({exit_code}).");
    DECLARE_MESSAGE(
        ProvideExportType,
        (),
        "",
        "At least one of the following options are required: --raw --nuget --ifw --zip --7zip --chocolatey --prefab.");
    DECLARE_MESSAGE(PushingVendorFailed,
                    (msg::vendor, msg::path),
                    "",
                    "Pushing {vendor} to \"{path}\" failed. Use --debug for more information.");
    DECLARE_MESSAGE(RegistryCreated, (msg::path), "", "Successfully created registry at {path}");
    DECLARE_MESSAGE(RegeneratesArtifactRegistry, (), "", "Regenerates an artifact registry.");
    DECLARE_MESSAGE(RemoveDependencies,
                    (),
                    "",
                    "To remove dependencies in manifest mode, edit your manifest (vcpkg.json) and run 'install'.");
    DECLARE_MESSAGE(RemovePackageConflict,
                    (msg::package_name, msg::spec, msg::triplet),
                    "",
                    "{spec} is not installed, but {package_name} is installed for {triplet}. Did you mean "
                    "{package_name}:{triplet}?");
    DECLARE_MESSAGE(ResponseFileCode,
                    (),
                    "Explains to the user that they can use response files on the command line, 'response_file' must "
                    "have no spaces and be a legal file name.",
                    "@response_file");
    DECLARE_MESSAGE(RestoredPackage, (msg::path), "", "Restored package from \"{path}\"");
    DECLARE_MESSAGE(
        RestoredPackagesFromVendor,
        (msg::count, msg::elapsed, msg::value),
        "{value} may be either a 'vendor' like 'Azure' or 'NuGet', or a file path like C:\\example or /usr/example",
        "Restored {count} package(s) from {value} in {elapsed}. Use --debug to see more details.");
    DECLARE_MESSAGE(ResultsHeader, (), "Displayed before a list of installation results.", "RESULTS");
    DECLARE_MESSAGE(ScriptAssetCacheRequiresScript,
                    (),
                    "",
                    "expected arguments: asset config 'x-script' requires exactly the exec template as an argument");
    DECLARE_MESSAGE(SearchHelp,
                    (),
                    "",
                    "The argument should be a substring to search for, or no argument to display all libraries.");
    DECLARE_MESSAGE(SecretBanner, (), "", "*** SECRET ***");
    DECLARE_MESSAGE(SerializedBinParagraphHeader, (), "", "\nSerialized Binary Paragraph");
    DECLARE_MESSAGE(SettingEnvVar,
                    (msg::env_var, msg::url),
                    "An example of env_var is \"HTTP(S)_PROXY\""
                    "'--' at the beginning must be preserved",
                    "-- Setting \"{env_var}\" environment variables to \"{url}\".");
    DECLARE_MESSAGE(ShallowRepositoryDetected,
                    (msg::path),
                    "",
                    "vcpkg was cloned as a shallow repository in: {path}\n"
                    "Try again with a full vcpkg clone.");
    DECLARE_MESSAGE(ShaPassedAsArgAndOption,
                    (),
                    "",
                    "SHA512 passed as both an argument and as an option. Only pass one of these.");
    DECLARE_MESSAGE(ShaPassedWithConflict,
                    (),
                    "",
                    "SHA512 passed, but --skip-sha512 was also passed; only do one or the other.");
    DECLARE_MESSAGE(SkipClearingInvalidDir,
                    (msg::path),
                    "",
                    "Skipping clearing contents of {path} because it was not a directory.");
    DECLARE_MESSAGE(SourceFieldPortNameMismatch,
                    (msg::package_name, msg::path),
                    "{package_name} and \"{path}\" are both names of installable ports/packages. 'Source', "
                    "'CONTROL', 'vcpkg.json', and 'name' references are locale-invariant.",
                    "The 'Source' field inside the CONTROL file, or \"name\" field inside the vcpkg.json "
                    "file has the name {package_name} and does not match the port directory \"{path}\".");
    DECLARE_MESSAGE(SpecifiedFeatureTurnedOff,
                    (msg::command_name, msg::option),
                    "",
                    "'{command_name}' feature specifically turned off, but --{option} was specified.");
    DECLARE_MESSAGE(SpecifyDirectoriesContaining,
                    (msg::env_var),
                    "",
                    "Specifiy directories containing triplets files.\n(also: '{env_var}')");
    DECLARE_MESSAGE(SpecifyDirectoriesWhenSearching,
                    (msg::env_var),
                    "",
                    "Specify directories to be used when searching for ports.\n(also: '{env_var}')");
    DECLARE_MESSAGE(SpecifyHostArch,
                    (msg::env_var),
                    "",
                    "Specify the host architecture triplet. See 'vcpkg help triplet'.\n(default: '{env_var}')");
    DECLARE_MESSAGE(SpecifyTargetArch,
                    (msg::env_var),
                    "",
                    "Specify the target architecture triplet. See 'vcpkg help triplet'.\n(default: '{env_var}')");
    DECLARE_MESSAGE(StartCodeUnitInContinue, (), "", "found start code unit in continue position");
    DECLARE_MESSAGE(StoredBinaryCache, (msg::path), "", "Stored binary cache: \"{path}\"");
    DECLARE_MESSAGE(StoreOptionMissingSha, (), "", "--store option is invalid without a sha512");
    DECLARE_MESSAGE(SuccessfulyExported, (msg::package_name, msg::path), "", "Exported {package_name} to {path}");
    DECLARE_MESSAGE(SuggestGitPull, (), "", "The result may be outdated. Run `git pull` to get the latest results.");
    DECLARE_MESSAGE(SuggestResolution,
                    (msg::command_name, msg::option),
                    "",
                    "To attempt to resolve all errors at once, run:\nvcpkg {command_name} --{option}");
    DECLARE_MESSAGE(SuggestStartingBashShell,
                    (),
                    "",
                    "Please make sure you have started a new bash shell for the change to take effect.");
    DECLARE_MESSAGE(SuggestUpdateVcpkg,
                    (msg::command_line),
                    "",
                    "You may need to update the vcpkg binary; try running {command_line} to update.");
    DECLARE_MESSAGE(SupportedPort, (msg::package_name), "", "Port {package_name} is supported.");
    DECLARE_MESSAGE(SystemApiErrorMessage,
                    (msg::system_api, msg::exit_code, msg::error_msg),
                    "",
                    "calling {system_api} failed with {exit_code} ({error_msg})");
    DECLARE_MESSAGE(SystemRootMustAlwaysBePresent,
                    (),
                    "",
                    "Expected the SystemRoot environment variable to be always set on Windows.");
    DECLARE_MESSAGE(ToolFetchFailed, (msg::tool_name), "", "Could not fetch {tool_name}.");
    DECLARE_MESSAGE(ToolInWin10, (), "", "This utility is bundled with Windows 10 or later.");
    DECLARE_MESSAGE(ToolOfVersionXNotFound,
                    (msg::tool_name, msg::version),
                    "",
                    "A suitable version of {tool_name} was not found (required v{version}) and unable to automatically "
                    "download a portable one. Please install a newer version of {tool_name}");
    DECLARE_MESSAGE(ToRemovePackages,
                    (msg::command_name),
                    "",
                    "To only remove outdated packages, run\n{command_name} remove --outdated");
    DECLARE_MESSAGE(TotalInstallTime, (msg::elapsed), "", "Total install time: {elapsed}");
    DECLARE_MESSAGE(ToUpdatePackages,
                    (msg::command_name),
                    "",
                    "To update these packages and all dependencies, run\n{command_name} upgrade'");
    DECLARE_MESSAGE(TrailingCommaInArray, (), "", "Trailing comma in array");
    DECLARE_MESSAGE(TrailingCommaInObj, (), "", "Trailing comma in an object");
    DECLARE_MESSAGE(TripletFileNotFound, (msg::triplet), "", "Triplet file {triplet}.cmake not found");
    DECLARE_MESSAGE(TwoFeatureFlagsSpecified,
                    (msg::value),
                    "'{value}' is a feature flag.",
                    "Both '{value}' and -'{value}' were specified as feature flags.");
    DECLARE_MESSAGE(UnableToClearPath, (msg::path), "", "unable to delete {path}");
    DECLARE_MESSAGE(UnableToReadAppDatas, (), "", "both %LOCALAPPDATA% and %APPDATA% were unreadable");
    DECLARE_MESSAGE(UnableToReadEnvironmentVariable, (msg::env_var), "", "unable to read {env_var}");
    DECLARE_MESSAGE(UndeterminedToolChainForTriplet,
                    (msg::triplet, msg::system_name),
                    "",
                    "Unable to determine toolchain use for {triplet} with with CMAKE_SYSTEM_NAME {system_name}. Did "
                    "you mean to use "
                    "VCPKG_CHAINLOAD_TOOLCHAIN_FILE?");
    DECLARE_MESSAGE(
        UnexpectedAssetCacheProvider,
        (),
        "",
        "unknown asset provider type: valid source types are 'x-azurl', 'x-script', 'x-block-origin', and 'clear'");
    DECLARE_MESSAGE(UnexpectedByteSize,
                    (msg::expected, msg::actual),
                    "{expected} is the expected byte size and {actual} is the actual byte size.",
                    "Expected {expected} bytes to be written, but {actual} were written.");
    DECLARE_MESSAGE(UnexpectedCharExpectedCloseBrace, (), "", "Unexpected character; expected property or close brace");
    DECLARE_MESSAGE(UnexpectedCharExpectedColon, (), "", "Unexpected character; expected colon");
    DECLARE_MESSAGE(UnexpectedCharExpectedComma, (), "", "Unexpected character; expected comma or close brace");
    DECLARE_MESSAGE(UnexpectedCharExpectedName, (), "", "Unexpected character; expected property name");
    DECLARE_MESSAGE(UnexpectedCharExpectedValue, (), "", "Unexpected character; expected value");
    DECLARE_MESSAGE(UnexpectedCharMidArray, (), "", "Unexpected character in middle of array");
    DECLARE_MESSAGE(UnexpectedCharMidKeyword, (), "", "Unexpected character in middle of keyword");
    DECLARE_MESSAGE(UnexpectedDigitsAfterLeadingZero, (), "", "Unexpected digits after a leading zero");
    DECLARE_MESSAGE(UnexpectedEOFAfterBacktick,
                    (),
                    "",
                    "unexpected eof: trailing unescaped backticks (`) are not allowed");
    DECLARE_MESSAGE(UnexpectedEOFAfterEscape, (), "", "Unexpected EOF after escape character");
    DECLARE_MESSAGE(UnexpectedEOFAfterMinus, (), "", "Unexpected EOF after minus sign");
    DECLARE_MESSAGE(UnexpectedEOFExpectedChar, (), "", "Unexpected character; expected EOF");
    DECLARE_MESSAGE(UnexpectedEOFExpectedCloseBrace, (), "", "Unexpected EOF; expected property or close brace");
    DECLARE_MESSAGE(UnexpectedEOFExpectedColon, (), "", "Unexpected EOF; expected colon");
    DECLARE_MESSAGE(UnexpectedEOFExpectedName, (), "", "Unexpected EOF; expected property name");
    DECLARE_MESSAGE(UnexpectedEOFExpectedProp, (), "", "Unexpected EOF; expected property");
    DECLARE_MESSAGE(UnexpectedEOFExpectedValue, (), "", "Unexpected EOF; expected value");
    DECLARE_MESSAGE(UnexpectedEOFMidArray, (), "", "Unexpected EOF in middle of array");
    DECLARE_MESSAGE(UnexpectedEOFMidKeyword, (), "", "Unexpected EOF in middle of keyword");
    DECLARE_MESSAGE(UnexpectedEOFMidString, (), "", "Unexpected EOF in middle of string");
    DECLARE_MESSAGE(UnexpectedEOFMidUnicodeEscape, (), "", "Unexpected end of file in middle of unicode escape");
    DECLARE_MESSAGE(UnexpectedErrorDuringBulkDownload, (), "", "an unexpected error occurred during bulk download.");
    DECLARE_MESSAGE(UnexpectedEscapeSequence, (), "", "Unexpected escape sequence continuation");
    DECLARE_MESSAGE(UnexpectedExtension, (msg::extension), "", "Unexpected archive extension: '{extension}'.");
    DECLARE_MESSAGE(UnexpectedFeatureList, (), "", "unexpected list of features");
    DECLARE_MESSAGE(UnexpectedField, (msg::json_field), "", "unexpected field '{json_field}'");
    DECLARE_MESSAGE(UnexpectedFieldSuggest,
                    (msg::json_field, msg::value),
                    "{value} is a suggested field name to use in a JSON document",
                    "unexpected field '{json_field}', did you mean '{value}'?");
    DECLARE_MESSAGE(UnexpectedFormat,
                    (msg::expected, msg::actual),
                    "{expected} is the expected format, {actual} is the actual format.",
                    "Expected format is [{expected}], but was [{actual}].");
    DECLARE_MESSAGE(UnexpectedPlatformExpression, (), "", "unexpected platform expression");
    DECLARE_MESSAGE(UnexpectedPortName,
                    (msg::expected, msg::actual, msg::path),
                    "{expected} is the expected port and {actual} is the port declared by the user.",
                    "the port {expected} is declared as {actual} in {path}");
    DECLARE_MESSAGE(UnexpectedPortversion,
                    (),
                    "'field' means a JSON key/value pair here",
                    "unexpected \"port-version\" without a versioning field");
    DECLARE_MESSAGE(UnexpectedToolOutput,
                    (msg::tool_name, msg::path),
                    "The actual command line output will be appended after this message.",
                    "{tool_name} ({path}) produced unexpected output when attempting to determine the version:");
    DECLARE_MESSAGE(UnknownBaselineFileContent,
                    (),
                    "",
                    "unrecognizable baseline entry; expected 'port:triplet=(fail|skip|pass)'");
    DECLARE_MESSAGE(UnknownBinaryProviderType,
                    (),
                    "",
                    "unknown binary provider type: valid providers are 'clear', 'default', 'nuget', "
                    "'nugetconfig','nugettimeout', 'interactive', 'x-azblob', 'x-gcs', 'x-aws', "
                    "'x-aws-config', 'http', and 'files'");
    DECLARE_MESSAGE(UnknownOptions, (msg::command_name), "", "Unknown option(s) for command '{command_name}':");
    DECLARE_MESSAGE(UnknownParameterForIntegrate,
                    (msg::value),
                    "'{value}' is a user-supplied command line option. For example, given vcpkg integrate frobinate, "
                    "{value} would be frobinate.",
                    "Unknown parameter '{value}' for integrate.");
    DECLARE_MESSAGE(UnknownPolicySetting,
                    (msg::option, msg::value),
                    "'{value}' is the policy in question. These are unlocalized names that ports use to control post "
                    "build checks. Some examples are VCPKG_POLICY_DLLS_WITHOUT_EXPORTS, "
                    "VCPKG_POLICY_MISMATCHED_NUMBER_OF_BINARIES, or VCPKG_POLICY_ALLOW_OBSOLETE_MSVCRT",
                    "Unknown setting for policy '{value}': {option}");
    DECLARE_MESSAGE(UnknownSettingForBuildType,
                    (msg::option),
                    "",
                    "Unknown setting for VCPKG_BUILD_TYPE {option}. Valid settings are '', 'debug', and 'release'.");
    DECLARE_MESSAGE(UnknownTool, (), "", "vcpkg does not have a definition of this tool for this platform.");
    DECLARE_MESSAGE(UnknownTopic,
                    (msg::value),
                    "{value} the value a user passed to `vcpkg help` that we don't understand",
                    "unknown topic {value}");
    DECLARE_MESSAGE(
        UnknownVariablesInTemplate,
        (msg::value, msg::list),
        "{value} is the value provided by the user and {list} a list of unknown variables seperated by comma",
        "invalid argument: url template '{value}' contains unknown variables: {list}");
    DECLARE_MESSAGE(UnrecognizedConfigField, (), "", "configuration contains the following unrecognized fields:");
    DECLARE_MESSAGE(UnrecognizedIdentifier,
                    (msg::value),
                    "'{value}' is an expression identifier. For example, given an expression 'windows & x86', "
                    "'windows' and 'x86' are identifiers.",
                    "Unrecognized identifer name {value}. Add to override list in triplet file.");
    DECLARE_MESSAGE(UnsupportedFeature,
                    (msg::feature, msg::package_name),
                    "",
                    "feature {feature} was passed, but that is not a feature supported by {package_name} supports.");
    DECLARE_MESSAGE(UnsupportedFeatureSupportsExpression,
                    (msg::package_name, msg::feature_spec, msg::supports_expression, msg::triplet),
                    "",
                    "{feature_spec} is only supported on '{supports_expression}', "
                    "which does not match {triplet}. This usually means that there are known "
                    "build failures, or runtime problems, when building other platforms. To ignore this and attempt to "
                    "build {package_name} anyway, rerun vcpkg with `--allow-unsupported`.");
    DECLARE_MESSAGE(
        UnsupportedFeatureSupportsExpressionWarning,
        (msg::feature_spec, msg::supports_expression, msg::triplet),
        "",
        "{feature_spec} is only supported on '{supports_expression}', "
        "which does not match {triplet}. This usually means that there are known build failures, "
        "or runtime problems, when building other platforms. Proceeding anyway due to `--allow-unsupported`.");
    DECLARE_MESSAGE(UnsupportedPort, (msg::package_name), "", "Port {package_name} is not supported.");
    DECLARE_MESSAGE(UnsupportedPortDependency,
                    (msg::value),
                    "'{value}' is the name of a port dependency.",
                    "- dependency {value} is not supported.");
    DECLARE_MESSAGE(UnsupportedSupportsExpression,
                    (msg::package_name, msg::supports_expression, msg::triplet),
                    "",
                    "{package_name} is only supported on '{supports_expression}', "
                    "which does not match {triplet}. This usually means that there are known "
                    "build failures, or runtime problems, when building other platforms. To ignore this and attempt to "
                    "build {package_name} anyway, rerun vcpkg with `--allow-unsupported`.");
    DECLARE_MESSAGE(
        UnsupportedSupportsExpressionWarning,
        (msg::package_name, msg::supports_expression, msg::triplet),
        "",
        "{package_name} is only supported on '{supports_expression}', "
        "which does not match {triplet}. This usually means that there are known build failures, "
        "or runtime problems, when building other platforms. Proceeding anyway due to `--allow-unsupported`.");
    DECLARE_MESSAGE(UnsupportedShortOptions,
                    (msg::value),
                    "'{value}' is the short option given",
                    "short options are not supported: '{value}'");
    DECLARE_MESSAGE(UnsupportedSyntaxInCDATA, (), "", "]]> is not supported in CDATA block");
    DECLARE_MESSAGE(UnsupportedSystemName,
                    (msg::system_name),
                    "",
                    "Could not map VCPKG_CMAKE_SYSTEM_NAME '{system_name}' to a vcvarsall platform. "
                    "Supported system names are '', 'Windows' and 'WindowsStore'.");
    DECLARE_MESSAGE(UnsupportedToolchain,
                    (msg::triplet, msg::arch, msg::path, msg::list),
                    "example for {list} is 'x86, arm64'",
                    "in triplet {triplet}: Unable to find a valid toolchain for requested target architecture {arch}.\n"
                    "The selected Visual Studio instance is at: {path}\n"
                    "The available toolchain combinations are: {list}");
    DECLARE_MESSAGE(UnsupportedUpdateCMD,
                    (),
                    "",
                    "the update command does not currently support manifest mode. Instead, modify your vcpkg.json and "
                    "run install.");
    DECLARE_MESSAGE(
        UpdateBaselineAddBaselineNoManifest,
        (msg::option),
        "",
        "the --{option} switch was passed, but there is no manifest file to add a `builtin-baseline` field to.");
    DECLARE_MESSAGE(UpdateBaselineLocalGitError,
                    (msg::path),
                    "",
                    "git failed to parse HEAD for the local vcpkg registry at \"{path}\"");
    DECLARE_MESSAGE(UpdateBaselineNoConfiguration,
                    (),
                    "",
                    "neither `vcpkg.json` nor `vcpkg-configuration.json` exist to update.");
    DECLARE_MESSAGE(UpdateBaselineNoExistingBuiltinBaseline,
                    (msg::option),
                    "",
                    "the manifest file currently does not contain a `builtin-baseline` field; in order to "
                    "add one, pass the --{option} switch.");
    DECLARE_MESSAGE(UpdateBaselineNoUpdate,
                    (msg::url, msg::value),
                    "example of {value} is '5507daa796359fe8d45418e694328e878ac2b82f'",
                    "registry '{url}' not updated: '{value}'");
    DECLARE_MESSAGE(UpdateBaselineRemoteGitError, (msg::url), "", "git failed to fetch remote repository '{url}'");
    DECLARE_MESSAGE(UpdateBaselineUpdatedBaseline,
                    (msg::url, msg::old_value, msg::new_value),
                    "example of {old_value}, {new_value} is '5507daa796359fe8d45418e694328e878ac2b82f'",
                    "updated registry '{url}': baseline '{old_value}' -> '{new_value}'");
    DECLARE_MESSAGE(UpgradeInManifest,
                    (),
                    "",
                    "The upgrade command does not currently support manifest mode. Instead, modify your vcpkg.json and "
                    "run install.");
    DECLARE_MESSAGE(
        UpgradeRunWithNoDryRun,
        (),
        "",
        "If you are sure you want to rebuild the above packages, run this command with the --no-dry-run option.");
    DECLARE_MESSAGE(UploadedBinaries, (msg::count, msg::vendor), "", "Uploaded binaries to {count} {vendor}.");
    DECLARE_MESSAGE(UploadedPackagesToVendor,
                    (msg::count, msg::elapsed, msg::vendor),
                    "",
                    "Uploaded {count} package(s) to {vendor} in {elapsed}");
    DECLARE_MESSAGE(UploadingBinariesToVendor,
                    (msg::spec, msg::vendor, msg::path),
                    "",
                    "Uploading binaries for '{spec}' to '{vendor}' source \"{path}\".");
    DECLARE_MESSAGE(UploadingBinariesUsingVendor,
                    (msg::spec, msg::vendor, msg::path),
                    "",
                    "Uploading binaries for '{spec}' using '{vendor}' \"{path}\".");
    DECLARE_MESSAGE(UseEnvVar,
                    (msg::env_var),
                    "An example of env_var is \"HTTP(S)_PROXY\""
                    "'--' at the beginning must be preserved",
                    "-- Using {env_var} in environment variables.");
    DECLARE_MESSAGE(UserWideIntegrationDeleted, (), "", "User-wide integration is not installed.");
    DECLARE_MESSAGE(UserWideIntegrationRemoved, (), "", "User-wide integration was removed.");
    DECLARE_MESSAGE(UsingCommunityTriplet,
                    (msg::triplet),
                    "'--' at the beginning must be preserved",
                    "-- Using community triplet {triplet}. This triplet configuration is not guaranteed to succeed.");
    DECLARE_MESSAGE(UsingManifestAt, (msg::path), "", "Using manifest file at {path}.");
    DECLARE_MESSAGE(Utf8ConversionFailed, (), "", "Failed to convert to UTF-8");
    DECLARE_MESSAGE(VcpkgCeIsExperimental,
                    (),
                    "",
                    "vcpkg-ce ('configure environment') is experimental and may change at any time.");
    DECLARE_MESSAGE(VcpkgCommitTableHeader, (), "", "VCPKG Commit");
    DECLARE_MESSAGE(
        VcpkgCompletion,
        (msg::value, msg::path),
        "'{value}' is the subject for completion. i.e. bash, zsh, etc.",
        "vcpkg {value} completion is already imported to your \"{path}\" file.\nThe following entries were found:");
    DECLARE_MESSAGE(VcpkgDisallowedClassicMode,
                    (),
                    "",
                    "Could not locate a manifest (vcpkg.json) above the current working "
                    "directory.\nThis vcpkg distribution does not have a classic mode instance.");
    DECLARE_MESSAGE(
        VcpkgHasCrashed,
        (),
        "Printed at the start of a crash report.",
        "vcpkg has crashed. Please create an issue at https://github.com/microsoft/vcpkg containing a brief summary of "
        "what you were trying to do and the following information.");
    DECLARE_MESSAGE(VcpkgInvalidCommand, (msg::command_name), "", "invalid command: {command_name}");
    DECLARE_MESSAGE(InvalidUri,
                    (msg::value),
                    "{value} is the URI we attempted to parse.",
                    "unable to parse uri: {value}");
    DECLARE_MESSAGE(VcpkgInVsPrompt,
                    (msg::value, msg::triplet),
                    "'{value}' is a VS prompt",
                    "vcpkg appears to be in a Visual Studio prompt targeting {value} but installing for {triplet}. "
                    "Consider using --triplet {value}-windows or --triplet {value}-uwp.");
    DECLARE_MESSAGE(VcpkgRegistriesCacheIsNotDirectory,
                    (msg::path),
                    "",
                    "Value of environment variable X_VCPKG_REGISTRIES_CACHE is not a directory: {path}");
    DECLARE_MESSAGE(VcpkgRootRequired, (), "", "Setting VCPKG_ROOT is required for standalone bootstrap.");
    DECLARE_MESSAGE(VcpkgRootsDir, (msg::env_var), "", "Specify the vcpkg root directory.\n(default: '{env_var}')");
    DECLARE_MESSAGE(VcpkgSendMetricsButDisabled, (), "", "passed --sendmetrics, but metrics are disabled.");
    DECLARE_MESSAGE(VcvarsRunFailed, (), "", "failed to run vcvarsall.bat to get a Visual Studio environment");
    DECLARE_MESSAGE(VcvarsRunFailedExitCode,
                    (msg::exit_code),
                    "",
                    "while trying to get a Visual Studio environment, vcvarsall.bat returned {exit_code}");
    DECLARE_MESSAGE(VersionCommandHeader,
                    (msg::version),
                    "",
                    "vcpkg package management program version {version}\n\nSee LICENSE.txt for license information.");
    DECLARE_MESSAGE(
        VersionConflictXML,
        (msg::path, msg::expected_version, msg::actual_version),
        "",
        "Expected {path} version: [{expected_version}], but was [{actual_version}]. Please re-run bootstrap-vcpkg.");
    DECLARE_MESSAGE(VersionConstraintPortVersionMustBePositiveInteger,
                    (),
                    "",
                    "port-version (after the '#') in \"version>=\" must be a positive integer");
    DECLARE_MESSAGE(VersionConstraintViolated,
                    (msg::spec, msg::expected_version, msg::actual_version),
                    "",
                    "dependency {spec} was expected to be at least version "
                    "{expected_version}, but is currently {actual_version}.");
    DECLARE_MESSAGE(VersionBuiltinPortTreeEntryMissing,
                    (msg::package_name, msg::expected, msg::actual),
                    "{expected} and {actual} are versions like 1.0.",
                    "no version database entry for {package_name} at {expected}; using the checked out ports tree "
                    "version ({actual}).");
    DECLARE_MESSAGE(VersionDatabaseEntryMissing,
                    (msg::package_name, msg::version),
                    "",
                    "no version entry for {package_name} at {version}.");
    DECLARE_MESSAGE(VersionGitEntryMissing,
                    (msg::package_name, msg::version),
                    "A list of versions, 1 per line, are printed after this message.",
                    "no version database entry for {package_name} at {version}.\nAvailable versions:");
    DECLARE_MESSAGE(VersionIncomparable4, (), "", "See `vcpkg help versioning` for more information.");
    DECLARE_MESSAGE(
        VersionInvalidDate,
        (msg::version),
        "",
        "`{version}` is not a valid date version. Dates must follow the format YYYY-MM-DD and disambiguators must be "
        "dot-separated positive integer values without leading zeroes.");
    DECLARE_MESSAGE(VersionInvalidRelaxed,
                    (msg::version),
                    "",
                    "`{version}` is not a valid relaxed version (semver with arbitrary numeric element count).");
    DECLARE_MESSAGE(VersionInvalidSemver,
                    (msg::version),
                    "",
                    "`{version}` is not a valid semantic version, consult <https://semver.org>.");
    DECLARE_MESSAGE(
        VersionMissing,
        (),
        "The names version, version-date, version-semver, and version-string are code and must not be localized",
        "expected a versioning field (one of version, version-date, version-semver, or version-string)");
    DECLARE_MESSAGE(VersionNotFound,
                    (msg::expected, msg::actual),
                    "{expected} and {actual} are versions",
                    "{expected} not available, only {actual} is available");
    DECLARE_MESSAGE(VersionRejectedDueToBaselineMissing,
                    (msg::path, msg::json_field),
                    "",
                    "{path} was rejected because it uses \"{json_field}\" and does not have a \"builtin-baseline\". "
                    "This can be fixed by removing the uses of \"{json_field}\" or adding a \"builtin-baseline\".\nSee "
                    "`vcpkg help versioning` for more information.");
    DECLARE_MESSAGE(VersionRejectedDueToFeatureFlagOff,
                    (msg::path, msg::json_field),
                    "",
                    "{path} was rejected because it uses \"{json_field}\" and the `versions` feature flag is disabled. "
                    "This can be fixed by removing \"{json_field}\" or enabling the `versions` feature flag.\nSee "
                    "`vcpkg help versioning` for more information.");
    DECLARE_MESSAGE(VersionSharpMustBeFollowedByPortVersion,
                    (),
                    "",
                    "'#' in version text must be followed by a port version");
    DECLARE_MESSAGE(VersionSharpMustBeFollowedByPortVersionNonNegativeInteger,
                    (),
                    "",
                    "'#' in version text must be followed by a port version (a non-negative integer)");
    DECLARE_MESSAGE(VersionSpecMismatch,
                    (msg::path, msg::expected_version, msg::actual_version),
                    "",
                    "Failed to load port because versions are inconsistent. The file \"{path}\" contains the version "
                    "{actual_version}, but the version database indicates that it should be {expected_version}.");
    DECLARE_MESSAGE(VersionTableHeader, (), "", "Version");
    DECLARE_MESSAGE(VSExaminedInstances, (), "", "The following Visual Studio instances were considered:");
    DECLARE_MESSAGE(VSExaminedPaths, (), "", "The following paths were examined for Visual Studio instances:");
    DECLARE_MESSAGE(VSNoInstances, (), "", "Could not locate a complete Visual Studio instance");
    DECLARE_MESSAGE(WaitingForChildrenToExit, (), "", "Waiting for child processes to exit...");
    DECLARE_MESSAGE(WaitingToTakeFilesystemLock, (msg::path), "", "waiting to take filesystem lock on {path}...");
    DECLARE_MESSAGE(WarningMessageMustUsePrintWarning,
                    (msg::value),
                    "{value} is is a localized message name like WarningMessageMustUsePrintWarning",
                    "The message named {value} starts with warning:, it must be changed to prepend "
                    "WarningMessage in code instead.");
    DECLARE_MESSAGE(WarningsTreatedAsErrors, (), "", "previous warnings being interpreted as errors");
    DECLARE_MESSAGE(WarnOnParseConfig, (msg::path), "", "Found the following warnings in configuration {path}:");
    DECLARE_MESSAGE(WhileCheckingOutBaseline, (msg::commit_sha), "", "while checking out baseline {commit_sha}");
    DECLARE_MESSAGE(WhileCheckingOutPortTreeIsh,
                    (msg::package_name, msg::commit_sha),
                    "",
                    "while checking out port {package_name} with git tree {commit_sha}");
    DECLARE_MESSAGE(WhileGettingLocalTreeIshObjectsForPorts, (), "", "while getting local treeish objects for ports");
    DECLARE_MESSAGE(WhileLookingForSpec, (msg::spec), "", "while looking for {spec}:");
    DECLARE_MESSAGE(WindowsOnlyCommand, (), "", "This command only supports Windows.");
    DECLARE_MESSAGE(WroteNuGetPkgConfInfo, (msg::path), "", "Wrote NuGet package config information to {path}");
}<|MERGE_RESOLUTION|>--- conflicted
+++ resolved
@@ -2613,16 +2613,12 @@
                     "",
                     "the baseline does not contain an entry for port {package_name}");
     DECLARE_MESSAGE(PortsAdded, (msg::count), "", "The following {count} ports were added:");
-<<<<<<< HEAD
+    DECLARE_MESSAGE(PortsDiffHelp, (), "", "The argument should be a branch/tag/hash to checkout.");
     DECLARE_MESSAGE(PortDoesNotExist, (msg::package_name), "", "{package_name} does not exist");
     DECLARE_MESSAGE(PortMissingManifest,
                     (msg::package_name, msg::path),
                     "",
                     "{package_name} has no vcpkg.json or CONTROL file in {path}");
-=======
-    DECLARE_MESSAGE(PortsDiffHelp, (), "", "The argument should be a branch/tag/hash to checkout.");
-    DECLARE_MESSAGE(PortDoesNotExist, (msg::package_name), "", "{package_name} does not exist");
->>>>>>> dee8fef2
     DECLARE_MESSAGE(PortsNoDiff, (), "", "There were no changes in the ports between the two commits.");
     DECLARE_MESSAGE(PortsRemoved, (msg::count), "", "The following {count} ports were removed:");
     DECLARE_MESSAGE(PortsUpdated, (msg::count), "", "\nThe following {count} ports were updated:");
