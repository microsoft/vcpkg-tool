﻿#pragma once

#include <vcpkg/base/fwd/files.h>
#include <vcpkg/base/fwd/json.h>
#include <vcpkg/base/fwd/messages.h>

#include <vcpkg/base/format.h>
#include <vcpkg/base/lineinfo.h>
#include <vcpkg/base/stringview.h>

#include <string>
#include <type_traits>
#include <utility>

namespace vcpkg
{
    namespace msg::detail
    {
        template<class Tag, class Type>
        struct MessageArgument;
    }
    namespace msg
    {
        template<class Message, class... Tags, class... Ts>
        LocalizedString format(Message, detail::MessageArgument<Tags, Ts>... args);
    }

    struct LocalizedString
    {
        LocalizedString() = default;
        operator StringView() const noexcept { return m_data; }
        const std::string& data() const noexcept { return m_data; }
        const std::string& to_string() const noexcept { return m_data; }
        std::string extract_data() { return std::exchange(m_data, ""); }

        static LocalizedString from_raw(std::string&& s) { return LocalizedString(std::move(s)); }

        template<class StringLike, std::enable_if_t<std::is_constructible_v<StringView, const StringLike&>, int> = 0>
        static LocalizedString from_raw(const StringLike& s)
        {
            return LocalizedString(StringView(s));
        }
        LocalizedString& append_raw(char c)
        {
            m_data.push_back(c);
            return *this;
        }
        LocalizedString& append_raw(StringView s)
        {
            m_data.append(s.begin(), s.size());
            return *this;
        }
        template<class... Args>
        LocalizedString& append_fmt_raw(fmt::format_string<Args...> s, Args&&... args)
        {
            m_data.append(fmt::format(s, std::forward<Args>(args)...));
            return *this;
        }
        LocalizedString& append(const LocalizedString& s)
        {
            m_data.append(s.m_data);
            return *this;
        }
        template<class Message, class... Args>
        LocalizedString& append(Message m, const Args&... args)
        {
            return append(msg::format(m, args...));
        }

        LocalizedString& append_indent(size_t indent = 1)
        {
            m_data.append(indent * 4, ' ');
            return *this;
        }

        friend const char* to_printf_arg(const LocalizedString& s) { return s.data().c_str(); }

        friend bool operator==(const LocalizedString& lhs, const LocalizedString& rhs)
        {
            return lhs.data() == rhs.data();
        }

        friend bool operator!=(const LocalizedString& lhs, const LocalizedString& rhs)
        {
            return lhs.data() != rhs.data();
        }

        friend bool operator<(const LocalizedString& lhs, const LocalizedString& rhs)
        {
            return lhs.data() < rhs.data();
        }

        friend bool operator<=(const LocalizedString& lhs, const LocalizedString& rhs)
        {
            return lhs.data() <= rhs.data();
        }

        friend bool operator>(const LocalizedString& lhs, const LocalizedString& rhs)
        {
            return lhs.data() > rhs.data();
        }

        friend bool operator>=(const LocalizedString& lhs, const LocalizedString& rhs)
        {
            return lhs.data() >= rhs.data();
        }

        bool empty() { return m_data.empty(); }
        void clear() { m_data.clear(); }

    private:
        std::string m_data;

        explicit LocalizedString(StringView data) : m_data(data.data(), data.size()) { }
        explicit LocalizedString(std::string&& data) : m_data(std::move(data)) { }
    };
}

VCPKG_FORMAT_WITH_TO_STRING(vcpkg::LocalizedString);

namespace vcpkg::msg
{
    namespace detail
    {
        template<class Tag, class Type>
        struct MessageArgument
        {
            const Type* parameter; // always valid
        };

        template<class... Tags>
        struct MessageCheckFormatArgs
        {
            static constexpr void check_format_args(const Tags&...) noexcept { }
        };

        LocalizedString internal_vformat(::size_t index, fmt::format_args args);

        template<class... Args>
        MessageCheckFormatArgs<Args...> make_message_check_format_args(const Args&... args); // not defined

        struct FormatArgAbi
        {
            const char* name;
            const char* example;
        };

        template<class Arg0>
        constexpr auto example_piece(const Arg0& arg)
        {
            if constexpr (Arg0::get_example_str().empty())
                return StringArray{""};
            else
                return StringArray{" "} + arg.get_example_str();
        }

        template<class Arg0, class... Args>
        constexpr auto example_piece(const Arg0& arg, Args... args)
        {
            if constexpr (Arg0::get_example_str().empty())
                return example_piece(args...);
            else
                return StringArray{" "} + arg.get_example_str() + example_piece(args...);
        }

        constexpr auto get_examples() { return StringArray{""}; }

        /// Only used for the first argument that has an example string to avoid inserting
        /// a space in the beginning. All preceding arguments are handled by `example_piece`.
        template<class Arg0, class... Args>
        constexpr auto get_examples(const Arg0& arg, Args... args)
        {
            // if first argument has no example string...
            if constexpr (Arg0::get_example_str().empty())
            {
                // try again with the other arguments
                return get_examples(args...);
            }
            // is there a next argument?
            else if constexpr (sizeof...(args) == 0)
            {
                return arg.get_example_str();
            }
            else
            {
                return arg.get_example_str() + example_piece(args...);
            }
        }

        template<::size_t M, ::size_t N>
        constexpr auto join_comment_and_examples(const StringArray<M>& comment, const StringArray<N>& example)
        {
            // For an empty StringArray<N> is N == 1
            if constexpr (N == 1)
                return comment;
            else if constexpr (M == 1)
                return example;
            else
                return comment + StringArray{" "} + example;
        }

        ::size_t startup_register_message(StringLiteral name, StringLiteral format_string, ZStringView comment);

        ::size_t number_of_messages();

        // REQUIRES: index < last_message_index()
        StringView get_format_string(::size_t index);
        // REQUIRES: index < last_message_index()
        StringView get_message_name(::size_t index);
        // REQUIRES: index < last_message_index()
        StringView get_default_format_string(::size_t index);
        // REQUIRES: index < last_message_index()
        StringView get_localization_comment(::size_t index);
    }

    // load from "locale_base/messages.${language}.json"
    void threadunsafe_initialize_context(const Filesystem& fs, StringView language, const Path& locale_base);
    // initialize without any localized messages (use default messages only)
    void threadunsafe_initialize_context();

    template<class Message, class... Tags, class... Ts>
    LocalizedString format(Message, detail::MessageArgument<Tags, Ts>... args)
    {
        // avoid generating code, but still typecheck
        // (and avoid unused typedef warnings)
        static_assert((Message::check_format_args((Tags{})...), true), "");
        return detail::internal_vformat(Message::index,
                                        fmt::make_format_args(fmt::arg(Tags::name, *args.parameter)...));
    }

    inline void println() { msg::write_unlocalized_text_to_stdout(Color::none, "\n"); }

    inline void print(Color c, const LocalizedString& s) { msg::write_unlocalized_text_to_stdout(c, s); }
    inline void print(const LocalizedString& s) { msg::write_unlocalized_text_to_stdout(Color::none, s); }
    inline void println(Color c, const LocalizedString& s)
    {
        msg::write_unlocalized_text_to_stdout(c, s);
        msg::write_unlocalized_text_to_stdout(Color::none, "\n");
    }
    inline void println(const LocalizedString& s)
    {
        msg::write_unlocalized_text_to_stdout(Color::none, s);
        msg::write_unlocalized_text_to_stdout(Color::none, "\n");
    }

    template<class Message, class... Ts>
    typename Message::is_message_type print(Message m, Ts... args)
    {
        print(format(m, args...));
    }
    template<class Message, class... Ts>
    typename Message::is_message_type println(Message m, Ts... args)
    {
        print(format(m, args...).append_raw('\n'));
    }

    template<class Message, class... Ts>
    typename Message::is_message_type print(Color c, Message m, Ts... args)
    {
        print(c, format(m, args...));
    }
    template<class Message, class... Ts>
    typename Message::is_message_type println(Color c, Message m, Ts... args)
    {
        print(c, format(m, args...).append_raw('\n'));
    }

// these use `constexpr static` instead of `inline` in order to work with GCC 6;
// they are trivial and empty, and their address does not matter, so this is not a problem
#define DECLARE_MSG_ARG(NAME, EXAMPLE)                                                                                 \
    constexpr static struct NAME##_t                                                                                   \
    {                                                                                                                  \
        constexpr static const char* name = #NAME;                                                                     \
        constexpr static auto get_example_str()                                                                        \
        {                                                                                                              \
            ::vcpkg::StringArray example = StringArray{EXAMPLE};                                                       \
            if constexpr (example.empty())                                                                             \
                return example;                                                                                        \
            else                                                                                                       \
                return ::vcpkg::StringArray{"An example of {" #NAME "} is " EXAMPLE "."};                              \
        }                                                                                                              \
        template<class T>                                                                                              \
        detail::MessageArgument<NAME##_t, T> operator=(const T& t) const noexcept                                      \
        {                                                                                                              \
            return detail::MessageArgument<NAME##_t, T>{&t};                                                           \
        }                                                                                                              \
    } NAME = {}

    DECLARE_MSG_ARG(error, "");
    DECLARE_MSG_ARG(value, "");
    DECLARE_MSG_ARG(pretty_value, "");
    DECLARE_MSG_ARG(expected, "");
    DECLARE_MSG_ARG(actual, "");
    DECLARE_MSG_ARG(list, "");
    DECLARE_MSG_ARG(old_value, "");
    DECLARE_MSG_ARG(new_value, "");

    DECLARE_MSG_ARG(actual_version, "1.3.8");
    DECLARE_MSG_ARG(arch, "x64");
    DECLARE_MSG_ARG(base_url, "azblob://");
    DECLARE_MSG_ARG(binary_source, "azblob");
    DECLARE_MSG_ARG(build_result, "One of the BuildResultXxx messages (such as BuildResultSucceeded/SUCCEEDED)");
    DECLARE_MSG_ARG(column, "42");
    DECLARE_MSG_ARG(command_line, "vcpkg install zlib");
    DECLARE_MSG_ARG(command_name, "install");
    DECLARE_MSG_ARG(count, "42");
    DECLARE_MSG_ARG(elapsed, "3.532 min");
    DECLARE_MSG_ARG(error_msg, "File Not Found");
    DECLARE_MSG_ARG(exit_code, "127");
    DECLARE_MSG_ARG(expected_version, "1.3.8");
    DECLARE_MSG_ARG(new_scheme, "version");
    DECLARE_MSG_ARG(old_scheme, "version-string");
    DECLARE_MSG_ARG(option, "editable");
    DECLARE_MSG_ARG(package_name, "zlib");
    DECLARE_MSG_ARG(path, "/foo/bar");
    DECLARE_MSG_ARG(row, "42");
    DECLARE_MSG_ARG(spec, "zlib:x64-windows");
    DECLARE_MSG_ARG(system_api, "CreateProcessW");
    DECLARE_MSG_ARG(system_name, "Darwin");
    DECLARE_MSG_ARG(tool_name, "aria2");
    DECLARE_MSG_ARG(triplet, "x64-windows");
    DECLARE_MSG_ARG(url, "https://github.com/microsoft/vcpkg");
    DECLARE_MSG_ARG(vcpkg_line_info, "/a/b/foo.cpp(13)");
    DECLARE_MSG_ARG(vendor, "Azure");
    DECLARE_MSG_ARG(version, "1.3.8");
    DECLARE_MSG_ARG(action_index, "340");
    DECLARE_MSG_ARG(env_var, "VCPKG_DEFAULT_TRIPLET");
    DECLARE_MSG_ARG(extension, ".exe");
    DECLARE_MSG_ARG(supports_expression, "windows & !static");
    DECLARE_MSG_ARG(feature, "avisynthplus");
    DECLARE_MSG_ARG(commit_sha,
                    "a18442042722dd48e20714ec034a12fcc0576c9af7be5188586970e2edf47529825bdc99af366b1d5891630c8dbf6f63bf"
                    "a9f012e77ab3d3ed80d1a118e3b2be");

#undef DECLARE_MSG_ARG

#define DECLARE_MESSAGE(NAME, ARGS, COMMENT, ...)                                                                      \
    constexpr struct NAME##_msg_t : decltype(::vcpkg::msg::detail::make_message_check_format_args ARGS)                \
    {                                                                                                                  \
        using is_message_type = void;                                                                                  \
        static constexpr ::vcpkg::StringLiteral name = #NAME;                                                          \
        static constexpr ::vcpkg::StringLiteral default_format_string = __VA_ARGS__;                                   \
        static const ::size_t index;                                                                                   \
        static constexpr ::vcpkg::StringArray comment_and_example = vcpkg::msg::detail::join_comment_and_examples(     \
            ::vcpkg::StringArray{COMMENT}, vcpkg::msg::detail::get_examples ARGS);                                     \
    } msg##NAME VCPKG_UNUSED = {}

#define REGISTER_MESSAGE(NAME)                                                                                         \
    const ::size_t NAME##_msg_t::index =                                                                               \
        ::vcpkg::msg::detail::startup_register_message(NAME##_msg_t::name,                                             \
                                                       NAME##_msg_t::default_format_string,                            \
                                                       static_cast<ZStringView>(NAME##_msg_t::comment_and_example))

#define DECLARE_AND_REGISTER_MESSAGE(NAME, ARGS, COMMENT, ...)                                                         \
    DECLARE_MESSAGE(NAME, ARGS, COMMENT, __VA_ARGS__);                                                                 \
    REGISTER_MESSAGE(NAME)

    DECLARE_MESSAGE(SeeURL, (msg::url), "", "See {url} for more information.");
    DECLARE_MESSAGE(NoteMessage, (), "", "note: ");
    DECLARE_MESSAGE(WarningMessage, (), "", "warning: ");
    DECLARE_MESSAGE(ErrorMessage, (), "", "error: ");
    DECLARE_MESSAGE(InternalErrorMessage, (), "", "internal error: ");
    DECLARE_MESSAGE(
        InternalErrorMessageContact,
        (),
        "",
        "Please open an issue at "
        "https://github.com/microsoft/vcpkg/issues/new?template=other-type-of-bug-report.md&labels=category:vcpkg-bug "
        "with detailed steps to reproduce the problem.");
    DECLARE_MESSAGE(BothYesAndNoOptionSpecifiedError,
                    (msg::option),
                    "",
                    "cannot specify both --no-{option} and --{option}.");

    void println_warning(const LocalizedString& s);
    template<class Message, class... Ts>
    typename Message::is_message_type println_warning(Message m, Ts... args)
    {
        println_warning(format(m, args...));
    }

    void println_error(const LocalizedString& s);
    template<class Message, class... Ts>
    typename Message::is_message_type println_error(Message m, Ts... args)
    {
        println_error(format(m, args...));
    }

    template<class Message, class... Ts, class = typename Message::is_message_type>
    LocalizedString format_warning(Message m, Ts... args)
    {
        return format(msgWarningMessage).append(m, args...);
    }

    template<class Message, class... Ts, class = typename Message::is_message_type>
    LocalizedString format_error(Message m, Ts... args)
    {
        return format(msgErrorMessage).append(m, args...);
    }
}

namespace vcpkg
{
    struct MessageSink
    {
        virtual void print(Color c, StringView sv) = 0;

        void println() { this->print(Color::none, "\n"); }
        void print(const LocalizedString& s) { this->print(Color::none, s); }
        void println(Color c, const LocalizedString& s)
        {
            this->print(c, s);
            this->print(Color::none, "\n");
        }
        inline void println(const LocalizedString& s)
        {
            this->print(Color::none, s);
            this->print(Color::none, "\n");
        }

        template<class Message, class... Ts>
        typename Message::is_message_type print(Message m, Ts... args)
        {
            this->print(Color::none, msg::format(m, args...));
        }

        template<class Message, class... Ts>
        typename Message::is_message_type println(Message m, Ts... args)
        {
            this->print(Color::none, msg::format(m, args...).append_raw('\n'));
        }

        template<class Message, class... Ts>
        typename Message::is_message_type print(Color c, Message m, Ts... args)
        {
            this->print(c, msg::format(m, args...));
        }

        template<class Message, class... Ts>
        typename Message::is_message_type println(Color c, Message m, Ts... args)
        {
            this->print(c, msg::format(m, args...).append_raw('\n'));
        }

        MessageSink(const MessageSink&) = delete;
        MessageSink& operator=(const MessageSink&) = delete;

    protected:
        MessageSink() = default;
        ~MessageSink() = default;
    };

    extern MessageSink& null_sink;
    extern MessageSink& stdout_sink;
    extern MessageSink& stderr_sink;

    DECLARE_MESSAGE(AddArtifactOnlyOne,
                    (msg::command_line),
                    "",
                    "'{command_line}' can only add one artifact at a time.");
    DECLARE_MESSAGE(AddCommandFirstArg, (), "", "The first parameter to add must be 'artifact' or 'port'.");
    DECLARE_MESSAGE(AddFirstArgument,
                    (msg::command_line),
                    "",
                    "The first argument to '{command_line}' must be 'artifact' or 'port'.");
    DECLARE_MESSAGE(AddingCompletionEntry, (msg::path), "", "Adding vcpkg completion entry to {path}.");
    DECLARE_MESSAGE(AdditionalPackagesToExport,
                    (),
                    "",
                    "Additional packages (*) need to be exported to complete this operation.");
    DECLARE_MESSAGE(AdditionalPackagesToRemove,
                    (),
                    "",
                    "Additional packages (*) need to be removed to complete this operation.");
    DECLARE_MESSAGE(AddPortRequiresManifest,
                    (msg::command_line),
                    "",
                    "'{command_line}' requires an active manifest file.");
    DECLARE_MESSAGE(AddPortSucceeded, (), "", "Succeeded in adding ports to vcpkg.json file.");
    DECLARE_MESSAGE(AddRecurseOption,
                    (),
                    "",
                    "If you are sure you want to remove them, run the command with the --recurse option.");
    DECLARE_MESSAGE(AddTripletExpressionNotAllowed,
                    (msg::package_name, msg::triplet),
                    "",
                    "triplet expressions are not allowed here. You may want to change "
                    "`{package_name}:{triplet}` to `{package_name}` instead.");
    DECLARE_MESSAGE(AddVersionAddedVersionToFile, (msg::version, msg::path), "", "added version {version} to {path}");
    DECLARE_MESSAGE(AddVersionCommitChangesReminder, (), "", "Did you remember to commit your changes?");
    DECLARE_MESSAGE(AddVersionCommitResultReminder, (), "", "Don't forget to commit the result!");
    DECLARE_MESSAGE(AddVersionDetectLocalChangesError,
                    (),
                    "",
                    "skipping detection of local changes due to unexpected format in git status output");
    DECLARE_MESSAGE(AddVersionFileNotFound, (msg::path), "", "couldn't find required file {path}");
    DECLARE_MESSAGE(AddVersionFormatPortSuggestion, (msg::command_line), "", "Run `{command_line}` to format the file");
    DECLARE_MESSAGE(AddVersionIgnoringOptionAll,
                    (msg::option),
                    "The -- before {option} must be preserved as they're part of the help message for the user.",
                    "ignoring --{option} since a port name argument was provided");
    DECLARE_MESSAGE(AddVersionLoadPortFailed, (msg::package_name), "", "can't load port {package_name}");
    DECLARE_MESSAGE(AddVersionNewFile, (), "", "(new file)");
    DECLARE_MESSAGE(AddVersionNewShaIs, (msg::value), "{value} is a 40-digit hexadecimal SHA", "new SHA: {value}");
    DECLARE_MESSAGE(AddVersionNoFilesUpdated, (), "", "No files were updated");
    DECLARE_MESSAGE(AddVersionNoFilesUpdatedForPort,
                    (msg::package_name),
                    "",
                    "No files were updated for {package_name}");
    DECLARE_MESSAGE(AddVersionNoGitSha, (msg::package_name), "", "can't obtain SHA for port {package_name}");
    DECLARE_MESSAGE(AddVersionOldShaIs, (msg::value), "{value} is a 40-digit hexadecimal SHA", "old SHA: {value}");
    DECLARE_MESSAGE(AddVersionOverwriteOptionSuggestion,
                    (msg::option),
                    "The -- before {option} must be preserved as they're part of the help message for the user.",
                    "Use --{option} to bypass this check");
    DECLARE_MESSAGE(AddVersionPortDoesNotExist, (msg::package_name), "", "{package_name} does not exist");
    DECLARE_MESSAGE(AddVersionPortFilesShaChanged,
                    (msg::package_name),
                    "",
                    "checked-in files for {package_name} have changed but the version was not updated");
    DECLARE_MESSAGE(AddVersionPortFilesShaUnchanged,
                    (msg::package_name, msg::version),
                    "",
                    "checked-in files for {package_name} are unchanged from version {version}");
    DECLARE_MESSAGE(AddVersionPortHasImproperFormat,
                    (msg::package_name),
                    "",
                    "{package_name} is not properly formatted");
    DECLARE_MESSAGE(AddVersionSuggestNewVersionScheme,
                    (msg::new_scheme, msg::old_scheme, msg::package_name, msg::option),
                    "The -- before {option} must be preserved as they're part of the help message for the user.",
                    "Use the version scheme \"{new_scheme}\" instead of \"{old_scheme}\" in port "
                    "\"{package_name}\".\nUse --{option} to disable this check.");
    DECLARE_MESSAGE(AddVersionUnableToParseVersionsFile, (msg::path), "", "unable to parse versions file {path}");
    DECLARE_MESSAGE(AddVersionUncommittedChanges,
                    (msg::package_name),
                    "",
                    "there are uncommitted changes for {package_name}");
    DECLARE_MESSAGE(AddVersionUpdateVersionReminder, (), "", "Did you remember to update the version or port version?");
    DECLARE_MESSAGE(AddVersionUseOptionAll,
                    (msg::command_name, msg::option),
                    "The -- before {option} must be preserved as they're part of the help message for the user.",
                    "{command_name} with no arguments requires passing --{option} to update all port versions at once");
    DECLARE_MESSAGE(AddVersionVersionAlreadyInFile,
                    (msg::version, msg::path),
                    "",
                    "version {version} is already in {path}");
    DECLARE_MESSAGE(AddVersionVersionIs, (msg::version), "", "version: {version}");
    DECLARE_MESSAGE(AllFormatArgsRawArgument,
                    (msg::value),
                    "example of {value} is 'foo {} bar'",
                    "format string \"{value}\" contains a raw format argument");
    DECLARE_MESSAGE(AllFormatArgsUnbalancedBraces,
                    (msg::value),
                    "example of {value} is 'foo bar {'",
                    "unbalanced brace in format string \"{value}\"");
    DECLARE_MESSAGE(AllPackagesAreUpdated, (), "", "All installed packages are up-to-date with the local portfile.");
    DECLARE_MESSAGE(AlreadyInstalled, (msg::spec), "", "{spec} is already installed");
    DECLARE_MESSAGE(AlreadyInstalledNotHead,
                    (msg::spec),
                    "'HEAD' means the most recent version of source code",
                    "{spec} is already installed -- not building from HEAD");
    DECLARE_MESSAGE(AmbiguousConfigDeleteConfigFile,
                    (msg::path),
                    "",
                    "Ambiguous vcpkg configuration provided by both manifest and configuration file.\n-- Delete "
                    "configuration file {path}");
    DECLARE_MESSAGE(AndroidHomeDirMissingProps,
                    (msg::env_var, msg::path),
                    "Note: 'source.properties' is code and should not be translated.",
                    "source.properties missing in {env_var} directory: {path}");
    DECLARE_MESSAGE(AnotherInstallationInProgress,
                    (),
                    "",
                    "Another installation is in progress on the machine, sleeping 6s before retrying.");
    DECLARE_MESSAGE(AppliedUserIntegration, (), "", "Applied user-wide integration for this vcpkg root.");
    DECLARE_MESSAGE(ArtifactsOptionIncompatibility, (msg::option), "", "--{option} has no effect on find artifact.");
    DECLARE_MESSAGE(AssetSourcesArg, (), "", "Add sources for asset caching. See 'vcpkg help assetcaching'.");
    DECLARE_MESSAGE(AttemptingToFetchPackagesFromVendor,
                    (msg::count, msg::vendor),
                    "",
                    "Attempting to fetch {count} package(s) from {vendor}");
    DECLARE_MESSAGE(AttemptingToSetBuiltInBaseline,
                    (),
                    "",
                    "attempting to set builtin-baseline in vcpkg.json while overriding the default-registry in "
                    "vcpkg-configuration.json.\nthe default-registry from vcpkg-configuration.json will be used.");
    DECLARE_MESSAGE(AuthenticationMayRequireManualAction,
                    (msg::vendor),
                    "",
                    "One or more {vendor} credential providers requested manual action. Add the binary source "
                    "'interactive' to allow interactivity.");
    DECLARE_MESSAGE(AutomaticLinkingForMSBuildProjects,
                    (),
                    "",
                    "All MSBuild C++ projects can now #include any installed libraries. Linking will be handled "
                    "automatically. Installing new libraries will make them instantly available.");
    DECLARE_MESSAGE(AutoSettingEnvVar,
                    (msg::env_var, msg::url),
                    "An example of env_var is \"HTTP(S)_PROXY\""
                    "'--' at the beginning must be preserved",
                    "-- Automatically setting {env_var} environment variables to \"{url}\".");
    DECLARE_MESSAGE(AvailableArchitectureTriplets, (), "", "Available architecture triplets:");
    DECLARE_MESSAGE(AvailableHelpTopics, (), "", "Available help topics:");
    DECLARE_MESSAGE(BaselineFileNoDefaultField,
                    (msg::commit_sha),
                    "",
                    "The baseline file at commit {commit_sha} was invalid (no \"default\" field).");
    DECLARE_MESSAGE(BaselineMissingDefault,
                    (msg::commit_sha, msg::url),
                    "",
                    "The baseline.json from commit `\"{commit_sha}\"` in the repo {url} was invalid (did not "
                    "contain a \"default\" field).");
    DECLARE_MESSAGE(BaselineConflict,
                    (),
                    "",
                    "Specifying vcpkg-configuration.default-registry in a manifest file conflicts with built-in "
                    "baseline.\nPlease remove one of these conflicting settings.");
    DECLARE_MESSAGE(BinarySourcesArg, (), "", "Add sources for binary caching. See 'vcpkg help binarycaching'.");
    DECLARE_MESSAGE(BuildAlreadyInstalled,
                    (msg::spec),
                    "",
                    "{spec} is already installed; please remove {spec} before attempting to build it.");
    DECLARE_MESSAGE(BuildDependenciesMissing,
                    (),
                    "",
                    "The build command requires all dependencies to be already installed.\nThe following "
                    "dependencies are missing:");
    DECLARE_MESSAGE(BuildingFromHead,
                    (msg::spec),
                    "'HEAD' means the most recent version of source code",
                    "Building {spec} from HEAD...");
    DECLARE_MESSAGE(BuildingPackage, (msg::spec), "", "Building {spec}...");
    DECLARE_MESSAGE(BuildingPackageFailed,
                    (msg::spec, msg::build_result),
                    "",
                    "building {spec} failed with: {build_result}");
    DECLARE_MESSAGE(BuildingPackageFailedDueToMissingDeps,
                    (),
                    "Printed after BuildingPackageFailed, and followed by a list of dependencies that were missing.",
                    "due to the following missing dependencies:");
    DECLARE_MESSAGE(BuildResultBuildFailed,
                    (),
                    "Printed after the name of an installed entity to indicate that it failed to build.",
                    "BUILD_FAILED");
    DECLARE_MESSAGE(
        BuildResultCacheMissing,
        (),
        "Printed after the name of an installed entity to indicate that it was not present in the binary cache when "
        "the user has requested that things may only be installed from the cache rather than built.",
        "CACHE_MISSING");
    DECLARE_MESSAGE(BuildResultCascadeDueToMissingDependencies,
                    (),
                    "Printed after the name of an installed entity to indicate that it could not attempt "
                    "to be installed because one of its transitive dependencies failed to install.",
                    "CASCADED_DUE_TO_MISSING_DEPENDENCIES");
    DECLARE_MESSAGE(BuildResultDownloaded,
                    (),
                    "Printed after the name of an installed entity to indicate that it was successfully "
                    "downloaded but no build or install was requested.",
                    "DOWNLOADED");
    DECLARE_MESSAGE(BuildResultExcluded,
                    (),
                    "Printed after the name of an installed entity to indicate that the user explicitly "
                    "requested it not be installed.",
                    "EXCLUDED");
    DECLARE_MESSAGE(
        BuildResultFileConflicts,
        (),
        "Printed after the name of an installed entity to indicate that it conflicts with something already installed",
        "FILE_CONFLICTS");
    DECLARE_MESSAGE(BuildResultPostBuildChecksFailed,
                    (),
                    "Printed after the name of an installed entity to indicate that it built "
                    "successfully, but that it failed post build checks.",
                    "POST_BUILD_CHECKS_FAILED");
    DECLARE_MESSAGE(BuildResultRemoved,
                    (),
                    "Printed after the name of an uninstalled entity to indicate that it was successfully uninstalled.",
                    "REMOVED");
    DECLARE_MESSAGE(
        BuildResultSucceeded,
        (),
        "Printed after the name of an installed entity to indicate that it was built and installed successfully.",
        "SUCCEEDED");
    DECLARE_MESSAGE(BuildResultSummaryHeader,
                    (msg::triplet),
                    "Displayed before a list of a summary installation results.",
                    "SUMMARY FOR {triplet}");
    DECLARE_MESSAGE(BuildResultSummaryLine,
                    (msg::build_result, msg::count),
                    "Displayed to show a count of results of a build_result in a summary.",
                    "{build_result}: {count}");
    DECLARE_MESSAGE(BuildTreesRootDir, (), "", "(Experimental) Specify the buildtrees root directory.");
    DECLARE_MESSAGE(BuildTroubleshootingMessage1,
                    (),
                    "First part of build troubleshooting message, printed before the URI to look for existing bugs.",
                    "Please ensure you're using the latest port files with `git pull` and `vcpkg "
                    "update`.\nThen check for known issues at:");
    DECLARE_MESSAGE(BuildTroubleshootingMessage2,
                    (),
                    "Second part of build troubleshooting message, printed after the URI to look for "
                    "existing bugs but before the URI to file one.",
                    "You can submit a new issue at:");
    DECLARE_MESSAGE(
        BuildTroubleshootingMessage3,
        (msg::package_name),
        "Third part of build troubleshooting message, printed after the URI to file a bug but "
        "before version information about vcpkg itself.",
        "Include '[{package_name}] Build error' in your bug report title, the following version information in your "
        "bug description, and attach any relevant failure logs from above.");
    DECLARE_MESSAGE(BuildTroubleshootingMessage4,
                    (msg::path),
                    "Fourth optional part of build troubleshooting message, printed after the version"
                    "information about vcpkg itself.",
                    "Please use the prefilled template from {path} when reporting your issue.");
    DECLARE_MESSAGE(BuiltInTriplets, (), "", "vcpkg built-in triplets:");
    DECLARE_MESSAGE(ChecksFailedCheck, (), "", "vcpkg has crashed; no additional details are available.");
    DECLARE_MESSAGE(ChecksUnreachableCode, (), "", "unreachable code was reached");
    DECLARE_MESSAGE(ChecksUpdateVcpkg, (), "", "updating vcpkg by rerunning bootstrap-vcpkg may resolve this failure.");
    DECLARE_MESSAGE(CiBaselineAllowUnexpectedPassingRequiresBaseline,
                    (),
                    "",
                    "--allow-unexpected-passing can only be used if a baseline is provided via --ci-baseline.");
    DECLARE_MESSAGE(CiBaselineDisallowedCascade,
                    (msg::spec, msg::path),
                    "",
                    "REGRESSION: {spec} cascaded, but it is required to pass. ({path}).");
    DECLARE_MESSAGE(CiBaselineRegression,
                    (msg::spec, msg::build_result, msg::path),
                    "",
                    "REGRESSION: {spec} failed with {build_result}. If expected, add {spec}=fail to {path}.");
    DECLARE_MESSAGE(CiBaselineRegressionHeader,
                    (),
                    "Printed before a series of CiBaselineRegression and/or CiBaselineUnexpectedPass messages.",
                    "REGRESSIONS:");
    DECLARE_MESSAGE(CiBaselineUnexpectedPass,
                    (msg::spec, msg::path),
                    "",
                    "PASSING, REMOVE FROM FAIL LIST: {spec} ({path}).");
    DECLARE_MESSAGE(ClearingContents, (msg::path), "", "Clearing contents of {path}");
    DECLARE_MESSAGE(CmakeTargetsExcluded, (msg::count), "", "note: {count} additional targets are not displayed.");
    DECLARE_MESSAGE(CMakeTargetsUsage,
                    (msg::package_name),
                    "'targets' are a CMake and Makefile concept",
                    "{package_name} provides CMake targets:");
    DECLARE_MESSAGE(
        CMakeTargetsUsageHeuristicMessage,
        (),
        "Displayed after CMakeTargetsUsage; the # must be kept at the beginning so that the message remains a comment.",
        "# this is heuristically generated, and may not be correct");
    DECLARE_MESSAGE(CMakeToolChainFile,
                    (msg::path),
                    "",
                    "CMake projects should use: \"-DCMAKE_TOOLCHAIN_FILE={path}\"");
    DECLARE_MESSAGE(CMakeUsingExportedLibs,
                    (msg::value),
                    "{value} is a CMake command line switch of the form -DFOO=BAR",
                    "To use exported libraries in CMake projects, add {value} to your CMake command line.");
    DECLARE_MESSAGE(CommandFailed,
                    (msg::command_line),
                    "",
                    "command:\n"
                    "{command_line}\n"
                    "failed with the following results:");
    DECLARE_MESSAGE(CommunityTriplets, (), "", "VCPKG community triplets:");
    DECLARE_MESSAGE(ComparingUtf8Decoders,
                    (),
                    "",
                    "Comparing Utf8Decoders with different provenance; this is always an error");
    DECLARE_MESSAGE(CompressFolderFailed, (msg::path), "", "Failed to compress folder \"{path}\":");
    DECLARE_MESSAGE(ComputingInstallPlan, (), "", "Computing installation plan...");
    DECLARE_MESSAGE(ConflictingFiles,
                    (msg::path, msg::spec),
                    "",
                    "The following files are already installed in {path} and are in conflict with {spec}");
    DECLARE_MESSAGE(ConflictingValuesForOption, (msg::option), "", "conflicting values specified for '--{option}'.");
    DECLARE_MESSAGE(ConstraintViolation, (), "", "Found a constraint violation:");
    DECLARE_MESSAGE(ContinueCodeUnitInStart, (), "", "found continue code unit in start position");
    DECLARE_MESSAGE(ControlAndManifestFilesPresent,
                    (msg::path),
                    "",
                    "Both a manifest file and a CONTROL file exist in port directory: {path}");
    DECLARE_MESSAGE(ControlCharacterInString, (), "", "Control character in string");
    DECLARE_MESSAGE(CopyrightIsDir, (msg::path), "", "`{path}` being a directory is deprecated.");
    DECLARE_MESSAGE(CorruptedDatabase, (), "", "Database corrupted.");
    DECLARE_MESSAGE(CorruptedInstallTree, (), "", "Your vcpkg 'installed' tree is corrupted.");
    DECLARE_MESSAGE(CouldNotDeduceNugetIdAndVersion,
                    (msg::path),
                    "",
                    "Could not deduce nuget id and version from filename: {path}");
    DECLARE_MESSAGE(CouldNotFindToolVersion,
                    (msg::version, msg::path),
                    "",
                    "Could not find <tools version=\"{version}\"> in {path}");
    DECLARE_MESSAGE(CreateFailureLogsDir, (msg::path), "", "Creating failure logs output directory {path}.");
    DECLARE_MESSAGE(CouldNotFindBaseline,
                    (msg::commit_sha, msg::path),
                    "",
                    "Could not find explicitly specified baseline `\"{commit_sha}\"` in baseline file {path}");
    DECLARE_MESSAGE(CouldNotFindBaselineForRepo,
                    (msg::commit_sha, msg::package_name),
                    "",
                    "Couldn't find baseline `\"{commit_sha}\"` for repo {package_name}");
    DECLARE_MESSAGE(FailedToFetchError,
                    (msg::error_msg, msg::package_name),
                    "",
                    "{error_msg}\nFailed to fetch {package_name}:");
    DECLARE_MESSAGE(CouldNotFindBaselineInCommit,
                    (msg::commit_sha, msg::package_name),
                    "",
                    "Couldn't find baseline in commit `\"{commit_sha}\"` from repo {package_name}:");
    DECLARE_MESSAGE(CouldNotFindGitTreeAtCommit,
                    (msg::package_name, msg::commit_sha),
                    "",
                    "could not find the git tree for `versions` in repo {package_name} at commit {commit_sha}");
    DECLARE_MESSAGE(CreatedNuGetPackage, (msg::path), "", "Created nupkg: {path}");
    DECLARE_MESSAGE(CurlFailedToExecute, (msg::exit_code), "", "curl failed to execute with exit code {exit_code}.");
    DECLARE_MESSAGE(Creating7ZipArchive, (), "", "Creating 7zip archive...");
    DECLARE_MESSAGE(CreatingNugetPackage, (), "", "Creating NuGet package...");
    DECLARE_MESSAGE(CreatingZipArchive, (), "", "Creating zip archive...");
    DECLARE_MESSAGE(CreationFailed, (msg::path), "", "Creating {path} failed.");
    DECLARE_MESSAGE(CurlReportedUnexpectedResults,
                    (msg::command_line, msg::actual),
                    "{command_line} is the command line to call curl.exe, {actual} is the console output "
                    "of curl.exe locale-invariant download results.",
                    "curl has reported unexpected results to vcpkg and vcpkg cannot continue.\n"
                    "Please review the following text for sensitive information and open an issue on the "
                    "Microsoft/vcpkg GitHub to help fix this problem!\n"
                    "cmd: {command_line}\n"
                    "=== curl output ===\n"
                    "{actual}\n"
                    "=== end curl output ===");
    DECLARE_MESSAGE(CurlReturnedUnexpectedResponseCodes,
                    (msg::actual, msg::expected),
                    "{actual} and {expected} are integers",
                    "curl returned a different number of response codes than were expected for the request ({actual} "
                    "vs expected {expected}).");
    DECLARE_MESSAGE(CurrentCommitBaseline,
                    (msg::value),
                    "{value} is a 40 hexadecimal character commit sha",
                    "You can use the current commit as a baseline, which is:\n\t\"builtin-baseline\": \"{value}\"");
    DECLARE_MESSAGE(DateTableHeader, (), "", "Date");
    DECLARE_MESSAGE(DefaultBrowserLaunched, (msg::url), "", "Default browser launched to {url}.");
    DECLARE_MESSAGE(DefaultFlag, (msg::option), "", "Defaulting to --{option} being on.");
    DECLARE_MESSAGE(DefaultPathToBinaries,
                    (msg::path),
                    "",
                    "Based on your system settings, the default path to store binaries is \"{path}\". This consults "
                    "%LOCALAPPDATA%/%APPDATA% on Windows and $XDG_CACHE_HOME or $HOME on other platforms.");
    DECLARE_MESSAGE(DeleteVcpkgConfigFromManifest,
                    (msg::path),
                    "",
                    "-- Or remove \"vcpkg-configuration\" from the manifest file {path}.");
    DECLARE_MESSAGE(DeprecatedPrefabDebugOption, (), "", "--prefab-debug is now deprecated.");
    DECLARE_MESSAGE(DetectCompilerHash, (msg::triplet), "", "Detecting compiler hash for triplet {triplet}...");
    DECLARE_MESSAGE(DocumentedFieldsSuggestUpdate,
                    (),
                    "",
                    "If these are documented fields that should be recognized try updating the vcpkg tool.");
    DECLARE_MESSAGE(DownloadAvailable,
                    (msg::env_var),
                    "",
                    "A downloadable copy of this tool is available and can be used by unsetting {env_var}.");
    DECLARE_MESSAGE(DownloadedSources, (msg::spec), "", "Downloaded sources for {spec}");
    DECLARE_MESSAGE(DownloadingPortableToolVersionX,
                    (msg::tool_name, msg::version),
                    "",
                    "A suitable version of {tool_name} was not found (required v{version}) Downloading "
                    "portable {tool_name} {version}...");
    DECLARE_MESSAGE(DownloadingTool,
                    (msg::tool_name, msg::url, msg::path),
                    "",
                    "Downloading {tool_name}...\n{url}->{path}");
    DECLARE_MESSAGE(DownloadingVcpkgCeBundle, (msg::version), "", "Downloading vcpkg-ce bundle {version}...");
    DECLARE_MESSAGE(DownloadingVcpkgCeBundleLatest,
                    (),
                    "This message is normally displayed only in development.",
                    "Downloading latest vcpkg-ce bundle...");
    DECLARE_MESSAGE(DownloadingVcpkgStandaloneBundle, (msg::version), "", "Downloading standalone bundle {version}.");
    DECLARE_MESSAGE(DownloadingVcpkgStandaloneBundleLatest, (), "", "Downloading latest standalone bundle.");
    DECLARE_MESSAGE(DownloadRootsDir,
                    (msg::env_var),
                    "",
                    "Specify the downloads root directory.\n(default: {env_var})");
    DECLARE_MESSAGE(DuplicateCommandOption, (msg::option), "", "The option --{option} can only be passed once.");
    DECLARE_MESSAGE(DuplicatedKeyInObj,
                    (msg::value),
                    "{value} is a json property/object",
                    "Duplicated key \"{value}\" in an object");
    DECLARE_MESSAGE(DuplicateOptions,
                    (msg::value),
                    "'{value}' is a command line option.",
                    "'--{value}' specified multiple times.");
    DECLARE_MESSAGE(ElapsedInstallTime, (msg::count), "", "Total elapsed time: {count}");
    DECLARE_MESSAGE(ElapsedTimeForChecks, (msg::elapsed), "", "Time to determine pass/fail: {elapsed}");
    DECLARE_MESSAGE(EmailVcpkgTeam, (msg::url), "", "Send an email to {url} with any feedback.");
    DECLARE_MESSAGE(EmbeddingVcpkgConfigInManifest,
                    (),
                    "",
                    "Embedding `vcpkg-configuration` in a manifest file is an EXPERIMENTAL feature.");
    DECLARE_MESSAGE(EmptyArg, (msg::option), "", "The option --{option} must be passed a non-empty argument.");
    DECLARE_MESSAGE(EmptyLicenseExpression, (), "", "SPDX license expression was empty.");
    DECLARE_MESSAGE(EndOfStringInCodeUnit, (), "", "found end of string in middle of code point");
    DECLARE_MESSAGE(EnvStrFailedToExtract, (), "", "could not expand the environment string:");
    DECLARE_MESSAGE(ErrorDetectingCompilerInfo,
                    (msg::path),
                    "",
                    "while detecting compiler information:\nThe log file content at \"{path}\" is:");
    DECLARE_MESSAGE(ErrorIndividualPackagesUnsupported,
                    (),
                    "",
                    "In manifest mode, `vcpkg install` does not support individual package arguments.\nTo install "
                    "additional "
                    "packages, edit vcpkg.json and then run `vcpkg install` without any package arguments.");
    DECLARE_MESSAGE(ErrorInvalidClassicModeOption,
                    (msg::option),
                    "",
                    "The option --{option} is not supported in classic mode and no manifest was found.");
    DECLARE_MESSAGE(ErrorInvalidManifestModeOption,
                    (msg::option),
                    "",
                    "The option --{option} is not supported in manifest mode.");
    DECLARE_MESSAGE(
        ErrorMessageMustUsePrintError,
        (msg::value),
        "{value} is is a localized message name like ErrorMessageMustUsePrintError",
        "The message named {value} starts with error:, it must be changed to prepend ErrorMessage in code instead.");
    DECLARE_MESSAGE(
        ErrorMissingVcpkgRoot,
        (),
        "",
        "Could not detect vcpkg-root. If you are trying to use a copy of vcpkg that you've built, you must "
        "define the VCPKG_ROOT environment variable to point to a cloned copy of https://github.com/Microsoft/vcpkg.");
    DECLARE_MESSAGE(ErrorNoVSInstance,
                    (msg::triplet),
                    "",
                    "in triplet {triplet}: Unable to find a valid Visual Studio instance");
    DECLARE_MESSAGE(ErrorNoVSInstanceAt, (msg::path), "", "at \"{path}\"");
    DECLARE_MESSAGE(ErrorNoVSInstanceFullVersion, (msg::version), "", "with toolset version prefix {version}");
    DECLARE_MESSAGE(ErrorNoVSInstanceVersion, (msg::version), "", "with toolset version {version}");
    DECLARE_MESSAGE(ErrorParsingBinaryParagraph, (msg::spec), "", "while parsing the Binary Paragraph for {spec}");
    DECLARE_MESSAGE(ErrorRequireBaseline,
                    (),
                    "",
                    "this vcpkg instance requires a manifest with a specified baseline in order to "
                    "interact with ports. Please add 'builtin-baseline' to the manifest or add a "
                    "'vcpkg-configuration.json' that redefines the default registry.");
    DECLARE_MESSAGE(ErrorRequirePackagesList,
                    (),
                    "",
                    "`vcpkg install` requires a list of packages to install in classic mode.");
    DECLARE_MESSAGE(ErrorsFound, (), "", "Found the following errors:");
    DECLARE_MESSAGE(
        ErrorUnableToDetectCompilerInfo,
        (),
        "failure output will be displayed at the top of this",
        "vcpkg was unable to detect the active compiler's information. See above for the CMake failure output.");
    DECLARE_MESSAGE(ErrorVcvarsUnsupported,
                    (msg::triplet),
                    "",
                    "in triplet {triplet}: Use of Visual Studio's Developer Prompt is unsupported "
                    "on non-Windows hosts.\nDefine 'VCPKG_CMAKE_SYSTEM_NAME' or "
                    "'VCPKG_CHAINLOAD_TOOLCHAIN_FILE' in the triplet file.");
    DECLARE_MESSAGE(ErrorVsCodeNotFound,
                    (msg::env_var),
                    "",
                    "Visual Studio Code was not found and the environment variable {env_var} is not set or invalid.");
    DECLARE_MESSAGE(ErrorVsCodeNotFoundPathExamined, (), "", "The following paths were examined:");
    DECLARE_MESSAGE(ErrorWhileFetchingBaseline,
                    (msg::value, msg::package_name),
                    "{value} is a commit sha.",
                    "while fetching baseline `\"{value}\"` from repo {package_name}:");
    DECLARE_MESSAGE(ErrorWhileParsing, (msg::path), "", "Errors occurred while parsing {path}.");
    DECLARE_MESSAGE(ErrorWhileWriting, (msg::path), "", "Error occured while writing {path}");
    DECLARE_MESSAGE(ExceededRecursionDepth, (), "", "Recursion depth exceeded.");
    DECLARE_MESSAGE(ExcludedPackage, (msg::spec), "", "Excluded {spec}");
    DECLARE_MESSAGE(ExcludedPackages, (), "", "The following packages are excluded:");
    DECLARE_MESSAGE(ExpectedAtMostOneSetOfTags,
                    (msg::count, msg::old_value, msg::new_value, msg::value),
                    "{old_value} is a left tag and {new_value} is the right tag. {value} is the input.",
                    "Found {count} sets of {old_value}.*{new_value} but expected at most 1, in block:\n{value}");
    DECLARE_MESSAGE(
        ExpectedCascadeFailure,
        (msg::expected, msg::actual),
        "{expected} is the expected number of cascade failures and {actual} is the actual number of cascade failures.",
        "Expected {expected} cascade failure, but there were {actual} cascade failures.");
    DECLARE_MESSAGE(
        ExpectedCharacterHere,
        (msg::expected),
        "{expected} is a locale-invariant delimiter; for example, the ':' or '=' in 'zlib:x64-windows=skip'",
        "expected '{expected}' here");
    DECLARE_MESSAGE(ExpectedFailOrSkip, (), "", "expected 'fail', 'skip', or 'pass' here");
    DECLARE_MESSAGE(ExpectedPathToExist, (msg::path), "", "Expected {path} to exist after fetching");
    DECLARE_MESSAGE(ExpectedDigitsAfterDecimal, (), "", "Expected digits after the decimal point");
    DECLARE_MESSAGE(ExpectedOneSetOfTags,
                    (msg::count, msg::old_value, msg::new_value, msg::value),
                    "{old_value} is a left tag and {new_value} is the right tag. {value} is the input.",
                    "Found {count} sets of {old_value}.*{new_value} but expected exactly 1, in block:\n{value}");
    DECLARE_MESSAGE(ExpectedPortName, (), "", "expected a port name here");
    DECLARE_MESSAGE(ExpectedStatusField, (), "", "Expected 'status' field in status paragraph");
    DECLARE_MESSAGE(ExpectedTripletName, (), "", "expected a triplet name here");
    DECLARE_MESSAGE(ExpectedValueForOption, (msg::option), "", "expected value after --{option}.");
    DECLARE_MESSAGE(ExportArchitectureReq,
                    (),
                    "",
                    "Export prefab requires targeting at least one of the following architectures arm64-v8a, "
                    "armeabi-v7a, x86_64, x86 to be present.");
    DECLARE_MESSAGE(Exported7zipArchive, (msg::path), "", "7zip archive exported at: {path}");
    DECLARE_MESSAGE(ExportedZipArchive, (msg::path), "", "Zip archive exported at: {path}");
    DECLARE_MESSAGE(ExportingAlreadyBuiltPackages,
                    (),
                    "",
                    "The following packages are already built and will be exported:");
    DECLARE_MESSAGE(ExportingMaintenanceTool, (), "", "Exporting maintenance tool...");
    DECLARE_MESSAGE(ExportingPackage, (msg::package_name), "", "Exporting {package_name}...");
    DECLARE_MESSAGE(ExportPrefabRequiresAndroidTriplet, (), "", "export prefab requires an Android triplet.");
    DECLARE_MESSAGE(ExportUnsupportedInManifest,
                    (),
                    "",
                    "vcpkg export does not support manifest mode, in order to allow for future design considerations. "
                    "You may use export in classic mode by running vcpkg outside of a manifest-based project.");
    DECLARE_MESSAGE(ExtendedDocumentationAtUrl, (msg::url), "", "Extended documentation available at '{url}'.");
    DECLARE_MESSAGE(FailedToCheckoutRepo,
                    (msg::package_name),
                    "",
                    "failed to check out `versions` from repo {package_name}");
    DECLARE_MESSAGE(FailedToDownloadFromMirrorSet, (), "", "Failed to download from mirror set");
    DECLARE_MESSAGE(FailedToExtract, (msg::path), "", "Failed to extract \"{path}\":");
    DECLARE_MESSAGE(FailedToFindBaseline, (), "", "Failed to find baseline.json");
    DECLARE_MESSAGE(ExtractingTool, (msg::tool_name), "", "Extracting {tool_name}...");
    DECLARE_MESSAGE(FailedToDetermineCurrentCommit, (), "", "Failed to determine the current commit:");
    DECLARE_MESSAGE(FailedToFindPortFeature, (msg::feature, msg::spec), "", "Could not find {feature} in {spec}.");
    DECLARE_MESSAGE(FailedToFormatMissingFile,
                    (),
                    "",
                    "No files to format.\nPlease pass either --all, or the explicit files to format or convert.");
    DECLARE_MESSAGE(FailedToLoadInstalledManifest,
                    (msg::spec),
                    "",
                    "The control or manifest file for {spec} could not be loaded due to the following error. Please "
                    "remove {spec} and try again.");
    DECLARE_MESSAGE(UnexpectedPortName,
                    (msg::expected, msg::actual, msg::path),
                    "{expected} is the expected port and {actual} is the port declared by the user.",
                    "the port {expected} is declared as {actual} in {path}");
    DECLARE_MESSAGE(FailedToLoadPort,
                    (msg::package_name, msg::path),
                    "",
                    "Failed to load port {package_name} from {path}");
    DECLARE_MESSAGE(FailedToLoadPortFrom, (msg::path), "", "Failed to load port from {path}");
    DECLARE_MESSAGE(FailedToLoadManifest, (msg::path), "", "Failed to load manifest from directory {path}");
    DECLARE_MESSAGE(FailedToLoadUnnamedPortFromPath, (msg::path), "", "Failed to load port from {path}");
    DECLARE_MESSAGE(FailedToLocateSpec, (msg::spec), "", "Failed to locate spec in graph: {spec}");
    DECLARE_MESSAGE(FailedToObtainDependencyVersion, (), "", "Cannot find desired dependency version.");
    DECLARE_MESSAGE(FailedToObtainLocalPortGitSha, (), "", "Failed to obtain git SHAs for local ports.");
    DECLARE_MESSAGE(FailedToObtainPackageVersion, (), "", "Cannot find desired package version.");
    DECLARE_MESSAGE(FailedToParseCMakeConsoleOut,
                    (),
                    "",
                    "Failed to parse CMake console output to locate block start/end markers.");
    DECLARE_MESSAGE(FailedToParseConfig, (msg::path), "", "Failed to parse configuration {path}");
    DECLARE_MESSAGE(FailedToParseControl, (msg::path), "", "Failed to parse control file: {path}");
    DECLARE_MESSAGE(FailedToParseJson, (msg::path), "", "Failed to parse JSON file: {path}");
    DECLARE_MESSAGE(FailedToParseManifest, (msg::path), "", "Failed to parse manifest file: {path}");
    DECLARE_MESSAGE(FailedToParseSerializedBinParagraph,
                    (msg::error_msg),
                    "'{error_msg}' is the error message for failing to parse the Binary Paragraph.",
                    "[sanity check] Failed to parse a serialized binary paragraph.\nPlease open an issue at "
                    "https://github.com/microsoft/vcpkg, "
                    "with the following output:\n{error_msg}\nSerialized Binary Paragraph:");
    DECLARE_MESSAGE(FailedToParseVersionXML,
                    (msg::tool_name, msg::version),
                    "",
                    "Could not parse version for tool {tool_name}. Version string was: {version}");
    DECLARE_MESSAGE(FailedToProvisionCe, (), "", "Failed to provision vcpkg-ce.");
    DECLARE_MESSAGE(FailedToRead, (msg::path, msg::error_msg), "", "Failed to read {path}: {error_msg}");
    DECLARE_MESSAGE(FailedToReadParagraph, (msg::path), "", "Failed to read paragraphs from {path}");
    DECLARE_MESSAGE(FailedToRemoveControl, (msg::path), "", "Failed to remove control file {path}");
    DECLARE_MESSAGE(FailedToRunToolToDetermineVersion,
                    (msg::tool_name, msg::path),
                    "Additional information, such as the command line output, if any, will be appended on "
                    "the line after this message",
                    "Failed to run \"{path}\" to determine the {tool_name} version.");
    DECLARE_MESSAGE(FailedToStoreBackToMirror, (), "", "failed to store back to mirror:");
    DECLARE_MESSAGE(FailedToStoreBinaryCache, (msg::path), "", "Failed to store binary cache {path}");
    DECLARE_MESSAGE(FailedToTakeFileSystemLock, (msg::path), "", "Failed to take the filesystem lock on {path}");
    DECLARE_MESSAGE(FailedToWriteManifest, (msg::path), "", "Failed to write manifest file {path}");
    DECLARE_MESSAGE(FailedVendorAuthentication,
                    (msg::vendor, msg::url),
                    "",
                    "One or more {vendor} credential providers failed to authenticate. See '{url}' for more details "
                    "on how to provide credentials.");
    DECLARE_MESSAGE(FeedbackAppreciated, (), "", "Thank you for your feedback!");
    DECLARE_MESSAGE(FetchingBaselineInfo,
                    (msg::package_name),
                    "",
                    "Fetching baseline information from {package_name}...");
    DECLARE_MESSAGE(FetchingRegistryInfo,
                    (msg::url, msg::value),
                    "{value} is a reference",
                    "Fetching registry information from {url} ({value})...");
    DECLARE_MESSAGE(FishCompletion, (msg::path), "", "vcpkg fish completion is already added at \"{path}\".");
    DECLARE_MESSAGE(FloatingPointConstTooBig, (msg::count), "", "Floating point constant too big: {count}");
    DECLARE_MESSAGE(FileNotFound, (msg::path), "", "{path}: file not found");
    DECLARE_MESSAGE(FilesExported, (msg::path), "", "Files exported at: {path}");
    DECLARE_MESSAGE(FileSystemOperationFailed, (), "", "Filesystem operation failed:");
    DECLARE_MESSAGE(FollowingPackagesMissingControl,
                    (),
                    "",
                    "The following packages do not have a valid CONTROL or vcpkg.json:");
    DECLARE_MESSAGE(FollowingPackagesNotInstalled, (), "", "The following packages are not installed:");
    DECLARE_MESSAGE(FollowingPackagesUpgraded, (), "", "The following packages are up-to-date:");
    DECLARE_MESSAGE(
        ForceSystemBinariesOnWeirdPlatforms,
        (),
        "",
        "Environment variable VCPKG_FORCE_SYSTEM_BINARIES must be set on arm, s390x, and ppc64le platforms.");
    DECLARE_MESSAGE(FormattedParseMessageExpression,
                    (msg::value),
                    "Example of {value} is 'x64 & windows'",
                    "on expression: {value}");
    DECLARE_MESSAGE(GeneratedConfiguration, (msg::path), "", "Generated configuration {path}.");
    DECLARE_MESSAGE(GeneratedInstaller, (msg::path), "", "{path} installer generated.");
    DECLARE_MESSAGE(GenerateMsgErrorParsingFormatArgs,
                    (msg::value),
                    "example of {value} 'GenerateMsgNoComment'",
                    "parsing format string for {value}:");
    DECLARE_MESSAGE(GenerateMsgIncorrectComment,
                    (msg::value),
                    "example of {value} is 'GenerateMsgNoComment'",
                    R"(message {value} has an incorrect comment:)");
    DECLARE_MESSAGE(GenerateMsgNoArgumentValue,
                    (msg::value),
                    "example of {value} is 'arch'",
                    R"({{{value}}} was specified in a comment, but was not used in the message.)");
    DECLARE_MESSAGE(GenerateMsgNoCommentValue,
                    (msg::value),
                    "example of {value} is 'arch'",
                    R"({{{value}}} was used in the message, but not commented.)");
    DECLARE_MESSAGE(GeneratingConfiguration, (msg::path), "", "Generating configuration {path}...");
    DECLARE_MESSAGE(GeneratingInstaller, (msg::path), "", "Generating installer {path}...");
    DECLARE_MESSAGE(GeneratingRepo, (msg::path), "", "Generating repository {path}...");
    DECLARE_MESSAGE(GetParseFailureInfo, (), "", "Use '--debug' to get more information about the parse failures.");
    DECLARE_MESSAGE(GitCommandFailed, (msg::command_line), "", "failed to execute: {command_line}");
    DECLARE_MESSAGE(GitRegistryMustHaveBaseline,
                    (msg::package_name, msg::value),
                    "{value} is a commit sha",
                    "The git registry entry for \"{package_name}\" must have a \"baseline\" field that is a valid git "
                    "commit SHA (40 hexadecimal characters).\n"
                    "The current HEAD of that repo is \"{value}\".");
    DECLARE_MESSAGE(GitStatusOutputExpectedFileName, (), "", "expected a file name");
    DECLARE_MESSAGE(GitStatusOutputExpectedNewLine, (), "", "expected new line");
    DECLARE_MESSAGE(GitStatusOutputExpectedRenameOrNewline, (), "", "expected renamed file or new lines");
    DECLARE_MESSAGE(GitStatusUnknownFileStatus,
                    (msg::value),
                    "{value} is a single character indicating file status, for example: A, U, M, D",
                    "unknown file status: {value}");
    DECLARE_MESSAGE(GitUnexpectedCommandOutput, (), "", "unexpected git output");
    DECLARE_MESSAGE(
        HashFileFailureToRead,
        (msg::path),
        "Printed after ErrorMessage and before the specific failing filesystem operation (like file not found)",
        "failed to read file \"{path}\" for hashing: ");
    DECLARE_MESSAGE(HeaderOnlyUsage,
                    (msg::package_name),
                    "'header' refers to C/C++ .h files",
                    "{package_name} is header-only and can be used from CMake via:");
    DECLARE_MESSAGE(
        HelpBuiltinBase,
        (),
        "",
        "The baseline references a commit within the vcpkg repository that establishes a minimum version on "
        "every dependency in the graph. For example, if no other constraints are specified (directly or "
        "transitively), then the version will resolve to the baseline of the top level manifest. Baselines "
        "of transitive dependencies are ignored.");
    DECLARE_MESSAGE(HelpContactCommand, (), "", "Display contact information to send feedback.");
    DECLARE_MESSAGE(HelpCreateCommand, (), "", "Create a new port.");
    DECLARE_MESSAGE(HelpDependInfoCommand, (), "", "Display a list of dependencies for ports.");
    DECLARE_MESSAGE(HelpEditCommand,
                    (msg::env_var),
                    "",
                    "Open a port for editing (use the environment variable '{env_var}' to set an editor program, "
                    "defaults to 'code').");
    DECLARE_MESSAGE(HelpEnvCommand, (), "", "Creates a clean shell environment for development or compiling.");
    DECLARE_MESSAGE(HelpExampleCommand,
                    (),
                    "",
                    "For more help (including examples) see the accompanying README.md and docs folder.");
    DECLARE_MESSAGE(HelpExampleManifest, (), "", "Example manifest:");
    DECLARE_MESSAGE(HelpExportCommand, (), "", "Exports a package.");
    DECLARE_MESSAGE(HelpFormatManifestCommand,
                    (),
                    "",
                    "Formats all vcpkg.json files. Run this before committing to vcpkg.");
    DECLARE_MESSAGE(HelpHashCommand, (), "", "Hash a file by specific algorithm, default SHA512.");
    DECLARE_MESSAGE(HelpInitializeRegistryCommand, (), "", "Initializes a registry in the directory <path>.");
    DECLARE_MESSAGE(HelpInstallCommand, (), "", "Install a package.");
    DECLARE_MESSAGE(HelpListCommand, (), "", "List installed packages.");
    DECLARE_MESSAGE(HelpManifestConstraints,
                    (),
                    "",
                    "Manifests can place three kinds of constraints upon the versions used");
    DECLARE_MESSAGE(
        HelpMinVersion,
        (),
        "",
        "Vcpkg will select the minimum version found that matches all applicable constraints, including the "
        "version from the baseline specified at top-level as well as any \"version>=\" constraints in the graph.");
    DECLARE_MESSAGE(
        HelpOverrides,
        (),
        "",
        "When used as the top-level manifest (such as when running `vcpkg install` in the directory), overrides "
        "allow a manifest to short-circuit dependency resolution and specify exactly the version to use. These can "
        "be used to handle version conflicts, such as with `version-string` dependencies. They will not be "
        "considered when transitively depended upon.");
    DECLARE_MESSAGE(HelpOwnsCommand, (), "", "Search for files in installed packages.");
    DECLARE_MESSAGE(
        HelpPackagePublisher,
        (),
        "",
        "Additionally, package publishers can use \"version>=\" constraints to ensure that consumers are using at "
        "least a certain minimum version of a given dependency. For example, if a library needs an API added "
        "to boost-asio in 1.70, a \"version>=\" constraint will ensure transitive users use a sufficient version "
        "even in the face of individual version overrides or cross-registry references.");
    DECLARE_MESSAGE(
        HelpPortVersionScheme,
        (),
        "",
        "Each version additionally has a \"port-version\" which is a nonnegative integer. When rendered as "
        "text, the port version (if nonzero) is added as a suffix to the primary version text separated by a "
        "hash (#). Port-versions are sorted lexographically after the primary version text, for example:\n1.0.0 < "
        "1.0.0#1 < 1.0.1 < 1.0.1#5 < 2.0.0");
    DECLARE_MESSAGE(HelpRemoveCommand, (), "", "Uninstall a package.");
    DECLARE_MESSAGE(HelpRemoveOutdatedCommand, (), "", "Uninstall all out-of-date packages.");
    DECLARE_MESSAGE(HelpResponseFileCommand, (), "", "Specify a response file to provide additional parameters.");
    DECLARE_MESSAGE(HelpSearchCommand, (), "", "Search for packages available to be built.");
    DECLARE_MESSAGE(HelpTopicCommand, (), "", "Display help for a specific topic.");
    DECLARE_MESSAGE(HelpTopicsCommand, (), "", "Display the list of help topics.");
    DECLARE_MESSAGE(
        HelpUpdateBaseline,
        (),
        "",
        "The best approach to keep your libraries up to date, the best approach is to update your baseline reference. "
        "This will "
        "ensure all packages, including transitive ones, are updated. However if you need to update a package "
        "independently, you can use a \"version>=\" constraint.");
    DECLARE_MESSAGE(HelpUpdateCommand, (), "", "List packages that can be updated.");
    DECLARE_MESSAGE(HelpUpgradeCommand, (), "", "Rebuild all outdated packages.");
    DECLARE_MESSAGE(HelpVersionCommand, (), "", "Display version information.");
    DECLARE_MESSAGE(HelpVersionDateScheme, (), "", "A date (2021-01-01.5)");
    DECLARE_MESSAGE(HelpVersionGreater,
                    (),
                    "",
                    "Within the \"dependencies\" field, each dependency can have a minimum constraint listed. These "
                    "minimum constraints will be used when transitively depending upon this library. A minimum "
                    "port-version can additionally be specified with a '#' suffix.");
    DECLARE_MESSAGE(HelpVersioning,
                    (),
                    "",
                    "Versioning allows you to deterministically control the precise revisions of dependencies used by "
                    "your project from within your manifest file.");
    DECLARE_MESSAGE(HelpVersionScheme, (), "", "A dot-separated sequence of numbers (1.2.3.4)");
    DECLARE_MESSAGE(HelpVersionSchemes, (), "", "The following versioning schemes are accepted.");
    DECLARE_MESSAGE(HelpVersionSemverScheme, (), "", "A Semantic Version 2.0 (2.1.0-rc2)");
    DECLARE_MESSAGE(HelpVersionStringScheme, (), "", "An exact, incomparable version (Vista)");
    DECLARE_MESSAGE(
        IgnoringVcpkgRootEnvironment,
        (msg::path, msg::actual),
        "{actual} is the path we actually used",
        "Ignoring VCPKG_ROOT environment variable; use --vcpkg-root \"{path}\" to use the environment value or unset "
        "the VCPKG_ROOT environment variable to suppress this message. Using detected vcpkg root: \"{actual}\".");
    DECLARE_MESSAGE(IllegalFeatures, (), "", "List of features is not allowed in this context");
    DECLARE_MESSAGE(IllegalPlatformSpec, (), "", "Platform qualifier is not allowed in this context");
    DECLARE_MESSAGE(ImproperShaLength,
                    (msg::value),
                    "{value} is a sha.",
                    "SHA512's must be 128 hex characters: {value}");
    DECLARE_MESSAGE(IncorrectArchiveFileSignature, (), "", "Incorrect archive file signature");
    DECLARE_MESSAGE(IncorrectLibHeaderEnd, (), "", "Incorrect lib header end");
    DECLARE_MESSAGE(IncorrectNumberOfArgs,
                    (msg::command_name, msg::expected, msg::actual),
                    "'{expected}' is the required number of arguments. '{actual}' is the number of arguments provided.",
                    "'{command_name}' requires '{expected}' arguments, but '{actual}' were provided.");
    DECLARE_MESSAGE(IncorrectPESignature, (), "", "Incorrect PE signature");
    DECLARE_MESSAGE(IncrementedUtf8Decoder, (), "", "Incremented Utf8Decoder at the end of the string");
    DECLARE_MESSAGE(InfoSetEnvVar,
                    (msg::env_var),
                    "In this context 'editor' means IDE",
                    "You can also set the environment variable '{env_var}' to your editor of choice.");
    DECLARE_MESSAGE(InitRegistryFailedNoRepo,
                    (msg::path, msg::command_line),
                    "",
                    "Could not create a registry at {path} because this is not a git repository root.\nUse `git init "
                    "{command_line}` to create a git repository in this folder.");
    DECLARE_MESSAGE(InstalledBy, (msg::path), "", "Installed by {path}");
    DECLARE_MESSAGE(InstalledPackages, (), "", "The following packages are already installed:");
    DECLARE_MESSAGE(InstalledRequestedPackages, (), "", "All requested packages are currently installed.");
    DECLARE_MESSAGE(InstallFailed, (msg::path, msg::error_msg), "", "failed: {path}: {error_msg}");
    DECLARE_MESSAGE(InstallingFromLocation,
                    (msg::path),
                    "'--' at the beginning must be preserved",
                    "-- Installing port from location: {path}");
    DECLARE_MESSAGE(InstallingMavenFile,
                    (msg::path),
                    "Printed after a filesystem operation error",
                    "{path} installing maven file");
    DECLARE_MESSAGE(InstallingPackage,
                    (msg::action_index, msg::count, msg::spec),
                    "",
                    "Installing {action_index}/{count} {spec}...");
    DECLARE_MESSAGE(InstallPackageInstruction,
                    (msg::value, msg::path),
                    "'{value}' is the nuget id.",
                    "With a project open, go to Tools->NuGet Package Manager->Package Manager Console and "
                    "paste:\n Install-Package \"{value}\" -Source \"{path}\"");
    DECLARE_MESSAGE(InstallRootDir, (), "", "(Experimental) Specify the install root directory.");
    DECLARE_MESSAGE(InstallWithSystemManager,
                    (),
                    "",
                    "You may be able to install this tool via your system package manager.");
    DECLARE_MESSAGE(InstallWithSystemManagerMono,
                    (msg::url),
                    "",
                    "Ubuntu 18.04 users may need a newer version of mono, available at {url}.");
    DECLARE_MESSAGE(InstallWithSystemManagerPkg,
                    (msg::command_line),
                    "",
                    "You may be able to install this tool via your system package manager ({command_line}).");
    DECLARE_MESSAGE(IntegrationFailed, (), "", "Integration was not applied.");
    DECLARE_MESSAGE(InternalCICommand,
                    (),
                    "",
                    "vcpkg ci is an internal command which will change incompatibly or be removed at any time.");
    DECLARE_MESSAGE(InvalidArgMustBeAnInt, (msg::option), "", "--{option} must be an integer.");
    DECLARE_MESSAGE(InvalidArgMustBePositive, (msg::option), "", "--{option} must be non-negative.");
    DECLARE_MESSAGE(InvalidArgument, (), "", "invalid argument");
    DECLARE_MESSAGE(
        InvalidArgumentRequiresAbsolutePath,
        (msg::binary_source),
        "",
        "invalid argument: binary config '{binary_source}' path arguments for binary config strings must be absolute");
    DECLARE_MESSAGE(
        InvalidArgumentRequiresBaseUrl,
        (msg::base_url, msg::binary_source),
        "",
        "invalid argument: binary config '{binary_source}' requires a {base_url} base url as the first argument");
    DECLARE_MESSAGE(InvalidArgumentRequiresBaseUrlAndToken,
                    (msg::binary_source),
                    "",
                    "invalid argument: binary config '{binary_source}' requires at least a base-url and a SAS token");
    DECLARE_MESSAGE(InvalidArgumentRequiresNoneArguments,
                    (msg::binary_source),
                    "",
                    "invalid argument: binary config '{binary_source}' does not take arguments");
    DECLARE_MESSAGE(InvalidArgumentRequiresOneOrTwoArguments,
                    (msg::binary_source),
                    "",
                    "invalid argument: binary config '{binary_source}' requires 1 or 2 arguments");
    DECLARE_MESSAGE(InvalidArgumentRequiresPathArgument,
                    (msg::binary_source),
                    "",
                    "invalid argument: binary config '{binary_source}' requires at least one path argument");
    DECLARE_MESSAGE(InvalidArgumentRequiresPrefix,
                    (msg::binary_source),
                    "",
                    "invalid argument: binary config '{binary_source}' requires at least one prefix");
    DECLARE_MESSAGE(InvalidArgumentRequiresSingleArgument,
                    (msg::binary_source),
                    "",
                    "invalid argument: binary config '{binary_source}' does not take more than 1 argument");
    DECLARE_MESSAGE(InvalidArgumentRequiresSingleStringArgument,
                    (msg::binary_source),
                    "",
                    "invalid argument: binary config '{binary_source}' expects a single string argument");
    DECLARE_MESSAGE(InvalidArgumentRequiresSourceArgument,
                    (msg::binary_source),
                    "",
                    "invalid argument: binary config '{binary_source}' requires at least one source argument");
    DECLARE_MESSAGE(InvalidArgumentRequiresTwoOrThreeArguments,
                    (msg::binary_source),
                    "",
                    "invalid argument: binary config '{binary_source}' requires 2 or 3 arguments");
    DECLARE_MESSAGE(InvalidArgumentRequiresValidToken,
                    (msg::binary_source),
                    "",
                    "invalid argument: binary config '{binary_source}' requires a SAS token without a "
                    "preceeding '?' as the second argument");
    DECLARE_MESSAGE(InvalidBuildInfo, (msg::error_msg), "", "Invalid BUILD_INFO file for package: {error_msg}");
    DECLARE_MESSAGE(
        InvalidBuiltInBaseline,
        (msg::value),
        "{value} is a git commit sha",
        "the top-level builtin-baseline ({value}) was not a valid commit sha: expected 40 hexadecimal characters.");
    DECLARE_MESSAGE(InvalidBundleDefinition, (), "", "Invalid bundle definition.");
    DECLARE_MESSAGE(InvalidCodePoint, (), "", "Invalid code point passed to utf8_encoded_code_point_count");
    DECLARE_MESSAGE(InvalidCodeUnit, (), "", "invalid code unit");
    DECLARE_MESSAGE(InvalidCommandArgSort,
                    (),
                    "",
                    "Value of --sort must be one of 'lexicographical', 'topological', 'reverse'.");
    DECLARE_MESSAGE(InvalidCommitId, (msg::commit_sha), "", "Invalid commit id: {commit_sha}");
    DECLARE_MESSAGE(InvalidFilename,
                    (msg::value, msg::path),
                    "'{value}' is a list of invalid characters. I.e. \\/:*?<>|",
                    "Filename cannot contain invalid chars {value}, but was {path}");
    DECLARE_MESSAGE(InvalidFloatingPointConst, (msg::count), "", "Invalid floating point constant: {count}");
    DECLARE_MESSAGE(InvalidFileType, (msg::path), "", "failed: {path} cannot handle file type");
    DECLARE_MESSAGE(InvalidFormatString,
                    (msg::actual),
                    "{actual} is the provided format string",
                    "invalid format string: {actual}");
    DECLARE_MESSAGE(InvalidHexDigit, (), "", "Invalid hex digit in unicode escape");
    DECLARE_MESSAGE(InvalidIntegerConst, (msg::count), "", "Invalid integer constant: {count}");
    DECLARE_MESSAGE(
        InvalidLinkage,
        (msg::system_name, msg::value),
        "'{value}' is the linkage type vcpkg would did not understand. (Correct values would be static ofr dynamic)",
        "Invalid {system_name} linkage type: [{value}]");
    DECLARE_MESSAGE(InvalidPortVersonName, (msg::path), "", "Found invalid port version file name: `{path}`.");
    DECLARE_MESSAGE(InvalidString, (), "", "Invalid utf8 passed to Value::string(std::string)");
    DECLARE_MESSAGE(InvalidOptionForRemove,
                    (),
                    "'remove' is a command that should not be changed.",
                    "'remove' accepts either libraries or '--outdated'");
    DECLARE_MESSAGE(InvalidTriplet, (msg::triplet), "", "Invalid triplet: {triplet}");
    DECLARE_MESSAGE(IrregularFile, (msg::path), "", "path was not a regular file: {path}");
    DECLARE_MESSAGE(JsonErrorMustBeAnObject, (msg::path), "", "Expected \"{path}\" to be an object.");
    DECLARE_MESSAGE(JsonFileMissingExtension,
                    (msg::path),
                    "",
                    "the JSON file {path} must have a .json (all lowercase) extension");
    DECLARE_MESSAGE(JsonSwitch, (), "", "(Experimental) Request JSON output.");
    DECLARE_MESSAGE(JsonValueNotArray, (), "", "json value is not an array");
    DECLARE_MESSAGE(JsonValueNotObject, (), "", "json value is not an object");
    DECLARE_MESSAGE(JsonValueNotString, (), "", "json value is not a string");
    DECLARE_MESSAGE(LaunchingProgramFailed,
                    (msg::tool_name),
                    "A platform API call failure message is appended after this",
                    "Launching {tool_name}:");
    DECLARE_MESSAGE(LicenseExpressionContainsExtraPlus,
                    (),
                    "",
                    "SPDX license expression contains an extra '+'. These are only allowed directly "
                    "after a license identifier.");
    DECLARE_MESSAGE(LicenseExpressionContainsInvalidCharacter,
                    (msg::value),
                    "example of {value:02X} is '7B'\nexample of {value} is '{'",
                    "SPDX license expression contains an invalid character (0x{value:02X} '{value}').");
    DECLARE_MESSAGE(LicenseExpressionContainsUnicode,
                    (msg::value, msg::pretty_value),
                    "example of {value:04X} is '22BB'\nexample of {pretty_value} is '⊻'",
                    "SPDX license expression contains a unicode character (U+{value:04X} "
                    "'{pretty_value}'), but these expressions are ASCII-only.");
    DECLARE_MESSAGE(LicenseExpressionDocumentRefUnsupported,
                    (),
                    "",
                    "The current implementation does not support DocumentRef- SPDX references.");
    DECLARE_MESSAGE(LicenseExpressionExpectCompoundFoundParen,
                    (),
                    "",
                    "Expected a compound or the end of the string, found a parenthesis.");
    DECLARE_MESSAGE(LicenseExpressionExpectCompoundFoundWith,
                    (),
                    "AND, OR, and WITH are all keywords and should not be translated.",
                    "Expected either AND or OR, found WITH (WITH is only allowed after license names, not "
                    "parenthesized expressions).");
    DECLARE_MESSAGE(LicenseExpressionExpectCompoundFoundWord,
                    (msg::value),
                    "Example of {value} is 'MIT'.\nAND and OR are both keywords and should not be translated.",
                    "Expected either AND or OR, found a license or exception name: '{value}'.");
    DECLARE_MESSAGE(LicenseExpressionExpectCompoundOrWithFoundWord,
                    (msg::value),
                    "example of {value} is 'MIT'.\nAND, OR, and WITH are all keywords and should not be translated.",
                    "Expected either AND, OR, or WITH, found a license or exception name: '{value}'.");
    DECLARE_MESSAGE(LicenseExpressionExpectExceptionFoundCompound,
                    (msg::value),
                    "Example of {value} is 'AND'",
                    "Expected an exception name, found the compound {value}.");
    DECLARE_MESSAGE(LicenseExpressionExpectExceptionFoundEof,
                    (),
                    "",
                    "Expected an exception name, found the end of the string.");
    DECLARE_MESSAGE(LicenseExpressionExpectExceptionFoundParen,
                    (),
                    "",
                    "Expected an exception name, found a parenthesis.");
    DECLARE_MESSAGE(LicenseExpressionExpectLicenseFoundCompound,
                    (msg::value),
                    "Example of {value} is 'AND'",
                    "Expected a license name, found the compound {value}.");
    DECLARE_MESSAGE(LicenseExpressionExpectLicenseFoundEof,
                    (),
                    "",
                    "Expected a license name, found the end of the string.");
    DECLARE_MESSAGE(LicenseExpressionExpectLicenseFoundParen, (), "", "Expected a license name, found a parenthesis.");
    DECLARE_MESSAGE(LicenseExpressionImbalancedParens,
                    (),
                    "",
                    "There was a close parenthesis without an opening parenthesis.");
    DECLARE_MESSAGE(LicenseExpressionUnknownException,
                    (msg::value),
                    "Example of {value} is 'unknownexception'",
                    "Unknown license exception identifier '{value}'. Known values are listed at "
                    "https://spdx.org/licenses/exceptions-index.html");
    DECLARE_MESSAGE(LicenseExpressionUnknownLicense,
                    (msg::value),
                    "Example of {value} is 'unknownlicense'",
                    "Unknown license identifier '{value}'. Known values are listed at https://spdx.org/licenses/");
    DECLARE_MESSAGE(ListOfValidFieldsForControlFiles,
                    (),
                    "",
                    "This is the list of valid fields for CONTROL files (case-sensitive):");
    DECLARE_MESSAGE(LoadingCommunityTriplet,
                    (msg::path),
                    "'-- [COMMUNITY]' at the beginning must be preserved",
                    "-- [COMMUNITY] Loading triplet configuration from: {path}");
    DECLARE_MESSAGE(LoadingDependencyInformation,
                    (msg::count),
                    "",
                    "Loading dependency information for {count} packages...");
    DECLARE_MESSAGE(LoadingOverlayTriplet,
                    (msg::path),
                    "'-- [OVERLAY]' at the beginning must be preserved",
                    "-- [OVERLAY] Loading triplet configuration from: {path}");
    DECLARE_MESSAGE(LocalizedMessageMustNotContainIndents,
                    (msg::value),
                    "{value} is is a localized message name like LocalizedMessageMustNotContainIndents. "
                    "The 'LocalizedString::append_indent' part is locale-invariant.",
                    "The message named {value} contains what appears to be indenting which must be "
                    "changed to use LocalizedString::append_indent instead.");
    DECLARE_MESSAGE(LocalizedMessageMustNotEndWithNewline,
                    (msg::value),
                    "{value} is a localized message name like LocalizedMessageMustNotEndWithNewline",
                    "The message named {value} ends with a newline which should be added by formatting "
                    "rather than by localization.");
    DECLARE_MESSAGE(LocalPortfileVersion,
                    (),
                    "",
                    "Using local portfile versions. To update the local portfiles, use `git pull`.");
    DECLARE_MESSAGE(ManifestFormatCompleted, (), "", "Succeeded in formatting the manifest files.");
    DECLARE_MESSAGE(MismatchedFiles, (), "", "file to store does not match hash");
    DECLARE_MESSAGE(ManifestConflict,
                    (msg::path),
                    "",
                    "Found both a manifest and CONTROL files in port \"{path}\"; please rename one or the other");
    DECLARE_MESSAGE(MismatchedNames,
                    (msg::package_name, msg::actual),
                    "{actual} is the port name found",
                    "names did not match: '{package_name}' != '{actual}'");
    DECLARE_MESSAGE(Missing7zHeader, (), "", "Unable to find 7z header.");
    DECLARE_MESSAGE(MissingAndroidEnv, (), "", "ANDROID_NDK_HOME environment variable missing");
    DECLARE_MESSAGE(MissingAndroidHomeDir, (msg::path), "", "ANDROID_NDK_HOME directory does not exist: {path}");
    DECLARE_MESSAGE(MissingArgFormatManifest,
                    (),
                    "",
                    "format-manifest was passed --convert-control without '--all'.\nThis doesn't do anything: control "
                    "files passed explicitly are converted automatically.");
    DECLARE_MESSAGE(MissingDependency,
                    (msg::spec, msg::package_name),
                    "",
                    "Package {spec} is installed, but dependency {package_name} is not.");
    DECLARE_MESSAGE(MissingExtension, (msg::extension), "", "Missing '{extension}' extension.");
    DECLARE_MESSAGE(MissingOption, (msg::option), "", "This command requires --{option}");
    DECLARE_MESSAGE(MissingPortSuggestPullRequest,
                    (),
                    "",
                    "If your port is not listed, please open an issue at and/or consider making a pull request.");
    DECLARE_MESSAGE(MissmatchedBinParagraphs,
                    (),
                    "",
                    "The serialized binary paragraph was different from the original binary paragraph. Please open an "
                    "issue at https://github.com/microsoft/vcpkg with the following output:");
    DECLARE_MESSAGE(MonoInstructions,
                    (),
                    "",
                    "This may be caused by an incomplete mono installation. Full mono is "
                    "available on some systems via `sudo apt install mono-complete`. Ubuntu 18.04 users may "
                    "need a newer version of mono, available at https://www.mono-project.com/download/stable/");
    DECLARE_MESSAGE(MsiexecFailedToExtract,
                    (msg::path, msg::exit_code),
                    "",
                    "msiexec failed while extracting \"{path}\" with launch or exit code {exit_code} and message:");
    DECLARE_MESSAGE(MultiArch, (msg::option), "", "Multi-Arch must be 'same' but was {option}");
    DECLARE_MESSAGE(MutuallyExclusiveOption,
                    (msg::value, msg::option),
                    "{value} is a second {option} switch",
                    "--{value} can not be used with --{option}.");
    DECLARE_MESSAGE(NavigateToNPS, (msg::url), "", "Please navigate to {url} in your preferred browser.");
    DECLARE_MESSAGE(NewConfigurationAlreadyExists,
                    (msg::path),
                    "",
                    "Creating a manifest would overwrite a vcpkg-configuration.json at {path}.");
    DECLARE_MESSAGE(NewManifestAlreadyExists, (msg::path), "", "A manifest is already present at {path}.");
    DECLARE_MESSAGE(NewNameCannotBeEmpty, (), "", "--name cannot be empty.");
    DECLARE_MESSAGE(NewOnlyOneVersionKind,
                    (),
                    "",
                    "Only one of --version-relaxed, --version-date, or --version-string may be specified.");
    DECLARE_MESSAGE(NewSpecifyNameVersionOrApplication,
                    (),
                    "",
                    "Either specify --name and --version to produce a manifest intended for C++ libraries, or specify "
                    "--application to indicate that the manifest is not intended to be used as a port.");
    DECLARE_MESSAGE(NewVersionCannotBeEmpty, (), "", "--version cannot be empty.");
    DECLARE_MESSAGE(NoArgumentsForOption, (msg::option), "", "The option --{option} does not accept an argument.");
    DECLARE_MESSAGE(NoCachedPackages, (), "", "No packages are cached.");
    DECLARE_MESSAGE(NoError, (), "", "no error");
    DECLARE_MESSAGE(NoInstalledPackages,
                    (),
                    "The name 'search' is the name of a command that is not localized.",
                    "No packages are installed. Did you mean `search`?");
    DECLARE_MESSAGE(NoLocalizationForMessages, (), "", "No localized messages for the following: ");
    DECLARE_MESSAGE(NoOutdatedPackages, (), "", "There are no outdated packages.");
    DECLARE_MESSAGE(NoRegistryForPort, (msg::package_name), "", "no registry configured for port {package_name}");
    DECLARE_MESSAGE(NugetPackageFileSucceededButCreationFailed,
                    (msg::path),
                    "",
                    "NuGet package creation succeeded, but no .nupkg was produced. Expected: \"{path}\"");
    DECLARE_MESSAGE(OptionMustBeInteger, (msg::option), "", "Value of --{option} must be an integer.");
    DECLARE_MESSAGE(OptionRequired, (msg::option), "", "--{option} option is required.");
    DECLARE_MESSAGE(OptionRequiresOption,
                    (msg::value, msg::option),
                    "{value} is a command line option.",
                    "--{value} requires --{option}");
    DECLARE_MESSAGE(OriginalBinParagraphHeader, (), "", "\nOriginal Binary Paragraph");
    DECLARE_MESSAGE(OverlayPatchDir, (msg::path), "", "Overlay path \"{path}\" must exist and must be a directory.");
    DECLARE_MESSAGE(OverlayTriplets, (msg::path), "", "Overlay triplets from {path} :");
    DECLARE_MESSAGE(OverwritingFile, (msg::path), "", "File {path} was already present and will be overwritten");
    DECLARE_MESSAGE(PackageAlreadyRemoved, (msg::spec), "", "unable to remove package {spec}: already removed");
    DECLARE_MESSAGE(PackageFailedtWhileExtracting,
                    (msg::value, msg::path),
                    "'{value}' is either a tool name or a package name.",
                    "'{value}' failed while extracting {path}.");
    DECLARE_MESSAGE(PackageRootDir, (), "", "(Experimental) Specify the packages root directory.");
    DECLARE_MESSAGE(PackagesToInstall, (), "", "The following packages will be built and installed:");
    DECLARE_MESSAGE(PackagesToInstallDirectly, (), "", "The following packages will be directly installed:");
    DECLARE_MESSAGE(PackagesToModify, (), "", "Additional packages (*) will be modified to complete this operation.");
    DECLARE_MESSAGE(PackagesToRebuild, (), "", "The following packages will be rebuilt:");
    DECLARE_MESSAGE(
        PackagesToRebuildSuggestRecurse,
        (),
        "",
        "If you are sure you want to rebuild the above packages, run the command with the --recurse option.");
    DECLARE_MESSAGE(PackagesToRemove, (), "", "The following packages will be removed:");
    DECLARE_MESSAGE(PackagesUpToDate, (), "", "No packages need updating.");
    DECLARE_MESSAGE(PackingVendorFailed,
                    (msg::vendor),
                    "",
                    "Packing {vendor} failed. Use --debug for more information.");
    DECLARE_MESSAGE(PairedSurrogatesAreInvalid,
                    (),
                    "",
                    "trailing surrogate following leading surrogate (paired surrogates are invalid)");
    DECLARE_MESSAGE(ParseControlErrorInfoInvalidFields, (), "", "The following fields were not expected:");
    DECLARE_MESSAGE(ParseControlErrorInfoMissingFields, (), "", "The following fields were missing:");
    DECLARE_MESSAGE(ParseControlErrorInfoTypesEntry,
                    (msg::value, msg::expected),
                    "{value} is the name of a field in an on-disk file, {expected} is a short description "
                    "of what it should be like 'a non-negative integer' (which isn't localized yet)",
                    "{value} was expected to be {expected}");
    DECLARE_MESSAGE(ParseControlErrorInfoWhileLoading,
                    (msg::path),
                    "Error messages are is printed after this.",
                    "while loading {path}:");
    DECLARE_MESSAGE(ParseControlErrorInfoWrongTypeFields, (), "", "The following fields had the wrong types:");
    DECLARE_MESSAGE(PathMustBeAbsolute,
                    (msg::path),
                    "",
                    "Value of environment variable X_VCPKG_REGISTRIES_CACHE is not absolute: {path}");
    DECLARE_MESSAGE(PortDependencyConflict,
                    (msg::package_name),
                    "",
                    "Port {package_name} has the following unsupported dependencies:");
    DECLARE_MESSAGE(PortNotInBaseline,
                    (msg::package_name),
                    "",
                    "the baseline does not contain an entry for port {package_name}");
    DECLARE_MESSAGE(PortsAdded, (msg::count), "", "The following {count} ports were added:");
    DECLARE_MESSAGE(PortsNoDiff, (), "", "There were no changes in the ports between the two commits.");
    DECLARE_MESSAGE(PortsRemoved, (msg::count), "", "The following {count} ports were removed:");
    DECLARE_MESSAGE(PortsUpdated, (msg::count), "", "\nThe following {count} ports were updated:");
    DECLARE_MESSAGE(PortSupportsField, (msg::supports_expression), "", "(supports: \"{supports_expression}\")");
    DECLARE_MESSAGE(PortTypeConflict,
                    (msg::spec),
                    "",
                    "The port type of {spec} differs between the installed and available portfile.\nPlease manually "
                    "remove {spec} and re-run this command.");
    DECLARE_MESSAGE(PortVersionConflict, (), "", "The following packages differ from their port versions:");
    DECLARE_MESSAGE(PrebuiltPackages, (), "", "There are packages that have not been built. To build them run:");
    DECLARE_MESSAGE(PreviousIntegrationFileRemains, (), "", "Previous integration file was not removed.");
    DECLARE_MESSAGE(ProgramReturnedNonzeroExitCode,
                    (msg::tool_name, msg::exit_code),
                    "The program's console output is appended after this.",
                    "{tool_name} failed with exit code: ({exit_code}).");
    DECLARE_MESSAGE(
        ProvideExportType,
        (),
        "",
        "At least one of the following options are required: --raw --nuget --ifw --zip --7zip --chocolatey --prefab.");
    DECLARE_MESSAGE(PushingVendorFailed,
                    (msg::vendor, msg::path),
                    "",
                    "Pushing {vendor} to \"{path}\" failed. Use --debug for more information.");
    DECLARE_MESSAGE(RegistryCreated, (msg::path), "", "Successfully created registry at {path}");
    DECLARE_MESSAGE(RemoveDependencies,
                    (),
                    "",
                    "To remove dependencies in manifest mode, edit your manifest (vcpkg.json) and run 'install'.");
    DECLARE_MESSAGE(RemovePackageConflict,
                    (msg::spec),
                    "",
                    "Another installed package matches the name of an unmatched request. Did you mean {spec}?");
    DECLARE_MESSAGE(ReplaceSecretsError,
                    (msg::error_msg),
                    "",
                    "Replace secretes produced the following error: '{error_msg}'");
    DECLARE_MESSAGE(RestoredPackage, (msg::path), "", "Restored package from \"{path}\"");
    DECLARE_MESSAGE(
        RestoredPackagesFromVendor,
        (msg::count, msg::elapsed, msg::value),
        "{value} may be either a 'vendor' like 'Azure' or 'NuGet', or a file path like C:\\example or /usr/example",
        "Restored {count} package(s) from {value} in {elapsed}. Use --debug to see more details.");
    DECLARE_MESSAGE(ResultsHeader, (), "Displayed before a list of installation results.", "RESULTS");
    DECLARE_MESSAGE(SerializedBinParagraphHeader, (), "", "\nSerialized Binary Paragraph");
    DECLARE_MESSAGE(SettingEnvVar,
                    (msg::env_var, msg::url),
                    "An example of env_var is \"HTTP(S)_PROXY\""
                    "'--' at the beginning must be preserved",
                    "-- Setting \"{env_var}\" environment variables to \"{url}\".");
    DECLARE_MESSAGE(ShallowRepositoryDetected,
                    (msg::path),
                    "",
                    "vcpkg was cloned as a shallow repository in: {path}\n"
                    "Try again with a full vcpkg clone.");
    DECLARE_MESSAGE(ShaPassedAsArgAndOption,
                    (),
                    "",
                    "SHA512 passed as both an argument and as an option. Only pass one of these.");
    DECLARE_MESSAGE(ShaPassedWithConflict,
                    (),
                    "",
                    "SHA512 passed, but --skip-sha512 was also passed; only do one or the other.");
    DECLARE_MESSAGE(SkipClearingInvalidDir,
                    (msg::path),
                    "",
                    "Skipping clearing contents of {path} because it was not a directory.");
    DECLARE_MESSAGE(SourceFieldPortNameMismatch,
                    (msg::package_name, msg::path),
                    "{package_name} and \"{path}\" are both names of installable ports/packages. 'Source', "
                    "'CONTROL', 'vcpkg.json', and 'name' references are locale-invariant.",
                    "The 'Source' field inside the CONTROL file, or \"name\" field inside the vcpkg.json "
                    "file has the name {package_name} and does not match the port directory \"{path}\".");
    DECLARE_MESSAGE(SpecifiedFeatureTurnedOff,
                    (msg::command_name, msg::option),
                    "",
                    "'{command_name}' feature specifically turned off, but --{option} was specified.");
    DECLARE_MESSAGE(SpecifyDirectoriesContaining,
                    (msg::env_var),
                    "",
                    "Specifiy directories containing triplets files.\n(also: '{env_var}')");
    DECLARE_MESSAGE(SpecifyDirectoriesWhenSearching,
                    (msg::env_var),
                    "",
                    "Specify directories to be used when searching for ports.\n(also: '{env_var}')");
    DECLARE_MESSAGE(SpecifyHostArch,
                    (msg::env_var),
                    "",
                    "Specify the host architecture triplet. See 'vcpkg help triplet'.\n(default: '{env_var}')");
    DECLARE_MESSAGE(SpecifyTargetArch,
                    (msg::env_var),
                    "",
                    "Specify the target architecture triplet. See 'vcpkg help triplet'.\n(default: '{env_var}')");
    DECLARE_MESSAGE(StartCodeUnitInContinue, (), "", "found start code unit in continue position");
    DECLARE_MESSAGE(StoredBinaryCache, (msg::path), "", "Stored binary cache: \"{path}\"");
    DECLARE_MESSAGE(StoreOptionMissingSha, (), "", "--store option is invalid without a sha512");
    DECLARE_MESSAGE(SuccessfulyExported, (msg::package_name, msg::path), "", "Exported {package_name} to {path}");
    DECLARE_MESSAGE(SuggestGitPull, (), "", "The result may be outdated. Run `git pull` to get the latest results.");
    DECLARE_MESSAGE(SuggestResolution,
                    (msg::command_name, msg::option),
                    "",
                    "To attempt to resolve all errors at once, run:\nvcpkg {command_name} --{option}");
    DECLARE_MESSAGE(SuggestStartingBashShell,
                    (),
                    "",
                    "Please make sure you have started a new bash shell for the change to take effect.");
    DECLARE_MESSAGE(SuggestUpdateVcpkg,
                    (msg::command_line),
                    "",
                    "You may need to update the vcpkg binary; try running {command_line} to update.");
    DECLARE_MESSAGE(SupportedPort, (msg::package_name), "", "Port {package_name} is supported.");
    DECLARE_MESSAGE(SystemApiErrorMessage,
                    (msg::system_api, msg::exit_code, msg::error_msg),
                    "",
                    "calling {system_api} failed with {exit_code} ({error_msg})");
    DECLARE_MESSAGE(ToolFetchFailed, (msg::tool_name), "", "Could not fetch {tool_name}.");
    DECLARE_MESSAGE(ToolInWin10, (), "", "This utility is bundled with Windows 10 or later.");
<<<<<<< HEAD
    DECLARE_MESSAGE(TotalInstallTime, (msg::elapsed), "", "Total install time: {elapsed}");
=======
    DECLARE_MESSAGE(ToolOfVersionXNotFound,
                    (msg::tool_name, msg::version),
                    "",
                    "A suitable version of {tool_name} was not found (required v{version}) and unable to automatically "
                    "download a portable one. Please install a newer version of {tool_name}");
    DECLARE_MESSAGE(ToRemovePackages,
                    (msg::command_name),
                    "",
                    "To only remove outdated packages, run\n{command_name} remove --outdated");
    DECLARE_MESSAGE(TotalTime, (msg::elapsed), "", "Total elapsed time: {elapsed}");
    DECLARE_MESSAGE(ToUpdatePackages,
                    (msg::command_name),
                    "",
                    "To update these packages and all dependencies, run\n{command_name} upgrade'");
    DECLARE_MESSAGE(TripletFileNotFound, (msg::triplet), "", "Triplet file {triplet}.cmake not found");
>>>>>>> 02b95bfd
    DECLARE_MESSAGE(TrailingCommaInArray, (), "", "Trailing comma in array");
    DECLARE_MESSAGE(TrailingCommaInObj, (), "", "Trailing comma in an object");
    DECLARE_MESSAGE(TwoFeatureFlagsSpecified,
                    (msg::value),
                    "'{value}' is a feature flag.",
                    "Both '{value}' and -'{value}' were specified as feature flags.");
    DECLARE_MESSAGE(UndeterminedToolChainForTriplet,
                    (msg::triplet, msg::system_name),
                    "",
                    "Unable to determine toolchain use for {triplet} with with CMAKE_SYSTEM_NAME {system_name}. Did "
                    "you mean to use "
                    "VCPKG_CHAINLOAD_TOOLCHAIN_FILE?");
    DECLARE_MESSAGE(UnexpectedByteSize,
                    (msg::expected, msg::actual),
                    "{expected} is the expected byte size and {actual} is the actual byte size.",
                    "Expected {expected} bytes to be written, but {actual} were written.");
    DECLARE_MESSAGE(UnexpectedErrorDuringBulkDownload, (), "", "an unexpected error occurred during bulk download.");
    DECLARE_MESSAGE(UnexpectedCharExpectedCloseBrace, (), "", "Unexpected character; expected property or close brace");
    DECLARE_MESSAGE(UnexpectedCharExpectedColon, (), "", "Unexpected character; expected colon");
    DECLARE_MESSAGE(UnexpectedCharExpectedComma, (), "", "Unexpected character; expected comma or close brace");
    DECLARE_MESSAGE(UnexpectedCharExpectedName, (), "", "Unexpected character; expected property name");
    DECLARE_MESSAGE(UnexpectedCharExpectedValue, (), "", "Unexpected character; expected value");
    DECLARE_MESSAGE(UnexpectedCharMidArray, (), "", "Unexpected character in middle of array");
    DECLARE_MESSAGE(UnexpectedCharMidKeyword, (), "", "Unexpected character in middle of keyword");
    DECLARE_MESSAGE(UnexpectedDigitsAfterLeadingZero, (), "", "Unexpected digits after a leading zero");
    DECLARE_MESSAGE(UnexpectedEOFAfterEscape, (), "", "Unexpected EOF after escape character");
    DECLARE_MESSAGE(UnexpectedEOFAfterMinus, (), "", "Unexpected EOF after minus sign");
    DECLARE_MESSAGE(UnexpectedEOFExpectedChar, (), "", "Unexpected character; expected EOF");
    DECLARE_MESSAGE(UnexpectedEOFExpectedCloseBrace, (), "", "Unexpected EOF; expected property or close brace");
    DECLARE_MESSAGE(UnexpectedEOFExpectedColon, (), "", "Unexpected EOF; expected colon");
    DECLARE_MESSAGE(UnexpectedEOFExpectedName, (), "", "Unexpected EOF; expected property name");
    DECLARE_MESSAGE(UnexpectedEOFExpectedProp, (), "", "Unexpected EOF; expected property");
    DECLARE_MESSAGE(UnexpectedEOFExpectedValue, (), "", "Unexpected EOF; expected value");
    DECLARE_MESSAGE(UnexpectedEOFMidArray, (), "", "Unexpected EOF in middle of array");
    DECLARE_MESSAGE(UnexpectedEOFMidKeyword, (), "", "Unexpected EOF in middle of keyword");
    DECLARE_MESSAGE(UnexpectedEOFMidString, (), "", "Unexpected EOF in middle of string");
    DECLARE_MESSAGE(UnexpectedEOFMidUnicodeEscape, (), "", "Unexpected end of file in middle of unicode escape");
    DECLARE_MESSAGE(UnexpectedEscapeSequence, (), "", "Unexpected escape sequence continuation");
    DECLARE_MESSAGE(UnexpectedExtension, (msg::extension), "", "Unexpected archive extension: '{extension}'.");
    DECLARE_MESSAGE(UnexpectedFormat,
                    (msg::expected, msg::actual),
                    "{expected} is the expected format, {actual} is the actual format.",
                    "Expected format is [{expected}], but was [{actual}].");
    DECLARE_MESSAGE(UnexpectedToolOutput,
                    (msg::tool_name, msg::path),
                    "The actual command line output will be appended after this message.",
                    "{tool_name} ({path}) produced unexpected output when attempting to determine the version:");
    DECLARE_MESSAGE(UnknownBaselineFileContent,
                    (),
                    "",
                    "unrecognizable baseline entry; expected 'port:triplet=(fail|skip|pass)'");
    DECLARE_MESSAGE(UnknownBinaryProviderType,
                    (),
                    "",
                    "unknown binary provider type: valid providers are 'clear', 'default', 'nuget', "
                    "'nugetconfig','nugettimeout', 'interactive', 'x-azblob', 'x-gcs', 'x-aws', "
                    "'x-aws-config', 'http', and 'files'");
    DECLARE_MESSAGE(UnknownMachineCode,
                    (msg::value),
                    "{value} is machine type code, see "
                    "https://learn.microsoft.com/en-us/windows/win32/debug/pe-format#machine-types",
                    "Unknown machine type code {value}");
    DECLARE_MESSAGE(UnknownOptions, (msg::command_name), "", "Unknown option(s) for command '{command_name}':");
    DECLARE_MESSAGE(UnknownParameterForIntegrate,
                    (msg::value),
                    "'{value}' is a user-supplied command line option. For example, given vcpkg integrate frobinate, "
                    "{value} would be frobinate.",
                    "Unknown parameter '{value}' for integrate.");
    DECLARE_MESSAGE(UnknownPolicySetting,
                    (msg::option, msg::value),
                    "'{value}' is the policy in question. These are unlocalized names that ports use to control post "
                    "build checks. Some examples are VCPKG_POLICY_DLLS_WITHOUT_EXPORTS, "
                    "VCPKG_POLICY_MISMATCHED_NUMBER_OF_BINARIES, or VCPKG_POLICY_ALLOW_OBSOLETE_MSVCRT",
                    "Unknown setting for policy '{value}': {option}");
    DECLARE_MESSAGE(UnknownSettingForBuildType,
                    (msg::option),
                    "",
                    "Unknown setting for VCPKG_BUILD_TYPE {option}. Valid settings are '', 'debug', and 'release'.");
    DECLARE_MESSAGE(UnknownTool, (), "", "vcpkg does not have a definition of this tool for this platform.");
    DECLARE_MESSAGE(UnknownTopic,
                    (msg::value),
                    "{value} the value a user passed to `vcpkg help` that we don't understand",
                    "unknown topic {value}");
    DECLARE_MESSAGE(
        UnknownVariablesInTemplate,
        (msg::value, msg::list),
        "{value} is the value provided by the user and {list} a list of unknown variables seperated by comma",
        "invalid argument: url template '{value}' contains unknown variables: {list}");
    DECLARE_MESSAGE(UnrecognizedConfigField, (), "", "configuration contains the following unrecognized fields:");
    DECLARE_MESSAGE(UnrecognizedIdentifier,
                    (msg::value),
                    "'{value}' is an expression identifier. For example, given an expression 'windows & x86', "
                    "'windows' and 'x86' are identifiers.",
                    "Unrecognized identifer name {value}. Add to override list in triplet file.");
    DECLARE_MESSAGE(UnsupportedFeature,
                    (msg::feature, msg::package_name),
                    "",
                    "feature {feature} was passed, but that is not a feature supported by {package_name} supports.");
    DECLARE_MESSAGE(UnsupportedPort, (msg::package_name), "", "Port {package_name} is not supported.");
    DECLARE_MESSAGE(UnsupportedPortDependency,
                    (msg::value),
                    "'{value}' is the name of a port dependency.",
                    "- dependency {value} is not supported.");
    DECLARE_MESSAGE(UnsupportedPortFeature,
                    (msg::spec, msg::supports_expression),
                    "",
                    "{spec} is only supported on '{supports_expression}'");
    DECLARE_MESSAGE(UnsupportedShortOptions,
                    (msg::value),
                    "'{value}' is the short option given",
                    "short options are not supported: '{value}'");
    DECLARE_MESSAGE(UnsupportedSyntaxInCDATA, (), "", "]]> is not supported in CDATA block");
    DECLARE_MESSAGE(UnsupportedSystemName,
                    (msg::system_name),
                    "",
                    "Could not map VCPKG_CMAKE_SYSTEM_NAME '{system_name}' to a vcvarsall platform. "
                    "Supported system names are '', 'Windows' and 'WindowsStore'.");
    DECLARE_MESSAGE(UnsupportedToolchain,
                    (msg::triplet, msg::arch, msg::path, msg::list),
                    "example for {list} is 'x86, arm64'",
                    "in triplet {triplet}: Unable to find a valid toolchain for requested target architecture {arch}.\n"
                    "The selected Visual Studio instance is at: {path}\n"
                    "The available toolchain combinations are: {list}");
    DECLARE_MESSAGE(UnsupportedUpdateCMD,
                    (),
                    "",
                    "the update command does not currently support manifest mode. Instead, modify your vcpkg.json and "
                    "run install.");
    DECLARE_MESSAGE(
        UpdateBaselineAddBaselineNoManifest,
        (msg::option),
        "",
        "the --{option} switch was passed, but there is no manifest file to add a `builtin-baseline` field to.");
    DECLARE_MESSAGE(UpdateBaselineLocalGitError,
                    (msg::path),
                    "",
                    "git failed to parse HEAD for the local vcpkg registry at \"{path}\"");
    DECLARE_MESSAGE(UpdateBaselineNoConfiguration,
                    (),
                    "",
                    "neither `vcpkg.json` nor `vcpkg-configuration.json` exist to update.");
    DECLARE_MESSAGE(UpdateBaselineNoExistingBuiltinBaseline,
                    (msg::option),
                    "",
                    "the manifest file currently does not contain a `builtin-baseline` field; in order to "
                    "add one, pass the --{option} switch.");
    DECLARE_MESSAGE(UpdateBaselineNoUpdate,
                    (msg::url, msg::value),
                    "example of {value} is '5507daa796359fe8d45418e694328e878ac2b82f'",
                    "registry '{url}' not updated: '{value}'");
    DECLARE_MESSAGE(UpdateBaselineRemoteGitError, (msg::url), "", "git failed to fetch remote repository '{url}'");
    DECLARE_MESSAGE(UpdateBaselineUpdatedBaseline,
                    (msg::url, msg::old_value, msg::new_value),
                    "example of {old_value}, {new_value} is '5507daa796359fe8d45418e694328e878ac2b82f'",
                    "updated registry '{url}': baseline '{old_value}' -> '{new_value}'");
    DECLARE_MESSAGE(UpgradeInManifest,
                    (),
                    "",
                    "The upgrade command does not currently support manifest mode. Instead, modify your vcpkg.json and "
                    "run install.");
    DECLARE_MESSAGE(
        UpgradeRunWithNoDryRun,
        (),
        "",
        "If you are sure you want to rebuild the above packages, run this command with the --no-dry-run option.");
    DECLARE_MESSAGE(UploadedBinaries, (msg::count, msg::vendor), "", "Uploaded binaries to {count} {vendor}.");
    DECLARE_MESSAGE(UploadedPackagesToVendor,
                    (msg::count, msg::elapsed, msg::vendor),
                    "",
                    "Uploaded {count} package(s) to {vendor} in {elapsed}");
    DECLARE_MESSAGE(UploadingBinariesToVendor,
                    (msg::spec, msg::vendor, msg::path),
                    "",
                    "Uploading binaries for '{spec}' to '{vendor}' source \"{path}\".");
    DECLARE_MESSAGE(UploadingBinariesUsingVendor,
                    (msg::spec, msg::vendor, msg::path),
                    "",
                    "Uploading binaries for '{spec}' using '{vendor}' \"{path}\".");
    DECLARE_MESSAGE(UseEnvVar,
                    (msg::env_var),
                    "An example of env_var is \"HTTP(S)_PROXY\""
                    "'--' at the beginning must be preserved",
                    "-- Using {env_var} in environment variables.");
    DECLARE_MESSAGE(UserWideIntegrationDeleted, (), "", "User-wide integration is not installed.");
    DECLARE_MESSAGE(UserWideIntegrationRemoved, (), "", "User-wide integration was removed.");
    DECLARE_MESSAGE(UsingCommunityTriplet,
                    (msg::triplet),
                    "'--' at the beginning must be preserved",
                    "-- Using community triplet {triplet}. This triplet configuration is not guaranteed to succeed.");
    DECLARE_MESSAGE(UsingManifestAt, (msg::path), "", "Using manifest file at {path}.");
    DECLARE_MESSAGE(VcpkgRegistriesCacheIsNotDirectory,
                    (msg::path),
                    "",
                    "Value of environment variable X_VCPKG_REGISTRIES_CACHE is not a directory: {path}");
    DECLARE_MESSAGE(VcpkgCeIsExperimental,
                    (),
                    "",
                    "vcpkg-ce ('configure environment') is experimental and may change at any time.");
    DECLARE_MESSAGE(Utf8ConversionFailed, (), "", "Failed to convert to UTF-8");
    DECLARE_MESSAGE(VcpkgCommitTableHeader, (), "", "VCPKG Commit");
    DECLARE_MESSAGE(
        VcpkgCompletion,
        (msg::value, msg::path),
        "'{value}' is the subject for completion. i.e. bash, zsh, etc.",
        "vcpkg {value} completion is already imported to your \"{path}\" file.\nThe following entries were found:");
    DECLARE_MESSAGE(VcpkgDisallowedClassicMode,
                    (),
                    "",
                    "Could not locate a manifest (vcpkg.json) above the current working "
                    "directory.\nThis vcpkg distribution does not have a classic mode instance.");
    DECLARE_MESSAGE(
        VcpkgHasCrashed,
        (),
        "Printed at the start of a crash report.",
        "vcpkg has crashed. Please create an issue at https://github.com/microsoft/vcpkg containing a brief summary of "
        "what you were trying to do and the following information.");
    DECLARE_MESSAGE(VcpkgInvalidCommand, (msg::command_name), "", "invalid command: {command_name}");
    DECLARE_MESSAGE(
        InvalidCommentStyle,
        (),
        "",
        "vcpkg does not support c-style comments, however most objects allow $-prefixed fields to be used as "
        "comments.");
    DECLARE_MESSAGE(VcpkgInVsPrompt,
                    (msg::value, msg::triplet),
                    "'{value}' is a VS prompt",
                    "vcpkg appears to be in a Visual Studio prompt targeting {value} but installing for {triplet}. "
                    "Consider using --triplet {value}-windows or --triplet {value}-uwp.");
    DECLARE_MESSAGE(VcpkgRootRequired, (), "", "Setting VCPKG_ROOT is required for standalone bootstrap.");
    DECLARE_MESSAGE(VcpkgRootsDir, (msg::env_var), "", "Specify the vcpkg root directory.\n(default: '{env_var}')");
    DECLARE_MESSAGE(VcpkgSendMetricsButDisabled, (), "", "passed --sendmetrics, but metrics are disabled.");
    DECLARE_MESSAGE(VersionCommandHeader,
                    (msg::version),
                    "",
                    "vcpkg package management program version {version}\n\nSee LICENSE.txt for license information.");
    DECLARE_MESSAGE(
        VersionConflictXML,
        (msg::path, msg::expected_version, msg::actual_version),
        "",
        "Expected {path} version: [{expected_version}], but was [{actual_version}]. Please re-run bootstrap-vcpkg.");
    DECLARE_MESSAGE(VersionConstraintViolated,
                    (msg::spec, msg::expected_version, msg::actual_version),
                    "",
                    "dependency {spec} was expected to be at least version "
                    "{expected_version}, but is currently {actual_version}.");
    DECLARE_MESSAGE(
        VersionInvalidDate,
        (msg::version),
        "",
        "`{version}` is not a valid date version. Dates must follow the format YYYY-MM-DD and disambiguators must be "
        "dot-separated positive integer values without leading zeroes.");
    DECLARE_MESSAGE(VersionInvalidRelaxed,
                    (msg::version),
                    "",
                    "`{version}` is not a valid relaxed version (semver with arbitrary numeric element count).");
    DECLARE_MESSAGE(VersionInvalidSemver,
                    (msg::version),
                    "",
                    "`{version}` is not a valid semantic version, consult <https://semver.org>.");
    DECLARE_MESSAGE(VersionSpecMismatch,
                    (msg::path, msg::expected_version, msg::actual_version),
                    "",
                    "Failed to load port because versions are inconsistent. The file \"{path}\" contains the version "
                    "{actual_version}, but the version database indicates that it should be {expected_version}.");
    DECLARE_MESSAGE(VersionTableHeader, (), "", "Version");
    DECLARE_MESSAGE(VSExaminedInstances, (), "", "The following Visual Studio instances were considered:");
    DECLARE_MESSAGE(VSExaminedPaths, (), "", "The following paths were examined for Visual Studio instances:");
    DECLARE_MESSAGE(VSNoInstances, (), "", "Could not locate a complete Visual Studio instance");
    DECLARE_MESSAGE(WaitingForChildrenToExit, (), "", "Waiting for child processes to exit...");
    DECLARE_MESSAGE(WaitingToTakeFilesystemLock, (msg::path), "", "waiting to take filesystem lock on {path}...");
    DECLARE_MESSAGE(WarningMessageMustUsePrintWarning,
                    (msg::value),
                    "{value} is is a localized message name like WarningMessageMustUsePrintWarning",
                    "The message named {value} starts with warning:, it must be changed to prepend "
                    "WarningMessage in code instead.");
    DECLARE_MESSAGE(WarningsTreatedAsErrors, (), "", "previous warnings being interpreted as errors");
    DECLARE_MESSAGE(WhileLookingForSpec, (msg::spec), "", "while looking for {spec}:");
    DECLARE_MESSAGE(WindowsOnlyCommand, (), "", "This command only supports Windows.");
    DECLARE_MESSAGE(WroteNuGetPkgConfInfo, (msg::path), "", "Wrote NuGet package config information to {path}");
    DECLARE_MESSAGE(FailedToParseNoTopLevelObj,
                    (msg::path),
                    "",
                    "Failed to parse {path}, expected a top-level object.");

}<|MERGE_RESOLUTION|>--- conflicted
+++ resolved
@@ -1796,9 +1796,6 @@
                     "calling {system_api} failed with {exit_code} ({error_msg})");
     DECLARE_MESSAGE(ToolFetchFailed, (msg::tool_name), "", "Could not fetch {tool_name}.");
     DECLARE_MESSAGE(ToolInWin10, (), "", "This utility is bundled with Windows 10 or later.");
-<<<<<<< HEAD
-    DECLARE_MESSAGE(TotalInstallTime, (msg::elapsed), "", "Total install time: {elapsed}");
-=======
     DECLARE_MESSAGE(ToolOfVersionXNotFound,
                     (msg::tool_name, msg::version),
                     "",
@@ -1808,13 +1805,12 @@
                     (msg::command_name),
                     "",
                     "To only remove outdated packages, run\n{command_name} remove --outdated");
-    DECLARE_MESSAGE(TotalTime, (msg::elapsed), "", "Total elapsed time: {elapsed}");
+    DECLARE_MESSAGE(TotalInstallTime, (msg::elapsed), "", "Total install time: {elapsed}");
     DECLARE_MESSAGE(ToUpdatePackages,
                     (msg::command_name),
                     "",
                     "To update these packages and all dependencies, run\n{command_name} upgrade'");
     DECLARE_MESSAGE(TripletFileNotFound, (msg::triplet), "", "Triplet file {triplet}.cmake not found");
->>>>>>> 02b95bfd
     DECLARE_MESSAGE(TrailingCommaInArray, (), "", "Trailing comma in array");
     DECLARE_MESSAGE(TrailingCommaInObj, (), "", "Trailing comma in an object");
     DECLARE_MESSAGE(TwoFeatureFlagsSpecified,
