--- conflicted
+++ resolved
@@ -1020,7 +1020,6 @@
                     "msiexec failed while extracting \"{path}\" with launch or exit code {exit_code} and message:");
     DECLARE_MESSAGE(NoLocalizationForMessages, (), "", "No localized messages for the following: ");
     DECLARE_MESSAGE(NoRegistryForPort, (msg::package_name), "", "no registry configured for port {package_name}");
-<<<<<<< HEAD
     DECLARE_MESSAGE(NugetPackageCreationFailed,
                     (msg::error),
                     "'{error}' is the NuGet output message.",
@@ -1029,12 +1028,10 @@
                     (msg::path),
                     "",
                     "NuGet package creation failed. No .nupkg was produced. \"{path}\" ");
-=======
     DECLARE_MESSAGE(PackageFailedtWhileExtracting,
                     (msg::value, msg::path),
                     "'{value}' is either a tool name or a package name.",
                     "'{value}' failed while extracting {path}.");
->>>>>>> 45a1002b
     DECLARE_MESSAGE(PackingVendorFailed,
                     (msg::vendor),
                     "",
@@ -1098,17 +1095,12 @@
                     "{package_name} and \"{path}\" are both names of installable ports/packages. 'Source', "
                     "'CONTROL', 'vcpkg.json', and 'name' references are locale-invariant.",
                     "The 'Source' field inside the CONTROL file, or \"name\" field inside the vcpkg.json "
-<<<<<<< HEAD
-                    "file has the name {package_name} and does not match the port directory {path}.");
+                    "file has the name {package_name} and does not match the port directory \"{path}\".");
     DECLARE_MESSAGE(StoredBinaryCache, (msg::path), "", "Stored binary cache: \"{path}\"");
     DECLARE_MESSAGE(SuggestStartingBashShell,
                     (),
                     "",
                     "Please make sure you have started a new bash shell for the change to take effect.");
-=======
-                    "file has the name {package_name} and does not match the port directory \"{path}\".");
-    DECLARE_MESSAGE(StoredBinaryCache, (msg::path), "", "Stored binary cache: \"{path}\"");
->>>>>>> 45a1002b
     DECLARE_MESSAGE(SystemApiErrorMessage,
                     (msg::system_api, msg::exit_code, msg::error_msg),
                     "",
