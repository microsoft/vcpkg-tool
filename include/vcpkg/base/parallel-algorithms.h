#pragma once

#include <vcpkg/base/system.h>

#include <atomic>
#include <future>
#include <vector>

namespace vcpkg
{
    template<class F>
    inline void execute_in_parallel(size_t work_count, F&& work) noexcept
    {
        const size_t thread_count = static_cast<size_t>(get_concurrency());
        const size_t num_threads = std::max(static_cast<size_t>(1), std::min(thread_count, work_count));

        std::vector<std::future<void>> workers;
        workers.reserve(num_threads - 1);

        for (size_t i = 0; i < num_threads - 1; ++i)
        {
            workers.emplace_back(std::async(std::launch::async | std::launch::deferred, [&work]() { work(); }));
        }
        work();

        for (auto&& w : workers)
        {
            w.get();
        }
    }

    template<class Container, class F>
<<<<<<< HEAD
    void parallel_for_each(Container&& c, F cb) noexcept
=======
    void parallel_for_each(Container&& view, F cb) noexcept
>>>>>>> 84f95cd0
    {
        if (c.size() == 0)
        {
            return;
        }
        if (c.size() == 1)
        {
            cb(c[0]);
            return;
        }

        std::atomic_size_t next{0};

        execute_in_parallel(c.size(), [&]() {
            size_t i = 0;
            while (i < c.size())
            {
                if (next.compare_exchange_weak(i, i + 1, std::memory_order_relaxed))
                {
                    cb(c[i]);
                }
            }
        });
    }

    template<class Container, class RanItTarget, class F>
<<<<<<< HEAD
    void parallel_transform(const Container& c, RanItTarget out_begin, F&& cb) noexcept
=======
    void parallel_transform(Container&& view, RanItTarget out_begin, F&& cb) noexcept
>>>>>>> 84f95cd0
    {
        if (c.size() == 0)
        {
            return;
        }
        if (c.size() == 1)
        {
            *out_begin = cb(c[0]);
            return;
        }

        std::atomic_size_t next{0};

        execute_in_parallel(c.size(), [&]() {
            size_t i = 0;
            while (i < c.size())
            {
                if (next.compare_exchange_weak(i, i + 1, std::memory_order_relaxed))
                {
                    *(out_begin + i) = cb(c[i]);
                }
            }
        });
    }
}<|MERGE_RESOLUTION|>--- conflicted
+++ resolved
@@ -30,11 +30,7 @@
     }
 
     template<class Container, class F>
-<<<<<<< HEAD
     void parallel_for_each(Container&& c, F cb) noexcept
-=======
-    void parallel_for_each(Container&& view, F cb) noexcept
->>>>>>> 84f95cd0
     {
         if (c.size() == 0)
         {
@@ -61,11 +57,7 @@
     }
 
     template<class Container, class RanItTarget, class F>
-<<<<<<< HEAD
-    void parallel_transform(const Container& c, RanItTarget out_begin, F&& cb) noexcept
-=======
-    void parallel_transform(Container&& view, RanItTarget out_begin, F&& cb) noexcept
->>>>>>> 84f95cd0
+    void parallel_transform(View<T> view, RanItTarget out_begin, F&& cb) noexcept
     {
         if (c.size() == 0)
         {
