#pragma once

#include <vcpkg/base/fwd/parse.h>

#include <vcpkg/base/diagnostics.h>
#include <vcpkg/base/messages.h>
#include <vcpkg/base/optional.h>
#include <vcpkg/base/stringview.h>
#include <vcpkg/base/unicode.h>

#include <string>

namespace vcpkg
{
    struct SourceLoc
    {
        Unicode::Utf8Decoder it;
        Unicode::Utf8Decoder start_of_line;
        int row;
        int column;
    };

    struct ParseMessage
    {
        SourceLoc location = {};
        LocalizedString message;

        LocalizedString format(StringView origin, MessageKind kind) const;
    };

    struct ParserBase
    {
<<<<<<< HEAD
        ParserBase(DiagnosticContext& context, StringView text, StringView origin, TextRowCol init_rowcol = {1, 1});
=======
        ParserBase(StringView text, Optional<StringView> origin, TextRowCol init_rowcol = {});
>>>>>>> 58eb07e6

        static constexpr bool is_whitespace(char32_t ch) { return ch == ' ' || ch == '\t' || ch == '\r' || ch == '\n'; }
        static constexpr bool is_lower_alpha(char32_t ch) { return ch >= 'a' && ch <= 'z'; }
        static constexpr bool is_lower_digit(char ch) { return is_lower_alpha(ch) || is_ascii_digit(ch); }
        static constexpr bool is_upper_alpha(char32_t ch) { return ch >= 'A' && ch <= 'Z'; }
        static constexpr bool is_icase_alpha(char32_t ch) { return is_lower_alpha(ch) || is_upper_alpha(ch); }
        static constexpr bool is_ascii_digit(char32_t ch) { return ch >= '0' && ch <= '9'; }
        static constexpr bool is_lineend(char32_t ch) { return ch == '\r' || ch == '\n' || ch == Unicode::end_of_file; }
        static constexpr bool is_alphanum(char32_t ch) { return is_icase_alpha(ch) || is_ascii_digit(ch); }
        static constexpr bool is_alphadash(char32_t ch) { return is_icase_alpha(ch) || ch == '-'; }
        static constexpr bool is_alphanumdash(char32_t ch) { return is_alphanum(ch) || ch == '-'; }
        static constexpr bool is_package_name_char(char32_t ch)
        {
            return is_lower_alpha(ch) || is_ascii_digit(ch) || ch == '-';
        }

        static constexpr bool is_hex_digit(char32_t ch)
        {
            return is_ascii_digit(ch) || (ch >= 'a' && ch <= 'f') || (ch >= 'A' && ch <= 'F');
        }
        static constexpr bool is_word_char(char32_t ch) { return is_alphanum(ch) || ch == '_'; }

        StringView skip_whitespace();
        StringView skip_tabs_spaces();
        void skip_to_eof();
        void skip_newline();
        void skip_line();

        template<class Pred>
        StringView match_while(Pred p)
        {
            const char* start = m_it.pointer_to_current();
            auto ch = cur();
            while (ch != Unicode::end_of_file && p(ch))
            {
                ch = next();
            }

            return {start, m_it.pointer_to_current()};
        }

        template<class Pred>
        StringView match_until(Pred p)
        {
            return match_while([p](char32_t ch) { return !p(ch); });
        }

        bool require_character(char ch);

        bool try_match_keyword(StringView keyword_content);

        StringView text() const { return m_text; }
        Unicode::Utf8Decoder it() const { return m_it; }
        char32_t cur() const { return m_it == m_it.end() ? Unicode::end_of_file : *m_it; }
        SourceLoc cur_loc() const { return {m_it, m_start_of_line, m_row, m_column}; }
        TextRowCol cur_rowcol() const { return {m_row, m_column}; }
        char32_t next();
        bool at_eof() const { return m_it == m_it.end(); }

        void add_error(LocalizedString&& message);
        void add_error(LocalizedString&& message, const SourceLoc& loc);

        void add_warning(LocalizedString&& message);
        void add_warning(LocalizedString&& message, const SourceLoc& loc);

        bool any_errors() const noexcept { return m_any_errors; }

    private:
        Unicode::Utf8Decoder m_it;
        Unicode::Utf8Decoder m_start_of_line;
        int m_row;
        int m_column;

        StringView m_text;
        Optional<StringView> m_origin;

        DiagnosticContext& m_context;
        bool m_any_errors;
    };
}<|MERGE_RESOLUTION|>--- conflicted
+++ resolved
@@ -30,11 +30,10 @@
 
     struct ParserBase
     {
-<<<<<<< HEAD
-        ParserBase(DiagnosticContext& context, StringView text, StringView origin, TextRowCol init_rowcol = {1, 1});
-=======
-        ParserBase(StringView text, Optional<StringView> origin, TextRowCol init_rowcol = {});
->>>>>>> 58eb07e6
+        ParserBase(DiagnosticContext& context,
+                   StringView text,
+                   Optional<StringView> origin,
+                   TextRowCol init_rowcol = {1, 1});
 
         static constexpr bool is_whitespace(char32_t ch) { return ch == ' ' || ch == '\t' || ch == '\r' || ch == '\n'; }
         static constexpr bool is_lower_alpha(char32_t ch) { return ch >= 'a' && ch <= 'z'; }
