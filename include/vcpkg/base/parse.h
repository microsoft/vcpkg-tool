#pragma once

<<<<<<< HEAD
#include <vcpkg/base/cstringview.h>
#include <vcpkg/base/expected.h>
=======
#include <vcpkg/base/fwd/parse.h>

>>>>>>> e0600cb2
#include <vcpkg/base/messages.h>
#include <vcpkg/base/optional.h>
#include <vcpkg/base/stringview.h>
#include <vcpkg/base/unicode.h>
#include <vcpkg/base/zstringview.h>

#include <vcpkg/textrowcol.h>

#include <memory>
#include <string>

namespace vcpkg
{
<<<<<<< HEAD
    struct IParseError
    {
        virtual ~IParseError() = default;
        virtual std::string format() const = 0;
        virtual const std::string& get_message() const = 0;
    };
}
namespace vcpkg
{
    template<>
    struct ErrorHolder<std::unique_ptr<Parse::IParseError>>
    {
        ErrorHolder() = default;
        template<class U>
        ErrorHolder(U&& err) : m_err(std::forward<U>(err))
        {
        }

        bool has_error() const { return m_err != nullptr; }

        const std::unique_ptr<Parse::IParseError>& error() const { return m_err; }
        std::unique_ptr<Parse::IParseError>& error() { return m_err; }

        std::string to_string() const { return m_err->format(); }

    private:
        std::unique_ptr<Parse::IParseError> m_err;
    };
}

namespace vcpkg::Parse
{
    struct ParseError : IParseError
=======
    struct ParseError
>>>>>>> e0600cb2
    {
        ParseError(std::string origin, int row, int column, int caret_col, std::string line, std::string message)
            : origin(std::move(origin))
            , row(row)
            , column(column)
            , caret_col(caret_col)
            , line(std::move(line))
            , message(std::move(message))
        {
        }

        const std::string origin;
        const int row;
        const int column;
        const int caret_col;
        const std::string line;
        const std::string message;

        std::string format() const;
        const std::string& get_message() const;
    };

    struct SourceLoc
    {
        Unicode::Utf8Decoder it;
        Unicode::Utf8Decoder start_of_line;
        int row;
        int column;
    };

    struct ParseMessage
    {
        SourceLoc location = {};
        LocalizedString message;

        LocalizedString format(StringView origin, MessageKind kind) const;
    };

    struct ParseMessages
    {
        std::unique_ptr<ParseError> error;
        std::vector<ParseMessage> warnings;
    };

    struct ParserBase
    {
        ParserBase(StringView text, StringView origin, TextRowCol init_rowcol = {});

        static constexpr bool is_whitespace(char32_t ch) { return ch == ' ' || ch == '\t' || ch == '\r' || ch == '\n'; }
        static constexpr bool is_lower_alpha(char32_t ch) { return ch >= 'a' && ch <= 'z'; }
        static constexpr bool is_upper_alpha(char32_t ch) { return ch >= 'A' && ch <= 'Z'; }
        static constexpr bool is_icase_alpha(char32_t ch) { return is_lower_alpha(ch) || is_upper_alpha(ch); }
        static constexpr bool is_ascii_digit(char32_t ch) { return ch >= '0' && ch <= '9'; }
        static constexpr bool is_lineend(char32_t ch) { return ch == '\r' || ch == '\n' || ch == Unicode::end_of_file; }
        static constexpr bool is_alphanum(char32_t ch) { return is_icase_alpha(ch) || is_ascii_digit(ch); }
        static constexpr bool is_alphadash(char32_t ch) { return is_icase_alpha(ch) || ch == '-'; }
        static constexpr bool is_alphanumdash(char32_t ch) { return is_alphanum(ch) || ch == '-'; }
        static constexpr bool is_package_name_char(char32_t ch)
        {
            return is_lower_alpha(ch) || is_ascii_digit(ch) || ch == '-';
        }

        static constexpr bool is_hex_digit(char32_t ch)
        {
            return is_ascii_digit(ch) || (ch >= 'a' && ch <= 'f') || (ch >= 'A' && ch <= 'F');
        }
        static constexpr bool is_word_char(char32_t ch) { return is_alphanum(ch) || ch == '_'; }

        StringView skip_whitespace() { return match_zero_or_more(is_whitespace); }
        StringView skip_tabs_spaces()
        {
            return match_zero_or_more([](char32_t ch) { return ch == ' ' || ch == '\t'; });
        }
        void skip_to_eof() { m_it = m_it.end(); }
        void skip_newline()
        {
            if (cur() == '\r') next();
            if (cur() == '\n') next();
        }
        void skip_line()
        {
            match_until(is_lineend);
            skip_newline();
        }

        template<class Pred>
        StringView match_zero_or_more(Pred p)
        {
            const char* start = m_it.pointer_to_current();
            auto ch = cur();
            while (ch != Unicode::end_of_file && p(ch))
                ch = next();
            return {start, m_it.pointer_to_current()};
        }
        template<class Pred>
        StringView match_until(Pred p)
        {
            const char* start = m_it.pointer_to_current();
            auto ch = cur();
            while (ch != Unicode::end_of_file && !p(ch))
                ch = next();
            return {start, m_it.pointer_to_current()};
        }

        StringView text() const { return m_text; }
        Unicode::Utf8Decoder it() const { return m_it; }
        char32_t cur() const { return m_it == m_it.end() ? Unicode::end_of_file : *m_it; }
        SourceLoc cur_loc() const { return {m_it, m_start_of_line, m_row, m_column}; }
        TextRowCol cur_rowcol() const { return {m_row, m_column}; }
        char32_t next();
        bool at_eof() const { return m_it == m_it.end(); }

        void add_error(std::string message) { add_error(std::move(message), cur_loc()); }
        void add_error(std::string message, const SourceLoc& loc);
        void add_error(LocalizedString&& message) { add_error(message.extract_data(), cur_loc()); }
        void add_error(LocalizedString&& message, const SourceLoc& loc) { add_error(message.extract_data(), loc); }

        void add_warning(LocalizedString&& message) { add_warning(std::move(message), cur_loc()); }
        void add_warning(LocalizedString&& message, const SourceLoc& loc);

        const ParseError* get_error() const { return m_messages.error.get(); }
        std::unique_ptr<ParseError> extract_error() { return std::move(m_messages.error); }

        const ParseMessages& messages() const { return m_messages; }
        ParseMessages extract_messages() { return std::move(m_messages); }

    private:
        Unicode::Utf8Decoder m_it;
        Unicode::Utf8Decoder m_start_of_line;
        int m_row;
        int m_column;

        StringView m_text;
        StringView m_origin;

        ParseMessages m_messages;
    };
}<|MERGE_RESOLUTION|>--- conflicted
+++ resolved
@@ -1,12 +1,7 @@
 #pragma once
 
-<<<<<<< HEAD
-#include <vcpkg/base/cstringview.h>
-#include <vcpkg/base/expected.h>
-=======
 #include <vcpkg/base/fwd/parse.h>
 
->>>>>>> e0600cb2
 #include <vcpkg/base/messages.h>
 #include <vcpkg/base/optional.h>
 #include <vcpkg/base/stringview.h>
@@ -20,43 +15,7 @@
 
 namespace vcpkg
 {
-<<<<<<< HEAD
-    struct IParseError
-    {
-        virtual ~IParseError() = default;
-        virtual std::string format() const = 0;
-        virtual const std::string& get_message() const = 0;
-    };
-}
-namespace vcpkg
-{
-    template<>
-    struct ErrorHolder<std::unique_ptr<Parse::IParseError>>
-    {
-        ErrorHolder() = default;
-        template<class U>
-        ErrorHolder(U&& err) : m_err(std::forward<U>(err))
-        {
-        }
-
-        bool has_error() const { return m_err != nullptr; }
-
-        const std::unique_ptr<Parse::IParseError>& error() const { return m_err; }
-        std::unique_ptr<Parse::IParseError>& error() { return m_err; }
-
-        std::string to_string() const { return m_err->format(); }
-
-    private:
-        std::unique_ptr<Parse::IParseError> m_err;
-    };
-}
-
-namespace vcpkg::Parse
-{
-    struct ParseError : IParseError
-=======
     struct ParseError
->>>>>>> e0600cb2
     {
         ParseError(std::string origin, int row, int column, int caret_col, std::string line, std::string message)
             : origin(std::move(origin))
