#pragma once

#include <vcpkg/base/fwd/parse.h>

#include <vcpkg/base/messages.h>
#include <vcpkg/base/optional.h>
#include <vcpkg/base/stringview.h>
#include <vcpkg/base/unicode.h>
#include <vcpkg/base/zstringview.h>

#include <vcpkg/textrowcol.h>

#include <memory>
#include <string>

namespace vcpkg
{
    struct ParseError
    {
        ParseError(std::string origin, int row, int column, int caret_col, std::string line, std::string message)
            : origin(std::move(origin))
            , row(row)
            , column(column)
            , caret_col(caret_col)
            , line(std::move(line))
            , message(std::move(message))
        {
        }

        const std::string origin;
        const int row;
        const int column;
        const int caret_col;
        const std::string line;
        const std::string message;

        std::string format() const;
        const std::string& get_message() const;
    };

    struct SourceLoc
    {
        Unicode::Utf8Decoder it;
        Unicode::Utf8Decoder start_of_line;
        int row;
        int column;
    };

    struct ParseMessage
    {
        SourceLoc location = {};
        LocalizedString message;

        LocalizedString format(StringView origin, MessageKind kind) const;
    };

    struct ParseMessages
    {
        std::unique_ptr<ParseError> error;
        std::vector<ParseMessage> warnings;

        void exit_if_errors_or_warnings(StringView origin) const;
        bool good() const { return !error && warnings.empty(); }
    };

    struct ParserBase
    {
        ParserBase(StringView text, StringView origin, TextRowCol init_rowcol = {});

        static constexpr bool is_whitespace(char32_t ch) { return ch == ' ' || ch == '\t' || ch == '\r' || ch == '\n'; }
        static constexpr bool is_lower_alpha(char32_t ch) { return ch >= 'a' && ch <= 'z'; }
        static constexpr bool is_upper_alpha(char32_t ch) { return ch >= 'A' && ch <= 'Z'; }
        static constexpr bool is_icase_alpha(char32_t ch) { return is_lower_alpha(ch) || is_upper_alpha(ch); }
        static constexpr bool is_ascii_digit(char32_t ch) { return ch >= '0' && ch <= '9'; }
        static constexpr bool is_lineend(char32_t ch) { return ch == '\r' || ch == '\n' || ch == Unicode::end_of_file; }
        static constexpr bool is_not_lineend(char32_t ch) { return !is_lineend(ch); }
        static constexpr bool is_alphanum(char32_t ch) { return is_icase_alpha(ch) || is_ascii_digit(ch); }
        static constexpr bool is_alphadash(char32_t ch) { return is_icase_alpha(ch) || ch == '-'; }
        static constexpr bool is_alphanumdash(char32_t ch) { return is_alphanum(ch) || ch == '-'; }
        static constexpr bool is_package_name_char(char32_t ch)
        {
            return is_lower_alpha(ch) || is_ascii_digit(ch) || ch == '-';
        }

        static constexpr bool is_hex_digit(char32_t ch)
        {
            return is_ascii_digit(ch) || (ch >= 'a' && ch <= 'f') || (ch >= 'A' && ch <= 'F');
        }
        static constexpr bool is_word_char(char32_t ch) { return is_alphanum(ch) || ch == '_'; }

        StringView skip_whitespace();
        StringView skip_tabs_spaces();
        void skip_to_eof();
        void skip_newline();
        void skip_line();

        template<class Pred>
        StringView match_while(Pred p)
        {
            const char* start = m_it.pointer_to_current();
            auto ch = cur();
            while (ch != Unicode::end_of_file && p(ch))
            {
                ch = next();
            }

            return {start, m_it.pointer_to_current()};
        }

        bool require_character(char ch);

        bool try_match_keyword(StringView keyword_content);

        StringView text() const { return m_text; }
        Unicode::Utf8Decoder it() const { return m_it; }
        char32_t cur() const { return m_it == m_it.end() ? Unicode::end_of_file : *m_it; }
        SourceLoc cur_loc() const { return {m_it, m_start_of_line, m_row, m_column}; }
        TextRowCol cur_rowcol() const { return {m_row, m_column}; }
        char32_t next();
        bool at_eof() const { return m_it == m_it.end(); }

        void add_error(std::string message) { add_error(std::move(message), cur_loc()); }
        void add_error(std::string message, const SourceLoc& loc);
        void add_error(LocalizedString&& message) { add_error(message.extract_data(), cur_loc()); }
        void add_error(LocalizedString&& message, const SourceLoc& loc) { add_error(message.extract_data(), loc); }

        void add_warning(LocalizedString&& message) { add_warning(std::move(message), cur_loc()); }
        void add_warning(LocalizedString&& message, const SourceLoc& loc);

<<<<<<< HEAD
        const IParseError* get_error() const { return m_messages.error.get(); }
        std::unique_ptr<IParseError> extract_error() && { return std::move(m_messages.error); }
=======
        const ParseError* get_error() const { return m_messages.error.get(); }
        std::unique_ptr<ParseError> extract_error() { return std::move(m_messages.error); }
>>>>>>> 3425b093

        const ParseMessages& messages() const { return m_messages; }
        ParseMessages extract_messages() && { return std::move(m_messages); }

    private:
        Unicode::Utf8Decoder m_it;
        Unicode::Utf8Decoder m_start_of_line;
        int m_row;
        int m_column;

        StringView m_text;
        StringView m_origin;

        ParseMessages m_messages;
    };
}<|MERGE_RESOLUTION|>--- conflicted
+++ resolved
@@ -44,8 +44,6 @@
         Unicode::Utf8Decoder start_of_line;
         int row;
         int column;
-    };
-
     struct ParseMessage
     {
         SourceLoc location = {};
@@ -127,13 +125,8 @@
         void add_warning(LocalizedString&& message) { add_warning(std::move(message), cur_loc()); }
         void add_warning(LocalizedString&& message, const SourceLoc& loc);
 
-<<<<<<< HEAD
-        const IParseError* get_error() const { return m_messages.error.get(); }
-        std::unique_ptr<IParseError> extract_error() && { return std::move(m_messages.error); }
-=======
         const ParseError* get_error() const { return m_messages.error.get(); }
-        std::unique_ptr<ParseError> extract_error() { return std::move(m_messages.error); }
->>>>>>> 3425b093
+        std::unique_ptr<ParseError> extract_error() && { return std::move(m_messages.error); }
 
         const ParseMessages& messages() const { return m_messages; }
         ParseMessages extract_messages() && { return std::move(m_messages); }
