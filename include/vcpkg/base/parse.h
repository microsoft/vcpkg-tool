--- conflicted
+++ resolved
@@ -30,14 +30,10 @@
 
     struct ParserBase
     {
-<<<<<<< HEAD
         ParserBase(DiagnosticContext& context,
                    StringView text,
                    Optional<StringView> origin,
-                   TextRowCol init_rowcol = {1, 1});
-=======
-        ParserBase(StringView text, Optional<StringView> origin, TextRowCol init_rowcol = {});
->>>>>>> 87adc3f4
+                   TextRowCol init_rowcol = {});
 
         static constexpr bool is_whitespace(char32_t ch) { return ch == ' ' || ch == '\t' || ch == '\r' || ch == '\n'; }
         static constexpr bool is_lower_alpha(char32_t ch) { return ch >= 'a' && ch <= 'z'; }
