#pragma once

#include <vcpkg/base/fwd/span.h>

#include <vcpkg/base/lineinfo.h>
#include <vcpkg/base/optional.h>
#include <vcpkg/base/stringview.h>
#include <vcpkg/base/to-string.h>

#include <errno.h>
#include <inttypes.h>
#include <limits.h>

#include <algorithm>
#include <vector>

namespace vcpkg::Strings::details
{
    void append_internal(std::string& into, char c);
    void append_internal(std::string& into, const char* v);
    void append_internal(std::string& into, const std::string& s);
    void append_internal(std::string& into, StringView s);
    template<class T, class = decltype(std::declval<const T&>().to_string(std::declval<std::string&>()))>
    void append_internal(std::string& into, const T& t)
    {
        t.to_string(into);
    }
    template<class T, class = void, class = decltype(to_string(std::declval<std::string&>(), std::declval<const T&>()))>
    void append_internal(std::string& into, const T& t)
    {
        to_string(into, t);
    }

    static constexpr struct IdentityTransformer
    {
        template<class T>
        T&& operator()(T&& t) const noexcept
        {
            return static_cast<T&&>(t);
        }
    } identity_transformer;
}

namespace vcpkg::Strings
{
    template<class... Args>
    std::string& append(std::string& into, const Args&... args)
    {
        (void)((details::append_internal(into, args), 0) || ... || 0);
        return into;
    }

    template<class... Args>
    [[nodiscard]] std::string concat(const Args&... args)
    {
        std::string into;
        (void)((details::append_internal(into, args), 0) || ... || 0);
        return into;
    }

    template<class... Args>
    [[nodiscard]] std::string concat(std::string&& into, const Args&... args)
    {
        (void)((details::append_internal(into, args), 0) || ... || 0);
        return std::move(into);
    }

    template<class... Args, class = void>
    [[nodiscard]] std::string concat_or_view(Args&&... args)
    {
        return Strings::concat(static_cast<Args&&>(args)...);
    }

    template<class T, class = std::enable_if_t<std::is_convertible_v<T, StringView>>>
    [[nodiscard]] StringView concat_or_view(const T& v)
    {
        return v;
    }

#if defined(_WIN32)
    std::wstring to_utf16(StringView s);

    std::string to_utf8(const wchar_t* w);
    std::string to_utf8(const wchar_t* w, size_t size_in_characters);
    void to_utf8(std::string& output, const wchar_t* w, size_t size_in_characters);
    std::string to_utf8(const std::wstring& ws);
#endif

    const char* case_insensitive_ascii_search(StringView s, StringView pattern);
    bool case_insensitive_ascii_contains(StringView s, StringView pattern);
    bool case_insensitive_ascii_equals(StringView left, StringView right);

    void inplace_ascii_to_lowercase(char* first, char* last);
    void inplace_ascii_to_lowercase(std::string& s);
    [[nodiscard]] std::string ascii_to_lowercase(StringView s);
    [[nodiscard]] std::string ascii_to_uppercase(StringView s);

    bool case_insensitive_ascii_starts_with(StringView s, StringView pattern);
    bool case_insensitive_ascii_ends_with(StringView s, StringView pattern);
    bool ends_with(StringView s, StringView pattern);
    bool starts_with(StringView s, StringView pattern);

    template<class InputIterator, class Transformer>
    [[nodiscard]] std::string join(StringLiteral delimiter,
                                   InputIterator first,
                                   InputIterator last,
                                   Transformer transformer)
    {
        std::string output;
        if (first != last)
        {
            Strings::append(output, transformer(*first));
            for (++first; first != last; ++first)
            {
                output.append(delimiter.data(), delimiter.size());
                Strings::append(output, transformer(*first));
            }
        }

        return output;
    }

    template<class Container, class Transformer>
    [[nodiscard]] std::string join(StringLiteral delimiter, const Container& v, Transformer transformer)
    {
        return join(delimiter, std::begin(v), std::end(v), transformer);
    }

    template<class InputIterator>
    [[nodiscard]] std::string join(StringLiteral delimiter, InputIterator first, InputIterator last)
    {
        return join(delimiter, first, last, details::identity_transformer);
    }

    template<class Container>
    [[nodiscard]] std::string join(StringLiteral delimiter, const Container& v)
    {
        return join(delimiter, std::begin(v), std::end(v), details::identity_transformer);
    }

    [[nodiscard]] std::string replace_all(StringView s, StringView search, StringView rep);
    [[nodiscard]] std::string replace_all(std::string&& s, StringView search, StringView rep);

    void inplace_replace_all(std::string& s, StringView search, StringView rep);

    void inplace_replace_all(std::string& s, char search, char rep) noexcept;

    void inplace_trim(std::string& s);

    [[nodiscard]] StringView trim(StringView sv);

    void inplace_trim_all_and_remove_whitespace_strings(std::vector<std::string>& strings);

    [[nodiscard]] std::vector<std::string> split(StringView s, const char delimiter);

    [[nodiscard]] std::vector<std::string> split_keep_empty(StringView s, const char delimiter);

    [[nodiscard]] std::vector<std::string> split_paths(StringView s);

    const char* find_first_of(StringView searched, StringView candidates);

    [[nodiscard]] std::vector<StringView> find_all_enclosed(StringView input,
                                                            StringView left_delim,
                                                            StringView right_delim);

    [[nodiscard]] StringView find_exactly_one_enclosed(StringView input, StringView left_tag, StringView right_tag);

    [[nodiscard]] Optional<StringView> find_at_most_one_enclosed(StringView input,
                                                                 StringView left_tag,
                                                                 StringView right_tag);

    bool contains_any_ignoring_c_comments(const std::string& source, View<StringView> to_find);

    bool contains_any_ignoring_hash_comments(StringView source, View<StringView> to_find);

    bool contains_any(StringView source, View<StringView> to_find);

    [[nodiscard]] bool equals(StringView a, StringView b);

    template<class T>
    [[nodiscard]] std::string serialize(const T& t)
    {
        std::string ret;
        serialize(t, ret);
        return ret;
    }

    // Equivalent to one of the `::strto[T]` functions. Returns `nullopt` if there is an error.
    template<class T>
    Optional<T> strto(StringView sv);

    template<>
    Optional<int> strto<int>(StringView);
    template<>
    Optional<unsigned int> strto<unsigned int>(StringView);
    template<>
    Optional<long> strto<long>(StringView);
    template<>
    Optional<unsigned long> strto<unsigned long>(StringView);
    template<>
    Optional<long long> strto<long long>(StringView);
    template<>
    Optional<unsigned long long> strto<unsigned long long>(StringView);
    template<>
    Optional<double> strto<double>(StringView);

    const char* search(StringView haystack, StringView needle);

    bool contains(StringView haystack, StringView needle);
    bool contains(StringView haystack, char needle);

    // base 32 encoding, following IETF RFC 4648
    [[nodiscard]] std::string b32_encode(std::uint64_t x) noexcept;

    // percent encoding, following IETF RFC 3986
    [[nodiscard]] std::string percent_encode(StringView sv) noexcept;

    // Implements https://en.wikipedia.org/wiki/Levenshtein_distance with a "give-up" clause for large strings
    // Guarantees 0 for equal strings and nonzero for inequal strings.
    size_t byte_edit_distance(StringView a, StringView b);

    struct LinesStream
    {
        template<class Fn>
        void on_data(const StringView sv, Fn cb)
        {
            const auto last = sv.end();
            auto start = sv.begin();
            for (;;)
            {
                const auto newline = std::find_if(start, last, is_newline);
                if (newline == last)
                {
                    previous_partial_line.append(start, newline);
                    return;
                }
                else if (!previous_partial_line.empty())
                {
                    // include the prefix of this line from the last callback
                    previous_partial_line.append(start, newline);
                    cb(StringView{previous_partial_line});
                    previous_partial_line.clear();
                }
                else if (!last_was_cr || *newline != '\n' || newline != start)
                {
                    // implement \r\n, \r, \n newlines by logically generating all newlines,
                    // and skipping emission of an empty \n newline iff immediately following \r
                    cb(StringView{start, newline});
                }

                last_was_cr = *newline == '\r';
                start = newline + 1;
            }
        }

        template<class Fn>
        void on_end(Fn cb)
        {
            if (!previous_partial_line.empty())
            {
                cb(StringView{previous_partial_line});
<<<<<<< HEAD
            }
            previous_partial_line.clear();
=======
                previous_partial_line.clear();
            }
>>>>>>> cdb62446
            last_was_cr = false;
        }

    private:
        struct IsNewline
        {
            constexpr bool operator()(const char c) const noexcept { return c == '\n' || c == '\r'; }
        };
        static constexpr IsNewline is_newline{};

        bool last_was_cr = false;
        std::string previous_partial_line;
    };

    struct LinesCollector
    {
        void on_data(StringView sv);
        std::vector<std::string> extract();

    private:
        struct CB;

        LinesStream stream;
        std::vector<std::string> lines;
    };
}<|MERGE_RESOLUTION|>--- conflicted
+++ resolved
@@ -259,13 +259,8 @@
             if (!previous_partial_line.empty())
             {
                 cb(StringView{previous_partial_line});
-<<<<<<< HEAD
-            }
-            previous_partial_line.clear();
-=======
                 previous_partial_line.clear();
             }
->>>>>>> cdb62446
             last_was_cr = false;
         }
 
