#pragma once

#include <vcpkg/base/strings.h>
#include <vcpkg/base/view.h>

namespace vcpkg
{
    enum class Color
    {
        success = 10,
        error = 12,
        warning = 14,
    };

    namespace details
    {
        void print(StringView message);
        void print(const Color c, StringView message);
    }

    template<class Arg1, class... Args>
    void printf(const char* message_template, const Arg1& message_arg1, const Args&... message_args)
    {
        return ::vcpkg::details::print(Strings::format(message_template, message_arg1, message_args...));
    }

    template<class Arg1, class... Args>
    void printf(const Color c, const char* message_template, const Arg1& message_arg1, const Args&... message_args)
    {
        return ::vcpkg::details::print(c, Strings::format(message_template, message_arg1, message_args...));
    }

    template<class... Args>
    void print2(const Color c, const Args&... args)
    {
        ::vcpkg::details::print(c, Strings::concat_or_view(args...));
    }

    template<class... Args>
    void print2(const Args&... args)
    {
        ::vcpkg::details::print(Strings::concat_or_view(args...));
    }

    struct BufferedPrint
    {
        BufferedPrint() { stdout_buffer.reserve(alloc_size); }
        BufferedPrint(const BufferedPrint&) = delete;
        BufferedPrint& operator=(const BufferedPrint&) = delete;
        void append(::vcpkg::StringView nextView)
        {
            stdout_buffer.append(nextView.data(), nextView.size());
            if (stdout_buffer.size() > buffer_size_target)
            {
                ::vcpkg::details::print(stdout_buffer);
                stdout_buffer.clear();
            }
        }
<<<<<<< HEAD
        ~BufferedPrint() { ::vcpkg::details::print(stdout_buffer); }
=======
        ~BufferedPrint() { ::vcpkg::System::details::print(stdout_buffer); }

    private:
        ::std::string stdout_buffer;
        static constexpr ::std::size_t buffer_size_target = 2048;
        static constexpr ::std::size_t expected_maximum_print = 256;
        static constexpr ::std::size_t alloc_size = buffer_size_target + expected_maximum_print;
>>>>>>> e8977e69
    };
}<|MERGE_RESOLUTION|>--- conflicted
+++ resolved
@@ -56,16 +56,13 @@
                 stdout_buffer.clear();
             }
         }
-<<<<<<< HEAD
+
         ~BufferedPrint() { ::vcpkg::details::print(stdout_buffer); }
-=======
-        ~BufferedPrint() { ::vcpkg::System::details::print(stdout_buffer); }
 
     private:
         ::std::string stdout_buffer;
         static constexpr ::std::size_t buffer_size_target = 2048;
         static constexpr ::std::size_t expected_maximum_print = 256;
         static constexpr ::std::size_t alloc_size = buffer_size_target + expected_maximum_print;
->>>>>>> e8977e69
     };
 }