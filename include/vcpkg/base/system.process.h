#pragma once

#include <vcpkg/base/fwd/system.process.h>

#include <vcpkg/base/expected.h>
#include <vcpkg/base/files.h>
#include <vcpkg/base/stringview.h>
#include <vcpkg/base/view.h>

#include <functional>
#include <string>
#include <unordered_map>
#include <vector>

namespace vcpkg
{
    struct CMakeVariable
    {
        CMakeVariable(const StringView varname, const char* varvalue);
        CMakeVariable(const StringView varname, const std::string& varvalue);
        CMakeVariable(const StringView varname, const Path& varvalue);
        CMakeVariable(std::string var);

        std::string s;
    };

    void append_shell_escaped(std::string& target, StringView content);

    struct Command
    {
        Command() = default;
        explicit Command(StringView s) { string_arg(s); }

        Command& string_arg(StringView s) &;
        Command& raw_arg(StringView s) &
        {
            if (!buf.empty())
            {
                buf.push_back(' ');
            }

            buf.append(s.data(), s.size());
            return *this;
        }

        Command& forwarded_args(View<std::string> args) &
        {
            for (auto&& arg : args)
            {
                string_arg(arg);
            }

            return *this;
        }

        Command&& string_arg(StringView s) && { return std::move(string_arg(s)); };
        Command&& raw_arg(StringView s) && { return std::move(raw_arg(s)); }
        Command&& forwarded_args(View<std::string> args) && { return std::move(forwarded_args(args)); }

        std::string&& extract() && { return std::move(buf); }
        StringView command_line() const { return buf; }
        const char* c_str() const { return buf.c_str(); }

        void clear() { buf.clear(); }
        bool empty() const { return buf.empty(); }

    private:
        std::string buf;
    };

    struct CommandLess
    {
        bool operator()(const Command& lhs, const Command& rhs) const
        {
            return lhs.command_line() < rhs.command_line();
        }
    };

    Command make_basic_cmake_cmd(const Path& cmake_tool_path,
                                 const Path& cmake_script,
                                 const std::vector<CMakeVariable>& pass_variables);

    Path get_exe_path_of_current_process();

    struct ExitCodeAndOutput
    {
        int exit_code;
        std::string output;
    };

    struct Environment
    {
#if defined(_WIN32)
        using string_t = std::wstring;
#else
        using string_t = std::string;
#endif
        void add_entry(StringView key, StringView value);
        const string_t& get() const;

    private:
        string_t m_env_data;
    };

    const Environment& get_clean_environment();
    Environment get_modified_clean_environment(const std::unordered_map<std::string, std::string>& extra_env,
                                               StringView prepend_to_path = {});

    struct WorkingDirectory
    {
        Path working_directory;
    };

    extern const WorkingDirectory default_working_directory;
    extern const Environment default_environment;

    ExpectedL<int> cmd_execute(const Command& cmd_line,
                               const WorkingDirectory& wd = default_working_directory,
                               const Environment& env = default_environment);
    ExpectedL<int> cmd_execute_clean(const Command& cmd_line, const WorkingDirectory& wd = default_working_directory);

#if defined(_WIN32)
    Environment cmd_execute_and_capture_environment(const Command& cmd_line,
                                                    const Environment& env = default_environment);
#endif

    void cmd_execute_background(const Command& cmd_line);

    ExpectedL<ExitCodeAndOutput> cmd_execute_and_capture_output(const Command& cmd_line,
                                                                const WorkingDirectory& wd = default_working_directory,
                                                                const Environment& env = default_environment,
                                                                Encoding encoding = Encoding::Utf8,
                                                                EchoInDebug echo_in_debug = EchoInDebug::Hide);

    std::vector<ExpectedL<ExitCodeAndOutput>> cmd_execute_and_capture_output_parallel(
        View<Command> cmd_lines,
        const WorkingDirectory& wd = default_working_directory,
        const Environment& env = default_environment);

<<<<<<< HEAD
    void cmd_execute_parallel(LineInfo li, View<Command> cmd_lines, WorkingDirectory wd, const Environment& env = {});

    inline void cmd_execute_parallel(LineInfo li, View<Command> cmd_lines, const Environment& env = {})
    {
        cmd_execute_parallel(li, cmd_lines, WorkingDirectory{Path()}, env);
    }

    int cmd_execute_and_stream_lines(const Command& cmd_line,
                                     std::function<void(StringView)> per_line_cb,
                                     const WorkingDirectory& wd = default_working_directory,
                                     const Environment& env = default_environment,
                                     Encoding encoding = Encoding::Utf8);
=======
    ExpectedL<int> cmd_execute_and_stream_lines(const Command& cmd_line,
                                                std::function<void(StringView)> per_line_cb,
                                                const WorkingDirectory& wd = default_working_directory,
                                                const Environment& env = default_environment,
                                                Encoding encoding = Encoding::Utf8);
>>>>>>> 16d6d44e

    ExpectedL<int> cmd_execute_and_stream_data(const Command& cmd_line,
                                               std::function<void(StringView)> data_cb,
                                               const WorkingDirectory& wd = default_working_directory,
                                               const Environment& env = default_environment,
                                               Encoding encoding = Encoding::Utf8);

    uint64_t get_subproccess_stats();

    void register_console_ctrl_handler();
#if defined(_WIN32)
    void initialize_global_job_object();
    void enter_interactive_subprocess();
    void exit_interactive_subprocess();
#endif

    bool succeeded(const ExpectedL<int>& maybe_exit) noexcept;

    // If exit code is 0, returns a 'success' ExpectedL.
    // Otherwise, returns an ExpectedL containing error text
    ExpectedL<Unit> flatten(const ExpectedL<ExitCodeAndOutput>&, StringView tool_name);

    // If exit code is 0, returns a 'success' ExpectedL containing the output
    // Otherwise, returns an ExpectedL containing error text
    ExpectedL<std::string> flatten_out(ExpectedL<ExitCodeAndOutput>&&, StringView tool_name);
}<|MERGE_RESOLUTION|>--- conflicted
+++ resolved
@@ -137,7 +137,6 @@
         const WorkingDirectory& wd = default_working_directory,
         const Environment& env = default_environment);
 
-<<<<<<< HEAD
     void cmd_execute_parallel(LineInfo li, View<Command> cmd_lines, WorkingDirectory wd, const Environment& env = {});
 
     inline void cmd_execute_parallel(LineInfo li, View<Command> cmd_lines, const Environment& env = {})
@@ -145,18 +144,11 @@
         cmd_execute_parallel(li, cmd_lines, WorkingDirectory{Path()}, env);
     }
 
-    int cmd_execute_and_stream_lines(const Command& cmd_line,
-                                     std::function<void(StringView)> per_line_cb,
-                                     const WorkingDirectory& wd = default_working_directory,
-                                     const Environment& env = default_environment,
-                                     Encoding encoding = Encoding::Utf8);
-=======
     ExpectedL<int> cmd_execute_and_stream_lines(const Command& cmd_line,
                                                 std::function<void(StringView)> per_line_cb,
                                                 const WorkingDirectory& wd = default_working_directory,
                                                 const Environment& env = default_environment,
                                                 Encoding encoding = Encoding::Utf8);
->>>>>>> 16d6d44e
 
     ExpectedL<int> cmd_execute_and_stream_data(const Command& cmd_line,
                                                std::function<void(StringView)> data_cb,
