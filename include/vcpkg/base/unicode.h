--- conflicted
+++ resolved
@@ -19,13 +19,6 @@
         UnexpectedEof = 6,
     };
 
-<<<<<<< HEAD
-=======
-    Utf8CodeUnitKind utf8_code_unit_kind(unsigned char code_unit) noexcept;
-
-    int utf8_code_unit_count(char code_unit) noexcept;
-
->>>>>>> b652f064
     int utf8_encode_code_point(char (&array)[4], char32_t code_point) noexcept;
 
     // returns {after-current-code-point, error},
@@ -108,19 +101,13 @@
     */
     struct Utf8Decoder
     {
-<<<<<<< HEAD
         constexpr Utf8Decoder() noexcept
             : current_(end_of_file), pointer_to_current_(nullptr), next_(nullptr), last_(nullptr)
         {
         }
-        explicit constexpr Utf8Decoder(StringView sv) : Utf8Decoder(sv.begin(), sv.end()) { }
+        explicit constexpr Utf8Decoder(StringView sv) noexcept : Utf8Decoder(sv.begin(), sv.end()) { }
         constexpr Utf8Decoder(const char* first, const char* last) noexcept
             : current_(0), pointer_to_current_(first), next_(first), last_(last)
-=======
-        constexpr Utf8Decoder() noexcept : current_(end_of_file), next_(nullptr), last_(nullptr) { }
-        explicit constexpr Utf8Decoder(StringView sv) noexcept : Utf8Decoder(sv.begin(), sv.end()) { }
-        constexpr Utf8Decoder(const char* first, const char* last) noexcept : current_(0), next_(first), last_(last)
->>>>>>> b652f064
         {
             if (next_ != last_)
             {
@@ -131,20 +118,12 @@
                 current_ = end_of_file;
             }
         }
-<<<<<<< HEAD
-        constexpr Utf8Decoder(StringView sv, utf8_errc& first_decode_error)
-=======
         constexpr Utf8Decoder(StringView sv, utf8_errc& first_decode_error) noexcept
->>>>>>> b652f064
             : Utf8Decoder(sv.begin(), sv.end(), first_decode_error)
         {
         }
         constexpr Utf8Decoder(const char* first, const char* last, utf8_errc& first_decode_error) noexcept
-<<<<<<< HEAD
             : current_(0), pointer_to_current_(first), next_(first), last_(last)
-=======
-            : current_(0), next_(first), last_(last)
->>>>>>> b652f064
         {
             if (next_ != last_)
             {
@@ -195,27 +174,16 @@
                 Checks::unreachable(VCPKG_LINE_INFO);
             }
 
-<<<<<<< HEAD
             return lhs.pointer_to_current_ == rhs.pointer_to_current_;
-=======
-            return lhs.next_ == rhs.next_ && lhs.current_ == rhs.current_;
->>>>>>> b652f064
         }
         friend constexpr bool operator!=(const Utf8Decoder& lhs, const Utf8Decoder& rhs) noexcept
         {
             return !(lhs == rhs);
         }
-<<<<<<< HEAD
-        friend constexpr bool operator==(const Utf8Decoder& d, Utf8Decoder::sentinel) { return d.is_eof(); }
-        friend constexpr bool operator==(Utf8Decoder::sentinel s, const Utf8Decoder& d) { return d == s; }
-        friend constexpr bool operator!=(const Utf8Decoder& d, Utf8Decoder::sentinel) { return !d.is_eof(); }
-        friend constexpr bool operator!=(Utf8Decoder::sentinel s, const Utf8Decoder& d) { return d != s; }
-=======
         friend constexpr bool operator==(const Utf8Decoder& d, Utf8Decoder::sentinel) noexcept { return d.is_eof(); }
         friend constexpr bool operator==(Utf8Decoder::sentinel s, const Utf8Decoder& d) noexcept { return d == s; }
         friend constexpr bool operator!=(const Utf8Decoder& d, Utf8Decoder::sentinel) noexcept { return !d.is_eof(); }
         friend constexpr bool operator!=(Utf8Decoder::sentinel s, const Utf8Decoder& d) noexcept { return d != s; }
->>>>>>> b652f064
 
         using difference_type = std::ptrdiff_t;
         using value_type = char32_t;
