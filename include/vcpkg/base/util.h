--- conflicted
+++ resolved
@@ -141,12 +141,12 @@
         cont.erase(std::remove_if(cont.begin(), cont.end(), pred), cont.end());
     }
 
-<<<<<<< HEAD
     template<class Range, class F>
     void transform(Range& r, F f)
     {
         std::transform(r.begin(), r.end(), r.begin(), f);
-=======
+    }
+
     template<class ForwardIt1, class ForwardIt2>
     ForwardIt1 search_and_skip(ForwardIt1 first, ForwardIt1 last, ForwardIt2 s_first, ForwardIt2 s_last)
     {
@@ -174,7 +174,6 @@
         using std::end;
 
         return std::search(first, last, begin(rng), end(rng));
->>>>>>> 603ddd61
     }
 
     // 0th is the first occurence
