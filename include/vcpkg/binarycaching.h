#pragma once

// #include <vcpkg/base/fwd/optional.h>

#include <vcpkg/fwd/binarycaching.h>
#include <vcpkg/fwd/dependencies.h>
#include <vcpkg/fwd/tools.h>
#include <vcpkg/fwd/vcpkgpaths.h>

#include <vcpkg/base/expected.h>
#include <vcpkg/base/files.h>
#include <vcpkg/base/message_sinks.h>

#include <vcpkg/packagespec.h>
#include <vcpkg/sourceparagraph.h>

#include <condition_variable>
#include <iterator>
#include <queue>
#include <set>
#include <string>
#include <thread>
#include <unordered_map>
#include <vector>

namespace vcpkg
{
    struct CacheStatus
    {
        bool should_attempt_precheck(const IBinaryProvider* sender) const noexcept;
        bool should_attempt_restore(const IBinaryProvider* sender) const noexcept;

        bool is_unavailable(size_t total_providers) const noexcept;
        const IBinaryProvider* get_available_provider() const noexcept;
        bool is_restored() const noexcept;

        void mark_unavailable(const IBinaryProvider* sender);
        void mark_available(const IBinaryProvider* sender) noexcept;
        void mark_restored() noexcept;

    private:
        CacheStatusState m_status = CacheStatusState::unknown;

        // The set of providers who know they do not have the associated cache entry.
        // Flat vector set because N is tiny.
        std::vector<const IBinaryProvider*> m_known_unavailable_providers; // meaningful iff m_status == unknown

        // The provider who affirmatively has the associated cache entry.
        const IBinaryProvider* m_available_provider = nullptr; // meaningful iff m_status == available
    };

    struct BinaryPackageInformation
    {
<<<<<<< HEAD
        explicit BinaryPackageInformation(const InstallPlanAction& action);
        std::string package_abi;
        // The following fields are only needed for the nuget binary cache
        PackageSpec spec;
        SourceControlFile& source_control_file;
        std::string& raw_version;
        std::string compiler_id;
        std::string compiler_version;
        std::string triplet_abi;
        InternalFeatureSet feature_list;
        std::vector<PackageSpec> package_dependencies;
    };

    struct IObjectProvider
    {
        enum class Access : uint8_t
        {
            Read = 0b01,
            Write = 0b10,
            ReadWrite = 0b11,
        };
        Access access;

        bool supports_write() const { return static_cast<uint8_t>(access) & static_cast<uint8_t>(Access::Write); }
        bool supports_read() const { return static_cast<uint8_t>(access) & static_cast<uint8_t>(Access::Read); }

        IObjectProvider(Access access) : access(access) { }
        virtual ~IObjectProvider() = default;

        virtual void download(Optional<const ToolCache&> tool_cache,
                              View<StringView> objects,
                              const Path& target_dir) const = 0;

        virtual void upload(Optional<const ToolCache&> tool_cache,
                            StringView object_id,
                            const Path& object_file,
                            MessageSink& msg_sink) = 0;

        virtual void check_availability(Optional<const ToolCache&> tool_cache,
                                        View<StringView> objects,
                                        Span<bool> cache_status) const = 0;
=======
        explicit BinaryPackageInformation(const InstallPlanAction& action, std::string&& nuspec = "");
        std::string package_abi;
        PackageSpec spec;
        std::string raw_version;
        std::string nuspec; // only filled if BinaryCache has a provider that returns true for needs_nuspec_data()
    };

    struct BinaryProviderPushRequest
    {
        BinaryProviderPushRequest(BinaryPackageInformation&& info, Path package_dir)
            : info(std::move(info)), package_dir(std::move(package_dir))
        {
        }
        BinaryPackageInformation info;
        Path package_dir;
>>>>>>> 5f1786e9
    };

    struct IBinaryProvider
    {
        virtual ~IBinaryProvider() = default;

        /// Attempts to restore the package referenced by `action` into the packages directory.
        /// Prerequisite: action has a package_abi()
        virtual RestoreResult try_restore(const InstallPlanAction& action) const = 0;

        /// Called upon a successful build of `action` to store those contents in the binary cache.
        /// Prerequisite: action has a package_abi()
<<<<<<< HEAD
        virtual void push_success(const BinaryPackageInformation& info,
                                  const Path& packages_dir,
                                  MessageSink& msg_sink) = 0;
=======
        virtual void push_success(const BinaryProviderPushRequest& request, MessageSink& msg_sink) = 0;
>>>>>>> 5f1786e9

        /// Gives the IBinaryProvider an opportunity to batch any downloading or server communication for
        /// executing `actions`.
        /// `cache_status` is a vector with the same number of entries of actions, where each index corresponds
        /// to the action at the same index in `actions`. The provider must mark the cache status as appropriate.
        /// Note: `actions` *might not* have package ABIs (for example, a --head package)!
        /// Prerequisite: if `actions[i]` has no package ABI, `cache_status[i]` is nullptr.
        virtual void prefetch(View<InstallPlanAction> actions, View<CacheStatus*> cache_status) const = 0;

        /// Checks whether the `actions` are present in the cache, without restoring them. Used by CI to determine
        /// missing packages.
        /// `cache_status` is a view with the same number of entries of actions, where each index corresponds
        /// to the action at the same index in `actions`. The provider must mark the cache status as appropriate.
        /// Prerequisite: `actions` have package ABIs.
        virtual void precheck(View<InstallPlanAction> actions, View<CacheStatus*> cache_status) const = 0;

        virtual bool needs_nuspec_data() const { return false; }
    };

    struct UrlTemplate
    {
        std::string url_template;
        std::vector<std::string> headers_for_put;
        std::vector<std::string> headers_for_get;

        LocalizedString valid() const;
<<<<<<< HEAD
        std::string instantiate_variable(StringView sha) const;

    protected:
        LocalizedString valid(View<StringLiteral> valid_keys) const;
=======
        std::string instantiate_variables(const BinaryPackageInformation& info) const;
>>>>>>> 5f1786e9
    };

    struct ExtendedUrlTemplate : private UrlTemplate
    {
        using UrlTemplate::headers_for_get;
        using UrlTemplate::headers_for_put;
        using UrlTemplate::url_template;
        ExtendedUrlTemplate(UrlTemplate&& t) : UrlTemplate(std::move(t)) { }
        LocalizedString valid() const;
        std::string instantiate_variables(const BinaryPackageInformation& info) const;
    };

    struct ObjectCacheConfig
    {
        ObjectCacheConfig() = default;
        ObjectCacheConfig(const ObjectCacheConfig&) = delete;
        ObjectCacheConfig& operator=(const ObjectCacheConfig&) = delete;
        ObjectCacheConfig(ObjectCacheConfig&&) = default;
        ObjectCacheConfig& operator=(ObjectCacheConfig&&) = default;
        virtual ~ObjectCacheConfig() = default;
        std::vector<std::unique_ptr<IObjectProvider>> object_providers;
        std::vector<std::string> secrets;
        virtual void clear();
    };

    struct BinaryConfigParserState : ObjectCacheConfig
    {
        bool nuget_interactive = false;
        std::string nugettimeout = "100";

        std::vector<ExtendedUrlTemplate> url_templates_to_get;
        std::vector<ExtendedUrlTemplate> url_templates_to_put;

        std::vector<std::string> sources_to_read;
        std::vector<std::string> sources_to_write;

        std::vector<Path> configs_to_read;
        std::vector<Path> configs_to_write;

        void clear() override;
    };

    struct DownloadManagerConfig : public ObjectCacheConfig
    {
        bool block_origin = false;
        Optional<std::string> script;
        void clear() override;
    };

    ExpectedL<BinaryConfigParserState> create_binary_providers_from_configs_pure(Filesystem& fs,
                                                                                 const std::string& env_string,
                                                                                 View<std::string> args);
    ExpectedL<std::vector<std::unique_ptr<IBinaryProvider>>> create_binary_providers_from_configs(
        const VcpkgPaths& paths, View<std::string> args);

    struct BinaryCache
    {
<<<<<<< HEAD
        static BinaryCache* current_instance;
        static void wait_for_async_complete();
=======
>>>>>>> 5f1786e9
        BinaryCache(Filesystem& filesystem);
        explicit BinaryCache(const VcpkgCmdArguments& args, const VcpkgPaths& paths);

        ~BinaryCache();

        void install_providers(std::vector<std::unique_ptr<IBinaryProvider>>&& providers);
        void install_providers_for(const VcpkgCmdArguments& args, const VcpkgPaths& paths);

        /// Attempts to restore the package referenced by `action` into the packages directory.
        RestoreResult try_restore(const InstallPlanAction& action);

        /// Called upon a successful build of `action` to store those contents in the binary cache.
        void push_success(const InstallPlanAction& action, Path package_dir);
<<<<<<< HEAD
=======

        void print_push_success_messages();
>>>>>>> 5f1786e9

        /// Gives the IBinaryProvider an opportunity to batch any downloading or server communication for
        /// executing `actions`.
        void prefetch(View<InstallPlanAction> actions);

        /// Checks whether the `actions` are present in the cache, without restoring them. Used by CI to determine
        /// missing packages.
        /// Returns a vector where each index corresponds to the matching index in `actions`.
        std::vector<CacheAvailability> precheck(View<InstallPlanAction> actions);

        void wait_for_async_complete();

    private:
        struct ActionToPush
        {
<<<<<<< HEAD
            BinaryPackageInformation info;
            bool clean_after_push;
            Path packages_dir;
        };
        void push_thread_main();

        std::unordered_map<std::string, CacheStatus> m_status;
        std::vector<std::unique_ptr<IBinaryProvider>> m_providers;
        std::condition_variable actions_to_push_notifier;
        std::mutex actions_to_push_mutex;
        std::queue<ActionToPush> actions_to_push;
        std::thread push_thread;
        std::atomic_bool end_push_thread;
=======
            BinaryProviderPushRequest request;
            bool clean_after_push = false;
        };
        void push_thread_main();

        BGMessageSink bg_msg_sink;
        std::unordered_map<std::string, CacheStatus> m_status;
        std::vector<std::unique_ptr<IBinaryProvider>> m_providers;
        bool needs_nuspec_data = false;
        std::condition_variable actions_to_push_notifier;
        std::mutex actions_to_push_mutex;
        std::vector<ActionToPush> actions_to_push;
        std::thread push_thread;
        std::atomic_bool end_push_thread;
        std::atomic_int remaining_packages_to_push = 0;
>>>>>>> 5f1786e9
        Filesystem& filesystem;
    };

    ExpectedL<DownloadManagerConfig> parse_download_configuration(Filesystem& fs, const Optional<std::string>& arg);

    std::string generate_nuget_packages_config(const ActionPlan& action);

    LocalizedString format_help_topic_asset_caching();
    LocalizedString format_help_topic_binary_caching();
}<|MERGE_RESOLUTION|>--- conflicted
+++ resolved
@@ -51,18 +51,21 @@
 
     struct BinaryPackageInformation
     {
-<<<<<<< HEAD
-        explicit BinaryPackageInformation(const InstallPlanAction& action);
+        explicit BinaryPackageInformation(const InstallPlanAction& action, std::string&& nuspec = "");
         std::string package_abi;
-        // The following fields are only needed for the nuget binary cache
         PackageSpec spec;
-        SourceControlFile& source_control_file;
-        std::string& raw_version;
-        std::string compiler_id;
-        std::string compiler_version;
-        std::string triplet_abi;
-        InternalFeatureSet feature_list;
-        std::vector<PackageSpec> package_dependencies;
+        std::string raw_version;
+        std::string nuspec; // only filled if BinaryCache has a provider that returns true for needs_nuspec_data()
+    };
+
+    struct BinaryProviderPushRequest
+    {
+        BinaryProviderPushRequest(BinaryPackageInformation&& info, Path package_dir)
+            : info(std::move(info)), package_dir(std::move(package_dir))
+        {
+        }
+        BinaryPackageInformation info;
+        Path package_dir;
     };
 
     struct IObjectProvider
@@ -93,23 +96,6 @@
         virtual void check_availability(Optional<const ToolCache&> tool_cache,
                                         View<StringView> objects,
                                         Span<bool> cache_status) const = 0;
-=======
-        explicit BinaryPackageInformation(const InstallPlanAction& action, std::string&& nuspec = "");
-        std::string package_abi;
-        PackageSpec spec;
-        std::string raw_version;
-        std::string nuspec; // only filled if BinaryCache has a provider that returns true for needs_nuspec_data()
-    };
-
-    struct BinaryProviderPushRequest
-    {
-        BinaryProviderPushRequest(BinaryPackageInformation&& info, Path package_dir)
-            : info(std::move(info)), package_dir(std::move(package_dir))
-        {
-        }
-        BinaryPackageInformation info;
-        Path package_dir;
->>>>>>> 5f1786e9
     };
 
     struct IBinaryProvider
@@ -122,13 +108,7 @@
 
         /// Called upon a successful build of `action` to store those contents in the binary cache.
         /// Prerequisite: action has a package_abi()
-<<<<<<< HEAD
-        virtual void push_success(const BinaryPackageInformation& info,
-                                  const Path& packages_dir,
-                                  MessageSink& msg_sink) = 0;
-=======
         virtual void push_success(const BinaryProviderPushRequest& request, MessageSink& msg_sink) = 0;
->>>>>>> 5f1786e9
 
         /// Gives the IBinaryProvider an opportunity to batch any downloading or server communication for
         /// executing `actions`.
@@ -155,14 +135,10 @@
         std::vector<std::string> headers_for_get;
 
         LocalizedString valid() const;
-<<<<<<< HEAD
         std::string instantiate_variable(StringView sha) const;
 
     protected:
         LocalizedString valid(View<StringLiteral> valid_keys) const;
-=======
-        std::string instantiate_variables(const BinaryPackageInformation& info) const;
->>>>>>> 5f1786e9
     };
 
     struct ExtendedUrlTemplate : private UrlTemplate
@@ -220,11 +196,6 @@
 
     struct BinaryCache
     {
-<<<<<<< HEAD
-        static BinaryCache* current_instance;
-        static void wait_for_async_complete();
-=======
->>>>>>> 5f1786e9
         BinaryCache(Filesystem& filesystem);
         explicit BinaryCache(const VcpkgCmdArguments& args, const VcpkgPaths& paths);
 
@@ -238,11 +209,8 @@
 
         /// Called upon a successful build of `action` to store those contents in the binary cache.
         void push_success(const InstallPlanAction& action, Path package_dir);
-<<<<<<< HEAD
-=======
 
         void print_push_success_messages();
->>>>>>> 5f1786e9
 
         /// Gives the IBinaryProvider an opportunity to batch any downloading or server communication for
         /// executing `actions`.
@@ -258,21 +226,6 @@
     private:
         struct ActionToPush
         {
-<<<<<<< HEAD
-            BinaryPackageInformation info;
-            bool clean_after_push;
-            Path packages_dir;
-        };
-        void push_thread_main();
-
-        std::unordered_map<std::string, CacheStatus> m_status;
-        std::vector<std::unique_ptr<IBinaryProvider>> m_providers;
-        std::condition_variable actions_to_push_notifier;
-        std::mutex actions_to_push_mutex;
-        std::queue<ActionToPush> actions_to_push;
-        std::thread push_thread;
-        std::atomic_bool end_push_thread;
-=======
             BinaryProviderPushRequest request;
             bool clean_after_push = false;
         };
@@ -288,7 +241,6 @@
         std::thread push_thread;
         std::atomic_bool end_push_thread;
         std::atomic_int remaining_packages_to_push = 0;
->>>>>>> 5f1786e9
         Filesystem& filesystem;
     };
 
