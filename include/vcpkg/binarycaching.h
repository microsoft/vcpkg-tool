--- conflicted
+++ resolved
@@ -189,15 +189,11 @@
         /// Returns a vector where each index corresponds to the matching index in `actions`.
         std::vector<CacheAvailability> precheck(View<InstallPlanAction> actions);
 
-<<<<<<< HEAD
         void clear_cache();
 
-    private:
-=======
     protected:
         BinaryProviders m_config;
 
->>>>>>> 041e75ad
         std::unordered_map<std::string, CacheStatus> m_status;
     };
 
