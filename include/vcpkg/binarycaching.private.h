--- conflicted
+++ resolved
@@ -31,40 +31,7 @@
         std::string nupkg_filename() const { return Strings::concat(id, '.', version, ".nupkg"); }
     };
 
-<<<<<<< HEAD
-    inline NugetReference make_nugetref(const PackageSpec& spec,
-                                        StringView raw_version,
-                                        StringView abi_tag,
-                                        const std::string& prefix)
-    {
-        return {Strings::concat(prefix, spec.dir()), format_version_for_nugetref(raw_version, abi_tag)};
-    }
-    inline NugetReference make_nugetref(const BinaryPackageInformation& info, const std::string& prefix)
-    {
-        return make_nugetref(info.spec, info.raw_version, info.package_abi, prefix);
-    }
-    inline NugetReference make_nugetref(const InstallPlanAction& action, const std::string& prefix)
-    {
-        return make_nugetref(action.spec,
-                             action.source_control_file_and_location->source_control_file->core_paragraph->raw_version,
-                             action.abi_info.package_abi,
-                             prefix);
-    }
-
-    namespace details
-    {
-        struct NuGetRepoInfo
-        {
-            std::string repo;
-            std::string branch;
-            std::string commit;
-        };
-
-        NuGetRepoInfo get_nuget_repo_info_from_env();
-    }
-=======
     NugetReference make_nugetref(const InstallPlanAction& action, StringView prefix);
->>>>>>> f4ff80d7
 
     std::string generate_nuspec(const Path& package_dir,
                                 const InstallPlanAction& action,
