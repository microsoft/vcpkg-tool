#pragma once

#include <vcpkg/base/fwd/stringview.h>

#include <vcpkg/packagespec.h>
#include <vcpkg/paragraphparser.h>
#include <vcpkg/sourceparagraph.h>

namespace vcpkg
{
    /// <summary>
    /// Built package metadata
    /// </summary>
    struct BinaryParagraph
    {
<<<<<<< HEAD
        BinaryParagraph() = default;
        explicit BinaryParagraph(Paragraph&& fields);
=======
        BinaryParagraph();
        BinaryParagraph(StringView origin, Paragraph&& fields);
>>>>>>> f098d3e0
        BinaryParagraph(const SourceParagraph& spgh,
                        const std::vector<std::string>& default_features,
                        Triplet triplet,
                        const std::string& abi_tag,
                        std::vector<PackageSpec> deps);
        BinaryParagraph(const PackageSpec& spec, const FeatureParagraph& fpgh, std::vector<PackageSpec> deps);

        void canonicalize();

        std::string display_name() const;

        std::string fullstem() const;

        std::string dir() const;

        bool is_feature() const { return !feature.empty(); }

        PackageSpec spec;
        Version version;
        std::vector<std::string> description;
        std::vector<std::string> maintainers;
        std::string feature;
        std::vector<std::string> default_features;
        std::vector<PackageSpec> dependencies;
        std::string abi;
    };

    bool operator==(const BinaryParagraph&, const BinaryParagraph&);
    bool operator!=(const BinaryParagraph&, const BinaryParagraph&);

    struct BinaryControlFile
    {
        BinaryParagraph core_paragraph;
        std::vector<BinaryParagraph> features;
    };

    void serialize(const BinaryParagraph& pgh, std::string& out_str);
    std::string format_binary_paragraph(const BinaryParagraph& paragraph);
}<|MERGE_RESOLUTION|>--- conflicted
+++ resolved
@@ -13,13 +13,8 @@
     /// </summary>
     struct BinaryParagraph
     {
-<<<<<<< HEAD
         BinaryParagraph() = default;
-        explicit BinaryParagraph(Paragraph&& fields);
-=======
-        BinaryParagraph();
         BinaryParagraph(StringView origin, Paragraph&& fields);
->>>>>>> f098d3e0
         BinaryParagraph(const SourceParagraph& spgh,
                         const std::vector<std::string>& default_features,
                         Triplet triplet,
