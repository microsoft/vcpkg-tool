--- conflicted
+++ resolved
@@ -267,14 +267,12 @@
         std::vector<std::string> error_logs;
     };
 
-<<<<<<< HEAD
+    LocalizedString create_error_message(const ExtendedBuildResult& build_result, const PackageSpec& spec);
+
     std::string create_github_issue(const VcpkgCmdArguments& args,
                                     const ExtendedBuildResult& build_result,
                                     const VcpkgPaths& paths,
                                     const Dependencies::InstallPlanAction& action);
-=======
-    LocalizedString create_error_message(const ExtendedBuildResult& build_result, const PackageSpec& spec);
->>>>>>> e67456f5
 
     ExtendedBuildResult build_package(const VcpkgCmdArguments& args,
                                       const VcpkgPaths& paths,
