#pragma once

#include <vcpkg/fwd/cmakevars.h>
#include <vcpkg/fwd/dependencies.h>
#include <vcpkg/fwd/portfileprovider.h>

#include <vcpkg/base/cstringview.h>
#include <vcpkg/base/files.h>
#include <vcpkg/base/optional.h>
#include <vcpkg/base/system.process.h>

#include <vcpkg/commands.integrate.h>
#include <vcpkg/packagespec.h>
#include <vcpkg/statusparagraphs.h>
#include <vcpkg/triplet.h>
#include <vcpkg/vcpkgcmdarguments.h>
#include <vcpkg/vcpkgpaths.h>

#include <array>
#include <map>
#include <set>
#include <vector>

namespace vcpkg
{
<<<<<<< HEAD
    class BinaryCache;
}

namespace vcpkg::System
{
=======
    struct IBinaryProvider;
>>>>>>> 2f178609
    struct Environment;
}

namespace vcpkg::Build
{
    enum class BuildResult
    {
        NULLVALUE = 0,
        SUCCEEDED,
        BUILD_FAILED,
        POST_BUILD_CHECKS_FAILED,
        FILE_CONFLICTS,
        CASCADED_DUE_TO_MISSING_DEPENDENCIES,
        EXCLUDED,
        CACHE_MISSING,
        DOWNLOADED
    };

    struct IBuildLogsRecorder
    {
        virtual void record_build_result(const VcpkgPaths& paths,
                                         const PackageSpec& spec,
                                         BuildResult result) const = 0;
    };

    const IBuildLogsRecorder& null_build_logs_recorder() noexcept;

    namespace Command
    {
        int perform_ex(const VcpkgCmdArguments& args,
                       const FullPackageSpec& full_spec,
                       Triplet host_triplet,
                       const SourceControlFileLocation& scfl,
                       const PortFileProvider::PathsPortFileProvider& provider,
                       BinaryCache& binary_cache,
                       const IBuildLogsRecorder& build_logs_recorder,
                       const VcpkgPaths& paths);
        void perform_and_exit_ex(const VcpkgCmdArguments& args,
                                 const FullPackageSpec& full_spec,
                                 Triplet host_triplet,
                                 const SourceControlFileLocation& scfl,
                                 const PortFileProvider::PathsPortFileProvider& provider,
                                 BinaryCache& binary_cache,
                                 const IBuildLogsRecorder& build_logs_recorder,
                                 const VcpkgPaths& paths);

        int perform(const VcpkgCmdArguments& args,
                    const VcpkgPaths& paths,
                    Triplet default_triplet,
                    Triplet host_triplet);
        void perform_and_exit(const VcpkgCmdArguments& args,
                              const VcpkgPaths& paths,
                              Triplet default_triplet,
                              Triplet host_triplet);
    }

    enum class UseHeadVersion
    {
        NO = 0,
        YES
    };

    enum class AllowDownloads
    {
        NO = 0,
        YES
    };

    enum class OnlyDownloads
    {
        NO = 0,
        YES
    };

    enum class CleanBuildtrees
    {
        NO = 0,
        YES
    };

    enum class CleanPackages
    {
        NO = 0,
        YES
    };

    enum class CleanDownloads
    {
        NO = 0,
        YES
    };

    enum class ConfigurationType
    {
        DEBUG,
        RELEASE,
    };

    enum class DownloadTool
    {
        BUILT_IN,
        ARIA2,
    };
    const std::string& to_string(DownloadTool tool);
    enum class PurgeDecompressFailure
    {
        NO = 0,
        YES
    };

    enum class Editable
    {
        NO = 0,
        YES
    };

    enum class BackcompatFeatures
    {
        ALLOW = 0,
        PROHIBIT
    };

    enum class BuildMissing
    {
        NO = 0,
        YES
    };

    struct BuildPackageOptions
    {
        BuildMissing build_missing;
        UseHeadVersion use_head_version;
        AllowDownloads allow_downloads;
        OnlyDownloads only_downloads;
        CleanBuildtrees clean_buildtrees;
        CleanPackages clean_packages;
        CleanDownloads clean_downloads;
        DownloadTool download_tool;
        PurgeDecompressFailure purge_decompress_failure;
        Editable editable;
        BackcompatFeatures backcompat_features;
    };

    static constexpr BuildPackageOptions default_build_package_options{
        Build::BuildMissing::YES,
        Build::UseHeadVersion::NO,
        Build::AllowDownloads::YES,
        Build::OnlyDownloads::NO,
        Build::CleanBuildtrees::YES,
        Build::CleanPackages::YES,
        Build::CleanDownloads::NO,
        Build::DownloadTool::BUILT_IN,
        Build::PurgeDecompressFailure::YES,
        Build::Editable::NO,
        Build::BackcompatFeatures::ALLOW,
    };

    static constexpr BuildPackageOptions backcompat_prohibiting_package_options{
        Build::BuildMissing::YES,
        Build::UseHeadVersion::NO,
        Build::AllowDownloads::YES,
        Build::OnlyDownloads::NO,
        Build::CleanBuildtrees::YES,
        Build::CleanPackages::YES,
        Build::CleanDownloads::NO,
        Build::DownloadTool::BUILT_IN,
        Build::PurgeDecompressFailure::YES,
        Build::Editable::NO,
        Build::BackcompatFeatures::PROHIBIT,
    };

    static constexpr std::array<BuildResult, 6> BUILD_RESULT_VALUES = {
        BuildResult::SUCCEEDED,
        BuildResult::BUILD_FAILED,
        BuildResult::POST_BUILD_CHECKS_FAILED,
        BuildResult::FILE_CONFLICTS,
        BuildResult::CASCADED_DUE_TO_MISSING_DEPENDENCIES,
        BuildResult::EXCLUDED};

    const std::string& to_string(const BuildResult build_result);
    std::string create_error_message(const BuildResult build_result, const PackageSpec& spec);
    std::string create_user_troubleshooting_message(const PackageSpec& spec);

    /// <summary>
    /// Settings from the triplet file which impact the build environment and post-build checks
    /// </summary>
    struct PreBuildInfo
    {
        PreBuildInfo(const VcpkgPaths& paths,
                     Triplet triplet,
                     const std::unordered_map<std::string, std::string>& cmakevars);

        PreBuildInfo(const PreBuildInfo&) = delete;
        PreBuildInfo& operator=(const PreBuildInfo&) = delete;

        Triplet triplet;
        bool load_vcvars_env = false;
        std::string target_architecture;
        std::string cmake_system_name;
        std::string cmake_system_version;
        Optional<std::string> platform_toolset;
        Optional<path> visual_studio_path;
        Optional<std::string> external_toolchain_file;
        Optional<ConfigurationType> build_type;
        Optional<std::string> public_abi_override;
        std::vector<std::string> passthrough_env_vars;
        std::vector<std::string> passthrough_env_vars_tracked;

        path toolchain_file() const;
        bool using_vcvars() const;

    private:
        const VcpkgPaths& m_paths;
    };

    vcpkg::Command make_build_env_cmd(const PreBuildInfo& pre_build_info,
                                      const Toolset& toolset,
                                      View<Toolset> all_toolsets);

    struct ExtendedBuildResult
    {
        ExtendedBuildResult(BuildResult code);
        ExtendedBuildResult(BuildResult code, std::vector<FeatureSpec>&& unmet_deps);
        ExtendedBuildResult(BuildResult code, std::unique_ptr<BinaryControlFile>&& bcf);

        BuildResult code;
        std::vector<FeatureSpec> unmet_dependencies;
        std::unique_ptr<BinaryControlFile> binary_control_file;
    };

    ExtendedBuildResult build_package(const VcpkgCmdArguments& args,
                                      const VcpkgPaths& paths,
                                      const Dependencies::InstallPlanAction& config,
                                      BinaryCache& binary_cache,
                                      const IBuildLogsRecorder& build_logs_recorder,
                                      const StatusParagraphs& status_db);

    enum class BuildPolicy
    {
        EMPTY_PACKAGE,
        DLLS_WITHOUT_LIBS,
        DLLS_WITHOUT_EXPORTS,
        DLLS_IN_STATIC_LIBRARY,
        MISMATCHED_NUMBER_OF_BINARIES,
        ONLY_RELEASE_CRT,
        EMPTY_INCLUDE_FOLDER,
        ALLOW_OBSOLETE_MSVCRT,
        ALLOW_RESTRICTED_HEADERS,
        SKIP_DUMPBIN_CHECKS,
        SKIP_ARCHITECTURE_CHECK,
        CMAKE_HELPER_PORT,
        // Must be last
        COUNT,
    };

    // could be constexpr, but we want to generate this and that's not constexpr in C++14
    extern const std::array<BuildPolicy, size_t(BuildPolicy::COUNT)> ALL_POLICIES;

    const std::string& to_string(BuildPolicy policy);
    CStringView to_cmake_variable(BuildPolicy policy);

    struct BuildPolicies
    {
        BuildPolicies() = default;
        BuildPolicies(std::map<BuildPolicy, bool>&& map) : m_policies(std::move(map)) { }

        bool is_enabled(BuildPolicy policy) const
        {
            const auto it = m_policies.find(policy);
            if (it != m_policies.cend()) return it->second;
            return false;
        }

    private:
        std::map<BuildPolicy, bool> m_policies;
    };

    enum class LinkageType : char
    {
        DYNAMIC,
        STATIC,
    };

    Optional<LinkageType> to_linkage_type(const std::string& str);

    struct BuildInfo
    {
        LinkageType crt_linkage = LinkageType::DYNAMIC;
        LinkageType library_linkage = LinkageType::DYNAMIC;

        Optional<std::string> version;

        BuildPolicies policies;
    };

    BuildInfo read_build_info(const Filesystem& fs, const path& filepath);

    struct AbiEntry
    {
        std::string key;
        std::string value;

        AbiEntry() = default;
        AbiEntry(const std::string& key, const std::string& value) : key(key), value(value) { }

        bool operator<(const AbiEntry& other) const
        {
            return key < other.key || (key == other.key && value < other.value);
        }
    };

    struct CompilerInfo
    {
        std::string id;
        std::string version;
        std::string hash;
    };

    struct AbiInfo
    {
        std::unique_ptr<PreBuildInfo> pre_build_info;
        Optional<const Toolset&> toolset;
        Optional<const std::string&> triplet_abi;
        std::string package_abi;
        Optional<path> abi_tag_file;
        Optional<const CompilerInfo&> compiler_info;
    };

    void compute_all_abis(const VcpkgPaths& paths,
                          Dependencies::ActionPlan& action_plan,
                          const CMakeVars::CMakeVarProvider& var_provider,
                          const StatusParagraphs& status_db);

    struct EnvCache
    {
        explicit EnvCache(bool compiler_tracking) : m_compiler_tracking(compiler_tracking) { }

        const Environment& get_action_env(const VcpkgPaths& paths, const AbiInfo& abi_info);
        const std::string& get_triplet_info(const VcpkgPaths& paths, const AbiInfo& abi_info);
        const CompilerInfo& get_compiler_info(const VcpkgPaths& paths, const AbiInfo& abi_info);

    private:
        struct TripletMapEntry
        {
            std::string hash;
            Cache<std::string, std::string> compiler_hashes;
            Cache<std::string, CompilerInfo> compiler_info;
        };
        Cache<path, TripletMapEntry> m_triplet_cache;
        Cache<path, std::string> m_toolchain_cache;

#if defined(_WIN32)
        struct EnvMapEntry
        {
            std::unordered_map<std::string, std::string> env_map;
            Cache<vcpkg::Command, Environment, CommandLess> cmd_cache;
        };

        Cache<std::vector<std::string>, EnvMapEntry> envs;
#endif

        bool m_compiler_tracking;
    };

    struct BuildCommand : Commands::TripletCommand
    {
        virtual void perform_and_exit(const VcpkgCmdArguments& args,
                                      const VcpkgPaths& paths,
                                      Triplet default_triplet,
                                      Triplet host_triplet) const override;
    };
}<|MERGE_RESOLUTION|>--- conflicted
+++ resolved
@@ -23,15 +23,7 @@
 
 namespace vcpkg
 {
-<<<<<<< HEAD
     class BinaryCache;
-}
-
-namespace vcpkg::System
-{
-=======
-    struct IBinaryProvider;
->>>>>>> 2f178609
     struct Environment;
 }
 
