#pragma once

#include <vcpkg/fwd/vcpkgcmdarguments.h>
#include <vcpkg/fwd/vcpkgpaths.h>

namespace vcpkg::Commands
{
<<<<<<< HEAD
    void activate_command_and_exit(const VcpkgCmdArguments& args, const VcpkgPaths& paths);
=======
    void command_activate_and_exit(const VcpkgCmdArguments& args, const VcpkgPaths& paths);
>>>>>>> b709fcce
}<|MERGE_RESOLUTION|>--- conflicted
+++ resolved
@@ -5,9 +5,5 @@
 
 namespace vcpkg::Commands
 {
-<<<<<<< HEAD
-    void activate_command_and_exit(const VcpkgCmdArguments& args, const VcpkgPaths& paths);
-=======
     void command_activate_and_exit(const VcpkgCmdArguments& args, const VcpkgPaths& paths);
->>>>>>> b709fcce
 }