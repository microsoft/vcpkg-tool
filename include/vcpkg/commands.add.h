--- conflicted
+++ resolved
@@ -5,9 +5,5 @@
 
 namespace vcpkg::Commands
 {
-<<<<<<< HEAD
-    void add_command_and_exit(const VcpkgCmdArguments& args, const VcpkgPaths& paths);
-=======
     void command_add_and_exit(const VcpkgCmdArguments& args, const VcpkgPaths& paths);
->>>>>>> b709fcce
 }