--- conflicted
+++ resolved
@@ -6,9 +6,5 @@
 
 namespace vcpkg::Commands
 {
-<<<<<<< HEAD
-    void bootstrap_standalone_command_and_exit(const VcpkgCmdArguments& args, Filesystem& fs);
-=======
     void command_bootstrap_standalone_and_exit(const VcpkgCmdArguments& args, Filesystem& fs);
->>>>>>> b709fcce
 }