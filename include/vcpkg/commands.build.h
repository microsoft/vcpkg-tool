#pragma once

#include <vcpkg/base/fwd/system.process.h>

#include <vcpkg/fwd/binarycaching.h>
#include <vcpkg/fwd/build.h>
#include <vcpkg/fwd/cmakevars.h>
#include <vcpkg/fwd/dependencies.h>
#include <vcpkg/fwd/portfileprovider.h>
#include <vcpkg/fwd/vcpkgcmdarguments.h>

#include <vcpkg/base/cache.h>
#include <vcpkg/base/files.h>
#include <vcpkg/base/messages.h>
#include <vcpkg/base/optional.h>
#include <vcpkg/base/stringview.h>
#include <vcpkg/base/system.process.h>
#include <vcpkg/base/util.h>

#include <vcpkg/commands.integrate.h>
#include <vcpkg/packagespec.h>
#include <vcpkg/statusparagraphs.h>
#include <vcpkg/triplet.h>
#include <vcpkg/vcpkgpaths.h>

#include <map>
#include <set>
#include <vector>

namespace vcpkg
{
    struct IBuildLogsRecorder
    {
        virtual void record_build_result(const VcpkgPaths& paths,
                                         const PackageSpec& spec,
                                         BuildResult result) const = 0;
    };

    const IBuildLogsRecorder& null_build_logs_recorder() noexcept;

    extern const CommandMetadata CommandBuildMetadata;
    int command_build_ex(const VcpkgCmdArguments& args,
                         const VcpkgPaths& paths,
                         Triplet host_triplet,
                         const BuildPackageOptions& build_options,
                         const FullPackageSpec& full_spec,
                         const PathsPortFileProvider& provider,
                         const IBuildLogsRecorder& build_logs_recorder);
    void command_build_and_exit_ex(const VcpkgCmdArguments& args,
                                   const VcpkgPaths& paths,
                                   Triplet host_triplet,
                                   const BuildPackageOptions& build_options,
                                   const FullPackageSpec& full_spec,
                                   const PathsPortFileProvider& provider,
                                   const IBuildLogsRecorder& build_logs_recorder);

    void command_build_and_exit(const VcpkgCmdArguments& args,
                                const VcpkgPaths& paths,
                                Triplet default_triplet,
                                Triplet host_triplet);

    StringLiteral to_string_view(DownloadTool tool);
    std::string to_string(DownloadTool tool);

    struct BuildPackageOptions
    {
        BuildMissing build_missing;
        AllowDownloads allow_downloads;
        OnlyDownloads only_downloads;
        CleanBuildtrees clean_buildtrees;
        CleanPackages clean_packages;
        CleanDownloads clean_downloads;
        DownloadTool download_tool;
        BackcompatFeatures backcompat_features;
        KeepGoing keep_going;
    };

    struct BuildResultCounts
    {
        int succeeded = 0;
        int build_failed = 0;
        int post_build_checks_failed = 0;
        int file_conflicts = 0;
        int cascaded_due_to_missing_dependencies = 0;
        int excluded = 0;
        int cache_missing = 0;
        int downloaded = 0;
        int removed = 0;

        void increment(const BuildResult build_result);
        LocalizedString format(const Triplet& triplet) const;
    };

    StringLiteral to_string_locale_invariant(const BuildResult build_result);
    LocalizedString to_string(const BuildResult build_result);
    LocalizedString create_user_troubleshooting_message(const InstallPlanAction& action,
                                                        const VcpkgPaths& paths,
                                                        const Optional<Path>& issue_body);
    inline void print_user_troubleshooting_message(const InstallPlanAction& action,
                                                   const VcpkgPaths& paths,
                                                   Optional<Path>&& issue_body)
    {
        msg::println(Color::error, create_user_troubleshooting_message(action, paths, issue_body));
    }

    /// <summary>
    /// Settings from the triplet file which impact the build environment and post-build checks
    /// </summary>
    struct PreBuildInfo
    {
        PreBuildInfo(const VcpkgPaths& paths,
                     Triplet triplet,
                     const std::unordered_map<std::string, std::string>& cmakevars);

        PreBuildInfo(const PreBuildInfo&) = delete;
        PreBuildInfo& operator=(const PreBuildInfo&) = delete;

        Triplet triplet;
        bool load_vcvars_env = false;
        bool disable_compiler_tracking = false;
        bool target_is_xbox = false;
        std::string target_architecture;
        std::string cmake_system_name;
        std::string cmake_system_version;
        Optional<std::string> platform_toolset;
        Optional<std::string> platform_toolset_version;
        Optional<Path> visual_studio_path;
        Optional<Path> external_toolchain_file;
        Optional<ConfigurationType> build_type;
        Optional<std::string> public_abi_override;
        std::vector<std::string> passthrough_env_vars;
        std::vector<std::string> passthrough_env_vars_tracked;
        std::vector<Path> hash_additional_files;
        std::vector<Path> post_portfile_includes;
        Optional<Path> gamedk_latest_path;

        Path toolchain_file() const;
        bool using_vcvars() const;

    private:
        const VcpkgPaths& m_paths;
    };

    vcpkg::Command make_build_env_cmd(const PreBuildInfo& pre_build_info, const Toolset& toolset);

    struct ExtendedBuildResult
    {
        explicit ExtendedBuildResult(BuildResult code);
        explicit ExtendedBuildResult(BuildResult code, vcpkg::Path stdoutlog, std::vector<std::string>&& error_logs);
        ExtendedBuildResult(BuildResult code, std::vector<FeatureSpec>&& unmet_deps);
        ExtendedBuildResult(BuildResult code, std::unique_ptr<BinaryControlFile>&& bcf);

        BuildResult code;
        std::vector<FeatureSpec> unmet_dependencies;
        std::unique_ptr<BinaryControlFile> binary_control_file;
        Optional<vcpkg::Path> stdoutlog;
        std::vector<std::string> error_logs;
    };

    void append_log(const Path& path, const std::string& log, size_t max_size, std::string& out);
    void append_logs(std::vector<std::pair<Path, std::string>>&& logs, size_t max_size, std::string& out);

    LocalizedString create_error_message(const ExtendedBuildResult& build_result, const PackageSpec& spec);

    std::string create_github_issue(const VcpkgCmdArguments& args,
                                    const ExtendedBuildResult& build_result,
                                    const VcpkgPaths& paths,
                                    const InstallPlanAction& action,
                                    bool include_manifest);

    ExtendedBuildResult build_package(const VcpkgCmdArguments& args,
                                      const VcpkgPaths& paths,
                                      Triplet host_triplet,
                                      const BuildPackageOptions& build_options,
                                      const InstallPlanAction& config,
                                      const IBuildLogsRecorder& build_logs_recorder,
                                      const StatusParagraphs& status_db);

    StringLiteral to_string_view(BuildPolicy policy);
    std::string to_string(BuildPolicy policy);
    StringLiteral to_cmake_variable(BuildPolicy policy);

    struct BuildPolicies
    {
        BuildPolicies() = default;
        BuildPolicies(std::unordered_map<BuildPolicy, bool>&& map) : m_policies(std::move(map)) { }

        bool is_enabled(BuildPolicy policy) const { return Util::copy_or_default(m_policies, policy); }

    private:
        std::unordered_map<BuildPolicy, bool> m_policies;
    };

    enum class LinkageType : char
    {
        Dynamic,
        Static,
    };

    Optional<LinkageType> to_linkage_type(StringView str);

    struct BuildInfo
    {
        LinkageType crt_linkage = LinkageType::Dynamic;
        LinkageType library_linkage = LinkageType::Dynamic;

        Optional<Version> detected_head_version;

        BuildPolicies policies;
    };

    BuildInfo read_build_info(const ReadOnlyFilesystem& fs, const Path& filepath);

    struct AbiEntry
    {
        std::string key;
        std::string value;

        AbiEntry() = default;
        AbiEntry(StringView key, StringView value) : key(key.to_string()), value(value.to_string()) { }

        bool operator<(const AbiEntry& other) const
        {
            return key < other.key || (key == other.key && value < other.value);
        }
    };

    struct CompilerInfo
    {
        std::string id;
        std::string version;
        std::string hash;
<<<<<<< HEAD
        Path c_compiler_path;
        Path cxx_compiler_path;
=======
        std::string path;
>>>>>>> b45524bf
    };

    struct AbiInfo
    {
        // These should always be known if an AbiInfo exists
        std::unique_ptr<PreBuildInfo> pre_build_info;
        Optional<const Toolset&> toolset;
        // These might not be known if compiler tracking is turned off or the port is --editable
        Optional<const CompilerInfo&> compiler_info;
        Optional<const std::string&> triplet_abi;
        std::string package_abi;
        Optional<Path> abi_tag_file;
        std::vector<Path> relative_port_files;
        std::vector<std::string> relative_port_hashes;
        std::vector<Json::Object> heuristic_resources;
    };

    void compute_all_abis(const VcpkgPaths& paths,
                          ActionPlan& action_plan,
                          const CMakeVars::CMakeVarProvider& var_provider,
                          const StatusParagraphs& status_db);

    struct EnvCache
    {
        explicit EnvCache(bool compiler_tracking) : m_compiler_tracking(compiler_tracking) { }

        const Environment& get_action_env(const VcpkgPaths& paths,
                                          const PreBuildInfo& pre_build_info,
                                          const Toolset& toolset);
        const std::string& get_triplet_info(const VcpkgPaths& paths,
                                            const PreBuildInfo& pre_build_info,
                                            const Toolset& toolset);
        const CompilerInfo& get_compiler_info(const VcpkgPaths& paths,
                                              const PreBuildInfo& pre_build_info,
                                              const Toolset& toolset);

    private:
        struct TripletMapEntry
        {
            std::string hash;
            Cache<std::string, std::string> triplet_infos;
            Cache<std::string, std::string> triplet_infos_without_compiler;
            Cache<std::string, CompilerInfo> compiler_info;
        };
        Cache<Path, TripletMapEntry> m_triplet_cache;
        Cache<Path, std::string> m_toolchain_cache;

        const TripletMapEntry& get_triplet_cache(const ReadOnlyFilesystem& fs, const Path& p) const;

#if defined(_WIN32)
        struct EnvMapEntry
        {
            std::unordered_map<std::string, std::string> env_map;
            Cache<vcpkg::Command, Environment, CommandLess> cmd_cache;
        };

        Cache<std::vector<std::string>, EnvMapEntry> envs;
#endif

        bool m_compiler_tracking;
    };
} // namespace vcpkg<|MERGE_RESOLUTION|>--- conflicted
+++ resolved
@@ -230,12 +230,8 @@
         std::string id;
         std::string version;
         std::string hash;
-<<<<<<< HEAD
         Path c_compiler_path;
         Path cxx_compiler_path;
-=======
-        std::string path;
->>>>>>> b45524bf
     };
 
     struct AbiInfo
