#pragma once

#include <vcpkg/base/fwd/system.process.h>

#include <vcpkg/fwd/binarycaching.h>
#include <vcpkg/fwd/build.h>
#include <vcpkg/fwd/cmakevars.h>
#include <vcpkg/fwd/dependencies.h>
#include <vcpkg/fwd/portfileprovider.h>
#include <vcpkg/fwd/vcpkgcmdarguments.h>

#include <vcpkg/base/cache.h>
#include <vcpkg/base/files.h>
#include <vcpkg/base/messages.h>
#include <vcpkg/base/optional.h>
#include <vcpkg/base/stringview.h>
#include <vcpkg/base/system.process.h>
#include <vcpkg/base/util.h>

#include <vcpkg/commands.integrate.h>
#include <vcpkg/packagespec.h>
#include <vcpkg/statusparagraphs.h>
#include <vcpkg/triplet.h>
#include <vcpkg/vcpkgpaths.h>

#include <array>
#include <map>
#include <set>
#include <vector>

namespace vcpkg
{
    struct IBuildLogsRecorder
    {
        virtual void record_build_result(const VcpkgPaths& paths,
                                         const PackageSpec& spec,
                                         BuildResult result) const = 0;
    };

    const IBuildLogsRecorder& null_build_logs_recorder() noexcept;

    extern const CommandMetadata CommandBuildMetadata;
    int command_build_ex(const VcpkgCmdArguments& args,
                         const VcpkgPaths& paths,
                         Triplet host_triplet,
                         const BuildPackageOptions& build_options,
                         const FullPackageSpec& full_spec,
                         const PathsPortFileProvider& provider,
                         const IBuildLogsRecorder& build_logs_recorder);
    void command_build_and_exit_ex(const VcpkgCmdArguments& args,
                                   const VcpkgPaths& paths,
                                   Triplet host_triplet,
                                   const BuildPackageOptions& build_options,
                                   const FullPackageSpec& full_spec,
                                   const PathsPortFileProvider& provider,
                                   const IBuildLogsRecorder& build_logs_recorder);

    void command_build_and_exit(const VcpkgCmdArguments& args,
                                const VcpkgPaths& paths,
                                Triplet default_triplet,
                                Triplet host_triplet);

    StringLiteral to_string_view(DownloadTool tool);
    std::string to_string(DownloadTool tool);

    struct BuildPackageOptions
    {
        BuildMissing build_missing;
        AllowDownloads allow_downloads;
        OnlyDownloads only_downloads;
        CleanBuildtrees clean_buildtrees;
        CleanPackages clean_packages;
        CleanDownloads clean_downloads;
        DownloadTool download_tool;
        BackcompatFeatures backcompat_features;
        PrintUsage print_usage;
        KeepGoing keep_going;
    };

    struct BuildResultCounts
    {
        int succeeded = 0;
        int build_failed = 0;
        int post_build_checks_failed = 0;
        int file_conflicts = 0;
        int cascaded_due_to_missing_dependencies = 0;
        int excluded = 0;
        int cache_missing = 0;
        int downloaded = 0;
        int removed = 0;

        void increment(const BuildResult build_result);
        void println(const Triplet& triplet) const;
    };

    StringLiteral to_string_locale_invariant(const BuildResult build_result);
    LocalizedString to_string(const BuildResult build_result);
    LocalizedString create_user_troubleshooting_message(const InstallPlanAction& action,
                                                        const VcpkgPaths& paths,
                                                        const Optional<Path>& issue_body);
    inline void print_user_troubleshooting_message(const InstallPlanAction& action,
                                                   const VcpkgPaths& paths,
                                                   Optional<Path>&& issue_body)
    {
        msg::println(Color::error, create_user_troubleshooting_message(action, paths, issue_body));
    }

    /// <summary>
    /// Settings from the triplet file which impact the build environment and post-build checks
    /// </summary>
    struct PreBuildInfo
    {
        PreBuildInfo(const VcpkgPaths& paths,
                     Triplet triplet,
                     const std::unordered_map<std::string, std::string>& cmakevars);

        PreBuildInfo(const PreBuildInfo&) = delete;
        PreBuildInfo& operator=(const PreBuildInfo&) = delete;

        Triplet triplet;
        bool load_vcvars_env = false;
        bool disable_compiler_tracking = false;
        bool target_is_xbox = false;
        std::string target_architecture;
        std::string cmake_system_name;
        std::string cmake_system_version;
        Optional<std::string> platform_toolset;
        Optional<std::string> platform_toolset_version;
        Optional<Path> visual_studio_path;
        Optional<Path> external_toolchain_file;
        Optional<ConfigurationType> build_type;
        Optional<std::string> public_abi_override;
        std::vector<std::string> passthrough_env_vars;
        std::vector<std::string> passthrough_env_vars_tracked;
<<<<<<< HEAD
        std::vector<std::string> environment_setup_scripts;
=======
        std::vector<Path> hash_additional_files;
>>>>>>> 76f1e5d5
        Optional<Path> gamedk_latest_path;

        Path toolchain_file() const;
        bool using_vcvars() const;

    private:
        const VcpkgPaths& m_paths;
    };

    vcpkg::Command make_build_env_cmd(const PreBuildInfo& pre_build_info, const Toolset& toolset);
    vcpkg::Command make_setup_env_cmd(const VcpkgPaths& paths, const Path& script);

    struct ExtendedBuildResult
    {
        explicit ExtendedBuildResult(BuildResult code);
        explicit ExtendedBuildResult(BuildResult code, vcpkg::Path stdoutlog, std::vector<std::string>&& error_logs);
        ExtendedBuildResult(BuildResult code, std::vector<FeatureSpec>&& unmet_deps);
        ExtendedBuildResult(BuildResult code, std::unique_ptr<BinaryControlFile>&& bcf);

        BuildResult code;
        std::vector<FeatureSpec> unmet_dependencies;
        std::unique_ptr<BinaryControlFile> binary_control_file;
        Optional<vcpkg::Path> stdoutlog;
        std::vector<std::string> error_logs;
    };

    void append_log(const Path& path, const std::string& log, size_t max_size, std::string& out);
    void append_logs(std::vector<std::pair<Path, std::string>>&& logs, size_t max_size, std::string& out);

    LocalizedString create_error_message(const ExtendedBuildResult& build_result, const PackageSpec& spec);

    std::string create_github_issue(const VcpkgCmdArguments& args,
                                    const ExtendedBuildResult& build_result,
                                    const VcpkgPaths& paths,
                                    const InstallPlanAction& action,
                                    bool include_manifest);

    ExtendedBuildResult build_package(const VcpkgCmdArguments& args,
                                      const VcpkgPaths& paths,
                                      Triplet host_triplet,
                                      const BuildPackageOptions& build_options,
                                      const InstallPlanAction& config,
                                      const IBuildLogsRecorder& build_logs_recorder,
                                      const StatusParagraphs& status_db);

    // could be constexpr, but we want to generate this and that's not constexpr in C++14
    extern const std::array<BuildPolicy, size_t(BuildPolicy::COUNT)> ALL_POLICIES;

    StringLiteral to_string_view(BuildPolicy policy);
    std::string to_string(BuildPolicy policy);
    StringLiteral to_cmake_variable(BuildPolicy policy);

    struct BuildPolicies
    {
        BuildPolicies() = default;
        BuildPolicies(std::unordered_map<BuildPolicy, bool>&& map) : m_policies(std::move(map)) { }

        bool is_enabled(BuildPolicy policy) const { return Util::copy_or_default(m_policies, policy); }

    private:
        std::unordered_map<BuildPolicy, bool> m_policies;
    };

    enum class LinkageType : char
    {
        Dynamic,
        Static,
    };

    Optional<LinkageType> to_linkage_type(StringView str);

    struct BuildInfo
    {
        LinkageType crt_linkage = LinkageType::Dynamic;
        LinkageType library_linkage = LinkageType::Dynamic;

        Optional<Version> detected_head_version;

        BuildPolicies policies;
    };

    BuildInfo read_build_info(const ReadOnlyFilesystem& fs, const Path& filepath);

    struct AbiEntry
    {
        std::string key;
        std::string value;

        AbiEntry() = default;
        AbiEntry(StringView key, StringView value) : key(key.to_string()), value(value.to_string()) { }

        bool operator<(const AbiEntry& other) const
        {
            return key < other.key || (key == other.key && value < other.value);
        }
    };

    struct CompilerInfo
    {
        std::string id;
        std::string version;
        std::string hash;
        std::string path;
    };

    struct AbiInfo
    {
        // These should always be known if an AbiInfo exists
        std::unique_ptr<PreBuildInfo> pre_build_info;
        Optional<const Toolset&> toolset;
        // These might not be known if compiler tracking is turned off or the port is --editable
        Optional<const CompilerInfo&> compiler_info;
        Optional<const std::string&> triplet_abi;
        std::string package_abi;
        Optional<Path> abi_tag_file;
        std::vector<Path> relative_port_files;
        std::vector<std::string> relative_port_hashes;
        std::vector<Json::Value> heuristic_resources;
    };

    void compute_all_abis(const VcpkgPaths& paths,
                          ActionPlan& action_plan,
                          const CMakeVars::CMakeVarProvider& var_provider,
                          const StatusParagraphs& status_db);

    struct EnvCache
    {
        explicit EnvCache(bool compiler_tracking) : m_compiler_tracking(compiler_tracking) { }

        const Environment& get_action_env(const VcpkgPaths& paths,
                                          const PreBuildInfo& pre_build_info,
                                          const Toolset& toolset);
        const std::string& get_triplet_info(const VcpkgPaths& paths,
                                            const PreBuildInfo& pre_build_info,
                                            const Toolset& toolset);
        const CompilerInfo& get_compiler_info(const VcpkgPaths& paths,
                                              const PreBuildInfo& pre_build_info,
                                              const Toolset& toolset);

    private:
        struct TripletMapEntry
        {
            std::string hash;
            Cache<std::string, std::string> triplet_infos;
            Cache<std::string, std::string> triplet_infos_without_compiler;
            Cache<std::string, CompilerInfo> compiler_info;
        };
        Cache<Path, TripletMapEntry> m_triplet_cache;
        Cache<Path, std::string> m_toolchain_cache;

        const TripletMapEntry& get_triplet_cache(const ReadOnlyFilesystem& fs, const Path& p) const;

        struct EnvMapEntry
        {
            std::unordered_map<std::string, std::string> env_map;
            Cache<vcpkg::Command, Environment, CommandLess> cmd_cache;
        };

        Cache<std::vector<std::string>, EnvMapEntry> envs;

        bool m_compiler_tracking;
    };
} // namespace vcpkg<|MERGE_RESOLUTION|>--- conflicted
+++ resolved
@@ -132,11 +132,10 @@
         Optional<std::string> public_abi_override;
         std::vector<std::string> passthrough_env_vars;
         std::vector<std::string> passthrough_env_vars_tracked;
-<<<<<<< HEAD
         std::vector<std::string> environment_setup_scripts;
-=======
         std::vector<Path> hash_additional_files;
->>>>>>> 76f1e5d5
+
+
         Optional<Path> gamedk_latest_path;
 
         Path toolchain_file() const;
