--- conflicted
+++ resolved
@@ -5,9 +5,5 @@
 
 namespace vcpkg::Commands
 {
-<<<<<<< HEAD
-    void generate_msbuild_props_command_and_exit(const VcpkgCmdArguments& args, const VcpkgPaths& paths);
-=======
     void command_generate_msbuild_props_and_exit(const VcpkgCmdArguments& args, const VcpkgPaths& paths);
->>>>>>> b709fcce
 }