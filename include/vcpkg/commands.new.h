--- conflicted
+++ resolved
@@ -15,9 +15,5 @@
                                                      bool option_version_date,
                                                      bool option_version_string);
 
-<<<<<<< HEAD
-    void new_command_and_exit(const VcpkgCmdArguments& args, const VcpkgPaths& paths);
-=======
     void command_new_and_exit(const VcpkgCmdArguments& args, const VcpkgPaths& paths);
->>>>>>> b709fcce
 }