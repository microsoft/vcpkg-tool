#pragma once

#include <vcpkg/fwd/vcpkgcmdarguments.h>
#include <vcpkg/fwd/vcpkgpaths.h>

namespace vcpkg::Commands
{
    extern const CommandStructure SearchCommandStructure;

<<<<<<< HEAD
    void search_command_and_exit(const VcpkgCmdArguments& args, const VcpkgPaths& paths);
=======
    void command_search_and_exit(const VcpkgCmdArguments& args, const VcpkgPaths& paths);
>>>>>>> b709fcce
}<|MERGE_RESOLUTION|>--- conflicted
+++ resolved
@@ -7,9 +7,5 @@
 {
     extern const CommandStructure SearchCommandStructure;
 
-<<<<<<< HEAD
-    void search_command_and_exit(const VcpkgCmdArguments& args, const VcpkgPaths& paths);
-=======
     void command_search_and_exit(const VcpkgCmdArguments& args, const VcpkgPaths& paths);
->>>>>>> b709fcce
 }