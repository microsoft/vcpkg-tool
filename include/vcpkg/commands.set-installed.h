--- conflicted
+++ resolved
@@ -23,13 +23,6 @@
     extern const CommandStructure COMMAND_STRUCTURE;
 
     /**
-<<<<<<< HEAD
-     * @brief adjust_action_plan_to_status_db creates an action plan that installs only the requested ports
-     * @param action_plan An action plan that was created with an empty status db
-     * @param status_db The status db of the installed folder
-     */
-    void adjust_action_plan_to_status_db(ActionPlan& action_plan, const StatusParagraphs& status_db);
-=======
      * @brief adjust_action_plan_to_status_db creates an action plan that installs only the requested ports.
      * All ABIs must be computed first.
      * @param action_plan An action plan that was created with an empty status db
@@ -37,7 +30,6 @@
      * @returns A set of PackageSpec's that are already installed
      */
     std::set<PackageSpec> adjust_action_plan_to_status_db(ActionPlan& action_plan, const StatusParagraphs& status_db);
->>>>>>> 7d40739d
 
     void perform_and_exit_ex(const VcpkgCmdArguments& args,
                              const VcpkgPaths& paths,
