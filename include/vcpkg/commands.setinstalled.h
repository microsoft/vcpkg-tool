--- conflicted
+++ resolved
@@ -8,7 +8,6 @@
 namespace vcpkg::Commands::SetInstalled
 {
     extern const CommandStructure COMMAND_STRUCTURE;
-<<<<<<< HEAD
     void perform_ex(const VcpkgCmdArguments& args,
                     const VcpkgPaths& paths,
                     const PathsPortFileProvider& provider,
@@ -18,21 +17,9 @@
                     DryRun dry_run,
                     const Optional<Path>& pkgsconfig_path,
                     Triplet host_triplet,
-                    const KeepGoing keep_going);
-=======
-    void perform_and_exit_ex(const VcpkgCmdArguments& args,
-                             const VcpkgPaths& paths,
-                             const PathsPortFileProvider& provider,
-                             BinaryCache& binary_cache,
-                             const CMakeVars::CMakeVarProvider& cmake_vars,
-                             ActionPlan action_plan,
-                             DryRun dry_run,
-                             const Optional<Path>& pkgsconfig_path,
-                             Triplet host_triplet,
-                             const KeepGoing keep_going,
-                             const bool only_downloads,
-                             const PrintUsage print_cmake_usage);
->>>>>>> ea4088f6
+                    const KeepGoing keep_going,
+                    const bool only_downloads,
+                    const PrintUsage print_cmake_usage);
     void perform_and_exit(const VcpkgCmdArguments& args,
                           const VcpkgPaths& paths,
                           Triplet default_triplet,
