--- conflicted
+++ resolved
@@ -8,7 +8,6 @@
 namespace vcpkg::Commands::SetInstalled
 {
     extern const CommandStructure COMMAND_STRUCTURE;
-<<<<<<< HEAD
     void perform_ex(const VcpkgCmdArguments& args,
                     const VcpkgPaths& paths,
                     const PortFileProvider::PathsPortFileProvider& provider,
@@ -17,19 +16,8 @@
                     Dependencies::ActionPlan action_plan,
                     DryRun dry_run,
                     const Optional<Path>& pkgsconfig_path,
-                    Triplet host_triplet);
-=======
-    void perform_and_exit_ex(const VcpkgCmdArguments& args,
-                             const VcpkgPaths& paths,
-                             const PortFileProvider::PathsPortFileProvider& provider,
-                             BinaryCache& binary_cache,
-                             const CMakeVars::CMakeVarProvider& cmake_vars,
-                             Dependencies::ActionPlan action_plan,
-                             DryRun dry_run,
-                             const Optional<Path>& pkgsconfig_path,
-                             Triplet host_triplet,
-                             const Install::KeepGoing keep_going);
->>>>>>> a26751d1
+                    Triplet host_triplet,
+                    const Install::KeepGoing keep_going);
     void perform_and_exit(const VcpkgCmdArguments& args,
                           const VcpkgPaths& paths,
                           Triplet default_triplet,
