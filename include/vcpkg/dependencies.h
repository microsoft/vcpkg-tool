#pragma once

#include <vcpkg/base/fwd/graphs.h>

#include <vcpkg/fwd/cmakevars.h>
#include <vcpkg/fwd/portfileprovider.h>

#include <vcpkg/base/optional.h>

#include <vcpkg/commands.build.h>
#include <vcpkg/packagespec.h>
#include <vcpkg/statusparagraph.h>

#include <map>
#include <string>
#include <vector>

namespace vcpkg
{
    [[nodiscard]] StringLiteral request_type_indent(RequestType request_type);

    struct BasicAction
    {
        static bool compare_by_name(const BasicAction* left, const BasicAction* right);

        PackageSpec spec;
    };

    struct PackageAction : BasicAction
    {
        std::vector<PackageSpec> package_dependencies;
        InternalFeatureSet feature_list;
    };

    struct InstallPlanAction : PackageAction
    {
        InstallPlanAction(const InstallPlanAction&) = delete;
        InstallPlanAction(InstallPlanAction&&) = default;
        InstallPlanAction& operator=(const InstallPlanAction&) = delete;
        InstallPlanAction& operator=(InstallPlanAction&&) = default;

        InstallPlanAction(InstalledPackageView&& spghs,
                          RequestType request_type,
                          UseHeadVersion use_head_version,
                          Editable editable);

        InstallPlanAction(const PackageSpec& spec,
                          const SourceControlFileAndLocation& scfl,
                          const Path& packages_dir,
                          RequestType request_type,
                          UseHeadVersion use_head_version,
                          Editable editable,
                          std::map<std::string, std::vector<FeatureSpec>>&& dependencies,
                          std::vector<LocalizedString>&& build_failure_messages,
                          std::vector<std::string> default_features);

        const std::string& public_abi() const;
        bool has_package_abi() const;
        Optional<const std::string&> package_abi() const;
        const PreBuildInfo& pre_build_info(LineInfo li) const;
        Version version() const;
        std::string display_name() const;

        Optional<const SourceControlFileAndLocation&> source_control_file_and_location;
        Optional<InstalledPackageView> installed_package;
        Optional<std::vector<std::string>> default_features;

        InstallPlanType plan_type;
        RequestType request_type;
        UseHeadVersion use_head_version;
        Editable editable;

        std::map<std::string, std::vector<FeatureSpec>> feature_dependencies;
        std::vector<LocalizedString> build_failure_messages;

        // only valid with source_control_file_and_location
        Optional<AbiInfo> abi_info;
        Optional<Path> package_dir;
    };

    struct NotInstalledAction : BasicAction
    {
        NotInstalledAction(const PackageSpec& spec);
    };

    struct RemovePlanAction : BasicAction
    {
        RemovePlanAction(const PackageSpec& spec, RequestType rt);

        RequestType request_type;
    };

    struct ActionPlan
    {
        bool empty() const { return remove_actions.empty() && already_installed.empty() && install_actions.empty(); }
        size_t size() const { return remove_actions.size() + already_installed.size() + install_actions.size(); }
        void print_unsupported_warnings();

        std::vector<RemovePlanAction> remove_actions;
        std::vector<InstallPlanAction> already_installed;
        std::vector<InstallPlanAction> install_actions;
        std::map<FeatureSpec, PlatformExpression::Expr> unsupported_features;
    };

    struct ExportPlanAction : BasicAction
    {
        ExportPlanAction(const ExportPlanAction&) = delete;
        ExportPlanAction(ExportPlanAction&&) = default;
        ExportPlanAction& operator=(const ExportPlanAction&) = delete;
        ExportPlanAction& operator=(ExportPlanAction&&) = default;

        ExportPlanAction(const PackageSpec& spec, InstalledPackageView&& installed_package, RequestType request_type);

        ExportPlanAction(const PackageSpec& spec, RequestType request_type);

        ExportPlanType plan_type;
        RequestType request_type;

        Optional<const BinaryParagraph&> core_paragraph() const;
        std::vector<PackageSpec> dependencies() const;

    private:
        Optional<InstalledPackageView> m_installed_package;
    };

    struct CreateInstallPlanOptions
    {
<<<<<<< HEAD
        CreateInstallPlanOptions(Triplet t,
                                 const Path& p,
                                 UnsupportedPortAction action = UnsupportedPortAction::Error,
                                 ImplicitDefault implicit_default = ImplicitDefault::Yes)
            : host_triplet(t), packages_dir(p), unsupported_port_action(action), implicit_default(implicit_default)
=======
        CreateInstallPlanOptions(GraphRandomizer* randomizer,
                                 Triplet host_triplet,
                                 const Path& packages_dir,
                                 UnsupportedPortAction action,
                                 UseHeadVersion use_head_version_if_user_requested,
                                 Editable editable_if_user_requested)
            : randomizer(randomizer)
            , host_triplet(host_triplet)
            , packages_dir(packages_dir)
            , unsupported_port_action(action)
            , use_head_version_if_user_requested(use_head_version_if_user_requested)
            , editable_if_user_requested(editable_if_user_requested)
        {
        }

        GraphRandomizer* randomizer;
        Triplet host_triplet;
        Path packages_dir;
        UnsupportedPortAction unsupported_port_action;
        UseHeadVersion use_head_version_if_user_requested;
        Editable editable_if_user_requested;
    };

    struct CreateUpgradePlanOptions
    {
        CreateUpgradePlanOptions(GraphRandomizer* randomizer,
                                 Triplet host_triplet,
                                 const Path& packages_dir,
                                 UnsupportedPortAction action)
            : randomizer(randomizer)
            , host_triplet(host_triplet)
            , packages_dir(packages_dir)
            , unsupported_port_action(action)
>>>>>>> 76f1e5d5
        {
        }

        GraphRandomizer* randomizer;
        Triplet host_triplet;
        Path packages_dir;
        UnsupportedPortAction unsupported_port_action;
        ImplicitDefault implicit_default;
    };

    struct RemovePlan
    {
        bool empty() const;
        bool has_non_user_requested() const;

        std::vector<NotInstalledAction> not_installed;
        std::vector<RemovePlanAction> remove;
    };

    RemovePlan create_remove_plan(const std::vector<PackageSpec>& specs, const StatusParagraphs& status_db);

    std::vector<ExportPlanAction> create_export_plan(const std::vector<PackageSpec>& specs,
                                                     const StatusParagraphs& status_db);

    /// <summary>Figure out which actions are required to install features specifications in `specs`.</summary>
    /// <param name="provider">Contains the ports of the current environment.</param>
    /// <param name="specs">Feature specifications to resolve dependencies for.</param>
    /// <param name="status_db">Status of installed packages in the current environment.</param>
    ActionPlan create_feature_install_plan(const PortFileProvider& provider,
                                           const CMakeVars::CMakeVarProvider& var_provider,
                                           View<FullPackageSpec> specs,
                                           const StatusParagraphs& status_db,
                                           const CreateInstallPlanOptions& options);

    ActionPlan create_upgrade_plan(const PortFileProvider& provider,
                                   const CMakeVars::CMakeVarProvider& var_provider,
                                   const std::vector<PackageSpec>& specs,
                                   const StatusParagraphs& status_db,
                                   const CreateUpgradePlanOptions& options);

    ExpectedL<ActionPlan> create_versioned_install_plan(const IVersionedPortfileProvider& vprovider,
                                                        const IBaselineProvider& bprovider,
                                                        const IOverlayProvider& oprovider,
                                                        const CMakeVars::CMakeVarProvider& var_provider,
                                                        const std::vector<Dependency>& deps,
                                                        const std::vector<DependencyOverride>& overrides,
                                                        const PackageSpec& toplevel,
                                                        const CreateInstallPlanOptions& options);

    struct FormattedPlan
    {
        bool has_removals = false;
        LocalizedString text;
    };

    FormattedPlan format_plan(const ActionPlan& action_plan, const Path& builtin_ports_dir);

    void print_plan(const ActionPlan& action_plan, const bool is_recursive, const Path& builtin_ports_dir);
}<|MERGE_RESOLUTION|>--- conflicted
+++ resolved
@@ -125,25 +125,20 @@
 
     struct CreateInstallPlanOptions
     {
-<<<<<<< HEAD
-        CreateInstallPlanOptions(Triplet t,
-                                 const Path& p,
-                                 UnsupportedPortAction action = UnsupportedPortAction::Error,
-                                 ImplicitDefault implicit_default = ImplicitDefault::Yes)
-            : host_triplet(t), packages_dir(p), unsupported_port_action(action), implicit_default(implicit_default)
-=======
         CreateInstallPlanOptions(GraphRandomizer* randomizer,
                                  Triplet host_triplet,
                                  const Path& packages_dir,
                                  UnsupportedPortAction action,
                                  UseHeadVersion use_head_version_if_user_requested,
-                                 Editable editable_if_user_requested)
+                                 Editable editable_if_user_requested,
+                                 ImplicitDefault implicit_default = ImplicitDefault::Yes)
             : randomizer(randomizer)
             , host_triplet(host_triplet)
             , packages_dir(packages_dir)
             , unsupported_port_action(action)
             , use_head_version_if_user_requested(use_head_version_if_user_requested)
             , editable_if_user_requested(editable_if_user_requested)
+            , implicit_default(implicit_default)
         {
         }
 
@@ -153,6 +148,7 @@
         UnsupportedPortAction unsupported_port_action;
         UseHeadVersion use_head_version_if_user_requested;
         Editable editable_if_user_requested;
+        ImplicitDefault implicit_default;
     };
 
     struct CreateUpgradePlanOptions
@@ -165,7 +161,6 @@
             , host_triplet(host_triplet)
             , packages_dir(packages_dir)
             , unsupported_port_action(action)
->>>>>>> 76f1e5d5
         {
         }
 
