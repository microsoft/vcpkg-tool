#pragma once

#include <vcpkg/fwd/cmakevars.h>
#include <vcpkg/fwd/portfileprovider.h>

#include <vcpkg/base/optional.h>

#include <vcpkg/commands.build.h>
#include <vcpkg/packagespec.h>
#include <vcpkg/statusparagraph.h>

#include <functional>
#include <map>
#include <vector>

namespace vcpkg
{
    struct GraphRandomizer;

    enum class UnsupportedPortAction : bool
    {
        Warn,
        Error,
    };

    enum class RequestType
    {
        UNKNOWN,
        USER_REQUESTED,
        AUTO_SELECTED
    };

    [[nodiscard]] StringLiteral request_type_indent(RequestType request_type);

    enum class InstallPlanType
    {
        UNKNOWN,
        BUILD_AND_INSTALL,
        ALREADY_INSTALLED,
        EXCLUDED
    };

    struct BasicAction
    {
        static bool compare_by_name(const BasicAction* left, const BasicAction* right);

        PackageSpec spec;
    };

    struct PackageAction : BasicAction
    {
        std::string displayname() const;

        std::vector<PackageSpec> package_dependencies;
        InternalFeatureSet feature_list;
    };

    struct InstallPlanAction : PackageAction
    {
        InstallPlanAction(const InstallPlanAction&) = delete;
        InstallPlanAction(InstallPlanAction&&) = default;
        InstallPlanAction& operator=(const InstallPlanAction&) = delete;
        InstallPlanAction& operator=(InstallPlanAction&&) = default;

        InstallPlanAction(InstalledPackageView&& spghs, const RequestType& request_type);

        InstallPlanAction(const PackageSpec& spec,
                          const SourceControlFileAndLocation& scfl,
                          const RequestType& request_type,
                          Triplet host_triplet,
                          std::map<std::string, std::vector<FeatureSpec>>&& dependencies,
                          std::vector<LocalizedString>&& build_failure_messages);

        const std::string& public_abi() const;
        bool has_package_abi() const;
        Optional<const std::string&> package_abi() const;
        const PreBuildInfo& pre_build_info(LineInfo li) const;
        Version version() const;

        Optional<const SourceControlFileAndLocation&> source_control_file_and_location;
        Optional<InstalledPackageView> installed_package;

        InstallPlanType plan_type;
        RequestType request_type;
        BuildPackageOptions build_options;

        std::map<std::string, std::vector<FeatureSpec>> feature_dependencies;
        std::vector<LocalizedString> build_failure_messages;
        Triplet host_triplet;

        // only valid with source_control_file_and_location
        Optional<AbiInfo> abi_info;
        Optional<Path> package_dir;
    };

    struct NotInstalledAction : BasicAction
    {
        NotInstalledAction(const PackageSpec& spec);
    };

    struct RemovePlanAction : BasicAction
    {
        RemovePlanAction(const PackageSpec& spec, RequestType rt);

        RequestType request_type;
    };

    struct ActionPlan
    {
        bool empty() const { return remove_actions.empty() && already_installed.empty() && install_actions.empty(); }
        size_t size() const { return remove_actions.size() + already_installed.size() + install_actions.size(); }
        void print_unsupported_warnings();

        std::vector<RemovePlanAction> remove_actions;
        std::vector<InstallPlanAction> already_installed;
        std::vector<InstallPlanAction> install_actions;
        std::map<FeatureSpec, PlatformExpression::Expr> unsupported_features;
    };

    enum class ExportPlanType
    {
        UNKNOWN,
        NOT_BUILT,
        ALREADY_BUILT
    };

    struct ExportPlanAction : BasicAction
    {
        ExportPlanAction(const ExportPlanAction&) = delete;
        ExportPlanAction(ExportPlanAction&&) = default;
        ExportPlanAction& operator=(const ExportPlanAction&) = delete;
        ExportPlanAction& operator=(ExportPlanAction&&) = default;

        ExportPlanAction(const PackageSpec& spec, InstalledPackageView&& installed_package, RequestType request_type);

        ExportPlanAction(const PackageSpec& spec, RequestType request_type);

        ExportPlanType plan_type;
        RequestType request_type;

        Optional<const BinaryParagraph&> core_paragraph() const;
        std::vector<PackageSpec> dependencies() const;

    private:
        Optional<InstalledPackageView> m_installed_package;
    };

    struct CreateInstallPlanOptions
    {
<<<<<<< HEAD
        CreateInstallPlanOptions(GraphRandomizer* r, Triplet t, const Path& p)
            : randomizer(r), host_triplet(t), packages_dir(p)
        {
        }
=======
>>>>>>> 57808eaf
        CreateInstallPlanOptions(Triplet t, const Path& p, UnsupportedPortAction action = UnsupportedPortAction::Error)
            : host_triplet(t), packages_dir(p), unsupported_port_action(action)
        {
        }

        GraphRandomizer* randomizer = nullptr;
        Triplet host_triplet;
        Path packages_dir;
<<<<<<< HEAD
        UnsupportedPortAction unsupported_port_action = UnsupportedPortAction::Warn;
=======
        UnsupportedPortAction unsupported_port_action;
>>>>>>> 57808eaf
    };

    struct RemovePlan
    {
        bool empty() const;
        bool has_non_user_requested() const;

        std::vector<NotInstalledAction> not_installed;
        std::vector<RemovePlanAction> remove;
    };

    RemovePlan create_remove_plan(const std::vector<PackageSpec>& specs, const StatusParagraphs& status_db);

    std::vector<ExportPlanAction> create_export_plan(const std::vector<PackageSpec>& specs,
                                                     const StatusParagraphs& status_db);

    /// <summary>Figure out which actions are required to install features specifications in `specs`.</summary>
    /// <param name="provider">Contains the ports of the current environment.</param>
    /// <param name="specs">Feature specifications to resolve dependencies for.</param>
    /// <param name="status_db">Status of installed packages in the current environment.</param>
    ActionPlan create_feature_install_plan(const PortFileProvider& provider,
                                           const CMakeVars::CMakeVarProvider& var_provider,
                                           View<FullPackageSpec> specs,
                                           const StatusParagraphs& status_db,
                                           const CreateInstallPlanOptions& options);

    ActionPlan create_upgrade_plan(const PortFileProvider& provider,
                                   const CMakeVars::CMakeVarProvider& var_provider,
                                   const std::vector<PackageSpec>& specs,
                                   const StatusParagraphs& status_db,
                                   const CreateInstallPlanOptions& options);

    ExpectedL<ActionPlan> create_versioned_install_plan(const IVersionedPortfileProvider& vprovider,
                                                        const IBaselineProvider& bprovider,
                                                        const IOverlayProvider& oprovider,
                                                        const CMakeVars::CMakeVarProvider& var_provider,
                                                        const std::vector<Dependency>& deps,
                                                        const std::vector<DependencyOverride>& overrides,
                                                        const PackageSpec& toplevel,
                                                        const CreateInstallPlanOptions& options);

    struct FormattedPlan
    {
        bool has_removals = false;
        LocalizedString text;
    };

    FormattedPlan format_plan(const ActionPlan& action_plan, const Path& builtin_ports_dir);

    void print_plan(const ActionPlan& action_plan, const bool is_recursive, const Path& builtin_ports_dir);
}<|MERGE_RESOLUTION|>--- conflicted
+++ resolved
@@ -147,13 +147,6 @@
 
     struct CreateInstallPlanOptions
     {
-<<<<<<< HEAD
-        CreateInstallPlanOptions(GraphRandomizer* r, Triplet t, const Path& p)
-            : randomizer(r), host_triplet(t), packages_dir(p)
-        {
-        }
-=======
->>>>>>> 57808eaf
         CreateInstallPlanOptions(Triplet t, const Path& p, UnsupportedPortAction action = UnsupportedPortAction::Error)
             : host_triplet(t), packages_dir(p), unsupported_port_action(action)
         {
@@ -162,11 +155,7 @@
         GraphRandomizer* randomizer = nullptr;
         Triplet host_triplet;
         Path packages_dir;
-<<<<<<< HEAD
-        UnsupportedPortAction unsupported_port_action = UnsupportedPortAction::Warn;
-=======
         UnsupportedPortAction unsupported_port_action;
->>>>>>> 57808eaf
     };
 
     struct RemovePlan
