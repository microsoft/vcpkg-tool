--- conflicted
+++ resolved
@@ -189,21 +189,15 @@
                                    const StatusParagraphs& status_db,
                                    const CreateInstallPlanOptions& options = {Triplet{}});
 
-<<<<<<< HEAD
     enum class DependDefaults
     {
         NO,
         YES,
     };
 
-    ExpectedS<ActionPlan> create_versioned_install_plan(const PortFileProvider::IVersionedPortfileProvider& vprovider,
-                                                        const PortFileProvider::IBaselineProvider& bprovider,
-                                                        const PortFileProvider::IOverlayProvider& oprovider,
-=======
     ExpectedS<ActionPlan> create_versioned_install_plan(const IVersionedPortfileProvider& vprovider,
                                                         const IBaselineProvider& bprovider,
                                                         const IOverlayProvider& oprovider,
->>>>>>> ea4088f6
                                                         const CMakeVars::CMakeVarProvider& var_provider,
                                                         const std::vector<Dependency>& deps,
                                                         const std::vector<DependencyOverride>& overrides,
