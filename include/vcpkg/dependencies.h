--- conflicted
+++ resolved
@@ -196,22 +196,12 @@
                                    const StatusParagraphs& status_db,
                                    const CreateInstallPlanOptions& options = {Triplet{}});
 
-<<<<<<< HEAD
-    // `features` should have "default" instead of missing "core". This is only exposed for testing purposes.
-    std::vector<FullPackageSpec> resolve_deps_as_top_level(const SourceControlFile& scf,
-                                                           Triplet triplet,
-                                                           Triplet host_triplet,
-                                                           std::vector<std::string> features,
-                                                           CMakeVars::CMakeVarProvider& var_provider);
-
     enum class DependDefaults
     {
         NO,
         YES,
     };
 
-=======
->>>>>>> ab60885b
     ExpectedS<ActionPlan> create_versioned_install_plan(const PortFileProvider::IVersionedPortfileProvider& vprovider,
                                                         const PortFileProvider::IBaselineProvider& bprovider,
                                                         const PortFileProvider::IOverlayProvider& oprovider,
