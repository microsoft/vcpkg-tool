#pragma once

#include <vcpkg/fwd/cmakevars.h>
#include <vcpkg/fwd/portfileprovider.h>

#include <vcpkg/base/optional.h>

#include <vcpkg/commands.build.h>
#include <vcpkg/packagespec.h>
#include <vcpkg/statusparagraph.h>

#include <functional>
#include <map>
#include <vector>

namespace vcpkg
{
    struct GraphRandomizer;

    enum class UnsupportedPortAction : bool
    {
        Warn,
        Error,
    };

    enum class RequestType
    {
        UNKNOWN,
        USER_REQUESTED,
        AUTO_SELECTED
    };

    [[nodiscard]] StringLiteral request_type_indent(RequestType request_type);

    enum class InstallPlanType
    {
        UNKNOWN,
        BUILD_AND_INSTALL,
        ALREADY_INSTALLED,
        EXCLUDED
    };

    struct BasicAction
    {
        static bool compare_by_name(const BasicAction* left, const BasicAction* right);

        PackageSpec spec;
    };

    struct PackageAction : BasicAction
    {
        std::string displayname() const;

        std::vector<PackageSpec> package_dependencies;
        InternalFeatureSet feature_list;
    };

    struct InstallPlanAction : PackageAction
    {
        InstallPlanAction(const InstallPlanAction&) = delete;
        InstallPlanAction(InstallPlanAction&&) = default;
        InstallPlanAction& operator=(const InstallPlanAction&) = delete;
        InstallPlanAction& operator=(InstallPlanAction&&) = default;

        InstallPlanAction(InstalledPackageView&& spghs, const RequestType& request_type);

        InstallPlanAction(const PackageSpec& spec,
                          const SourceControlFileAndLocation& scfl,
                          const Path& packages_dir,
                          const RequestType& request_type,
                          Triplet host_triplet,
                          std::map<std::string, std::vector<FeatureSpec>>&& dependencies,
                          std::vector<LocalizedString>&& build_failure_messages,
                          std::vector<std::string> default_features);

        const std::string& public_abi() const;
        bool has_package_abi() const;
        Optional<const std::string&> package_abi() const;
        const PreBuildInfo& pre_build_info(LineInfo li) const;
        Version version() const;

        Optional<const SourceControlFileAndLocation&> source_control_file_and_location;
        Optional<InstalledPackageView> installed_package;
        Optional<std::vector<std::string>> default_features;

        InstallPlanType plan_type;
        RequestType request_type;
        BuildPackageOptions build_options;

        std::map<std::string, std::vector<FeatureSpec>> feature_dependencies;
        std::vector<LocalizedString> build_failure_messages;
        Triplet host_triplet;

        // only valid with source_control_file_and_location
        Optional<AbiInfo> abi_info;
        Optional<Path> package_dir;
    };

    struct NotInstalledAction : BasicAction
    {
        NotInstalledAction(const PackageSpec& spec);
    };

    struct RemovePlanAction : BasicAction
    {
        RemovePlanAction(const PackageSpec& spec, RequestType rt);

        RequestType request_type;
    };

    struct ActionPlan
    {
        bool empty() const { return remove_actions.empty() && already_installed.empty() && install_actions.empty(); }
        size_t size() const { return remove_actions.size() + already_installed.size() + install_actions.size(); }
        void print_unsupported_warnings();

        std::vector<RemovePlanAction> remove_actions;
        std::vector<InstallPlanAction> already_installed;
        std::vector<InstallPlanAction> install_actions;
        std::map<FeatureSpec, PlatformExpression::Expr> unsupported_features;
    };

    enum class ExportPlanType
    {
        UNKNOWN,
        NOT_BUILT,
        ALREADY_BUILT
    };

    struct ExportPlanAction : BasicAction
    {
        ExportPlanAction(const ExportPlanAction&) = delete;
        ExportPlanAction(ExportPlanAction&&) = default;
        ExportPlanAction& operator=(const ExportPlanAction&) = delete;
        ExportPlanAction& operator=(ExportPlanAction&&) = default;

        ExportPlanAction(const PackageSpec& spec, InstalledPackageView&& installed_package, RequestType request_type);

        ExportPlanAction(const PackageSpec& spec, RequestType request_type);

        ExportPlanType plan_type;
        RequestType request_type;

        Optional<const BinaryParagraph&> core_paragraph() const;
        std::vector<PackageSpec> dependencies() const;

    private:
        Optional<InstalledPackageView> m_installed_package;
    };

    struct CreateInstallPlanOptions
    {
        CreateInstallPlanOptions(Triplet t, const Path& p, UnsupportedPortAction action = UnsupportedPortAction::Error)
            : host_triplet(t), packages_dir(p), unsupported_port_action(action)
        {
        }

        GraphRandomizer* randomizer = nullptr;
        Triplet host_triplet;
        Path packages_dir;
        UnsupportedPortAction unsupported_port_action;
    };

    struct RemovePlan
    {
        bool empty() const;
        bool has_non_user_requested() const;

        std::vector<NotInstalledAction> not_installed;
        std::vector<RemovePlanAction> remove;
    };

    RemovePlan create_remove_plan(const std::vector<PackageSpec>& specs, const StatusParagraphs& status_db);

    std::vector<ExportPlanAction> create_export_plan(const std::vector<PackageSpec>& specs,
                                                     const StatusParagraphs& status_db);

    /// <summary>Figure out which actions are required to install features specifications in `specs`.</summary>
    /// <param name="provider">Contains the ports of the current environment.</param>
    /// <param name="specs">Feature specifications to resolve dependencies for.</param>
    /// <param name="status_db">Status of installed packages in the current environment.</param>
    ActionPlan create_feature_install_plan(const PortFileProvider& provider,
                                           const CMakeVars::CMakeVarProvider& var_provider,
                                           View<FullPackageSpec> specs,
                                           const StatusParagraphs& status_db,
                                           const CreateInstallPlanOptions& options);

    ActionPlan create_upgrade_plan(const PortFileProvider& provider,
                                   const CMakeVars::CMakeVarProvider& var_provider,
                                   const std::vector<PackageSpec>& specs,
                                   const StatusParagraphs& status_db,
                                   const CreateInstallPlanOptions& options);

<<<<<<< HEAD
    enum class DependDefaults
    {
        NO,
        YES,
    };

    ExpectedS<ActionPlan> create_versioned_install_plan(const IVersionedPortfileProvider& vprovider,
=======
    ExpectedL<ActionPlan> create_versioned_install_plan(const IVersionedPortfileProvider& vprovider,
>>>>>>> 5b615b1c
                                                        const IBaselineProvider& bprovider,
                                                        const IOverlayProvider& oprovider,
                                                        const CMakeVars::CMakeVarProvider& var_provider,
                                                        const std::vector<Dependency>& deps,
                                                        const std::vector<DependencyOverride>& overrides,
                                                        const PackageSpec& toplevel,
<<<<<<< HEAD
                                                        Triplet host_triplet,
                                                        UnsupportedPortAction unsupported_port_action,
                                                        DependDefaults depend_defaults);
=======
                                                        const CreateInstallPlanOptions& options);

    struct FormattedPlan
    {
        bool has_removals = false;
        LocalizedString text;
    };

    FormattedPlan format_plan(const ActionPlan& action_plan, const Path& builtin_ports_dir);
>>>>>>> 5b615b1c

    void print_plan(const ActionPlan& action_plan, const bool is_recursive, const Path& builtin_ports_dir);
}<|MERGE_RESOLUTION|>--- conflicted
+++ resolved
@@ -150,8 +150,11 @@
 
     struct CreateInstallPlanOptions
     {
-        CreateInstallPlanOptions(Triplet t, const Path& p, UnsupportedPortAction action = UnsupportedPortAction::Error)
-            : host_triplet(t), packages_dir(p), unsupported_port_action(action)
+        CreateInstallPlanOptions(Triplet t,
+                                 const Path& p,
+                                 UnsupportedPortAction action = UnsupportedPortAction::Error,
+                                 ImplicitDefault implicit_default = ImplicitDefault::YES)
+            : host_triplet(t), packages_dir(p), unsupported_port_action(action), implicit_default(implicit_default)
         {
         }
 
@@ -159,6 +162,7 @@
         Triplet host_triplet;
         Path packages_dir;
         UnsupportedPortAction unsupported_port_action;
+        ImplicitDefault implicit_default;
     };
 
     struct RemovePlan
@@ -191,28 +195,19 @@
                                    const StatusParagraphs& status_db,
                                    const CreateInstallPlanOptions& options);
 
-<<<<<<< HEAD
     enum class DependDefaults
     {
         NO,
         YES,
     };
 
-    ExpectedS<ActionPlan> create_versioned_install_plan(const IVersionedPortfileProvider& vprovider,
-=======
     ExpectedL<ActionPlan> create_versioned_install_plan(const IVersionedPortfileProvider& vprovider,
->>>>>>> 5b615b1c
                                                         const IBaselineProvider& bprovider,
                                                         const IOverlayProvider& oprovider,
                                                         const CMakeVars::CMakeVarProvider& var_provider,
                                                         const std::vector<Dependency>& deps,
                                                         const std::vector<DependencyOverride>& overrides,
                                                         const PackageSpec& toplevel,
-<<<<<<< HEAD
-                                                        Triplet host_triplet,
-                                                        UnsupportedPortAction unsupported_port_action,
-                                                        DependDefaults depend_defaults);
-=======
                                                         const CreateInstallPlanOptions& options);
 
     struct FormattedPlan
@@ -222,7 +217,6 @@
     };
 
     FormattedPlan format_plan(const ActionPlan& action_plan, const Path& builtin_ports_dir);
->>>>>>> 5b615b1c
 
     void print_plan(const ActionPlan& action_plan, const bool is_recursive, const Path& builtin_ports_dir);
 }