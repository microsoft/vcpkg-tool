#pragma once

#include <vcpkg/base/stringview.h>

namespace vcpkg
{
    namespace docs
    {
<<<<<<< HEAD
        static constexpr StringLiteral registries_url = "https://learn.microsoft.com/vcpkg/users/registries";
        static constexpr StringLiteral manifests_url = "https://learn.microsoft.com/vcpkg/users/manifests";
        inline constexpr StringLiteral package_name_url = "https://learn.microsoft.com/vcpkg/reference/vcpkg-json#name";
        static constexpr StringLiteral assetcaching_url = "https://learn.microsoft.com/vcpkg/users/assetcaching";
        static constexpr StringLiteral binarycaching_url = "https://learn.microsoft.com/vcpkg/users/binarycaching";
        static constexpr StringLiteral versioning_url = "https://learn.microsoft.com/vcpkg/users/versioning";
        static constexpr StringLiteral vcpkg_visual_studio_path_url =
=======
        inline constexpr StringLiteral registries_url = "https://learn.microsoft.com/vcpkg/users/registries";
        inline constexpr StringLiteral manifests_url = "https://learn.microsoft.com/vcpkg/users/manifests";
        inline constexpr StringLiteral assetcaching_url = "https://learn.microsoft.com/vcpkg/users/assetcaching";
        inline constexpr StringLiteral binarycaching_url = "https://learn.microsoft.com/vcpkg/users/binarycaching";
        inline constexpr StringLiteral versioning_url = "https://learn.microsoft.com/vcpkg/users/versioning";
        inline constexpr StringLiteral vcpkg_visual_studio_path_url =
>>>>>>> 05f88ed2
            "https://learn.microsoft.com/vcpkg/users/triplets#VCPKG_VISUAL_STUDIO_PATH";
    }
}<|MERGE_RESOLUTION|>--- conflicted
+++ resolved
@@ -6,22 +6,13 @@
 {
     namespace docs
     {
-<<<<<<< HEAD
-        static constexpr StringLiteral registries_url = "https://learn.microsoft.com/vcpkg/users/registries";
-        static constexpr StringLiteral manifests_url = "https://learn.microsoft.com/vcpkg/users/manifests";
-        inline constexpr StringLiteral package_name_url = "https://learn.microsoft.com/vcpkg/reference/vcpkg-json#name";
-        static constexpr StringLiteral assetcaching_url = "https://learn.microsoft.com/vcpkg/users/assetcaching";
-        static constexpr StringLiteral binarycaching_url = "https://learn.microsoft.com/vcpkg/users/binarycaching";
-        static constexpr StringLiteral versioning_url = "https://learn.microsoft.com/vcpkg/users/versioning";
-        static constexpr StringLiteral vcpkg_visual_studio_path_url =
-=======
         inline constexpr StringLiteral registries_url = "https://learn.microsoft.com/vcpkg/users/registries";
         inline constexpr StringLiteral manifests_url = "https://learn.microsoft.com/vcpkg/users/manifests";
+        inline constexpr StringLiteral package_name_url = "https://learn.microsoft.com/vcpkg/reference/vcpkg-json#name";
         inline constexpr StringLiteral assetcaching_url = "https://learn.microsoft.com/vcpkg/users/assetcaching";
         inline constexpr StringLiteral binarycaching_url = "https://learn.microsoft.com/vcpkg/users/binarycaching";
         inline constexpr StringLiteral versioning_url = "https://learn.microsoft.com/vcpkg/users/versioning";
         inline constexpr StringLiteral vcpkg_visual_studio_path_url =
->>>>>>> 05f88ed2
             "https://learn.microsoft.com/vcpkg/users/triplets#VCPKG_VISUAL_STUDIO_PATH";
     }
 }