#pragma once

namespace vcpkg
{
    enum class RestoreResult
    {
        unavailable,
        restored,
    };

    enum class CacheAvailability
    {
        unavailable,
        available,
    };

    enum class CacheStatusState
    {
        unknown,   // the cache status of the indicated package ABI is unknown
        available, // the cache is known to contain the package ABI, but it has not been restored
        restored,  // the cache contains the ABI and it has been restored to the packages tree
    };

    struct CacheStatus;
    struct IBinaryProvider;
    struct BinaryCache;
    struct BinaryConfigParserState;
<<<<<<< HEAD
    struct BinaryPackageInformation;
=======
    struct BinaryProviderPushRequest;
>>>>>>> 5f1786e9
}<|MERGE_RESOLUTION|>--- conflicted
+++ resolved
@@ -25,9 +25,5 @@
     struct IBinaryProvider;
     struct BinaryCache;
     struct BinaryConfigParserState;
-<<<<<<< HEAD
-    struct BinaryPackageInformation;
-=======
     struct BinaryProviderPushRequest;
->>>>>>> 5f1786e9
 }