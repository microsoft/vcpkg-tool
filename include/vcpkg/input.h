#pragma once

#include <vcpkg/base/fwd/messages.h>
#include <vcpkg/base/fwd/stringview.h>

#include <vcpkg/fwd/packagespec.h>
#include <vcpkg/fwd/triplet.h>
#include <vcpkg/fwd/vcpkgpaths.h>

#include <vcpkg/base/expected.h>

namespace vcpkg
{
    // Parse a package spec without features; typically used by commands which
    // refer to already installed packages which make features irrelevant.
    //
    // Does not assert that the package spec has a valid triplet. This allows
    // such commands to refer to entities that were installed with an overlay
    // triplet or similar which is no longer active.
<<<<<<< HEAD
    PackageSpec parse_package_spec(StringView spec_string, Triplet default_triplet, bool& default_triplet_used);

    // Same as the above but checks the validity of the triplet.
    PackageSpec check_and_get_package_spec(StringView spec_string,
                                           Triplet default_triplet,
                                           bool& default_triplet_used,
                                           const TripletDatabase& database);
=======
    [[nodiscard]] ExpectedL<PackageSpec> parse_package_spec(StringView spec_string, Triplet default_triplet);

    // Same as the above but checks the validity of the triplet.
    [[nodiscard]] ExpectedL<PackageSpec> check_and_get_package_spec(StringView spec_string,
                                                                    Triplet default_triplet,
                                                                    const TripletDatabase& database);
>>>>>>> 87adc3f4

    // Parse a package spec with features, typically used by commands which will
    // install or modify a port.
    //
    // Asserts that the package spec has a valid triplet.
<<<<<<< HEAD
    FullPackageSpec check_and_get_full_package_spec(StringView spec_string,
                                                    Triplet default_triplet,
                                                    bool& default_triplet_used,
                                                    const TripletDatabase& database);
=======
    [[nodiscard]] ExpectedL<FullPackageSpec> check_and_get_full_package_spec(StringView spec_string,
                                                                             Triplet default_triplet,
                                                                             const TripletDatabase& database);
>>>>>>> 87adc3f4

    [[nodiscard]] ExpectedL<Unit> check_triplet(StringView name, const TripletDatabase& database);
}<|MERGE_RESOLUTION|>--- conflicted
+++ resolved
@@ -17,37 +17,20 @@
     // Does not assert that the package spec has a valid triplet. This allows
     // such commands to refer to entities that were installed with an overlay
     // triplet or similar which is no longer active.
-<<<<<<< HEAD
-    PackageSpec parse_package_spec(StringView spec_string, Triplet default_triplet, bool& default_triplet_used);
-
-    // Same as the above but checks the validity of the triplet.
-    PackageSpec check_and_get_package_spec(StringView spec_string,
-                                           Triplet default_triplet,
-                                           bool& default_triplet_used,
-                                           const TripletDatabase& database);
-=======
     [[nodiscard]] ExpectedL<PackageSpec> parse_package_spec(StringView spec_string, Triplet default_triplet);
 
     // Same as the above but checks the validity of the triplet.
     [[nodiscard]] ExpectedL<PackageSpec> check_and_get_package_spec(StringView spec_string,
                                                                     Triplet default_triplet,
                                                                     const TripletDatabase& database);
->>>>>>> 87adc3f4
 
     // Parse a package spec with features, typically used by commands which will
     // install or modify a port.
     //
     // Asserts that the package spec has a valid triplet.
-<<<<<<< HEAD
-    FullPackageSpec check_and_get_full_package_spec(StringView spec_string,
-                                                    Triplet default_triplet,
-                                                    bool& default_triplet_used,
-                                                    const TripletDatabase& database);
-=======
     [[nodiscard]] ExpectedL<FullPackageSpec> check_and_get_full_package_spec(StringView spec_string,
                                                                              Triplet default_triplet,
                                                                              const TripletDatabase& database);
->>>>>>> 87adc3f4
 
     [[nodiscard]] ExpectedL<Unit> check_triplet(StringView name, const TripletDatabase& database);
 }