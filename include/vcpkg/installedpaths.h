#pragma once

#include <vcpkg/fwd/binaryparagraph.h>

#include <vcpkg/base/contractual-constants.h>
#include <vcpkg/base/path.h>

#include <vcpkg/packagespec.h>
#include <vcpkg/triplet.h>

namespace vcpkg
{
    struct InstalledPaths
    {
        explicit InstalledPaths(Path&& root) : m_root(std::move(root)) { }

        const Path& root() const { return m_root; }
        Path listfile_path(const BinaryParagraph& pgh) const;

        Path vcpkg_dir() const { return m_root / FileVcpkg; }
        Path vcpkg_dir_status_file() const { return vcpkg_dir() / FileStatus; }
        Path vcpkg_dir_info() const { return vcpkg_dir() / FileInfo; }
        Path vcpkg_dir_updates() const { return vcpkg_dir() / FileUpdates; }
        Path lockfile_path() const { return vcpkg_dir() / FileVcpkgLock; }
        Path triplet_dir(Triplet t) const { return m_root / t.canonical_name(); }
<<<<<<< HEAD
        Path compiler_info_cache_file(Triplet t) const
        {
            return vcpkg_dir() / "compiler_info_cache" / t.canonical_name();
        }
        Path share_dir(const PackageSpec& p) const { return triplet_dir(p.triplet()) / "share" / p.name(); }
        Path usage_file(const PackageSpec& p) const { return share_dir(p) / "usage"; }
        Path vcpkg_port_config_cmake(const PackageSpec& p) const { return share_dir(p) / "vcpkg-port-config.cmake"; }
=======
        Path share_dir(const PackageSpec& p) const { return triplet_dir(p.triplet()) / FileShare / p.name(); }
        Path usage_file(const PackageSpec& p) const { return share_dir(p) / FileUsage; }
        Path spdx_file(const PackageSpec& p) const { return share_dir(p) / FileVcpkgSpdxJson; }
        Path vcpkg_port_config_cmake(const PackageSpec& p) const { return share_dir(p) / FileVcpkgPortConfig; }
>>>>>>> b45524bf

    private:
        Path m_root;
    };
}<|MERGE_RESOLUTION|>--- conflicted
+++ resolved
@@ -23,20 +23,14 @@
         Path vcpkg_dir_updates() const { return vcpkg_dir() / FileUpdates; }
         Path lockfile_path() const { return vcpkg_dir() / FileVcpkgLock; }
         Path triplet_dir(Triplet t) const { return m_root / t.canonical_name(); }
-<<<<<<< HEAD
         Path compiler_info_cache_file(Triplet t) const
         {
             return vcpkg_dir() / "compiler_info_cache" / t.canonical_name();
         }
-        Path share_dir(const PackageSpec& p) const { return triplet_dir(p.triplet()) / "share" / p.name(); }
-        Path usage_file(const PackageSpec& p) const { return share_dir(p) / "usage"; }
-        Path vcpkg_port_config_cmake(const PackageSpec& p) const { return share_dir(p) / "vcpkg-port-config.cmake"; }
-=======
         Path share_dir(const PackageSpec& p) const { return triplet_dir(p.triplet()) / FileShare / p.name(); }
         Path usage_file(const PackageSpec& p) const { return share_dir(p) / FileUsage; }
         Path spdx_file(const PackageSpec& p) const { return share_dir(p) / FileVcpkgSpdxJson; }
         Path vcpkg_port_config_cmake(const PackageSpec& p) const { return share_dir(p) / FileVcpkgPortConfig; }
->>>>>>> b45524bf
 
     private:
         Path m_root;
