--- conflicted
+++ resolved
@@ -152,12 +152,11 @@
 
     Optional<std::string> parse_feature_name(ParserBase& parser);
     Optional<std::string> parse_package_name(ParserBase& parser);
-<<<<<<< HEAD
-    Optional<ParsedQualifiedSpecifier> parse_qualified_specifier(DiagnosticContext& context, StringView input);
-    ExpectedL<ParsedQualifiedSpecifier> parse_qualified_specifier(StringView input);
-    Optional<ParsedQualifiedSpecifier> parse_qualified_specifier(ParserBase& parser);
-}
-=======
+    Optional<ParsedQualifiedSpecifier> parse_qualified_specifier(DiagnosticContext& context,
+                                                                 StringView input,
+                                                                 AllowFeatures allow_features,
+                                                                 ParseExplicitTriplet parse_explicit_triplet,
+                                                                 AllowPlatformSpec allow_platform_spec);
     ExpectedL<ParsedQualifiedSpecifier> parse_qualified_specifier(StringView input,
                                                                   AllowFeatures allow_features,
                                                                   ParseExplicitTriplet parse_explicit_triplet,
@@ -167,7 +166,6 @@
                                                                  ParseExplicitTriplet parse_explicit_triplet,
                                                                  AllowPlatformSpec allow_platform_spec);
 } // namespace vcpkg
->>>>>>> 87adc3f4
 
 template<>
 struct std::hash<vcpkg::PackageSpec>
