#pragma once

#include <vcpkg/base/expected.h>
#include <vcpkg/base/format.h>
#include <vcpkg/base/json.h>
#include <vcpkg/base/optional.h>
#include <vcpkg/base/view.h>

#include <vcpkg/platform-expression.h>
#include <vcpkg/triplet.h>
#include <vcpkg/versions.h>

namespace vcpkg::Parse
{
    struct ParserBase;
}

namespace vcpkg
{
    ///
    /// <summary>
    /// Full specification of a package. Contains all information to reference
    /// a specific package.
    /// </summary>
    ///
    struct PackageSpec
    {
        PackageSpec() = default;
        PackageSpec(std::string name, Triplet triplet) : m_name(std::move(name)), m_triplet(triplet) { }

        const std::string& name() const;

        Triplet triplet() const;

        std::string dir() const;

        std::string to_string() const;
        void to_string(std::string& s) const;

        bool operator<(const PackageSpec& other) const
        {
            if (name() < other.name()) return true;
            if (name() > other.name()) return false;
            return triplet() < other.triplet();
        }

    private:
        std::string m_name;
        Triplet m_triplet;
    };

    bool operator==(const PackageSpec& left, const PackageSpec& right);
    inline bool operator!=(const PackageSpec& left, const PackageSpec& right) { return !(left == right); }

    ///
    /// <summary>
    /// Full specification of a feature. Contains all information to reference
    /// a single feature in a specific package.
    /// </summary>
    ///
    struct FeatureSpec
    {
        FeatureSpec(const PackageSpec& spec, const std::string& feature) : m_spec(spec), m_feature(feature) { }

        const std::string& port() const { return m_spec.name(); }
        const std::string& feature() const { return m_feature; }
        Triplet triplet() const { return m_spec.triplet(); }

        const PackageSpec& spec() const { return m_spec; }

        std::string to_string() const;
        void to_string(std::string& out) const;

        bool operator<(const FeatureSpec& other) const
        {
            if (port() < other.port()) return true;
            if (port() > other.port()) return false;
            if (feature() < other.feature()) return true;
            if (feature() > other.feature()) return false;
            return triplet() < other.triplet();
        }

        bool operator==(const FeatureSpec& other) const
        {
            return triplet() == other.triplet() && port() == other.port() && feature() == other.feature();
        }

        bool operator!=(const FeatureSpec& other) const { return !(*this == other); }

    private:
        PackageSpec m_spec;
        std::string m_feature;
    };

    /// In an internal feature set, "default" represents default features and missing "core" has no semantic
    struct InternalFeatureSet : std::vector<std::string>
    {
        using std::vector<std::string>::vector;
    };

    ///
    /// <summary>
    /// Full specification of a package. Contains all information to reference
    /// a collection of features in a single package.
    /// </summary>
    ///
    struct FullPackageSpec
    {
        PackageSpec package_spec;
        InternalFeatureSet features;

        FullPackageSpec() = default;
        explicit FullPackageSpec(PackageSpec spec, InternalFeatureSet features)
            : package_spec(std::move(spec)), features(std::move(features))
        {
        }

        /// Splats into individual FeatureSpec's
        void expand_fspecs_to(std::vector<FeatureSpec>& oFut) const;

<<<<<<< HEAD
        void to_feature_specs(std::vector<FeatureSpec>& out,
                              const std::vector<std::string>& default_features,
                              const std::vector<std::string>& all_features) const;

        /// Splats out individual FeatureSpec's into out. If "core" is missing, adds "core".
        /// @param with_defaults also add "default" if "core" is missing
        void expand_to(std::vector<FeatureSpec>& out, bool with_defaults) const;

        static ExpectedS<FullPackageSpec> from_string(const std::string& spec_as_string, Triplet default_triplet);

        bool operator==(const FullPackageSpec& o) const
=======
        friend bool operator==(const FullPackageSpec& l, const FullPackageSpec& r)
>>>>>>> ab60885b
        {
            return l.package_spec == r.package_spec && l.features == r.features;
        }
        friend bool operator!=(const FullPackageSpec& l, const FullPackageSpec& r) { return !(l == r); }
    };

    struct DependencyConstraint
    {
        VersionConstraintKind type = VersionConstraintKind::None;
        std::string value;
        int port_version = 0;

        friend bool operator==(const DependencyConstraint& lhs, const DependencyConstraint& rhs);
        friend bool operator!=(const DependencyConstraint& lhs, const DependencyConstraint& rhs)
        {
            return !(lhs == rhs);
        }

        Optional<Version> try_get_minimum_version() const;
    };

    enum class ImplicitDefault : bool
    {
        NO,
        YES,
    };

    struct Dependency
    {
        std::string name;
        std::vector<std::string> features;
        PlatformExpression::Expr platform;
        DependencyConstraint constraint;
        bool host = false;

        Json::Object extra_info;

<<<<<<< HEAD
        FullPackageSpec to_full_spec(Triplet target, Triplet host) const;
=======
        /// @param id adds "default" if "core" not present.
        FullPackageSpec to_full_spec(Triplet target, Triplet host, ImplicitDefault id) const;
>>>>>>> ab60885b

        friend bool operator==(const Dependency& lhs, const Dependency& rhs);
        friend bool operator!=(const Dependency& lhs, const Dependency& rhs) { return !(lhs == rhs); }
    };

    struct DependencyOverride
    {
        std::string name;
        std::string version;
        int port_version = 0;
        VersionScheme version_scheme = VersionScheme::String;

        Json::Object extra_info;

        friend bool operator==(const DependencyOverride& lhs, const DependencyOverride& rhs);
        friend bool operator!=(const DependencyOverride& lhs, const DependencyOverride& rhs) { return !(lhs == rhs); }
    };

    struct ParsedQualifiedSpecifier
    {
        std::string name;
        Optional<std::vector<std::string>> features;
        Optional<std::string> triplet;
        Optional<PlatformExpression::Expr> platform;

        /// @param id add "default" if "core" is not present
        /// @return nullopt on success. On failure, caller should supplement returned string with more context.
        ExpectedS<FullPackageSpec> to_full_spec(Triplet default_triplet, ImplicitDefault id) const;

        ExpectedS<PackageSpec> to_package_spec(Triplet default_triplet) const;
    };

    Optional<std::string> parse_feature_name(Parse::ParserBase& parser);
    Optional<std::string> parse_package_name(Parse::ParserBase& parser);
    ExpectedS<ParsedQualifiedSpecifier> parse_qualified_specifier(StringView input);
    Optional<ParsedQualifiedSpecifier> parse_qualified_specifier(Parse::ParserBase& parser);
}

template<class Char>
struct fmt::formatter<vcpkg::PackageSpec, Char>
{
    constexpr auto parse(format_parse_context& ctx) const -> decltype(ctx.begin())
    {
        return vcpkg::basic_format_parse_impl(ctx);
    }
    template<class FormatContext>
    auto format(const vcpkg::PackageSpec& spec, FormatContext& ctx) const -> decltype(ctx.out())
    {
        return fmt::formatter<std::string, Char>{}.format(spec.to_string(), ctx);
    }
};

template<>
struct std::hash<vcpkg::PackageSpec>
{
    size_t operator()(const vcpkg::PackageSpec& value) const
    {
        size_t hash = 17;
        hash = hash * 31 + std::hash<std::string>()(value.name());
        hash = hash * 31 + std::hash<vcpkg::Triplet>()(value.triplet());
        return hash;
    }
};

template<>
struct std::hash<vcpkg::FeatureSpec>
{
    size_t operator()(const vcpkg::FeatureSpec& value) const
    {
        size_t hash = std::hash<vcpkg::PackageSpec>()(value.spec());
        hash = hash * 31 + std::hash<std::string>()(value.feature());
        return hash;
    }
};<|MERGE_RESOLUTION|>--- conflicted
+++ resolved
@@ -118,21 +118,7 @@
         /// Splats into individual FeatureSpec's
         void expand_fspecs_to(std::vector<FeatureSpec>& oFut) const;
 
-<<<<<<< HEAD
-        void to_feature_specs(std::vector<FeatureSpec>& out,
-                              const std::vector<std::string>& default_features,
-                              const std::vector<std::string>& all_features) const;
-
-        /// Splats out individual FeatureSpec's into out. If "core" is missing, adds "core".
-        /// @param with_defaults also add "default" if "core" is missing
-        void expand_to(std::vector<FeatureSpec>& out, bool with_defaults) const;
-
-        static ExpectedS<FullPackageSpec> from_string(const std::string& spec_as_string, Triplet default_triplet);
-
-        bool operator==(const FullPackageSpec& o) const
-=======
         friend bool operator==(const FullPackageSpec& l, const FullPackageSpec& r)
->>>>>>> ab60885b
         {
             return l.package_spec == r.package_spec && l.features == r.features;
         }
@@ -170,12 +156,8 @@
 
         Json::Object extra_info;
 
-<<<<<<< HEAD
-        FullPackageSpec to_full_spec(Triplet target, Triplet host) const;
-=======
         /// @param id adds "default" if "core" not present.
         FullPackageSpec to_full_spec(Triplet target, Triplet host, ImplicitDefault id) const;
->>>>>>> ab60885b
 
         friend bool operator==(const Dependency& lhs, const Dependency& rhs);
         friend bool operator!=(const Dependency& lhs, const Dependency& rhs) { return !(lhs == rhs); }
