#pragma once

#include <vcpkg/base/fwd/messages.h>

#include <vcpkg/fwd/paragraphparser.h>

#include <vcpkg/base/expected.h>

#include <vcpkg/packagespec.h>
#include <vcpkg/textrowcol.h>

#include <map>
#include <memory>
#include <string>
#include <unordered_map>
#include <vector>

namespace vcpkg
{
    struct ParseControlErrorInfo
    {
        std::string name;
        std::map<std::string, std::vector<std::string>> missing_fields;
        std::map<std::string, std::vector<std::string>> extra_fields;
        std::map<std::string, std::string> expected_types;
        std::map<std::string, std::vector<std::string>> mutually_exclusive_fields;
        std::vector<std::string> other_errors;
        std::string error;

        bool has_error() const
        {
            return !missing_fields.empty() || !extra_fields.empty() || !expected_types.empty() ||
                   !other_errors.empty() || !error.empty();
        }

<<<<<<< HEAD
        void format_to(LocalizedString& target) const;
        LocalizedString format() const;
=======
        static std::string format_errors(View<std::unique_ptr<ParseControlErrorInfo>> errors);
>>>>>>> 3f75bc9a
    };
} // namespace vcpkg

template<typename Char>
struct fmt::formatter<std::unique_ptr<vcpkg::ParseControlErrorInfo>, Char, void>
    : fmt::formatter<std::string, Char, void>
{
    template<typename FormatContext>
    auto format(std::unique_ptr<vcpkg::ParseControlErrorInfo> const& val, FormatContext& ctx) const
        -> decltype(ctx.out())
    {
        return fmt::formatter<std::string, Char, void>::format(val->format().data(), ctx);
    }
};

namespace vcpkg
{
    template<class P>
    using ParseExpected = vcpkg::ExpectedT<std::unique_ptr<P>, std::unique_ptr<ParseControlErrorInfo>>;

    using Paragraph = std::unordered_map<std::string, std::pair<std::string, TextRowCol>>;

    struct ParagraphParser
    {
        ParagraphParser(Paragraph&& fields) : fields(std::move(fields)) { }

        std::string required_field(const std::string& fieldname);
        void required_field(const std::string& fieldname, std::string& out);
        void required_field(const std::string& fieldname, std::pair<std::string&, TextRowCol&> out);

        std::string optional_field(const std::string& fieldname);
        void optional_field(const std::string& fieldname, std::pair<std::string&, TextRowCol&> out);

        void add_type_error(const std::string& fieldname, const char* type) { expected_types[fieldname] = type; }

        std::unique_ptr<ParseControlErrorInfo> error_info(StringView name) const;

    private:
        Paragraph&& fields;
        std::vector<std::string> missing_fields;
        std::map<std::string, std::string> expected_types;
    };

    ExpectedS<std::vector<std::string>> parse_default_features_list(const std::string& str,
                                                                    StringView origin = "<unknown>",
                                                                    TextRowCol textrowcol = {});
    ExpectedS<std::vector<ParsedQualifiedSpecifier>> parse_qualified_specifier_list(const std::string& str,
                                                                                    StringView origin = "<unknown>",
                                                                                    TextRowCol textrowcol = {});
    ExpectedS<std::vector<Dependency>> parse_dependencies_list(const std::string& str,
                                                               StringView origin = "<unknown>",
                                                               TextRowCol textrowcol = {});
}<|MERGE_RESOLUTION|>--- conflicted
+++ resolved
@@ -33,26 +33,13 @@
                    !other_errors.empty() || !error.empty();
         }
 
-<<<<<<< HEAD
-        void format_to(LocalizedString& target) const;
-        LocalizedString format() const;
-=======
         static std::string format_errors(View<std::unique_ptr<ParseControlErrorInfo>> errors);
->>>>>>> 3f75bc9a
+        void to_string(std::string& target) const;
+        std::string to_string() const;
     };
 } // namespace vcpkg
 
-template<typename Char>
-struct fmt::formatter<std::unique_ptr<vcpkg::ParseControlErrorInfo>, Char, void>
-    : fmt::formatter<std::string, Char, void>
-{
-    template<typename FormatContext>
-    auto format(std::unique_ptr<vcpkg::ParseControlErrorInfo> const& val, FormatContext& ctx) const
-        -> decltype(ctx.out())
-    {
-        return fmt::formatter<std::string, Char, void>::format(val->format().data(), ctx);
-    }
-};
+VCPKG_FORMAT_WITH_TO_STRING(vcpkg::ParseControlErrorInfo);
 
 namespace vcpkg
 {
