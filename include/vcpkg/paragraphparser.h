#pragma once

#include <vcpkg/base/fwd/messages.h>

#include <vcpkg/fwd/paragraphparser.h>

#include <vcpkg/base/expected.h>

#include <vcpkg/packagespec.h>
#include <vcpkg/textrowcol.h>

#include <map>
#include <memory>
#include <string>
#include <unordered_map>
#include <vector>

namespace vcpkg
{
    struct ParseControlErrorInfo
    {
        std::string name;
        std::vector<std::string> missing_fields;
        std::vector<std::string> extra_fields;
        std::map<std::string, std::string> expected_types;
        std::vector<std::string> other_errors;
        std::string error;

        bool has_error() const
        {
            return !missing_fields.empty() || !extra_fields.empty() || !expected_types.empty() ||
                   !other_errors.empty() || !error.empty();
        }

        static std::string format_errors(View<std::unique_ptr<ParseControlErrorInfo>> errors);
        void to_string(std::string& target) const;
        std::string to_string() const;
    };
} // namespace vcpkg

VCPKG_FORMAT_WITH_TO_STRING(vcpkg::ParseControlErrorInfo);
<<<<<<< HEAD

namespace vcpkg
{
    inline std::string to_string(const std::unique_ptr<ParseControlErrorInfo>& up) { return up->to_string(); }
=======
>>>>>>> 8f176a57

namespace vcpkg
{
    template<class P>
    using ParseExpected = vcpkg::ExpectedT<std::unique_ptr<P>, std::unique_ptr<ParseControlErrorInfo>>;

    using Paragraph = std::unordered_map<std::string, std::pair<std::string, TextRowCol>>;

    struct ParagraphParser
    {
        ParagraphParser(Paragraph&& fields) : fields(std::move(fields)) { }

        std::string required_field(const std::string& fieldname);
        void required_field(const std::string& fieldname, std::string& out);
        void required_field(const std::string& fieldname, std::pair<std::string&, TextRowCol&> out);

        std::string optional_field(const std::string& fieldname);
        void optional_field(const std::string& fieldname, std::pair<std::string&, TextRowCol&> out);

        void add_type_error(const std::string& fieldname, const char* type) { expected_types[fieldname] = type; }

        std::unique_ptr<ParseControlErrorInfo> error_info(StringView name) const;

    private:
        Paragraph&& fields;
        std::vector<std::string> missing_fields;
        std::map<std::string, std::string> expected_types;
    };

    ExpectedS<std::vector<std::string>> parse_default_features_list(const std::string& str,
                                                                    StringView origin = "<unknown>",
                                                                    TextRowCol textrowcol = {});
    ExpectedS<std::vector<ParsedQualifiedSpecifier>> parse_qualified_specifier_list(const std::string& str,
                                                                                    StringView origin = "<unknown>",
                                                                                    TextRowCol textrowcol = {});
    ExpectedS<std::vector<Dependency>> parse_dependencies_list(const std::string& str,
                                                               StringView origin = "<unknown>",
                                                               TextRowCol textrowcol = {});
}<|MERGE_RESOLUTION|>--- conflicted
+++ resolved
@@ -39,16 +39,10 @@
 } // namespace vcpkg
 
 VCPKG_FORMAT_WITH_TO_STRING(vcpkg::ParseControlErrorInfo);
-<<<<<<< HEAD
 
 namespace vcpkg
 {
     inline std::string to_string(const std::unique_ptr<ParseControlErrorInfo>& up) { return up->to_string(); }
-=======
->>>>>>> 8f176a57
-
-namespace vcpkg
-{
     template<class P>
     using ParseExpected = vcpkg::ExpectedT<std::unique_ptr<P>, std::unique_ptr<ParseControlErrorInfo>>;
 
