--- conflicted
+++ resolved
@@ -22,13 +22,8 @@
         std::string name;
         std::vector<std::string> missing_fields;
         std::vector<std::string> extra_fields;
-<<<<<<< HEAD
-        std::map<std::string, LocalizedString> expected_types;
+        std::map<StringLiteral, LocalizedString, std::less<>> expected_types;
         std::vector<LocalizedString> other_errors;
-=======
-        std::map<StringLiteral, std::string, std::less<>> expected_types;
-        std::vector<std::string> other_errors;
->>>>>>> cc79e093
         std::string error;
 
         bool has_error() const
@@ -64,25 +59,14 @@
         std::string optional_field(StringLiteral fieldname);
         void optional_field(StringLiteral fieldname, std::pair<std::string&, TextRowCol&> out);
 
-<<<<<<< HEAD
-        void add_type_error(const std::string& fieldname, const LocalizedString& type)
-        {
-            expected_types[fieldname] = type;
-        }
-=======
-        void add_type_error(StringLiteral fieldname, const char* type) { expected_types[fieldname] = type; }
->>>>>>> cc79e093
+        void add_type_error(StringLiteral fieldname, const LocalizedString& type) { expected_types[fieldname] = type; }
 
         std::unique_ptr<ParseControlErrorInfo> error_info(StringView name) const;
 
     private:
         Paragraph&& fields;
         std::vector<std::string> missing_fields;
-<<<<<<< HEAD
-        std::map<std::string, LocalizedString> expected_types;
-=======
-        std::map<StringLiteral, std::string, std::less<>> expected_types;
->>>>>>> cc79e093
+        std::map<StringLiteral, LocalizedString, std::less<>> expected_types;
     };
 
     ExpectedS<std::vector<std::string>> parse_default_features_list(const std::string& str,
