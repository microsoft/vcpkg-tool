#pragma once

#include <vcpkg/base/fwd/messages.h>

#include <vcpkg/fwd/paragraphparser.h>

#include <vcpkg/base/expected.h>

#include <vcpkg/packagespec.h>
#include <vcpkg/textrowcol.h>

#include <map>
#include <memory>
#include <string>
#include <unordered_map>
#include <vector>

namespace vcpkg
{
    struct ParseControlErrorInfo
    {
        std::string name;
        std::vector<std::string> missing_fields;
        std::vector<std::string> extra_fields;
        std::map<StringLiteral, LocalizedString, std::less<>> expected_types;
        std::vector<LocalizedString> other_errors;
        LocalizedString error;

        bool has_error() const
        {
            return !missing_fields.empty() || !extra_fields.empty() || !expected_types.empty() ||
                   !other_errors.empty() || !error.empty();
        }

        static std::string format_errors(View<std::unique_ptr<ParseControlErrorInfo>> errors);
        void to_string(std::string& target) const;
        std::string to_string() const;
    };
} // namespace vcpkg

VCPKG_FORMAT_WITH_TO_STRING(vcpkg::ParseControlErrorInfo);

namespace vcpkg
{
    inline std::string to_string(const std::unique_ptr<ParseControlErrorInfo>& up) { return up->to_string(); }
    template<class P>
    using ParseExpected = vcpkg::ExpectedT<std::unique_ptr<P>, std::unique_ptr<ParseControlErrorInfo>>;

    using Paragraph = std::map<std::string, std::pair<std::string, TextRowCol>, std::less<>>;

    struct ParagraphParser
    {
        ParagraphParser(Paragraph&& fields) : fields(std::move(fields)) { }

        std::string required_field(StringLiteral fieldname);
        void required_field(StringLiteral fieldname, std::string& out);
        void required_field(StringLiteral fieldname, std::pair<std::string&, TextRowCol&> out);

        std::string optional_field(StringLiteral fieldname);
        void optional_field(StringLiteral fieldname, std::pair<std::string&, TextRowCol&> out);

        void add_type_error(StringLiteral fieldname, const LocalizedString& type) { expected_types[fieldname] = type; }

        std::unique_ptr<ParseControlErrorInfo> error_info(StringView name) const;

    private:
        Paragraph&& fields;
        std::vector<std::string> missing_fields;
        std::map<StringLiteral, LocalizedString, std::less<>> expected_types;
    };

    ExpectedL<std::vector<std::string>> parse_default_features_list(const std::string& str,
                                                                    StringView origin = "<unknown>",
                                                                    TextRowCol textrowcol = {});
    ExpectedL<std::vector<ParsedQualifiedSpecifier>> parse_qualified_specifier_list(const std::string& str,
                                                                                    StringView origin = "<unknown>",
                                                                                    TextRowCol textrowcol = {});
<<<<<<< HEAD
    ExpectedS<std::vector<Dependency>> parse_dependencies_list(
        const std::string& str,
        StringView origin = "<unknown>",
        TextRowCol textrowcol = {},
        ImplicitDefault implicit_defaults = ImplicitDefault::YES);
=======
    ExpectedL<std::vector<Dependency>> parse_dependencies_list(const std::string& str,
                                                               StringView origin = "<unknown>",
                                                               TextRowCol textrowcol = {});
>>>>>>> 710ee0bb
}<|MERGE_RESOLUTION|>--- conflicted
+++ resolved
@@ -75,15 +75,9 @@
     ExpectedL<std::vector<ParsedQualifiedSpecifier>> parse_qualified_specifier_list(const std::string& str,
                                                                                     StringView origin = "<unknown>",
                                                                                     TextRowCol textrowcol = {});
-<<<<<<< HEAD
-    ExpectedS<std::vector<Dependency>> parse_dependencies_list(
+    ExpectedL<std::vector<Dependency>> parse_dependencies_list(
         const std::string& str,
         StringView origin = "<unknown>",
         TextRowCol textrowcol = {},
         ImplicitDefault implicit_defaults = ImplicitDefault::YES);
-=======
-    ExpectedL<std::vector<Dependency>> parse_dependencies_list(const std::string& str,
-                                                               StringView origin = "<unknown>",
-                                                               TextRowCol textrowcol = {});
->>>>>>> 710ee0bb
 }