--- conflicted
+++ resolved
@@ -48,23 +48,10 @@
     template<class P>
     using ParseExpected = vcpkg::ExpectedT<std::unique_ptr<P>, std::unique_ptr<ParseControlErrorInfo>>;
 
-<<<<<<< HEAD
-    template<class P>
-    ExpectedL<std::unique_ptr<P>> map_parse_expected_to_localized_string(ParseExpected<P>&& parse_expected)
-    {
-        if (auto value = parse_expected.get())
-        {
-            return std::move(*value);
-        }
-
-        return LocalizedString::from_raw(parse_expected.error()->to_string());
-    }
-=======
     static constexpr struct ToLocalizedString_t
     {
         LocalizedString operator()(std::unique_ptr<ParseControlErrorInfo> p) const;
     } ToLocalizedString;
->>>>>>> 72858a86
 
     using Paragraph = std::map<std::string, std::pair<std::string, TextRowCol>, std::less<>>;
 
