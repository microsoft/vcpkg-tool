#pragma once

#include <vcpkg/fwd/paragraphparser.h>

#include <vcpkg/base/diagnostics.h>
#include <vcpkg/base/expected.h>
#include <vcpkg/base/messages.h>
#include <vcpkg/base/stringview.h>

#include <vcpkg/packagespec.h>

#include <map>
#include <memory>
#include <string>
#include <vector>

namespace vcpkg
{
    using Paragraph = std::map<std::string, std::pair<std::string, TextRowCol>, std::less<>>;

    struct ParagraphParser
    {
        ParagraphParser(StringView origin, Paragraph&& fields)
            : origin(origin.data(), origin.size()), fields(std::move(fields))
        {
        }

        std::string required_field(StringLiteral fieldname);

        std::string optional_field(StringLiteral fieldname);
        std::string optional_field(StringLiteral fieldname, TextRowCol& position);

        void add_error(TextRowCol position, msg::MessageT<> error_content);

        Optional<LocalizedString> error() const;

    private:
        std::string origin;
        Paragraph&& fields;
        std::vector<LocalizedString> errors;
    };

    Optional<std::vector<std::string>> parse_default_features_list_context(DiagnosticContext& context,
                                                                           const std::string& str,
                                                                           StringView origin = "<unknown>",
                                                                           TextRowCol position = {1, 1});
    ExpectedL<std::vector<std::string>> parse_default_features_list(const std::string& str,
<<<<<<< HEAD
                                                                    StringView origin = "<unknown>",
                                                                    TextRowCol position = {1, 1});
    Optional<std::vector<ParsedQualifiedSpecifier>> parse_qualified_specifier_list_context(
        DiagnosticContext& context,
        const std::string& str,
        StringView origin = "<unknown>",
        TextRowCol position = {1, 1});
    ExpectedL<std::vector<ParsedQualifiedSpecifier>> parse_qualified_specifier_list(const std::string& str,
                                                                                    StringView origin = "<unknown>",
                                                                                    TextRowCol position = {1, 1});
=======
                                                                    Optional<StringView> origin,
                                                                    TextRowCol textrowcol);
    ExpectedL<std::vector<ParsedQualifiedSpecifier>> parse_qualified_specifier_list(const std::string& str,
                                                                                    Optional<StringView> origin,
                                                                                    TextRowCol textrowcol);
>>>>>>> 58eb07e6
}<|MERGE_RESOLUTION|>--- conflicted
+++ resolved
@@ -42,25 +42,14 @@
 
     Optional<std::vector<std::string>> parse_default_features_list_context(DiagnosticContext& context,
                                                                            const std::string& str,
-                                                                           StringView origin = "<unknown>",
+                                                                           Optional<StringView> origin,
                                                                            TextRowCol position = {1, 1});
     ExpectedL<std::vector<std::string>> parse_default_features_list(const std::string& str,
-<<<<<<< HEAD
-                                                                    StringView origin = "<unknown>",
+                                                                    Optional<StringView> origin,
                                                                     TextRowCol position = {1, 1});
     Optional<std::vector<ParsedQualifiedSpecifier>> parse_qualified_specifier_list_context(
-        DiagnosticContext& context,
-        const std::string& str,
-        StringView origin = "<unknown>",
-        TextRowCol position = {1, 1});
-    ExpectedL<std::vector<ParsedQualifiedSpecifier>> parse_qualified_specifier_list(const std::string& str,
-                                                                                    StringView origin = "<unknown>",
-                                                                                    TextRowCol position = {1, 1});
-=======
-                                                                    Optional<StringView> origin,
-                                                                    TextRowCol textrowcol);
+        DiagnosticContext& context, const std::string& str, Optional<StringView> origin, TextRowCol position = {1, 1});
     ExpectedL<std::vector<ParsedQualifiedSpecifier>> parse_qualified_specifier_list(const std::string& str,
                                                                                     Optional<StringView> origin,
-                                                                                    TextRowCol textrowcol);
->>>>>>> 58eb07e6
+                                                                                    TextRowCol position = {1, 1});
 }