--- conflicted
+++ resolved
@@ -26,7 +26,6 @@
 
     bool is_port_directory(const ReadOnlyFilesystem& fs, const Path& maybe_directory);
 
-<<<<<<< HEAD
     struct PortLoadResult
     {
         ExpectedL<SourceControlFileAndLocation> maybe_scfl;
@@ -34,8 +33,8 @@
     };
 
     // If an error occurs, the Expected will be in the error state.
-    // Otherwise, if the port is known, the maybe_scfl->source_control_file contains the loaded port information.
-    // Otherwise, maybe_scfl->source_control_file is nullptr.
+    // Otherwise, if the port is known, the maybe_scfl.get()->source_control_file contains the loaded port information.
+    // Otherwise, maybe_scfl.get()->source_control_file is nullptr.
     PortLoadResult try_load_port(const ReadOnlyFilesystem& fs, StringView port_name, const PortLocation& port_location);
     // Identical to try_load_port, but the port unknown condition is mapped to an error.
     PortLoadResult try_load_port_required(const ReadOnlyFilesystem& fs,
@@ -52,22 +51,6 @@
     ExpectedL<SourceControlFileAndLocation> try_load_control_file_text(StringView text,
                                                                        StringView origin,
                                                                        StringView spdx_location);
-=======
-    // If an error occurs, the Expected will be in the error state.
-    // Otherwise, if the port is known, the unique_ptr contains the loaded port information.
-    // Otherwise, the unique_ptr is nullptr.
-    ExpectedL<std::unique_ptr<SourceControlFile>> try_load_port(const ReadOnlyFilesystem& fs,
-                                                                StringView port_name,
-                                                                const Path& port_directory);
-    // Identical to try_load_port, but the port unknown condition is mapped to an error.
-    ExpectedL<std::unique_ptr<SourceControlFile>> try_load_port_required(const ReadOnlyFilesystem& fs,
-                                                                         StringView port_name,
-                                                                         const Path& port_directory);
-    ExpectedL<std::unique_ptr<SourceControlFile>> try_load_port_text(const std::string& text,
-                                                                     StringView origin,
-                                                                     bool is_manifest,
-                                                                     MessageSink& warning_sink);
->>>>>>> 72858a86
 
     ExpectedL<BinaryControlFile> try_load_cached_package(const ReadOnlyFilesystem& fs,
                                                          const Path& package_dir,
