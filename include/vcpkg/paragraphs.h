--- conflicted
+++ resolved
@@ -21,14 +21,10 @@
     bool is_port_directory(const Filesystem& fs, const Path& maybe_directory);
 
     ParseExpected<SourceControlFile> try_load_port(const Filesystem& fs, const Path& port_directory);
-<<<<<<< HEAD
-    ParseExpected<SourceControlFile> try_load_port_text(StringView text, StringView origin, bool is_manifest);
-=======
-    ParseExpected<SourceControlFile> try_load_port_text(const std::string& text,
+    ParseExpected<SourceControlFile> try_load_port_text(StringView text,
                                                         StringView origin,
                                                         bool is_manifest,
                                                         MessageSink& warning_sink);
->>>>>>> a8bd8649
 
     ExpectedS<BinaryControlFile> try_load_cached_package(const Filesystem& fs,
                                                          const Path& package_dir,
