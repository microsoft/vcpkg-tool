#pragma once

#include <vcpkg/base/expected.h>
#include <vcpkg/base/stringview.h>

#include <string>
#include <unordered_map>

namespace vcpkg::PlatformExpression
{
    // map of cmake variables and their values.
    using Context = std::unordered_map<std::string, std::string>;

    namespace detail
    {
        struct ExprImpl;
    }
    struct Expr
    {
        static Expr Identifier(StringView id);
        static Expr Not(Expr&& e);
        static Expr And(std::vector<Expr>&& exprs);
        static Expr Or(std::vector<Expr>&& exprs);

        // The empty expression is always true
        static Expr Empty() { return Expr(); }

        // since ExprImpl is not yet defined, we need to define the ctor and dtor in the C++ file
        Expr();
        Expr(const Expr&);
        Expr(Expr&&);
        Expr& operator=(const Expr& e);
        Expr& operator=(Expr&&);

        explicit Expr(std::unique_ptr<detail::ExprImpl>&& e);
        ~Expr();

        bool evaluate(const Context& context) const;
        bool is_empty() const { return !static_cast<bool>(underlying_); }

        // returns:
        //   - 0 for empty
        //   - 1 for identifiers
        //   - 1 + complexity(inner) for !
        //   - 1 + sum(complexity(inner)) for & and |
        int complexity() const;

        // these two are friends so that they're only findable via ADL

        // this does a structural equality, so, for example:
        //   !structurally_equal((x & y) & z, x & y & z)
        //   !structurally_equal((x & y) | z, (x | z) & (y | z))
        // even though these expressions are equivalent
        friend bool structurally_equal(const Expr& lhs, const Expr& rhs);

        // returns 0 if and only if structurally_equal(lhs, rhs)
        // Orders via the following:
        //   - If complexity(a) < complexity(b) => a < b
        //   - Otherwise, if to_string(a).size() < to_string(b).size() => a < b
        //   - Otherwise, if to_string(a) < to_string(b) => a < b
        //   - else, they must be structurally equal
        friend int compare(const Expr& lhs, const Expr& rhs);

        friend std::string to_string(const Expr& expr);

    private:
        std::unique_ptr<detail::ExprImpl> underlying_;
    };

    // Note: for backwards compatibility, in CONTROL files,
    // multiple binary operators are allowed to be next to one another; i.e.
    // (windows & arm) = (windows && arm) = (windows &&& arm), etc.
    enum class MultipleBinaryOperators
    {
        Deny,
        Allow,
    };

    // platform expression parses a platform expression; the EBNF of such is defined in
<<<<<<< HEAD
    // https://github.com/microsoft/vcpkg/blob/master/docs/maintainers/manifest-files.md#supports
    ExpectedL<Expr> parse_platform_expression(StringView expression, MultipleBinaryOperators multiple_binary_operators);
=======
    // https://learn.microsoft.com/vcpkg/reference/vcpkg-json#platform-expression
    ExpectedS<Expr> parse_platform_expression(StringView expression, MultipleBinaryOperators multiple_binary_operators);
>>>>>>> dee8fef2
}<|MERGE_RESOLUTION|>--- conflicted
+++ resolved
@@ -77,11 +77,6 @@
     };
 
     // platform expression parses a platform expression; the EBNF of such is defined in
-<<<<<<< HEAD
-    // https://github.com/microsoft/vcpkg/blob/master/docs/maintainers/manifest-files.md#supports
+    // https://learn.microsoft.com/vcpkg/reference/vcpkg-json#platform-expression
     ExpectedL<Expr> parse_platform_expression(StringView expression, MultipleBinaryOperators multiple_binary_operators);
-=======
-    // https://learn.microsoft.com/vcpkg/reference/vcpkg-json#platform-expression
-    ExpectedS<Expr> parse_platform_expression(StringView expression, MultipleBinaryOperators multiple_binary_operators);
->>>>>>> dee8fef2
 }