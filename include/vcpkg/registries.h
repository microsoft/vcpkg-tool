--- conflicted
+++ resolved
@@ -86,11 +86,7 @@
 
         // Appends the names of the ports to the out parameter if this can be known without
         // network access.
-<<<<<<< HEAD
-        // Returns true iff names were appended.
-=======
         // Returns true iff names were checked without network access.
->>>>>>> 38f738d8
         virtual ExpectedL<bool> try_append_all_port_names_no_network(std::vector<std::string>& port_names) const = 0;
 
         // If an error occurs, the ExpectedL will be in an error state.
