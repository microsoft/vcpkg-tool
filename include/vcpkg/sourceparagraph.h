--- conflicted
+++ resolved
@@ -70,12 +70,8 @@
     struct DependencyOverride
     {
         std::string name;
-<<<<<<< HEAD
-        SchemedVersion version;
-=======
         Version version;
         VersionScheme scheme;
->>>>>>> db175088
 
         Json::Object extra_info;
 
