#pragma once

#include <vcpkg/base/fwd/expected.h>
#include <vcpkg/base/fwd/span.h>

#include <vcpkg/fwd/configuration.h>
#include <vcpkg/fwd/packagespec.h>
#include <vcpkg/fwd/vcpkgcmdarguments.h>

#include <vcpkg/base/json.h>
#include <vcpkg/base/path.h>

#include <vcpkg/paragraphparser.h>
#include <vcpkg/platform-expression.h>
#include <vcpkg/versions.h>

namespace vcpkg
{
    struct ManifestAndPath
    {
        Json::Object manifest;
        Path path;
    };

    struct DependencyConstraint
    {
        VersionConstraintKind type = VersionConstraintKind::None;
        Version version;

        friend bool operator==(const DependencyConstraint& lhs, const DependencyConstraint& rhs);
        friend bool operator!=(const DependencyConstraint& lhs, const DependencyConstraint& rhs)
        {
            return !(lhs == rhs);
        }

        Optional<Version> try_get_minimum_version() const;
    };

    struct DependencyRequestedFeature
    {
        std::string name;
        PlatformExpression::Expr platform;

        friend bool operator==(const DependencyRequestedFeature& lhs, const DependencyRequestedFeature& rhs);
        friend bool operator!=(const DependencyRequestedFeature& lhs, const DependencyRequestedFeature& rhs);
    };

    struct Dependency
    {
        std::string name;
        // a list of "real" features without "core" or "default". Use member default_features instead.
        std::vector<DependencyRequestedFeature> features;
        PlatformExpression::Expr platform;
        DependencyConstraint constraint;
        bool host = false;

        bool default_features = true;
        bool has_platform_expressions() const;

        Json::Object extra_info;

        /// @param id adds "default" if `default_features` is false.
        FullPackageSpec to_full_spec(View<std::string> features, Triplet target, Triplet host) const;

        friend bool operator==(const Dependency& lhs, const Dependency& rhs);
        friend bool operator!=(const Dependency& lhs, const Dependency& rhs) { return !(lhs == rhs); }
    };

    struct DependencyOverride
    {
        std::string name;
        Version version;
        VersionScheme scheme;

        Json::Object extra_info;

        friend bool operator==(const DependencyOverride& lhs, const DependencyOverride& rhs);
        friend bool operator!=(const DependencyOverride& lhs, const DependencyOverride& rhs) { return !(lhs == rhs); }
    };

    std::vector<FullPackageSpec> filter_dependencies(const std::vector<Dependency>& deps,
                                                     Triplet t,
                                                     Triplet host,
                                                     const std::unordered_map<std::string, std::string>& cmake_vars);

    /// <summary>
    /// Port metadata of additional feature in a package (part of CONTROL file)
    /// </summary>
    struct FeatureParagraph
    {
        std::string name;
        std::vector<std::string> description;
        std::vector<Dependency> dependencies;
        PlatformExpression::Expr supports_expression;
        // there are two distinct "empty" states here
        // "user did not provide a license" -> nullopt
        // "user provided license = null" -> {""}
        Optional<std::string> license; // SPDX license expression

        Json::Object extra_info;

        friend bool operator==(const FeatureParagraph& lhs, const FeatureParagraph& rhs);
        friend bool operator!=(const FeatureParagraph& lhs, const FeatureParagraph& rhs) { return !(lhs == rhs); }
    };

    /// <summary>
    /// Port metadata of the core feature of a package (part of CONTROL file)
    /// </summary>
    struct SourceParagraph
    {
        std::string name;
        VersionScheme version_scheme = VersionScheme::String;
        Version version;
        std::vector<std::string> description;
        std::vector<std::string> summary;
        std::vector<std::string> maintainers;
        std::string homepage;
        std::string documentation;
        std::vector<Dependency> dependencies;
        std::vector<DependencyOverride> overrides;
        std::vector<DependencyRequestedFeature> default_features;

        // there are two distinct "empty" states here
        // "user did not provide a license" -> nullopt
        // "user provided license = null" -> {""}
        Optional<std::string> license; // SPDX license expression

        Optional<std::string> builtin_baseline;
        Optional<Json::Object> vcpkg_configuration;
        // Currently contacts is only a Json::Object but it will eventually be unified with maintainers
        Json::Object contacts;

        PlatformExpression::Expr supports_expression;

        Json::Object extra_info;

        friend bool operator==(const SourceParagraph& lhs, const SourceParagraph& rhs);
        friend bool operator!=(const SourceParagraph& lhs, const SourceParagraph& rhs) { return !(lhs == rhs); }
    };

    struct PortLocation
    {
        Path port_directory;

        /// Should model SPDX PackageDownloadLocation. Empty implies NOASSERTION.
        /// See https://spdx.github.io/spdx-spec/package-information/#77-package-download-location-field
        std::string spdx_location;
    };

    /// <summary>
    /// Full metadata of a package: core and other features.
    /// </summary>
    struct SourceControlFile
    {
        SourceControlFile clone() const;
        static ExpectedL<std::unique_ptr<SourceControlFile>> parse_project_manifest_object(StringView origin,
                                                                                           const Json::Object& object,
                                                                                           MessageSink& warnings_sink);

        static ExpectedL<std::unique_ptr<SourceControlFile>> parse_port_manifest_object(StringView origin,
                                                                                        const Json::Object& object,
                                                                                        MessageSink& warnings_sink);

        static ParseExpected<SourceControlFile> parse_control_file(StringView origin,
                                                                   std::vector<Paragraph>&& control_paragraphs);

        // Always non-null in non-error cases
        std::unique_ptr<SourceParagraph> core_paragraph;
        std::vector<std::unique_ptr<FeatureParagraph>> feature_paragraphs;
        Json::Object extra_features_info;

        Optional<const FeatureParagraph&> find_feature(StringView featurename) const;
        Optional<const std::vector<Dependency>&> find_dependencies_for_feature(const std::string& featurename) const;
        bool has_qualified_dependencies() const;

        ExpectedL<Unit> check_against_feature_flags(const Path& origin,
                                                    const FeatureFlagSettings& flags,
                                                    bool is_default_builtin_registry = true) const;

        const std::string& to_name() const noexcept { return core_paragraph->name; }
        VersionScheme to_version_scheme() const noexcept { return core_paragraph->version_scheme; }
        const Version& to_version() const noexcept { return core_paragraph->version; }
        SchemedVersion to_schemed_version() const
        {
            return SchemedVersion{core_paragraph->version_scheme, core_paragraph->version};
        }
        VersionSpec to_version_spec() const { return {core_paragraph->name, core_paragraph->version}; }

        friend bool operator==(const SourceControlFile& lhs, const SourceControlFile& rhs);
        friend bool operator!=(const SourceControlFile& lhs, const SourceControlFile& rhs) { return !(lhs == rhs); }
    };

    Json::Object serialize_manifest(const SourceControlFile& scf);

    ExpectedL<ManifestConfiguration> parse_manifest_configuration(const Json::Object& manifest,
                                                                  StringView origin,
                                                                  MessageSink& warningsSink);

    /// <summary>
    /// Named pair of a SourceControlFile and the location of this file
    /// </summary>
    struct SourceControlFileAndLocation
    {
        const std::string& to_name() const noexcept { return source_control_file->to_name(); }
        const Version& to_version() const { return source_control_file->to_version(); }
        VersionScheme scheme() const { return source_control_file->core_paragraph->version_scheme; }
        SchemedVersion schemed_version() const { return {scheme(), to_version()}; }
<<<<<<< HEAD
=======
        VersionSpec to_version_spec() const { return source_control_file->to_version_spec(); }
>>>>>>> 365d419c
        Path port_directory() const { return control_path.parent_path(); }

        std::unique_ptr<SourceControlFile> source_control_file;
        Path control_path;

        /// Should model SPDX PackageDownloadLocation. Empty implies NOASSERTION.
        /// See https://spdx.github.io/spdx-spec/package-information/#77-package-download-location-field
        std::string spdx_location;
    };

    void print_error_message(const LocalizedString& message);
    void print_error_message(const std::unique_ptr<ParseControlErrorInfo>& error_info_list);

    std::string parse_spdx_license_expression(StringView sv, ParseMessages& messages);

    // Exposed for testing
    ExpectedL<std::vector<Dependency>> parse_dependencies_list(const std::string& str,
                                                               StringView origin,
                                                               TextRowCol textrowcol = {});
}<|MERGE_RESOLUTION|>--- conflicted
+++ resolved
@@ -205,10 +205,7 @@
         const Version& to_version() const { return source_control_file->to_version(); }
         VersionScheme scheme() const { return source_control_file->core_paragraph->version_scheme; }
         SchemedVersion schemed_version() const { return {scheme(), to_version()}; }
-<<<<<<< HEAD
-=======
         VersionSpec to_version_spec() const { return source_control_file->to_version_spec(); }
->>>>>>> 365d419c
         Path port_directory() const { return control_path.parent_path(); }
 
         std::unique_ptr<SourceControlFile> source_control_file;
