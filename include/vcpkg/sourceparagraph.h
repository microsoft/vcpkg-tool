#pragma once

#include <vcpkg/base/fwd/expected.h>
#include <vcpkg/base/fwd/span.h>

#include <vcpkg/fwd/configuration.h>
#include <vcpkg/fwd/packagespec.h>
#include <vcpkg/fwd/vcpkgcmdarguments.h>

#include <vcpkg/base/json.h>
#include <vcpkg/base/path.h>

#include <vcpkg/paragraphparser.h>
#include <vcpkg/platform-expression.h>
#include <vcpkg/versions.h>

namespace vcpkg
{
    struct ManifestAndPath
    {
        Json::Object manifest;
        Path path;
    };

    struct DependencyConstraint
    {
        VersionConstraintKind type = VersionConstraintKind::None;
        Version version;

        friend bool operator==(const DependencyConstraint& lhs, const DependencyConstraint& rhs);
        friend bool operator!=(const DependencyConstraint& lhs, const DependencyConstraint& rhs)
        {
            return !(lhs == rhs);
        }

        Optional<Version> try_get_minimum_version() const;
    };

    struct DependencyRequestedFeature
    {
        std::string name;
        PlatformExpression::Expr platform;

        friend bool operator==(const DependencyRequestedFeature& lhs, const DependencyRequestedFeature& rhs);
        friend bool operator!=(const DependencyRequestedFeature& lhs, const DependencyRequestedFeature& rhs);
    };

    struct Dependency
    {
        std::string name;
        // a list of "real" features without "core" or "default". Use member default_features instead.
        std::vector<DependencyRequestedFeature> features;
        PlatformExpression::Expr platform;
        DependencyConstraint constraint;
        bool host = false;

        bool default_features = true;
        bool has_platform_expressions() const;

        Json::Object extra_info;

        /// @param id adds "default" if `default_features` is false.
        FullPackageSpec to_full_spec(View<std::string> features, Triplet target, Triplet host) const;

        friend bool operator==(const Dependency& lhs, const Dependency& rhs);
        friend bool operator!=(const Dependency& lhs, const Dependency& rhs) { return !(lhs == rhs); }
    };

    struct DependencyOverride
    {
        std::string name;
        Version version;
        VersionScheme scheme;

        Json::Object extra_info;

        friend bool operator==(const DependencyOverride& lhs, const DependencyOverride& rhs);
        friend bool operator!=(const DependencyOverride& lhs, const DependencyOverride& rhs) { return !(lhs == rhs); }
    };

    std::vector<FullPackageSpec> filter_dependencies(const std::vector<Dependency>& deps,
                                                     Triplet t,
                                                     Triplet host,
                                                     const std::unordered_map<std::string, std::string>& cmake_vars);

    /// <summary>
    /// Port metadata of additional feature in a package (part of CONTROL file)
    /// </summary>
    struct FeatureParagraph
    {
        std::string name;
        std::vector<std::string> description;
        std::vector<Dependency> dependencies;
        PlatformExpression::Expr supports_expression;
        // there are two distinct "empty" states here
        // "user did not provide a license" -> nullopt
        // "user provided license = null" -> {""}
        Optional<std::string> license; // SPDX license expression

        Json::Object extra_info;

        friend bool operator==(const FeatureParagraph& lhs, const FeatureParagraph& rhs);
        friend bool operator!=(const FeatureParagraph& lhs, const FeatureParagraph& rhs) { return !(lhs == rhs); }
    };

    /// <summary>
    /// Port metadata of the core feature of a package (part of CONTROL file)
    /// </summary>
    struct SourceParagraph
    {
        std::string name;
        VersionScheme version_scheme = VersionScheme::String;
<<<<<<< HEAD
        std::string raw_version;
        int port_version = 0;
        bool depend_defaults = true;
=======
        Version version;
>>>>>>> 365d419c
        std::vector<std::string> description;
        std::vector<std::string> summary;
        std::vector<std::string> maintainers;
        std::string homepage;
        std::string documentation;
        std::vector<Dependency> dependencies;
        std::vector<DependencyOverride> overrides;
        std::vector<DependencyRequestedFeature> default_features;

        // there are two distinct "empty" states here
        // "user did not provide a license" -> nullopt
        // "user provided license = null" -> {""}
        Optional<std::string> license; // SPDX license expression

        Optional<std::string> builtin_baseline;
        Optional<Json::Object> vcpkg_configuration;
        // Currently contacts is only a Json::Object but it will eventually be unified with maintainers
        Json::Object contacts;

        PlatformExpression::Expr supports_expression;

        Json::Object extra_info;

        friend bool operator==(const SourceParagraph& lhs, const SourceParagraph& rhs);
        friend bool operator!=(const SourceParagraph& lhs, const SourceParagraph& rhs) { return !(lhs == rhs); }
    };

    struct PortLocation
    {
        Path port_directory;

        /// Should model SPDX PackageDownloadLocation. Empty implies NOASSERTION.
        /// See https://spdx.github.io/spdx-spec/package-information/#77-package-download-location-field
        std::string spdx_location;
    };

    /// <summary>
    /// Full metadata of a package: core and other features.
    /// </summary>
    struct SourceControlFile
    {
        SourceControlFile clone() const;
        static ExpectedL<std::unique_ptr<SourceControlFile>> parse_project_manifest_object(StringView origin,
                                                                                           const Json::Object& object,
                                                                                           MessageSink& warnings_sink);

        static ExpectedL<std::unique_ptr<SourceControlFile>> parse_port_manifest_object(StringView origin,
                                                                                        const Json::Object& object,
                                                                                        MessageSink& warnings_sink);

        static ParseExpected<SourceControlFile> parse_control_file(StringView origin,
                                                                   std::vector<Paragraph>&& control_paragraphs);

        // Always non-null in non-error cases
        std::unique_ptr<SourceParagraph> core_paragraph;
        std::vector<std::unique_ptr<FeatureParagraph>> feature_paragraphs;
        Json::Object extra_features_info;

        Optional<const FeatureParagraph&> find_feature(StringView featurename) const;
        Optional<const std::vector<Dependency>&> find_dependencies_for_feature(const std::string& featurename) const;
        bool has_qualified_dependencies() const;

        ExpectedL<Unit> check_against_feature_flags(const Path& origin,
                                                    const FeatureFlagSettings& flags,
                                                    bool is_default_builtin_registry = true) const;

        const std::string& to_name() const noexcept { return core_paragraph->name; }
        VersionScheme to_version_scheme() const noexcept { return core_paragraph->version_scheme; }
        const Version& to_version() const noexcept { return core_paragraph->version; }
        SchemedVersion to_schemed_version() const
        {
            return SchemedVersion{core_paragraph->version_scheme, core_paragraph->version};
        }
        VersionSpec to_version_spec() const { return {core_paragraph->name, core_paragraph->version}; }

        friend bool operator==(const SourceControlFile& lhs, const SourceControlFile& rhs);
        friend bool operator!=(const SourceControlFile& lhs, const SourceControlFile& rhs) { return !(lhs == rhs); }
    };

    Json::Object serialize_manifest(const SourceControlFile& scf);

    ExpectedL<ManifestConfiguration> parse_manifest_configuration(const Json::Object& manifest,
                                                                  StringView origin,
                                                                  MessageSink& warningsSink);

    /// <summary>
    /// Named pair of a SourceControlFile and the location of this file
    /// </summary>
    struct SourceControlFileAndLocation
    {
        const std::string& to_name() const noexcept { return source_control_file->to_name(); }
        const Version& to_version() const { return source_control_file->to_version(); }
        VersionScheme scheme() const { return source_control_file->core_paragraph->version_scheme; }
        SchemedVersion schemed_version() const { return {scheme(), to_version()}; }
        VersionSpec to_version_spec() const { return source_control_file->to_version_spec(); }
        Path port_directory() const { return control_path.parent_path(); }

        std::unique_ptr<SourceControlFile> source_control_file;
        Path control_path;

        /// Should model SPDX PackageDownloadLocation. Empty implies NOASSERTION.
        /// See https://spdx.github.io/spdx-spec/package-information/#77-package-download-location-field
        std::string spdx_location;
    };

    void print_error_message(const LocalizedString& message);
    void print_error_message(const std::unique_ptr<ParseControlErrorInfo>& error_info_list);

    std::string parse_spdx_license_expression(StringView sv, ParseMessages& messages);

    // Exposed for testing
    ExpectedL<std::vector<Dependency>> parse_dependencies_list(const std::string& str,
                                                               StringView origin,
                                                               TextRowCol textrowcol = {});
}<|MERGE_RESOLUTION|>--- conflicted
+++ resolved
@@ -110,13 +110,8 @@
     {
         std::string name;
         VersionScheme version_scheme = VersionScheme::String;
-<<<<<<< HEAD
-        std::string raw_version;
-        int port_version = 0;
+        Version version;
         bool depend_defaults = true;
-=======
-        Version version;
->>>>>>> 365d419c
         std::vector<std::string> description;
         std::vector<std::string> summary;
         std::vector<std::string> maintainers;
