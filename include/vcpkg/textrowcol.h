--- conflicted
+++ resolved
@@ -1,19 +1,14 @@
-#pragma once
-
-namespace vcpkg::Parse
-{
-    struct TextRowCol
-    {
-<<<<<<< HEAD
-        TextRowCol() = default;
-        TextRowCol(int row, int column) : row(row), column(column) {}
-=======
-        constexpr TextRowCol() noexcept = default;
-        constexpr TextRowCol(int row, int column) noexcept : row(row), column(column) {}
->>>>>>> 7f6c0385
-        /// '0' indicates uninitialized; '1' is the first row.
-        int row = 0;
-        /// '0' indicates uninitialized; '1' is the first column.
-        int column = 0;
-    };
-}
+#pragma once
+
+namespace vcpkg::Parse
+{
+    struct TextRowCol
+    {
+        constexpr TextRowCol() noexcept = default;
+        constexpr TextRowCol(int row, int column) noexcept : row(row), column(column) {}
+        /// '0' indicates uninitialized; '1' is the first row.
+        int row = 0;
+        /// '0' indicates uninitialized; '1' is the first column.
+        int column = 0;
+    };
+}