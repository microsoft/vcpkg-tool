#pragma once

#include <vcpkg/base/fwd/system.process.h>

#include <vcpkg/fwd/vcpkgcmdarguments.h>
#include <vcpkg/fwd/vcpkgpaths.h>

#include <vcpkg/base/cmd-parser.h>
#include <vcpkg/base/files.h>
#include <vcpkg/base/messages.h>
#include <vcpkg/base/optional.h>
#include <vcpkg/base/span.h>
#include <vcpkg/base/stringview.h>

#include <map>
#include <memory>
#include <set>
#include <vector>

namespace vcpkg
{
    struct ParsedArguments
    {
        std::set<std::string, std::less<>> switches;
        std::map<std::string, std::string, std::less<>> settings;
        std::map<std::string, std::vector<std::string>, std::less<>> multisettings;

        const std::string* read_setting(StringLiteral setting) const noexcept;

        std::vector<std::string> command_arguments;
    };

    struct CommandSwitch
    {
        StringLiteral name;
        LocalizedString (*helpmsg)();
    };

    struct CommandSetting
    {
        StringLiteral name;
        LocalizedString (*helpmsg)();
    };

    struct CommandMultiSetting
    {
        StringLiteral name;
        LocalizedString (*helpmsg)();
    };

    struct CommandOptionsStructure
    {
        Span<const CommandSwitch> switches;
        Span<const CommandSetting> settings;
        Span<const CommandMultiSetting> multisettings;
    };

    struct CommandStructure
    {
        LocalizedString (*get_example_text)();

        size_t minimum_arity;
        size_t maximum_arity;

        CommandOptionsStructure options;

        std::vector<std::string> (*valid_arguments)(const VcpkgPaths& paths);
    };

    void print_command_list_usage();
    void print_usage(const CommandStructure& command_structure);

<<<<<<< HEAD
    std::string create_example_string(const std::string& command_and_arguments);
=======
#if defined(_WIN32)
    using CommandLineCharType = wchar_t;
#else
    using CommandLineCharType = char;
#endif

    LocalizedString create_example_string(StringView command_and_arguments);
>>>>>>> 3b3e7e24

    struct FeatureFlagSettings
    {
        bool registries;
        bool compiler_tracking;
        bool binary_caching;
        bool versions;
    };

    struct VcpkgCmdArguments
    {
        static VcpkgCmdArguments create_from_command_line(const ILineReader& fs,
                                                          const int argc,
                                                          const CommandLineCharType* const* const argv);
        static VcpkgCmdArguments create_from_arg_sequence(const std::string* arg_begin, const std::string* arg_end);

        constexpr static StringLiteral VCPKG_ROOT_DIR_ENV = "VCPKG_ROOT";
        constexpr static StringLiteral VCPKG_ROOT_DIR_ARG = "vcpkg-root";

        constexpr static StringLiteral VCPKG_ROOT_ARG_NAME = "VCPKG_ROOT_ARG";
        Optional<std::string> vcpkg_root_dir_arg;
        constexpr static StringLiteral VCPKG_ROOT_ENV_NAME = "VCPKG_ROOT_ENV";
        Optional<std::string> vcpkg_root_dir_env;
        constexpr static StringLiteral MANIFEST_ROOT_DIR_ARG = "manifest-root";
        Optional<std::string> manifest_root_dir;

        constexpr static StringLiteral BUILDTREES_ROOT_DIR_ARG = "buildtrees-root";
        Optional<std::string> buildtrees_root_dir;
        constexpr static StringLiteral DOWNLOADS_ROOT_DIR_ENV = "VCPKG_DOWNLOADS";
        constexpr static StringLiteral DOWNLOADS_ROOT_DIR_ARG = "downloads-root";
        Optional<std::string> downloads_root_dir;
        constexpr static StringLiteral INSTALL_ROOT_DIR_ARG = "install-root";
        Optional<std::string> install_root_dir;
        constexpr static StringLiteral PACKAGES_ROOT_DIR_ARG = "packages-root";
        Optional<std::string> packages_root_dir;
        constexpr static StringLiteral SCRIPTS_ROOT_DIR_ARG = "scripts-root";
        Optional<std::string> scripts_root_dir;
        constexpr static StringLiteral BUILTIN_PORTS_ROOT_DIR_ARG = "builtin-ports-root";
        Optional<std::string> builtin_ports_root_dir;
        constexpr static StringLiteral BUILTIN_REGISTRY_VERSIONS_DIR_ARG = "builtin-registry-versions-dir";
        Optional<std::string> builtin_registry_versions_dir;
        constexpr static StringLiteral REGISTRIES_CACHE_DIR_ENV = "X_VCPKG_REGISTRIES_CACHE";
        constexpr static StringLiteral REGISTRIES_CACHE_DIR_ARG = "registries-cache";
        Optional<std::string> registries_cache_dir;

        constexpr static StringLiteral DEFAULT_VISUAL_STUDIO_PATH_ENV = "VCPKG_VISUAL_STUDIO_PATH";
        Optional<std::string> default_visual_studio_path;

        constexpr static StringLiteral TRIPLET_ENV = "VCPKG_DEFAULT_TRIPLET";
        constexpr static StringLiteral TRIPLET_ARG = "triplet";
        Optional<std::string> triplet;
        constexpr static StringLiteral HOST_TRIPLET_ENV = "VCPKG_DEFAULT_HOST_TRIPLET";
        constexpr static StringLiteral HOST_TRIPLET_ARG = "host-triplet";
        Optional<std::string> host_triplet;
        constexpr static StringLiteral OVERLAY_PORTS_ENV = "VCPKG_OVERLAY_PORTS";
        constexpr static StringLiteral OVERLAY_PORTS_ARG = "overlay-ports";
        std::vector<std::string> cli_overlay_ports;
        std::vector<std::string> env_overlay_ports;
        constexpr static StringLiteral OVERLAY_TRIPLETS_ENV = "VCPKG_OVERLAY_TRIPLETS";
        constexpr static StringLiteral OVERLAY_TRIPLETS_ARG = "overlay-triplets";
        std::vector<std::string> cli_overlay_triplets;
        std::vector<std::string> env_overlay_triplets;

        constexpr static StringLiteral BINARY_SOURCES_ARG = "binarysource";
        std::vector<std::string> binary_sources;

        constexpr static StringLiteral CMAKE_SCRIPT_ARG = "cmake-args";
        std::vector<std::string> cmake_args;

        constexpr static StringLiteral EXACT_ABI_TOOLS_VERSIONS_SWITCH = "abi-tools-use-exact-versions";
        Optional<bool> exact_abi_tools_versions;

        constexpr static StringLiteral DEBUG_SWITCH = "debug";
        Optional<bool> debug = nullopt;
        constexpr static StringLiteral DEBUG_ENV_SWITCH = "debug-env";
        Optional<bool> debug_env = nullopt;
        constexpr static StringLiteral SEND_METRICS_SWITCH = "sendmetrics";
        Optional<bool> send_metrics = nullopt;
        // fully disable metrics -- both printing and sending
        constexpr static StringLiteral DISABLE_METRICS_ENV = "VCPKG_DISABLE_METRICS";
        constexpr static StringLiteral DISABLE_METRICS_SWITCH = "disable-metrics";
        Optional<bool> disable_metrics = nullopt;
        constexpr static StringLiteral PRINT_METRICS_SWITCH = "printmetrics";
        Optional<bool> print_metrics = nullopt;

        constexpr static StringLiteral WAIT_FOR_LOCK_SWITCH = "wait-for-lock";
        Optional<bool> wait_for_lock = nullopt;

        constexpr static StringLiteral IGNORE_LOCK_FAILURES_SWITCH = "ignore-lock-failures";
        constexpr static StringLiteral IGNORE_LOCK_FAILURES_ENV = "X_VCPKG_IGNORE_LOCK_FAILURES";
        Optional<bool> ignore_lock_failures = nullopt;

        bool do_not_take_lock = false;

        constexpr static StringLiteral ASSET_SOURCES_ENV = "X_VCPKG_ASSET_SOURCES";
        constexpr static StringLiteral ASSET_SOURCES_ARG = "asset-sources";

        // feature flags
        constexpr static StringLiteral FEATURE_FLAGS_ENV = "VCPKG_FEATURE_FLAGS";
        constexpr static StringLiteral FEATURE_FLAGS_ARG = "feature-flags";

        constexpr static StringLiteral FEATURE_PACKAGES_SWITCH = "featurepackages";
        Optional<bool> feature_packages = nullopt;
        constexpr static StringLiteral BINARY_CACHING_FEATURE = "binarycaching";
        constexpr static StringLiteral BINARY_CACHING_SWITCH = "binarycaching";
        Optional<bool> binary_caching = nullopt;
        constexpr static StringLiteral COMPILER_TRACKING_FEATURE = "compilertracking";
        Optional<bool> compiler_tracking = nullopt;
        constexpr static StringLiteral MANIFEST_MODE_FEATURE = "manifests";
        constexpr static StringLiteral REGISTRIES_FEATURE = "registries";
        Optional<bool> registries_feature = nullopt;
        constexpr static StringLiteral VERSIONS_FEATURE = "versions";
        Optional<bool> versions_feature = nullopt;

        constexpr static StringLiteral RECURSIVE_DATA_ENV = "X_VCPKG_RECURSIVE_DATA";

        bool binary_caching_enabled() const { return binary_caching.value_or(true); }
        bool compiler_tracking_enabled() const { return compiler_tracking.value_or(true); }
        bool registries_enabled() const { return registries_feature.value_or(true); }
        bool versions_enabled() const { return versions_feature.value_or(true); }
        FeatureFlagSettings feature_flag_settings() const
        {
            FeatureFlagSettings f;
            f.binary_caching = binary_caching_enabled();
            f.compiler_tracking = compiler_tracking_enabled();
            f.registries = registries_enabled();
            f.versions = versions_enabled();
            return f;
        }
        const Optional<StringLiteral>& detected_ci_environment() const { return m_detected_ci_environment; }

        const std::string& get_command() const noexcept { return command; }

        std::vector<std::string> forwardable_arguments;

        ParsedArguments parse_arguments(const CommandStructure& command_structure) const;

        void imbue_from_environment();
        void imbue_from_fake_environment(const std::map<std::string, std::string, std::less<>>& env);

        // Applies recursive settings from the environment or sets a global environment variable
        // to be consumed by subprocesses; may only be called once per process.
        static void imbue_or_apply_process_recursion(VcpkgCmdArguments& args);

        void check_feature_flag_consistency() const;

        void debug_print_feature_flags() const;
        void track_feature_flag_metrics() const;
        void track_environment_metrics() const;

        Optional<std::string> asset_sources_template() const;

        const std::vector<std::string>& get_forwardable_arguments() const noexcept;

        VcpkgCmdArguments(const VcpkgCmdArguments&);
        VcpkgCmdArguments(VcpkgCmdArguments&&);
        VcpkgCmdArguments& operator=(const VcpkgCmdArguments&);
        VcpkgCmdArguments& operator=(VcpkgCmdArguments&&);
        ~VcpkgCmdArguments();

    private:
        VcpkgCmdArguments(CmdParser&& parser);

        void imbue_from_environment_impl(std::function<Optional<std::string>(ZStringView)> get_env);

        Optional<std::string> asset_sources_template_env; // for ASSET_SOURCES_ENV
        Optional<std::string> asset_sources_template_arg; // for ASSET_SOURCES_ARG

        std::string command;

        Optional<StringLiteral> m_detected_ci_environment;

        friend void print_usage(const CommandStructure& command_structure);
        CmdParser parser;
    };
}<|MERGE_RESOLUTION|>--- conflicted
+++ resolved
@@ -70,17 +70,7 @@
     void print_command_list_usage();
     void print_usage(const CommandStructure& command_structure);
 
-<<<<<<< HEAD
-    std::string create_example_string(const std::string& command_and_arguments);
-=======
-#if defined(_WIN32)
-    using CommandLineCharType = wchar_t;
-#else
-    using CommandLineCharType = char;
-#endif
-
     LocalizedString create_example_string(StringView command_and_arguments);
->>>>>>> 3b3e7e24
 
     struct FeatureFlagSettings
     {
