#pragma once

#include <vcpkg/base/fwd/json.h>
#include <vcpkg/base/fwd/system.process.h>

#include <vcpkg/fwd/configuration.h>
#include <vcpkg/fwd/registries.h>
#include <vcpkg/fwd/vcpkgcmdarguments.h>
#include <vcpkg/fwd/vcpkgpaths.h>

#include <vcpkg/base/cache.h>
#include <vcpkg/base/files.h>
#include <vcpkg/base/lazy.h>
#include <vcpkg/base/optional.h>
#include <vcpkg/base/system.h>
#include <vcpkg/base/util.h>

namespace vcpkg
{
    struct ToolsetArchOption
    {
        CStringView name;
        CPUArchitecture host_arch;
        CPUArchitecture target_arch;
    };

    struct Toolset
    {
        path visual_studio_root_path;
        path dumpbin;
        path vcvarsall;
        std::vector<std::string> vcvarsall_options;
        CStringView version;
        std::vector<ToolsetArchOption> supported_architectures;
    };

    namespace Downloads
    {
        struct DownloadManager;
    }

    namespace Build
    {
        struct PreBuildInfo;
        struct AbiInfo;
        struct CompilerInfo;
    }

    namespace details
    {
        struct VcpkgPathsImpl;
    }

    struct BinaryParagraph;
    struct Environment;
    struct PackageSpec;
    struct Triplet;

    struct VcpkgPaths
    {
        struct TripletFile
        {
            std::string name;
            path location;

            TripletFile(const std::string& name, const path& location) : name(name), location(location) { }
        };

        VcpkgPaths(Filesystem& filesystem, const VcpkgCmdArguments& args);
        VcpkgPaths(const VcpkgPaths&) = delete;
        VcpkgPaths(VcpkgPaths&&) = default;
        VcpkgPaths& operator=(const VcpkgPaths&) = delete;
        VcpkgPaths& operator=(VcpkgPaths&&) = default;
        ~VcpkgPaths();

        path package_dir(const PackageSpec& spec) const;
        path build_dir(const PackageSpec& spec) const;
        path build_dir(const std::string& package_name) const;
        path build_info_file_path(const PackageSpec& spec) const;
        path listfile_path(const BinaryParagraph& pgh) const;

        bool is_valid_triplet(Triplet t) const;
        const std::vector<std::string> get_available_triplets_names() const;
        const std::vector<TripletFile>& get_available_triplets() const;
        const std::map<std::string, std::string>& get_cmake_script_hashes() const;
        StringView get_ports_cmake_hash() const;
        const path get_triplet_file_path(Triplet triplet) const;

        LockFile& get_installed_lockfile() const;
        void flush_lockfile() const;

<<<<<<< HEAD
        fs::path original_cwd;
        fs::path root;
        fs::path manifest_root_dir;
        fs::path config_root_dir;
        fs::path buildtrees;
        fs::path downloads;
        fs::path packages;
        fs::path installed;
        fs::path triplets;
        fs::path community_triplets;
        fs::path scripts;
        fs::path prefab;
        fs::path builtin_ports;
        fs::path builtin_registry_versions;

        // When we are in a custom registry, these values are different from builtin_ports, otherwise they are the same
        fs::path current_registry_dot_git_dir;
        fs::path current_registry_ports;
        fs::path current_registry_versions;

        fs::path tools;
        fs::path buildsystems;
        fs::path buildsystems_msbuild_targets;
        fs::path buildsystems_msbuild_props;

        fs::path vcpkg_dir;
        fs::path vcpkg_dir_status_file;
        fs::path vcpkg_dir_info;
        fs::path vcpkg_dir_updates;

        fs::path baselines_dot_git_dir;
        fs::path baselines_work_tree;
        fs::path baselines_output;

        fs::path versions_dot_git_dir;
        fs::path versions_work_tree;
        fs::path versions_output;

        fs::path ports_cmake;

        const fs::path& get_tool_exe(const std::string& tool) const;
=======
        path original_cwd;
        path root;
        path manifest_root_dir;
        path config_root_dir;
        path buildtrees;
        path downloads;
        path packages;
        path installed;
        path triplets;
        path community_triplets;
        path scripts;
        path prefab;
        path builtin_ports;
        path builtin_registry_versions;

        path tools;
        path buildsystems;
        path buildsystems_msbuild_targets;
        path buildsystems_msbuild_props;

        path vcpkg_dir;
        path vcpkg_dir_status_file;
        path vcpkg_dir_info;
        path vcpkg_dir_updates;

        path baselines_dot_git_dir;
        path baselines_work_tree;
        path baselines_output;

        path versions_dot_git_dir;
        path versions_work_tree;
        path versions_output;

        path ports_cmake;

        const path& get_tool_exe(const std::string& tool) const;
>>>>>>> 78dbb6ce
        const std::string& get_tool_version(const std::string& tool) const;

        Command git_cmd_builder(const path& dot_git_dir, const path& work_tree) const;

        // Git manipulation in the vcpkg directory
        ExpectedS<std::string> get_current_git_sha() const;
        std::string get_current_git_sha_message() const;
<<<<<<< HEAD
        ExpectedS<std::string> get_current_git_sha(const fs::path& dot_git_dir) const;
        std::string get_current_git_sha_message(const fs::path& dot_git_dir) const;
        ExpectedS<fs::path> git_checkout_builtin_baseline(StringView commit_sha) const;
        ExpectedS<fs::path> git_checkout_baseline(const fs::path& dot_git_dir,
                                                  const fs::path& versions_dir,
                                                  StringView commit_sha) const;
        ExpectedS<fs::path> git_checkout_port(StringView port_name,
                                              StringView git_tree,
                                              const fs::path& dot_git_dir) const;
        ExpectedS<std::string> git_show(const std::string& treeish, const fs::path& dot_git_dir) const;
=======
        ExpectedS<path> git_checkout_baseline(StringView commit_sha) const;
        ExpectedS<path> git_checkout_port(StringView port_name, StringView git_tree, const path& dot_git_dir) const;
        ExpectedS<std::string> git_show(const std::string& treeish, const path& dot_git_dir) const;
>>>>>>> 78dbb6ce

        const Downloads::DownloadManager& get_download_manager() const;

        ExpectedS<std::map<std::string, std::string, std::less<>>> git_get_port_treeish_map(
            const fs::path& ports_dir) const;
        ExpectedS<std::map<std::string, std::string, std::less<>>> git_get_local_port_treeish_map() const;

        // Git manipulation for remote registries
        // runs `git fetch {uri} {treeish}`, and returns the hash of FETCH_HEAD.
        // Use {treeish} of "HEAD" for the default branch
        ExpectedS<std::string> git_fetch_from_remote_registry(StringView uri, StringView treeish) const;
        // runs `git fetch {uri} {treeish}`
        Optional<std::string> git_fetch(StringView uri, StringView treeish) const;
        ExpectedS<std::string> git_show_from_remote_registry(StringView hash, const path& relative_path_to_file) const;
        ExpectedS<std::string> git_find_object_id_for_remote_registry_path(StringView hash,
                                                                           const path& relative_path_to_file) const;
        ExpectedS<path> git_checkout_object_from_remote_registry(StringView tree) const;

        Optional<const Json::Object&> get_manifest() const;
        Optional<const path&> get_manifest_path() const;
        const Configuration& get_configuration() const;

        /// <summary>Retrieve a toolset matching a VS version</summary>
        /// <remarks>
        ///   Valid version strings are "v120", "v140", "v141", and "". Empty string gets the latest.
        /// </remarks>
        const Toolset& get_toolset(const Build::PreBuildInfo& prebuildinfo) const;

        View<Toolset> get_all_toolsets() const;

        Filesystem& get_filesystem() const;

        const Environment& get_action_env(const Build::AbiInfo& abi_info) const;
        const std::string& get_triplet_info(const Build::AbiInfo& abi_info) const;
        const Build::CompilerInfo& get_compiler_info(const Build::AbiInfo& abi_info) const;
        bool manifest_mode_enabled() const { return get_manifest().has_value(); }

        const FeatureFlagSettings& get_feature_flags() const;
        void track_feature_flag_metrics() const;

        // the directory of the builtin ports
        // this should be used only for helper commands, not core commands like `install`.
        path builtin_ports_directory() const { return this->builtin_ports; }

    private:
        std::unique_ptr<details::VcpkgPathsImpl> m_pimpl;
    };
}<|MERGE_RESOLUTION|>--- conflicted
+++ resolved
@@ -89,49 +89,6 @@
         LockFile& get_installed_lockfile() const;
         void flush_lockfile() const;
 
-<<<<<<< HEAD
-        fs::path original_cwd;
-        fs::path root;
-        fs::path manifest_root_dir;
-        fs::path config_root_dir;
-        fs::path buildtrees;
-        fs::path downloads;
-        fs::path packages;
-        fs::path installed;
-        fs::path triplets;
-        fs::path community_triplets;
-        fs::path scripts;
-        fs::path prefab;
-        fs::path builtin_ports;
-        fs::path builtin_registry_versions;
-
-        // When we are in a custom registry, these values are different from builtin_ports, otherwise they are the same
-        fs::path current_registry_dot_git_dir;
-        fs::path current_registry_ports;
-        fs::path current_registry_versions;
-
-        fs::path tools;
-        fs::path buildsystems;
-        fs::path buildsystems_msbuild_targets;
-        fs::path buildsystems_msbuild_props;
-
-        fs::path vcpkg_dir;
-        fs::path vcpkg_dir_status_file;
-        fs::path vcpkg_dir_info;
-        fs::path vcpkg_dir_updates;
-
-        fs::path baselines_dot_git_dir;
-        fs::path baselines_work_tree;
-        fs::path baselines_output;
-
-        fs::path versions_dot_git_dir;
-        fs::path versions_work_tree;
-        fs::path versions_output;
-
-        fs::path ports_cmake;
-
-        const fs::path& get_tool_exe(const std::string& tool) const;
-=======
         path original_cwd;
         path root;
         path manifest_root_dir;
@@ -146,6 +103,11 @@
         path prefab;
         path builtin_ports;
         path builtin_registry_versions;
+
+        // When we are in a custom registry, these values are different from builtin_ports, otherwise they are the same
+        path current_registry_dot_git_dir;
+        path current_registry_ports;
+        path current_registry_versions;
 
         path tools;
         path buildsystems;
@@ -168,7 +130,6 @@
         path ports_cmake;
 
         const path& get_tool_exe(const std::string& tool) const;
->>>>>>> 78dbb6ce
         const std::string& get_tool_version(const std::string& tool) const;
 
         Command git_cmd_builder(const path& dot_git_dir, const path& work_tree) const;
@@ -176,27 +137,19 @@
         // Git manipulation in the vcpkg directory
         ExpectedS<std::string> get_current_git_sha() const;
         std::string get_current_git_sha_message() const;
-<<<<<<< HEAD
-        ExpectedS<std::string> get_current_git_sha(const fs::path& dot_git_dir) const;
-        std::string get_current_git_sha_message(const fs::path& dot_git_dir) const;
-        ExpectedS<fs::path> git_checkout_builtin_baseline(StringView commit_sha) const;
-        ExpectedS<fs::path> git_checkout_baseline(const fs::path& dot_git_dir,
-                                                  const fs::path& versions_dir,
-                                                  StringView commit_sha) const;
-        ExpectedS<fs::path> git_checkout_port(StringView port_name,
-                                              StringView git_tree,
-                                              const fs::path& dot_git_dir) const;
-        ExpectedS<std::string> git_show(const std::string& treeish, const fs::path& dot_git_dir) const;
-=======
-        ExpectedS<path> git_checkout_baseline(StringView commit_sha) const;
+        ExpectedS<std::string> get_current_git_sha(const path& dot_git_dir) const;
+        std::string get_current_git_sha_message(const path& dot_git_dir) const;
+        ExpectedS<path> git_checkout_builtin_baseline(StringView commit_sha) const;
+        ExpectedS<path> git_checkout_baseline(const path& dot_git_dir,
+                                              const path& versions_dir,
+                                              StringView commit_sha) const;
         ExpectedS<path> git_checkout_port(StringView port_name, StringView git_tree, const path& dot_git_dir) const;
         ExpectedS<std::string> git_show(const std::string& treeish, const path& dot_git_dir) const;
->>>>>>> 78dbb6ce
 
         const Downloads::DownloadManager& get_download_manager() const;
 
         ExpectedS<std::map<std::string, std::string, std::less<>>> git_get_port_treeish_map(
-            const fs::path& ports_dir) const;
+            const path& ports_dir) const;
         ExpectedS<std::map<std::string, std::string, std::less<>>> git_get_local_port_treeish_map() const;
 
         // Git manipulation for remote registries
