{
  "AddArtifactOnlyOne": "'{command_line}' can only add one artifact at a time.",
  "_AddArtifactOnlyOne.comment": "An example of {command_line} is vcpkg install zlib.",
  "AddFirstArgument": "The first argument to '{command_line}' must be 'artifact' or 'port'.",
  "_AddFirstArgument.comment": "An example of {command_line} is vcpkg install zlib.",
  "AddPortRequiresManifest": "'{command_line}' requires an active manifest file.",
  "_AddPortRequiresManifest.comment": "An example of {command_line} is vcpkg install zlib.",
  "AddPortSucceded": "Succeeded in adding ports to vcpkg.json file.",
  "AddTripletExpressionNotAllowed": "triplet expressions are not allowed here. You may want to change `{package_name}:{triplet}` to `{package_name}` instead.",
  "_AddTripletExpressionNotAllowed.comment": "An example of {package_name} is zlib. An example of {triplet} is x64-windows.",
  "AddVersionAddedVersionToFile": "added version {version} to {path}",
  "_AddVersionAddedVersionToFile.comment": "An example of {version} is 1.3.8. An example of {path} is /foo/bar.",
  "AddVersionCommitChangesReminder": "Did you remember to commit your changes?",
  "AddVersionCommitResultReminder": "Don't forget to commit the result!",
  "AddVersionDetectLocalChangesError": "skipping detection of local changes due to unexpected format in git status output",
  "AddVersionFileNotFound": "couldn't find required file {path}",
  "_AddVersionFileNotFound.comment": "An example of {path} is /foo/bar.",
  "AddVersionFormatPortSuggestion": "Run `{command_line}` to format the file",
  "_AddVersionFormatPortSuggestion.comment": "An example of {command_line} is vcpkg install zlib.",
  "AddVersionIgnoringOptionAll": "ignoring --{option} since a port name argument was provided",
  "_AddVersionIgnoringOptionAll.comment": "The -- before {option} must be preserved as they're part of the help message for the user. An example of {option} is editable.",
  "AddVersionLoadPortFailed": "can't load port {package_name}",
  "_AddVersionLoadPortFailed.comment": "An example of {package_name} is zlib.",
  "AddVersionNewFile": "(new file)",
  "AddVersionNewShaIs": "new SHA: {value}",
  "_AddVersionNewShaIs.comment": "{value} is a 40-digit hexadecimal SHA",
  "AddVersionNoFilesUpdated": "No files were updated",
  "AddVersionNoFilesUpdatedForPort": "No files were updated for {package_name}",
  "_AddVersionNoFilesUpdatedForPort.comment": "An example of {package_name} is zlib.",
  "AddVersionNoGitSha": "can't obtain SHA for port {package_name}",
  "_AddVersionNoGitSha.comment": "An example of {package_name} is zlib.",
  "AddVersionOldShaIs": "old SHA: {value}",
  "_AddVersionOldShaIs.comment": "{value} is a 40-digit hexadecimal SHA",
  "AddVersionOverwriteOptionSuggestion": "Use --{option} to bypass this check",
  "_AddVersionOverwriteOptionSuggestion.comment": "The -- before {option} must be preserved as they're part of the help message for the user. An example of {option} is editable.",
  "AddVersionPortDoesNotExist": "{package_name} does not exist",
  "_AddVersionPortDoesNotExist.comment": "An example of {package_name} is zlib.",
  "AddVersionPortFilesShaChanged": "checked-in files for {package_name} have changed but the version was not updated",
  "_AddVersionPortFilesShaChanged.comment": "An example of {package_name} is zlib.",
  "AddVersionPortFilesShaUnchanged": "checked-in files for {package_name} are unchanged from version {version}",
  "_AddVersionPortFilesShaUnchanged.comment": "An example of {package_name} is zlib. An example of {version} is 1.3.8.",
  "AddVersionPortHasImproperFormat": "{package_name} is not properly formatted",
  "_AddVersionPortHasImproperFormat.comment": "An example of {package_name} is zlib.",
  "AddVersionSuggestNewVersionScheme": "Use the version scheme \"{new_scheme}\" instead of \"{old_scheme}\" in port \"{package_name}\".\nUse --{option} to disable this check.",
  "_AddVersionSuggestNewVersionScheme.comment": "The -- before {option} must be preserved as they're part of the help message for the user. An example of {new_scheme} is version. An example of {old_scheme} is version-string. An example of {package_name} is zlib. An example of {option} is editable.",
  "AddVersionUnableToParseVersionsFile": "unable to parse versions file {path}",
  "_AddVersionUnableToParseVersionsFile.comment": "An example of {path} is /foo/bar.",
  "AddVersionUncommittedChanges": "there are uncommitted changes for {package_name}",
  "_AddVersionUncommittedChanges.comment": "An example of {package_name} is zlib.",
  "AddVersionUpdateVersionReminder": "Did you remember to update the version or port version?",
  "AddVersionUseOptionAll": "{command_name} with no arguments requires passing --{option} to update all port versions at once",
  "_AddVersionUseOptionAll.comment": "The -- before {option} must be preserved as they're part of the help message for the user. An example of {command_name} is install. An example of {option} is editable.",
  "AddVersionVersionAlreadyInFile": "version {version} is already in {path}",
  "_AddVersionVersionAlreadyInFile.comment": "An example of {version} is 1.3.8. An example of {path} is /foo/bar.",
  "AddVersionVersionIs": "version: {version}",
  "_AddVersionVersionIs.comment": "An example of {version} is 1.3.8.",
  "AllFormatArgsRawArgument": "format string \"{value}\" contains a raw format argument",
  "_AllFormatArgsRawArgument.comment": "example of {value} is 'foo {} bar'",
  "AllFormatArgsUnbalancedBraces": "unbalanced brace in format string \"{value}\"",
  "_AllFormatArgsUnbalancedBraces.comment": "example of {value} is 'foo bar {'",
  "AlreadyInstalled": "{spec} is already installed",
  "_AlreadyInstalled.comment": "An example of {spec} is zlib:x64-windows.",
  "AlreadyInstalledNotHead": "{spec} is already installed -- not building from HEAD",
  "_AlreadyInstalledNotHead.comment": "'HEAD' means the most recent version of source code An example of {spec} is zlib:x64-windows.",
  "AttemptingToFetchPackagesFromVendor": "Attempting to fetch {count} package(s) from {vendor}",
  "_AttemptingToFetchPackagesFromVendor.comment": "An example of {count} is 42. An example of {vendor} is Azure.",
  "BothYesAndNoOptionSpecifiedError": "cannot specify both --no-{option} and --{option}.",
  "_BothYesAndNoOptionSpecifiedError.comment": "An example of {option} is editable.",
  "BuildAlreadyInstalled": "{spec} is already installed; please remove {spec} before attempting to build it.",
  "_BuildAlreadyInstalled.comment": "An example of {spec} is zlib:x64-windows.",
  "BuildDependenciesMissing": "The build command requires all dependencies to be already installed.\nThe following dependencies are missing:",
  "BuildResultBuildFailed": "BUILD_FAILED",
  "_BuildResultBuildFailed.comment": "Printed after the name of an installed entity to indicate that it failed to build.",
  "BuildResultCacheMissing": "CACHE_MISSING",
  "_BuildResultCacheMissing.comment": "Printed after the name of an installed entity to indicate that it was not present in the binary cache when the user has requested that things may only be installed from the cache rather than built.",
  "BuildResultCascadeDueToMissingDependencies": "CASCADED_DUE_TO_MISSING_DEPENDENCIES",
  "_BuildResultCascadeDueToMissingDependencies.comment": "Printed after the name of an installed entity to indicate that it could not attempt to be installed because one of its transitive dependencies failed to install.",
  "BuildResultDownloaded": "DOWNLOADED",
  "_BuildResultDownloaded.comment": "Printed after the name of an installed entity to indicate that it was successfully downloaded but no build or install was requested.",
  "BuildResultExcluded": "EXCLUDED",
  "_BuildResultExcluded.comment": "Printed after the name of an installed entity to indicate that the user explicitly requested it not be installed.",
  "BuildResultFileConflicts": "FILE_CONFLICTS",
  "_BuildResultFileConflicts.comment": "Printed after the name of an installed entity to indicate that it conflicts with something already installed",
  "BuildResultPostBuildChecksFailed": "POST_BUILD_CHECKS_FAILED",
  "_BuildResultPostBuildChecksFailed.comment": "Printed after the name of an installed entity to indicate that it built successfully, but that it failed post build checks.",
  "BuildResultRemoved": "REMOVED",
  "_BuildResultRemoved.comment": "Printed after the name of an uninstalled entity to indicate that it was successfully uninstalled.",
  "BuildResultSucceeded": "SUCCEEDED",
  "_BuildResultSucceeded.comment": "Printed after the name of an installed entity to indicate that it was built and installed successfully.",
  "BuildResultSummaryHeader": "SUMMARY FOR {triplet}",
  "_BuildResultSummaryHeader.comment": "Displayed before a list of a summary installation results. An example of {triplet} is x64-windows.",
  "BuildResultSummaryLine": "{build_result}: {count}",
  "_BuildResultSummaryLine.comment": "Displayed to show a count of results of a build_result in a summary. An example of {build_result} is One of the BuildResultXxx messages (such as BuildResultSucceeded/SUCCEEDED). An example of {count} is 42.",
  "BuildTroubleshootingMessage1": "Please ensure you're using the latest port files with `git pull` and `vcpkg update`.\nThen check for known issues at:",
  "_BuildTroubleshootingMessage1.comment": "First part of build troubleshooting message, printed before the URI to look for existing bugs.",
  "BuildTroubleshootingMessage2": "You can submit a new issue at:",
  "_BuildTroubleshootingMessage2.comment": "Second part of build troubleshooting message, printed after the URI to look for existing bugs but before the URI to file one.",
  "BuildTroubleshootingMessage3": "Include '[{package_name}] Build error' in your bug report title, the following version information in your bug description, and attach any relevant failure logs from above.",
  "_BuildTroubleshootingMessage3.comment": "Third part of build troubleshooting message, printed after the URI to file a bug but before version information about vcpkg itself. An example of {package_name} is zlib.",
  "BuildingFromHead": "Building {spec} from HEAD...",
  "_BuildingFromHead.comment": "'HEAD' means the most recent version of source code An example of {spec} is zlib:x64-windows.",
  "BuildingPackage": "Building {spec}...",
  "_BuildingPackage.comment": "An example of {spec} is zlib:x64-windows.",
  "BuildingPackageFailed": "building {spec} failed with: {build_result}",
  "_BuildingPackageFailed.comment": "An example of {spec} is zlib:x64-windows. An example of {build_result} is One of the BuildResultXxx messages (such as BuildResultSucceeded/SUCCEEDED).",
  "BuildingPackageFailedDueToMissingDeps": "due to the following missing dependencies:",
  "_BuildingPackageFailedDueToMissingDeps.comment": "Printed after BuildingPackageFailed, and followed by a list of dependencies that were missing.",
  "CMakeTargetsUsage": "{package_name} provides CMake targets:",
  "_CMakeTargetsUsage.comment": "'targets' are a CMake and Makefile concept An example of {package_name} is zlib.",
  "CMakeTargetsUsageHeuristicMessage": "# this is heuristically generated, and may not be correct",
  "_CMakeTargetsUsageHeuristicMessage.comment": "Displayed after CMakeTargetsUsage; the # must be kept at the beginning so that the message remains a comment.",
  "ChecksFailedCheck": "vcpkg has crashed; no additional details are available.",
  "ChecksUnreachableCode": "unreachable code was reached",
  "ChecksUpdateVcpkg": "updating vcpkg by rerunning bootstrap-vcpkg may resolve this failure.",
  "CiBaselineAllowUnexpectedPassingRequiresBaseline": "--allow-unexpected-passing can only be used if a baseline is provided via --ci-baseline.",
  "CiBaselineRegression": "REGRESSION: {spec} failed with {build_result}. If expected, add {spec}=fail to {path}.",
  "_CiBaselineRegression.comment": "An example of {spec} is zlib:x64-windows. An example of {build_result} is One of the BuildResultXxx messages (such as BuildResultSucceeded/SUCCEEDED). An example of {path} is /foo/bar.",
  "CiBaselineRegressionHeader": "REGRESSIONS:",
  "_CiBaselineRegressionHeader.comment": "Printed before a series of CiBaselineRegression and/or CiBaselineUnexpectedPass messages.",
  "CiBaselineUnexpectedPass": "PASSING, REMOVE FROM FAIL LIST: {spec} ({path}).",
  "_CiBaselineUnexpectedPass.comment": "An example of {spec} is zlib:x64-windows. An example of {path} is /foo/bar.",
  "CmakeTargetsExcluded": "note: {count} additional targets are not displayed.",
  "_CmakeTargetsExcluded.comment": "An example of {count} is 42.",
  "CommandFailed": "command:\n{command_line}\nfailed with the following results:",
  "_CommandFailed.comment": "An example of {command_line} is vcpkg install zlib.",
  "CompressFolderFailed": "Failed to compress folder '{path}', exit code: {exit_code}",
  "_CompressFolderFailed.comment": "An example of {path} is /foo/bar. An example of {exit_code} is 127.",
  "CouldNotDeduceNugetIdAndVersion": "Could not deduce nuget id and version from filename: {path}",
  "_CouldNotDeduceNugetIdAndVersion.comment": "An example of {path} is /foo/bar.",
  "CurlReportedUnexpectedResults": "curl has reported unexpected results to vcpkg and vcpkg cannot continue.\nPlease review the following text for sensitive information and open an issue on the Microsoft/vcpkg GitHub to help fix this problem!\ncmd: {command_line}\n=== curl output ===\n{actual}\n=== end curl output ===",
  "_CurlReportedUnexpectedResults.comment": "{command_line} is the command line to call curl.exe, {actual} is the console output of curl.exe locale-invariant download results. An example of {command_line} is vcpkg install zlib.",
  "DownloadAvailable": "A downloadable copy of this tool is available and can be used by unsetting {env_var}.",
  "_DownloadAvailable.comment": "An example of {env_var} is VCPKG_DEFAULT_TRIPLET.",
  "DownloadedSources": "Downloaded sources for {spec}",
  "_DownloadedSources.comment": "An example of {spec} is zlib:x64-windows.",
  "DownloadingVcpkgCeBundle": "Downloading vcpkg-ce bundle {version}...",
  "_DownloadingVcpkgCeBundle.comment": "An example of {version} is 1.3.8.",
  "DownloadingVcpkgCeBundleLatest": "Downloading latest vcpkg-ce bundle...",
  "_DownloadingVcpkgCeBundleLatest.comment": "This message is normally displayed only in development.",
  "ElapsedForPackage": "Elapsed time to handle {spec}: {elapsed}",
  "_ElapsedForPackage.comment": "An example of {spec} is zlib:x64-windows. An example of {elapsed} is 3.532 min.",
  "EmptyLicenseExpression": "SPDX license expression was empty.",
  "EnvStrFailedToExtract": "could not expand the environment string:",
  "ErrorIndividualPackagesUnsupported": "In manifest mode, `vcpkg install` does not support individual package arguments.\nTo install additional packages, edit vcpkg.json and then run `vcpkg install` without any package arguments.",
  "ErrorInvalidClassicModeOption": "The option --{option} is not supported in classic mode and no manifest was found.",
  "_ErrorInvalidClassicModeOption.comment": "An example of {option} is editable.",
  "ErrorInvalidManifestModeOption": "The option --{option} is not supported in manifest mode.",
  "_ErrorInvalidManifestModeOption.comment": "An example of {option} is editable.",
  "ErrorMessage": "error: ",
  "ErrorMessageMustUsePrintError": "The message named {value} starts with error:, it must be changed to prepend ErrorMessage in code instead.",
  "_ErrorMessageMustUsePrintError.comment": "{value} is is a localized message name like ErrorMessageMustUsePrintError",
  "ErrorMissingVcpkgRoot": "Could not detect vcpkg-root. If you are trying to use a copy of vcpkg that you've built, you must define the VCPKG_ROOT environment variable to point to a cloned copy of https://github.com/Microsoft/vcpkg.",
  "ErrorNoVSInstance": "in triplet {triplet}: Unable to find a valid Visual Studio instance",
  "_ErrorNoVSInstance.comment": "An example of {triplet} is x64-windows.",
  "ErrorNoVSInstanceAt": "at \"{path}\"",
  "_ErrorNoVSInstanceAt.comment": "An example of {path} is /foo/bar.",
  "ErrorNoVSInstanceFullVersion": "with toolset version prefix {version}",
  "_ErrorNoVSInstanceFullVersion.comment": "An example of {version} is 1.3.8.",
  "ErrorNoVSInstanceVersion": "with toolset version {version}",
  "_ErrorNoVSInstanceVersion.comment": "An example of {version} is 1.3.8.",
  "ErrorRequireBaseline": "this vcpkg instance requires a manifest with a specified baseline in order to interact with ports. Please add 'builtin-baseline' to the manifest or add a 'vcpkg-configuration.json' that redefines the default registry.",
  "ErrorRequirePackagesList": "`vcpkg install` requires a list of packages to install in classic mode.",
  "ErrorVcvarsUnsupported": "in triplet {triplet}: Use of Visual Studio's Developer Prompt is unsupported on non-Windows hosts.\nDefine 'VCPKG_CMAKE_SYSTEM_NAME' or 'VCPKG_CHAINLOAD_TOOLCHAIN_FILE' in the triplet file.",
  "_ErrorVcvarsUnsupported.comment": "An example of {triplet} is x64-windows.",
  "ErrorVsCodeNotFound": "Visual Studio Code was not found and the environment variable '{env_var}' is not set or invalid.",
  "_ErrorVsCodeNotFound.comment": "An example of {env_var} is VCPKG_DEFAULT_TRIPLET.",
  "ErrorVsCodeNotFoundPathExamined": "The following paths were examined:",
  "ExcludedPackage": "Excluded {spec}",
  "_ExcludedPackage.comment": "An example of {spec} is zlib:x64-windows.",
  "ExpectedCharacterHere": "expected '{expected}' here",
  "_ExpectedCharacterHere.comment": "{expected} is a locale-invariant delimiter; for example, the ':' or '=' in 'zlib:x64-windows=skip'",
  "ExpectedFailOrSkip": "expected 'fail' or 'skip' here",
  "ExpectedPortName": "expected a port name here",
  "ExpectedTripletName": "expected a triplet name here",
  "FailedToProvisionCe": "Failed to provision vcpkg-ce.",
  "FailedToRunToolToDetermineVersion": "Failed to run {path} to determine the {tool_name} version.",
  "_FailedToRunToolToDetermineVersion.comment": "Additional information, such as the command line output, if any, will be appended on the line after this message An example of {tool_name} is aria2. An example of {path} is /foo/bar.",
  "FailedToStoreBackToMirror": "failed to store back to mirror:",
  "ForceSystemBinariesOnWeirdPlatforms": "Environment variable VCPKG_FORCE_SYSTEM_BINARIES must be set on arm, s390x, and ppc64le platforms.",
  "FormattedParseMessageExpression": "on expression: {value}",
  "_FormattedParseMessageExpression.comment": "Example of {value} is 'x64 & windows'",
  "GenerateMsgErrorParsingFormatArgs": "parsing format string for {value}:",
  "_GenerateMsgErrorParsingFormatArgs.comment": "example of {value} 'GenerateMsgNoComment'",
  "GenerateMsgIncorrectComment": "message {value} has an incorrect comment:",
  "_GenerateMsgIncorrectComment.comment": "example of {value} is 'GenerateMsgNoComment'",
  "GenerateMsgNoArgumentValue": "{{{value}}} was specified in a comment, but was not used in the message.",
  "_GenerateMsgNoArgumentValue.comment": "example of {value} is 'arch'",
  "GenerateMsgNoCommentValue": "{{{value}}} was used in the message, but not commented.",
  "_GenerateMsgNoCommentValue.comment": "example of {value} is 'arch'",
  "GitCommandFailed": "failed to execute: {command_line}",
  "_GitCommandFailed.comment": "An example of {command_line} is vcpkg install zlib.",
  "GitStatusOutputExpectedFileName": "expected a file name",
  "GitStatusOutputExpectedNewLine": "expected new line",
  "GitStatusOutputExpectedRenameOrNewline": "expected renamed file or new lines",
  "GitStatusUnknownFileStatus": "unknown file status: {value}",
  "_GitStatusUnknownFileStatus.comment": "{value} is a single character indicating file status, for example: A, U, M, D",
  "GitUnexpectedCommandOutput": "unexpected git output",
  "GraphCycleDetected": "Cycle detected within graph at {package_name}:",
  "_GraphCycleDetected.comment": "A list of package names comprising the cycle will be printed after this message. An example of {package_name} is zlib.",
  "HashFileFailureToRead": "failed to read file '{path}' for hashing: ",
  "_HashFileFailureToRead.comment": "Printed after ErrorMessage and before the specific failing filesystem operation (like file not found) An example of {path} is /foo/bar.",
  "HeaderOnlyUsage": "{package_name} is header-only and can be used from CMake via:",
  "_HeaderOnlyUsage.comment": "'header' refers to C/C++ .h files An example of {package_name} is zlib.",
  "IllegalFeatures": "List of features is not allowed in this context",
  "IllegalPlatformSpec": "Platform qualifier is not allowed in this context",
  "InfoSetEnvVar": "You can also set the environment variable '{env_var}' to your editor of choice.",
  "_InfoSetEnvVar.comment": "In this context 'editor' means IDE An example of {env_var} is VCPKG_DEFAULT_TRIPLET.",
  "InstallWithSystemManager": "You may be able to install this tool via your system package manager.",
  "InstallWithSystemManagerMono": "Ubuntu 18.04 users may need a newer version of mono, available at {url}.",
  "_InstallWithSystemManagerMono.comment": "An example of {url} is https://github.com/microsoft/vcpkg.",
  "InstallWithSystemManagerPkg": "You may be able to install this tool via your system package manager ({command_line}).",
  "_InstallWithSystemManagerPkg.comment": "An example of {command_line} is vcpkg install zlib.",
  "InstallingPackage": "Installing {action_index}/{count} {spec}...",
  "_InstallingPackage.comment": "An example of {action_index} is 340. An example of {count} is 42. An example of {spec} is zlib:x64-windows.",
  "InternalErrorMessage": "internal error: ",
  "InternalErrorMessageContact": "Please open an issue at https://github.com/microsoft/vcpkg/issues/new?template=other-type-of-bug-report.md&labels=category:vcpkg-bug with detailed steps to reproduce the problem.",
  "InvalidArgument": "invalid argument",
  "InvalidArgumentRequiresAbsolutePath": "invalid argument: binary config '{binary_source}' path arguments for binary config strings must be absolute",
  "_InvalidArgumentRequiresAbsolutePath.comment": "An example of {binary_source} is azblob.",
  "InvalidArgumentRequiresBaseUrl": "invalid argument: binary config '{binary_source}' requires a {base_url} base url as the first argument",
  "_InvalidArgumentRequiresBaseUrl.comment": "An example of {base_url} is azblob://. An example of {binary_source} is azblob.",
  "InvalidArgumentRequiresBaseUrlAndToken": "invalid argument: binary config '{binary_source}' requires at least a base-url and a SAS token",
  "_InvalidArgumentRequiresBaseUrlAndToken.comment": "An example of {binary_source} is azblob.",
  "InvalidArgumentRequiresNoneArguments": "invalid argument: binary config '{binary_source}' does not take arguments",
  "_InvalidArgumentRequiresNoneArguments.comment": "An example of {binary_source} is azblob.",
  "InvalidArgumentRequiresOneOrTwoArguments": "invalid argument: binary config '{binary_source}' requires 1 or 2 arguments",
  "_InvalidArgumentRequiresOneOrTwoArguments.comment": "An example of {binary_source} is azblob.",
  "InvalidArgumentRequiresPathArgument": "invalid argument: binary config '{binary_source}' requires at least a path argument",
  "_InvalidArgumentRequiresPathArgument.comment": "An example of {binary_source} is azblob.",
  "InvalidArgumentRequiresPrefix": "invalid argument: binary config '{binary_source}' requires at least a prefix",
  "_InvalidArgumentRequiresPrefix.comment": "An example of {binary_source} is azblob.",
  "InvalidArgumentRequiresSingleArgument": "invalid argument: binary config '{binary_source}' does not take more than 1 argument",
  "_InvalidArgumentRequiresSingleArgument.comment": "An example of {binary_source} is azblob.",
  "InvalidArgumentRequiresSingleStringArgument": "invalid argument: binary config '{binary_source}' expects a single string argument",
  "_InvalidArgumentRequiresSingleStringArgument.comment": "An example of {binary_source} is azblob.",
  "InvalidArgumentRequiresSource": "invalid argument: binary config '{binary_source}' requires non-empty source",
  "_InvalidArgumentRequiresSource.comment": "An example of {binary_source} is azblob.",
  "InvalidArgumentRequiresSourceArgument": "invalid argument: binary config '{binary_source}' requires at least a source argument",
  "_InvalidArgumentRequiresSourceArgument.comment": "An example of {binary_source} is azblob.",
  "InvalidArgumentRequiresTwoOrThreeArguments": "invalid argument: binary config '{binary_source}' requires 2 or 3 arguments",
  "_InvalidArgumentRequiresTwoOrThreeArguments.comment": "An example of {binary_source} is azblob.",
  "InvalidArgumentRequiresValidToken": "invalid argument: binary config '{binary_source}' requires a SAS token without a preceeding '?' as the second argument",
  "_InvalidArgumentRequiresValidToken.comment": "An example of {binary_source} is azblob.",
  "JsonErrorFailedToParse": "failed to parse {path}:",
  "_JsonErrorFailedToParse.comment": "An example of {path} is /foo/bar.",
  "JsonErrorFailedToRead": "failed to read {path}: {error_msg}",
  "_JsonErrorFailedToRead.comment": "An example of {path} is /foo/bar. An example of {error_msg} is File Not Found.",
  "LicenseExpressionContainsExtraPlus": "SPDX license expression contains an extra '+'. These are only allowed directly after a license identifier.",
  "LicenseExpressionContainsInvalidCharacter": "SPDX license expression contains an invalid character (0x{value:02X} '{value}').",
  "_LicenseExpressionContainsInvalidCharacter.comment": "example of {value:02X} is '7B'\nexample of {value} is '{'",
  "LicenseExpressionContainsUnicode": "SPDX license expression contains a unicode character (U+{value:04X} '{pretty_value}'), but these expressions are ASCII-only.",
  "_LicenseExpressionContainsUnicode.comment": "example of {value:04X} is '22BB'\nexample of {pretty_value} is '⊻'",
  "LicenseExpressionDocumentRefUnsupported": "The current implementation does not support DocumentRef- SPDX references.",
  "LicenseExpressionExpectCompoundFoundParen": "Expected a compound or the end of the string, found a parenthesis.",
  "LicenseExpressionExpectCompoundFoundWith": "Expected either AND or OR, found WITH (WITH is only allowed after license names, not parenthesized expressions).",
  "_LicenseExpressionExpectCompoundFoundWith.comment": "AND, OR, and WITH are all keywords and should not be translated.",
  "LicenseExpressionExpectCompoundFoundWord": "Expected either AND or OR, found a license or exception name: '{value}'.",
  "_LicenseExpressionExpectCompoundFoundWord.comment": "Example of {value} is 'MIT'.\nAND and OR are both keywords and should not be translated.",
  "LicenseExpressionExpectCompoundOrWithFoundWord": "Expected either AND, OR, or WITH, found a license or exception name: '{value}'.",
  "_LicenseExpressionExpectCompoundOrWithFoundWord.comment": "example of {value} is 'MIT'.\nAND, OR, and WITH are all keywords and should not be translated.",
  "LicenseExpressionExpectExceptionFoundCompound": "Expected an exception name, found the compound {value}.",
  "_LicenseExpressionExpectExceptionFoundCompound.comment": "Example of {value} is 'AND'",
  "LicenseExpressionExpectExceptionFoundEof": "Expected an exception name, found the end of the string.",
  "LicenseExpressionExpectExceptionFoundParen": "Expected an exception name, found a parenthesis.",
  "LicenseExpressionExpectLicenseFoundCompound": "Expected a license name, found the compound {value}.",
  "_LicenseExpressionExpectLicenseFoundCompound.comment": "Example of {value} is 'AND'",
  "LicenseExpressionExpectLicenseFoundEof": "Expected a license name, found the end of the string.",
  "LicenseExpressionExpectLicenseFoundParen": "Expected a license name, found a parenthesis.",
  "LicenseExpressionImbalancedParens": "There was a close parenthesis without an opening parenthesis.",
  "LicenseExpressionUnknownException": "Unknown license exception identifier '{value}'. Known values are listed at https://spdx.org/licenses/exceptions-index.html",
  "_LicenseExpressionUnknownException.comment": "Example of {value} is 'unknownexception'",
  "LicenseExpressionUnknownLicense": "Unknown license identifier '{value}'. Known values are listed at https://spdx.org/licenses/",
  "_LicenseExpressionUnknownLicense.comment": "Example of {value} is 'unknownlicense'",
  "LocalizedMessageMustNotContainIndents": "The message named {value} contains what appears to be indenting which must be changed to use LocalizedString::append_indent instead.",
  "_LocalizedMessageMustNotContainIndents.comment": "{value} is is a localized message name like LocalizedMessageMustNotContainIndents. The 'LocalizedString::append_indent' part is locale-invariant.",
  "LocalizedMessageMustNotEndWithNewline": "The message named {value} ends with a newline which should be added by formatting rather than by localization.",
  "_LocalizedMessageMustNotEndWithNewline.comment": "{value} is a localized message name like LocalizedMessageMustNotEndWithNewline",
  "MonoInstructions": "This may be caused by an incomplete mono installation. Full mono is available on some systems via `sudo apt install mono-complete`. Ubuntu 18.04 users may need a newer version of mono, available at https://www.mono-project.com/download/stable/",
  "MsiexecFailedToExtract": "msiexec failed while extracting '{path}' with launch or exit code {exit_code} and message:",
  "_MsiexecFailedToExtract.comment": "An example of {path} is /foo/bar. An example of {exit_code} is 127.",
  "NoLocalizationForMessages": "No localization for the following messages:",
  "NoRegistryForPort": "no registry configured for port {package_name}",
  "_NoRegistryForPort.comment": "An example of {package_name} is zlib.",
  "NoteMessage": "note: ",
  "ObjectStorageToolFailed": "{tool_name} failed with exit code: {exit_code}",
  "_ObjectStorageToolFailed.comment": "An example of {exit_code} is 127. An example of {tool_name} is aria2.",
  "ParseControlErrorInfoInvalidFields": "The following fields were not expected:",
  "ParseControlErrorInfoMissingFields": "The following fields were missing:",
  "ParseControlErrorInfoTypesEntry": "{value} was expected to be {expected}",
  "_ParseControlErrorInfoTypesEntry.comment": "{value} is the name of a field in an on-disk file, {expected} is a short description of what it should be like 'a non-negative integer' (which isn't localized yet)",
  "ParseControlErrorInfoWhileLoading": "while loading {path}:",
  "_ParseControlErrorInfoWhileLoading.comment": "Error messages are is printed after this. An example of {path} is /foo/bar.",
  "ParseControlErrorInfoWrongTypeFields": "The following fields had the wrong types:",
  "PortNotInBaseline": "the baseline does not contain an entry for port {package_name}",
  "_PortNotInBaseline.comment": "An example of {package_name} is zlib.",
  "ProcessorArchitectureMalformed": "Failed to parse %PROCESSOR_ARCHITECTURE% ({arch}) as a valid CPU architecture.",
  "_ProcessorArchitectureMalformed.comment": "An example of {arch} is x64.",
  "ProcessorArchitectureMissing": "The required environment variable %PROCESSOR_ARCHITECTURE% is missing.",
  "ProcessorArchitectureW6432Malformed": "Failed to parse %PROCESSOR_ARCHITEW6432% ({arch}) as a valid CPU architecture. Falling back to %PROCESSOR_ARCHITECTURE%.",
  "_ProcessorArchitectureW6432Malformed.comment": "An example of {arch} is x64.",
  "RemovingPackage": "Removing {action_index}/{count} {spec}",
  "_RemovingPackage.comment": "An example of {action_index} is 340. An example of {count} is 42. An example of {spec} is zlib:x64-windows.",
  "RestoredPackagesFromVendor": "Restored {count} package(s) from {vendor} in {elapsed}",
  "_RestoredPackagesFromVendor.comment": "An example of {count} is 42. An example of {elapsed} is 3.532 min. An example of {vendor} is Azure.",
  "ResultsHeader": "RESULTS",
  "_ResultsHeader.comment": "Displayed before a list of installation results.",
  "SeeURL": "See {url} for more information.",
  "_SeeURL.comment": "An example of {url} is https://github.com/microsoft/vcpkg.",
  "SourceFieldPortNameMismatch": "The 'Source' field inside the CONTROL file, or \"name\" field inside the vcpkg.json file has the name {package_name} and does not match the port directory {path}.",
<<<<<<< HEAD
  "_SourceFieldPortNameMismatch.comment": "{package_name} and {path} are both names of installable ports/packages. 'Source', 'CONTROL', 'vcpkg.json', and 'name' references are locale-invariant.\nexample of {package_name} is 'zlib'.\nexample of {path} is '/foo/bar'.\n",
  "StampNotChanged": "Installation skipped. Everything seems to be installed. To disable this check, don't pass the option `--{option}` to vcpkg.",
  "_StampNotChanged.comment": "example of {option} is 'editable'.\n",
=======
  "_SourceFieldPortNameMismatch.comment": "{package_name} and {path} are both names of installable ports/packages. 'Source', 'CONTROL', 'vcpkg.json', and 'name' references are locale-invariant. An example of {package_name} is zlib. An example of {path} is /foo/bar.",
  "ToolFetchFailed": "Could not fetch {tool_name}.",
  "_ToolFetchFailed.comment": "An example of {tool_name} is aria2.",
  "ToolInWin10": "This utility is bundled with Windows 10 or later.",
>>>>>>> a26751d1
  "UnexpectedErrorDuringBulkDownload": "an unexpected error occurred during bulk download.",
  "UnexpectedToolOutput": "{tool_name} ({path}) produced unexpected output when attempting to determine the version:",
  "_UnexpectedToolOutput.comment": "The actual command line output will be appended after this message. An example of {tool_name} is aria2. An example of {path} is /foo/bar.",
  "UnknownBaselineFileContent": "unrecognizable baseline entry; expected 'port:triplet=(fail|skip)'",
  "UnknownBinaryProviderType": "unknown binary provider type: valid providers are 'clear', 'default', 'nuget', 'nugetconfig', 'interactive', and 'files'",
  "UnknownTool": "vcpkg does not have a definition of this tool for this platform.",
  "UnsupportedSystemName": "Could not map VCPKG_CMAKE_SYSTEM_NAME '{system_name}' to a vcvarsall platform. Supported system names are '', 'Windows' and 'WindowsStore'.",
  "_UnsupportedSystemName.comment": "An example of {system_name} is Darwin.",
  "UnsupportedToolchain": "in triplet {triplet}: Unable to find a valid toolchain for requested target architecture {arch}.\nThe selected Visual Studio instance is at: {path}\nThe available toolchain combinations are: {list}",
  "_UnsupportedToolchain.comment": "example for {list} is 'x86, arm64' An example of {triplet} is x64-windows. An example of {arch} is x64. An example of {path} is /foo/bar.",
  "UpdateBaselineAddBaselineNoManifest": "the --{option} switch was passed, but there is no manifest file to add a `builtin-baseline` field to.",
  "_UpdateBaselineAddBaselineNoManifest.comment": "An example of {option} is editable.",
  "UpdateBaselineLocalGitError": "git failed to parse HEAD for the local vcpkg registry at '{path}'",
  "_UpdateBaselineLocalGitError.comment": "An example of {path} is /foo/bar.",
  "UpdateBaselineNoConfiguration": "neither `vcpkg.json` nor `vcpkg-configuration.json` exist to update.",
  "UpdateBaselineNoExistingBuiltinBaseline": "the manifest file currently does not contain a `builtin-baseline` field; in order to add one, pass the --{option} switch.",
  "_UpdateBaselineNoExistingBuiltinBaseline.comment": "An example of {option} is editable.",
  "UpdateBaselineNoUpdate": "registry '{url}' not updated: '{value}'",
  "_UpdateBaselineNoUpdate.comment": "example of {value} is '5507daa796359fe8d45418e694328e878ac2b82f' An example of {url} is https://github.com/microsoft/vcpkg.",
  "UpdateBaselineRemoteGitError": "git failed to fetch remote repository '{url}'",
  "_UpdateBaselineRemoteGitError.comment": "An example of {url} is https://github.com/microsoft/vcpkg.",
  "UpdateBaselineUpdatedBaseline": "updated registry '{url}': baseline '{old_value}' -> '{new_value}'",
  "_UpdateBaselineUpdatedBaseline.comment": "example of {old_value}, {new_value} is '5507daa796359fe8d45418e694328e878ac2b82f' An example of {url} is https://github.com/microsoft/vcpkg.",
  "UploadedPackagesToVendor": "Uploaded {count} package(s) to {vendor} in {elapsed}",
  "_UploadedPackagesToVendor.comment": "An example of {count} is 42. An example of {elapsed} is 3.532 min. An example of {vendor} is Azure.",
  "UsingManifestAt": "Using manifest file at {path}.",
  "_UsingManifestAt.comment": "An example of {path} is /foo/bar.",
  "Utf8DecoderDereferencedAtEof": "dereferenced Utf8Decoder at the end of a string.",
  "VSExaminedInstances": "The following Visual Studio instances were considered:",
  "VSExaminedPaths": "The following paths were examined for Visual Studio instances:",
  "VSNoInstances": "Could not locate a complete Visual Studio instance",
  "VcpkgCeIsExperimental": "vcpkg-ce ('configure environment') is experimental and may change at any time.",
  "VcpkgDisallowedClassicMode": "Could not locate a manifest (vcpkg.json) above the current working directory.\nThis vcpkg distribution does not have a classic mode instance.",
  "VcpkgHasCrashed": "vcpkg has crashed. Please create an issue at https://github.com/microsoft/vcpkg containing a brief summary of what you were trying to do and the following information.",
  "_VcpkgHasCrashed.comment": "Printed at the start of a crash report.",
  "VcpkgInvalidCommand": "invalid command: {command_name}",
  "_VcpkgInvalidCommand.comment": "An example of {command_name} is install.",
  "VcpkgSendMetricsButDisabled": "passed --sendmetrics, but metrics are disabled.",
  "VersionCommandHeader": "vcpkg package management program version {version}\n\nSee LICENSE.txt for license information.",
  "_VersionCommandHeader.comment": "An example of {version} is 1.3.8.",
  "VersionConstraintViolated": "dependency {spec} was expected to be at least version {expected_version}, but is currently {actual_version}.",
  "_VersionConstraintViolated.comment": "An example of {spec} is zlib:x64-windows. An example of {expected_version} is 1.3.8. An example of {actual_version} is 1.3.8.",
  "VersionInvalidDate": "`{version}` is not a valid date version. Dates must follow the format YYYY-MM-DD and disambiguators must be dot-separated positive integer values without leading zeroes.",
  "_VersionInvalidDate.comment": "An example of {version} is 1.3.8.",
  "VersionInvalidRelaxed": "`{version}` is not a valid relaxed version (semver with arbitrary numeric element count).",
  "_VersionInvalidRelaxed.comment": "An example of {version} is 1.3.8.",
  "VersionInvalidSemver": "`{version}` is not a valid semantic version, consult <https://semver.org>.",
  "_VersionInvalidSemver.comment": "An example of {version} is 1.3.8.",
  "VersionSpecMismatch": "Failed to load port because versions are inconsistent. The file \"{path}\" contains the version {actual_version}, but the version database indicates that it should be {expected_version}.",
  "_VersionSpecMismatch.comment": "An example of {path} is /foo/bar. An example of {expected_version} is 1.3.8. An example of {actual_version} is 1.3.8.",
  "WaitingForChildrenToExit": "Waiting for child processes to exit...",
  "WaitingToTakeFilesystemLock": "waiting to take filesystem lock on {path}...",
  "_WaitingToTakeFilesystemLock.comment": "An example of {path} is /foo/bar.",
  "WarningMessage": "warning: ",
  "WarningMessageMustUsePrintWarning": "The message named {value} starts with warning:, it must be changed to prepend WarningMessage in code instead.",
  "_WarningMessageMustUsePrintWarning.comment": "{value} is is a localized message name like WarningMessageMustUsePrintWarning",
  "WarningsTreatedAsErrors": "previous warnings being interpreted as errors"
}<|MERGE_RESOLUTION|>--- conflicted
+++ resolved
@@ -307,16 +307,12 @@
   "SeeURL": "See {url} for more information.",
   "_SeeURL.comment": "An example of {url} is https://github.com/microsoft/vcpkg.",
   "SourceFieldPortNameMismatch": "The 'Source' field inside the CONTROL file, or \"name\" field inside the vcpkg.json file has the name {package_name} and does not match the port directory {path}.",
-<<<<<<< HEAD
-  "_SourceFieldPortNameMismatch.comment": "{package_name} and {path} are both names of installable ports/packages. 'Source', 'CONTROL', 'vcpkg.json', and 'name' references are locale-invariant.\nexample of {package_name} is 'zlib'.\nexample of {path} is '/foo/bar'.\n",
+  "_SourceFieldPortNameMismatch.comment": "{package_name} and {path} are both names of installable ports/packages. 'Source', 'CONTROL', 'vcpkg.json', and 'name' references are locale-invariant. An example of {package_name} is zlib. An example of {path} is /foo/bar.",
   "StampNotChanged": "Installation skipped. Everything seems to be installed. To disable this check, don't pass the option `--{option}` to vcpkg.",
-  "_StampNotChanged.comment": "example of {option} is 'editable'.\n",
-=======
-  "_SourceFieldPortNameMismatch.comment": "{package_name} and {path} are both names of installable ports/packages. 'Source', 'CONTROL', 'vcpkg.json', and 'name' references are locale-invariant. An example of {package_name} is zlib. An example of {path} is /foo/bar.",
+  "_StampNotChanged.comment": "An example of {option} is editable.",
   "ToolFetchFailed": "Could not fetch {tool_name}.",
   "_ToolFetchFailed.comment": "An example of {tool_name} is aria2.",
   "ToolInWin10": "This utility is bundled with Windows 10 or later.",
->>>>>>> a26751d1
   "UnexpectedErrorDuringBulkDownload": "an unexpected error occurred during bulk download.",
   "UnexpectedToolOutput": "{tool_name} ({path}) produced unexpected output when attempting to determine the version:",
   "_UnexpectedToolOutput.comment": "The actual command line output will be appended after this message. An example of {tool_name} is aria2. An example of {path} is /foo/bar.",
