#include "vcpkg_Commands.h"
#include "vcpkg.h"
#include <fstream>
#include "vcpkg_Environment.h"
#include "metrics.h"
#include "vcpkg_Files.h"
#include "post_build_lint.h"
#include "vcpkg_System.h"
#include "vcpkg_Dependencies.h"

namespace vcpkg
{
    static void create_binary_control_file(const vcpkg_paths& paths, const fs::path& port_dir, const triplet& target_triplet)
    {
        auto pghs = get_paragraphs(port_dir / "CONTROL");
        Checks::check_exit(pghs.size() == 1, "Error: invalid control file");
        auto bpgh = BinaryParagraph(SourceParagraph(pghs[0]), target_triplet);
        const fs::path binary_control_file = paths.packages / bpgh.dir() / "CONTROL";
        std::ofstream(binary_control_file) << bpgh;
    }

    static void build_internal(const package_spec& spec, const vcpkg_paths& paths, const fs::path& port_dir)
    {
        const fs::path ports_cmake_script_path = paths.ports_cmake;
        const std::wstring command = Strings::format(LR"("%%VS140COMNTOOLS%%..\..\VC\vcvarsall.bat" %s && cmake -DCMD=BUILD -DPORT=%s -DTARGET_TRIPLET=%s "-DCURRENT_PORT_DIR=%s/." -P "%s")",
                                                     Strings::utf8_to_utf16(spec.target_triplet.architecture()),
                                                     Strings::utf8_to_utf16(spec.name),
                                                     Strings::utf8_to_utf16(spec.target_triplet.value),
                                                     port_dir.generic_wstring(),
                                                     ports_cmake_script_path.generic_wstring());

        System::Stopwatch timer;
        timer.start();
        int return_code = System::cmd_execute(command);
        timer.stop();
        TrackMetric("buildtimeus-" + to_string(spec), timer.microseconds());

        if (return_code != 0)
        {
            System::println(System::color::error, "Error: build command failed");
            TrackProperty("error", "build failed");
            TrackProperty("build_error", std::to_string(return_code));
            exit(EXIT_FAILURE);
        }

        perform_all_checks(spec, paths);

        create_binary_control_file(paths, port_dir, spec.target_triplet);

        // const fs::path port_buildtrees_dir = paths.buildtrees / spec.name;
        // delete_directory(port_buildtrees_dir);
    }

    static void build_internal(const package_spec& spec, const vcpkg_paths& paths)
    {
        return build_internal(spec, paths, paths.ports / spec.name);
    }

    void install_command(const vcpkg_cmd_arguments& args, const vcpkg_paths& paths, const triplet& default_target_triplet)
    {
        StatusParagraphs status_db = database_load_check(paths);

        std::vector<package_spec> specs = args.parse_all_arguments_as_package_specs(default_target_triplet);
        std::vector<package_spec> install_plan = Dependencies::create_dependency_ordered_install_plan(paths, specs, status_db);
        Checks::check_exit(!install_plan.empty(), "Install plan cannot be empty");
        std::string specs_string = to_string(install_plan[0]);
        for (size_t i = 1; i < install_plan.size(); ++i)
        {
            specs_string.push_back(',');
            specs_string.append(to_string(install_plan[i]));
        }
        TrackProperty("installplan", specs_string);
        Environment::ensure_utilities_on_path(paths);

        for (const package_spec& spec : install_plan)
        {
            if (status_db.find_installed(spec.name, spec.target_triplet) != status_db.end())
            {
                System::println(System::color::success, "Package %s is already installed", spec);
                continue;
            }

            fs::path package_path = find_available_package(paths, spec);

            expected<std::string> file_contents = Files::get_contents(package_path / "CONTROL");

            try
            {
                if (file_contents.error_code())
                {
                    build_internal(spec, paths);
                    file_contents = Files::get_contents(package_path / "CONTROL");
                    if (file_contents.error_code())
                    {
                        file_contents.get_or_throw();
                    }
                }

                auto pghs = parse_paragraphs(file_contents.get_or_throw());
                Checks::check_throw(pghs.size() == 1, "multiple paragraphs in control file");
                install_package(paths, BinaryParagraph(pghs[0]), status_db);
                System::println(System::color::success, "Package %s is installed", spec);
            }
            catch (const std::exception& e)
            {
                System::println(System::color::error, "Error: Could not install package %s: %s", spec, e.what());
                exit(EXIT_FAILURE);
            }
        }

        exit(EXIT_SUCCESS);
    }

    void build_command(const vcpkg_cmd_arguments& args, const vcpkg_paths& paths, const triplet& default_target_triplet)
    {
<<<<<<< HEAD
        std::vector<package_spec> specs = args.parse_all_arguments_as_package_specs(paths, default_target_triplet);
=======
        // Currently the code won't work for multiple packages if one of them depends on another.
        // Allowing only 1 package for now. 
        args.check_max_args(1);

        StatusParagraphs status_db = database_load_check(paths);

        std::vector<package_spec> specs = args.parse_all_arguments_as_package_specs(default_target_triplet);
        std::unordered_set<package_spec> unmet_dependencies = Dependencies::find_unmet_dependencies(paths, specs, status_db);
        if (!unmet_dependencies.empty())
        {
            System::println(System::color::error, "The build command requires all dependencies to be already installed.");
            System::println("The following dependencies are missing:");
            System::println("");
            for (const package_spec& p : unmet_dependencies)
            {
                System::println("    %s", p.name);
            }
            System::println("");
            exit(EXIT_FAILURE);
        }

>>>>>>> 61a27d42
        Environment::ensure_utilities_on_path(paths);
        for (const package_spec& spec : specs)
        {
            build_internal(spec, paths);
        }
        exit(EXIT_SUCCESS);
    }

    void build_external_command(const vcpkg_cmd_arguments& args, const vcpkg_paths& paths, const triplet& default_target_triplet)
    {
        if (args.command_arguments.size() != 2)
        {
            System::println(System::color::error, "Error: buildexternal requires the package name and the directory containing the CONTROL file");
            print_example(R"(buildexternal mylib C:\path\to\mylib\)");
            exit(EXIT_FAILURE);
        }

        expected<package_spec> current_spec = vcpkg::parse(args.command_arguments[0], default_target_triplet);
        if (auto spec = current_spec.get())
        {
            Environment::ensure_utilities_on_path(paths);
            const fs::path port_dir = args.command_arguments.at(1);
            build_internal(*spec, paths, port_dir);
            exit(EXIT_SUCCESS);
        }

        System::println(System::color::error, "Error: %s: %s", current_spec.error_code().message(), args.command_arguments[0]);
        print_example(Strings::format("%s zlib:x64-windows", args.command).c_str());
        exit(EXIT_FAILURE);
    }
}<|MERGE_RESOLUTION|>--- conflicted
+++ resolved
@@ -113,16 +113,13 @@
 
     void build_command(const vcpkg_cmd_arguments& args, const vcpkg_paths& paths, const triplet& default_target_triplet)
     {
-<<<<<<< HEAD
-        std::vector<package_spec> specs = args.parse_all_arguments_as_package_specs(paths, default_target_triplet);
-=======
         // Currently the code won't work for multiple packages if one of them depends on another.
         // Allowing only 1 package for now. 
         args.check_max_args(1);
 
         StatusParagraphs status_db = database_load_check(paths);
 
-        std::vector<package_spec> specs = args.parse_all_arguments_as_package_specs(default_target_triplet);
+        std::vector<package_spec> specs = args.parse_all_arguments_as_package_specs(paths, default_target_triplet);
         std::unordered_set<package_spec> unmet_dependencies = Dependencies::find_unmet_dependencies(paths, specs, status_db);
         if (!unmet_dependencies.empty())
         {
@@ -137,7 +134,6 @@
             exit(EXIT_FAILURE);
         }
 
->>>>>>> 61a27d42
         Environment::ensure_utilities_on_path(paths);
         for (const package_spec& spec : specs)
         {
