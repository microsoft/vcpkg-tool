#include <catch2/catch.hpp>

#include <vcpkg/base/files.h>
#include <vcpkg/base/xmlserializer.h>

#include <vcpkg/binarycaching.h>
#include <vcpkg/binarycaching.private.h>
#include <vcpkg/dependencies.h>
#include <vcpkg/paragraphs.h>
#include <vcpkg/sourceparagraph.h>
#include <vcpkg/vcpkgcmdarguments.h>

#include <string>

#include <vcpkg-test/util.h>

using namespace vcpkg;

struct KnowNothingBinaryProvider : IBinaryProvider
{
    RestoreResult try_restore(const InstallPlanAction& action) const override
    {
        CHECK(action.has_package_abi());
        return RestoreResult::unavailable;
    }

    virtual void push_success(const InstallPlanAction& action) const override { CHECK(action.has_package_abi()); }

    virtual void prefetch(View<InstallPlanAction> actions, View<CacheStatus* const> cache_status) const override
    {
        REQUIRE(actions.size() == cache_status.size());
        for (size_t idx = 0; idx < cache_status.size(); ++idx)
        {
            CHECK(actions[idx].has_package_abi() == (cache_status[idx] != nullptr));
        }
    }
    virtual void precheck(View<InstallPlanAction> actions, View<CacheStatus* const> cache_status) const override
    {
        REQUIRE(actions.size() == cache_status.size());
        for (const auto c : cache_status)
        {
            CHECK(c);
            c->mark_unavailable(this);
        }
    }
};

TEST_CASE ("CacheStatus operations", "[BinaryCache]")
{
    KnowNothingBinaryProvider know_nothing;

    // CacheStatus() noexcept;
    CacheStatus default_constructed;
    REQUIRE(default_constructed.should_attempt_precheck(&know_nothing));
    REQUIRE(default_constructed.should_attempt_restore(&know_nothing));
    REQUIRE(default_constructed.is_unavailable(0));
    REQUIRE(default_constructed.is_unavailable(1));
    REQUIRE(default_constructed.get_available_provider() == nullptr);
    REQUIRE(!default_constructed.is_restored());

    CacheStatus unavailable;
    unavailable.mark_unavailable(&know_nothing);
    REQUIRE(!unavailable.should_attempt_precheck(&know_nothing));
    REQUIRE(!unavailable.should_attempt_restore(&know_nothing));
    REQUIRE(!unavailable.is_unavailable(0));
    REQUIRE(unavailable.is_unavailable(1));
    REQUIRE(unavailable.get_available_provider() == nullptr);
    REQUIRE(!unavailable.is_restored());

    CacheStatus available;
    available.mark_available(&know_nothing);
    REQUIRE(!available.should_attempt_precheck(&know_nothing));
    REQUIRE(available.should_attempt_restore(&know_nothing));
    REQUIRE(!available.is_unavailable(0));
    REQUIRE(!available.is_unavailable(1));
    REQUIRE(available.get_available_provider() == &know_nothing);
    REQUIRE(!available.is_restored());

    CacheStatus restored;
    restored.mark_restored();
    REQUIRE(!restored.should_attempt_precheck(&know_nothing));
    REQUIRE(!restored.should_attempt_restore(&know_nothing));
    REQUIRE(!restored.is_unavailable(0));
    REQUIRE(!restored.is_unavailable(1));
    REQUIRE(restored.get_available_provider() == nullptr);
    REQUIRE(restored.is_restored());

    // CacheStatus(const CacheStatus&);
    CacheStatus default_copy{default_constructed};
    REQUIRE(default_copy.is_unavailable(0));

    CacheStatus unavailable_copy{unavailable};
    REQUIRE(!unavailable_copy.should_attempt_precheck(&know_nothing));
    REQUIRE(!unavailable_copy.should_attempt_restore(&know_nothing));
    REQUIRE(!unavailable_copy.is_unavailable(0));
    REQUIRE(unavailable_copy.is_unavailable(1));
    REQUIRE(unavailable_copy.get_available_provider() == nullptr);
    REQUIRE(!unavailable_copy.is_restored());

    CacheStatus available_copy{available};
    REQUIRE(!available_copy.should_attempt_precheck(&know_nothing));
    REQUIRE(available_copy.should_attempt_restore(&know_nothing));
    REQUIRE(!available_copy.is_unavailable(0));
    REQUIRE(!available_copy.is_unavailable(1));
    REQUIRE(available_copy.get_available_provider() == &know_nothing);
    REQUIRE(!available_copy.is_restored());

    CacheStatus restored_copy{restored};
    REQUIRE(!restored_copy.should_attempt_precheck(&know_nothing));
    REQUIRE(!restored_copy.should_attempt_restore(&know_nothing));
    REQUIRE(!restored_copy.is_unavailable(0));
    REQUIRE(!restored_copy.is_unavailable(1));
    REQUIRE(restored_copy.get_available_provider() == nullptr);
    REQUIRE(restored_copy.is_restored());

    // CacheStatus(CacheStatus&&) noexcept;
    CacheStatus default_move{std::move(default_copy)};
    REQUIRE(default_move.is_unavailable(0));

    CacheStatus unavailable_move{std::move(unavailable_copy)};
    REQUIRE(!unavailable_move.should_attempt_precheck(&know_nothing));
    REQUIRE(!unavailable_move.should_attempt_restore(&know_nothing));
    REQUIRE(!unavailable_move.is_unavailable(0));
    REQUIRE(unavailable_move.is_unavailable(1));
    REQUIRE(unavailable_move.get_available_provider() == nullptr);
    REQUIRE(!unavailable_move.is_restored());

    CacheStatus available_move{std::move(available_copy)};
    REQUIRE(!available_move.should_attempt_precheck(&know_nothing));
    REQUIRE(available_move.should_attempt_restore(&know_nothing));
    REQUIRE(!available_move.is_unavailable(0));
    REQUIRE(!available_move.is_unavailable(1));
    REQUIRE(available_move.get_available_provider() == &know_nothing);
    REQUIRE(!available_move.is_restored());

    CacheStatus restored_move{std::move(restored_copy)};
    REQUIRE(!restored_move.should_attempt_precheck(&know_nothing));
    REQUIRE(!restored_move.should_attempt_restore(&know_nothing));
    REQUIRE(!restored_move.is_unavailable(0));
    REQUIRE(!restored_move.is_unavailable(1));
    REQUIRE(restored_move.get_available_provider() == nullptr);
    REQUIRE(restored_move.is_restored());

    // CacheStatus& operator=(const CacheStatus&);
    CacheStatus assignee;
    assignee = unavailable;
    REQUIRE(!assignee.should_attempt_precheck(&know_nothing));
    REQUIRE(!assignee.should_attempt_restore(&know_nothing));
    REQUIRE(!assignee.is_unavailable(0));
    REQUIRE(assignee.is_unavailable(1));
    REQUIRE(assignee.get_available_provider() == nullptr);
    REQUIRE(!assignee.is_restored());
    assignee = available;
    REQUIRE(!assignee.should_attempt_precheck(&know_nothing));
    REQUIRE(assignee.should_attempt_restore(&know_nothing));
    REQUIRE(!assignee.is_unavailable(0));
    REQUIRE(!assignee.is_unavailable(1));
    REQUIRE(assignee.get_available_provider() == &know_nothing);
    REQUIRE(!assignee.is_restored());
    assignee = restored;
    REQUIRE(!assignee.should_attempt_precheck(&know_nothing));
    REQUIRE(!assignee.should_attempt_restore(&know_nothing));
    REQUIRE(!assignee.is_unavailable(0));
    REQUIRE(!assignee.is_unavailable(1));
    REQUIRE(assignee.get_available_provider() == nullptr);
    REQUIRE(assignee.is_restored());

    // CacheStatus& operator=(CacheStatus&&) noexcept;
    assignee = std::move(unavailable);
    REQUIRE(!assignee.should_attempt_precheck(&know_nothing));
    REQUIRE(!assignee.should_attempt_restore(&know_nothing));
    REQUIRE(!assignee.is_unavailable(0));
    REQUIRE(assignee.is_unavailable(1));
    REQUIRE(assignee.get_available_provider() == nullptr);
    REQUIRE(!assignee.is_restored());
    assignee = std::move(available);
    REQUIRE(!assignee.should_attempt_precheck(&know_nothing));
    REQUIRE(assignee.should_attempt_restore(&know_nothing));
    REQUIRE(!assignee.is_unavailable(0));
    REQUIRE(!assignee.is_unavailable(1));
    REQUIRE(assignee.get_available_provider() == &know_nothing);
    REQUIRE(!assignee.is_restored());
    assignee = std::move(restored);
    REQUIRE(!assignee.should_attempt_precheck(&know_nothing));
    REQUIRE(!assignee.should_attempt_restore(&know_nothing));
    REQUIRE(!assignee.is_unavailable(0));
    REQUIRE(!assignee.is_unavailable(1));
    REQUIRE(assignee.get_available_provider() == nullptr);
    REQUIRE(assignee.is_restored());
}

#define REQUIRE_EQUAL_TEXT(lhs, rhs)                                                                                   \
    {                                                                                                                  \
        auto lhs_lines = Strings::split((lhs), '\n');                                                                  \
        auto rhs_lines = Strings::split((rhs), '\n');                                                                  \
        for (size_t i = 0; i < lhs_lines.size() && i < rhs_lines.size(); ++i)                                          \
        {                                                                                                              \
            INFO("on line: " << i);                                                                                    \
            REQUIRE(lhs_lines[i] == rhs_lines[i]);                                                                     \
        }                                                                                                              \
        REQUIRE(lhs_lines.size() == rhs_lines.size());                                                                 \
    }

TEST_CASE ("format_version_for_nugetref semver-ish", "[format_version_for_nugetref]")
{
    REQUIRE(format_version_for_nugetref("0.0.0", "abitag") == "0.0.0-vcpkgabitag");
    REQUIRE(format_version_for_nugetref("1.0.1", "abitag") == "1.0.1-vcpkgabitag");
    REQUIRE(format_version_for_nugetref("1.01.000", "abitag") == "1.1.0-vcpkgabitag");
    REQUIRE(format_version_for_nugetref("1.2", "abitag") == "1.2.0-vcpkgabitag");
    REQUIRE(format_version_for_nugetref("v52", "abitag") == "52.0.0-vcpkgabitag");
    REQUIRE(format_version_for_nugetref("v09.01.02", "abitag") == "9.1.2-vcpkgabitag");
    REQUIRE(format_version_for_nugetref("1.1.1q", "abitag") == "1.1.1-vcpkgabitag");
    REQUIRE(format_version_for_nugetref("1", "abitag") == "1.0.0-vcpkgabitag");
}

TEST_CASE ("format_version_for_nugetref date", "[format_version_for_nugetref]")
{
    REQUIRE(format_version_for_nugetref("2020-06-26", "abitag") == "2020.6.26-vcpkgabitag");
    REQUIRE(format_version_for_nugetref("20-06-26", "abitag") == "0.0.0-vcpkgabitag");
    REQUIRE(format_version_for_nugetref("2020-06-26-release", "abitag") == "2020.6.26-vcpkgabitag");
    REQUIRE(format_version_for_nugetref("2020-06-26000", "abitag") == "2020.6.26-vcpkgabitag");
}

TEST_CASE ("format_version_for_nugetref generic", "[format_version_for_nugetref]")
{
    REQUIRE(format_version_for_nugetref("apr", "abitag") == "0.0.0-vcpkgabitag");
    REQUIRE(format_version_for_nugetref("", "abitag") == "0.0.0-vcpkgabitag");
}

TEST_CASE ("generate_nuspec", "[generate_nuspec]")
{
    const Path pkgPath = "/zlib2_x64-windows";
    const auto pkgPathWild = (pkgPath / "**").native();

    auto pghs = Paragraphs::parse_paragraphs(R"(
Source: zlib2
Version: 1.5
Build-Depends: zlib
Description: a spiffy compression library wrapper

Feature: a
Description: a feature

Feature: b
Description: enable bzip capabilities
Build-Depends: bzip
)",
                                             "<testdata>");
    REQUIRE(pghs.has_value());
    auto maybe_scf = SourceControlFile::parse_control_file("", std::move(*pghs.get()));
    REQUIRE(maybe_scf.has_value());
<<<<<<< HEAD
    SourceControlFileAndLocation scfl("test", std::move(*maybe_scf.get()), "", "");
    Dependencies::InstallPlanAction ipa(PackageSpec{"zlib2", Test::X64_WINDOWS},
                                        scfl,
                                        Dependencies::RequestType::USER_REQUESTED,
                                        Test::ARM_UWP,
                                        {{"a", {}}, {"b", {}}},
                                        {});
=======
    SourceControlFileAndLocation scfl{std::move(*maybe_scf.get()), Path()};

    InstallPlanAction ipa(PackageSpec{"zlib2", Test::X64_WINDOWS},
                          scfl,
                          RequestType::USER_REQUESTED,
                          Test::ARM_UWP,
                          {{"a", {}}, {"b", {}}},
                          {});
>>>>>>> 85f61c1c

    ipa.abi_info = AbiInfo{};
    ipa.abi_info.get()->package_abi = "packageabi";
    std::string tripletabi("tripletabi");
    ipa.abi_info.get()->triplet_abi = tripletabi;
    CompilerInfo compiler_info;
    compiler_info.hash = "compilerhash";
    compiler_info.id = "compilerid";
    compiler_info.version = "compilerversion";
    ipa.abi_info.get()->compiler_info = compiler_info;

    NugetReference ref2 = make_nugetref(ipa, "prefix_");

    REQUIRE(ref2.nupkg_filename() == "prefix_zlib2_x64-windows.1.5.0-vcpkgpackageabi.nupkg");

    NugetReference ref = make_nugetref(ipa, "");

    REQUIRE(ref.nupkg_filename() == "zlib2_x64-windows.1.5.0-vcpkgpackageabi.nupkg");

    {
        auto nuspec = generate_nuspec(pkgPath, ipa, ref, {});
        std::string expected = R"(<package>
  <metadata>
    <id>zlib2_x64-windows</id>
    <version>1.5.0-vcpkgpackageabi</version>
    <authors>vcpkg</authors>
    <description>NOT FOR DIRECT USE. Automatically generated cache package.

a spiffy compression library wrapper

Version: 1.5
Triplet: x64-windows
CXX Compiler id: compilerid
CXX Compiler version: compilerversion
Triplet/Compiler hash: tripletabi
Features: a, b
Dependencies:
</description>
    <packageTypes><packageType name="vcpkg"/></packageTypes>
  </metadata>
  <files><file src=")" + pkgPathWild +
                               R"(" target=""/></files>
</package>
)";
        REQUIRE_EQUAL_TEXT(nuspec, expected);
    }

    {
        auto nuspec = generate_nuspec(pkgPath, ipa, ref, {"urlvalue"});
        std::string expected = R"(<package>
  <metadata>
    <id>zlib2_x64-windows</id>
    <version>1.5.0-vcpkgpackageabi</version>
    <authors>vcpkg</authors>
    <description>NOT FOR DIRECT USE. Automatically generated cache package.

a spiffy compression library wrapper

Version: 1.5
Triplet: x64-windows
CXX Compiler id: compilerid
CXX Compiler version: compilerversion
Triplet/Compiler hash: tripletabi
Features: a, b
Dependencies:
</description>
    <packageTypes><packageType name="vcpkg"/></packageTypes>
    <repository type="git" url="urlvalue"/>
  </metadata>
  <files><file src=")" + pkgPathWild +
                               R"(" target=""/></files>
</package>
)";
        REQUIRE_EQUAL_TEXT(nuspec, expected);
    }
    {
        auto nuspec = generate_nuspec(pkgPath, ipa, ref, {"urlvalue", "branchvalue", "commitvalue"});
        std::string expected = R"(<package>
  <metadata>
    <id>zlib2_x64-windows</id>
    <version>1.5.0-vcpkgpackageabi</version>
    <authors>vcpkg</authors>
    <description>NOT FOR DIRECT USE. Automatically generated cache package.

a spiffy compression library wrapper

Version: 1.5
Triplet: x64-windows
CXX Compiler id: compilerid
CXX Compiler version: compilerversion
Triplet/Compiler hash: tripletabi
Features: a, b
Dependencies:
</description>
    <packageTypes><packageType name="vcpkg"/></packageTypes>
    <repository type="git" url="urlvalue" branch="branchvalue" commit="commitvalue"/>
  </metadata>
  <files><file src=")" + pkgPathWild +
                               R"(" target=""/></files>
</package>
)";
        REQUIRE_EQUAL_TEXT(nuspec, expected);
    }
}

TEST_CASE ("Provider nullptr checks", "[BinaryCache]")
{
    // create a binary cache to test
    BinaryCache uut;
    std::vector<std::unique_ptr<IBinaryProvider>> providers;
    providers.emplace_back(std::make_unique<KnowNothingBinaryProvider>());
    uut.install_providers(std::move(providers));

    // create an action plan with an action without a package ABI set
    auto pghs = Paragraphs::parse_paragraphs(R"(
Source: someheadpackage
Version: 1.5
Description:
)",
                                             "<testdata>");
    REQUIRE(pghs.has_value());
    auto maybe_scf = SourceControlFile::parse_control_file("", std::move(*pghs.get()));
    REQUIRE(maybe_scf.has_value());
<<<<<<< HEAD
    SourceControlFileAndLocation scfl("test", std::move(*maybe_scf.get()), "", "");
    std::vector<Dependencies::InstallPlanAction> install_plan;
=======
    SourceControlFileAndLocation scfl{std::move(*maybe_scf.get()), Path()};
    std::vector<InstallPlanAction> install_plan;
>>>>>>> 85f61c1c
    install_plan.emplace_back(PackageSpec{"someheadpackage", Test::X64_WINDOWS},
                              scfl,
                              RequestType::USER_REQUESTED,
                              Test::ARM_UWP,
                              std::map<std::string, std::vector<FeatureSpec>>{},
                              std::vector<LocalizedString>{});
    InstallPlanAction& ipa_without_abi = install_plan.back();

    // test that the binary cache does the right thing. See also CHECKs etc. in KnowNothingBinaryProvider
    uut.push_success(ipa_without_abi); // should have no effects
    CHECK(uut.try_restore(ipa_without_abi) == RestoreResult::unavailable);
    uut.prefetch(install_plan); // should have no effects
}

TEST_CASE ("XmlSerializer", "[XmlSerializer]")
{
    XmlSerializer xml;
    xml.open_tag("a");
    xml.open_tag("b");
    xml.simple_tag("c", "d");
    xml.close_tag("b");
    xml.text("escaping: & < > \" '");

    REQUIRE(xml.buf == R"(<a><b><c>d</c></b>escaping: &amp; &lt; &gt; &quot; &apos;)");

    xml = XmlSerializer();
    xml.emit_declaration();
    xml.start_complex_open_tag("a")
        .text_attr("b", "<")
        .text_attr("c", "  ")
        .finish_self_closing_complex_tag()
        .line_break();
    xml.simple_tag("d", "e");
    REQUIRE(xml.buf == R"(<?xml version="1.0" encoding="utf-8"?><a b="&lt;" c="  "/>)"
                       "\n<d>e</d>");

    xml = XmlSerializer();
    xml.start_complex_open_tag("a").finish_complex_open_tag();
    REQUIRE(xml.buf == R"(<a>)");

    xml = XmlSerializer();
    xml.line_break();
    xml.open_tag("a").line_break().line_break();
    xml.close_tag("a").line_break().line_break();
    REQUIRE(xml.buf == "\n<a>\n\n</a>\n\n");

    xml = XmlSerializer();
    xml.start_complex_open_tag("a")
        .text_attr("b", "<")
        .line_break()
        .text_attr("c", "  ")
        .finish_complex_open_tag()
        .line_break();
    xml.simple_tag("d", "e").line_break();
    REQUIRE(xml.buf == "<a b=\"&lt;\"\n  c=\"  \">\n  <d>e</d>\n");
}

TEST_CASE ("generate_nuget_packages_config", "[generate_nuget_packages_config]")
{
    ActionPlan plan;
    auto packageconfig = generate_nuget_packages_config(plan);
    REQUIRE(packageconfig == R"(<?xml version="1.0" encoding="utf-8"?>
<packages>
</packages>
)");

    auto pghs = Paragraphs::parse_paragraphs(R"(
Source: zlib
Version: 1.5
Description: a spiffy compression library wrapper
)",
                                             "<testdata>");
    REQUIRE(pghs.has_value());
    auto maybe_scf = SourceControlFile::parse_control_file("", std::move(*pghs.get()));
    REQUIRE(maybe_scf.has_value());
<<<<<<< HEAD
    SourceControlFileAndLocation scfl("test", std::move(*maybe_scf.get()), "", "");
    plan.install_actions.push_back(Dependencies::InstallPlanAction());
=======
    SourceControlFileAndLocation scfl{std::move(*maybe_scf.get()), Path()};
    plan.install_actions.push_back(InstallPlanAction());
>>>>>>> 85f61c1c
    plan.install_actions[0].spec = PackageSpec("zlib", Test::X64_ANDROID);
    plan.install_actions[0].source_control_file_and_location = scfl;
    plan.install_actions[0].abi_info = AbiInfo{};
    plan.install_actions[0].abi_info.get()->package_abi = "packageabi";

    packageconfig = generate_nuget_packages_config(plan);
    REQUIRE(packageconfig == R"(<?xml version="1.0" encoding="utf-8"?>
<packages>
  <package id="zlib_x64-android" version="1.5.0-vcpkgpackageabi"/>
</packages>
)");

    auto pghs2 = Paragraphs::parse_paragraphs(R"(
Source: zlib2
Version: 1.52
Description: a spiffy compression library wrapper
)",
                                              "<testdata>");
    REQUIRE(pghs2.has_value());
    auto maybe_scf2 = SourceControlFile::parse_control_file("", std::move(*pghs2.get()));
    REQUIRE(maybe_scf2.has_value());
<<<<<<< HEAD
    SourceControlFileAndLocation scfl2("test", std::move(*maybe_scf2.get()), "", "");
    plan.install_actions.push_back(Dependencies::InstallPlanAction());
=======
    SourceControlFileAndLocation scfl2{std::move(*maybe_scf2.get()), Path()};
    plan.install_actions.push_back(InstallPlanAction());
>>>>>>> 85f61c1c
    plan.install_actions[1].spec = PackageSpec("zlib2", Test::X64_ANDROID);
    plan.install_actions[1].source_control_file_and_location = scfl2;
    plan.install_actions[1].abi_info = AbiInfo{};
    plan.install_actions[1].abi_info.get()->package_abi = "packageabi2";

    packageconfig = generate_nuget_packages_config(plan);
    REQUIRE(packageconfig == R"(<?xml version="1.0" encoding="utf-8"?>
<packages>
  <package id="zlib_x64-android" version="1.5.0-vcpkgpackageabi"/>
  <package id="zlib2_x64-android" version="1.52.0-vcpkgpackageabi2"/>
</packages>
)");
}<|MERGE_RESOLUTION|>--- conflicted
+++ resolved
@@ -249,24 +249,13 @@
     REQUIRE(pghs.has_value());
     auto maybe_scf = SourceControlFile::parse_control_file("", std::move(*pghs.get()));
     REQUIRE(maybe_scf.has_value());
-<<<<<<< HEAD
     SourceControlFileAndLocation scfl("test", std::move(*maybe_scf.get()), "", "");
-    Dependencies::InstallPlanAction ipa(PackageSpec{"zlib2", Test::X64_WINDOWS},
-                                        scfl,
-                                        Dependencies::RequestType::USER_REQUESTED,
-                                        Test::ARM_UWP,
-                                        {{"a", {}}, {"b", {}}},
-                                        {});
-=======
-    SourceControlFileAndLocation scfl{std::move(*maybe_scf.get()), Path()};
-
     InstallPlanAction ipa(PackageSpec{"zlib2", Test::X64_WINDOWS},
                           scfl,
                           RequestType::USER_REQUESTED,
                           Test::ARM_UWP,
                           {{"a", {}}, {"b", {}}},
                           {});
->>>>>>> 85f61c1c
 
     ipa.abi_info = AbiInfo{};
     ipa.abi_info.get()->package_abi = "packageabi";
@@ -390,13 +379,8 @@
     REQUIRE(pghs.has_value());
     auto maybe_scf = SourceControlFile::parse_control_file("", std::move(*pghs.get()));
     REQUIRE(maybe_scf.has_value());
-<<<<<<< HEAD
     SourceControlFileAndLocation scfl("test", std::move(*maybe_scf.get()), "", "");
-    std::vector<Dependencies::InstallPlanAction> install_plan;
-=======
-    SourceControlFileAndLocation scfl{std::move(*maybe_scf.get()), Path()};
     std::vector<InstallPlanAction> install_plan;
->>>>>>> 85f61c1c
     install_plan.emplace_back(PackageSpec{"someheadpackage", Test::X64_WINDOWS},
                               scfl,
                               RequestType::USER_REQUESTED,
@@ -472,13 +456,8 @@
     REQUIRE(pghs.has_value());
     auto maybe_scf = SourceControlFile::parse_control_file("", std::move(*pghs.get()));
     REQUIRE(maybe_scf.has_value());
-<<<<<<< HEAD
-    SourceControlFileAndLocation scfl("test", std::move(*maybe_scf.get()), "", "");
-    plan.install_actions.push_back(Dependencies::InstallPlanAction());
-=======
-    SourceControlFileAndLocation scfl{std::move(*maybe_scf.get()), Path()};
+    SourceControlFileAndLocation scfl{"test", std::move(*maybe_scf.get()), Path(), ""};
     plan.install_actions.push_back(InstallPlanAction());
->>>>>>> 85f61c1c
     plan.install_actions[0].spec = PackageSpec("zlib", Test::X64_ANDROID);
     plan.install_actions[0].source_control_file_and_location = scfl;
     plan.install_actions[0].abi_info = AbiInfo{};
@@ -500,13 +479,8 @@
     REQUIRE(pghs2.has_value());
     auto maybe_scf2 = SourceControlFile::parse_control_file("", std::move(*pghs2.get()));
     REQUIRE(maybe_scf2.has_value());
-<<<<<<< HEAD
-    SourceControlFileAndLocation scfl2("test", std::move(*maybe_scf2.get()), "", "");
-    plan.install_actions.push_back(Dependencies::InstallPlanAction());
-=======
-    SourceControlFileAndLocation scfl2{std::move(*maybe_scf2.get()), Path()};
+    SourceControlFileAndLocation scfl2{"test", std::move(*maybe_scf2.get()), Path(), ""};
     plan.install_actions.push_back(InstallPlanAction());
->>>>>>> 85f61c1c
     plan.install_actions[1].spec = PackageSpec("zlib2", Test::X64_ANDROID);
     plan.install_actions[1].source_control_file_and_location = scfl2;
     plan.install_actions[1].abi_info = AbiInfo{};
