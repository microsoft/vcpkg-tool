--- conflicted
+++ resolved
@@ -21,35 +21,14 @@
 {
     void fetch(View<const InstallPlanAction*> actions, Span<RestoreResult> out_status) const override
     {
-<<<<<<< HEAD
-        CHECK(action.has_package_abi());
-        return RestoreResult::unavailable;
-    }
-
-    int push_success(const BinaryProviderPushRequest& request, MessageSink&) override
-    {
-        CHECK_FALSE(request.info.package_abi.empty());
-        return 0;
-    }
-
-    void prefetch(View<InstallPlanAction> actions, View<CacheStatus* const> cache_status) const override
-    {
-        REQUIRE(actions.size() == cache_status.size());
-        for (size_t idx = 0; idx < cache_status.size(); ++idx)
-=======
         REQUIRE(actions.size() == out_status.size());
         for (size_t idx = 0; idx < out_status.size(); ++idx)
->>>>>>> 46c0e22d
         {
             CHECK(actions[idx]->has_package_abi());
             CHECK(out_status[idx] == RestoreResult::unavailable);
         }
     }
-<<<<<<< HEAD
-    void precheck(View<InstallPlanAction> actions, View<CacheStatus* const> cache_status) const override
-=======
     void precheck(View<const InstallPlanAction*> actions, Span<CacheAvailability> out_status) const override
->>>>>>> 46c0e22d
     {
         REQUIRE(actions.size() == out_status.size());
         for (const auto c : out_status)
@@ -350,16 +329,9 @@
 TEST_CASE ("Provider nullptr checks", "[BinaryCache]")
 {
     // create a binary cache to test
-<<<<<<< HEAD
-    BinaryCache uut(get_real_filesystem());
-    std::vector<std::unique_ptr<IBinaryProvider>> providers;
-    providers.emplace_back(std::make_unique<KnowNothingBinaryProvider>());
-    uut.install_providers(std::move(providers));
-=======
     BinaryProviders providers;
     providers.read.emplace_back(std::make_unique<KnowNothingBinaryProvider>());
     ReadOnlyBinaryCache uut(std::move(providers));
->>>>>>> 46c0e22d
 
     // create an action plan with an action without a package ABI set
     auto pghs = Paragraphs::parse_paragraphs(R"(
@@ -383,13 +355,7 @@
     ipa_without_abi.package_dir = "pkgs/someheadpackage";
 
     // test that the binary cache does the right thing. See also CHECKs etc. in KnowNothingBinaryProvider
-<<<<<<< HEAD
-    uut.push_success(ipa_without_abi, {}); // should have no effects
-    CHECK(uut.try_restore(ipa_without_abi) == RestoreResult::unavailable);
-    uut.prefetch(install_plan); // should have no effects
-=======
     uut.fetch(install_plan); // should have no effects
->>>>>>> 46c0e22d
 }
 
 TEST_CASE ("XmlSerializer", "[XmlSerializer]")
