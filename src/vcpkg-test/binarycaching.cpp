--- conflicted
+++ resolved
@@ -21,30 +21,11 @@
 {
     void fetch(View<const InstallPlanAction*> actions, Span<RestoreResult> out_status) const override
     {
-<<<<<<< HEAD
-        CHECK(action.package_abi());
-        return RestoreResult::unavailable;
-    }
-
-    size_t push_success(const BinaryProviderPushRequest& request, MessageSink&) override
-    {
-        CHECK_FALSE(request.info.package_abi.empty());
-        return 0;
-    }
-
-    void prefetch(View<InstallPlanAction> actions, View<CacheStatus* const> cache_status) const override
-    {
-        REQUIRE(actions.size() == cache_status.size());
-        for (size_t idx = 0; idx < cache_status.size(); ++idx)
-        {
-            CHECK(actions[idx].package_abi().has_value() == (cache_status[idx] != nullptr));
-=======
         REQUIRE(actions.size() == out_status.size());
         for (size_t idx = 0; idx < out_status.size(); ++idx)
         {
-            CHECK(actions[idx]->has_package_abi());
+            CHECK(actions[idx]->package_abi().has_value());
             CHECK(out_status[idx] == RestoreResult::unavailable);
->>>>>>> f4ff80d7
         }
     }
     void precheck(View<const InstallPlanAction*> actions, Span<CacheAvailability> out_status) const override
@@ -373,13 +354,7 @@
     ipa_without_abi.package_dir = "pkgs/someheadpackage";
 
     // test that the binary cache does the right thing. See also CHECKs etc. in KnowNothingBinaryProvider
-<<<<<<< HEAD
-    uut.push_success(ipa_without_abi); // should have no effects
-    CHECK(uut.try_restore(ipa_without_abi) == RestoreResult::unavailable);
-    uut.prefetch(install_plan);        // should have no effects
-=======
     uut.fetch(install_plan); // should have no effects
->>>>>>> f4ff80d7
 }
 
 TEST_CASE ("XmlSerializer", "[XmlSerializer]")
