#include <catch2/catch.hpp>

#include <vcpkg/base/files.h>
#include <vcpkg/base/xmlserializer.h>

#include <vcpkg/binarycaching.h>
#include <vcpkg/binarycaching.private.h>
#include <vcpkg/dependencies.h>
#include <vcpkg/paragraphs.h>
#include <vcpkg/sourceparagraph.h>
#include <vcpkg/tools.h>
#include <vcpkg/vcpkgcmdarguments.h>

#include <string>

#include <vcpkg-test/util.h>

using namespace vcpkg;

struct KnowNothingBinaryProvider : IReadBinaryProvider
{
    void fetch(View<const InstallPlanAction*> actions, Span<RestoreResult> out_status) const override
    {
        REQUIRE(actions.size() == out_status.size());
        for (size_t idx = 0; idx < out_status.size(); ++idx)
        {
            CHECK(actions[idx]->has_package_abi());
            CHECK(out_status[idx] == RestoreResult::unavailable);
        }
    }
    void precheck(View<const InstallPlanAction*> actions, Span<CacheAvailability> out_status) const override
    {
        REQUIRE(actions.size() == out_status.size());
        for (const auto c : out_status)
        {
            REQUIRE(c == CacheAvailability::unknown);
        }
    }

    LocalizedString restored_message(size_t, std::chrono::high_resolution_clock::duration) const override
    {
        return LocalizedString::from_raw("Nothing");
    }
};

TEST_CASE ("CacheStatus operations", "[BinaryCache]")
{
    KnowNothingBinaryProvider know_nothing;

    // CacheStatus() noexcept;
    CacheStatus default_constructed;
    REQUIRE(default_constructed.should_attempt_precheck(&know_nothing));
    REQUIRE(default_constructed.should_attempt_restore(&know_nothing));
    REQUIRE(!default_constructed.is_unavailable(&know_nothing));
    REQUIRE(default_constructed.get_available_provider() == nullptr);
    REQUIRE(!default_constructed.is_restored());

    CacheStatus unavailable;
    unavailable.mark_unavailable(&know_nothing);
    REQUIRE(!unavailable.should_attempt_precheck(&know_nothing));
    REQUIRE(!unavailable.should_attempt_restore(&know_nothing));
    REQUIRE(unavailable.is_unavailable(&know_nothing));
    REQUIRE(unavailable.get_available_provider() == nullptr);
    REQUIRE(!unavailable.is_restored());

    CacheStatus available;
    available.mark_available(&know_nothing);
    REQUIRE(!available.should_attempt_precheck(&know_nothing));
    REQUIRE(available.should_attempt_restore(&know_nothing));
    REQUIRE(!available.is_unavailable(&know_nothing));
    REQUIRE(available.get_available_provider() == &know_nothing);
    REQUIRE(!available.is_restored());

    CacheStatus restored;
    restored.mark_restored();
    REQUIRE(!restored.should_attempt_precheck(&know_nothing));
    REQUIRE(!restored.should_attempt_restore(&know_nothing));
    REQUIRE(!restored.is_unavailable(&know_nothing));
    REQUIRE(restored.get_available_provider() == nullptr);
    REQUIRE(restored.is_restored());

    // CacheStatus(const CacheStatus&);
    CacheStatus default_copy{default_constructed};
    REQUIRE(!default_copy.is_unavailable(&know_nothing));

    CacheStatus unavailable_copy{unavailable};
    REQUIRE(!unavailable_copy.should_attempt_precheck(&know_nothing));
    REQUIRE(!unavailable_copy.should_attempt_restore(&know_nothing));
    REQUIRE(unavailable_copy.is_unavailable(&know_nothing));
    REQUIRE(unavailable_copy.get_available_provider() == nullptr);
    REQUIRE(!unavailable_copy.is_restored());

    CacheStatus available_copy{available};
    REQUIRE(!available_copy.should_attempt_precheck(&know_nothing));
    REQUIRE(available_copy.should_attempt_restore(&know_nothing));
    REQUIRE(!available_copy.is_unavailable(&know_nothing));
    REQUIRE(available_copy.get_available_provider() == &know_nothing);
    REQUIRE(!available_copy.is_restored());

    CacheStatus restored_copy{restored};
    REQUIRE(!restored_copy.should_attempt_precheck(&know_nothing));
    REQUIRE(!restored_copy.should_attempt_restore(&know_nothing));
    REQUIRE(!restored_copy.is_unavailable(&know_nothing));
    REQUIRE(restored_copy.get_available_provider() == nullptr);
    REQUIRE(restored_copy.is_restored());

    // CacheStatus(CacheStatus&&) noexcept;
    CacheStatus default_move{std::move(default_copy)};
    REQUIRE(!default_move.is_unavailable(&know_nothing));

    CacheStatus unavailable_move{std::move(unavailable_copy)};
    REQUIRE(!unavailable_move.should_attempt_precheck(&know_nothing));
    REQUIRE(!unavailable_move.should_attempt_restore(&know_nothing));
    REQUIRE(unavailable_move.is_unavailable(&know_nothing));
    REQUIRE(unavailable_move.get_available_provider() == nullptr);
    REQUIRE(!unavailable_move.is_restored());

    CacheStatus available_move{std::move(available_copy)};
    REQUIRE(!available_move.should_attempt_precheck(&know_nothing));
    REQUIRE(available_move.should_attempt_restore(&know_nothing));
    REQUIRE(!available_move.is_unavailable(&know_nothing));
    REQUIRE(available_move.get_available_provider() == &know_nothing);
    REQUIRE(!available_move.is_restored());

    CacheStatus restored_move{std::move(restored_copy)};
    REQUIRE(!restored_move.should_attempt_precheck(&know_nothing));
    REQUIRE(!restored_move.should_attempt_restore(&know_nothing));
    REQUIRE(!restored_move.is_unavailable(&know_nothing));
    REQUIRE(restored_move.get_available_provider() == nullptr);
    REQUIRE(restored_move.is_restored());

    // CacheStatus& operator=(const CacheStatus&);
    CacheStatus assignee;
    assignee = unavailable;
    REQUIRE(!assignee.should_attempt_precheck(&know_nothing));
    REQUIRE(!assignee.should_attempt_restore(&know_nothing));
    REQUIRE(assignee.is_unavailable(&know_nothing));
    REQUIRE(assignee.get_available_provider() == nullptr);
    REQUIRE(!assignee.is_restored());
    assignee = available;
    REQUIRE(!assignee.should_attempt_precheck(&know_nothing));
    REQUIRE(assignee.should_attempt_restore(&know_nothing));
    REQUIRE(!assignee.is_unavailable(&know_nothing));
    REQUIRE(assignee.get_available_provider() == &know_nothing);
    REQUIRE(!assignee.is_restored());
    assignee = restored;
    REQUIRE(!assignee.should_attempt_precheck(&know_nothing));
    REQUIRE(!assignee.should_attempt_restore(&know_nothing));
    REQUIRE(!assignee.is_unavailable(&know_nothing));
    REQUIRE(assignee.get_available_provider() == nullptr);
    REQUIRE(assignee.is_restored());

    // CacheStatus& operator=(CacheStatus&&) noexcept;
    assignee = std::move(unavailable);
    REQUIRE(!assignee.should_attempt_precheck(&know_nothing));
    REQUIRE(!assignee.should_attempt_restore(&know_nothing));
    REQUIRE(assignee.is_unavailable(&know_nothing));
    REQUIRE(assignee.get_available_provider() == nullptr);
    REQUIRE(!assignee.is_restored());
    assignee = std::move(available);
    REQUIRE(!assignee.should_attempt_precheck(&know_nothing));
    REQUIRE(assignee.should_attempt_restore(&know_nothing));
    REQUIRE(!assignee.is_unavailable(&know_nothing));
    REQUIRE(assignee.get_available_provider() == &know_nothing);
    REQUIRE(!assignee.is_restored());
    assignee = std::move(restored);
    REQUIRE(!assignee.should_attempt_precheck(&know_nothing));
    REQUIRE(!assignee.should_attempt_restore(&know_nothing));
    REQUIRE(!assignee.is_unavailable(&know_nothing));
    REQUIRE(assignee.get_available_provider() == nullptr);
    REQUIRE(assignee.is_restored());
}

TEST_CASE ("format_version_for_nugetref semver-ish", "[format_version_for_nugetref]")
{
    REQUIRE(format_version_for_nugetref("0.0.0", "abitag") == "0.0.0-vcpkgabitag");
    REQUIRE(format_version_for_nugetref("1.0.1", "abitag") == "1.0.1-vcpkgabitag");
    REQUIRE(format_version_for_nugetref("1.01.000", "abitag") == "1.1.0-vcpkgabitag");
    REQUIRE(format_version_for_nugetref("1.2", "abitag") == "1.2.0-vcpkgabitag");
    REQUIRE(format_version_for_nugetref("v52", "abitag") == "52.0.0-vcpkgabitag");
    REQUIRE(format_version_for_nugetref("v09.01.02", "abitag") == "9.1.2-vcpkgabitag");
    REQUIRE(format_version_for_nugetref("1.1.1q", "abitag") == "1.1.1-vcpkgabitag");
    REQUIRE(format_version_for_nugetref("1", "abitag") == "1.0.0-vcpkgabitag");
}

TEST_CASE ("format_version_for_nugetref date", "[format_version_for_nugetref]")
{
    REQUIRE(format_version_for_nugetref("2020-06-26", "abitag") == "2020.6.26-vcpkgabitag");
    REQUIRE(format_version_for_nugetref("20-06-26", "abitag") == "0.0.0-vcpkgabitag");
    REQUIRE(format_version_for_nugetref("2020-06-26-release", "abitag") == "2020.6.26-vcpkgabitag");
    REQUIRE(format_version_for_nugetref("2020-06-26000", "abitag") == "2020.6.26-vcpkgabitag");
}

TEST_CASE ("format_version_for_nugetref generic", "[format_version_for_nugetref]")
{
    REQUIRE(format_version_for_nugetref("apr", "abitag") == "0.0.0-vcpkgabitag");
    REQUIRE(format_version_for_nugetref("", "abitag") == "0.0.0-vcpkgabitag");
}

TEST_CASE ("generate_nuspec", "[generate_nuspec]")
{
    const Path pkgPath = "/zlib2_x64-windows";
    const auto pkgPathWild = (pkgPath / "**").native();

    auto pghs = Paragraphs::parse_paragraphs(R"(
Source: zlib2
Version: 1.5
Build-Depends: zlib
Description: a spiffy compression library wrapper

Feature: a
Description: a feature

Feature: b
Description: enable bzip capabilities
Build-Depends: bzip
)",
                                             "<testdata>");
    REQUIRE(pghs.has_value());
    auto maybe_scf = SourceControlFile::parse_control_file("", std::move(*pghs.get()));
    REQUIRE(maybe_scf.has_value());
    SourceControlFileAndLocation scfl{std::move(*maybe_scf.get()), Path()};

    InstallPlanAction ipa(PackageSpec{"zlib2", Test::X64_WINDOWS},
                          scfl,
                          RequestType::USER_REQUESTED,
                          Test::ARM_UWP,
                          {{"a", {}}, {"b", {}}},
                          {});

    ipa.abi_info = AbiInfo{};
    ipa.abi_info.get()->package_abi = "packageabi";
    std::string tripletabi("tripletabi");
    ipa.abi_info.get()->triplet_abi = tripletabi;
    CompilerInfo compiler_info;
    compiler_info.hash = "compilerhash";
    compiler_info.id = "compilerid";
    compiler_info.version = "compilerversion";
    ipa.abi_info.get()->compiler_info = compiler_info;

    NugetReference ref2 = make_nugetref(ipa, "prefix_");

    REQUIRE(ref2.nupkg_filename() == "prefix_zlib2_x64-windows.1.5.0-vcpkgpackageabi.nupkg");

    NugetReference ref = make_nugetref(ipa, "");

    REQUIRE(ref.nupkg_filename() == "zlib2_x64-windows.1.5.0-vcpkgpackageabi.nupkg");

    REQUIRE_LINES(generate_nuspec(pkgPath, ipa, "", {}),
                  R"(<package>
  <metadata>
    <id>zlib2_x64-windows</id>
    <version>1.5.0-vcpkgpackageabi</version>
    <authors>vcpkg</authors>
    <description>NOT FOR DIRECT USE. Automatically generated cache package.

a spiffy compression library wrapper

Version: 1.5
Triplet: x64-windows
CXX Compiler id: compilerid
CXX Compiler version: compilerversion
Triplet/Compiler hash: tripletabi
Features: a, b
Dependencies:
</description>
    <packageTypes><packageType name="vcpkg"/></packageTypes>
  </metadata>
  <files><file src=")" +
                      pkgPathWild +
                      R"(" target=""/></files>
</package>
)");

    REQUIRE_LINES(generate_nuspec(pkgPath, ipa, "", {"urlvalue"}),
                  R"(<package>
  <metadata>
    <id>zlib2_x64-windows</id>
    <version>1.5.0-vcpkgpackageabi</version>
    <authors>vcpkg</authors>
    <description>NOT FOR DIRECT USE. Automatically generated cache package.

a spiffy compression library wrapper

Version: 1.5
Triplet: x64-windows
CXX Compiler id: compilerid
CXX Compiler version: compilerversion
Triplet/Compiler hash: tripletabi
Features: a, b
Dependencies:
</description>
    <packageTypes><packageType name="vcpkg"/></packageTypes>
    <repository type="git" url="urlvalue"/>
  </metadata>
  <files><file src=")" +
                      pkgPathWild +
                      R"(" target=""/></files>
</package>
)");
    REQUIRE_LINES(generate_nuspec(pkgPath, ipa, "", {"urlvalue", "branchvalue", "commitvalue"}),
                  R"(<package>
  <metadata>
    <id>zlib2_x64-windows</id>
    <version>1.5.0-vcpkgpackageabi</version>
    <authors>vcpkg</authors>
    <description>NOT FOR DIRECT USE. Automatically generated cache package.

a spiffy compression library wrapper

Version: 1.5
Triplet: x64-windows
CXX Compiler id: compilerid
CXX Compiler version: compilerversion
Triplet/Compiler hash: tripletabi
Features: a, b
Dependencies:
</description>
    <packageTypes><packageType name="vcpkg"/></packageTypes>
    <repository type="git" url="urlvalue" branch="branchvalue" commit="commitvalue"/>
  </metadata>
  <files><file src=")" +
                      pkgPathWild +
                      R"(" target=""/></files>
</package>
)");
}

TEST_CASE ("Provider nullptr checks", "[BinaryCache]")
{
    // create a binary cache to test
<<<<<<< HEAD
    BinaryCache uut(real_filesystem);
    std::vector<std::unique_ptr<IBinaryProvider>> providers;
    providers.emplace_back(std::make_unique<KnowNothingBinaryProvider>());
    uut.install_providers(std::move(providers));
=======
    BinaryProviders providers;
    providers.read.emplace_back(std::make_unique<KnowNothingBinaryProvider>());
    ReadOnlyBinaryCache uut(std::move(providers));
>>>>>>> 75b39490

    // create an action plan with an action without a package ABI set
    auto pghs = Paragraphs::parse_paragraphs(R"(
Source: someheadpackage
Version: 1.5
Description:
)",
                                             "<testdata>");
    REQUIRE(pghs.has_value());
    auto maybe_scf = SourceControlFile::parse_control_file("", std::move(*pghs.get()));
    REQUIRE(maybe_scf.has_value());
    SourceControlFileAndLocation scfl{std::move(*maybe_scf.get()), Path()};
    std::vector<InstallPlanAction> install_plan;
    install_plan.emplace_back(PackageSpec{"someheadpackage", Test::X64_WINDOWS},
                              scfl,
                              RequestType::USER_REQUESTED,
                              Test::ARM_UWP,
                              std::map<std::string, std::vector<FeatureSpec>>{},
                              std::vector<LocalizedString>{});
    InstallPlanAction& ipa_without_abi = install_plan.back();
    ipa_without_abi.package_dir = "pkgs/someheadpackage";

    // test that the binary cache does the right thing. See also CHECKs etc. in KnowNothingBinaryProvider
    uut.fetch(install_plan); // should have no effects
}

TEST_CASE ("XmlSerializer", "[XmlSerializer]")
{
    XmlSerializer xml;
    xml.open_tag("a");
    xml.open_tag("b");
    xml.simple_tag("c", "d");
    xml.close_tag("b");
    xml.text("escaping: & < > \" '");

    REQUIRE(xml.buf == R"(<a><b><c>d</c></b>escaping: &amp; &lt; &gt; &quot; &apos;)");

    xml = XmlSerializer();
    xml.emit_declaration();
    xml.start_complex_open_tag("a")
        .text_attr("b", "<")
        .text_attr("c", "  ")
        .finish_self_closing_complex_tag()
        .line_break();
    xml.simple_tag("d", "e");
    REQUIRE(xml.buf == R"(<?xml version="1.0" encoding="utf-8"?><a b="&lt;" c="  "/>)"
                       "\n<d>e</d>");

    xml = XmlSerializer();
    xml.start_complex_open_tag("a").finish_complex_open_tag();
    REQUIRE(xml.buf == R"(<a>)");

    xml = XmlSerializer();
    xml.line_break();
    xml.open_tag("a").line_break().line_break();
    xml.close_tag("a").line_break().line_break();
    REQUIRE(xml.buf == "\n<a>\n\n</a>\n\n");

    xml = XmlSerializer();
    xml.start_complex_open_tag("a")
        .text_attr("b", "<")
        .line_break()
        .text_attr("c", "  ")
        .finish_complex_open_tag()
        .line_break();
    xml.simple_tag("d", "e").line_break();
    REQUIRE(xml.buf == "<a b=\"&lt;\"\n  c=\"  \">\n  <d>e</d>\n");
}

TEST_CASE ("generate_nuget_packages_config", "[generate_nuget_packages_config]")
{
    ActionPlan plan;
    auto packageconfig = generate_nuget_packages_config(plan, "");
    REQUIRE(packageconfig == R"(<?xml version="1.0" encoding="utf-8"?>
<packages>
</packages>
)");

    auto pghs = Paragraphs::parse_paragraphs(R"(
Source: zlib
Version: 1.5
Description: a spiffy compression library wrapper
)",
                                             "<testdata>");
    REQUIRE(pghs.has_value());
    auto maybe_scf = SourceControlFile::parse_control_file("", std::move(*pghs.get()));
    REQUIRE(maybe_scf.has_value());
    SourceControlFileAndLocation scfl{std::move(*maybe_scf.get()), Path()};
    plan.install_actions.emplace_back(PackageSpec("zlib", Test::X64_ANDROID),
                                      scfl,
                                      RequestType::USER_REQUESTED,
                                      Test::ARM64_WINDOWS,
                                      std::map<std::string, std::vector<FeatureSpec>>{},
                                      std::vector<LocalizedString>{});
    plan.install_actions[0].abi_info = AbiInfo{};
    plan.install_actions[0].abi_info.get()->package_abi = "packageabi";

    packageconfig = generate_nuget_packages_config(plan, "");
    REQUIRE(packageconfig == R"(<?xml version="1.0" encoding="utf-8"?>
<packages>
  <package id="zlib_x64-android" version="1.5.0-vcpkgpackageabi"/>
</packages>
)");

    auto pghs2 = Paragraphs::parse_paragraphs(R"(
Source: zlib2
Version: 1.52
Description: a spiffy compression library wrapper
)",
                                              "<testdata>");
    REQUIRE(pghs2.has_value());
    auto maybe_scf2 = SourceControlFile::parse_control_file("", std::move(*pghs2.get()));
    REQUIRE(maybe_scf2.has_value());
    SourceControlFileAndLocation scfl2{std::move(*maybe_scf2.get()), Path()};
    plan.install_actions.emplace_back(PackageSpec("zlib2", Test::X64_ANDROID),
                                      scfl2,
                                      RequestType::USER_REQUESTED,
                                      Test::ARM64_WINDOWS,
                                      std::map<std::string, std::vector<FeatureSpec>>{},
                                      std::vector<LocalizedString>{});
    plan.install_actions[1].abi_info = AbiInfo{};
    plan.install_actions[1].abi_info.get()->package_abi = "packageabi2";

    packageconfig = generate_nuget_packages_config(plan, "");
    REQUIRE_LINES(packageconfig, R"(<?xml version="1.0" encoding="utf-8"?>
<packages>
  <package id="zlib_x64-android" version="1.5.0-vcpkgpackageabi"/>
  <package id="zlib2_x64-android" version="1.52.0-vcpkgpackageabi2"/>
</packages>
)");
}<|MERGE_RESOLUTION|>--- conflicted
+++ resolved
@@ -329,16 +329,9 @@
 TEST_CASE ("Provider nullptr checks", "[BinaryCache]")
 {
     // create a binary cache to test
-<<<<<<< HEAD
-    BinaryCache uut(real_filesystem);
-    std::vector<std::unique_ptr<IBinaryProvider>> providers;
-    providers.emplace_back(std::make_unique<KnowNothingBinaryProvider>());
-    uut.install_providers(std::move(providers));
-=======
     BinaryProviders providers;
     providers.read.emplace_back(std::make_unique<KnowNothingBinaryProvider>());
     ReadOnlyBinaryCache uut(std::move(providers));
->>>>>>> 75b39490
 
     // create an action plan with an action without a package ABI set
     auto pghs = Paragraphs::parse_paragraphs(R"(
