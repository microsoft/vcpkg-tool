#include <catch2/catch.hpp>

#include <vcpkg/base/files.h>
#include <vcpkg/base/xmlserializer.h>

#include <vcpkg/binarycaching.h>
#include <vcpkg/binarycaching.private.h>
#include <vcpkg/dependencies.h>
#include <vcpkg/paragraphs.h>
#include <vcpkg/sourceparagraph.h>
#include <vcpkg/vcpkgcmdarguments.h>

#include <string>

#include <vcpkg-test/util.h>

using namespace vcpkg;

struct KnowNothingBinaryProvider : IBinaryProvider
{
    RestoreResult try_restore(const InstallPlanAction& action) const override
    {
        CHECK(action.has_package_abi());
        return RestoreResult::unavailable;
    }

<<<<<<< HEAD
    void push_success(const BinaryPackageInformation& info, const Path&, MessageSink&) override
    {
        CHECK_FALSE(info.package_abi.empty());
=======
    void push_success(const BinaryProviderPushRequest& request, MessageSink&) override
    {
        CHECK_FALSE(request.info.package_abi.empty());
>>>>>>> 5f1786e9
    }

    void prefetch(View<InstallPlanAction> actions, View<CacheStatus* const> cache_status) const override
    {
        REQUIRE(actions.size() == cache_status.size());
        for (size_t idx = 0; idx < cache_status.size(); ++idx)
        {
            CHECK(actions[idx].has_package_abi() == (cache_status[idx] != nullptr));
        }
    }
    void precheck(View<InstallPlanAction> actions, View<CacheStatus* const> cache_status) const override
    {
        REQUIRE(actions.size() == cache_status.size());
        for (const auto c : cache_status)
        {
            CHECK(c);
            c->mark_unavailable(this);
        }
    }
};

TEST_CASE ("CacheStatus operations", "[BinaryCache]")
{
    KnowNothingBinaryProvider know_nothing;

    // CacheStatus() noexcept;
    CacheStatus default_constructed;
    REQUIRE(default_constructed.should_attempt_precheck(&know_nothing));
    REQUIRE(default_constructed.should_attempt_restore(&know_nothing));
    REQUIRE(default_constructed.is_unavailable(0));
    REQUIRE(default_constructed.is_unavailable(1));
    REQUIRE(default_constructed.get_available_provider() == nullptr);
    REQUIRE(!default_constructed.is_restored());

    CacheStatus unavailable;
    unavailable.mark_unavailable(&know_nothing);
    REQUIRE(!unavailable.should_attempt_precheck(&know_nothing));
    REQUIRE(!unavailable.should_attempt_restore(&know_nothing));
    REQUIRE(!unavailable.is_unavailable(0));
    REQUIRE(unavailable.is_unavailable(1));
    REQUIRE(unavailable.get_available_provider() == nullptr);
    REQUIRE(!unavailable.is_restored());

    CacheStatus available;
    available.mark_available(&know_nothing);
    REQUIRE(!available.should_attempt_precheck(&know_nothing));
    REQUIRE(available.should_attempt_restore(&know_nothing));
    REQUIRE(!available.is_unavailable(0));
    REQUIRE(!available.is_unavailable(1));
    REQUIRE(available.get_available_provider() == &know_nothing);
    REQUIRE(!available.is_restored());

    CacheStatus restored;
    restored.mark_restored();
    REQUIRE(!restored.should_attempt_precheck(&know_nothing));
    REQUIRE(!restored.should_attempt_restore(&know_nothing));
    REQUIRE(!restored.is_unavailable(0));
    REQUIRE(!restored.is_unavailable(1));
    REQUIRE(restored.get_available_provider() == nullptr);
    REQUIRE(restored.is_restored());

    // CacheStatus(const CacheStatus&);
    CacheStatus default_copy{default_constructed};
    REQUIRE(default_copy.is_unavailable(0));

    CacheStatus unavailable_copy{unavailable};
    REQUIRE(!unavailable_copy.should_attempt_precheck(&know_nothing));
    REQUIRE(!unavailable_copy.should_attempt_restore(&know_nothing));
    REQUIRE(!unavailable_copy.is_unavailable(0));
    REQUIRE(unavailable_copy.is_unavailable(1));
    REQUIRE(unavailable_copy.get_available_provider() == nullptr);
    REQUIRE(!unavailable_copy.is_restored());

    CacheStatus available_copy{available};
    REQUIRE(!available_copy.should_attempt_precheck(&know_nothing));
    REQUIRE(available_copy.should_attempt_restore(&know_nothing));
    REQUIRE(!available_copy.is_unavailable(0));
    REQUIRE(!available_copy.is_unavailable(1));
    REQUIRE(available_copy.get_available_provider() == &know_nothing);
    REQUIRE(!available_copy.is_restored());

    CacheStatus restored_copy{restored};
    REQUIRE(!restored_copy.should_attempt_precheck(&know_nothing));
    REQUIRE(!restored_copy.should_attempt_restore(&know_nothing));
    REQUIRE(!restored_copy.is_unavailable(0));
    REQUIRE(!restored_copy.is_unavailable(1));
    REQUIRE(restored_copy.get_available_provider() == nullptr);
    REQUIRE(restored_copy.is_restored());

    // CacheStatus(CacheStatus&&) noexcept;
    CacheStatus default_move{std::move(default_copy)};
    REQUIRE(default_move.is_unavailable(0));

    CacheStatus unavailable_move{std::move(unavailable_copy)};
    REQUIRE(!unavailable_move.should_attempt_precheck(&know_nothing));
    REQUIRE(!unavailable_move.should_attempt_restore(&know_nothing));
    REQUIRE(!unavailable_move.is_unavailable(0));
    REQUIRE(unavailable_move.is_unavailable(1));
    REQUIRE(unavailable_move.get_available_provider() == nullptr);
    REQUIRE(!unavailable_move.is_restored());

    CacheStatus available_move{std::move(available_copy)};
    REQUIRE(!available_move.should_attempt_precheck(&know_nothing));
    REQUIRE(available_move.should_attempt_restore(&know_nothing));
    REQUIRE(!available_move.is_unavailable(0));
    REQUIRE(!available_move.is_unavailable(1));
    REQUIRE(available_move.get_available_provider() == &know_nothing);
    REQUIRE(!available_move.is_restored());

    CacheStatus restored_move{std::move(restored_copy)};
    REQUIRE(!restored_move.should_attempt_precheck(&know_nothing));
    REQUIRE(!restored_move.should_attempt_restore(&know_nothing));
    REQUIRE(!restored_move.is_unavailable(0));
    REQUIRE(!restored_move.is_unavailable(1));
    REQUIRE(restored_move.get_available_provider() == nullptr);
    REQUIRE(restored_move.is_restored());

    // CacheStatus& operator=(const CacheStatus&);
    CacheStatus assignee;
    assignee = unavailable;
    REQUIRE(!assignee.should_attempt_precheck(&know_nothing));
    REQUIRE(!assignee.should_attempt_restore(&know_nothing));
    REQUIRE(!assignee.is_unavailable(0));
    REQUIRE(assignee.is_unavailable(1));
    REQUIRE(assignee.get_available_provider() == nullptr);
    REQUIRE(!assignee.is_restored());
    assignee = available;
    REQUIRE(!assignee.should_attempt_precheck(&know_nothing));
    REQUIRE(assignee.should_attempt_restore(&know_nothing));
    REQUIRE(!assignee.is_unavailable(0));
    REQUIRE(!assignee.is_unavailable(1));
    REQUIRE(assignee.get_available_provider() == &know_nothing);
    REQUIRE(!assignee.is_restored());
    assignee = restored;
    REQUIRE(!assignee.should_attempt_precheck(&know_nothing));
    REQUIRE(!assignee.should_attempt_restore(&know_nothing));
    REQUIRE(!assignee.is_unavailable(0));
    REQUIRE(!assignee.is_unavailable(1));
    REQUIRE(assignee.get_available_provider() == nullptr);
    REQUIRE(assignee.is_restored());

    // CacheStatus& operator=(CacheStatus&&) noexcept;
    assignee = std::move(unavailable);
    REQUIRE(!assignee.should_attempt_precheck(&know_nothing));
    REQUIRE(!assignee.should_attempt_restore(&know_nothing));
    REQUIRE(!assignee.is_unavailable(0));
    REQUIRE(assignee.is_unavailable(1));
    REQUIRE(assignee.get_available_provider() == nullptr);
    REQUIRE(!assignee.is_restored());
    assignee = std::move(available);
    REQUIRE(!assignee.should_attempt_precheck(&know_nothing));
    REQUIRE(assignee.should_attempt_restore(&know_nothing));
    REQUIRE(!assignee.is_unavailable(0));
    REQUIRE(!assignee.is_unavailable(1));
    REQUIRE(assignee.get_available_provider() == &know_nothing);
    REQUIRE(!assignee.is_restored());
    assignee = std::move(restored);
    REQUIRE(!assignee.should_attempt_precheck(&know_nothing));
    REQUIRE(!assignee.should_attempt_restore(&know_nothing));
    REQUIRE(!assignee.is_unavailable(0));
    REQUIRE(!assignee.is_unavailable(1));
    REQUIRE(assignee.get_available_provider() == nullptr);
    REQUIRE(assignee.is_restored());
}

#define REQUIRE_EQUAL_TEXT(lhs, rhs)                                                                                   \
    {                                                                                                                  \
        auto lhs_lines = Strings::split((lhs), '\n');                                                                  \
        auto rhs_lines = Strings::split((rhs), '\n');                                                                  \
        for (size_t i = 0; i < lhs_lines.size() && i < rhs_lines.size(); ++i)                                          \
        {                                                                                                              \
            INFO("on line: " << i);                                                                                    \
            REQUIRE(lhs_lines[i] == rhs_lines[i]);                                                                     \
        }                                                                                                              \
        REQUIRE(lhs_lines.size() == rhs_lines.size());                                                                 \
    }

TEST_CASE ("format_version_for_nugetref semver-ish", "[format_version_for_nugetref]")
{
    REQUIRE(format_version_for_nugetref("0.0.0", "abitag") == "0.0.0-vcpkgabitag");
    REQUIRE(format_version_for_nugetref("1.0.1", "abitag") == "1.0.1-vcpkgabitag");
    REQUIRE(format_version_for_nugetref("1.01.000", "abitag") == "1.1.0-vcpkgabitag");
    REQUIRE(format_version_for_nugetref("1.2", "abitag") == "1.2.0-vcpkgabitag");
    REQUIRE(format_version_for_nugetref("v52", "abitag") == "52.0.0-vcpkgabitag");
    REQUIRE(format_version_for_nugetref("v09.01.02", "abitag") == "9.1.2-vcpkgabitag");
    REQUIRE(format_version_for_nugetref("1.1.1q", "abitag") == "1.1.1-vcpkgabitag");
    REQUIRE(format_version_for_nugetref("1", "abitag") == "1.0.0-vcpkgabitag");
}

TEST_CASE ("format_version_for_nugetref date", "[format_version_for_nugetref]")
{
    REQUIRE(format_version_for_nugetref("2020-06-26", "abitag") == "2020.6.26-vcpkgabitag");
    REQUIRE(format_version_for_nugetref("20-06-26", "abitag") == "0.0.0-vcpkgabitag");
    REQUIRE(format_version_for_nugetref("2020-06-26-release", "abitag") == "2020.6.26-vcpkgabitag");
    REQUIRE(format_version_for_nugetref("2020-06-26000", "abitag") == "2020.6.26-vcpkgabitag");
}

TEST_CASE ("format_version_for_nugetref generic", "[format_version_for_nugetref]")
{
    REQUIRE(format_version_for_nugetref("apr", "abitag") == "0.0.0-vcpkgabitag");
    REQUIRE(format_version_for_nugetref("", "abitag") == "0.0.0-vcpkgabitag");
}

TEST_CASE ("generate_nuspec", "[generate_nuspec]")
{
    const Path pkgPath = "/zlib2_x64-windows";
    const auto pkgPathWild = (pkgPath / "**").native();

    auto pghs = Paragraphs::parse_paragraphs(R"(
Source: zlib2
Version: 1.5
Build-Depends: zlib
Description: a spiffy compression library wrapper

Feature: a
Description: a feature

Feature: b
Description: enable bzip capabilities
Build-Depends: bzip
)",
                                             "<testdata>");
    REQUIRE(pghs.has_value());
    auto maybe_scf = SourceControlFile::parse_control_file("", std::move(*pghs.get()));
    REQUIRE(maybe_scf.has_value());
    SourceControlFileAndLocation scfl{std::move(*maybe_scf.get()), Path()};

    InstallPlanAction ipa(PackageSpec{"zlib2", Test::X64_WINDOWS},
                          scfl,
                          RequestType::USER_REQUESTED,
                          Test::ARM_UWP,
                          {{"a", {}}, {"b", {}}},
                          {});

    ipa.abi_info = AbiInfo{};
    ipa.abi_info.get()->package_abi = "packageabi";
    std::string tripletabi("tripletabi");
    ipa.abi_info.get()->triplet_abi = tripletabi;
    CompilerInfo compiler_info;
    compiler_info.hash = "compilerhash";
    compiler_info.id = "compilerid";
    compiler_info.version = "compilerversion";
    ipa.abi_info.get()->compiler_info = compiler_info;

    NugetReference ref2 = make_nugetref(ipa, "prefix_");

    REQUIRE(ref2.nupkg_filename() == "prefix_zlib2_x64-windows.1.5.0-vcpkgpackageabi.nupkg");

    NugetReference ref = make_nugetref(ipa, "");

    REQUIRE(ref.nupkg_filename() == "zlib2_x64-windows.1.5.0-vcpkgpackageabi.nupkg");

    {
        auto nuspec = generate_nuspec(pkgPath, BinaryPackageInformation{ipa}, ref, {});
        std::string expected = R"(<package>
  <metadata>
    <id>zlib2_x64-windows</id>
    <version>1.5.0-vcpkgpackageabi</version>
    <authors>vcpkg</authors>
    <description>NOT FOR DIRECT USE. Automatically generated cache package.

a spiffy compression library wrapper

Version: 1.5
Triplet: x64-windows
CXX Compiler id: compilerid
CXX Compiler version: compilerversion
Triplet/Compiler hash: tripletabi
Features: a, b
Dependencies:
</description>
    <packageTypes><packageType name="vcpkg"/></packageTypes>
  </metadata>
  <files><file src=")" + pkgPathWild +
                               R"(" target=""/></files>
</package>
)";
        REQUIRE_EQUAL_TEXT(nuspec, expected);
    }

    {
        auto nuspec = generate_nuspec(pkgPath, BinaryPackageInformation{ipa}, ref, {"urlvalue"});
        std::string expected = R"(<package>
  <metadata>
    <id>zlib2_x64-windows</id>
    <version>1.5.0-vcpkgpackageabi</version>
    <authors>vcpkg</authors>
    <description>NOT FOR DIRECT USE. Automatically generated cache package.

a spiffy compression library wrapper

Version: 1.5
Triplet: x64-windows
CXX Compiler id: compilerid
CXX Compiler version: compilerversion
Triplet/Compiler hash: tripletabi
Features: a, b
Dependencies:
</description>
    <packageTypes><packageType name="vcpkg"/></packageTypes>
    <repository type="git" url="urlvalue"/>
  </metadata>
  <files><file src=")" + pkgPathWild +
                               R"(" target=""/></files>
</package>
)";
        REQUIRE_EQUAL_TEXT(nuspec, expected);
    }
    {
        auto nuspec =
            generate_nuspec(pkgPath, BinaryPackageInformation{ipa}, ref, {"urlvalue", "branchvalue", "commitvalue"});
        std::string expected = R"(<package>
  <metadata>
    <id>zlib2_x64-windows</id>
    <version>1.5.0-vcpkgpackageabi</version>
    <authors>vcpkg</authors>
    <description>NOT FOR DIRECT USE. Automatically generated cache package.

a spiffy compression library wrapper

Version: 1.5
Triplet: x64-windows
CXX Compiler id: compilerid
CXX Compiler version: compilerversion
Triplet/Compiler hash: tripletabi
Features: a, b
Dependencies:
</description>
    <packageTypes><packageType name="vcpkg"/></packageTypes>
    <repository type="git" url="urlvalue" branch="branchvalue" commit="commitvalue"/>
  </metadata>
  <files><file src=")" + pkgPathWild +
                               R"(" target=""/></files>
</package>
)";
        REQUIRE_EQUAL_TEXT(nuspec, expected);
    }
}

TEST_CASE ("Provider nullptr checks", "[BinaryCache]")
{
    // create a binary cache to test
    BinaryCache uut(get_real_filesystem());
    std::vector<std::unique_ptr<IBinaryProvider>> providers;
    providers.emplace_back(std::make_unique<KnowNothingBinaryProvider>());
    uut.install_providers(std::move(providers));

    // create an action plan with an action without a package ABI set
    auto pghs = Paragraphs::parse_paragraphs(R"(
Source: someheadpackage
Version: 1.5
Description:
)",
                                             "<testdata>");
    REQUIRE(pghs.has_value());
    auto maybe_scf = SourceControlFile::parse_control_file("", std::move(*pghs.get()));
    REQUIRE(maybe_scf.has_value());
    SourceControlFileAndLocation scfl{std::move(*maybe_scf.get()), Path()};
    std::vector<InstallPlanAction> install_plan;
    install_plan.emplace_back(PackageSpec{"someheadpackage", Test::X64_WINDOWS},
                              scfl,
                              RequestType::USER_REQUESTED,
                              Test::ARM_UWP,
                              std::map<std::string, std::vector<FeatureSpec>>{},
                              std::vector<LocalizedString>{});
    InstallPlanAction& ipa_without_abi = install_plan.back();

    // test that the binary cache does the right thing. See also CHECKs etc. in KnowNothingBinaryProvider
    uut.push_success(ipa_without_abi, {}); // should have no effects
    CHECK(uut.try_restore(ipa_without_abi) == RestoreResult::unavailable);
    uut.prefetch(install_plan); // should have no effects
}

TEST_CASE ("XmlSerializer", "[XmlSerializer]")
{
    XmlSerializer xml;
    xml.open_tag("a");
    xml.open_tag("b");
    xml.simple_tag("c", "d");
    xml.close_tag("b");
    xml.text("escaping: & < > \" '");

    REQUIRE(xml.buf == R"(<a><b><c>d</c></b>escaping: &amp; &lt; &gt; &quot; &apos;)");

    xml = XmlSerializer();
    xml.emit_declaration();
    xml.start_complex_open_tag("a")
        .text_attr("b", "<")
        .text_attr("c", "  ")
        .finish_self_closing_complex_tag()
        .line_break();
    xml.simple_tag("d", "e");
    REQUIRE(xml.buf == R"(<?xml version="1.0" encoding="utf-8"?><a b="&lt;" c="  "/>)"
                       "\n<d>e</d>");

    xml = XmlSerializer();
    xml.start_complex_open_tag("a").finish_complex_open_tag();
    REQUIRE(xml.buf == R"(<a>)");

    xml = XmlSerializer();
    xml.line_break();
    xml.open_tag("a").line_break().line_break();
    xml.close_tag("a").line_break().line_break();
    REQUIRE(xml.buf == "\n<a>\n\n</a>\n\n");

    xml = XmlSerializer();
    xml.start_complex_open_tag("a")
        .text_attr("b", "<")
        .line_break()
        .text_attr("c", "  ")
        .finish_complex_open_tag()
        .line_break();
    xml.simple_tag("d", "e").line_break();
    REQUIRE(xml.buf == "<a b=\"&lt;\"\n  c=\"  \">\n  <d>e</d>\n");
}

TEST_CASE ("generate_nuget_packages_config", "[generate_nuget_packages_config]")
{
    ActionPlan plan;
    auto packageconfig = generate_nuget_packages_config(plan);
    REQUIRE(packageconfig == R"(<?xml version="1.0" encoding="utf-8"?>
<packages>
</packages>
)");

    auto pghs = Paragraphs::parse_paragraphs(R"(
Source: zlib
Version: 1.5
Description: a spiffy compression library wrapper
)",
                                             "<testdata>");
    REQUIRE(pghs.has_value());
    auto maybe_scf = SourceControlFile::parse_control_file("", std::move(*pghs.get()));
    REQUIRE(maybe_scf.has_value());
    SourceControlFileAndLocation scfl{std::move(*maybe_scf.get()), Path()};
    plan.install_actions.emplace_back();
    plan.install_actions[0].spec = PackageSpec("zlib", Test::X64_ANDROID);
    plan.install_actions[0].source_control_file_and_location = scfl;
    plan.install_actions[0].abi_info = AbiInfo{};
    plan.install_actions[0].abi_info.get()->package_abi = "packageabi";

    packageconfig = generate_nuget_packages_config(plan);
    REQUIRE(packageconfig == R"(<?xml version="1.0" encoding="utf-8"?>
<packages>
  <package id="zlib_x64-android" version="1.5.0-vcpkgpackageabi"/>
</packages>
)");

    auto pghs2 = Paragraphs::parse_paragraphs(R"(
Source: zlib2
Version: 1.52
Description: a spiffy compression library wrapper
)",
                                              "<testdata>");
    REQUIRE(pghs2.has_value());
    auto maybe_scf2 = SourceControlFile::parse_control_file("", std::move(*pghs2.get()));
    REQUIRE(maybe_scf2.has_value());
    SourceControlFileAndLocation scfl2{std::move(*maybe_scf2.get()), Path()};
    plan.install_actions.emplace_back();
    plan.install_actions[1].spec = PackageSpec("zlib2", Test::X64_ANDROID);
    plan.install_actions[1].source_control_file_and_location = scfl2;
    plan.install_actions[1].abi_info = AbiInfo{};
    plan.install_actions[1].abi_info.get()->package_abi = "packageabi2";

    packageconfig = generate_nuget_packages_config(plan);
    REQUIRE(packageconfig == R"(<?xml version="1.0" encoding="utf-8"?>
<packages>
  <package id="zlib_x64-android" version="1.5.0-vcpkgpackageabi"/>
  <package id="zlib2_x64-android" version="1.52.0-vcpkgpackageabi2"/>
</packages>
)");
}<|MERGE_RESOLUTION|>--- conflicted
+++ resolved
@@ -24,15 +24,9 @@
         return RestoreResult::unavailable;
     }
 
-<<<<<<< HEAD
-    void push_success(const BinaryPackageInformation& info, const Path&, MessageSink&) override
-    {
-        CHECK_FALSE(info.package_abi.empty());
-=======
     void push_success(const BinaryProviderPushRequest& request, MessageSink&) override
     {
         CHECK_FALSE(request.info.package_abi.empty());
->>>>>>> 5f1786e9
     }
 
     void prefetch(View<InstallPlanAction> actions, View<CacheStatus* const> cache_status) const override
@@ -286,7 +280,7 @@
     REQUIRE(ref.nupkg_filename() == "zlib2_x64-windows.1.5.0-vcpkgpackageabi.nupkg");
 
     {
-        auto nuspec = generate_nuspec(pkgPath, BinaryPackageInformation{ipa}, ref, {});
+        auto nuspec = generate_nuspec(pkgPath, ipa, ref, {});
         std::string expected = R"(<package>
   <metadata>
     <id>zlib2_x64-windows</id>
@@ -314,7 +308,7 @@
     }
 
     {
-        auto nuspec = generate_nuspec(pkgPath, BinaryPackageInformation{ipa}, ref, {"urlvalue"});
+        auto nuspec = generate_nuspec(pkgPath, ipa, ref, {"urlvalue"});
         std::string expected = R"(<package>
   <metadata>
     <id>zlib2_x64-windows</id>
@@ -342,8 +336,7 @@
         REQUIRE_EQUAL_TEXT(nuspec, expected);
     }
     {
-        auto nuspec =
-            generate_nuspec(pkgPath, BinaryPackageInformation{ipa}, ref, {"urlvalue", "branchvalue", "commitvalue"});
+        auto nuspec = generate_nuspec(pkgPath, ipa, ref, {"urlvalue", "branchvalue", "commitvalue"});
         std::string expected = R"(<package>
   <metadata>
     <id>zlib2_x64-windows</id>
