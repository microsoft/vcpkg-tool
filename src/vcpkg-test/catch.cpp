--- conflicted
+++ resolved
@@ -9,11 +9,8 @@
 {
     vcpkg::msg::threadunsafe_initialize_context();
     if (vcpkg::get_environment_variable("VCPKG_DEBUG").value_or("") == "1") vcpkg::Debug::g_debugging = true;
-<<<<<<< HEAD
     // We set VCPKG_ROOT to an invalid value to ensure unit tests do not attempt to instantiate VcpkgRoot
     vcpkg::set_environment_variable("VCPKG_ROOT", "VCPKG_TESTS_SHOULD_NOT_USE_VCPKG_ROOT");
 
-=======
->>>>>>> 23a5f63c
     return Catch::Session().run(argc, argv);
 }