--- conflicted
+++ resolved
@@ -1554,13 +1554,8 @@
     bp.v["b"] = {"2", 0};
     bp.v["c"] = {"2", 0};
 
-<<<<<<< HEAD
-    DependencyOverride bdo{"b", SchemedVersion{VersionScheme::String, Version{"1", 0}}};
-    DependencyOverride cdo{"c", SchemedVersion{VersionScheme::String, Version{"1", 0}}};
-=======
     DependencyOverride bdo{"b", Version{"1", 0}, VersionScheme::String};
     DependencyOverride cdo{"c", Version{"1", 0}, VersionScheme::String};
->>>>>>> db175088
     SECTION ("string")
     {
         auto install_plan =
@@ -1599,13 +1594,8 @@
     bp.v["b"] = {"2", 0};
     bp.v["c"] = {"2", 1};
 
-<<<<<<< HEAD
-    DependencyOverride bdo{"b", SchemedVersion{VersionScheme::String, Version{"1", 0}}};
-    DependencyOverride cdo{"c", SchemedVersion{VersionScheme::String, Version{"1", 0}}};
-=======
     DependencyOverride bdo{"b", Version{"1", 0}, VersionScheme::String};
     DependencyOverride cdo{"c", Version{"1", 0}, VersionScheme::String};
->>>>>>> db175088
     WITH_EXPECTED(install_plan,
                   create_versioned_install_plan(vp, bp, var_provider, {Dependency{"b"}}, {bdo, cdo}, toplevel_spec()));
 
@@ -2145,21 +2135,6 @@
     }
     SECTION ("constraint+override")
     {
-<<<<<<< HEAD
-        auto install_plan = create_versioned_install_plan(
-                                vp,
-                                bp,
-                                oprovider,
-                                var_provider,
-                                {
-                                    Dependency{"a", {}, {}, {VersionConstraintKind::Minimum, "1", 1}},
-                                },
-                                {
-                                    DependencyOverride{"a", SchemedVersion{VersionScheme::String, Version{"2", 0}}},
-                                },
-                                toplevel_spec())
-                                .value_or_exit(VCPKG_LINE_INFO);
-=======
         auto install_plan =
             create_versioned_install_plan(vp,
                                           bp,
@@ -2173,28 +2148,12 @@
                                           },
                                           toplevel_spec())
                 .value_or_exit(VCPKG_LINE_INFO);
->>>>>>> db175088
 
         REQUIRE(install_plan.size() == 1);
         check_name_and_version(install_plan.install_actions[0], "a", {"overlay", 0});
     }
     SECTION ("override")
     {
-<<<<<<< HEAD
-        auto install_plan = create_versioned_install_plan(
-                                vp,
-                                bp,
-                                oprovider,
-                                var_provider,
-                                {
-                                    Dependency{"a"},
-                                },
-                                {
-                                    DependencyOverride{"a", SchemedVersion{VersionScheme::String, Version{"2", 0}}},
-                                },
-                                toplevel_spec())
-                                .value_or_exit(VCPKG_LINE_INFO);
-=======
         auto install_plan =
             create_versioned_install_plan(vp,
                                           bp,
@@ -2208,7 +2167,6 @@
                                           },
                                           toplevel_spec())
                 .value_or_exit(VCPKG_LINE_INFO);
->>>>>>> db175088
 
         REQUIRE(install_plan.size() == 1);
         check_name_and_version(install_plan.install_actions[0], "a", {"overlay", 0});
@@ -2237,27 +2195,6 @@
     {
         // override from non supported to supported version
         MockOverlayProvider oprovider;
-<<<<<<< HEAD
-        install_plan = create_versioned_install_plan(
-            vp,
-            bp,
-            oprovider,
-            var_provider,
-            {Dependency{"a"}},
-            {DependencyOverride{"a", SchemedVersion{VersionScheme::String, Version{"1", 1}}}},
-            toplevel_spec());
-        CHECK(install_plan.has_value());
-        // override from supported to non supported version
-        bp.v["a"] = {"1", 1};
-        install_plan = create_versioned_install_plan(
-            vp,
-            bp,
-            oprovider,
-            var_provider,
-            {Dependency{"a"}},
-            {DependencyOverride{"a", SchemedVersion{VersionScheme::String, Version{"1", 0}}}},
-            toplevel_spec());
-=======
         install_plan = create_versioned_install_plan(vp,
                                                      bp,
                                                      oprovider,
@@ -2275,7 +2212,6 @@
                                                      {Dependency{"a"}},
                                                      {DependencyOverride{"a", Version{"1", 0}, VersionScheme::String}},
                                                      toplevel_spec());
->>>>>>> db175088
         CHECK_FALSE(install_plan.has_value());
     }
 }
@@ -2307,27 +2243,6 @@
     {
         // override from non supported to supported version
         MockOverlayProvider oprovider;
-<<<<<<< HEAD
-        install_plan = create_versioned_install_plan(
-            vp,
-            bp,
-            oprovider,
-            var_provider,
-            {Dependency{"a", {{"x"}}}},
-            {DependencyOverride{"a", SchemedVersion{VersionScheme::String, Version{"1", 1}}}},
-            toplevel_spec());
-        CHECK(install_plan.has_value());
-        // override from supported to non supported version
-        bp.v["a"] = {"1", 1};
-        install_plan = create_versioned_install_plan(
-            vp,
-            bp,
-            oprovider,
-            var_provider,
-            {Dependency{"a", {{"x"}}}},
-            {DependencyOverride{"a", SchemedVersion{VersionScheme::String, Version{"1", 0}}}},
-            toplevel_spec());
-=======
         install_plan = create_versioned_install_plan(vp,
                                                      bp,
                                                      oprovider,
@@ -2345,7 +2260,6 @@
                                                      {Dependency{"a", {{"x"}}}},
                                                      {DependencyOverride{"a", Version{"1", 0}, VersionScheme::String}},
                                                      toplevel_spec());
->>>>>>> db175088
         CHECK_FALSE(install_plan.has_value());
     }
 }
