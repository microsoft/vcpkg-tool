--- conflicted
+++ resolved
@@ -2220,7 +2220,6 @@
     }
 }
 
-<<<<<<< HEAD
 TEST_CASE ("respect platform expressions in Dependency::Feature", "[versionplan]")
 {
     using namespace PlatformExpression;
@@ -2297,7 +2296,9 @@
         auto& install_plan = maybe_install_plan.value_or_exit(VCPKG_LINE_INFO);
         CHECK(install_plan.install_actions.size() == 1);
         CHECK(install_plan.install_actions[0].feature_list.size() == 2);
-=======
+    }
+}
+
 TEST_CASE ("formatting plan 1", "[dependencies]")
 {
     std::vector<std::unique_ptr<StatusParagraph>> status_paragraphs;
@@ -2314,11 +2315,14 @@
     const RemovePlanAction remove_b({"b", Test::X64_OSX}, RemovePlanType::REMOVE, RequestType::USER_REQUESTED);
     const RemovePlanAction remove_a({"a", Test::X64_OSX}, RemovePlanType::NOT_INSTALLED, RequestType::USER_REQUESTED);
     const RemovePlanAction remove_c({"c", Test::X64_OSX}, RemovePlanType::REMOVE, RequestType::AUTO_SELECTED);
-    InstallPlanAction install_a({"a", Test::X64_OSX}, scfl_a, RequestType::AUTO_SELECTED, Test::X64_ANDROID, {}, {});
+    InstallPlanAction install_a(
+        {"a", Test::X64_OSX}, scfl_a, RequestType::AUTO_SELECTED, Test::X64_ANDROID, {}, {}, {});
     InstallPlanAction install_b(
-        {"b", Test::X64_OSX}, scfl_b, RequestType::AUTO_SELECTED, Test::X64_ANDROID, {{"1", {}}}, {});
-    InstallPlanAction install_c({"c", Test::X64_OSX}, scfl_c, RequestType::USER_REQUESTED, Test::X64_ANDROID, {}, {});
-    InstallPlanAction install_f({"f", Test::X64_OSX}, scfl_f, RequestType::USER_REQUESTED, Test::X64_ANDROID, {}, {});
+        {"b", Test::X64_OSX}, scfl_b, RequestType::AUTO_SELECTED, Test::X64_ANDROID, {{"1", {}}}, {}, {});
+    InstallPlanAction install_c(
+        {"c", Test::X64_OSX}, scfl_c, RequestType::USER_REQUESTED, Test::X64_ANDROID, {}, {}, {});
+    InstallPlanAction install_f(
+        {"f", Test::X64_OSX}, scfl_f, RequestType::USER_REQUESTED, Test::X64_ANDROID, {}, {}, {});
     install_f.plan_type = InstallPlanType::EXCLUDED;
 
     InstallPlanAction already_installed_d(
@@ -2411,6 +2415,5 @@
                                 "  * b[1]:x64-osx -> 1\n"
                                 "    c:x64-osx -> 1 -- c\n"
                                 "Additional packages (*) will be modified to complete this operation.\n");
->>>>>>> b709fcce
     }
 }