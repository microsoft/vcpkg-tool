#include <catch2/catch.hpp>

#include <vcpkg/base/graphs.h>

#include <vcpkg/dependencies.h>
#include <vcpkg/portfileprovider.h>
#include <vcpkg/sourceparagraph.h>
#include <vcpkg/triplet.h>

#include <memory>
#include <unordered_map>
#include <vector>

#include <vcpkg-test/mockcmakevarprovider.h>
#include <vcpkg-test/util.h>

using namespace vcpkg;

using Test::make_control_file;
using Test::make_status_feature_pgh;
using Test::make_status_pgh;
using Test::MockCMakeVarProvider;
using Test::PackageSpecMap;

struct MockBaselineProvider : IBaselineProvider
{
    mutable std::map<std::string, Version, std::less<>> v;

    ExpectedL<Version> get_baseline_version(StringView name) const override
    {
        auto it = v.find(name);
        if (it == v.end()) return LocalizedString::from_raw("error");
        return it->second;
    }
};

struct MockVersionedPortfileProvider : IVersionedPortfileProvider
{
    mutable std::map<std::string, std::map<Version, SourceControlFileAndLocation, VersionMapLess>> v;

    ExpectedS<const SourceControlFileAndLocation&> get_control_file(
        const vcpkg::VersionSpec& versionspec) const override
    {
        return get_control_file(versionspec.port_name, versionspec.version);
    }

    ExpectedS<const SourceControlFileAndLocation&> get_control_file(const std::string& name,
                                                                    const vcpkg::Version& version) const
    {
        auto it = v.find(name);
        if (it == v.end()) return std::string("Unknown port name");
        auto it2 = it->second.find(version);
        if (it2 == it->second.end()) return std::string("Unknown port version");
        return it2->second;
    }

    virtual View<vcpkg::Version> get_port_versions(StringView) const override { Checks::unreachable(VCPKG_LINE_INFO); }

    SourceControlFileAndLocation& emplace(std::string&& name,
                                          Version&& version,
                                          VersionScheme scheme = VersionScheme::String)
    {
#if defined(__cpp_lib_map_try_emplace) && __cpp_lib_map_try_emplace >= 201411
        auto it = v.try_emplace(name).first;
#else // ^^^ has try_emplace / no try_emplace vvv
        auto it = v.find(name);
        if (it == v.end())
        {
            it = v.emplace(std::piecewise_construct, std::forward_as_tuple(name), std::forward_as_tuple()).first;
        }
#endif

        auto it2 = it->second.find(version);
        if (it2 == it->second.end())
        {
            auto scf = std::make_unique<SourceControlFile>();
            auto core = std::make_unique<SourceParagraph>();
            core->name = name;
            core->raw_version = version.text();
            core->port_version = version.port_version();
            core->version_scheme = scheme;
            scf->core_paragraph = std::move(core);
            it2 = it->second.emplace(version, SourceControlFileAndLocation{std::move(scf), name}).first;
        }

        return it2->second;
    }

    virtual void load_all_control_files(std::map<std::string, const SourceControlFileAndLocation*>&) const override
    {
        Checks::unreachable(VCPKG_LINE_INFO);
    }
};

static void check_name_and_features(const InstallPlanAction& ipa,
                                    StringLiteral name,
                                    std::initializer_list<StringLiteral> features = {})
{
    CHECK(ipa.spec.name() == name);
    CHECK(ipa.source_control_file_and_location.has_value());
    {
        INFO("ipa.feature_list = [" << Strings::join(", ", ipa.feature_list) << "]");
        INFO("features = [" << Strings::join(", ", features) << "]");
        CHECK(ipa.feature_list.size() == features.size() + 1);
        for (auto&& f : features)
        {
            INFO("f = \"" << f.c_str() << "\"");
            CHECK(Util::find(ipa.feature_list, f) != ipa.feature_list.end());
        }
        CHECK(Util::find(ipa.feature_list, "core") != ipa.feature_list.end());
    }
}

static void check_name_and_version(const InstallPlanAction& ipa,
                                   StringLiteral name,
                                   Version v,
                                   std::initializer_list<StringLiteral> features = {})
{
    check_name_and_features(ipa, name, features);
    if (auto scfl = ipa.source_control_file_and_location.get())
    {
        CHECK(scfl->source_control_file->core_paragraph->raw_version == v.text());
        CHECK(scfl->source_control_file->core_paragraph->port_version == v.port_version());
    }
}

static void check_semver_version(const ExpectedL<DotVersion>& maybe_version,
                                 const std::string& version_string,
                                 const std::string& prerelease_string,
                                 uint64_t major,
                                 uint64_t minor,
                                 uint64_t patch,
                                 const std::vector<std::string>& identifiers)
{
    auto actual_version = maybe_version.value_or_exit(VCPKG_LINE_INFO);
    CHECK(actual_version.version_string == version_string);
    CHECK(actual_version.prerelease_string == prerelease_string);
    REQUIRE(actual_version.version.size() == 3);
    CHECK(actual_version.version[0] == major);
    CHECK(actual_version.version[1] == minor);
    CHECK(actual_version.version[2] == patch);
    CHECK(actual_version.identifiers == identifiers);
}

static void check_relaxed_version(const ExpectedL<DotVersion>& maybe_version,
                                  const std::vector<uint64_t>& version,
                                  const std::vector<std::string>& identifiers = {})
{
    auto actual_version = maybe_version.value_or_exit(VCPKG_LINE_INFO);
    CHECK(actual_version.version == version);
    CHECK(actual_version.identifiers == identifiers);
}

static void check_date_version(const ExpectedL<DateVersion>& maybe_version,
                               const std::string& version_string,
                               const std::vector<uint64_t>& identifiers)
{
    auto actual_version = maybe_version.value_or_exit(VCPKG_LINE_INFO);
    CHECK(actual_version.version_string == version_string);
    CHECK(actual_version.identifiers == identifiers);
}

static const PackageSpec& toplevel_spec()
{
    static const PackageSpec ret("toplevel-spec", Test::X86_WINDOWS);
    return ret;
}

struct MockOverlayProvider : IOverlayProvider
{
    MockOverlayProvider() = default;
    MockOverlayProvider(const MockOverlayProvider&) = delete;
    MockOverlayProvider& operator=(const MockOverlayProvider&) = delete;

    virtual Optional<const SourceControlFileAndLocation&> get_control_file(StringView name) const override
    {
        auto it = mappings.find(name);
        if (it == mappings.end())
        {
            return nullopt;
        }

        return it->second;
    }

    SourceControlFileAndLocation& emplace(const std::string& name,
                                          Version&& version,
                                          VersionScheme scheme = VersionScheme::String)
    {
        auto it = mappings.find(name);
        if (it == mappings.end())
        {
            auto scf = std::make_unique<SourceControlFile>();
            auto core = std::make_unique<SourceParagraph>();
            core->name = name;
            core->raw_version = version.text();
            core->port_version = version.port_version();
            core->version_scheme = scheme;
            scf->core_paragraph = std::move(core);
            it = mappings.emplace(name, SourceControlFileAndLocation{std::move(scf), name}).first;
        }
        return it->second;
    }

    SourceControlFileAndLocation& emplace(const std::string& name) { return emplace(name, {"1", 0}); }

    virtual void load_all_control_files(std::map<std::string, const SourceControlFileAndLocation*>&) const override
    {
        Checks::unreachable(VCPKG_LINE_INFO);
    }

private:
    std::map<std::string, SourceControlFileAndLocation, std::less<>> mappings;
};

static const MockOverlayProvider s_empty_mock_overlay;

<<<<<<< HEAD
static ExpectedS<Dependencies::ActionPlan> create_versioned_install_plan(
    const PortFileProvider::IVersionedPortfileProvider& provider,
    const PortFileProvider::IBaselineProvider& bprovider,
    const CMakeVars::CMakeVarProvider& var_provider,
    const std::vector<Dependency>& deps,
    const std::vector<DependencyOverride>& overrides,
    const PackageSpec& toplevel,
    const Triplet host_triplet = Test::ARM_UWP)
{
    return Dependencies::create_versioned_install_plan(provider,
                                                       bprovider,
                                                       s_empty_mock_overlay,
                                                       var_provider,
                                                       deps,
                                                       overrides,
                                                       toplevel,
                                                       host_triplet,
                                                       Dependencies::UnsupportedPortAction::Error);
}

static ExpectedS<vcpkg::Dependencies::ActionPlan> create_versioned_install_plan(
    const PortFileProvider::IVersionedPortfileProvider& provider,
    const PortFileProvider::IBaselineProvider& bprovider,
    const PortFileProvider::IOverlayProvider& oprovider,
    const CMakeVars::CMakeVarProvider& var_provider,
    const std::vector<Dependency>& deps,
    const std::vector<DependencyOverride>& overrides,
    const PackageSpec& toplevel)
{
    return vcpkg::Dependencies::create_versioned_install_plan(provider,
                                                              bprovider,
                                                              oprovider,
                                                              var_provider,
                                                              deps,
                                                              overrides,
                                                              toplevel,
                                                              Test::ARM_UWP,
                                                              Dependencies::UnsupportedPortAction::Error);
=======
static ExpectedS<ActionPlan> create_versioned_install_plan(const IVersionedPortfileProvider& provider,
                                                           const IBaselineProvider& bprovider,
                                                           const CMakeVars::CMakeVarProvider& var_provider,
                                                           const std::vector<Dependency>& deps,
                                                           const std::vector<DependencyOverride>& overrides,
                                                           const PackageSpec& toplevel)
{
    return create_versioned_install_plan(provider,
                                         bprovider,
                                         s_empty_mock_overlay,
                                         var_provider,
                                         deps,
                                         overrides,
                                         toplevel,
                                         Test::ARM_UWP,
                                         UnsupportedPortAction::Error);
}

static ExpectedS<ActionPlan> create_versioned_install_plan(const IVersionedPortfileProvider& provider,
                                                           const IBaselineProvider& bprovider,
                                                           const IOverlayProvider& oprovider,
                                                           const CMakeVars::CMakeVarProvider& var_provider,
                                                           const std::vector<Dependency>& deps,
                                                           const std::vector<DependencyOverride>& overrides,
                                                           const PackageSpec& toplevel)
{
    return create_versioned_install_plan(provider,
                                         bprovider,
                                         oprovider,
                                         var_provider,
                                         deps,
                                         overrides,
                                         toplevel,
                                         Test::ARM_UWP,
                                         UnsupportedPortAction::Error);
>>>>>>> ea4088f6
}

TEST_CASE ("basic version install single", "[versionplan]")
{
    MockBaselineProvider bp;
    bp.v["a"] = {"1", 0};

    MockVersionedPortfileProvider vp;
    vp.emplace("a", {"1", 0});

    MockCMakeVarProvider var_provider;

    auto install_plan = create_versioned_install_plan(vp, bp, var_provider, {{"a"}}, {}, toplevel_spec())
                            .value_or_exit(VCPKG_LINE_INFO);

    REQUIRE(install_plan.size() == 1);
    REQUIRE(install_plan.install_actions.at(0).spec.name() == "a");
}

TEST_CASE ("basic version install detect cycle", "[versionplan]")
{
    MockBaselineProvider bp;
    bp.v["a"] = {"1", 0};
    bp.v["b"] = {"1", 0};

    MockVersionedPortfileProvider vp;
    vp.emplace("a", {"1", 0}).source_control_file->core_paragraph->dependencies = {
        Dependency{"b", {}, {}, DependencyConstraint{}},
    };
    vp.emplace("b", {"1", 0}).source_control_file->core_paragraph->dependencies = {
        Dependency{"a", {}, {}, DependencyConstraint{}},
    };

    MockCMakeVarProvider var_provider;

    auto install_plan = create_versioned_install_plan(vp, bp, var_provider, {{"a"}}, {}, toplevel_spec());

    REQUIRE(!install_plan.has_value());
}

TEST_CASE ("basic version install scheme", "[versionplan]")
{
    MockBaselineProvider bp;
    bp.v["a"] = {"1", 0};
    bp.v["b"] = {"1", 0};

    MockVersionedPortfileProvider vp;
    vp.emplace("a", {"1", 0}).source_control_file->core_paragraph->dependencies = {
        Dependency{"b", {}, {}, DependencyConstraint{}},
    };
    vp.emplace("b", {"1", 0});

    MockCMakeVarProvider var_provider;

    auto install_plan = create_versioned_install_plan(vp, bp, var_provider, {{"a"}}, {}, toplevel_spec())
                            .value_or_exit(VCPKG_LINE_INFO);

    CHECK(install_plan.size() == 2);

    StringLiteral names[] = {"b", "a"};
    for (size_t i = 0; i < install_plan.install_actions.size() && i < 2; ++i)
    {
        CHECK(install_plan.install_actions[i].spec.name() == names[i]);
    }
}

TEST_CASE ("basic version install scheme diamond", "[versionplan]")
{
    MockBaselineProvider bp;
    bp.v["a"] = {"1", 0};
    bp.v["b"] = {"1", 0};
    bp.v["c"] = {"1", 0};
    bp.v["d"] = {"1", 0};

    MockVersionedPortfileProvider vp;
    vp.emplace("a", {"1", 0}).source_control_file->core_paragraph->dependencies = {
        Dependency{"b", {}, {}, DependencyConstraint{}},
        Dependency{"c", {}, {}, DependencyConstraint{}},
    };
    vp.emplace("b", {"1", 0}).source_control_file->core_paragraph->dependencies = {
        Dependency{"c", {}, {}, DependencyConstraint{}},
        Dependency{"d", {}, {}, DependencyConstraint{}},
    };
    vp.emplace("c", {"1", 0}).source_control_file->core_paragraph->dependencies = {
        Dependency{"d", {}, {}, DependencyConstraint{}},
    };
    vp.emplace("d", {"1", 0});

    MockCMakeVarProvider var_provider;

    auto install_plan = create_versioned_install_plan(vp, bp, var_provider, {{"a"}}, {}, toplevel_spec())
                            .value_or_exit(VCPKG_LINE_INFO);

    CHECK(install_plan.size() == 4);

    StringLiteral names[] = {"d", "c", "b", "a"};
    for (size_t i = 0; i < install_plan.install_actions.size() && i < 4; ++i)
    {
        CHECK(install_plan.install_actions[i].spec.name() == names[i]);
    }
}

TEST_CASE ("basic version install scheme baseline missing", "[versionplan]")
{
    MockBaselineProvider bp;

    MockVersionedPortfileProvider vp;
    vp.emplace("a", {"1", 0});

    MockCMakeVarProvider var_provider;

    auto install_plan = create_versioned_install_plan(vp, bp, var_provider, {{"a"}}, {}, toplevel_spec());

    REQUIRE(!install_plan.has_value());
}

TEST_CASE ("basic version install scheme baseline missing success", "[versionplan]")
{
    MockBaselineProvider bp;

    MockVersionedPortfileProvider vp;
    vp.emplace("a", {"1", 0});
    vp.emplace("a", {"2", 0});
    vp.emplace("a", {"3", 0});

    MockCMakeVarProvider var_provider;

    auto install_plan =
        create_versioned_install_plan(vp,
                                      bp,
                                      var_provider,
                                      {
                                          Dependency{"a", {}, {}, {VersionConstraintKind::Minimum, "2"}},
                                      },
                                      {},
                                      toplevel_spec())
            .value_or_exit(VCPKG_LINE_INFO);

    REQUIRE(install_plan.size() == 1);
    check_name_and_version(install_plan.install_actions[0], "a", {"2", 0});
}

TEST_CASE ("basic version install scheme baseline", "[versionplan]")
{
    MockBaselineProvider bp;
    bp.v["a"] = {"2", 0};

    MockVersionedPortfileProvider vp;
    vp.emplace("a", {"1", 0});
    vp.emplace("a", {"2", 0});
    vp.emplace("a", {"3", 0});

    MockCMakeVarProvider var_provider;

    auto install_plan = create_versioned_install_plan(vp, bp, var_provider, {{"a"}}, {}, toplevel_spec())
                            .value_or_exit(VCPKG_LINE_INFO);

    REQUIRE(install_plan.size() == 1);
    check_name_and_version(install_plan.install_actions[0], "a", {"2", 0});
}

TEST_CASE ("version string baseline agree", "[versionplan]")
{
    MockBaselineProvider bp;
    bp.v["a"] = {"2", 0};

    MockVersionedPortfileProvider vp;
    vp.emplace("a", {"1", 0});
    vp.emplace("a", {"2", 0});
    vp.emplace("a", {"3", 0});

    MockCMakeVarProvider var_provider;

    auto install_plan = create_versioned_install_plan(
        vp, bp, var_provider, {Dependency{"a", {}, {}, {VersionConstraintKind::Minimum, "2"}}}, {}, toplevel_spec());

    REQUIRE(install_plan.has_value());
}

TEST_CASE ("version install scheme baseline conflict", "[versionplan]")
{
    MockBaselineProvider bp;
    bp.v["a"] = {"2", 0};

    MockVersionedPortfileProvider vp;
    vp.emplace("a", {"1", 0});
    vp.emplace("a", {"2", 0});
    vp.emplace("a", {"3", 0});

    MockCMakeVarProvider var_provider;

    auto install_plan =
        create_versioned_install_plan(vp,
                                      bp,
                                      var_provider,
                                      {
                                          Dependency{"a", {}, {}, {VersionConstraintKind::Minimum, "3"}},
                                      },
                                      {},
                                      toplevel_spec());

    REQUIRE(!install_plan.has_value());
}

TEST_CASE ("version install string port version", "[versionplan]")
{
    MockBaselineProvider bp;
    bp.v["a"] = {"2", 0};

    MockVersionedPortfileProvider vp;
    vp.emplace("a", {"2", 0});
    vp.emplace("a", {"2", 1});
    vp.emplace("a", {"2", 2});

    MockCMakeVarProvider var_provider;

    auto install_plan =
        create_versioned_install_plan(vp,
                                      bp,
                                      var_provider,
                                      {
                                          Dependency{"a", {}, {}, {VersionConstraintKind::Minimum, "2", 1}},
                                      },
                                      {},
                                      toplevel_spec())
            .value_or_exit(VCPKG_LINE_INFO);

    REQUIRE(install_plan.size() == 1);
    check_name_and_version(install_plan.install_actions[0], "a", {"2", 1});
}

TEST_CASE ("version install string port version 2", "[versionplan]")
{
    MockBaselineProvider bp;
    bp.v["a"] = {"2", 1};

    MockVersionedPortfileProvider vp;
    vp.emplace("a", {"2", 0});
    vp.emplace("a", {"2", 1});
    vp.emplace("a", {"2", 2});

    MockCMakeVarProvider var_provider;

    auto install_plan =
        create_versioned_install_plan(vp,
                                      bp,
                                      var_provider,
                                      {
                                          Dependency{"a", {}, {}, {VersionConstraintKind::Minimum, "2", 0}},
                                      },
                                      {},
                                      toplevel_spec())
            .value_or_exit(VCPKG_LINE_INFO);

    REQUIRE(install_plan.size() == 1);
    check_name_and_version(install_plan.install_actions[0], "a", {"2", 1});
    CHECK(install_plan.install_actions[0].request_type == RequestType::USER_REQUESTED);
}

TEST_CASE ("version install transitive string", "[versionplan]")
{
    MockBaselineProvider bp;
    bp.v["a"] = {"2", 0};

    MockVersionedPortfileProvider vp;
    vp.emplace("a", {"2", 0}).source_control_file->core_paragraph->dependencies = {
        Dependency{"b", {}, {}, DependencyConstraint{VersionConstraintKind::Minimum, "1"}},
    };
    vp.emplace("a", {"2", 1}).source_control_file->core_paragraph->dependencies = {
        Dependency{"b", {}, {}, DependencyConstraint{VersionConstraintKind::Minimum, "2"}},
    };
    vp.emplace("b", {"1", 0});
    vp.emplace("b", {"2", 0});

    MockCMakeVarProvider var_provider;

    auto install_plan =
        create_versioned_install_plan(vp,
                                      bp,
                                      var_provider,
                                      {
                                          Dependency{"a", {}, {}, {VersionConstraintKind::Minimum, "2", 1}},
                                      },
                                      {},
                                      toplevel_spec())
            .value_or_exit(VCPKG_LINE_INFO);

    REQUIRE(install_plan.size() == 2);
    check_name_and_version(install_plan.install_actions[0], "b", {"2", 0});
    CHECK(install_plan.install_actions[0].request_type == RequestType::AUTO_SELECTED);
    check_name_and_version(install_plan.install_actions[1], "a", {"2", 1});
    CHECK(install_plan.install_actions[1].request_type == RequestType::USER_REQUESTED);
}

TEST_CASE ("version install simple relaxed", "[versionplan]")
{
    MockBaselineProvider bp;
    bp.v["a"] = {"2", 0};

    MockVersionedPortfileProvider vp;
    vp.emplace("a", {"2", 0}, VersionScheme::Relaxed);
    vp.emplace("a", {"3", 0}, VersionScheme::Relaxed);

    MockCMakeVarProvider var_provider;

    auto install_plan =
        create_versioned_install_plan(vp,
                                      bp,
                                      var_provider,
                                      {
                                          Dependency{"a", {}, {}, {VersionConstraintKind::Minimum, "3", 0}},
                                      },
                                      {},
                                      toplevel_spec())
            .value_or_exit(VCPKG_LINE_INFO);

    REQUIRE(install_plan.size() == 1);
    check_name_and_version(install_plan.install_actions[0], "a", {"3", 0});
}

TEST_CASE ("version install transitive relaxed", "[versionplan]")
{
    MockBaselineProvider bp;
    bp.v["a"] = {"2", 0};
    bp.v["b"] = {"2", 0};

    MockVersionedPortfileProvider vp;
    vp.emplace("a", {"2", 0}, VersionScheme::Relaxed);
    vp.emplace("a", {"3", 0}, VersionScheme::Relaxed).source_control_file->core_paragraph->dependencies = {
        Dependency{"b", {}, {}, DependencyConstraint{VersionConstraintKind::Minimum, "3"}},
    };
    vp.emplace("b", {"2", 0}, VersionScheme::Relaxed);
    vp.emplace("b", {"3", 0}, VersionScheme::Relaxed);

    MockCMakeVarProvider var_provider;

    auto install_plan =
        create_versioned_install_plan(vp,
                                      bp,
                                      var_provider,
                                      {
                                          Dependency{"a", {}, {}, {VersionConstraintKind::Minimum, "3", 0}},
                                      },
                                      {},
                                      toplevel_spec())
            .value_or_exit(VCPKG_LINE_INFO);

    REQUIRE(install_plan.size() == 2);
    check_name_and_version(install_plan.install_actions[0], "b", {"3", 0});
    check_name_and_version(install_plan.install_actions[1], "a", {"3", 0});
}

TEST_CASE ("version install diamond relaxed", "[versionplan]")
{
    MockBaselineProvider bp;
    bp.v["a"] = {"2", 0};
    bp.v["b"] = {"3", 0};

    MockVersionedPortfileProvider vp;
    vp.emplace("a", {"2", 0}, VersionScheme::Relaxed);
    vp.emplace("a", {"3", 0}, VersionScheme::Relaxed).source_control_file->core_paragraph->dependencies = {
        Dependency{"b", {}, {}, DependencyConstraint{VersionConstraintKind::Minimum, "2", 1}},
        Dependency{"c", {}, {}, DependencyConstraint{VersionConstraintKind::Minimum, "5", 1}},
    };
    vp.emplace("b", {"2", 1}, VersionScheme::Relaxed);
    vp.emplace("b", {"3", 0}, VersionScheme::Relaxed).source_control_file->core_paragraph->dependencies = {
        Dependency{"c", {}, {}, DependencyConstraint{VersionConstraintKind::Minimum, "9", 2}},
    };
    vp.emplace("c", {"5", 1}, VersionScheme::Relaxed);
    vp.emplace("c", {"9", 2}, VersionScheme::Relaxed);

    MockCMakeVarProvider var_provider;

    auto install_plan =
        create_versioned_install_plan(vp,
                                      bp,
                                      var_provider,
                                      {
                                          Dependency{"a", {}, {}, {VersionConstraintKind::Minimum, "3", 0}},
                                          Dependency{"b", {}, {}, {VersionConstraintKind::Minimum, "2", 1}},
                                      },
                                      {},
                                      toplevel_spec())
            .value_or_exit(VCPKG_LINE_INFO);

    REQUIRE(install_plan.size() == 3);
    check_name_and_version(install_plan.install_actions[0], "c", {"9", 2});
    check_name_and_version(install_plan.install_actions[1], "b", {"3", 0});
    check_name_and_version(install_plan.install_actions[2], "a", {"3", 0});
}

TEST_CASE ("version parse semver", "[versionplan]")
{
    check_semver_version(DotVersion::try_parse_semver("1.2.3"), "1.2.3", "", 1, 2, 3, {});
    check_semver_version(DotVersion::try_parse_semver("1.0.0-alpha"), "1.0.0", "alpha", 1, 0, 0, {"alpha"});
    check_semver_version(DotVersion::try_parse_semver("1.0.0-0alpha0"), "1.0.0", "0alpha0", 1, 0, 0, {"0alpha0"});
    check_semver_version(
        DotVersion::try_parse_semver("1.0.0-alpha.1.0.0"), "1.0.0", "alpha.1.0.0", 1, 0, 0, {"alpha", "1", "0", "0"});
    check_semver_version(DotVersion::try_parse_semver("1.0.0-alpha.1.x.y.z.0-alpha.0-beta.l-a-s-t"),
                         "1.0.0",
                         "alpha.1.x.y.z.0-alpha.0-beta.l-a-s-t",
                         1,
                         0,
                         0,
                         {"alpha", "1", "x", "y", "z", "0-alpha", "0-beta", "l-a-s-t"});
    check_semver_version(DotVersion::try_parse_semver("1.0.0----------------------------------"),
                         "1.0.0",
                         "---------------------------------",
                         1,
                         0,
                         0,
                         {"---------------------------------"});
    check_semver_version(DotVersion::try_parse_semver("1.0.0+build"), "1.0.0", "", 1, 0, 0, {});
    check_semver_version(DotVersion::try_parse_semver("1.0.0-alpha+build"), "1.0.0", "alpha", 1, 0, 0, {"alpha"});
    check_semver_version(DotVersion::try_parse_semver("1.0.0-alpha+build.ok"), "1.0.0", "alpha", 1, 0, 0, {"alpha"});
    check_semver_version(
        DotVersion::try_parse_semver("1.0.0-alpha+build.ok-too"), "1.0.0", "alpha", 1, 0, 0, {"alpha"});

    CHECK(!DotVersion::try_parse_semver("1.0").has_value());
    CHECK(!DotVersion::try_parse_semver("1.0-alpha").has_value());
    CHECK(!DotVersion::try_parse_semver("1.0.0.0").has_value());
    CHECK(!DotVersion::try_parse_semver("1.02.03").has_value());
    CHECK(!DotVersion::try_parse_semver("1.0.0-").has_value());
    CHECK(!DotVersion::try_parse_semver("1.0.0-01").has_value());
    CHECK(!DotVersion::try_parse_semver("1.0.0-alpha#2").has_value());
    CHECK(!DotVersion::try_parse_semver("1.0.0-alpha+build+notok").has_value());
}

TEST_CASE ("version parse relaxed", "[versionplan]")
{
    check_relaxed_version(DotVersion::try_parse_relaxed("1.2.3"), {1, 2, 3});
    check_relaxed_version(DotVersion::try_parse_relaxed("1"), {1});
    check_relaxed_version(
        DotVersion::try_parse_relaxed("1.20.300.4000.50000.6000000.70000000.80000000.18446744073709551610"),
        {1, 20, 300, 4000, 50000, 6000000, 70000000, 80000000, 18446744073709551610u});
    check_relaxed_version(DotVersion::try_parse_relaxed("1.0.0.0-alpha"), {1, 0, 0, 0}, {"alpha"});
    check_relaxed_version(DotVersion::try_parse_relaxed("1.0.0.0-alpha-0.1"), {1, 0, 0, 0}, {"alpha-0", "1"});
    check_relaxed_version(DotVersion::try_parse_relaxed("1.0.0.0-alpha+build-ok"), {1, 0, 0, 0}, {"alpha"});

    CHECK(!DotVersion::try_parse_relaxed("1.1a.2").has_value());
    CHECK(!DotVersion::try_parse_relaxed("01.002.003").has_value());
    CHECK(!DotVersion::try_parse_relaxed("1.0.0-").has_value());
    CHECK(!DotVersion::try_parse_relaxed("1.0.0+extra+other").has_value());
}

TEST_CASE ("version parse date", "[versionplan]")
{
    check_date_version(DateVersion::try_parse("2020-12-25"), "2020-12-25", {});
    check_date_version(DateVersion::try_parse("2020-12-25.1.2.3"), "2020-12-25", {1, 2, 3});

    CHECK(!DateVersion::try_parse("2020-1-1").has_value());
    CHECK(!DateVersion::try_parse("2020-01-01.alpha").has_value());
    CHECK(!DateVersion::try_parse("2020-01-01.2a").has_value());
    CHECK(!DateVersion::try_parse("2020-01-01.01").has_value());
}

TEST_CASE ("version sort semver", "[versionplan]")
{
    std::vector<DotVersion> versions{
        DotVersion::try_parse_semver("1.0.0").value_or_exit(VCPKG_LINE_INFO),
        DotVersion::try_parse_semver("0.0.0").value_or_exit(VCPKG_LINE_INFO),
        DotVersion::try_parse_semver("1.1.0").value_or_exit(VCPKG_LINE_INFO),
        DotVersion::try_parse_semver("2.0.0").value_or_exit(VCPKG_LINE_INFO),
        DotVersion::try_parse_semver("1.1.1").value_or_exit(VCPKG_LINE_INFO),
        DotVersion::try_parse_semver("1.0.1").value_or_exit(VCPKG_LINE_INFO),
        DotVersion::try_parse_semver("1.0.0-alpha.1").value_or_exit(VCPKG_LINE_INFO),
        DotVersion::try_parse_semver("1.0.0-beta").value_or_exit(VCPKG_LINE_INFO),
        DotVersion::try_parse_semver("1.0.0-alpha").value_or_exit(VCPKG_LINE_INFO),
        DotVersion::try_parse_semver("1.0.0-alpha.beta").value_or_exit(VCPKG_LINE_INFO),
        DotVersion::try_parse_semver("1.0.0-rc").value_or_exit(VCPKG_LINE_INFO),
        DotVersion::try_parse_semver("1.0.0-beta.2").value_or_exit(VCPKG_LINE_INFO),
        DotVersion::try_parse_semver("1.0.0-beta.20").value_or_exit(VCPKG_LINE_INFO),
        DotVersion::try_parse_semver("1.0.0-beta.3").value_or_exit(VCPKG_LINE_INFO),
        DotVersion::try_parse_semver("1.0.0-1").value_or_exit(VCPKG_LINE_INFO),
        DotVersion::try_parse_semver("1.0.0-0alpha").value_or_exit(VCPKG_LINE_INFO),
    };

    std::sort(std::begin(versions), std::end(versions));

    CHECK(versions[0].original_string == "0.0.0");
    CHECK(versions[1].original_string == "1.0.0-1");
    CHECK(versions[2].original_string == "1.0.0-0alpha");
    CHECK(versions[3].original_string == "1.0.0-alpha");
    CHECK(versions[4].original_string == "1.0.0-alpha.1");
    CHECK(versions[5].original_string == "1.0.0-alpha.beta");
    CHECK(versions[6].original_string == "1.0.0-beta");
    CHECK(versions[7].original_string == "1.0.0-beta.2");
    CHECK(versions[8].original_string == "1.0.0-beta.3");
    CHECK(versions[9].original_string == "1.0.0-beta.20");
    CHECK(versions[10].original_string == "1.0.0-rc");
    CHECK(versions[11].original_string == "1.0.0");
    CHECK(versions[12].original_string == "1.0.1");
    CHECK(versions[13].original_string == "1.1.0");
    CHECK(versions[14].original_string == "1.1.1");
    CHECK(versions[15].original_string == "2.0.0");
}

TEST_CASE ("version sort relaxed", "[versionplan]")
{
    std::vector<DotVersion> versions{
        DotVersion::try_parse_relaxed("2.1-alpha.alpha").value_or_exit(VCPKG_LINE_INFO),
        DotVersion::try_parse_relaxed("1.0.0").value_or_exit(VCPKG_LINE_INFO),
        DotVersion::try_parse_relaxed("2.0-1").value_or_exit(VCPKG_LINE_INFO),
        DotVersion::try_parse_relaxed("1.0").value_or_exit(VCPKG_LINE_INFO),
        DotVersion::try_parse_relaxed("1").value_or_exit(VCPKG_LINE_INFO),
        DotVersion::try_parse_relaxed("2.1-alpha").value_or_exit(VCPKG_LINE_INFO),
        DotVersion::try_parse_relaxed("2").value_or_exit(VCPKG_LINE_INFO),
        DotVersion::try_parse_relaxed("1.1").value_or_exit(VCPKG_LINE_INFO),
        DotVersion::try_parse_relaxed("1.10.1").value_or_exit(VCPKG_LINE_INFO),
        DotVersion::try_parse_relaxed("2.0-0").value_or_exit(VCPKG_LINE_INFO),
        DotVersion::try_parse_relaxed("1.0.1").value_or_exit(VCPKG_LINE_INFO),
        DotVersion::try_parse_relaxed("2.1-beta").value_or_exit(VCPKG_LINE_INFO),
        DotVersion::try_parse_relaxed("1.0.0.1").value_or_exit(VCPKG_LINE_INFO),
        DotVersion::try_parse_relaxed("1.0.0.2").value_or_exit(VCPKG_LINE_INFO),
        DotVersion::try_parse_relaxed("2.0").value_or_exit(VCPKG_LINE_INFO),
        DotVersion::try_parse_relaxed("2.0-rc").value_or_exit(VCPKG_LINE_INFO),
    };

    std::sort(std::begin(versions), std::end(versions));

    CHECK(versions[0].original_string == "1");
    CHECK(versions[1].original_string == "1.0");
    CHECK(versions[2].original_string == "1.0.0");
    CHECK(versions[3].original_string == "1.0.0.1");
    CHECK(versions[4].original_string == "1.0.0.2");
    CHECK(versions[5].original_string == "1.0.1");
    CHECK(versions[6].original_string == "1.1");
    CHECK(versions[7].original_string == "1.10.1");
    CHECK(versions[8].original_string == "2");
    CHECK(versions[9].original_string == "2.0-0");
    CHECK(versions[10].original_string == "2.0-1");
    CHECK(versions[11].original_string == "2.0-rc");
    CHECK(versions[12].original_string == "2.0");
    CHECK(versions[13].original_string == "2.1-alpha");
    CHECK(versions[14].original_string == "2.1-alpha.alpha");
    CHECK(versions[15].original_string == "2.1-beta");
}

TEST_CASE ("version sort date", "[versionplan]")
{
    std::vector<DateVersion> versions{
        DateVersion::try_parse("2021-01-01.2").value_or_exit(VCPKG_LINE_INFO),
        DateVersion::try_parse("2021-01-01.1").value_or_exit(VCPKG_LINE_INFO),
        DateVersion::try_parse("2021-01-01.1.1").value_or_exit(VCPKG_LINE_INFO),
        DateVersion::try_parse("2021-01-01.1.0").value_or_exit(VCPKG_LINE_INFO),
        DateVersion::try_parse("2021-01-01").value_or_exit(VCPKG_LINE_INFO),
        DateVersion::try_parse("2021-01-01").value_or_exit(VCPKG_LINE_INFO),
        DateVersion::try_parse("2020-12-25").value_or_exit(VCPKG_LINE_INFO),
        DateVersion::try_parse("2020-12-31").value_or_exit(VCPKG_LINE_INFO),
        DateVersion::try_parse("2021-01-01.10").value_or_exit(VCPKG_LINE_INFO),
    };

    std::sort(std::begin(versions), std::end(versions));

    CHECK(versions[0].original_string == "2020-12-25");
    CHECK(versions[1].original_string == "2020-12-31");
    CHECK(versions[2].original_string == "2021-01-01");
    CHECK(versions[3].original_string == "2021-01-01");
    CHECK(versions[4].original_string == "2021-01-01.1");
    CHECK(versions[5].original_string == "2021-01-01.1.0");
    CHECK(versions[6].original_string == "2021-01-01.1.1");
    CHECK(versions[7].original_string == "2021-01-01.2");
    CHECK(versions[8].original_string == "2021-01-01.10");
}

TEST_CASE ("version compare string", "[versionplan]")
{
    const Version a_0("a", 0);
    const Version a_1("a", 1);
    const Version b_1("b", 1);
    CHECK(VerComp::lt == compare_versions(VersionScheme::String, a_0, VersionScheme::String, a_1));
    CHECK(VerComp::eq == compare_versions(VersionScheme::String, a_0, VersionScheme::String, a_0));
    CHECK(VerComp::gt == compare_versions(VersionScheme::String, a_1, VersionScheme::String, a_0));
    CHECK(VerComp::unk == compare_versions(VersionScheme::String, a_1, VersionScheme::String, b_1));
}

TEST_CASE ("version compare_any", "[versionplan]")
{
    const Version a_0("a", 0);
    const Version a_1("a", 1);
    const Version b_1("b", 1);
    CHECK(VerComp::lt == compare_any(a_0, a_1));
    CHECK(VerComp::gt == compare_any(a_1, a_0));
    CHECK(VerComp::eq == compare_any(a_0, a_0));
    CHECK(VerComp::unk == compare_any(a_1, b_1));

    const Version v_0_0("0", 0);
    const Version v_1_0("1", 0);
    const Version v_1_1_1("1.1", 1);
    CHECK(VerComp::lt == compare_any(v_0_0, v_1_0));
    CHECK(VerComp::gt == compare_any(v_1_1_1, v_1_0));
    CHECK(VerComp::eq == compare_any(v_0_0, v_0_0));

    const Version date_0("2021-04-05", 0);
    const Version date_1("2022-02-01", 0);
    CHECK(VerComp::eq == compare_any(date_0, date_0));
    CHECK(VerComp::lt == compare_any(date_0, date_1));

    CHECK(VerComp::unk == compare_any(date_0, a_0));
    // Note: dates are valid relaxed dotversions, so these are valid comparisons
    CHECK(VerComp::gt == compare_any(date_0, v_0_0));
    CHECK(VerComp::gt == compare_any(date_0, v_1_1_1));
}

TEST_CASE ("version install simple semver", "[versionplan]")
{
    MockBaselineProvider bp;
    bp.v["a"] = {"2.0.0", 0};

    MockVersionedPortfileProvider vp;
    vp.emplace("a", {"2.0.0", 0}, VersionScheme::Semver);
    vp.emplace("a", {"3.0.0", 0}, VersionScheme::Semver);

    MockCMakeVarProvider var_provider;

    auto install_plan =
        create_versioned_install_plan(vp,
                                      bp,
                                      var_provider,
                                      {
                                          Dependency{"a", {}, {}, {VersionConstraintKind::Minimum, "3.0.0", 0}},
                                      },
                                      {},
                                      toplevel_spec())
            .value_or_exit(VCPKG_LINE_INFO);

    REQUIRE(install_plan.size() == 1);
    check_name_and_version(install_plan.install_actions[0], "a", {"3.0.0", 0});
}

TEST_CASE ("version install transitive semver", "[versionplan]")
{
    MockBaselineProvider bp;
    bp.v["a"] = {"2.0.0", 0};
    bp.v["b"] = {"2.0.0", 0};

    MockVersionedPortfileProvider vp;
    vp.emplace("a", {"2.0.0", 0}, VersionScheme::Semver);
    vp.emplace("a", {"3.0.0", 0}, VersionScheme::Semver).source_control_file->core_paragraph->dependencies = {
        Dependency{"b", {}, {}, DependencyConstraint{VersionConstraintKind::Minimum, "3.0.0"}},
    };
    vp.emplace("b", {"2.0.0", 0}, VersionScheme::Semver);
    vp.emplace("b", {"3.0.0", 0}, VersionScheme::Semver);

    MockCMakeVarProvider var_provider;

    auto install_plan =
        create_versioned_install_plan(vp,
                                      bp,
                                      var_provider,
                                      {
                                          Dependency{"a", {}, {}, {VersionConstraintKind::Minimum, "3.0.0", 0}},
                                      },
                                      {},
                                      toplevel_spec())
            .value_or_exit(VCPKG_LINE_INFO);

    REQUIRE(install_plan.size() == 2);
    check_name_and_version(install_plan.install_actions[0], "b", {"3.0.0", 0});
    check_name_and_version(install_plan.install_actions[1], "a", {"3.0.0", 0});
}

TEST_CASE ("version install diamond semver", "[versionplan]")
{
    MockBaselineProvider bp;
    bp.v["a"] = {"2.0.0", 0};
    bp.v["b"] = {"3.0.0", 0};

    MockVersionedPortfileProvider vp;
    vp.emplace("a", {"2.0.0", 0}, VersionScheme::Semver);
    vp.emplace("a", {"3.0.0", 0}, VersionScheme::Semver).source_control_file->core_paragraph->dependencies = {
        Dependency{"b", {}, {}, DependencyConstraint{VersionConstraintKind::Minimum, "2.0.0", 1}},
        Dependency{"c", {}, {}, DependencyConstraint{VersionConstraintKind::Minimum, "5.0.0", 1}},
    };
    vp.emplace("b", {"2.0.0", 1}, VersionScheme::Semver);
    vp.emplace("b", {"3.0.0", 0}, VersionScheme::Semver).source_control_file->core_paragraph->dependencies = {
        Dependency{"c", {}, {}, DependencyConstraint{VersionConstraintKind::Minimum, "9.0.0", 2}},
    };
    vp.emplace("c", {"5.0.0", 1}, VersionScheme::Semver);
    vp.emplace("c", {"9.0.0", 2}, VersionScheme::Semver);

    MockCMakeVarProvider var_provider;

    auto install_plan =
        create_versioned_install_plan(vp,
                                      bp,
                                      var_provider,
                                      {
                                          Dependency{"a", {}, {}, {VersionConstraintKind::Minimum, "3.0.0", 0}},
                                          Dependency{"b", {}, {}, {VersionConstraintKind::Minimum, "2.0.0", 1}},
                                      },
                                      {},
                                      toplevel_spec())
            .value_or_exit(VCPKG_LINE_INFO);

    REQUIRE(install_plan.size() == 3);
    check_name_and_version(install_plan.install_actions[0], "c", {"9.0.0", 2});
    check_name_and_version(install_plan.install_actions[1], "b", {"3.0.0", 0});
    check_name_and_version(install_plan.install_actions[2], "a", {"3.0.0", 0});
}

TEST_CASE ("version install simple date", "[versionplan]")
{
    MockBaselineProvider bp;
    bp.v["a"] = {"2020-02-01", 0};

    MockVersionedPortfileProvider vp;
    vp.emplace("a", {"2020-02-01", 0}, VersionScheme::Date);
    vp.emplace("a", {"2020-03-01", 0}, VersionScheme::Date);

    MockCMakeVarProvider var_provider;

    auto install_plan =
        create_versioned_install_plan(vp,
                                      bp,
                                      var_provider,
                                      {
                                          Dependency{"a", {}, {}, {VersionConstraintKind::Minimum, "2020-03-01", 0}},
                                      },
                                      {},
                                      toplevel_spec())
            .value_or_exit(VCPKG_LINE_INFO);

    REQUIRE(install_plan.size() == 1);
    check_name_and_version(install_plan.install_actions[0], "a", {"2020-03-01", 0});
}

TEST_CASE ("version install transitive date", "[versionplan]")
{
    MockBaselineProvider bp;
    bp.v["a"] = {"2020-01-01.2", 0};
    bp.v["b"] = {"2020-01-01.3", 0};

    MockVersionedPortfileProvider vp;
    vp.emplace("a", {"2020-01-01.2", 0}, VersionScheme::Date);
    vp.emplace("a", {"2020-01-01.3", 0}, VersionScheme::Date).source_control_file->core_paragraph->dependencies = {
        Dependency{"b", {}, {}, DependencyConstraint{VersionConstraintKind::Minimum, "2020-01-01.3"}},
    };
    vp.emplace("b", {"2020-01-01.2", 0}, VersionScheme::Date);
    vp.emplace("b", {"2020-01-01.3", 0}, VersionScheme::Date);

    MockCMakeVarProvider var_provider;

    auto install_plan =
        create_versioned_install_plan(vp,
                                      bp,
                                      var_provider,
                                      {
                                          Dependency{"a", {}, {}, {VersionConstraintKind::Minimum, "2020-01-01.3", 0}},
                                      },
                                      {},
                                      toplevel_spec())
            .value_or_exit(VCPKG_LINE_INFO);

    REQUIRE(install_plan.size() == 2);
    check_name_and_version(install_plan.install_actions[0], "b", {"2020-01-01.3", 0});
    check_name_and_version(install_plan.install_actions[1], "a", {"2020-01-01.3", 0});
}

TEST_CASE ("version install diamond date", "[versionplan]")
{
    MockBaselineProvider bp;
    bp.v["a"] = {"2020-01-02", 0};
    bp.v["b"] = {"2020-01-03", 0};

    MockVersionedPortfileProvider vp;
    vp.emplace("a", {"2020-01-02", 0}, VersionScheme::Date);
    vp.emplace("a", {"2020-01-03", 0}, VersionScheme::Date).source_control_file->core_paragraph->dependencies = {
        Dependency{"b", {}, {}, DependencyConstraint{VersionConstraintKind::Minimum, "2020-01-02", 1}},
        Dependency{"c", {}, {}, DependencyConstraint{VersionConstraintKind::Minimum, "2020-01-05", 1}},
    };
    vp.emplace("b", {"2020-01-02", 1}, VersionScheme::Date);
    vp.emplace("b", {"2020-01-03", 0}, VersionScheme::Date).source_control_file->core_paragraph->dependencies = {
        Dependency{"c", {}, {}, DependencyConstraint{VersionConstraintKind::Minimum, "2020-01-09", 2}},
    };
    vp.emplace("c", {"2020-01-05", 1}, VersionScheme::Date);
    vp.emplace("c", {"2020-01-09", 2}, VersionScheme::Date);

    MockCMakeVarProvider var_provider;

    auto install_plan =
        create_versioned_install_plan(vp,
                                      bp,
                                      var_provider,
                                      {
                                          Dependency{"a", {}, {}, {VersionConstraintKind::Minimum, "2020-01-03", 0}},
                                          Dependency{"b", {}, {}, {VersionConstraintKind::Minimum, "2020-01-02", 1}},
                                      },
                                      {},
                                      toplevel_spec())
            .value_or_exit(VCPKG_LINE_INFO);

    REQUIRE(install_plan.size() == 3);
    check_name_and_version(install_plan.install_actions[0], "c", {"2020-01-09", 2});
    check_name_and_version(install_plan.install_actions[1], "b", {"2020-01-03", 0});
    check_name_and_version(install_plan.install_actions[2], "a", {"2020-01-03", 0});
}

static void CHECK_LINES(const std::string& a, const std::string& b)
{
    auto as = Strings::split(a, '\n');
    auto bs = Strings::split(b, '\n');
    for (size_t i = 0; i < as.size() && i < bs.size(); ++i)
    {
        INFO(i);
        CHECK(as[i] == bs[i]);
    }
    CHECK(as.size() == bs.size());
}

TEST_CASE ("version install scheme failure", "[versionplan]")
{
    MockVersionedPortfileProvider vp;
    vp.emplace("a", {"1.0.0", 0}, VersionScheme::Semver);
    vp.emplace("a", {"1.0.1", 0}, VersionScheme::String);
    vp.emplace("a", {"1.0.2", 0}, VersionScheme::Semver);

    MockCMakeVarProvider var_provider;

    SECTION ("lower baseline")
    {
        MockBaselineProvider bp;
        bp.v["a"] = {"1.0.0", 0};

        auto install_plan =
            create_versioned_install_plan(vp,
                                          bp,
                                          var_provider,
                                          {Dependency{"a", {}, {}, {VersionConstraintKind::Minimum, "1.0.1", 0}}},
                                          {},
                                          toplevel_spec());

        REQUIRE(!install_plan.error().empty());
        CHECK_LINES(
            install_plan.error(),
            R"(Error: Version conflict on a:x86-windows: baseline required 1.0.0 but vcpkg could not compare it to 1.0.1

The two versions used incomparable schemes:
    "1.0.1" was of scheme string
    "1.0.0" was of scheme semver

This can be resolved by adding an explicit override to the preferred version, for example:

    "overrides": [
        { "name": "a", "version": "1.0.1" }
    ]

See `vcpkg help versioning` for more information.)");
    }
    SECTION ("higher baseline")
    {
        MockBaselineProvider bp;
        bp.v["a"] = {"1.0.2", 0};

        auto install_plan =
            create_versioned_install_plan(vp,
                                          bp,
                                          var_provider,
                                          {Dependency{"a", {}, {}, {VersionConstraintKind::Minimum, "1.0.1", 0}}},
                                          {},
                                          toplevel_spec());

        REQUIRE(!install_plan.error().empty());
        CHECK_LINES(
            install_plan.error(),
            R"(Error: Version conflict on a:x86-windows: baseline required 1.0.2 but vcpkg could not compare it to 1.0.1

The two versions used incomparable schemes:
    "1.0.1" was of scheme string
    "1.0.2" was of scheme semver

This can be resolved by adding an explicit override to the preferred version, for example:

    "overrides": [
        { "name": "a", "version": "1.0.1" }
    ]

See `vcpkg help versioning` for more information.)");
    }
}

TEST_CASE ("version install relaxed cross with semver success", "[versionplan]")
{
    MockVersionedPortfileProvider vp;
    vp.emplace("a", {"1.0.0", 0}, VersionScheme::Semver);
    vp.emplace("a", {"1.0.1", 0}, VersionScheme::Relaxed);
    vp.emplace("a", {"1.0.2", 0}, VersionScheme::Semver);

    MockCMakeVarProvider var_provider;

    SECTION ("lower baseline")
    {
        MockBaselineProvider bp;
        bp.v["a"] = {"1.0.0", 0};

        auto install_plan =
            create_versioned_install_plan(vp,
                                          bp,
                                          var_provider,
                                          {Dependency{"a", {}, {}, {VersionConstraintKind::Minimum, "1.0.1", 0}}},
                                          {},
                                          toplevel_spec())
                .value_or_exit(VCPKG_LINE_INFO);

        check_name_and_version(install_plan.install_actions[0], "a", {"1.0.1", 0});
    }
    SECTION ("higher baseline")
    {
        MockBaselineProvider bp;
        bp.v["a"] = {"1.0.2", 0};

        auto install_plan =
            create_versioned_install_plan(vp,
                                          bp,
                                          var_provider,
                                          {Dependency{"a", {}, {}, {VersionConstraintKind::Minimum, "1.0.1", 0}}},
                                          {},
                                          toplevel_spec())
                .value_or_exit(VCPKG_LINE_INFO);

        check_name_and_version(install_plan.install_actions[0], "a", {"1.0.2", 0});
    }
}

TEST_CASE ("version install scheme change in port version", "[versionplan]")
{
    MockVersionedPortfileProvider vp;
    vp.emplace("a", {"2", 0}).source_control_file->core_paragraph->dependencies = {
        Dependency{"b", {}, {}, DependencyConstraint{VersionConstraintKind::Minimum, "1"}},
    };
    vp.emplace("a", {"2", 1}).source_control_file->core_paragraph->dependencies = {
        Dependency{"b", {}, {}, DependencyConstraint{VersionConstraintKind::Minimum, "1", 1}},
    };
    vp.emplace("b", {"1", 0}, VersionScheme::String);
    vp.emplace("b", {"1", 1}, VersionScheme::Relaxed);

    MockCMakeVarProvider var_provider;

    SECTION ("lower baseline")
    {
        MockBaselineProvider bp;
        bp.v["a"] = {"2", 0};

        auto install_plan =
            create_versioned_install_plan(vp,
                                          bp,
                                          var_provider,
                                          {
                                              Dependency{"a", {}, {}, {VersionConstraintKind::Minimum, "2", 1}},
                                          },
                                          {},
                                          toplevel_spec())
                .value_or_exit(VCPKG_LINE_INFO);

        REQUIRE(install_plan.size() == 2);
        check_name_and_version(install_plan.install_actions[0], "b", {"1", 1});
        check_name_and_version(install_plan.install_actions[1], "a", {"2", 1});
    }
    SECTION ("higher baseline")
    {
        MockBaselineProvider bp;
        bp.v["a"] = {"2", 1};

        auto install_plan =
            create_versioned_install_plan(vp,
                                          bp,
                                          var_provider,
                                          {
                                              Dependency{"a", {}, {}, {VersionConstraintKind::Minimum, "2", 0}},
                                          },
                                          {},
                                          toplevel_spec())
                .value_or_exit(VCPKG_LINE_INFO);

        REQUIRE(install_plan.size() == 2);
        check_name_and_version(install_plan.install_actions[0], "b", {"1", 1});
        check_name_and_version(install_plan.install_actions[1], "a", {"2", 1});
    }
}

TEST_CASE ("version install simple feature", "[versionplan]")
{
    MockVersionedPortfileProvider vp;
    {
        auto a_x = std::make_unique<FeatureParagraph>();
        a_x->name = "x";
        vp.emplace("a", {"1", 0}, VersionScheme::Relaxed)
            .source_control_file->feature_paragraphs.push_back(std::move(a_x));
    }
    {
        auto a_x = std::make_unique<FeatureParagraph>();
        a_x->name = "x";
        vp.emplace("semver", {"1.0.0", 0}, VersionScheme::Semver)
            .source_control_file->feature_paragraphs.push_back(std::move(a_x));
    }
    {
        auto a_x = std::make_unique<FeatureParagraph>();
        a_x->name = "x";
        vp.emplace("date", {"2020-01-01", 0}, VersionScheme::Date)
            .source_control_file->feature_paragraphs.push_back(std::move(a_x));
    }

    MockCMakeVarProvider var_provider;

    SECTION ("with baseline")
    {
        MockBaselineProvider bp;
        bp.v["a"] = {"1", 0};
        bp.v["semver"] = {"1.0.0", 0};
        bp.v["date"] = {"2020-01-01", 0};

        SECTION ("relaxed")
        {
            auto install_plan = create_versioned_install_plan(vp,
                                                              bp,
                                                              var_provider,
                                                              {
                                                                  Dependency{"a", {"x"}},
                                                              },
                                                              {},
                                                              toplevel_spec())
                                    .value_or_exit(VCPKG_LINE_INFO);

            REQUIRE(install_plan.size() == 1);
            check_name_and_version(install_plan.install_actions[0], "a", {"1", 0}, {"x"});
        }
        SECTION ("semver")
        {
            auto install_plan = create_versioned_install_plan(vp,
                                                              bp,
                                                              var_provider,
                                                              {
                                                                  Dependency{"semver", {"x"}},
                                                              },
                                                              {},
                                                              toplevel_spec())
                                    .value_or_exit(VCPKG_LINE_INFO);

            REQUIRE(install_plan.size() == 1);
            check_name_and_version(install_plan.install_actions[0], "semver", {"1.0.0", 0}, {"x"});
        }
        SECTION ("date")
        {
            auto install_plan = create_versioned_install_plan(vp,
                                                              bp,
                                                              var_provider,
                                                              {
                                                                  Dependency{"date", {"x"}},
                                                              },
                                                              {},
                                                              toplevel_spec())
                                    .value_or_exit(VCPKG_LINE_INFO);

            REQUIRE(install_plan.size() == 1);
            check_name_and_version(install_plan.install_actions[0], "date", {"2020-01-01", 0}, {"x"});
        }
    }

    SECTION ("without baseline")
    {
        MockBaselineProvider bp;

        auto install_plan =
            create_versioned_install_plan(vp,
                                          bp,
                                          var_provider,
                                          {
                                              Dependency{"a", {"x"}, {}, {VersionConstraintKind::Minimum, "1", 0}},
                                          },
                                          {},
                                          toplevel_spec())
                .value_or_exit(VCPKG_LINE_INFO);

        REQUIRE(install_plan.size() == 1);
        check_name_and_version(install_plan.install_actions[0], "a", {"1", 0}, {"x"});
    }
}

static std::unique_ptr<FeatureParagraph> make_fpgh(std::string name)
{
    auto f = std::make_unique<FeatureParagraph>();
    f->name = std::move(name);
    return f;
}

TEST_CASE ("version install transitive features", "[versionplan]")
{
    MockVersionedPortfileProvider vp;

    auto a_x = make_fpgh("x");
    a_x->dependencies.push_back(Dependency{"b", {"y"}});
    vp.emplace("a", {"1", 0}, VersionScheme::Relaxed).source_control_file->feature_paragraphs.push_back(std::move(a_x));

    auto b_y = make_fpgh("y");
    vp.emplace("b", {"1", 0}, VersionScheme::Relaxed).source_control_file->feature_paragraphs.push_back(std::move(b_y));

    MockCMakeVarProvider var_provider;

    MockBaselineProvider bp;
    bp.v["a"] = {"1", 0};
    bp.v["b"] = {"1", 0};

    auto install_plan = create_versioned_install_plan(vp,
                                                      bp,
                                                      var_provider,
                                                      {
                                                          Dependency{"a", {"x"}},
                                                      },
                                                      {},
                                                      toplevel_spec())
                            .value_or_exit(VCPKG_LINE_INFO);

    REQUIRE(install_plan.size() == 2);
    check_name_and_version(install_plan.install_actions[0], "b", {"1", 0}, {"y"});
    check_name_and_version(install_plan.install_actions[1], "a", {"1", 0}, {"x"});
}

TEST_CASE ("version install transitive feature versioned", "[versionplan]")
{
    MockVersionedPortfileProvider vp;

    auto a_x = make_fpgh("x");
    a_x->dependencies.push_back(Dependency{"b", {"y"}, {}, {VersionConstraintKind::Minimum, "2", 0}});
    vp.emplace("a", {"1", 0}, VersionScheme::Relaxed).source_control_file->feature_paragraphs.push_back(std::move(a_x));

    {
        auto b_y = make_fpgh("y");
        vp.emplace("b", {"1", 0}, VersionScheme::Relaxed)
            .source_control_file->feature_paragraphs.push_back(std::move(b_y));
    }
    {
        auto b_y = make_fpgh("y");
        b_y->dependencies.push_back(Dependency{"c"});
        vp.emplace("b", {"2", 0}, VersionScheme::Relaxed)
            .source_control_file->feature_paragraphs.push_back(std::move(b_y));
    }

    vp.emplace("c", {"1", 0}, VersionScheme::Relaxed);

    MockCMakeVarProvider var_provider;

    MockBaselineProvider bp;
    bp.v["a"] = {"1", 0};
    bp.v["c"] = {"1", 0};

    auto install_plan = create_versioned_install_plan(vp,
                                                      bp,
                                                      var_provider,
                                                      {
                                                          Dependency{"a", {"x"}},
                                                      },
                                                      {},
                                                      toplevel_spec())
                            .value_or_exit(VCPKG_LINE_INFO);

    REQUIRE(install_plan.size() == 3);
    check_name_and_version(install_plan.install_actions[0], "c", {"1", 0});
    CHECK(install_plan.install_actions[0].request_type == RequestType::AUTO_SELECTED);
    check_name_and_version(install_plan.install_actions[1], "b", {"2", 0}, {"y"});
    CHECK(install_plan.install_actions[1].request_type == RequestType::AUTO_SELECTED);
    check_name_and_version(install_plan.install_actions[2], "a", {"1", 0}, {"x"});
    CHECK(install_plan.install_actions[2].request_type == RequestType::USER_REQUESTED);
}

TEST_CASE ("version install constraint-reduction", "[versionplan]")
{
    MockCMakeVarProvider var_provider;

    SECTION ("higher baseline")
    {
        MockVersionedPortfileProvider vp;

        vp.emplace("b", {"1", 0}, VersionScheme::Relaxed).source_control_file->core_paragraph->dependencies = {
            Dependency{"c", {}, {}, {VersionConstraintKind::Minimum, "2"}},
        };
        vp.emplace("b", {"2", 0}, VersionScheme::Relaxed).source_control_file->core_paragraph->dependencies = {
            Dependency{"c", {}, {}, {VersionConstraintKind::Minimum, "1"}},
        };

        vp.emplace("c", {"1", 0}, VersionScheme::Relaxed);
        // c@2 is used to detect if certain constraints were evaluated
        vp.emplace("c", {"2", 0}, VersionScheme::Relaxed);

        MockBaselineProvider bp;
        bp.v["b"] = {"2", 0};
        bp.v["c"] = {"1", 0};

        auto install_plan =
            create_versioned_install_plan(vp,
                                          bp,
                                          var_provider,
                                          {
                                              Dependency{"b", {}, {}, {VersionConstraintKind::Minimum, "1"}},
                                          },
                                          {},
                                          toplevel_spec())
                .value_or_exit(VCPKG_LINE_INFO);

        REQUIRE(install_plan.size() == 2);
        check_name_and_version(install_plan.install_actions[0], "c", {"1", 0});
        check_name_and_version(install_plan.install_actions[1], "b", {"2", 0});
    }

    SECTION ("higher toplevel")
    {
        MockVersionedPortfileProvider vp;

        vp.emplace("b", {"1", 0}, VersionScheme::Relaxed).source_control_file->core_paragraph->dependencies = {
            Dependency{"c", {}, {}, {VersionConstraintKind::Minimum, "2"}},
        };
        vp.emplace("b", {"2", 0}, VersionScheme::Relaxed).source_control_file->core_paragraph->dependencies = {
            Dependency{"c", {}, {}, {VersionConstraintKind::Minimum, "1"}},
        };

        vp.emplace("c", {"1", 0}, VersionScheme::Relaxed);
        // c@2 is used to detect if certain constraints were evaluated
        vp.emplace("c", {"2", 0}, VersionScheme::Relaxed);

        MockBaselineProvider bp;
        bp.v["b"] = {"1", 0};
        bp.v["c"] = {"1", 0};

        auto install_plan =
            create_versioned_install_plan(vp,
                                          bp,
                                          var_provider,
                                          {
                                              Dependency{"b", {}, {}, {VersionConstraintKind::Minimum, "2"}},
                                          },
                                          {},
                                          toplevel_spec())
                .value_or_exit(VCPKG_LINE_INFO);

        REQUIRE(install_plan.size() == 2);
        check_name_and_version(install_plan.install_actions[0], "c", {"1", 0});
        check_name_and_version(install_plan.install_actions[1], "b", {"2", 0});
    }
}

TEST_CASE ("version install overrides", "[versionplan]")
{
    MockCMakeVarProvider var_provider;

    MockVersionedPortfileProvider vp;

    vp.emplace("b", {"1", 0}, VersionScheme::Relaxed);
    vp.emplace("b", {"2", 0}, VersionScheme::Relaxed);
    vp.emplace("c", {"1", 0}, VersionScheme::String);
    vp.emplace("c", {"2", 0}, VersionScheme::String);

    MockBaselineProvider bp;
    bp.v["b"] = {"2", 0};
    bp.v["c"] = {"2", 0};

    SECTION ("string")
    {
        auto install_plan = create_versioned_install_plan(vp,
                                                          bp,
                                                          var_provider,
                                                          {Dependency{"c"}},
                                                          {DependencyOverride{"b", "1"}, DependencyOverride{"c", "1"}},
                                                          toplevel_spec())
                                .value_or_exit(VCPKG_LINE_INFO);

        REQUIRE(install_plan.size() == 1);
        check_name_and_version(install_plan.install_actions[0], "c", {"1", 0});
    }

    SECTION ("relaxed")
    {
        auto install_plan = create_versioned_install_plan(vp,
                                                          bp,
                                                          var_provider,
                                                          {Dependency{"b"}},
                                                          {DependencyOverride{"b", "1"}, DependencyOverride{"c", "1"}},
                                                          toplevel_spec())
                                .value_or_exit(VCPKG_LINE_INFO);

        REQUIRE(install_plan.size() == 1);
        check_name_and_version(install_plan.install_actions[0], "b", {"1", 0});
    }
}

TEST_CASE ("version install transitive overrides", "[versionplan]")
{
    MockCMakeVarProvider var_provider;

    MockVersionedPortfileProvider vp;

    vp.emplace("b", {"1", 0}, VersionScheme::Relaxed)
        .source_control_file->core_paragraph->dependencies.push_back(
            {"c", {}, {}, {VersionConstraintKind::Minimum, "2", 1}});
    vp.emplace("b", {"2", 0}, VersionScheme::Relaxed);
    vp.emplace("c", {"1", 0}, VersionScheme::String);
    vp.emplace("c", {"2", 1}, VersionScheme::String);

    MockBaselineProvider bp;
    bp.v["b"] = {"2", 0};
    bp.v["c"] = {"2", 1};

    auto install_plan = create_versioned_install_plan(vp,
                                                      bp,
                                                      var_provider,
                                                      {Dependency{"b"}},
                                                      {DependencyOverride{"b", "1"}, DependencyOverride{"c", "1"}},
                                                      toplevel_spec())
                            .value_or_exit(VCPKG_LINE_INFO);

    REQUIRE(install_plan.size() == 2);
    check_name_and_version(install_plan.install_actions[0], "c", {"1", 0});
    check_name_and_version(install_plan.install_actions[1], "b", {"1", 0});
}

TEST_CASE ("version install default features", "[versionplan]")
{
    MockVersionedPortfileProvider vp;

    auto a_x = make_fpgh("x");
    auto& a_scf = vp.emplace("a", {"1", 0}, VersionScheme::Relaxed).source_control_file;
    a_scf->core_paragraph->default_features.push_back("x");
    a_scf->feature_paragraphs.push_back(std::move(a_x));

    MockCMakeVarProvider var_provider;

    MockBaselineProvider bp;
    bp.v["a"] = {"1", 0};

    auto install_plan = create_versioned_install_plan(vp, bp, var_provider, {Dependency{"a"}}, {}, toplevel_spec())
                            .value_or_exit(VCPKG_LINE_INFO);

    REQUIRE(install_plan.size() == 1);
    check_name_and_version(install_plan.install_actions[0], "a", {"1", 0}, {"x"});
}

TEST_CASE ("version dont install default features", "[versionplan]")
{
    MockVersionedPortfileProvider vp;

    auto a_x = make_fpgh("x");
    auto& a_scf = vp.emplace("a", {"1", 0}, VersionScheme::Relaxed).source_control_file;
    a_scf->core_paragraph->default_features.push_back("x");
    a_scf->feature_paragraphs.push_back(std::move(a_x));

    MockCMakeVarProvider var_provider;

    MockBaselineProvider bp;
    bp.v["a"] = {"1", 0};

    auto install_plan =
        create_versioned_install_plan(vp, bp, var_provider, {Dependency{"a", {"core"}}}, {}, toplevel_spec())
            .value_or_exit(VCPKG_LINE_INFO);

    REQUIRE(install_plan.size() == 1);
    check_name_and_version(install_plan.install_actions[0], "a", {"1", 0});
}

TEST_CASE ("version install transitive default features", "[versionplan]")
{
    MockVersionedPortfileProvider vp;

    auto a_x = make_fpgh("x");
    auto& a_scf = vp.emplace("a", {"1", 0}, VersionScheme::Relaxed).source_control_file;
    a_scf->core_paragraph->default_features.push_back("x");
    a_scf->feature_paragraphs.push_back(std::move(a_x));

    auto& b_scf = vp.emplace("b", {"1", 0}, VersionScheme::Relaxed).source_control_file;
    b_scf->core_paragraph->dependencies.push_back({"a", {"core"}});

    auto& c_scf = vp.emplace("c", {"1", 0}, VersionScheme::Relaxed).source_control_file;
    c_scf->core_paragraph->dependencies.push_back({"a"});

    MockCMakeVarProvider var_provider;

    MockBaselineProvider bp;
    bp.v["a"] = {"1", 0};
    bp.v["b"] = {"1", 0};
    bp.v["c"] = {"1", 0};

    auto install_plan = create_versioned_install_plan(vp, bp, var_provider, {Dependency{"b"}}, {}, toplevel_spec())
                            .value_or_exit(VCPKG_LINE_INFO);

    REQUIRE(install_plan.size() == 2);
    check_name_and_version(install_plan.install_actions[0], "a", {"1", 0}, {"x"});
    check_name_and_version(install_plan.install_actions[1], "b", {"1", 0});

    install_plan = create_versioned_install_plan(
                       vp, bp, var_provider, {Dependency{"a", {"core"}}, Dependency{"c"}}, {}, toplevel_spec())
                       .value_or_exit(VCPKG_LINE_INFO);

    REQUIRE(install_plan.size() == 2);
    check_name_and_version(install_plan.install_actions[0], "a", {"1", 0}, {"x"});
    check_name_and_version(install_plan.install_actions[1], "c", {"1", 0});
}

TEST_CASE ("version dont install default features when host", "[versionplan]")
{
    MockVersionedPortfileProvider vp;

    auto a_x = make_fpgh("x");
    auto& a_scf = vp.emplace("a", {"1", 0}, VersionScheme::Relaxed).source_control_file;
    a_scf->core_paragraph->default_features.emplace_back("x");
    a_scf->feature_paragraphs.push_back(std::move(a_x));

    MockCMakeVarProvider var_provider;

    MockBaselineProvider bp;
    bp.v["a"] = {"1", 0};

    SECTION ("only one host dependency ")
    {
        auto install_plan = unwrap(create_versioned_install_plan(
            vp, bp, var_provider, {Dependency{"a", {"core"}, {}, {}, true}}, {}, toplevel_spec()));
        REQUIRE(install_plan.size() == 1);
        check_name_and_version(install_plan.install_actions[0], "a", {"1", 0}, {});
    }
    SECTION ("only one host dependency, default-features = true")
    {
        Dependency dep{"a", {}, {}, {}, true};
        dep.default_features = Dependency::DefaultFeatures::Yes;
        auto install_plan = unwrap(create_versioned_install_plan(vp, bp, var_provider, {dep}, {}, toplevel_spec()));
        REQUIRE(install_plan.size() == 1);
        check_name_and_version(install_plan.install_actions[0], "a", {"1", 0}, {"x"});
    }
    SECTION ("triplet = host triplet")
    {
        auto install_plan = unwrap(
            create_versioned_install_plan(vp,
                                          bp,
                                          var_provider,
                                          {Dependency{"a", {}, {}, {}, true}, Dependency{"a", {}, {}, {}, false}},
                                          {},
                                          toplevel_spec(),
                                          toplevel_spec().triplet()));
        REQUIRE(install_plan.size() == 1);
        check_name_and_version(install_plan.install_actions[0], "a", {"1", 0}, {"x"});
    }
    SECTION ("triplet = host triplet, default-features = false")
    {
        auto install_plan = unwrap(create_versioned_install_plan(
            vp,
            bp,
            var_provider,
            {Dependency{"a", {"core"}, {}, {}, true}, Dependency{"a", {"core"}, {}, {}, false}},
            {},
            toplevel_spec(),
            toplevel_spec().triplet()));
        REQUIRE(install_plan.size() == 1);
        check_name_and_version(install_plan.install_actions[0], "a", {"1", 0}, {});
    }
}

TEST_CASE ("'default-features': true vs 'default-features': true", "[versionplan]")
{
    MockVersionedPortfileProvider vp;

    auto a_x = make_fpgh("x");
    auto& a_scf = vp.emplace("a", {"1", 0}, VersionScheme::Relaxed).source_control_file;
    a_scf->core_paragraph->default_features.emplace_back("x");
    a_scf->feature_paragraphs.push_back(std::move(a_x));

    MockCMakeVarProvider var_provider;

    MockBaselineProvider bp;
    bp.v["a"] = {"1", 0};

    SECTION ("default-features = true, host = true")
    {
        Dependency dep_host{"a", {}, {}, {}, true};
        dep_host.default_features = Dependency::DefaultFeatures::Yes;
        Dependency dep_normal{"a", {}, {}, {}, false};
        dep_normal.default_features = Dependency::DefaultFeatures::No;
        auto install_plan = unwrap(create_versioned_install_plan(
            vp, bp, var_provider, {dep_host, dep_normal}, {}, toplevel_spec(), toplevel_spec().triplet()));
        REQUIRE(install_plan.size() == 1);
        check_name_and_version(install_plan.install_actions[0], "a", {"1", 0}, {"x"});
    }
    SECTION ("default-features = true, host = false")
    {
        Dependency dep_host{"a", {}, {}, {}, true};
        dep_host.default_features = Dependency::DefaultFeatures::No;
        Dependency dep_normal{"a", {}, {}, {}, false};
        dep_normal.default_features = Dependency::DefaultFeatures::Yes;
        auto install_plan = unwrap(create_versioned_install_plan(
            vp, bp, var_provider, {dep_host, dep_normal}, {}, toplevel_spec(), toplevel_spec().triplet()));
        REQUIRE(install_plan.size() == 1);
        check_name_and_version(install_plan.install_actions[0], "a", {"1", 0}, {"x"});
    }
}

TEST_CASE ("version dont install default features when host (transitive)", "[versionplan]")
{
    MockVersionedPortfileProvider vp;
    MockBaselineProvider bp;
    const auto create_port = [&](auto name) -> auto&
    {
        auto a_x = make_fpgh("x");
        auto& a_scf = vp.emplace(name, {"1", 0}, VersionScheme::Relaxed).source_control_file;
        a_scf->core_paragraph->default_features.emplace_back("x");
        a_scf->feature_paragraphs.push_back(std::move(a_x));
        bp.v[name] = {"1", 0};
        return a_scf;
    };
    // every port has a default feature x; Dependencies a -> b, b -> c, c -> d
    // we request a host dependency to "a" and a normal one to "c" while triplet = host-triplet
    // => a and b should have no default features, c and d should have a default feature
    create_port("a")->core_paragraph->dependencies.emplace_back("b", std::vector<std::string>{"core"});
    create_port("b")->core_paragraph->dependencies.emplace_back("c", std::vector<std::string>{"core"});
    create_port("c")->core_paragraph->dependencies.emplace_back("d", std::vector<std::string>{"core"});
    create_port("d");

    MockCMakeVarProvider var_provider;

    auto install_plan = unwrap(
        create_versioned_install_plan(vp,
                                      bp,
                                      var_provider,
                                      {Dependency{"a", {"core"}, {}, {}, true}, Dependency{"c", {}, {}, {}, false}},
                                      {},
                                      toplevel_spec(),
                                      toplevel_spec().triplet()));
    REQUIRE(install_plan.size() == 4);
    check_name_and_version(install_plan.install_actions[0], "d", {"1", 0}, {"x"});
    check_name_and_version(install_plan.install_actions[1], "c", {"1", 0}, {"x"});
    check_name_and_version(install_plan.install_actions[2], "b", {"1", 0}, {});
    check_name_and_version(install_plan.install_actions[3], "a", {"1", 0}, {});
}

static PlatformExpression::Expr parse_platform(StringView l)
{
    return PlatformExpression::parse_platform_expression(l, PlatformExpression::MultipleBinaryOperators::Deny)
        .value_or_exit(VCPKG_LINE_INFO);
}

TEST_CASE ("version install qualified dependencies", "[versionplan]")
{
    MockVersionedPortfileProvider vp;

    vp.emplace("b", {"1", 0}, VersionScheme::Relaxed);
    vp.emplace("c", {"1", 0}, VersionScheme::Relaxed);

    MockBaselineProvider bp;
    bp.v["b"] = {"1", 0};
    bp.v["c"] = {"1", 0};

    SECTION ("windows")
    {
        MockCMakeVarProvider var_provider;
        var_provider.dep_info_vars[toplevel_spec()] = {{"VCPKG_CMAKE_SYSTEM_NAME", "Windows"}};

        auto install_plan =
            create_versioned_install_plan(vp,
                                          bp,
                                          var_provider,
                                          {{"b", {}, parse_platform("!linux")}, {"c", {}, parse_platform("linux")}},
                                          {},
                                          toplevel_spec())
                .value_or_exit(VCPKG_LINE_INFO);

        REQUIRE(install_plan.size() == 1);
        check_name_and_version(install_plan.install_actions[0], "b", {"1", 0});
    }

    SECTION ("linux")
    {
        MockCMakeVarProvider var_provider;
        var_provider.dep_info_vars[toplevel_spec()] = {{"VCPKG_CMAKE_SYSTEM_NAME", "Linux"}};

        auto install_plan =
            create_versioned_install_plan(vp,
                                          bp,
                                          var_provider,
                                          {{"b", {}, parse_platform("!linux")}, {"c", {}, parse_platform("linux")}},
                                          {},
                                          toplevel_spec())
                .value_or_exit(VCPKG_LINE_INFO);

        REQUIRE(install_plan.size() == 1);
        check_name_and_version(install_plan.install_actions[0], "c", {"1", 0});
    }
}

TEST_CASE ("version install qualified default suppression", "[versionplan]")
{
    MockVersionedPortfileProvider vp;

    auto& a_scf = vp.emplace("a", {"1", 0}, VersionScheme::Relaxed).source_control_file;
    a_scf->core_paragraph->default_features.push_back("x");
    a_scf->feature_paragraphs.push_back(make_fpgh("x"));

    vp.emplace("b", {"1", 0}, VersionScheme::Relaxed)
        .source_control_file->core_paragraph->dependencies.push_back({"a", {"core"}});

    MockCMakeVarProvider var_provider;

    MockBaselineProvider bp;
    bp.v["a"] = {"1", 0};
    bp.v["b"] = {"1", 0};

    auto install_plan =
        create_versioned_install_plan(vp,
                                      bp,
                                      var_provider,
                                      {{"b", {}, parse_platform("!linux")}, {"a", {"core"}, parse_platform("linux")}},
                                      {},
                                      toplevel_spec())
            .value_or_exit(VCPKG_LINE_INFO);

    REQUIRE(install_plan.size() == 2);
    check_name_and_version(install_plan.install_actions[0], "a", {"1", 0}, {"x"});
    check_name_and_version(install_plan.install_actions[1], "b", {"1", 0});
}

TEST_CASE ("version install qualified transitive", "[versionplan]")
{
    MockVersionedPortfileProvider vp;

    vp.emplace("a", {"1", 0}, VersionScheme::Relaxed);
    vp.emplace("c", {"1", 0}, VersionScheme::Relaxed);

    auto& b_scf = vp.emplace("b", {"1", 0}, VersionScheme::Relaxed).source_control_file;
    b_scf->core_paragraph->dependencies.push_back({"a", {}, parse_platform("!linux")});
    b_scf->core_paragraph->dependencies.push_back({"c", {}, parse_platform("linux")});

    MockCMakeVarProvider var_provider;

    MockBaselineProvider bp;
    bp.v["a"] = {"1", 0};
    bp.v["b"] = {"1", 0};
    bp.v["c"] = {"1", 0};

    auto install_plan = create_versioned_install_plan(vp, bp, var_provider, {{"b"}}, {}, toplevel_spec())
                            .value_or_exit(VCPKG_LINE_INFO);

    REQUIRE(install_plan.size() == 2);
    check_name_and_version(install_plan.install_actions[0], "a", {"1", 0});
    check_name_and_version(install_plan.install_actions[1], "b", {"1", 0});
}

TEST_CASE ("version install different vars", "[versionplan]")
{
    MockVersionedPortfileProvider vp;

    auto& b_scf = vp.emplace("b", {"1", 0}, VersionScheme::Relaxed).source_control_file;
    b_scf->core_paragraph->dependencies.push_back({"a", {}, parse_platform("!linux")});

    auto& a_scf = vp.emplace("a", {"1", 0}, VersionScheme::Relaxed).source_control_file;
    a_scf->core_paragraph->dependencies.push_back({"c", {}, parse_platform("linux")});

    vp.emplace("c", {"1", 0}, VersionScheme::Relaxed);

    MockCMakeVarProvider var_provider;
    var_provider.dep_info_vars[PackageSpec{"a", Test::X86_WINDOWS}] = {{"VCPKG_CMAKE_SYSTEM_NAME", "Linux"}};

    MockBaselineProvider bp;
    bp.v["a"] = {"1", 0};
    bp.v["b"] = {"1", 0};
    bp.v["c"] = {"1", 0};

    auto install_plan = create_versioned_install_plan(vp, bp, var_provider, {{"b"}}, {}, toplevel_spec())
                            .value_or_exit(VCPKG_LINE_INFO);

    REQUIRE(install_plan.size() == 3);
    check_name_and_version(install_plan.install_actions[0], "c", {"1", 0});
    check_name_and_version(install_plan.install_actions[1], "a", {"1", 0});
    check_name_and_version(install_plan.install_actions[2], "b", {"1", 0});
}

TEST_CASE ("version install qualified features", "[versionplan]")
{
    MockVersionedPortfileProvider vp;

    auto& b_scf = vp.emplace("b", {"1", 0}, VersionScheme::Relaxed).source_control_file;
    b_scf->core_paragraph->default_features.push_back("x");
    b_scf->feature_paragraphs.push_back(make_fpgh("x"));
    b_scf->feature_paragraphs.back()->dependencies.push_back({"a", {}, parse_platform("!linux")});

    auto& a_scf = vp.emplace("a", {"1", 0}, VersionScheme::Relaxed).source_control_file;
    a_scf->core_paragraph->default_features.push_back("y");
    a_scf->feature_paragraphs.push_back(make_fpgh("y"));
    a_scf->feature_paragraphs.back()->dependencies.push_back({"c", {}, parse_platform("linux")});

    auto& c_scf = vp.emplace("c", {"1", 0}, VersionScheme::Relaxed).source_control_file;
    c_scf->core_paragraph->default_features.push_back("z");
    c_scf->feature_paragraphs.push_back(make_fpgh("z"));
    c_scf->feature_paragraphs.back()->dependencies.push_back({"d", {}, parse_platform("linux")});

    vp.emplace("d", {"1", 0}, VersionScheme::Relaxed);

    MockCMakeVarProvider var_provider;
    var_provider.dep_info_vars[PackageSpec{"a", Test::X86_WINDOWS}] = {{"VCPKG_CMAKE_SYSTEM_NAME", "Linux"}};

    MockBaselineProvider bp;
    bp.v["a"] = {"1", 0};
    bp.v["b"] = {"1", 0};
    bp.v["c"] = {"1", 0};
    bp.v["d"] = {"1", 0};

    auto install_plan = create_versioned_install_plan(vp, bp, var_provider, {{"b"}}, {}, toplevel_spec())
                            .value_or_exit(VCPKG_LINE_INFO);

    REQUIRE(install_plan.size() == 3);
    check_name_and_version(install_plan.install_actions[0], "c", {"1", 0}, {"z"});
    check_name_and_version(install_plan.install_actions[1], "a", {"1", 0}, {"y"});
    check_name_and_version(install_plan.install_actions[2], "b", {"1", 0}, {"x"});
}

TEST_CASE ("version install self features", "[versionplan]")
{
    MockBaselineProvider bp;
    bp.v["a"] = {"1", 0};

    MockVersionedPortfileProvider vp;
    auto& a_scf = vp.emplace("a", {"1", 0}).source_control_file;
    a_scf->feature_paragraphs.push_back(make_fpgh("x"));
    a_scf->feature_paragraphs.back()->dependencies.push_back({"a", {"core", "y"}});
    a_scf->feature_paragraphs.push_back(make_fpgh("y"));
    a_scf->feature_paragraphs.push_back(make_fpgh("z"));

    MockCMakeVarProvider var_provider;

    auto install_plan = create_versioned_install_plan(vp, bp, var_provider, {{"a", {"x"}}}, {}, toplevel_spec())
                            .value_or_exit(VCPKG_LINE_INFO);

    REQUIRE(install_plan.size() == 1);
    check_name_and_version(install_plan.install_actions[0], "a", {"1", 0}, {"x", "y"});
}

static auto create_versioned_install_plan(MockVersionedPortfileProvider& vp,
                                          MockBaselineProvider& bp,
                                          std::vector<Dependency> deps,
                                          MockCMakeVarProvider& var_provider)
{
    return create_versioned_install_plan(vp, bp, var_provider, deps, {}, toplevel_spec());
}

static auto create_versioned_install_plan(MockVersionedPortfileProvider& vp,
                                          MockBaselineProvider& bp,
                                          std::vector<Dependency> deps)
{
    MockCMakeVarProvider var_provider;
    return create_versioned_install_plan(vp, bp, deps, var_provider);
}

TEST_CASE ("version install nonexisting features", "[versionplan]")
{
    MockBaselineProvider bp;
    bp.v["a"] = {"1", 0};

    MockVersionedPortfileProvider vp;
    auto& a_scf = vp.emplace("a", {"1", 0}).source_control_file;
    a_scf->feature_paragraphs.push_back(make_fpgh("x"));

    auto install_plan = create_versioned_install_plan(vp, bp, {{"a", {"y"}}});

    REQUIRE_FALSE(install_plan.has_value());
}

TEST_CASE ("version install transitive missing features", "[versionplan]")
{
    MockBaselineProvider bp;
    bp.v["a"] = {"1", 0};
    bp.v["b"] = {"1", 0};

    MockVersionedPortfileProvider vp;
    auto& a_scf = vp.emplace("a", {"1", 0}).source_control_file;
    a_scf->core_paragraph->dependencies.push_back({"b", {"y"}});
    vp.emplace("b", {"1", 0});

    auto install_plan = create_versioned_install_plan(vp, bp, {{"a", {}}});

    REQUIRE_FALSE(install_plan.has_value());
}

TEST_CASE ("version remove features during upgrade", "[versionplan]")
{
    // This case tests the removal of a feature from a package (and corresponding removal of the requirement by other
    // dependents).

    MockBaselineProvider bp;
    bp.v["a"] = {"1", 0};
    bp.v["b"] = {"1", 0};
    bp.v["c"] = {"1", 0};

    MockVersionedPortfileProvider vp;
    // a@0 -> b[x], c>=1
    auto& a_scf = vp.emplace("a", {"1", 0}).source_control_file;
    a_scf->core_paragraph->dependencies.push_back({"b", {"x"}});
    a_scf->core_paragraph->dependencies.push_back({"c", {}, {}, {VersionConstraintKind::Minimum, "1", 1}});
    // a@1 -> b
    auto& a1_scf = vp.emplace("a", {"1", 1}).source_control_file;
    a1_scf->core_paragraph->dependencies.push_back({"b"});
    // b@0 : [x]
    auto& b_scf = vp.emplace("b", {"1", 0}).source_control_file;
    b_scf->feature_paragraphs.push_back(make_fpgh("x"));
    // b@1 -> c
    auto& b1_scf = vp.emplace("b", {"1", 1}).source_control_file;
    b1_scf->core_paragraph->dependencies.push_back({"c"});
    vp.emplace("c", {"1", 0});
    vp.emplace("c", {"1", 1});

    auto install_plan =
        create_versioned_install_plan(vp,
                                      bp,
                                      {
                                          Dependency{"a", {}, {}, {VersionConstraintKind::Minimum, "1"}},
                                          Dependency{"a", {}, {}, {VersionConstraintKind::Minimum, "1", 1}},
                                          Dependency{"b", {}, {}, {VersionConstraintKind::Minimum, "1", 1}},
                                          Dependency{"c"},
                                      })
            .value_or_exit(VCPKG_LINE_INFO);

    REQUIRE(install_plan.size() == 3);
    check_name_and_version(install_plan.install_actions[0], "c", {"1", 1});
    check_name_and_version(install_plan.install_actions[1], "b", {"1", 1});
    check_name_and_version(install_plan.install_actions[2], "a", {"1", 1});
}

TEST_CASE ("version install host tool", "[versionplan]")
{
    MockBaselineProvider bp;
    bp.v["a"] = {"1", 0};
    bp.v["b"] = {"1", 0};
    bp.v["c"] = {"1", 0};
    bp.v["d"] = {"1", 0};

    MockVersionedPortfileProvider vp;
    vp.emplace("a", {"1", 0});
    auto& b_scf = vp.emplace("b", {"1", 0}).source_control_file;
    b_scf->core_paragraph->dependencies.push_back(Dependency{"a", {}, {}, {}, true});
    auto& c_scf = vp.emplace("c", {"1", 0}).source_control_file;
    c_scf->core_paragraph->dependencies.push_back(Dependency{"a"});
    auto& d_scf = vp.emplace("d", {"1", 0}).source_control_file;
    d_scf->core_paragraph->dependencies.push_back(Dependency{"d", {}, {}, {}, true});

    SECTION ("normal toplevel")
    {
        Dependency dep_c{"c"};

        auto install_plan = create_versioned_install_plan(vp, bp, {dep_c}).value_or_exit(VCPKG_LINE_INFO);

        REQUIRE(install_plan.size() == 2);
        check_name_and_version(install_plan.install_actions[0], "a", {"1", 0});
        REQUIRE(install_plan.install_actions[0].spec.triplet() == Test::X86_WINDOWS);
        check_name_and_version(install_plan.install_actions[1], "c", {"1", 0});
        REQUIRE(install_plan.install_actions[1].spec.triplet() == Test::X86_WINDOWS);
    }
    SECTION ("toplevel")
    {
        Dependency dep_a{"a"};
        dep_a.host = true;

        auto install_plan = create_versioned_install_plan(vp, bp, {dep_a}).value_or_exit(VCPKG_LINE_INFO);

        REQUIRE(install_plan.size() == 1);
        check_name_and_version(install_plan.install_actions[0], "a", {"1", 0});
        REQUIRE(install_plan.install_actions[0].spec.triplet() == Test::ARM_UWP);
    }
    SECTION ("transitive 1")
    {
        auto install_plan = create_versioned_install_plan(vp, bp, {{"b"}}).value_or_exit(VCPKG_LINE_INFO);

        REQUIRE(install_plan.size() == 2);
        check_name_and_version(install_plan.install_actions[0], "a", {"1", 0});
        REQUIRE(install_plan.install_actions[0].spec.triplet() == Test::ARM_UWP);
        CHECK(install_plan.install_actions[0].request_type == RequestType::AUTO_SELECTED);
        check_name_and_version(install_plan.install_actions[1], "b", {"1", 0});
        REQUIRE(install_plan.install_actions[1].spec.triplet() == Test::X86_WINDOWS);
        CHECK(install_plan.install_actions[1].request_type == RequestType::USER_REQUESTED);
    }
    SECTION ("transitive 2")
    {
        Dependency dep_c{"c"};
        dep_c.host = true;

        auto install_plan = create_versioned_install_plan(vp, bp, {dep_c}).value_or_exit(VCPKG_LINE_INFO);

        REQUIRE(install_plan.size() == 2);
        check_name_and_version(install_plan.install_actions[0], "a", {"1", 0});
        REQUIRE(install_plan.install_actions[0].spec.triplet() == Test::ARM_UWP);
        CHECK(install_plan.install_actions[0].request_type == RequestType::AUTO_SELECTED);
        check_name_and_version(install_plan.install_actions[1], "c", {"1", 0});
        REQUIRE(install_plan.install_actions[1].spec.triplet() == Test::ARM_UWP);
        CHECK(install_plan.install_actions[1].request_type == RequestType::USER_REQUESTED);
    }
    SECTION ("self-reference")
    {
        auto install_plan = create_versioned_install_plan(vp, bp, {{"d"}}).value_or_exit(VCPKG_LINE_INFO);

        REQUIRE(install_plan.size() == 2);
        check_name_and_version(install_plan.install_actions[0], "d", {"1", 0});
        REQUIRE(install_plan.install_actions[0].spec.triplet() == Test::ARM_UWP);
        CHECK(install_plan.install_actions[0].request_type == RequestType::AUTO_SELECTED);
        check_name_and_version(install_plan.install_actions[1], "d", {"1", 0});
        REQUIRE(install_plan.install_actions[1].spec.triplet() == Test::X86_WINDOWS);
        CHECK(install_plan.install_actions[1].request_type == RequestType::USER_REQUESTED);
    }
}
TEST_CASE ("version overlay ports", "[versionplan]")
{
    MockBaselineProvider bp;
    bp.v["a"] = {"1", 0};
    bp.v["b"] = {"1", 0};
    bp.v["c"] = {"1", 0};

    MockVersionedPortfileProvider vp;
    vp.emplace("a", {"1", 0});
    vp.emplace("a", {"1", 1});
    vp.emplace("a", {"2", 0});
    vp.emplace("b", {"1", 0}).source_control_file->core_paragraph->dependencies.emplace_back(Dependency{"a"});
    vp.emplace("c", {"1", 0})
        .source_control_file->core_paragraph->dependencies.emplace_back(
            Dependency{"a", {}, {}, {VersionConstraintKind::Minimum, "1", 1}});

    MockCMakeVarProvider var_provider;

    MockOverlayProvider oprovider;
    oprovider.emplace("a", {"overlay", 0});

    SECTION ("no baseline")
    {
        const MockBaselineProvider empty_bp;

        auto install_plan =
            create_versioned_install_plan(vp, empty_bp, oprovider, var_provider, {{"a"}}, {}, toplevel_spec())
                .value_or_exit(VCPKG_LINE_INFO);

        REQUIRE(install_plan.size() == 1);
        check_name_and_version(install_plan.install_actions[0], "a", {"overlay", 0});
    }

    SECTION ("transitive")
    {
        auto install_plan = create_versioned_install_plan(vp, bp, oprovider, var_provider, {{"b"}}, {}, toplevel_spec())
                                .value_or_exit(VCPKG_LINE_INFO);

        REQUIRE(install_plan.size() == 2);
        check_name_and_version(install_plan.install_actions[0], "a", {"overlay", 0});
        check_name_and_version(install_plan.install_actions[1], "b", {"1", 0});
    }

    SECTION ("transitive constraint")
    {
        auto install_plan = create_versioned_install_plan(vp, bp, oprovider, var_provider, {{"c"}}, {}, toplevel_spec())
                                .value_or_exit(VCPKG_LINE_INFO);

        REQUIRE(install_plan.size() == 2);
        check_name_and_version(install_plan.install_actions[0], "a", {"overlay", 0});
        check_name_and_version(install_plan.install_actions[1], "c", {"1", 0});
    }

    SECTION ("none")
    {
        auto install_plan = create_versioned_install_plan(vp, bp, oprovider, var_provider, {{"a"}}, {}, toplevel_spec())
                                .value_or_exit(VCPKG_LINE_INFO);

        REQUIRE(install_plan.size() == 1);
        check_name_and_version(install_plan.install_actions[0], "a", {"overlay", 0});
    }
    SECTION ("constraint")
    {
        auto install_plan =
            create_versioned_install_plan(vp,
                                          bp,
                                          oprovider,
                                          var_provider,
                                          {
                                              Dependency{"a", {}, {}, {VersionConstraintKind::Minimum, "1", 1}},
                                          },
                                          {},
                                          toplevel_spec())
                .value_or_exit(VCPKG_LINE_INFO);

        REQUIRE(install_plan.size() == 1);
        check_name_and_version(install_plan.install_actions[0], "a", {"overlay", 0});
    }
    SECTION ("constraint+override")
    {
        auto install_plan =
            create_versioned_install_plan(vp,
                                          bp,
                                          oprovider,
                                          var_provider,
                                          {
                                              Dependency{"a", {}, {}, {VersionConstraintKind::Minimum, "1", 1}},
                                          },
                                          {
                                              DependencyOverride{"a", "2", 0},
                                          },
                                          toplevel_spec())
                .value_or_exit(VCPKG_LINE_INFO);

        REQUIRE(install_plan.size() == 1);
        check_name_and_version(install_plan.install_actions[0], "a", {"overlay", 0});
    }
    SECTION ("override")
    {
        auto install_plan = create_versioned_install_plan(vp,
                                                          bp,
                                                          oprovider,
                                                          var_provider,
                                                          {
                                                              Dependency{"a"},
                                                          },
                                                          {
                                                              DependencyOverride{"a", "2", 0},
                                                          },
                                                          toplevel_spec())
                                .value_or_exit(VCPKG_LINE_INFO);

        REQUIRE(install_plan.size() == 1);
        check_name_and_version(install_plan.install_actions[0], "a", {"overlay", 0});
    }
}

TEST_CASE ("respect supports expression", "[versionplan]")
{
    using namespace PlatformExpression;
    const auto supports_expression =
        parse_platform_expression("windows", MultipleBinaryOperators::Deny).value_or_exit(VCPKG_LINE_INFO);
    MockBaselineProvider bp;
    bp.v["a"] = {"1", 0};

    MockVersionedPortfileProvider vp;
    vp.emplace("a", {"1", 0}).source_control_file->core_paragraph->supports_expression = supports_expression;
    vp.emplace("a", {"1", 1});
    MockCMakeVarProvider var_provider;
    var_provider.dep_info_vars[{"a", toplevel_spec().triplet()}]["VCPKG_CMAKE_SYSTEM_NAME"] = "";
    auto install_plan = create_versioned_install_plan(vp, bp, {{"a", {}}}, var_provider);
    CHECK(install_plan.has_value());
    var_provider.dep_info_vars[{"a", toplevel_spec().triplet()}]["VCPKG_CMAKE_SYSTEM_NAME"] = "Linux";
    install_plan = create_versioned_install_plan(vp, bp, {{"a", {}}}, var_provider);
    CHECK_FALSE(install_plan.has_value());
    SECTION ("override")
    {
        // override from non supported to supported version
        MockOverlayProvider oprovider;
        install_plan = create_versioned_install_plan(
            vp, bp, oprovider, var_provider, {Dependency{"a"}}, {DependencyOverride{"a", "1", 1}}, toplevel_spec());
        CHECK(install_plan.has_value());
        // override from supported to non supported version
        bp.v["a"] = {"1", 1};
        install_plan = create_versioned_install_plan(
            vp, bp, oprovider, var_provider, {Dependency{"a"}}, {DependencyOverride{"a", "1", 0}}, toplevel_spec());
        CHECK_FALSE(install_plan.has_value());
    }
}

TEST_CASE ("respect supports expressions of features", "[versionplan]")
{
    using namespace PlatformExpression;
    MockBaselineProvider bp;
    bp.v["a"] = {"1", 0};

    MockVersionedPortfileProvider vp;
    auto a_x = std::make_unique<FeatureParagraph>();
    a_x->name = "x";
    a_x->supports_expression =
        parse_platform_expression("windows", MultipleBinaryOperators::Deny).value_or_exit(VCPKG_LINE_INFO);
    vp.emplace("a", {"1", 0}).source_control_file->feature_paragraphs.push_back(std::move(a_x));
    a_x = std::make_unique<FeatureParagraph>();
    a_x->name = "x";
    vp.emplace("a", {"1", 1}).source_control_file->feature_paragraphs.push_back(std::move(a_x));

    MockCMakeVarProvider var_provider;
    var_provider.dep_info_vars[{"a", toplevel_spec().triplet()}]["VCPKG_CMAKE_SYSTEM_NAME"] = "";
    auto install_plan = create_versioned_install_plan(vp, bp, {{"a", {"x"}}}, var_provider);
    CHECK(install_plan.has_value());
    var_provider.dep_info_vars[{"a", toplevel_spec().triplet()}]["VCPKG_CMAKE_SYSTEM_NAME"] = "Linux";
    install_plan = create_versioned_install_plan(vp, bp, {{"a", {"x"}}}, var_provider);
    CHECK_FALSE(install_plan.has_value());
    SECTION ("override")
    {
        // override from non supported to supported version
        MockOverlayProvider oprovider;
        install_plan = create_versioned_install_plan(vp,
                                                     bp,
                                                     oprovider,
                                                     var_provider,
                                                     {Dependency{"a", {"x"}}},
                                                     {DependencyOverride{"a", "1", 1}},
                                                     toplevel_spec());
        CHECK(install_plan.has_value());
        // override from supported to non supported version
        bp.v["a"] = {"1", 1};
        install_plan = create_versioned_install_plan(vp,
                                                     bp,
                                                     oprovider,
                                                     var_provider,
                                                     {Dependency{"a", {"x"}}},
                                                     {DependencyOverride{"a", "1", 0}},
                                                     toplevel_spec());
        CHECK_FALSE(install_plan.has_value());
    }
}<|MERGE_RESOLUTION|>--- conflicted
+++ resolved
@@ -215,52 +215,13 @@
 
 static const MockOverlayProvider s_empty_mock_overlay;
 
-<<<<<<< HEAD
-static ExpectedS<Dependencies::ActionPlan> create_versioned_install_plan(
-    const PortFileProvider::IVersionedPortfileProvider& provider,
-    const PortFileProvider::IBaselineProvider& bprovider,
-    const CMakeVars::CMakeVarProvider& var_provider,
-    const std::vector<Dependency>& deps,
-    const std::vector<DependencyOverride>& overrides,
-    const PackageSpec& toplevel,
-    const Triplet host_triplet = Test::ARM_UWP)
-{
-    return Dependencies::create_versioned_install_plan(provider,
-                                                       bprovider,
-                                                       s_empty_mock_overlay,
-                                                       var_provider,
-                                                       deps,
-                                                       overrides,
-                                                       toplevel,
-                                                       host_triplet,
-                                                       Dependencies::UnsupportedPortAction::Error);
-}
-
-static ExpectedS<vcpkg::Dependencies::ActionPlan> create_versioned_install_plan(
-    const PortFileProvider::IVersionedPortfileProvider& provider,
-    const PortFileProvider::IBaselineProvider& bprovider,
-    const PortFileProvider::IOverlayProvider& oprovider,
-    const CMakeVars::CMakeVarProvider& var_provider,
-    const std::vector<Dependency>& deps,
-    const std::vector<DependencyOverride>& overrides,
-    const PackageSpec& toplevel)
-{
-    return vcpkg::Dependencies::create_versioned_install_plan(provider,
-                                                              bprovider,
-                                                              oprovider,
-                                                              var_provider,
-                                                              deps,
-                                                              overrides,
-                                                              toplevel,
-                                                              Test::ARM_UWP,
-                                                              Dependencies::UnsupportedPortAction::Error);
-=======
 static ExpectedS<ActionPlan> create_versioned_install_plan(const IVersionedPortfileProvider& provider,
                                                            const IBaselineProvider& bprovider,
                                                            const CMakeVars::CMakeVarProvider& var_provider,
                                                            const std::vector<Dependency>& deps,
                                                            const std::vector<DependencyOverride>& overrides,
-                                                           const PackageSpec& toplevel)
+                                                           const PackageSpec& toplevel,
+                                                           const Triplet host_triplet = Test::ARM_UWP)
 {
     return create_versioned_install_plan(provider,
                                          bprovider,
@@ -269,7 +230,7 @@
                                          deps,
                                          overrides,
                                          toplevel,
-                                         Test::ARM_UWP,
+                                         host_triplet,
                                          UnsupportedPortAction::Error);
 }
 
@@ -290,7 +251,6 @@
                                          toplevel,
                                          Test::ARM_UWP,
                                          UnsupportedPortAction::Error);
->>>>>>> ea4088f6
 }
 
 TEST_CASE ("basic version install single", "[versionplan]")
@@ -1701,8 +1661,9 @@
 
     SECTION ("only one host dependency ")
     {
-        auto install_plan = unwrap(create_versioned_install_plan(
-            vp, bp, var_provider, {Dependency{"a", {"core"}, {}, {}, true}}, {}, toplevel_spec()));
+        auto install_plan = create_versioned_install_plan(
+                                vp, bp, var_provider, {Dependency{"a", {"core"}, {}, {}, true}}, {}, toplevel_spec())
+                                .value_or_exit(VCPKG_LINE_INFO);
         REQUIRE(install_plan.size() == 1);
         check_name_and_version(install_plan.install_actions[0], "a", {"1", 0}, {});
     }
@@ -1710,33 +1671,36 @@
     {
         Dependency dep{"a", {}, {}, {}, true};
         dep.default_features = Dependency::DefaultFeatures::Yes;
-        auto install_plan = unwrap(create_versioned_install_plan(vp, bp, var_provider, {dep}, {}, toplevel_spec()));
+        auto install_plan = create_versioned_install_plan(vp, bp, var_provider, {dep}, {}, toplevel_spec())
+                                .value_or_exit(VCPKG_LINE_INFO);
         REQUIRE(install_plan.size() == 1);
         check_name_and_version(install_plan.install_actions[0], "a", {"1", 0}, {"x"});
     }
     SECTION ("triplet = host triplet")
     {
-        auto install_plan = unwrap(
+        auto install_plan =
             create_versioned_install_plan(vp,
                                           bp,
                                           var_provider,
                                           {Dependency{"a", {}, {}, {}, true}, Dependency{"a", {}, {}, {}, false}},
                                           {},
                                           toplevel_spec(),
-                                          toplevel_spec().triplet()));
+                                          toplevel_spec().triplet())
+                .value_or_exit(VCPKG_LINE_INFO);
         REQUIRE(install_plan.size() == 1);
         check_name_and_version(install_plan.install_actions[0], "a", {"1", 0}, {"x"});
     }
     SECTION ("triplet = host triplet, default-features = false")
     {
-        auto install_plan = unwrap(create_versioned_install_plan(
-            vp,
-            bp,
-            var_provider,
-            {Dependency{"a", {"core"}, {}, {}, true}, Dependency{"a", {"core"}, {}, {}, false}},
-            {},
-            toplevel_spec(),
-            toplevel_spec().triplet()));
+        auto install_plan = create_versioned_install_plan(
+                                vp,
+                                bp,
+                                var_provider,
+                                {Dependency{"a", {"core"}, {}, {}, true}, Dependency{"a", {"core"}, {}, {}, false}},
+                                {},
+                                toplevel_spec(),
+                                toplevel_spec().triplet())
+                                .value_or_exit(VCPKG_LINE_INFO);
         REQUIRE(install_plan.size() == 1);
         check_name_and_version(install_plan.install_actions[0], "a", {"1", 0}, {});
     }
@@ -1762,8 +1726,10 @@
         dep_host.default_features = Dependency::DefaultFeatures::Yes;
         Dependency dep_normal{"a", {}, {}, {}, false};
         dep_normal.default_features = Dependency::DefaultFeatures::No;
-        auto install_plan = unwrap(create_versioned_install_plan(
-            vp, bp, var_provider, {dep_host, dep_normal}, {}, toplevel_spec(), toplevel_spec().triplet()));
+        auto install_plan =
+            create_versioned_install_plan(
+                vp, bp, var_provider, {dep_host, dep_normal}, {}, toplevel_spec(), toplevel_spec().triplet())
+                .value_or_exit(VCPKG_LINE_INFO);
         REQUIRE(install_plan.size() == 1);
         check_name_and_version(install_plan.install_actions[0], "a", {"1", 0}, {"x"});
     }
@@ -1773,8 +1739,10 @@
         dep_host.default_features = Dependency::DefaultFeatures::No;
         Dependency dep_normal{"a", {}, {}, {}, false};
         dep_normal.default_features = Dependency::DefaultFeatures::Yes;
-        auto install_plan = unwrap(create_versioned_install_plan(
-            vp, bp, var_provider, {dep_host, dep_normal}, {}, toplevel_spec(), toplevel_spec().triplet()));
+        auto install_plan =
+            create_versioned_install_plan(
+                vp, bp, var_provider, {dep_host, dep_normal}, {}, toplevel_spec(), toplevel_spec().triplet())
+                .value_or_exit(VCPKG_LINE_INFO);
         REQUIRE(install_plan.size() == 1);
         check_name_and_version(install_plan.install_actions[0], "a", {"1", 0}, {"x"});
     }
@@ -1803,14 +1771,15 @@
 
     MockCMakeVarProvider var_provider;
 
-    auto install_plan = unwrap(
+    auto install_plan =
         create_versioned_install_plan(vp,
                                       bp,
                                       var_provider,
                                       {Dependency{"a", {"core"}, {}, {}, true}, Dependency{"c", {}, {}, {}, false}},
                                       {},
                                       toplevel_spec(),
-                                      toplevel_spec().triplet()));
+                                      toplevel_spec().triplet())
+            .value_or_exit(VCPKG_LINE_INFO);
     REQUIRE(install_plan.size() == 4);
     check_name_and_version(install_plan.install_actions[0], "d", {"1", 0}, {"x"});
     check_name_and_version(install_plan.install_actions[1], "c", {"1", 0}, {"x"});
