#include <catch2/catch.hpp>

#include <vcpkg/fwd/packagespec.h>

#include <vcpkg/base/files.h>
#include <vcpkg/base/graphs.h>

#include <vcpkg/commands.set-installed.h>
#include <vcpkg/dependencies.h>
#include <vcpkg/portfileprovider.h>
#include <vcpkg/sourceparagraph.h>
#include <vcpkg/triplet.h>

#include <memory>
#include <numeric>
#include <unordered_map>
#include <vector>

#include <vcpkg-test/mockcmakevarprovider.h>
#include <vcpkg-test/util.h>

using namespace vcpkg;

using Test::make_control_file;
using Test::make_status_feature_pgh;
using Test::make_status_pgh;
using Test::MockCMakeVarProvider;
using Test::PackageSpecMap;

struct MockBaselineProvider : IBaselineProvider
{
    mutable std::map<std::string, Version, std::less<>> v;

    ExpectedL<Version> get_baseline_version(StringView name) const override
    {
        auto it = v.find(name);
        if (it == v.end())
            return LocalizedString::from_raw("MockBaselineProvider::get_baseline_version(" + name.to_string() + ")");
        return it->second;
    }
};

struct MockVersionedPortfileProvider : IVersionedPortfileProvider
{
    mutable std::map<std::string, std::map<Version, SourceControlFileAndLocation, VersionMapLess>> v;

    ExpectedL<const SourceControlFileAndLocation&> get_control_file(
        const vcpkg::VersionSpec& versionspec) const override
    {
        return get_control_file(versionspec.port_name, versionspec.version);
    }

    ExpectedL<const SourceControlFileAndLocation&> get_control_file(const std::string& name,
                                                                    const vcpkg::Version& version) const
    {
        auto it = v.find(name);
        if (it == v.end()) return LocalizedString::from_raw("Unknown port name");
        auto it2 = it->second.find(version);
        if (it2 == it->second.end()) return LocalizedString::from_raw("Unknown port version");
        return it2->second;
    }

    virtual View<vcpkg::Version> get_port_versions(StringView) const override { Checks::unreachable(VCPKG_LINE_INFO); }

    SourceControlFileAndLocation& emplace(std::string&& name,
                                          Version&& version,
                                          VersionScheme scheme = VersionScheme::String)
    {
        auto&& version_map = v[name];
        auto it2 = version_map.find(version);
        if (it2 == version_map.end())
        {
            auto scf = std::make_unique<SourceControlFile>();
            auto core = std::make_unique<SourceParagraph>();
            core->name = name;
            core->raw_version = version.text();
            core->port_version = version.port_version();
            core->version_scheme = scheme;
            scf->core_paragraph = std::move(core);
            it2 = version_map.emplace(version, SourceControlFileAndLocation{std::move(scf), name}).first;
        }

        return it2->second;
    }

    virtual void load_all_control_files(std::map<std::string, const SourceControlFileAndLocation*>&) const override
    {
        Checks::unreachable(VCPKG_LINE_INFO);
    }
};

struct CoreDependency : Dependency
{
    CoreDependency(std::string name, std::vector<Feature> features = {}, PlatformExpression::Expr platform = {})
        : Dependency{std::move(name), std::move(features), std::move(platform)}
    {
        default_features = false;
    }
};

static void check_name_and_features(const InstallPlanAction& ipa,
                                    StringLiteral name,
                                    std::initializer_list<StringLiteral> features)
{
    CHECK(ipa.spec.name() == name);
    CHECK(ipa.source_control_file_and_location.has_value());
    {
        INFO("ipa.feature_list = [" << Strings::join(", ", ipa.feature_list) << "]");
        INFO("features = [" << Strings::join(", ", features) << "]");
        CHECK(ipa.feature_list.size() == features.size() + 1);
        for (auto&& f : features)
        {
            INFO("f = \"" << f.c_str() << "\"");
            CHECK(Util::find(ipa.feature_list, f) != ipa.feature_list.end());
        }
        CHECK(Util::find(ipa.feature_list, "core") != ipa.feature_list.end());
    }
}

static void check_name_and_version(const InstallPlanAction& ipa,
                                   StringLiteral name,
                                   Version v,
                                   std::initializer_list<StringLiteral> features = {})
{
    check_name_and_features(ipa, name, features);
    if (auto scfl = ipa.source_control_file_and_location.get())
    {
        CHECK(scfl->source_control_file->core_paragraph->raw_version == v.text());
        CHECK(scfl->source_control_file->core_paragraph->port_version == v.port_version());
    }
}

static void check_semver_version(const ExpectedL<DotVersion>& maybe_version,
                                 const std::string& version_string,
                                 const std::string& prerelease_string,
                                 uint64_t major,
                                 uint64_t minor,
                                 uint64_t patch,
                                 const std::vector<std::string>& identifiers)
{
    auto actual_version = maybe_version.value_or_exit(VCPKG_LINE_INFO);
    CHECK(actual_version.version_string == version_string);
    CHECK(actual_version.prerelease_string == prerelease_string);
    REQUIRE(actual_version.version.size() == 3);
    CHECK(actual_version.version[0] == major);
    CHECK(actual_version.version[1] == minor);
    CHECK(actual_version.version[2] == patch);
    CHECK(actual_version.identifiers == identifiers);
}

static void check_relaxed_version(const ExpectedL<DotVersion>& maybe_version,
                                  const std::vector<uint64_t>& version,
                                  const std::vector<std::string>& identifiers = {})
{
    auto actual_version = maybe_version.value_or_exit(VCPKG_LINE_INFO);
    CHECK(actual_version.version == version);
    CHECK(actual_version.identifiers == identifiers);
}

static void check_date_version(const ExpectedL<DateVersion>& maybe_version,
                               const std::string& version_string,
                               const std::vector<uint64_t>& identifiers)
{
    auto actual_version = maybe_version.value_or_exit(VCPKG_LINE_INFO);
    CHECK(actual_version.version_string == version_string);
    CHECK(actual_version.identifiers == identifiers);
}

static const PackageSpec& toplevel_spec()
{
    static const PackageSpec ret("toplevel-spec", Test::X86_WINDOWS);
    return ret;
}

struct MockOverlayProvider : IOverlayProvider
{
    MockOverlayProvider() = default;
    MockOverlayProvider(const MockOverlayProvider&) = delete;
    MockOverlayProvider& operator=(const MockOverlayProvider&) = delete;

    virtual Optional<const SourceControlFileAndLocation&> get_control_file(StringView name) const override
    {
        auto it = mappings.find(name);
        if (it == mappings.end())
        {
            return nullopt;
        }

        return it->second;
    }

    SourceControlFileAndLocation& emplace(const std::string& name,
                                          Version&& version,
                                          VersionScheme scheme = VersionScheme::String)
    {
        auto it = mappings.find(name);
        if (it == mappings.end())
        {
            auto scf = std::make_unique<SourceControlFile>();
            auto core = std::make_unique<SourceParagraph>();
            core->name = name;
            core->raw_version = version.text();
            core->port_version = version.port_version();
            core->version_scheme = scheme;
            scf->core_paragraph = std::move(core);
            it = mappings.emplace(name, SourceControlFileAndLocation{std::move(scf), name}).first;
        }
        return it->second;
    }

    SourceControlFileAndLocation& emplace(const std::string& name) { return emplace(name, {"1", 0}); }

    virtual void load_all_control_files(std::map<std::string, const SourceControlFileAndLocation*>&) const override
    {
        Checks::unreachable(VCPKG_LINE_INFO);
    }

private:
    std::map<std::string, SourceControlFileAndLocation, std::less<>> mappings;
};

static const MockOverlayProvider s_empty_mock_overlay;

#define WITH_EXPECTED(id, expr)                                                                                        \
    auto id##_storage = (expr);                                                                                        \
    REQUIRE(id##_storage.has_value());                                                                                 \
    auto& id = *id##_storage.get()

static ExpectedL<ActionPlan> create_versioned_install_plan(const IVersionedPortfileProvider& provider,
                                                           const IBaselineProvider& bprovider,
                                                           const CMakeVars::CMakeVarProvider& var_provider,
                                                           const std::vector<Dependency>& deps,
                                                           const std::vector<DependencyOverride>& overrides,
                                                           const PackageSpec& toplevel)
{
    return create_versioned_install_plan(provider,
                                         bprovider,
                                         s_empty_mock_overlay,
                                         var_provider,
                                         deps,
                                         overrides,
                                         toplevel,
                                         {Test::ARM_UWP, "pkgs", UnsupportedPortAction::Error});
}

static ExpectedL<ActionPlan> create_versioned_install_plan(const IVersionedPortfileProvider& provider,
                                                           const IBaselineProvider& bprovider,
                                                           const IOverlayProvider& oprovider,
                                                           const CMakeVars::CMakeVarProvider& var_provider,
                                                           const std::vector<Dependency>& deps,
                                                           const std::vector<DependencyOverride>& overrides,
                                                           const PackageSpec& toplevel)
{
    return create_versioned_install_plan(provider,
                                         bprovider,
                                         oprovider,
                                         var_provider,
                                         deps,
                                         overrides,
                                         toplevel,
                                         {Test::ARM_UWP, "pkgs", UnsupportedPortAction::Error});
}

TEST_CASE ("basic version install single", "[versionplan]")
{
    MockBaselineProvider bp;
    bp.v["a"] = {"1", 0};

    MockVersionedPortfileProvider vp;
    vp.emplace("a", {"1", 0});

    MockCMakeVarProvider var_provider;

    WITH_EXPECTED(install_plan, create_versioned_install_plan(vp, bp, var_provider, {{"a"}}, {}, toplevel_spec()));

    REQUIRE(install_plan.size() == 1);
    REQUIRE(install_plan.install_actions.at(0).spec.name() == "a");
}

TEST_CASE ("basic version install detect cycle", "[versionplan]")
{
    MockBaselineProvider bp;
    bp.v["a"] = {"1", 0};
    bp.v["b"] = {"1", 0};

    MockVersionedPortfileProvider vp;
    vp.emplace("a", {"1", 0}).source_control_file->core_paragraph->dependencies = {
        Dependency{"b", {}, {}, DependencyConstraint{}},
    };
    vp.emplace("b", {"1", 0}).source_control_file->core_paragraph->dependencies = {
        Dependency{"a", {}, {}, DependencyConstraint{}},
    };

    MockCMakeVarProvider var_provider;

    auto install_plan = create_versioned_install_plan(vp, bp, var_provider, {{"a"}}, {}, toplevel_spec());

    REQUIRE(!install_plan.has_value());
    REQUIRE(install_plan.error() == "error: cycle detected during a:x86-windows:\na:x86-windows@1\nb:x86-windows@1");
}

TEST_CASE ("basic version install scheme", "[versionplan]")
{
    MockBaselineProvider bp;
    bp.v["a"] = {"1", 0};
    bp.v["b"] = {"1", 0};

    MockVersionedPortfileProvider vp;
    vp.emplace("a", {"1", 0}).source_control_file->core_paragraph->dependencies = {
        Dependency{"b", {}, {}, DependencyConstraint{}},
    };
    vp.emplace("b", {"1", 0});

    MockCMakeVarProvider var_provider;

    WITH_EXPECTED(install_plan, create_versioned_install_plan(vp, bp, var_provider, {{"a"}}, {}, toplevel_spec()));

    REQUIRE(install_plan.size() == 2);
    CHECK(install_plan.install_actions[0].spec.name() == "b");
    CHECK(install_plan.install_actions[1].spec.name() == "a");

    REQUIRE(install_plan.install_actions[1].package_dependencies.size() == 1);
    CHECK(install_plan.install_actions[1].package_dependencies[0].name() == "b");

    auto it = install_plan.install_actions[1].feature_dependencies.find("core");
    REQUIRE(it != install_plan.install_actions[1].feature_dependencies.end());
    REQUIRE(it->second.size() == 1);
    REQUIRE(it->second[0].port() == "b");
}

TEST_CASE ("basic version install scheme diamond", "[versionplan]")
{
    MockBaselineProvider bp;
    bp.v["a"] = {"1", 0};
    bp.v["b"] = {"1", 0};
    bp.v["c"] = {"1", 0};
    bp.v["d"] = {"1", 0};

    MockVersionedPortfileProvider vp;
    vp.emplace("a", {"1", 0}).source_control_file->core_paragraph->dependencies = {
        Dependency{"b", {}, {}, DependencyConstraint{}},
        Dependency{"c", {}, {}, DependencyConstraint{}},
    };
    vp.emplace("b", {"1", 0}).source_control_file->core_paragraph->dependencies = {
        Dependency{"c", {}, {}, DependencyConstraint{}},
        Dependency{"d", {}, {}, DependencyConstraint{}},
    };
    vp.emplace("c", {"1", 0}).source_control_file->core_paragraph->dependencies = {
        Dependency{"d", {}, {}, DependencyConstraint{}},
    };
    vp.emplace("d", {"1", 0});

    MockCMakeVarProvider var_provider;

    WITH_EXPECTED(install_plan, create_versioned_install_plan(vp, bp, var_provider, {{"a"}}, {}, toplevel_spec()));

    REQUIRE(install_plan.size() == 4);
    CHECK(install_plan.install_actions[0].spec.name() == "d");
    CHECK(install_plan.install_actions[1].spec.name() == "c");
    CHECK(install_plan.install_actions[2].spec.name() == "b");
    CHECK(install_plan.install_actions[3].spec.name() == "a");

    REQUIRE(install_plan.install_actions[1].package_dependencies.size() == 1);
    CHECK(install_plan.install_actions[1].package_dependencies[0].name() == "d");

    REQUIRE(install_plan.install_actions[2].package_dependencies.size() == 2);
    CHECK(install_plan.install_actions[2].package_dependencies[0].name() == "c");
    CHECK(install_plan.install_actions[2].package_dependencies[1].name() == "d");

    REQUIRE(install_plan.install_actions[3].package_dependencies.size() == 2);
    CHECK(install_plan.install_actions[3].package_dependencies[0].name() == "b");
    CHECK(install_plan.install_actions[3].package_dependencies[1].name() == "c");
}

TEST_CASE ("basic version install scheme baseline missing", "[versionplan]")
{
    MockBaselineProvider bp;

    MockVersionedPortfileProvider vp;
    vp.emplace("a", {"1", 0});

    MockCMakeVarProvider var_provider;

    auto install_plan = create_versioned_install_plan(vp, bp, var_provider, {{"a"}}, {}, toplevel_spec());

    REQUIRE(!install_plan.has_value());
    REQUIRE(install_plan.error() == "MockBaselineProvider::get_baseline_version(a)");
}

TEST_CASE ("basic version install scheme baseline missing 2", "[versionplan]")
{
    MockBaselineProvider bp;

    MockVersionedPortfileProvider vp;
    vp.emplace("a", {"1", 0});
    vp.emplace("a", {"2", 0});
    vp.emplace("a", {"3", 0});

    MockCMakeVarProvider var_provider;

    auto install_plan =
        create_versioned_install_plan(vp,
                                      bp,
                                      var_provider,
                                      {
                                          Dependency{"a", {}, {}, {VersionConstraintKind::Minimum, "2"}},
                                      },
                                      {},
                                      toplevel_spec());

    REQUIRE(!install_plan.has_value());
    REQUIRE(install_plan.error() == "MockBaselineProvider::get_baseline_version(a)");
}

TEST_CASE ("basic version install scheme baseline", "[versionplan]")
{
    MockBaselineProvider bp;
    bp.v["a"] = {"2", 0};

    MockVersionedPortfileProvider vp;
    vp.emplace("a", {"1", 0});
    vp.emplace("a", {"2", 0});
    vp.emplace("a", {"3", 0});

    MockCMakeVarProvider var_provider;

    auto install_plan = create_versioned_install_plan(vp, bp, var_provider, {{"a"}}, {}, toplevel_spec())
                            .value_or_exit(VCPKG_LINE_INFO);

    REQUIRE(install_plan.size() == 1);
    check_name_and_version(install_plan.install_actions[0], "a", {"2", 0});
}

TEST_CASE ("version string baseline agree", "[versionplan]")
{
    MockBaselineProvider bp;
    bp.v["a"] = {"2", 0};

    MockVersionedPortfileProvider vp;
    vp.emplace("a", {"1", 0});
    vp.emplace("a", {"2", 0});
    vp.emplace("a", {"3", 0});

    MockCMakeVarProvider var_provider;

    auto install_plan = create_versioned_install_plan(
        vp, bp, var_provider, {Dependency{"a", {}, {}, {VersionConstraintKind::Minimum, "2"}}}, {}, toplevel_spec());

    REQUIRE(install_plan.has_value());
}

TEST_CASE ("version install scheme baseline conflict", "[versionplan]")
{
    MockBaselineProvider bp;
    bp.v["a"] = {"2", 0};

    MockVersionedPortfileProvider vp;
    vp.emplace("a", {"1", 0});
    vp.emplace("a", {"2", 0});
    vp.emplace("a", {"3", 0});

    MockCMakeVarProvider var_provider;

    auto install_plan =
        create_versioned_install_plan(vp,
                                      bp,
                                      var_provider,
                                      {
                                          Dependency{"a", {}, {}, {VersionConstraintKind::Minimum, "3"}},
                                      },
                                      {},
                                      toplevel_spec());

    REQUIRE(!install_plan.has_value());
    REQUIRE_LINES(
        install_plan.error(),
        R"(error: version conflict on a:x86-windows: toplevel-spec required 3, which cannot be compared with the baseline version 2.

Both versions have scheme string but different primary text.

This can be resolved by adding an explicit override to the preferred version. For example:

    "overrides": [
        { "name": "a", "version": "2" }
    ]

See `vcpkg help versioning` or https://learn.microsoft.com/vcpkg/users/versioning for more information.)");
}

TEST_CASE ("version install string port version", "[versionplan]")
{
    MockBaselineProvider bp;
    bp.v["a"] = {"2", 0};

    MockVersionedPortfileProvider vp;
    vp.emplace("a", {"2", 0});
    vp.emplace("a", {"2", 1});
    vp.emplace("a", {"2", 2});

    MockCMakeVarProvider var_provider;

    auto install_plan =
        create_versioned_install_plan(vp,
                                      bp,
                                      var_provider,
                                      {
                                          Dependency{"a", {}, {}, {VersionConstraintKind::Minimum, "2", 1}},
                                      },
                                      {},
                                      toplevel_spec())
            .value_or_exit(VCPKG_LINE_INFO);

    REQUIRE(install_plan.size() == 1);
    check_name_and_version(install_plan.install_actions[0], "a", {"2", 1});
}

TEST_CASE ("version install string port version 2", "[versionplan]")
{
    MockBaselineProvider bp;
    bp.v["a"] = {"2", 1};

    MockVersionedPortfileProvider vp;
    vp.emplace("a", {"2", 0});
    vp.emplace("a", {"2", 1});
    vp.emplace("a", {"2", 2});

    MockCMakeVarProvider var_provider;

    auto install_plan =
        create_versioned_install_plan(vp,
                                      bp,
                                      var_provider,
                                      {
                                          Dependency{"a", {}, {}, {VersionConstraintKind::Minimum, "2", 0}},
                                      },
                                      {},
                                      toplevel_spec())
            .value_or_exit(VCPKG_LINE_INFO);

    REQUIRE(install_plan.size() == 1);
    check_name_and_version(install_plan.install_actions[0], "a", {"2", 1});
    CHECK(install_plan.install_actions[0].request_type == RequestType::USER_REQUESTED);
}

TEST_CASE ("version install transitive string", "[versionplan]")
{
    MockBaselineProvider bp;
    bp.v["a"] = {"2", 0};
    bp.v["b"] = {"2", 0};

    MockVersionedPortfileProvider vp;
    vp.emplace("a", {"2", 0}).source_control_file->core_paragraph->dependencies = {
        Dependency{"b", {}, {}, DependencyConstraint{VersionConstraintKind::Minimum, "1"}},
    };
    vp.emplace("a", {"2", 1}).source_control_file->core_paragraph->dependencies = {
        Dependency{"b", {}, {}, DependencyConstraint{VersionConstraintKind::Minimum, "2"}},
    };
    vp.emplace("b", {"1", 0});
    vp.emplace("b", {"2", 0});

    MockCMakeVarProvider var_provider;

    auto install_plan1 =
        create_versioned_install_plan(vp,
                                      bp,
                                      var_provider,
                                      {
                                          Dependency{"a", {}, {}, {VersionConstraintKind::Minimum, "2", 1}},
                                      },
                                      {},
                                      toplevel_spec());
    REQUIRE(install_plan1.has_value());
    auto& install_plan = *install_plan1.get();
    REQUIRE(install_plan.size() == 2);
    check_name_and_version(install_plan.install_actions[0], "b", {"2", 0});
    CHECK(install_plan.install_actions[0].request_type == RequestType::AUTO_SELECTED);
    check_name_and_version(install_plan.install_actions[1], "a", {"2", 1});
    CHECK(install_plan.install_actions[1].request_type == RequestType::USER_REQUESTED);
}

TEST_CASE ("version install simple relaxed", "[versionplan]")
{
    MockBaselineProvider bp;
    bp.v["a"] = {"2", 0};

    MockVersionedPortfileProvider vp;
    vp.emplace("a", {"2", 0}, VersionScheme::Relaxed);
    vp.emplace("a", {"3", 0}, VersionScheme::Relaxed);

    MockCMakeVarProvider var_provider;

    auto install_plan =
        create_versioned_install_plan(vp,
                                      bp,
                                      var_provider,
                                      {
                                          Dependency{"a", {}, {}, {VersionConstraintKind::Minimum, "3", 0}},
                                      },
                                      {},
                                      toplevel_spec())
            .value_or_exit(VCPKG_LINE_INFO);

    REQUIRE(install_plan.size() == 1);
    check_name_and_version(install_plan.install_actions[0], "a", {"3", 0});
}

TEST_CASE ("version install transitive relaxed", "[versionplan]")
{
    MockBaselineProvider bp;
    bp.v["a"] = {"2", 0};
    bp.v["b"] = {"2", 0};

    MockVersionedPortfileProvider vp;
    vp.emplace("a", {"2", 0}, VersionScheme::Relaxed);
    vp.emplace("a", {"3", 0}, VersionScheme::Relaxed).source_control_file->core_paragraph->dependencies = {
        Dependency{"b", {}, {}, DependencyConstraint{VersionConstraintKind::Minimum, "3"}},
    };
    vp.emplace("b", {"2", 0}, VersionScheme::Relaxed);
    vp.emplace("b", {"3", 0}, VersionScheme::Relaxed);

    MockCMakeVarProvider var_provider;

    auto install_plan =
        create_versioned_install_plan(vp,
                                      bp,
                                      var_provider,
                                      {
                                          Dependency{"a", {}, {}, {VersionConstraintKind::Minimum, "3", 0}},
                                      },
                                      {},
                                      toplevel_spec())
            .value_or_exit(VCPKG_LINE_INFO);

    REQUIRE(install_plan.size() == 2);
    check_name_and_version(install_plan.install_actions[0], "b", {"3", 0});
    check_name_and_version(install_plan.install_actions[1], "a", {"3", 0});
}

TEST_CASE ("version install diamond relaxed", "[versionplan]")
{
    MockBaselineProvider bp;
    bp.v["a"] = {"2", 0};
    bp.v["b"] = {"3", 0};
    bp.v["c"] = {"5", 1};

    MockVersionedPortfileProvider vp;
    vp.emplace("a", {"2", 0}, VersionScheme::Relaxed);
    vp.emplace("a", {"3", 0}, VersionScheme::Relaxed).source_control_file->core_paragraph->dependencies = {
        Dependency{"b", {}, {}, DependencyConstraint{VersionConstraintKind::Minimum, "2", 1}},
        Dependency{"c", {}, {}, DependencyConstraint{VersionConstraintKind::Minimum, "5", 1}},
    };
    vp.emplace("b", {"2", 1}, VersionScheme::Relaxed);
    vp.emplace("b", {"3", 0}, VersionScheme::Relaxed).source_control_file->core_paragraph->dependencies = {
        Dependency{"c", {}, {}, DependencyConstraint{VersionConstraintKind::Minimum, "9", 2}},
    };
    vp.emplace("c", {"5", 1}, VersionScheme::Relaxed);
    vp.emplace("c", {"9", 2}, VersionScheme::Relaxed);

    MockCMakeVarProvider var_provider;

    WITH_EXPECTED(install_plan,
                  create_versioned_install_plan(vp,
                                                bp,
                                                var_provider,
                                                {
                                                    Dependency{"a", {}, {}, {VersionConstraintKind::Minimum, "3", 0}},
                                                    Dependency{"b", {}, {}, {VersionConstraintKind::Minimum, "2", 1}},
                                                },
                                                {},
                                                toplevel_spec()));

    REQUIRE(install_plan.size() == 3);
    check_name_and_version(install_plan.install_actions[0], "c", {"9", 2});
    check_name_and_version(install_plan.install_actions[1], "b", {"3", 0});
    check_name_and_version(install_plan.install_actions[2], "a", {"3", 0});
}

TEST_CASE ("version parse semver", "[versionplan]")
{
    check_semver_version(DotVersion::try_parse_semver("1.2.3"), "1.2.3", "", 1, 2, 3, {});
    check_semver_version(DotVersion::try_parse_semver("1.0.0-alpha"), "1.0.0", "alpha", 1, 0, 0, {"alpha"});
    check_semver_version(DotVersion::try_parse_semver("1.0.0-0alpha0"), "1.0.0", "0alpha0", 1, 0, 0, {"0alpha0"});
    check_semver_version(
        DotVersion::try_parse_semver("1.0.0-alpha.1.0.0"), "1.0.0", "alpha.1.0.0", 1, 0, 0, {"alpha", "1", "0", "0"});
    check_semver_version(DotVersion::try_parse_semver("1.0.0-alpha.1.x.y.z.0-alpha.0-beta.l-a-s-t"),
                         "1.0.0",
                         "alpha.1.x.y.z.0-alpha.0-beta.l-a-s-t",
                         1,
                         0,
                         0,
                         {"alpha", "1", "x", "y", "z", "0-alpha", "0-beta", "l-a-s-t"});
    check_semver_version(DotVersion::try_parse_semver("1.0.0----------------------------------"),
                         "1.0.0",
                         "---------------------------------",
                         1,
                         0,
                         0,
                         {"---------------------------------"});
    check_semver_version(DotVersion::try_parse_semver("1.0.0+build"), "1.0.0", "", 1, 0, 0, {});
    check_semver_version(DotVersion::try_parse_semver("1.0.0-alpha+build"), "1.0.0", "alpha", 1, 0, 0, {"alpha"});
    check_semver_version(DotVersion::try_parse_semver("1.0.0-alpha+build.ok"), "1.0.0", "alpha", 1, 0, 0, {"alpha"});
    check_semver_version(
        DotVersion::try_parse_semver("1.0.0-alpha+build.ok-too"), "1.0.0", "alpha", 1, 0, 0, {"alpha"});

    CHECK(!DotVersion::try_parse_semver("1.0").has_value());
    CHECK(!DotVersion::try_parse_semver("1.0-alpha").has_value());
    CHECK(!DotVersion::try_parse_semver("1.0.0.0").has_value());
    CHECK(!DotVersion::try_parse_semver("1.02.03").has_value());
    CHECK(!DotVersion::try_parse_semver("1.0.0-").has_value());
    CHECK(!DotVersion::try_parse_semver("1.0.0-01").has_value());
    CHECK(!DotVersion::try_parse_semver("1.0.0-alpha#2").has_value());
    CHECK(!DotVersion::try_parse_semver("1.0.0-alpha+build+notok").has_value());
}

TEST_CASE ("version parse relaxed", "[versionplan]")
{
    check_relaxed_version(DotVersion::try_parse_relaxed("1.2.3"), {1, 2, 3});
    check_relaxed_version(DotVersion::try_parse_relaxed("1"), {1});
    check_relaxed_version(
        DotVersion::try_parse_relaxed("1.20.300.4000.50000.6000000.70000000.80000000.18446744073709551610"),
        {1, 20, 300, 4000, 50000, 6000000, 70000000, 80000000, 18446744073709551610u});
    check_relaxed_version(DotVersion::try_parse_relaxed("1.0.0.0-alpha"), {1, 0, 0, 0}, {"alpha"});
    check_relaxed_version(DotVersion::try_parse_relaxed("1.0.0.0-alpha-0.1"), {1, 0, 0, 0}, {"alpha-0", "1"});
    check_relaxed_version(DotVersion::try_parse_relaxed("1.0.0.0-alpha+build-ok"), {1, 0, 0, 0}, {"alpha"});

    CHECK(!DotVersion::try_parse_relaxed("1.1a.2").has_value());
    CHECK(!DotVersion::try_parse_relaxed("01.002.003").has_value());
    CHECK(!DotVersion::try_parse_relaxed("1.0.0-").has_value());
    CHECK(!DotVersion::try_parse_relaxed("1.0.0+extra+other").has_value());
}

TEST_CASE ("version parse date", "[versionplan]")
{
    check_date_version(DateVersion::try_parse("2020-12-25"), "2020-12-25", {});
    check_date_version(DateVersion::try_parse("2020-12-25.1.2.3"), "2020-12-25", {1, 2, 3});

    CHECK(!DateVersion::try_parse("2020-1-1").has_value());
    CHECK(!DateVersion::try_parse("2020-01-01.alpha").has_value());
    CHECK(!DateVersion::try_parse("2020-01-01.2a").has_value());
    CHECK(!DateVersion::try_parse("2020-01-01.01").has_value());
}

TEST_CASE ("version sort semver", "[versionplan]")
{
    std::vector<DotVersion> versions{
        DotVersion::try_parse_semver("1.0.0").value_or_exit(VCPKG_LINE_INFO),
        DotVersion::try_parse_semver("0.0.0").value_or_exit(VCPKG_LINE_INFO),
        DotVersion::try_parse_semver("1.1.0").value_or_exit(VCPKG_LINE_INFO),
        DotVersion::try_parse_semver("2.0.0").value_or_exit(VCPKG_LINE_INFO),
        DotVersion::try_parse_semver("1.1.1").value_or_exit(VCPKG_LINE_INFO),
        DotVersion::try_parse_semver("1.0.1").value_or_exit(VCPKG_LINE_INFO),
        DotVersion::try_parse_semver("1.0.0-alpha.1").value_or_exit(VCPKG_LINE_INFO),
        DotVersion::try_parse_semver("1.0.0-beta").value_or_exit(VCPKG_LINE_INFO),
        DotVersion::try_parse_semver("1.0.0-alpha").value_or_exit(VCPKG_LINE_INFO),
        DotVersion::try_parse_semver("1.0.0-alpha.beta").value_or_exit(VCPKG_LINE_INFO),
        DotVersion::try_parse_semver("1.0.0-rc").value_or_exit(VCPKG_LINE_INFO),
        DotVersion::try_parse_semver("1.0.0-beta.2").value_or_exit(VCPKG_LINE_INFO),
        DotVersion::try_parse_semver("1.0.0-beta.20").value_or_exit(VCPKG_LINE_INFO),
        DotVersion::try_parse_semver("1.0.0-beta.3").value_or_exit(VCPKG_LINE_INFO),
        DotVersion::try_parse_semver("1.0.0-1").value_or_exit(VCPKG_LINE_INFO),
        DotVersion::try_parse_semver("1.0.0-0alpha").value_or_exit(VCPKG_LINE_INFO),
    };

    std::sort(std::begin(versions), std::end(versions));

    CHECK(versions[0].original_string == "0.0.0");
    CHECK(versions[1].original_string == "1.0.0-1");
    CHECK(versions[2].original_string == "1.0.0-0alpha");
    CHECK(versions[3].original_string == "1.0.0-alpha");
    CHECK(versions[4].original_string == "1.0.0-alpha.1");
    CHECK(versions[5].original_string == "1.0.0-alpha.beta");
    CHECK(versions[6].original_string == "1.0.0-beta");
    CHECK(versions[7].original_string == "1.0.0-beta.2");
    CHECK(versions[8].original_string == "1.0.0-beta.3");
    CHECK(versions[9].original_string == "1.0.0-beta.20");
    CHECK(versions[10].original_string == "1.0.0-rc");
    CHECK(versions[11].original_string == "1.0.0");
    CHECK(versions[12].original_string == "1.0.1");
    CHECK(versions[13].original_string == "1.1.0");
    CHECK(versions[14].original_string == "1.1.1");
    CHECK(versions[15].original_string == "2.0.0");
}

TEST_CASE ("version sort relaxed", "[versionplan]")
{
    std::vector<DotVersion> versions{
        DotVersion::try_parse_relaxed("2.1-alpha.alpha").value_or_exit(VCPKG_LINE_INFO),
        DotVersion::try_parse_relaxed("1.0.0").value_or_exit(VCPKG_LINE_INFO),
        DotVersion::try_parse_relaxed("2.0-1").value_or_exit(VCPKG_LINE_INFO),
        DotVersion::try_parse_relaxed("1.0").value_or_exit(VCPKG_LINE_INFO),
        DotVersion::try_parse_relaxed("1").value_or_exit(VCPKG_LINE_INFO),
        DotVersion::try_parse_relaxed("2.1-alpha").value_or_exit(VCPKG_LINE_INFO),
        DotVersion::try_parse_relaxed("2").value_or_exit(VCPKG_LINE_INFO),
        DotVersion::try_parse_relaxed("1.1").value_or_exit(VCPKG_LINE_INFO),
        DotVersion::try_parse_relaxed("1.10.1").value_or_exit(VCPKG_LINE_INFO),
        DotVersion::try_parse_relaxed("2.0-0").value_or_exit(VCPKG_LINE_INFO),
        DotVersion::try_parse_relaxed("1.0.1").value_or_exit(VCPKG_LINE_INFO),
        DotVersion::try_parse_relaxed("2.1-beta").value_or_exit(VCPKG_LINE_INFO),
        DotVersion::try_parse_relaxed("1.0.0.1").value_or_exit(VCPKG_LINE_INFO),
        DotVersion::try_parse_relaxed("1.0.0.2").value_or_exit(VCPKG_LINE_INFO),
        DotVersion::try_parse_relaxed("2.0").value_or_exit(VCPKG_LINE_INFO),
        DotVersion::try_parse_relaxed("2.0-rc").value_or_exit(VCPKG_LINE_INFO),
    };

    std::sort(std::begin(versions), std::end(versions));

    CHECK(versions[0].original_string == "1");
    CHECK(versions[1].original_string == "1.0");
    CHECK(versions[2].original_string == "1.0.0");
    CHECK(versions[3].original_string == "1.0.0.1");
    CHECK(versions[4].original_string == "1.0.0.2");
    CHECK(versions[5].original_string == "1.0.1");
    CHECK(versions[6].original_string == "1.1");
    CHECK(versions[7].original_string == "1.10.1");
    CHECK(versions[8].original_string == "2");
    CHECK(versions[9].original_string == "2.0-0");
    CHECK(versions[10].original_string == "2.0-1");
    CHECK(versions[11].original_string == "2.0-rc");
    CHECK(versions[12].original_string == "2.0");
    CHECK(versions[13].original_string == "2.1-alpha");
    CHECK(versions[14].original_string == "2.1-alpha.alpha");
    CHECK(versions[15].original_string == "2.1-beta");
}

TEST_CASE ("version sort date", "[versionplan]")
{
    std::vector<DateVersion> versions{
        DateVersion::try_parse("2021-01-01.2").value_or_exit(VCPKG_LINE_INFO),
        DateVersion::try_parse("2021-01-01.1").value_or_exit(VCPKG_LINE_INFO),
        DateVersion::try_parse("2021-01-01.1.1").value_or_exit(VCPKG_LINE_INFO),
        DateVersion::try_parse("2021-01-01.1.0").value_or_exit(VCPKG_LINE_INFO),
        DateVersion::try_parse("2021-01-01").value_or_exit(VCPKG_LINE_INFO),
        DateVersion::try_parse("2021-01-01").value_or_exit(VCPKG_LINE_INFO),
        DateVersion::try_parse("2020-12-25").value_or_exit(VCPKG_LINE_INFO),
        DateVersion::try_parse("2020-12-31").value_or_exit(VCPKG_LINE_INFO),
        DateVersion::try_parse("2021-01-01.10").value_or_exit(VCPKG_LINE_INFO),
    };

    std::sort(std::begin(versions), std::end(versions));

    CHECK(versions[0].original_string == "2020-12-25");
    CHECK(versions[1].original_string == "2020-12-31");
    CHECK(versions[2].original_string == "2021-01-01");
    CHECK(versions[3].original_string == "2021-01-01");
    CHECK(versions[4].original_string == "2021-01-01.1");
    CHECK(versions[5].original_string == "2021-01-01.1.0");
    CHECK(versions[6].original_string == "2021-01-01.1.1");
    CHECK(versions[7].original_string == "2021-01-01.2");
    CHECK(versions[8].original_string == "2021-01-01.10");
}

TEST_CASE ("version compare string", "[versionplan]")
{
    const Version a_0("a", 0);
    const Version a_1("a", 1);
    const Version b_1("b", 1);
    CHECK(VerComp::lt == compare_versions(VersionScheme::String, a_0, VersionScheme::String, a_1));
    CHECK(VerComp::eq == compare_versions(VersionScheme::String, a_0, VersionScheme::String, a_0));
    CHECK(VerComp::gt == compare_versions(VersionScheme::String, a_1, VersionScheme::String, a_0));
    CHECK(VerComp::unk == compare_versions(VersionScheme::String, a_1, VersionScheme::String, b_1));
}

TEST_CASE ("version compare_any", "[versionplan]")
{
    const Version a_0("a", 0);
    const Version a_1("a", 1);
    const Version b_1("b", 1);
    CHECK(VerComp::lt == compare_any(a_0, a_1));
    CHECK(VerComp::gt == compare_any(a_1, a_0));
    CHECK(VerComp::eq == compare_any(a_0, a_0));
    CHECK(VerComp::unk == compare_any(a_1, b_1));

    const Version v_0_0("0", 0);
    const Version v_1_0("1", 0);
    const Version v_1_1_1("1.1", 1);
    CHECK(VerComp::lt == compare_any(v_0_0, v_1_0));
    CHECK(VerComp::gt == compare_any(v_1_1_1, v_1_0));
    CHECK(VerComp::eq == compare_any(v_0_0, v_0_0));

    const Version date_0("2021-04-05", 0);
    const Version date_1("2022-02-01", 0);
    CHECK(VerComp::eq == compare_any(date_0, date_0));
    CHECK(VerComp::lt == compare_any(date_0, date_1));

    CHECK(VerComp::unk == compare_any(date_0, a_0));
    // Note: dates are valid relaxed dotversions, so these are valid comparisons
    CHECK(VerComp::gt == compare_any(date_0, v_0_0));
    CHECK(VerComp::gt == compare_any(date_0, v_1_1_1));
}

TEST_CASE ("version install simple semver", "[versionplan]")
{
    MockBaselineProvider bp;
    bp.v["a"] = {"2.0.0", 0};

    MockVersionedPortfileProvider vp;
    vp.emplace("a", {"2.0.0", 0}, VersionScheme::Semver);
    vp.emplace("a", {"3.0.0", 0}, VersionScheme::Semver);

    MockCMakeVarProvider var_provider;

    auto install_plan =
        create_versioned_install_plan(vp,
                                      bp,
                                      var_provider,
                                      {
                                          Dependency{"a", {}, {}, {VersionConstraintKind::Minimum, "3.0.0", 0}},
                                      },
                                      {},
                                      toplevel_spec())
            .value_or_exit(VCPKG_LINE_INFO);

    REQUIRE(install_plan.size() == 1);
    check_name_and_version(install_plan.install_actions[0], "a", {"3.0.0", 0});
}

TEST_CASE ("version install transitive semver", "[versionplan]")
{
    MockBaselineProvider bp;
    bp.v["a"] = {"2.0.0", 0};
    bp.v["b"] = {"2.0.0", 0};

    MockVersionedPortfileProvider vp;
    vp.emplace("a", {"2.0.0", 0}, VersionScheme::Semver);
    vp.emplace("a", {"3.0.0", 0}, VersionScheme::Semver).source_control_file->core_paragraph->dependencies = {
        Dependency{"b", {}, {}, DependencyConstraint{VersionConstraintKind::Minimum, "3.0.0"}},
    };
    vp.emplace("b", {"2.0.0", 0}, VersionScheme::Semver);
    vp.emplace("b", {"3.0.0", 0}, VersionScheme::Semver);

    MockCMakeVarProvider var_provider;

    auto install_plan =
        create_versioned_install_plan(vp,
                                      bp,
                                      var_provider,
                                      {
                                          Dependency{"a", {}, {}, {VersionConstraintKind::Minimum, "3.0.0", 0}},
                                      },
                                      {},
                                      toplevel_spec())
            .value_or_exit(VCPKG_LINE_INFO);

    REQUIRE(install_plan.size() == 2);
    check_name_and_version(install_plan.install_actions[0], "b", {"3.0.0", 0});
    check_name_and_version(install_plan.install_actions[1], "a", {"3.0.0", 0});
}

TEST_CASE ("version install diamond semver", "[versionplan]")
{
    MockBaselineProvider bp;
    bp.v["a"] = {"2.0.0", 0};
    bp.v["b"] = {"3.0.0", 0};
    bp.v["c"] = {"5.0.0", 1};

    MockVersionedPortfileProvider vp;
    vp.emplace("a", {"2.0.0", 0}, VersionScheme::Semver);
    vp.emplace("a", {"3.0.0", 0}, VersionScheme::Semver).source_control_file->core_paragraph->dependencies = {
        Dependency{"b", {}, {}, DependencyConstraint{VersionConstraintKind::Minimum, "2.0.0", 1}},
        Dependency{"c", {}, {}, DependencyConstraint{VersionConstraintKind::Minimum, "5.0.0", 1}},
    };
    vp.emplace("b", {"2.0.0", 1}, VersionScheme::Semver);
    vp.emplace("b", {"3.0.0", 0}, VersionScheme::Semver).source_control_file->core_paragraph->dependencies = {
        Dependency{"c", {}, {}, DependencyConstraint{VersionConstraintKind::Minimum, "9.0.0", 2}},
    };
    vp.emplace("c", {"5.0.0", 1}, VersionScheme::Semver);
    vp.emplace("c", {"9.0.0", 2}, VersionScheme::Semver);

    MockCMakeVarProvider var_provider;

    WITH_EXPECTED(
        install_plan,
        create_versioned_install_plan(vp,
                                      bp,
                                      var_provider,
                                      {
                                          Dependency{"a", {}, {}, {VersionConstraintKind::Minimum, "3.0.0", 0}},
                                          Dependency{"b", {}, {}, {VersionConstraintKind::Minimum, "2.0.0", 1}},
                                      },
                                      {},
                                      toplevel_spec()));

    REQUIRE(install_plan.size() == 3);
    check_name_and_version(install_plan.install_actions[0], "c", {"9.0.0", 2});
    check_name_and_version(install_plan.install_actions[1], "b", {"3.0.0", 0});
    check_name_and_version(install_plan.install_actions[2], "a", {"3.0.0", 0});
}

TEST_CASE ("version install simple date", "[versionplan]")
{
    MockBaselineProvider bp;
    bp.v["a"] = {"2020-02-01", 0};

    MockVersionedPortfileProvider vp;
    vp.emplace("a", {"2020-02-01", 0}, VersionScheme::Date);
    vp.emplace("a", {"2020-03-01", 0}, VersionScheme::Date);

    MockCMakeVarProvider var_provider;

    WITH_EXPECTED(
        install_plan,
        create_versioned_install_plan(vp,
                                      bp,
                                      var_provider,
                                      {
                                          Dependency{"a", {}, {}, {VersionConstraintKind::Minimum, "2020-03-01", 0}},
                                      },
                                      {},
                                      toplevel_spec()));

    REQUIRE(install_plan.size() == 1);
    check_name_and_version(install_plan.install_actions[0], "a", {"2020-03-01", 0});
}

TEST_CASE ("version install transitive date", "[versionplan]")
{
    MockBaselineProvider bp;
    bp.v["a"] = {"2020-01-01.2", 0};
    bp.v["b"] = {"2020-01-01.3", 0};

    MockVersionedPortfileProvider vp;
    vp.emplace("a", {"2020-01-01.2", 0}, VersionScheme::Date);
    vp.emplace("a", {"2020-01-01.3", 0}, VersionScheme::Date).source_control_file->core_paragraph->dependencies = {
        Dependency{"b", {}, {}, DependencyConstraint{VersionConstraintKind::Minimum, "2020-01-01.3"}},
    };
    vp.emplace("b", {"2020-01-01.2", 0}, VersionScheme::Date);
    vp.emplace("b", {"2020-01-01.3", 0}, VersionScheme::Date);

    MockCMakeVarProvider var_provider;

    WITH_EXPECTED(
        install_plan,
        create_versioned_install_plan(vp,
                                      bp,
                                      var_provider,
                                      {
                                          Dependency{"a", {}, {}, {VersionConstraintKind::Minimum, "2020-01-01.3", 0}},
                                      },
                                      {},
                                      toplevel_spec()));

    REQUIRE(install_plan.size() == 2);
    check_name_and_version(install_plan.install_actions[0], "b", {"2020-01-01.3", 0});
    check_name_and_version(install_plan.install_actions[1], "a", {"2020-01-01.3", 0});
}

TEST_CASE ("version install diamond date", "[versionplan]")
{
    MockBaselineProvider bp;
    bp.v["a"] = {"2020-01-02", 0};
    bp.v["b"] = {"2020-01-03", 0};
    bp.v["c"] = {"2020-01-05", 1};

    MockVersionedPortfileProvider vp;
    vp.emplace("a", {"2020-01-02", 0}, VersionScheme::Date);
    vp.emplace("a", {"2020-01-03", 0}, VersionScheme::Date).source_control_file->core_paragraph->dependencies = {
        Dependency{"b", {}, {}, DependencyConstraint{VersionConstraintKind::Minimum, "2020-01-02", 1}},
        Dependency{"c", {}, {}, DependencyConstraint{VersionConstraintKind::Minimum, "2020-01-05", 1}},
    };
    vp.emplace("b", {"2020-01-02", 1}, VersionScheme::Date);
    vp.emplace("b", {"2020-01-03", 0}, VersionScheme::Date).source_control_file->core_paragraph->dependencies = {
        Dependency{"c", {}, {}, DependencyConstraint{VersionConstraintKind::Minimum, "2020-01-09", 2}},
    };
    vp.emplace("c", {"2020-01-05", 1}, VersionScheme::Date);
    vp.emplace("c", {"2020-01-09", 2}, VersionScheme::Date);

    MockCMakeVarProvider var_provider;

    WITH_EXPECTED(
        install_plan,
        create_versioned_install_plan(vp,
                                      bp,
                                      var_provider,
                                      {
                                          Dependency{"a", {}, {}, {VersionConstraintKind::Minimum, "2020-01-03", 0}},
                                          Dependency{"b", {}, {}, {VersionConstraintKind::Minimum, "2020-01-02", 1}},
                                      },
                                      {},
                                      toplevel_spec()));

    REQUIRE(install_plan.size() == 3);
    check_name_and_version(install_plan.install_actions[0], "c", {"2020-01-09", 2});
    check_name_and_version(install_plan.install_actions[1], "b", {"2020-01-03", 0});
    check_name_and_version(install_plan.install_actions[2], "a", {"2020-01-03", 0});
}

TEST_CASE ("version install scheme failure", "[versionplan]")
{
    MockVersionedPortfileProvider vp;
    vp.emplace("a", {"1.0.0", 0}, VersionScheme::Semver);
    vp.emplace("a", {"1.0.1", 0}, VersionScheme::String);
    vp.emplace("a", {"1.0.2", 0}, VersionScheme::Semver);

    MockCMakeVarProvider var_provider;

    SECTION ("lower baseline")
    {
        MockBaselineProvider bp;
        bp.v["a"] = {"1.0.0", 0};

        auto install_plan =
            create_versioned_install_plan(vp,
                                          bp,
                                          var_provider,
                                          {Dependency{"a", {}, {}, {VersionConstraintKind::Minimum, "1.0.1", 0}}},
                                          {},
                                          toplevel_spec());

        REQUIRE(!install_plan.error().empty());
        REQUIRE_LINES(
            install_plan.error(),
            R"(error: version conflict on a:x86-windows: toplevel-spec required 1.0.1, which cannot be compared with the baseline version 1.0.0.

The versions have incomparable schemes:
    a@1.0.0 has scheme semver
    a@1.0.1 has scheme string

This can be resolved by adding an explicit override to the preferred version. For example:

    "overrides": [
        { "name": "a", "version": "1.0.0" }
    ]

See `vcpkg help versioning` or https://learn.microsoft.com/vcpkg/users/versioning for more information.)");
    }
    SECTION ("higher baseline")
    {
        MockBaselineProvider bp;
        bp.v["a"] = {"1.0.2", 0};

        auto install_plan =
            create_versioned_install_plan(vp,
                                          bp,
                                          var_provider,
                                          {Dependency{"a", {}, {}, {VersionConstraintKind::Minimum, "1.0.1", 0}}},
                                          {},
                                          toplevel_spec());

        REQUIRE(!install_plan.error().empty());
        REQUIRE_LINES(
            install_plan.error(),
            R"(error: version conflict on a:x86-windows: toplevel-spec required 1.0.1, which cannot be compared with the baseline version 1.0.2.

The versions have incomparable schemes:
    a@1.0.2 has scheme semver
    a@1.0.1 has scheme string

This can be resolved by adding an explicit override to the preferred version. For example:

    "overrides": [
        { "name": "a", "version": "1.0.2" }
    ]

See `vcpkg help versioning` or https://learn.microsoft.com/vcpkg/users/versioning for more information.)");
    }
}

TEST_CASE ("version install relaxed cross with semver success", "[versionplan]")
{
    MockVersionedPortfileProvider vp;
    vp.emplace("a", {"1.0.0", 0}, VersionScheme::Semver);
    vp.emplace("a", {"1.0.1", 0}, VersionScheme::Relaxed);
    vp.emplace("a", {"1.0.2", 0}, VersionScheme::Semver);

    MockCMakeVarProvider var_provider;

    SECTION ("lower baseline")
    {
        MockBaselineProvider bp;
        bp.v["a"] = {"1.0.0", 0};

        auto install_plan =
            create_versioned_install_plan(vp,
                                          bp,
                                          var_provider,
                                          {Dependency{"a", {}, {}, {VersionConstraintKind::Minimum, "1.0.1", 0}}},
                                          {},
                                          toplevel_spec())
                .value_or_exit(VCPKG_LINE_INFO);

        check_name_and_version(install_plan.install_actions[0], "a", {"1.0.1", 0});
    }
    SECTION ("higher baseline")
    {
        MockBaselineProvider bp;
        bp.v["a"] = {"1.0.2", 0};

        auto install_plan =
            create_versioned_install_plan(vp,
                                          bp,
                                          var_provider,
                                          {Dependency{"a", {}, {}, {VersionConstraintKind::Minimum, "1.0.1", 0}}},
                                          {},
                                          toplevel_spec())
                .value_or_exit(VCPKG_LINE_INFO);

        check_name_and_version(install_plan.install_actions[0], "a", {"1.0.2", 0});
    }
}

TEST_CASE ("version install scheme change in port version", "[versionplan]")
{
    MockVersionedPortfileProvider vp;
    vp.emplace("a", {"2", 0}).source_control_file->core_paragraph->dependencies = {
        Dependency{"b", {}, {}, DependencyConstraint{VersionConstraintKind::Minimum, "1"}},
    };
    vp.emplace("a", {"2", 1}).source_control_file->core_paragraph->dependencies = {
        Dependency{"b", {}, {}, DependencyConstraint{VersionConstraintKind::Minimum, "1", 1}},
    };
    vp.emplace("b", {"1", 0}, VersionScheme::String);
    vp.emplace("b", {"1", 1}, VersionScheme::Relaxed);

    MockCMakeVarProvider var_provider;

    SECTION ("lower baseline b")
    {
        MockBaselineProvider bp;
        bp.v["a"] = {"2", 0};
        bp.v["b"] = {"1", 0};

        auto install_plan =
            create_versioned_install_plan(vp,
                                          bp,
                                          var_provider,
                                          {
                                              Dependency{"a", {}, {}, {VersionConstraintKind::Minimum, "2", 1}},
                                          },
                                          {},
                                          toplevel_spec());

        REQUIRE(!install_plan.has_value());
        REQUIRE_LINES(
            install_plan.error(),
            R"(error: version conflict on b:x86-windows: a:x86-windows@2#1 required 1#1, which cannot be compared with the baseline version 1.

The versions have incomparable schemes:
    b@1 has scheme string
    b@1#1 has scheme relaxed

This can be resolved by adding an explicit override to the preferred version. For example:

    "overrides": [
        { "name": "b", "version": "1" }
    ]

See `vcpkg help versioning` or https://learn.microsoft.com/vcpkg/users/versioning for more information.)");
    }
    SECTION ("lower baseline")
    {
        MockBaselineProvider bp;
        bp.v["a"] = {"2", 0};
        bp.v["b"] = {"1", 1};

        WITH_EXPECTED(
            install_plan,
            create_versioned_install_plan(vp,
                                          bp,
                                          var_provider,
                                          {
                                              Dependency{"a", {}, {}, {VersionConstraintKind::Minimum, "2", 1}},
                                          },
                                          {},
                                          toplevel_spec()));

        REQUIRE(install_plan.size() == 2);
        check_name_and_version(install_plan.install_actions[0], "b", {"1", 1});
        check_name_and_version(install_plan.install_actions[1], "a", {"2", 1});
    }
    SECTION ("higher baseline")
    {
        MockBaselineProvider bp;
        bp.v["a"] = {"2", 1};
        bp.v["b"] = {"1", 1};

        WITH_EXPECTED(
            install_plan,
            create_versioned_install_plan(vp,
                                          bp,
                                          var_provider,
                                          {
                                              Dependency{"a", {}, {}, {VersionConstraintKind::Minimum, "2", 0}},
                                          },
                                          {},
                                          toplevel_spec()));

        REQUIRE(install_plan.size() == 2);
        check_name_and_version(install_plan.install_actions[0], "b", {"1", 1});
        check_name_and_version(install_plan.install_actions[1], "a", {"2", 1});
    }
}

TEST_CASE ("version install simple feature", "[versionplan]")
{
    MockVersionedPortfileProvider vp;
    {
        auto a_x = std::make_unique<FeatureParagraph>();
        a_x->name = "x";
        vp.emplace("a", {"1", 0}, VersionScheme::Relaxed)
            .source_control_file->feature_paragraphs.push_back(std::move(a_x));
    }
    {
        auto a_x = std::make_unique<FeatureParagraph>();
        a_x->name = "x";
        vp.emplace("semver", {"1.0.0", 0}, VersionScheme::Semver)
            .source_control_file->feature_paragraphs.push_back(std::move(a_x));
    }
    {
        auto a_x = std::make_unique<FeatureParagraph>();
        a_x->name = "x";
        vp.emplace("date", {"2020-01-01", 0}, VersionScheme::Date)
            .source_control_file->feature_paragraphs.push_back(std::move(a_x));
    }

    MockCMakeVarProvider var_provider;

    SECTION ("with baseline")
    {
        MockBaselineProvider bp;
        bp.v["a"] = {"1", 0};
        bp.v["semver"] = {"1.0.0", 0};
        bp.v["date"] = {"2020-01-01", 0};

        SECTION ("relaxed")
        {
            WITH_EXPECTED(install_plan,
                          create_versioned_install_plan(vp,
                                                        bp,
                                                        var_provider,
                                                        {
                                                            Dependency{"a", {{"x"}}},
                                                        },
                                                        {},
                                                        toplevel_spec()));

            REQUIRE(install_plan.size() == 1);
            check_name_and_version(install_plan.install_actions[0], "a", {"1", 0}, {"x"});
        }
        SECTION ("semver")
        {
            WITH_EXPECTED(install_plan,
                          create_versioned_install_plan(vp,
                                                        bp,
                                                        var_provider,
                                                        {
                                                            Dependency{"semver", {{"x"}}},
                                                        },
                                                        {},
                                                        toplevel_spec()));

            REQUIRE(install_plan.size() == 1);
            check_name_and_version(install_plan.install_actions[0], "semver", {"1.0.0", 0}, {{"x"}});
        }
        SECTION ("date")
        {
            WITH_EXPECTED(install_plan,
                          create_versioned_install_plan(vp,
                                                        bp,
                                                        var_provider,
                                                        {
                                                            Dependency{"date", {{"x"}}},
                                                        },
                                                        {},
                                                        toplevel_spec()));

            REQUIRE(install_plan.size() == 1);
            check_name_and_version(install_plan.install_actions[0], "date", {"2020-01-01", 0}, {{"x"}});
        }
    }

    SECTION ("without baseline")
    {
        MockBaselineProvider bp;

        auto install_plan =
            create_versioned_install_plan(vp,
                                          bp,
                                          var_provider,
                                          {
                                              Dependency{"a", {{"x"}}, {}, {VersionConstraintKind::Minimum, "1", 0}},
                                          },
                                          {},
                                          toplevel_spec());

        REQUIRE_FALSE(install_plan.has_value());
        REQUIRE(install_plan.error() == "MockBaselineProvider::get_baseline_version(a)");
    }
}

static std::unique_ptr<FeatureParagraph> make_fpgh(std::string name)
{
    auto f = std::make_unique<FeatureParagraph>();
    f->name = std::move(name);
    return f;
}

TEST_CASE ("version install transitive features", "[versionplan]")
{
    MockVersionedPortfileProvider vp;

    auto a_x = make_fpgh("x");
    a_x->dependencies.push_back(Dependency{"b", {{"y"}}});
    vp.emplace("a", {"1", 0}, VersionScheme::Relaxed).source_control_file->feature_paragraphs.push_back(std::move(a_x));

    auto b_y = make_fpgh("y");
    vp.emplace("b", {"1", 0}, VersionScheme::Relaxed).source_control_file->feature_paragraphs.push_back(std::move(b_y));

    MockCMakeVarProvider var_provider;

    MockBaselineProvider bp;
    bp.v["a"] = {"1", 0};
    bp.v["b"] = {"1", 0};

    WITH_EXPECTED(install_plan,
                  create_versioned_install_plan(vp,
                                                bp,
                                                var_provider,
                                                {
                                                    Dependency{"a", {{"x"}}},
                                                },
                                                {},
                                                toplevel_spec()));

    REQUIRE(install_plan.size() == 2);
    check_name_and_version(install_plan.install_actions[0], "b", {"1", 0}, {"y"});
    check_name_and_version(install_plan.install_actions[1], "a", {"1", 0}, {"x"});
}

TEST_CASE ("version install transitive feature versioned", "[versionplan]")
{
    MockVersionedPortfileProvider vp;

    auto a_x = make_fpgh("x");
    a_x->dependencies.push_back(Dependency{"b", {{"y"}}, {}, {VersionConstraintKind::Minimum, "2", 0}});
    vp.emplace("a", {"1", 0}, VersionScheme::Relaxed).source_control_file->feature_paragraphs.push_back(std::move(a_x));

    {
        auto b_y = make_fpgh("y");
        vp.emplace("b", {"1", 0}, VersionScheme::Relaxed)
            .source_control_file->feature_paragraphs.push_back(std::move(b_y));
    }
    {
        auto b_y = make_fpgh("y");
        b_y->dependencies.push_back(Dependency{"c"});
        vp.emplace("b", {"2", 0}, VersionScheme::Relaxed)
            .source_control_file->feature_paragraphs.push_back(std::move(b_y));
    }

    vp.emplace("c", {"1", 0}, VersionScheme::Relaxed);

    MockCMakeVarProvider var_provider;

    MockBaselineProvider bp;
    bp.v["a"] = {"1", 0};
    bp.v["b"] = {"1", 0};
    bp.v["c"] = {"1", 0};

    WITH_EXPECTED(install_plan,
                  create_versioned_install_plan(vp,
                                                bp,
                                                var_provider,
                                                {
                                                    Dependency{"a", {{"x"}}},
                                                },
                                                {},
                                                toplevel_spec()));

    REQUIRE(install_plan.size() == 3);
    check_name_and_version(install_plan.install_actions[0], "c", {"1", 0});
    CHECK(install_plan.install_actions[0].request_type == RequestType::AUTO_SELECTED);
    check_name_and_version(install_plan.install_actions[1], "b", {"2", 0}, {"y"});
    CHECK(install_plan.install_actions[1].request_type == RequestType::AUTO_SELECTED);
    check_name_and_version(install_plan.install_actions[2], "a", {"1", 0}, {"x"});
    CHECK(install_plan.install_actions[2].request_type == RequestType::USER_REQUESTED);
}

TEST_CASE ("version install constraint-reduction", "[versionplan]")
{
    MockCMakeVarProvider var_provider;

    SECTION ("higher baseline")
    {
        MockVersionedPortfileProvider vp;

        vp.emplace("b", {"1", 0}, VersionScheme::Relaxed).source_control_file->core_paragraph->dependencies = {
            Dependency{"c", {}, {}, {VersionConstraintKind::Minimum, "2"}},
        };
        vp.emplace("b", {"2", 0}, VersionScheme::Relaxed).source_control_file->core_paragraph->dependencies = {
            Dependency{"c", {}, {}, {VersionConstraintKind::Minimum, "1"}},
        };

        vp.emplace("c", {"1", 0}, VersionScheme::Relaxed);
        // c@2 is used to detect if certain constraints were evaluated
        vp.emplace("c", {"2", 0}, VersionScheme::Relaxed);

        MockBaselineProvider bp;
        bp.v["b"] = {"2", 0};
        bp.v["c"] = {"1", 0};

        auto install_plan =
            create_versioned_install_plan(vp,
                                          bp,
                                          var_provider,
                                          {
                                              Dependency{"b", {}, {}, {VersionConstraintKind::Minimum, "1"}},
                                          },
                                          {},
                                          toplevel_spec())
                .value_or_exit(VCPKG_LINE_INFO);

        REQUIRE(install_plan.size() == 2);
        check_name_and_version(install_plan.install_actions[0], "c", {"1", 0});
        check_name_and_version(install_plan.install_actions[1], "b", {"2", 0});
    }

    SECTION ("higher toplevel")
    {
        MockVersionedPortfileProvider vp;

        vp.emplace("b", {"1", 0}, VersionScheme::Relaxed).source_control_file->core_paragraph->dependencies = {
            Dependency{"c", {}, {}, {VersionConstraintKind::Minimum, "2"}},
        };
        vp.emplace("b", {"2", 0}, VersionScheme::Relaxed).source_control_file->core_paragraph->dependencies = {
            Dependency{"c", {}, {}, {VersionConstraintKind::Minimum, "1"}},
        };

        vp.emplace("c", {"1", 0}, VersionScheme::Relaxed);
        // c@2 is used to detect if certain constraints were evaluated
        vp.emplace("c", {"2", 0}, VersionScheme::Relaxed);

        MockBaselineProvider bp;
        bp.v["b"] = {"1", 0};
        bp.v["c"] = {"1", 0};

        WITH_EXPECTED(install_plan,
                      create_versioned_install_plan(vp,
                                                    bp,
                                                    var_provider,
                                                    {
                                                        Dependency{"b", {}, {}, {VersionConstraintKind::Minimum, "2"}},
                                                    },
                                                    {},
                                                    toplevel_spec()));

        REQUIRE(install_plan.size() == 2);
        check_name_and_version(install_plan.install_actions[0], "c", {"2", 0});
        check_name_and_version(install_plan.install_actions[1], "b", {"2", 0});
    }
}

TEST_CASE ("version install overrides", "[versionplan]")
{
    MockCMakeVarProvider var_provider;

    MockVersionedPortfileProvider vp;

    vp.emplace("b", {"1", 0}, VersionScheme::Relaxed);
    vp.emplace("b", {"2", 0}, VersionScheme::Relaxed);
    vp.emplace("c", {"1", 0}, VersionScheme::String);
    vp.emplace("c", {"2", 0}, VersionScheme::String);

    MockBaselineProvider bp;
    bp.v["b"] = {"2", 0};
    bp.v["c"] = {"2", 0};

    SECTION ("string")
    {
        auto install_plan = create_versioned_install_plan(vp,
                                                          bp,
                                                          var_provider,
                                                          {Dependency{"c"}},
                                                          {DependencyOverride{"b", "1"}, DependencyOverride{"c", "1"}},
                                                          toplevel_spec())
                                .value_or_exit(VCPKG_LINE_INFO);

        REQUIRE(install_plan.size() == 1);
        check_name_and_version(install_plan.install_actions[0], "c", {"1", 0});
    }

    SECTION ("relaxed")
    {
        auto install_plan = create_versioned_install_plan(vp,
                                                          bp,
                                                          var_provider,
                                                          {Dependency{"b"}},
                                                          {DependencyOverride{"b", "1"}, DependencyOverride{"c", "1"}},
                                                          toplevel_spec())
                                .value_or_exit(VCPKG_LINE_INFO);

        REQUIRE(install_plan.size() == 1);
        check_name_and_version(install_plan.install_actions[0], "b", {"1", 0});
    }
}

TEST_CASE ("version install transitive overrides", "[versionplan]")
{
    MockCMakeVarProvider var_provider;

    MockVersionedPortfileProvider vp;

    vp.emplace("b", {"1", 0}, VersionScheme::Relaxed)
        .source_control_file->core_paragraph->dependencies.push_back(
            {"c", {}, {}, {VersionConstraintKind::Minimum, "2", 1}});
    vp.emplace("b", {"2", 0}, VersionScheme::Relaxed);
    vp.emplace("c", {"1", 0}, VersionScheme::String);
    vp.emplace("c", {"2", 1}, VersionScheme::String);

    MockBaselineProvider bp;
    bp.v["b"] = {"2", 0};
    bp.v["c"] = {"2", 1};

    WITH_EXPECTED(install_plan,
                  create_versioned_install_plan(vp,
                                                bp,
                                                var_provider,
                                                {Dependency{"b"}},
                                                {DependencyOverride{"b", "1"}, DependencyOverride{"c", "1"}},
                                                toplevel_spec()));

    REQUIRE(install_plan.size() == 2);
    check_name_and_version(install_plan.install_actions[0], "c", {"1", 0});
    check_name_and_version(install_plan.install_actions[1], "b", {"1", 0});
}

TEST_CASE ("version install default features", "[versionplan]")
{
    MockVersionedPortfileProvider vp;

    auto a_x = make_fpgh("x");
    auto& a_scf = vp.emplace("a", {"1", 0}, VersionScheme::Relaxed).source_control_file;
    a_scf->core_paragraph->default_features.emplace_back("x");
    a_scf->feature_paragraphs.push_back(std::move(a_x));

    MockCMakeVarProvider var_provider;

    MockBaselineProvider bp;
    bp.v["a"] = {"1", 0};

    WITH_EXPECTED(install_plan,
                  create_versioned_install_plan(vp, bp, var_provider, {Dependency{"a"}}, {}, toplevel_spec()));

    REQUIRE(install_plan.size() == 1);
    check_name_and_version(install_plan.install_actions[0], "a", {"1", 0}, {"x"});
}

TEST_CASE ("version dont install default features", "[versionplan]")
{
    MockVersionedPortfileProvider vp;

    auto a_x = make_fpgh("x");
    auto& a_scf = vp.emplace("a", {"1", 0}, VersionScheme::Relaxed).source_control_file;
    a_scf->core_paragraph->default_features.emplace_back("x");
    a_scf->feature_paragraphs.push_back(std::move(a_x));

    MockCMakeVarProvider var_provider;

    MockBaselineProvider bp;
    bp.v["a"] = {"1", 0};

    auto install_plan = create_versioned_install_plan(vp, bp, var_provider, {CoreDependency{"a"}}, {}, toplevel_spec())
                            .value_or_exit(VCPKG_LINE_INFO);

    REQUIRE(install_plan.size() == 1);
    check_name_and_version(install_plan.install_actions[0], "a", {"1", 0});
}

TEST_CASE ("version install transitive default features", "[versionplan]")
{
    MockVersionedPortfileProvider vp;

    auto a_x = make_fpgh("x");
    auto& a_scf = vp.emplace("a", {"1", 0}, VersionScheme::Relaxed).source_control_file;
    a_scf->core_paragraph->default_features.emplace_back("x");
    a_scf->feature_paragraphs.push_back(std::move(a_x));

    auto& b_scf = vp.emplace("b", {"1", 0}, VersionScheme::Relaxed).source_control_file;
    b_scf->core_paragraph->dependencies.push_back(CoreDependency{"a"});

    auto& c_scf = vp.emplace("c", {"1", 0}, VersionScheme::Relaxed).source_control_file;
    c_scf->core_paragraph->dependencies.push_back({"a"});

    MockCMakeVarProvider var_provider;

    MockBaselineProvider bp;
    bp.v["a"] = {"1", 0};
    bp.v["b"] = {"1", 0};
    bp.v["c"] = {"1", 0};

    auto install_plan = create_versioned_install_plan(vp, bp, var_provider, {Dependency{"b"}}, {}, toplevel_spec())
                            .value_or_exit(VCPKG_LINE_INFO);

    REQUIRE(install_plan.size() == 2);
    check_name_and_version(install_plan.install_actions[0], "a", {"1", 0}, {"x"});
    check_name_and_version(install_plan.install_actions[1], "b", {"1", 0});

    install_plan =
        create_versioned_install_plan(vp, bp, var_provider, {CoreDependency{"a"}, Dependency{"c"}}, {}, toplevel_spec())
            .value_or_exit(VCPKG_LINE_INFO);

    REQUIRE(install_plan.size() == 2);
    check_name_and_version(install_plan.install_actions[0], "a", {"1", 0}, {"x"});
    check_name_and_version(install_plan.install_actions[1], "c", {"1", 0});
}

static PlatformExpression::Expr parse_platform(StringView l)
{
    return PlatformExpression::parse_platform_expression(l, PlatformExpression::MultipleBinaryOperators::Deny)
        .value_or_exit(VCPKG_LINE_INFO);
}

TEST_CASE ("version install qualified dependencies", "[versionplan]")
{
    MockVersionedPortfileProvider vp;

    vp.emplace("b", {"1", 0}, VersionScheme::Relaxed);
    vp.emplace("c", {"1", 0}, VersionScheme::Relaxed);

    MockBaselineProvider bp;
    bp.v["b"] = {"1", 0};
    bp.v["c"] = {"1", 0};

    SECTION ("windows")
    {
        MockCMakeVarProvider var_provider;
        var_provider.dep_info_vars[toplevel_spec()] = {{"VCPKG_CMAKE_SYSTEM_NAME", "Windows"}};

        auto install_plan =
            create_versioned_install_plan(vp,
                                          bp,
                                          var_provider,
                                          {{"b", {}, parse_platform("!linux")}, {"c", {}, parse_platform("linux")}},
                                          {},
                                          toplevel_spec())
                .value_or_exit(VCPKG_LINE_INFO);

        REQUIRE(install_plan.size() == 1);
        check_name_and_version(install_plan.install_actions[0], "b", {"1", 0});
    }

    SECTION ("linux")
    {
        MockCMakeVarProvider var_provider;
        var_provider.dep_info_vars[toplevel_spec()] = {{"VCPKG_CMAKE_SYSTEM_NAME", "Linux"}};

        auto install_plan =
            create_versioned_install_plan(vp,
                                          bp,
                                          var_provider,
                                          {{"b", {}, parse_platform("!linux")}, {"c", {}, parse_platform("linux")}},
                                          {},
                                          toplevel_spec())
                .value_or_exit(VCPKG_LINE_INFO);

        REQUIRE(install_plan.size() == 1);
        check_name_and_version(install_plan.install_actions[0], "c", {"1", 0});
    }
}

TEST_CASE ("version install qualified default suppression", "[versionplan]")
{
    MockVersionedPortfileProvider vp;

    auto& a_scf = vp.emplace("a", {"1", 0}, VersionScheme::Relaxed).source_control_file;
    a_scf->core_paragraph->default_features.emplace_back("x");
    a_scf->feature_paragraphs.push_back(make_fpgh("x"));

    vp.emplace("b", {"1", 0}, VersionScheme::Relaxed)
        .source_control_file->core_paragraph->dependencies.push_back(CoreDependency{"a"});

    MockCMakeVarProvider var_provider;

    MockBaselineProvider bp;
    bp.v["a"] = {"1", 0};
    bp.v["b"] = {"1", 0};

    auto install_plan = create_versioned_install_plan(
                            vp,
                            bp,
                            var_provider,
                            {{"b", {}, parse_platform("!linux")}, CoreDependency{"a", {}, parse_platform("linux")}},
                            {},
                            toplevel_spec())
                            .value_or_exit(VCPKG_LINE_INFO);

    REQUIRE(install_plan.size() == 2);
    check_name_and_version(install_plan.install_actions[0], "a", {"1", 0}, {"x"});
    check_name_and_version(install_plan.install_actions[1], "b", {"1", 0});
}

TEST_CASE ("version install qualified transitive", "[versionplan]")
{
    MockVersionedPortfileProvider vp;

    vp.emplace("a", {"1", 0}, VersionScheme::Relaxed);
    vp.emplace("c", {"1", 0}, VersionScheme::Relaxed);

    auto& b_scf = vp.emplace("b", {"1", 0}, VersionScheme::Relaxed).source_control_file;
    b_scf->core_paragraph->dependencies.push_back({"a", {}, parse_platform("!linux")});
    b_scf->core_paragraph->dependencies.push_back({"c", {}, parse_platform("linux")});

    MockCMakeVarProvider var_provider;

    MockBaselineProvider bp;
    bp.v["a"] = {"1", 0};
    bp.v["b"] = {"1", 0};
    bp.v["c"] = {"1", 0};

    WITH_EXPECTED(install_plan, create_versioned_install_plan(vp, bp, var_provider, {{"b"}}, {}, toplevel_spec()));

    REQUIRE(install_plan.size() == 2);
    check_name_and_version(install_plan.install_actions[0], "a", {"1", 0});
    check_name_and_version(install_plan.install_actions[1], "b", {"1", 0});
}

TEST_CASE ("version install different vars", "[versionplan]")
{
    MockVersionedPortfileProvider vp;

    auto& b_scf = vp.emplace("b", {"1", 0}, VersionScheme::Relaxed).source_control_file;
    b_scf->core_paragraph->dependencies.push_back({"a", {}, parse_platform("!linux")});

    auto& a_scf = vp.emplace("a", {"1", 0}, VersionScheme::Relaxed).source_control_file;
    a_scf->core_paragraph->dependencies.push_back({"c", {}, parse_platform("linux")});

    vp.emplace("c", {"1", 0}, VersionScheme::Relaxed);

    MockCMakeVarProvider var_provider;
    var_provider.dep_info_vars[PackageSpec{"a", Test::X86_WINDOWS}] = {{"VCPKG_CMAKE_SYSTEM_NAME", "Linux"}};

    MockBaselineProvider bp;
    bp.v["a"] = {"1", 0};
    bp.v["b"] = {"1", 0};
    bp.v["c"] = {"1", 0};

    auto install_plan = create_versioned_install_plan(vp, bp, var_provider, {{"b"}}, {}, toplevel_spec())
                            .value_or_exit(VCPKG_LINE_INFO);

    REQUIRE(install_plan.size() == 3);
    check_name_and_version(install_plan.install_actions[0], "c", {"1", 0});
    check_name_and_version(install_plan.install_actions[1], "a", {"1", 0});
    check_name_and_version(install_plan.install_actions[2], "b", {"1", 0});
}

TEST_CASE ("version install qualified features", "[versionplan]")
{
    MockVersionedPortfileProvider vp;

    auto& b_scf = vp.emplace("b", {"1", 0}, VersionScheme::Relaxed).source_control_file;
    b_scf->core_paragraph->default_features.emplace_back("x");
    b_scf->feature_paragraphs.push_back(make_fpgh("x"));
    b_scf->feature_paragraphs.back()->dependencies.push_back({"a", {}, parse_platform("!linux")});

    auto& a_scf = vp.emplace("a", {"1", 0}, VersionScheme::Relaxed).source_control_file;
    a_scf->core_paragraph->default_features.emplace_back("y");
    a_scf->feature_paragraphs.push_back(make_fpgh("y"));
    a_scf->feature_paragraphs.back()->dependencies.push_back({"c", {}, parse_platform("linux")});

    auto& c_scf = vp.emplace("c", {"1", 0}, VersionScheme::Relaxed).source_control_file;
    c_scf->core_paragraph->default_features.emplace_back("z");
    c_scf->feature_paragraphs.push_back(make_fpgh("z"));
    c_scf->feature_paragraphs.back()->dependencies.push_back({"d", {}, parse_platform("linux")});

    vp.emplace("d", {"1", 0}, VersionScheme::Relaxed);

    MockCMakeVarProvider var_provider;
    var_provider.dep_info_vars[PackageSpec{"a", Test::X86_WINDOWS}] = {{"VCPKG_CMAKE_SYSTEM_NAME", "Linux"}};

    MockBaselineProvider bp;
    bp.v["a"] = {"1", 0};
    bp.v["b"] = {"1", 0};
    bp.v["c"] = {"1", 0};
    bp.v["d"] = {"1", 0};

    auto install_plan = create_versioned_install_plan(vp, bp, var_provider, {{"b"}}, {}, toplevel_spec())
                            .value_or_exit(VCPKG_LINE_INFO);

    REQUIRE(install_plan.size() == 3);
    check_name_and_version(install_plan.install_actions[0], "c", {"1", 0}, {"z"});
    check_name_and_version(install_plan.install_actions[1], "a", {"1", 0}, {"y"});
    check_name_and_version(install_plan.install_actions[2], "b", {"1", 0}, {"x"});
}

TEST_CASE ("version install self features", "[versionplan]")
{
    MockBaselineProvider bp;
    bp.v["a"] = {"1", 0};

    MockVersionedPortfileProvider vp;
    auto& a_scf = vp.emplace("a", {"1", 0}).source_control_file;
    a_scf->feature_paragraphs.push_back(make_fpgh("x"));
    a_scf->feature_paragraphs.back()->dependencies.push_back(CoreDependency{"a", {{"y"}}});
    a_scf->feature_paragraphs.push_back(make_fpgh("y"));
    a_scf->feature_paragraphs.push_back(make_fpgh("z"));

    MockCMakeVarProvider var_provider;

    auto install_plan = create_versioned_install_plan(vp, bp, var_provider, {{"a", {{"x"}}}}, {}, toplevel_spec())
                            .value_or_exit(VCPKG_LINE_INFO);

    REQUIRE(install_plan.size() == 1);
    check_name_and_version(install_plan.install_actions[0], "a", {"1", 0}, {"x", "y"});
}

static auto create_versioned_install_plan(MockVersionedPortfileProvider& vp,
                                          MockBaselineProvider& bp,
                                          std::vector<Dependency> deps,
                                          MockCMakeVarProvider& var_provider)
{
    return create_versioned_install_plan(vp, bp, var_provider, deps, {}, toplevel_spec());
}

static auto create_versioned_install_plan(MockVersionedPortfileProvider& vp,
                                          MockBaselineProvider& bp,
                                          std::vector<Dependency> deps)
{
    MockCMakeVarProvider var_provider;
    return create_versioned_install_plan(vp, bp, deps, var_provider);
}

TEST_CASE ("version install nonexisting features", "[versionplan]")
{
    MockBaselineProvider bp;
    bp.v["a"] = {"1", 0};

    MockVersionedPortfileProvider vp;
    auto& a_scf = vp.emplace("a", {"1", 0}).source_control_file;
    a_scf->feature_paragraphs.push_back(make_fpgh("x"));

    auto install_plan = create_versioned_install_plan(vp, bp, {{"a", {{"y"}}}});

    REQUIRE_FALSE(install_plan.has_value());
    REQUIRE(install_plan.error() == "error: a@1 does not have required feature y needed by toplevel-spec");
}

TEST_CASE ("version install transitive missing features", "[versionplan]")
{
    MockBaselineProvider bp;
    bp.v["a"] = {"1", 0};
    bp.v["b"] = {"1", 0};

    MockVersionedPortfileProvider vp;
    auto& a_scf = vp.emplace("a", {"1", 0}).source_control_file;
    a_scf->core_paragraph->dependencies.push_back({"b", {{"y"}}});
    vp.emplace("b", {"1", 0});

    auto install_plan = create_versioned_install_plan(vp, bp, {{"a", {}}});

    REQUIRE_FALSE(install_plan.has_value());
    REQUIRE(install_plan.error() == "error: b@1 does not have required feature y needed by a:x86-windows@1");
}

TEST_CASE ("version remove features during upgrade", "[versionplan]")
{
    // This case tests the removal of a feature from a package (and corresponding removal of the requirement by other
    // dependents).

    MockBaselineProvider bp;
    bp.v["a"] = {"1", 0};
    bp.v["b"] = {"1", 0};
    bp.v["c"] = {"1", 0};

    MockVersionedPortfileProvider vp;
    // a@0 -> b[x], c>=1
    auto& a_scf = vp.emplace("a", {"1", 0}).source_control_file;
    a_scf->core_paragraph->dependencies.push_back({"b", {{"x"}}});
    a_scf->core_paragraph->dependencies.push_back({"c", {}, {}, {VersionConstraintKind::Minimum, "1", 1}});
    // a@1 -> b
    auto& a1_scf = vp.emplace("a", {"1", 1}).source_control_file;
    a1_scf->core_paragraph->dependencies.push_back({"b"});
    // b@0 : [x]
    auto& b_scf = vp.emplace("b", {"1", 0}).source_control_file;
    b_scf->feature_paragraphs.push_back(make_fpgh("x"));
    // b@1 -> c
    auto& b1_scf = vp.emplace("b", {"1", 1}).source_control_file;
    b1_scf->core_paragraph->dependencies.push_back({"c"});
    vp.emplace("c", {"1", 0});
    vp.emplace("c", {"1", 1});

    auto install_plan =
        create_versioned_install_plan(vp,
                                      bp,
                                      {
                                          Dependency{"a", {}, {}, {VersionConstraintKind::Minimum, "1"}},
                                          Dependency{"a", {}, {}, {VersionConstraintKind::Minimum, "1", 1}},
                                          Dependency{"b", {}, {}, {VersionConstraintKind::Minimum, "1", 1}},
                                          Dependency{"c"},
                                      })
            .value_or_exit(VCPKG_LINE_INFO);

    REQUIRE(install_plan.size() == 3);
    check_name_and_version(install_plan.install_actions[0], "c", {"1", 1});
    check_name_and_version(install_plan.install_actions[1], "b", {"1", 1});
    check_name_and_version(install_plan.install_actions[2], "a", {"1", 1});
}

TEST_CASE ("version install host tool", "[versionplan]")
{
    MockBaselineProvider bp;
    bp.v["a"] = {"1", 0};
    bp.v["b"] = {"1", 0};
    bp.v["c"] = {"1", 0};
    bp.v["d"] = {"1", 0};

    MockVersionedPortfileProvider vp;
    vp.emplace("a", {"1", 0});
    auto& b_scf = vp.emplace("b", {"1", 0}).source_control_file;
    b_scf->core_paragraph->dependencies.push_back(Dependency{"a", {}, {}, {}, true});
    auto& c_scf = vp.emplace("c", {"1", 0}).source_control_file;
    c_scf->core_paragraph->dependencies.push_back(Dependency{"a"});
    auto& d_scf = vp.emplace("d", {"1", 0}).source_control_file;
    d_scf->core_paragraph->dependencies.push_back(Dependency{"d", {}, {}, {}, true});

    SECTION ("normal toplevel")
    {
        Dependency dep_c{"c"};

        auto install_plan = create_versioned_install_plan(vp, bp, {dep_c}).value_or_exit(VCPKG_LINE_INFO);

        REQUIRE(install_plan.size() == 2);
        check_name_and_version(install_plan.install_actions[0], "a", {"1", 0});
        REQUIRE(install_plan.install_actions[0].spec.triplet() == Test::X86_WINDOWS);
        check_name_and_version(install_plan.install_actions[1], "c", {"1", 0});
        REQUIRE(install_plan.install_actions[1].spec.triplet() == Test::X86_WINDOWS);
    }
    SECTION ("toplevel")
    {
        Dependency dep_a{"a"};
        dep_a.host = true;

        WITH_EXPECTED(install_plan, create_versioned_install_plan(vp, bp, {dep_a}));

        REQUIRE(install_plan.size() == 1);
        check_name_and_version(install_plan.install_actions[0], "a", {"1", 0});
        REQUIRE(install_plan.install_actions[0].spec.triplet() == Test::ARM_UWP);
    }
    SECTION ("transitive 1")
    {
        WITH_EXPECTED(install_plan, create_versioned_install_plan(vp, bp, {{"b"}}));

        REQUIRE(install_plan.size() == 2);
        check_name_and_version(install_plan.install_actions[0], "a", {"1", 0});
        REQUIRE(install_plan.install_actions[0].spec.triplet() == Test::ARM_UWP);
        CHECK(install_plan.install_actions[0].request_type == RequestType::AUTO_SELECTED);
        check_name_and_version(install_plan.install_actions[1], "b", {"1", 0});
        REQUIRE(install_plan.install_actions[1].spec.triplet() == Test::X86_WINDOWS);
        CHECK(install_plan.install_actions[1].request_type == RequestType::USER_REQUESTED);
    }
    SECTION ("transitive 2")
    {
        Dependency dep_c{"c"};
        dep_c.host = true;

        WITH_EXPECTED(install_plan, create_versioned_install_plan(vp, bp, {dep_c}));

        REQUIRE(install_plan.size() == 2);
        check_name_and_version(install_plan.install_actions[0], "a", {"1", 0});
        REQUIRE(install_plan.install_actions[0].spec.triplet() == Test::ARM_UWP);
        CHECK(install_plan.install_actions[0].request_type == RequestType::AUTO_SELECTED);
        check_name_and_version(install_plan.install_actions[1], "c", {"1", 0});
        REQUIRE(install_plan.install_actions[1].spec.triplet() == Test::ARM_UWP);
        CHECK(install_plan.install_actions[1].request_type == RequestType::USER_REQUESTED);
    }
    SECTION ("self-reference")
    {
        WITH_EXPECTED(install_plan, create_versioned_install_plan(vp, bp, {{"d"}}));

        REQUIRE(install_plan.size() == 2);
        check_name_and_version(install_plan.install_actions[0], "d", {"1", 0});
        REQUIRE(install_plan.install_actions[0].spec.triplet() == Test::ARM_UWP);
        CHECK(install_plan.install_actions[0].request_type == RequestType::AUTO_SELECTED);
        check_name_and_version(install_plan.install_actions[1], "d", {"1", 0});
        REQUIRE(install_plan.install_actions[1].spec.triplet() == Test::X86_WINDOWS);
        CHECK(install_plan.install_actions[1].request_type == RequestType::USER_REQUESTED);
    }
}
TEST_CASE ("version overlay ports", "[versionplan]")
{
    MockBaselineProvider bp;
    bp.v["a"] = {"1", 0};
    bp.v["b"] = {"1", 0};
    bp.v["c"] = {"1", 0};

    MockVersionedPortfileProvider vp;
    vp.emplace("a", {"1", 0});
    vp.emplace("a", {"1", 1});
    vp.emplace("a", {"2", 0});
    vp.emplace("b", {"1", 0}).source_control_file->core_paragraph->dependencies.emplace_back(Dependency{"a"});
    vp.emplace("c", {"1", 0})
        .source_control_file->core_paragraph->dependencies.emplace_back(
            Dependency{"a", {}, {}, {VersionConstraintKind::Minimum, "1", 1}});

    MockCMakeVarProvider var_provider;

    MockOverlayProvider oprovider;
    oprovider.emplace("a", {"overlay", 0});

    SECTION ("no baseline")
    {
        const MockBaselineProvider empty_bp;

        auto install_plan =
            create_versioned_install_plan(vp, empty_bp, oprovider, var_provider, {{"a"}}, {}, toplevel_spec())
                .value_or_exit(VCPKG_LINE_INFO);

        REQUIRE(install_plan.size() == 1);
        check_name_and_version(install_plan.install_actions[0], "a", {"overlay", 0});
    }

    SECTION ("transitive")
    {
        auto install_plan = create_versioned_install_plan(vp, bp, oprovider, var_provider, {{"b"}}, {}, toplevel_spec())
                                .value_or_exit(VCPKG_LINE_INFO);

        REQUIRE(install_plan.size() == 2);
        check_name_and_version(install_plan.install_actions[0], "a", {"overlay", 0});
        check_name_and_version(install_plan.install_actions[1], "b", {"1", 0});
    }

    SECTION ("transitive constraint")
    {
        auto install_plan = create_versioned_install_plan(vp, bp, oprovider, var_provider, {{"c"}}, {}, toplevel_spec())
                                .value_or_exit(VCPKG_LINE_INFO);

        REQUIRE(install_plan.size() == 2);
        check_name_and_version(install_plan.install_actions[0], "a", {"overlay", 0});
        check_name_and_version(install_plan.install_actions[1], "c", {"1", 0});
    }

    SECTION ("none")
    {
        auto install_plan = create_versioned_install_plan(vp, bp, oprovider, var_provider, {{"a"}}, {}, toplevel_spec())
                                .value_or_exit(VCPKG_LINE_INFO);

        REQUIRE(install_plan.size() == 1);
        check_name_and_version(install_plan.install_actions[0], "a", {"overlay", 0});
    }
    SECTION ("constraint")
    {
        auto install_plan =
            create_versioned_install_plan(vp,
                                          bp,
                                          oprovider,
                                          var_provider,
                                          {
                                              Dependency{"a", {}, {}, {VersionConstraintKind::Minimum, "1", 1}},
                                          },
                                          {},
                                          toplevel_spec())
                .value_or_exit(VCPKG_LINE_INFO);

        REQUIRE(install_plan.size() == 1);
        check_name_and_version(install_plan.install_actions[0], "a", {"overlay", 0});
    }
    SECTION ("constraint+override")
    {
        auto install_plan =
            create_versioned_install_plan(vp,
                                          bp,
                                          oprovider,
                                          var_provider,
                                          {
                                              Dependency{"a", {}, {}, {VersionConstraintKind::Minimum, "1", 1}},
                                          },
                                          {
                                              DependencyOverride{"a", "2", 0},
                                          },
                                          toplevel_spec())
                .value_or_exit(VCPKG_LINE_INFO);

        REQUIRE(install_plan.size() == 1);
        check_name_and_version(install_plan.install_actions[0], "a", {"overlay", 0});
    }
    SECTION ("override")
    {
        auto install_plan = create_versioned_install_plan(vp,
                                                          bp,
                                                          oprovider,
                                                          var_provider,
                                                          {
                                                              Dependency{"a"},
                                                          },
                                                          {
                                                              DependencyOverride{"a", "2", 0},
                                                          },
                                                          toplevel_spec())
                                .value_or_exit(VCPKG_LINE_INFO);

        REQUIRE(install_plan.size() == 1);
        check_name_and_version(install_plan.install_actions[0], "a", {"overlay", 0});
    }
}

TEST_CASE ("respect supports expression", "[versionplan]")
{
    using namespace PlatformExpression;
    const auto supports_expression =
        parse_platform_expression("windows", MultipleBinaryOperators::Deny).value_or_exit(VCPKG_LINE_INFO);
    MockBaselineProvider bp;
    bp.v["a"] = {"1", 0};

    MockVersionedPortfileProvider vp;
    vp.emplace("a", {"1", 0}).source_control_file->core_paragraph->supports_expression = supports_expression;
    vp.emplace("a", {"1", 1});
    MockCMakeVarProvider var_provider;
    var_provider.dep_info_vars[{"a", toplevel_spec().triplet()}]["VCPKG_CMAKE_SYSTEM_NAME"] = "";
    auto install_plan = create_versioned_install_plan(vp, bp, {{"a", {}}}, var_provider);
    CHECK(install_plan.has_value());
    var_provider.dep_info_vars[{"a", toplevel_spec().triplet()}]["VCPKG_CMAKE_SYSTEM_NAME"] = "Linux";
    install_plan = create_versioned_install_plan(vp, bp, {{"a", {}}}, var_provider);
    CHECK_FALSE(install_plan.has_value());
    SECTION ("override")
    {
        // override from non supported to supported version
        MockOverlayProvider oprovider;
        install_plan = create_versioned_install_plan(
            vp, bp, oprovider, var_provider, {Dependency{"a"}}, {DependencyOverride{"a", "1", 1}}, toplevel_spec());
        CHECK(install_plan.has_value());
        // override from supported to non supported version
        bp.v["a"] = {"1", 1};
        install_plan = create_versioned_install_plan(
            vp, bp, oprovider, var_provider, {Dependency{"a"}}, {DependencyOverride{"a", "1", 0}}, toplevel_spec());
        CHECK_FALSE(install_plan.has_value());
    }
}

TEST_CASE ("respect supports expressions of features", "[versionplan]")
{
    using namespace PlatformExpression;
    MockBaselineProvider bp;
    bp.v["a"] = {"1", 0};

    MockVersionedPortfileProvider vp;
    auto a_x = std::make_unique<FeatureParagraph>();
    a_x->name = "x";
    a_x->supports_expression =
        parse_platform_expression("windows", MultipleBinaryOperators::Deny).value_or_exit(VCPKG_LINE_INFO);
    vp.emplace("a", {"1", 0}).source_control_file->feature_paragraphs.push_back(std::move(a_x));
    a_x = std::make_unique<FeatureParagraph>();
    a_x->name = "x";
    vp.emplace("a", {"1", 1}).source_control_file->feature_paragraphs.push_back(std::move(a_x));

    MockCMakeVarProvider var_provider;
    var_provider.dep_info_vars[{"a", toplevel_spec().triplet()}]["VCPKG_CMAKE_SYSTEM_NAME"] = "";
    auto install_plan = create_versioned_install_plan(vp, bp, {{"a", {{"x"}}}}, var_provider);
    CHECK(install_plan.has_value());
    var_provider.dep_info_vars[{"a", toplevel_spec().triplet()}]["VCPKG_CMAKE_SYSTEM_NAME"] = "Linux";
    install_plan = create_versioned_install_plan(vp, bp, {{"a", {{"x"}}}}, var_provider);
    CHECK_FALSE(install_plan.has_value());
    SECTION ("override")
    {
        // override from non supported to supported version
        MockOverlayProvider oprovider;
        install_plan = create_versioned_install_plan(vp,
                                                     bp,
                                                     oprovider,
                                                     var_provider,
                                                     {Dependency{"a", {{"x"}}}},
                                                     {DependencyOverride{"a", "1", 1}},
                                                     toplevel_spec());
        CHECK(install_plan.has_value());
        // override from supported to non supported version
        bp.v["a"] = {"1", 1};
        install_plan = create_versioned_install_plan(vp,
                                                     bp,
                                                     oprovider,
                                                     var_provider,
                                                     {Dependency{"a", {{"x"}}}},
                                                     {DependencyOverride{"a", "1", 0}},
                                                     toplevel_spec());
        CHECK_FALSE(install_plan.has_value());
    }
}

TEST_CASE ("respect platform expressions in Dependency::Feature", "[versionplan]")
{
    using namespace PlatformExpression;
    MockBaselineProvider bp;
    bp.v["a"] = {"1", 0};

    MockVersionedPortfileProvider vp;
    {
        auto a_x = std::make_unique<FeatureParagraph>();
        a_x->name = "x";
        vp.emplace("a", {"1", 0}).source_control_file->feature_paragraphs.push_back(std::move(a_x));
    }

    MockCMakeVarProvider var_provider;
    Dependency dep{
        "a", {{"x", parse_platform_expression("linux", MultipleBinaryOperators::Deny).value_or_exit(VCPKG_LINE_INFO)}}};

    SECTION ("on windows")
    {
        var_provider.dep_info_vars[toplevel_spec()]["VCPKG_CMAKE_SYSTEM_NAME"] = "";
        auto maybe_install_plan = create_versioned_install_plan(vp, bp, {dep}, var_provider);
        CHECK(maybe_install_plan.has_value());
        auto& install_plan = maybe_install_plan.value_or_exit(VCPKG_LINE_INFO);
        CHECK(install_plan.install_actions.size() == 1);
        CHECK(install_plan.install_actions[0].feature_list.size() == 1);
    }

    SECTION ("on linux")
    {
        var_provider.dep_info_vars[toplevel_spec()]["VCPKG_CMAKE_SYSTEM_NAME"] = "Linux";
        auto maybe_install_plan = create_versioned_install_plan(vp, bp, {dep}, var_provider);
        CHECK(maybe_install_plan.has_value());
        auto& install_plan = maybe_install_plan.value_or_exit(VCPKG_LINE_INFO);
        CHECK(install_plan.install_actions.size() == 1);
        CHECK(install_plan.install_actions[0].feature_list.size() == 2);
    }
}

TEST_CASE ("respect platform expressions in default features", "[versionplan]")
{
    using namespace PlatformExpression;
    MockBaselineProvider bp;
    bp.v["a"] = {"1", 0};

    MockVersionedPortfileProvider vp;
    {
        // port with a feature x that is default on "linux"
        auto a_x = std::make_unique<FeatureParagraph>();
        a_x->name = "x";
        auto& scf = vp.emplace("a", {"1", 0}).source_control_file;
        scf->feature_paragraphs.push_back(std::move(a_x));
        scf->core_paragraph->default_features.emplace_back(
            "x", parse_platform_expression("linux", MultipleBinaryOperators::Deny).value_or_exit(VCPKG_LINE_INFO));
    }

    MockCMakeVarProvider var_provider;
    Dependency dep{"a"};
    PackageSpec spec{"a", toplevel_spec().triplet()};
    SECTION ("on windows")
    {
        var_provider.dep_info_vars[spec]["VCPKG_CMAKE_SYSTEM_NAME"] = "";
        auto maybe_install_plan = create_versioned_install_plan(vp, bp, {dep}, var_provider);
        CHECK(maybe_install_plan.has_value());
        auto& install_plan = maybe_install_plan.value_or_exit(VCPKG_LINE_INFO);
        CHECK(install_plan.install_actions.size() == 1);
        CHECK(install_plan.install_actions[0].feature_list.size() == 1);
    }

    SECTION ("on linux")
    {
        var_provider.dep_info_vars[spec]["VCPKG_CMAKE_SYSTEM_NAME"] = "Linux";
        auto maybe_install_plan = create_versioned_install_plan(vp, bp, {dep}, var_provider);
        CHECK(maybe_install_plan.has_value());
        auto& install_plan = maybe_install_plan.value_or_exit(VCPKG_LINE_INFO);
        CHECK(install_plan.install_actions.size() == 1);
        CHECK(install_plan.install_actions[0].feature_list.size() == 2);
    }
}

TEST_CASE ("formatting plan 1", "[dependencies]")
{
    std::vector<std::unique_ptr<StatusParagraph>> status_paragraphs;
    status_paragraphs.push_back(vcpkg::Test::make_status_pgh("d"));
    status_paragraphs.push_back(vcpkg::Test::make_status_pgh("e"));
    StatusParagraphs status_db(std::move(status_paragraphs));

    MockVersionedPortfileProvider vp;
    auto& scfl_a = vp.emplace("a", {"1", 0});
    auto& scfl_b = vp.emplace("b", {"1", 0});
    auto& scfl_c = vp.emplace("c", {"1", 0});
    auto& scfl_f = vp.emplace("f", {"1", 0});

    const RemovePlanAction remove_b({"b", Test::X64_OSX}, RequestType::USER_REQUESTED);
    const RemovePlanAction remove_a({"a", Test::X64_OSX}, RequestType::USER_REQUESTED);
    const RemovePlanAction remove_c({"c", Test::X64_OSX}, RequestType::AUTO_SELECTED);
<<<<<<< HEAD
    InstallPlanAction install_a(
        {"a", Test::X64_OSX}, scfl_a, RequestType::AUTO_SELECTED, Test::X64_ANDROID, {}, {}, {});
    InstallPlanAction install_b(
        {"b", Test::X64_OSX}, scfl_b, RequestType::AUTO_SELECTED, Test::X64_ANDROID, {{"1", {}}}, {}, {});
    InstallPlanAction install_c(
        {"c", Test::X64_OSX}, scfl_c, RequestType::USER_REQUESTED, Test::X64_ANDROID, {}, {}, {});
    InstallPlanAction install_f(
        {"f", Test::X64_OSX}, scfl_f, RequestType::USER_REQUESTED, Test::X64_ANDROID, {}, {}, {});
=======

    const Path pr = "packages_root";
    InstallPlanAction install_a(
        {"a", Test::X64_OSX}, scfl_a, pr, RequestType::AUTO_SELECTED, Test::X64_ANDROID, {}, {});
    InstallPlanAction install_b(
        {"b", Test::X64_OSX}, scfl_b, pr, RequestType::AUTO_SELECTED, Test::X64_ANDROID, {{"1", {}}}, {});
    InstallPlanAction install_c(
        {"c", Test::X64_OSX}, scfl_c, pr, RequestType::USER_REQUESTED, Test::X64_ANDROID, {}, {});
    InstallPlanAction install_f(
        {"f", Test::X64_OSX}, scfl_f, pr, RequestType::USER_REQUESTED, Test::X64_ANDROID, {}, {});
>>>>>>> d89474b1
    install_f.plan_type = InstallPlanType::EXCLUDED;

    InstallPlanAction already_installed_d(
        status_db.get_installed_package_view({"d", Test::X86_WINDOWS}).value_or_exit(VCPKG_LINE_INFO),
        RequestType::AUTO_SELECTED);
    InstallPlanAction already_installed_e(
        status_db.get_installed_package_view({"e", Test::X86_WINDOWS}).value_or_exit(VCPKG_LINE_INFO),
        RequestType::USER_REQUESTED);

    ActionPlan plan;
    {
        auto formatted = format_plan(plan, "/builtin");
        CHECK_FALSE(formatted.has_removals);
        CHECK(formatted.text == "All requested packages are currently installed.\n");
    }

    plan.remove_actions.push_back(remove_b);
    {
        auto formatted = format_plan(plan, "/builtin");
        CHECK(formatted.has_removals);
        CHECK(formatted.text == "The following packages will be removed:\n"
                                "    b:x64-osx\n");
    }

    plan.remove_actions.push_back(remove_a);
    REQUIRE_LINES(format_plan(plan, "/builtin").text,
                  "The following packages will be removed:\n"
                  "    a:x64-osx\n"
                  "    b:x64-osx\n");

    plan.install_actions.push_back(std::move(install_c));
    REQUIRE_LINES(format_plan(plan, "/builtin").text,
                  "The following packages will be removed:\n"
                  "    a:x64-osx\n"
                  "    b:x64-osx\n"
                  "The following packages will be built and installed:\n"
                  "    c:x64-osx -> 1 -- c\n");

    plan.remove_actions.push_back(remove_c);
    REQUIRE_LINES(format_plan(plan, "c").text,
                  "The following packages will be removed:\n"
                  "    a:x64-osx\n"
                  "    b:x64-osx\n"
                  "The following packages will be rebuilt:\n"
                  "    c:x64-osx -> 1\n");

    plan.install_actions.push_back(std::move(install_b));
    REQUIRE_LINES(format_plan(plan, "c").text,
                  "The following packages will be removed:\n"
                  "    a:x64-osx\n"
                  "The following packages will be rebuilt:\n"
                  "  * b[1]:x64-osx -> 1 -- b\n"
                  "    c:x64-osx -> 1\n"
                  "Additional packages (*) will be modified to complete this operation.\n");

    plan.install_actions.push_back(std::move(install_a));
    plan.already_installed.push_back(std::move(already_installed_d));
    plan.already_installed.push_back(std::move(already_installed_e));
    {
        auto formatted = format_plan(plan, "b");
        CHECK(formatted.has_removals);
        REQUIRE_LINES(formatted.text,
                      "The following packages are already installed:\n"
                      "  * d:x86-windows -> 1\n"
                      "    e:x86-windows -> 1\n"
                      "The following packages will be rebuilt:\n"
                      "  * a:x64-osx -> 1 -- a\n"
                      "  * b[1]:x64-osx -> 1\n"
                      "    c:x64-osx -> 1 -- c\n"
                      "Additional packages (*) will be modified to complete this operation.\n");
    }

    plan.install_actions.push_back(std::move(install_f));
    REQUIRE_LINES(format_plan(plan, "b").text,
                  "The following packages are excluded:\n"
                  "    f:x64-osx -> 1 -- f\n"
                  "The following packages are already installed:\n"
                  "  * d:x86-windows -> 1\n"
                  "    e:x86-windows -> 1\n"
                  "The following packages will be rebuilt:\n"
                  "  * a:x64-osx -> 1 -- a\n"
                  "  * b[1]:x64-osx -> 1\n"
                  "    c:x64-osx -> 1 -- c\n"
                  "Additional packages (*) will be modified to complete this operation.\n");
}

TEST_CASE ("dependency graph API snapshot")
{
    MockVersionedPortfileProvider vp;
    auto& scfl_a = vp.emplace("a", {"1", 0});
    InstallPlanAction install_a(
        {"a", Test::X64_WINDOWS}, scfl_a, "packages_root", RequestType::AUTO_SELECTED, Test::X64_ANDROID, {}, {});

    ActionPlan plan;
    plan.install_actions.push_back(std::move(install_a));
    std::map<std::string, std::string, std::less<>> envmap = {
        {VcpkgCmdArguments::GITHUB_JOB_ENV.to_string(), "123"},
        {VcpkgCmdArguments::GITHUB_RUN_ID_ENV.to_string(), "123"},
        {VcpkgCmdArguments::GITHUB_REF_ENV.to_string(), "refs/heads/main"},
        {VcpkgCmdArguments::GITHUB_REPOSITORY_ENV.to_string(), "owner/repo"},
        {VcpkgCmdArguments::GITHUB_SHA_ENV.to_string(), "abc123"},
        {VcpkgCmdArguments::GITHUB_TOKEN_ENV.to_string(), "abc"},
        {VcpkgCmdArguments::GITHUB_WORKFLOW_ENV.to_string(), "test"},
    };
    auto v = VcpkgCmdArguments::create_from_arg_sequence(nullptr, nullptr);
    v.imbue_from_fake_environment(envmap);
    auto s = vcpkg::Commands::SetInstalled::create_dependency_graph_snapshot(v, plan);

    CHECK(s.has_value());
    auto obj = *s.get();
    auto version = obj.get("version")->integer(VCPKG_LINE_INFO);
    auto job = obj.get("job")->object(VCPKG_LINE_INFO);
    auto id = job.get("id")->string(VCPKG_LINE_INFO);
    auto correlator = job.get("correlator")->string(VCPKG_LINE_INFO);
    auto sha = obj.get("sha")->string(VCPKG_LINE_INFO);
    auto ref = obj.get("ref")->string(VCPKG_LINE_INFO);
    auto detector = obj.get("detector")->object(VCPKG_LINE_INFO);
    auto name = detector.get("name")->string(VCPKG_LINE_INFO);
    auto detector_version = detector.get("version")->string(VCPKG_LINE_INFO);
    auto url = detector.get("url")->string(VCPKG_LINE_INFO);
    auto manifests = obj.get("manifests")->object(VCPKG_LINE_INFO);
    auto manifest1 = manifests.get("vcpkg.json")->object(VCPKG_LINE_INFO);
    auto name1 = manifest1.get("name")->string(VCPKG_LINE_INFO);
    auto resolved1 = manifest1.get("resolved")->object(VCPKG_LINE_INFO);
    auto dependency_a = resolved1.get("pkg:github/vcpkg/a@1")->object(VCPKG_LINE_INFO);
    auto package_url_a = dependency_a.get("package_url")->string(VCPKG_LINE_INFO);
    auto relationship_a = dependency_a.get("relationship")->string(VCPKG_LINE_INFO);
    auto dependencies_a = dependency_a.get("dependencies")->array(VCPKG_LINE_INFO);

    CHECK(static_cast<int>(version) == 0);
    CHECK(id == "123");
    CHECK(correlator == "test-123");
    CHECK(sha == "abc123");
    CHECK(ref == "refs/heads/main");
    CHECK(name == "vcpkg");
    CHECK(detector_version == "1.0.0");
    CHECK(url == "https://github.com/microsoft/vcpkg");
    CHECK(name1 == "vcpkg.json");
    CHECK(package_url_a == "pkg:github/vcpkg/a@1");
    CHECK(relationship_a == "direct");
    CHECK(dependencies_a.size() == 0);
}<|MERGE_RESOLUTION|>--- conflicted
+++ resolved
@@ -2365,27 +2365,16 @@
     const RemovePlanAction remove_b({"b", Test::X64_OSX}, RequestType::USER_REQUESTED);
     const RemovePlanAction remove_a({"a", Test::X64_OSX}, RequestType::USER_REQUESTED);
     const RemovePlanAction remove_c({"c", Test::X64_OSX}, RequestType::AUTO_SELECTED);
-<<<<<<< HEAD
-    InstallPlanAction install_a(
-        {"a", Test::X64_OSX}, scfl_a, RequestType::AUTO_SELECTED, Test::X64_ANDROID, {}, {}, {});
-    InstallPlanAction install_b(
-        {"b", Test::X64_OSX}, scfl_b, RequestType::AUTO_SELECTED, Test::X64_ANDROID, {{"1", {}}}, {}, {});
-    InstallPlanAction install_c(
-        {"c", Test::X64_OSX}, scfl_c, RequestType::USER_REQUESTED, Test::X64_ANDROID, {}, {}, {});
-    InstallPlanAction install_f(
-        {"f", Test::X64_OSX}, scfl_f, RequestType::USER_REQUESTED, Test::X64_ANDROID, {}, {}, {});
-=======
 
     const Path pr = "packages_root";
     InstallPlanAction install_a(
-        {"a", Test::X64_OSX}, scfl_a, pr, RequestType::AUTO_SELECTED, Test::X64_ANDROID, {}, {});
+        {"a", Test::X64_OSX}, scfl_a, pr, RequestType::AUTO_SELECTED, Test::X64_ANDROID, {}, {}, {});
     InstallPlanAction install_b(
-        {"b", Test::X64_OSX}, scfl_b, pr, RequestType::AUTO_SELECTED, Test::X64_ANDROID, {{"1", {}}}, {});
+        {"b", Test::X64_OSX}, scfl_b, pr, RequestType::AUTO_SELECTED, Test::X64_ANDROID, {{"1", {}}}, {}, {});
     InstallPlanAction install_c(
-        {"c", Test::X64_OSX}, scfl_c, pr, RequestType::USER_REQUESTED, Test::X64_ANDROID, {}, {});
+        {"c", Test::X64_OSX}, scfl_c, pr, RequestType::USER_REQUESTED, Test::X64_ANDROID, {}, {}, {});
     InstallPlanAction install_f(
-        {"f", Test::X64_OSX}, scfl_f, pr, RequestType::USER_REQUESTED, Test::X64_ANDROID, {}, {});
->>>>>>> d89474b1
+        {"f", Test::X64_OSX}, scfl_f, pr, RequestType::USER_REQUESTED, Test::X64_ANDROID, {}, {}, {});
     install_f.plan_type = InstallPlanType::EXCLUDED;
 
     InstallPlanAction already_installed_d(
@@ -2477,7 +2466,7 @@
     MockVersionedPortfileProvider vp;
     auto& scfl_a = vp.emplace("a", {"1", 0});
     InstallPlanAction install_a(
-        {"a", Test::X64_WINDOWS}, scfl_a, "packages_root", RequestType::AUTO_SELECTED, Test::X64_ANDROID, {}, {});
+        {"a", Test::X64_WINDOWS}, scfl_a, "packages_root", RequestType::AUTO_SELECTED, Test::X64_ANDROID, {}, {}, {});
 
     ActionPlan plan;
     plan.install_actions.push_back(std::move(install_a));
