--- conflicted
+++ resolved
@@ -1423,81 +1423,45 @@
 
         SECTION ("relaxed")
         {
-<<<<<<< HEAD
-            auto install_plan = create_versioned_install_plan(vp,
-                                                              bp,
-                                                              var_provider,
-                                                              {
-                                                                  Dependency{"a", {{"x"}}},
-                                                              },
-                                                              {},
-                                                              toplevel_spec())
-                                    .value_or_exit(VCPKG_LINE_INFO);
-=======
             WITH_EXPECTED(install_plan,
                           create_versioned_install_plan(vp,
                                                         bp,
                                                         var_provider,
                                                         {
-                                                            Dependency{"a", {"x"}},
+                                                            Dependency{"a", {{"x"}}},
                                                         },
                                                         {},
                                                         toplevel_spec()));
->>>>>>> 0846ff9d
 
             REQUIRE(install_plan.size() == 1);
             check_name_and_version(install_plan.install_actions[0], "a", {"1", 0}, {"x"});
         }
         SECTION ("semver")
         {
-<<<<<<< HEAD
-            auto install_plan = create_versioned_install_plan(vp,
-                                                              bp,
-                                                              var_provider,
-                                                              {
-                                                                  Dependency{"semver", {{"x"}}},
-                                                              },
-                                                              {},
-                                                              toplevel_spec())
-                                    .value_or_exit(VCPKG_LINE_INFO);
-=======
             WITH_EXPECTED(install_plan,
                           create_versioned_install_plan(vp,
                                                         bp,
                                                         var_provider,
                                                         {
-                                                            Dependency{"semver", {"x"}},
+                                                            Dependency{"semver", {{"x"}}},
                                                         },
                                                         {},
                                                         toplevel_spec()));
->>>>>>> 0846ff9d
 
             REQUIRE(install_plan.size() == 1);
             check_name_and_version(install_plan.install_actions[0], "semver", {"1.0.0", 0}, {{"x"}});
         }
         SECTION ("date")
         {
-<<<<<<< HEAD
-            auto install_plan = create_versioned_install_plan(vp,
-                                                              bp,
-                                                              var_provider,
-                                                              {
-                                                                  Dependency{"date", {{"x"}}},
-                                                              },
-                                                              {},
-                                                              toplevel_spec())
-                                    .value_or_exit(VCPKG_LINE_INFO);
-=======
             WITH_EXPECTED(install_plan,
                           create_versioned_install_plan(vp,
                                                         bp,
                                                         var_provider,
                                                         {
-                                                            Dependency{"date", {"x"}},
+                                                            Dependency{"date", {{"x"}}},
                                                         },
                                                         {},
                                                         toplevel_spec()));
->>>>>>> 0846ff9d
 
             REQUIRE(install_plan.size() == 1);
             check_name_and_version(install_plan.install_actions[0], "date", {"2020-01-01", 0}, {{"x"}});
@@ -1547,27 +1511,15 @@
     bp.v["a"] = {"1", 0};
     bp.v["b"] = {"1", 0};
 
-<<<<<<< HEAD
-    auto install_plan = create_versioned_install_plan(vp,
-                                                      bp,
-                                                      var_provider,
-                                                      {
-                                                          Dependency{"a", {{"x"}}},
-                                                      },
-                                                      {},
-                                                      toplevel_spec())
-                            .value_or_exit(VCPKG_LINE_INFO);
-=======
     WITH_EXPECTED(install_plan,
                   create_versioned_install_plan(vp,
                                                 bp,
                                                 var_provider,
                                                 {
-                                                    Dependency{"a", {"x"}},
+                                                    Dependency{"a", {{"x"}}},
                                                 },
                                                 {},
                                                 toplevel_spec()));
->>>>>>> 0846ff9d
 
     REQUIRE(install_plan.size() == 2);
     check_name_and_version(install_plan.install_actions[0], "b", {"1", 0}, {"y"});
@@ -1603,27 +1555,15 @@
     bp.v["b"] = {"1", 0};
     bp.v["c"] = {"1", 0};
 
-<<<<<<< HEAD
-    auto install_plan = create_versioned_install_plan(vp,
-                                                      bp,
-                                                      var_provider,
-                                                      {
-                                                          Dependency{"a", {{"x"}}},
-                                                      },
-                                                      {},
-                                                      toplevel_spec())
-                            .value_or_exit(VCPKG_LINE_INFO);
-=======
     WITH_EXPECTED(install_plan,
                   create_versioned_install_plan(vp,
                                                 bp,
                                                 var_provider,
                                                 {
-                                                    Dependency{"a", {"x"}},
+                                                    Dependency{"a", {{"x"}}},
                                                 },
                                                 {},
                                                 toplevel_spec()));
->>>>>>> 0846ff9d
 
     REQUIRE(install_plan.size() == 3);
     check_name_and_version(install_plan.install_actions[0], "c", {"1", 0});
