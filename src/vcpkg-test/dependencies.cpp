--- conflicted
+++ resolved
@@ -2463,18 +2463,11 @@
     auto& scfl_c = vp.emplace("c", {"1", 0});
     auto& scfl_f = vp.emplace("f", {"1", 0});
 
-<<<<<<< HEAD
-    const RemovePlanAction remove_b({"b", Test::X64_OSX}, RemovePlanType::REMOVE, RequestType::USER_REQUESTED);
-    const RemovePlanAction remove_a({"a", Test::X64_OSX}, RemovePlanType::NOT_INSTALLED, RequestType::USER_REQUESTED);
-    const RemovePlanAction remove_c({"c", Test::X64_OSX}, RemovePlanType::REMOVE, RequestType::AUTO_SELECTED);
-    InstallPlanAction install_a(
-        {"a", Test::X64_OSX}, scfl_a, RequestType::AUTO_SELECTED, Test::X64_ANDROID, {}, {}, {});
-=======
     const RemovePlanAction remove_b({"b", Test::X64_OSX}, RequestType::USER_REQUESTED);
     const RemovePlanAction remove_a({"a", Test::X64_OSX}, RequestType::USER_REQUESTED);
     const RemovePlanAction remove_c({"c", Test::X64_OSX}, RequestType::AUTO_SELECTED);
-    InstallPlanAction install_a({"a", Test::X64_OSX}, scfl_a, RequestType::AUTO_SELECTED, Test::X64_ANDROID, {}, {});
->>>>>>> 81042b5a
+    InstallPlanAction install_a(
+        {"a", Test::X64_OSX}, scfl_a, RequestType::AUTO_SELECTED, Test::X64_ANDROID, {}, {}, {});
     InstallPlanAction install_b(
         {"b", Test::X64_OSX}, scfl_b, RequestType::AUTO_SELECTED, Test::X64_ANDROID, {{"1", {}}}, {}, {});
     InstallPlanAction install_c(
