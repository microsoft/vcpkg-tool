--- conflicted
+++ resolved
@@ -2466,14 +2466,9 @@
     MockVersionedPortfileProvider vp;
     auto& scfl_a = vp.emplace("a", {"1", 0});
     InstallPlanAction install_a(
-<<<<<<< HEAD
-        {"a", Test::X64_WINDOWS}, scfl_a, "packages_root", RequestType::AUTO_SELECTED, Test::X64_ANDROID, {}, {}, {});
-
-=======
-        {"a", Test::X86_WINDOWS}, scfl_a, "packages_root", RequestType::AUTO_SELECTED, Test::X64_WINDOWS, {}, {});
+        {"a", Test::X86_WINDOWS}, scfl_a, "packages_root", RequestType::AUTO_SELECTED, Test::X64_WINDOWS, {}, {}, {});
     InstallPlanAction install_a_host(
-        {"a", Test::X64_WINDOWS}, scfl_a, "packages_root", RequestType::AUTO_SELECTED, Test::X64_WINDOWS, {}, {});
->>>>>>> 6040912b
+        {"a", Test::X64_WINDOWS}, scfl_a, "packages_root", RequestType::AUTO_SELECTED, Test::X64_WINDOWS, {}, {}, {});
     ActionPlan plan;
     plan.install_actions.push_back(std::move(install_a));
     plan.install_actions.push_back(std::move(install_a_host));
