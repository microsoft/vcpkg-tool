#include <vcpkg/base/system-headers.h>

#include <catch2/catch.hpp>

#include <vcpkg/base/files.h>
#include <vcpkg/base/strings.h>

#include <iostream>
#include <random>
#include <thread>
#include <vector>

#include <vcpkg-test/util.h>

#if !defined(_WIN32)
#include <sys/stat.h>
#endif // ^^^ !_WIN32

using namespace vcpkg;
using Test::base_temporary_directory;

#define CHECK_EC_ON_FILE(file, ec)                                                                                     \
    do                                                                                                                 \
    {                                                                                                                  \
        if (ec)                                                                                                        \
        {                                                                                                              \
            FAIL((file).native() << ": " << (ec).message());                                                           \
        }                                                                                                              \
    } while (0)

namespace
{
    using urbg_t = std::mt19937_64;

    std::string get_random_filename(urbg_t& urbg) { return Strings::b32_encode(urbg()); }

    bool is_valid_symlink_failure(const std::error_code& ec) noexcept
    {
#if defined(__MINGW32__)
        // mingw doesn't support symlink operations
        return true;
#elif defined(_WIN32)
        // on Windows, creating symlinks requires admin rights, so we ignore such failures
        return ec == std::error_code(ERROR_PRIVILEGE_NOT_HELD, std::system_category());
#else  // ^^^ _WIN32 // !_WIN32
        (void)ec;
        return false; // symlinks should always work on non-windows
#endif // ^^^ !_WIN32
    }

    void create_directory_tree(urbg_t& urbg, const Filesystem& fs, const Path& base, std::uint32_t remaining_depth = 5)
    {
        using uid_t = std::uniform_int_distribution<std::uint32_t>;
        // we want ~70% of our "files" to be directories, and then a third
        // each of the remaining ~30% to be regular files, directory symlinks,
        // and regular symlinks
        constexpr std::uint32_t directory_min_tag = 0;
        constexpr std::uint32_t regular_file_tag = 7;
        constexpr std::uint32_t regular_symlink_tag = 8;
        constexpr std::uint32_t directory_symlink_tag = 9;

        std::uint32_t file_type;
        if (remaining_depth <= 1)
        {
            // if we're at the max depth, we only want to create non-directories
            file_type = uid_t{regular_file_tag, directory_symlink_tag}(urbg);
        }
        else if (remaining_depth >= 3)
        {
            // if we are far away from the max depth, always create directories
            // to make reaching the max depth likely
            file_type = directory_min_tag;
        }
        else
        {
            file_type = uid_t{directory_min_tag, regular_symlink_tag}(urbg);
        }

        std::error_code ec;
        if (file_type == regular_symlink_tag)
        {
            // regular symlink
            auto base_target = base + "-target";
            fs.write_contents(base_target, "", ec);
            CHECK_EC_ON_FILE(base_target, ec);
            fs.create_symlink(base_target, base, ec);

            if (ec)
            {
#if defined(_WIN32)
                if (is_valid_symlink_failure(ec))
                {
                    fs.write_contents(base, "", ec);
                    CHECK_EC_ON_FILE(base, ec);
                }
                else
#endif // ^^^ _WIN32
                {
                    FAIL(base.native() << ": " << ec.message());
                }
            }
        }
        else if (file_type == directory_symlink_tag)
        {
            // directory symlink
            auto parent = base;
            parent.remove_filename();
            fs.create_directory_symlink(parent, base, ec);
            if (ec)
            {
#if defined(_WIN32)
                if (is_valid_symlink_failure(ec))
                {
                    fs.create_directory(base, ec);
                    CHECK_EC_ON_FILE(base, ec);
                }
                else
#endif // ^^^ _WIN32
                {
                    FAIL(base.native() << ": " << ec.message());
                }
            }
        }
        else if (file_type == regular_file_tag)
        {
            // regular file
            fs.write_contents(base, "", ec);
            CHECK_EC_ON_FILE(base, ec);
        }
        else
        {
            // regular directory
            fs.create_directory(base, ec);
            CHECK_EC_ON_FILE(base, ec);
            for (unsigned int i = 0; i < 5; ++i)
            {
                create_directory_tree(urbg, fs, base / get_random_filename(urbg), remaining_depth - 1);
            }

#if !defined(_WIN32)
            if (urbg() & 1u)
            {
                const auto chmod_result = ::chmod(base.c_str(), 0444);
                if (chmod_result != 0)
                {
                    const auto failure_message = std::generic_category().message(errno);
                    FAIL("chmod failed with " << failure_message);
                }
            }
            if (urbg() & 2u)
            {
                const auto chmod_result = ::chmod(base.c_str(), 0000); // e.g. bazel sandbox
                if (chmod_result != 0)
                {
                    const auto failure_message = std::generic_category().message(errno);
                    FAIL("chmod failed with " << failure_message);
                }
            }
#endif // ^^^ !_WIN32
        }

        REQUIRE(exists(fs.symlink_status(base, ec)));
        CHECK_EC_ON_FILE(base, ec);
    }

    const Filesystem& setup()
    {
        std::error_code ec;
<<<<<<< HEAD
        fs.remove_all(base_temporary_directory(), ec);
        CHECK_EC_ON_FILE(base_temporary_directory(), ec);
        fs.create_directory(base_temporary_directory(), ec);
=======
        real_filesystem.create_directory(base_temporary_directory(), ec);
>>>>>>> 3db1ef6d
        CHECK_EC_ON_FILE(base_temporary_directory(), ec);

        return real_filesystem;
    }

    template<class Enumerator, class ExpectedGenerator>
    void do_filesystem_enumeration_test(Enumerator&& enumerator, ExpectedGenerator&& generate_expected)
    {
        // Note: not seeded with random data, so this will always produce the same sequence of names
        urbg_t urbg;

        auto& fs = setup();

        auto temp_dir = base_temporary_directory() / get_random_filename(urbg);
        INFO("temp dir is: " << temp_dir.native());

        const auto target_root = temp_dir / "target";

        const auto target_file = target_root / "file.txt";
        const auto target_symlink = target_root / "symlink-to-file.txt";
        const auto target_directory = target_root / "some-directory";
        const auto target_directory_symlink = target_root / "symlink-to-some-directory";

        const auto target_inside_file = target_directory / "file2.txt";
        const auto target_inside_symlink = target_directory / "symlink-to-file2.txt";
        const auto target_inside_directory = target_directory / "some-inner-directory";
        const auto target_inside_directory_symlink = target_directory / "symlink-to-some-inner-directory";

        fs.remove_all(temp_dir, VCPKG_LINE_INFO);

        fs.create_directory(temp_dir, VCPKG_LINE_INFO);
        fs.create_directory(target_root, VCPKG_LINE_INFO);
        fs.create_directory(target_directory, VCPKG_LINE_INFO);
        fs.create_directory(target_inside_directory, VCPKG_LINE_INFO);

        fs.write_contents(target_file, "file", VCPKG_LINE_INFO);
        fs.write_contents(target_inside_file, "file in directory", VCPKG_LINE_INFO);

        std::error_code ec;
        fs.create_symlink(target_file, target_symlink, ec);
        if (ec)
        {
            INFO(ec.message());
            REQUIRE(is_valid_symlink_failure(ec));
        }
        else
        {
            fs.create_symlink(target_inside_file, target_inside_symlink, VCPKG_LINE_INFO);
            fs.create_directory_symlink(target_directory, target_directory_symlink, VCPKG_LINE_INFO);
            fs.create_directory_symlink(target_inside_directory, target_inside_directory_symlink, VCPKG_LINE_INFO);

            auto results = std::forward<Enumerator>(enumerator)(fs, target_root);
            std::sort(results.begin(), results.end());
            auto expected = std::forward<ExpectedGenerator>(generate_expected)(target_root);
            REQUIRE(results == expected);
        }

        fs.remove_all(temp_dir, VCPKG_LINE_INFO);
    }
}

TEST_CASE ("vcpkg Path regular operations", "[filesystem][files]")
{
    CHECK(Path().native().empty());
    Path p("hello");
    CHECK(p == "hello");
    CHECK(p.native() == "hello");
    Path copy_constructed(p);
    CHECK(copy_constructed == "hello");
    CHECK(copy_constructed.native() == "hello");
    Path move_constructed(std::move(p));
    CHECK(move_constructed == "hello");
    CHECK(move_constructed.native() == "hello");

    p = "world";
    Path copy_assigned;
    copy_assigned = p;
    CHECK(copy_assigned == "world");
    CHECK(copy_assigned.native() == "world");

    Path move_assigned;
    move_assigned = std::move(p);
    CHECK(move_assigned == "world");
    CHECK(move_assigned.native() == "world");
}

TEST_CASE ("vcpkg Path conversions", "[filesystem][files]")
{
    StringLiteral sl("some literal");
    StringView sv = sl;
    std::string str("some string");
    std::string moved_from("moved from");
    const char* ntbs = "some utf-8";
    CHECK(Path(sv).native() == "some literal");
    CHECK(Path(str).native() == "some string");
    CHECK(Path(std::move(moved_from)).native() == "moved from");
    CHECK(Path(ntbs).native() == "some utf-8");
    CHECK(Path(str.data(), str.size()).native() == "some string");

    Path p("convert from");
    StringView conv_sv = p;
    CHECK(conv_sv == "convert from");
    CHECK(strcmp(p.c_str(), "convert from") == 0);
}

TEST_CASE ("vcpkg Path generic", "[filesystem][files]")
{
    Path p("some/path/with/forward/slashes");
    CHECK(p.generic_u8string() == StringView("some/path/with/forward/slashes"));

    Path p_dup("some/path/with//////duplicate//////////forward/slashes");
    CHECK(p_dup.generic_u8string() == StringView("some/path/with//////duplicate//////////forward/slashes"));

    Path bp("some\\path\\/\\/with\\backslashes");
#if defined(_WIN32)
    CHECK(bp.generic_u8string() == StringView("some/path////with/backslashes"));
#else  // ^^^ _WIN32 / !_WIN32 vvv
    CHECK(bp.generic_u8string() == StringView("some\\path\\/\\/with\\backslashes"));
#endif // _WIN32
}

static void test_op_slash(StringView base, StringView append, StringView expected)
{
    Path an_lvalue(base);
    CHECK((an_lvalue / append).native() == expected);  // Path operator/(StringView sv) const&;
    CHECK((Path(base) / append).native() == expected); // Path operator/(StringView sv) &&;
    an_lvalue /= append;                               // Path& operator/=(StringView sv);
    CHECK(an_lvalue.native() == expected);
}

TEST_CASE ("vcpkg Path::operator/", "[filesystem][files]")
{
    test_op_slash("/a/b", "c/d", "/a/b" VCPKG_PREFERRED_SEPARATOR "c/d");
    test_op_slash("a/b", "c/d", "a/b" VCPKG_PREFERRED_SEPARATOR "c/d");
    test_op_slash("/a/b", "/c/d", "/c/d");

#if defined(_WIN32)
    test_op_slash("C:/a/b", "c/d", "C:/a/b\\c/d");
    test_op_slash("C:a/b", "c/d", "C:a/b\\c/d");
    test_op_slash("C:a/b", "/c/d", "C:/c/d");
    test_op_slash("C:/a/b", "/c/d", "C:/c/d");
    test_op_slash("C:/a/b", "D:/c/d", "D:/c/d");
    test_op_slash("C:/a/b", "D:c/d", "D:c/d");
    test_op_slash("C:/a/b", "C:c/d", "C:/a/b\\c/d");
#else  // ^^^ _WIN32 / !_WIN32 vvv
    test_op_slash("C:/a/b", "c/d", "C:/a/b/c/d");
    test_op_slash("C:a/b", "c/d", "C:a/b/c/d");
    test_op_slash("C:a/b", "/c/d", "/c/d");
    test_op_slash("C:/a/b", "/c/d", "/c/d");
    test_op_slash("C:/a/b", "D:/c/d", "C:/a/b/D:/c/d");
    test_op_slash("C:/a/b", "D:c/d", "C:/a/b/D:c/d");
    test_op_slash("C:/a/b", "C:c/d", "C:/a/b/C:c/d");
#endif // ^^^ !_WIN32
}

static void test_op_plus(StringView base, StringView append)
{
    auto expected = base.to_string() + append.to_string();
    Path an_lvalue(base);
    CHECK((an_lvalue + append).native() == expected);  // Path operator+(StringView sv) const&;
    CHECK((Path(base) + append).native() == expected); // Path operator+(StringView sv) &&;
    an_lvalue += append;                               // Path& operator+=(StringView sv);
    CHECK(an_lvalue.native() == expected);
}

TEST_CASE ("vcpkg Path::operator+", "[filesystem][files]")
{
    test_op_plus("/a/b", "c/d");
    test_op_plus("a/b", "c/d");
    test_op_plus("/a/b", "/c/d");
    test_op_plus("C:/a/b", "c/d");
    test_op_plus("C:a/b", "c/d");
    test_op_plus("C:a/b", "/c/d");
    test_op_plus("C:/a/b", "/c/d");
    test_op_plus("C:/a/b", "D:/c/d");
    test_op_plus("C:/a/b", "D:c/d");
    test_op_plus("C:/a/b", "C:c/d");
}

static void test_preferred(Path p, StringView expected)
{
    p.make_preferred();
    CHECK(p.native() == expected);
}

TEST_CASE ("vcpkg Path::preferred and Path::make_preferred", "[filesystem][files]")
{
    test_preferred("", "");
    test_preferred("hello", "hello");
    test_preferred("/hello", VCPKG_PREFERRED_SEPARATOR "hello");
    test_preferred("hello/", "hello" VCPKG_PREFERRED_SEPARATOR);
    test_preferred("hello/////////there", "hello" VCPKG_PREFERRED_SEPARATOR "there");
    test_preferred("hello/////////there///" VCPKG_PREFERRED_SEPARATOR "world",
                   "hello" VCPKG_PREFERRED_SEPARATOR "there" VCPKG_PREFERRED_SEPARATOR "world");
    test_preferred("/a/b", VCPKG_PREFERRED_SEPARATOR "a" VCPKG_PREFERRED_SEPARATOR "b");
    test_preferred("a/b", "a" VCPKG_PREFERRED_SEPARATOR "b");

#if defined(_WIN32)
    test_preferred(R"(\\server/share\a/b)", R"(\\server\share\a\b)");
    test_preferred(R"(//server/share\a/b)", R"(\\server\share\a\b)");
#else  // ^^^ _WIN32 / !_WIN32 vvv
    test_preferred(R"(//server/share\a/b)", R"(/server/share\a/b)");
    test_preferred(R"(//server/share\a/b)", R"(/server/share\a/b)");
#endif // ^^^ !_WIN32
}

static void test_lexically_normal(Path p, Path expected_generic)
{
    auto as_lexically_normal = p.lexically_normal();
    expected_generic.make_preferred(); // now expected
    CHECK(as_lexically_normal.native() == expected_generic.native());
}

TEST_CASE ("Path::lexically_normal", "[filesystem][files]")
{
    test_lexically_normal({}, {});

    // these test cases are taken from the MS STL tests
    test_lexically_normal("cat/./dog/..", "cat/");
    test_lexically_normal("cat/.///dog/../", "cat/");

    test_lexically_normal("cat/./dog/..", "cat/");
    test_lexically_normal("cat/.///dog/../", "cat/");

    test_lexically_normal(".", ".");
    test_lexically_normal("./", ".");
    test_lexically_normal("./.", ".");
    test_lexically_normal("././", ".");

    test_lexically_normal("../../..", "../../..");
    test_lexically_normal("../../../", "../../..");

    test_lexically_normal("../../../a/b/c", "../../../a/b/c");

    test_lexically_normal("/../../..", "/");
    test_lexically_normal("/../../../", "/");

    test_lexically_normal("/../../../a/b/c", "/a/b/c");

    test_lexically_normal("a/..", ".");
    test_lexically_normal("a/../", ".");

#if defined(_WIN32)
    test_lexically_normal(R"(X:)", R"(X:)");

    test_lexically_normal(R"(X:DriveRelative)", R"(X:DriveRelative)");

    test_lexically_normal(R"(X:\)", R"(X:\)");
    test_lexically_normal(R"(X:/)", R"(X:\)");
    test_lexically_normal(R"(X:\\\)", R"(X:\)");
    test_lexically_normal(R"(X:///)", R"(X:\)");

    test_lexically_normal(R"(X:\DosAbsolute)", R"(X:\DosAbsolute)");
    test_lexically_normal(R"(X:/DosAbsolute)", R"(X:\DosAbsolute)");
    test_lexically_normal(R"(X:\\\DosAbsolute)", R"(X:\DosAbsolute)");
    test_lexically_normal(R"(X:///DosAbsolute)", R"(X:\DosAbsolute)");

    test_lexically_normal(R"(\RootRelative)", R"(\RootRelative)");
    test_lexically_normal(R"(/RootRelative)", R"(\RootRelative)");
    test_lexically_normal(R"(\\\RootRelative)", R"(\RootRelative)");
    test_lexically_normal(R"(///RootRelative)", R"(\RootRelative)");

    test_lexically_normal(R"(\\server\share)", R"(\\server\share)");
    test_lexically_normal(R"(//server/share)", R"(\\server\share)");
    test_lexically_normal(R"(\\server\\\share)", R"(\\server\share)");
    test_lexically_normal(R"(//server///share)", R"(\\server\share)");

    test_lexically_normal(R"(\\?\device)", R"(\\?\device)");
    test_lexically_normal(R"(//?/device)", R"(\\?\device)");

    test_lexically_normal(R"(\??\device)", R"(\??\device)");
    test_lexically_normal(R"(/??/device)", R"(\??\device)");

    test_lexically_normal(R"(\\.\device)", R"(\\.\device)");
    test_lexically_normal(R"(//./device)", R"(\\.\device)");

    test_lexically_normal(R"(\\?\UNC\server\share)", R"(\\?\UNC\server\share)");
    test_lexically_normal(R"(//?/UNC/server/share)", R"(\\?\UNC\server\share)");

    test_lexically_normal(R"(C:\a/b\\c\/d/\e//f)", R"(C:\a\b\c\d\e\f)");

    test_lexically_normal(R"(C:\meow\)", R"(C:\meow\)");
    test_lexically_normal(R"(C:\meow/)", R"(C:\meow\)");
    test_lexically_normal(R"(C:\meow\\)", R"(C:\meow\)");
    test_lexically_normal(R"(C:\meow\/)", R"(C:\meow\)");
    test_lexically_normal(R"(C:\meow/\)", R"(C:\meow\)");
    test_lexically_normal(R"(C:\meow//)", R"(C:\meow\)");

    test_lexically_normal(R"(C:\a\.\b\.\.\c\.\.\.)", R"(C:\a\b\c\)");
    test_lexically_normal(R"(C:\a\.\b\.\.\c\.\.\.\)", R"(C:\a\b\c\)");

    test_lexically_normal(R"(C:\a\b\c\d\e\..\f\..\..\..\g\h)", R"(C:\a\b\g\h)");

    test_lexically_normal(R"(C:\a\b\c\d\e\..\f\..\..\..\g\h\..)", R"(C:\a\b\g\)");
    test_lexically_normal(R"(C:\a\b\c\d\e\..\f\..\..\..\g\h\..\)", R"(C:\a\b\g\)");
    test_lexically_normal(
        R"(/\server/\share/\a/\b/\c/\./\./\d/\../\../\../\../\../\../\../\other/x/y/z/.././..\meow.txt)",
        R"(\\server\other\x\meow.txt)");
#endif
}

static void test_parent_path(Path input, StringView expected)
{
    const auto actual = input.parent_path();
    CHECK(actual == expected);
    bool parent_removes = actual != input.native();
    CHECK(input.make_parent_path() == parent_removes);
    CHECK(input.native() == expected);
}

TEST_CASE ("Path::make_parent_path and Path::parent_path", "[filesystem][files]")
{
    test_parent_path({}, {});
    test_parent_path("/a/", "/a");
    test_parent_path("/a/b", "/a");
    test_parent_path("/a////////b", "/a");
    test_parent_path("/a", "/");
    test_parent_path("/", "/");

#if defined(_WIN32)
    test_parent_path("C:/", "C:/");
    test_parent_path("C:/a", "C:/");
    test_parent_path("C:/a/", "C:/a");
    test_parent_path("C:/a/b", "C:/a");
    test_parent_path("C:", "C:");
    test_parent_path("C:a", "C:");
    test_parent_path("C:a/", "C:a");
    test_parent_path("C:a/b", "C:a");
    test_parent_path(R"(C:\)", R"(C:\)");
    test_parent_path(R"(C:\a)", R"(C:\)");
    test_parent_path(R"(C:\a\)", R"(C:\a)");
    test_parent_path(R"(C:\a\b)", R"(C:\a)");
    test_parent_path(R"(\\server\)", R"(\\server\)");
    test_parent_path(R"(\\server\a)", R"(\\server\)");
    test_parent_path(R"(\\server\a\)", R"(\\server\a)");
    test_parent_path(R"(\\server\a\b)", R"(\\server\a)");
#else  // ^^^ _WIN32 / !_WIN32 vvv
    test_parent_path("C:/", "C:");
    test_parent_path("C:/a", "C:");
    test_parent_path("C:/a/", "C:/a");
    test_parent_path("C:/a/b", "C:/a");
    test_parent_path("C:", "");
    test_parent_path("C:a", "");
    test_parent_path("C:a/", "C:a");
    test_parent_path("C:a/b", "C:a");
    test_parent_path(R"(C:\)", "");
    test_parent_path(R"(C:\a)", "");
    test_parent_path(R"(C:\a\)", "");
    test_parent_path(R"(C:\a\b)", "");
    test_parent_path(R"(\\server\)", "");
    test_parent_path(R"(\\server\a)", "");
    test_parent_path(R"(\\server\a\)", "");
    test_parent_path(R"(\\server\a\b)", "");
#endif // ^^^ !_WIN32
}

static void test_path_decomposition(
    Path input, bool is_absolute, StringView expected_stem, StringView expected_extension, StringView ads = {})
{
    auto expected_filename = expected_stem.to_string();
    expected_filename.append(expected_extension.data(), expected_extension.size());
    expected_filename.append(ads.data(), ads.size());
    CHECK(input.is_absolute() == is_absolute);
    CHECK(input.is_relative() != is_absolute);
    CHECK(input.filename() == expected_filename);
    CHECK(input.stem() == expected_stem);
    CHECK(input.extension() == expected_extension);
}

TEST_CASE ("Path decomposition", "[filesystem][files]")
{
    test_path_decomposition("", false, "", "");
    test_path_decomposition("a/b", false, "b", "");
    test_path_decomposition("a/b", false, "b", "");
    test_path_decomposition("a/b.ext", false, "b", ".ext");
    test_path_decomposition("a/b.ext.ext", false, "b.ext", ".ext");
    test_path_decomposition("a/.config", false, ".config", "");
    test_path_decomposition("a/..config", false, ".", ".config");
#if defined(_WIN32)
    test_path_decomposition(
        "a/hello.world.config:alternate-data-stream", false, "hello.world", ".config", ":alternate-data-stream");
    test_path_decomposition("a/.config:alternate-data-stream", false, ".config", "", ":alternate-data-stream");
#endif // _WIN32

    bool single_slash_is_absolute =
#if defined(_WIN32)
        false
#else  // ^^^ _WIN32 // !_WIN32 vvv
        true
#endif // ^^^ !_WIN32
        ;

    bool drive_is_absolute =
#if defined(_WIN32)
        true
#else  // ^^^ _WIN32 // !_WIN32 vvv
        false
#endif // ^^^ !_WIN32
        ;
    test_path_decomposition("/a/b", single_slash_is_absolute, "b", "");
    test_path_decomposition("/a/b.ext", single_slash_is_absolute, "b", ".ext");

#if defined(_WIN32)
    test_path_decomposition("C:a", false, "a", "");
    test_path_decomposition("C:a.ext", false, "a", ".ext");
#else  // ^^^ _WIN32 // !_WIN32 vvv
    test_path_decomposition("C:a", false, "C:a", "");
    test_path_decomposition("C:a.ext", false, "C:a", ".ext");
#endif // ^^^ !_WIN32

    test_path_decomposition("C:/a", drive_is_absolute, "a", "");
    test_path_decomposition("C:/a.ext", drive_is_absolute, "a", ".ext");
    test_path_decomposition("//server/a", true, "a", "");
    test_path_decomposition("//server/a.ext", true, "a", ".ext");
}

static void set_readonly(const Path& target)
{
#if defined(_WIN32)
    auto as_unicode = Strings::to_utf16(target.native());

    const DWORD old_attributes = ::GetFileAttributesW(as_unicode.c_str());
    if (old_attributes == INVALID_FILE_ATTRIBUTES)
    {
        throw std::runtime_error("failed to get existing attributes to set readonly");
    }

    const DWORD new_attributes = old_attributes | FILE_ATTRIBUTE_READONLY;
    if (::SetFileAttributesW(as_unicode.c_str(), new_attributes) == 0)
    {
        throw std::runtime_error("failed to set readonly attributes");
    }
#else  // ^^^ _WIN32 // !_WIN32 vvv
    struct stat s;
    if (::stat(target.c_str(), &s) != 0)
    {
        throw std::runtime_error("failed to get existing attributes to set readonly");
    }

    const mode_t all_write_bits = 0222;
    const mode_t all_except_write_bits = ~all_write_bits;
    const mode_t new_bits = s.st_mode & all_except_write_bits;
    if (::chmod(target.c_str(), new_bits) != 0)
    {
        throw std::runtime_error("failed to set readonly attributes");
    }
#endif // ^^^ !_WIN32
}

TEST_CASE ("remove readonly", "[files]")
{
    urbg_t urbg;

    auto& fs = setup();

    auto temp_dir = base_temporary_directory() / get_random_filename(urbg);
    INFO("temp dir is: " << temp_dir.native());

    fs.create_directory(temp_dir, VCPKG_LINE_INFO);
    const auto writable_dir = temp_dir / "writable_dir";
    fs.create_directory(writable_dir, VCPKG_LINE_INFO);

    const auto writable_dir_writable_file = writable_dir / "writable_file";
    fs.write_contents(writable_dir_writable_file, "content", VCPKG_LINE_INFO);

    const auto writable_dir_readonly_file = writable_dir / "readonly_file";
    fs.write_contents(writable_dir_readonly_file, "content", VCPKG_LINE_INFO);
    set_readonly(writable_dir_readonly_file);

    CHECK(fs.remove(writable_dir_writable_file, VCPKG_LINE_INFO));
    CHECK(fs.remove(writable_dir_readonly_file, VCPKG_LINE_INFO));

    CHECK(fs.remove(writable_dir, VCPKG_LINE_INFO));

#if defined(_WIN32)
    // On Win32, FILE_ATTRIBUTE_READONLY on directories should be ignored by remove.
    // We don't support resolving this problem on POSIX because in all the places where it
    // would matter, vcpkg doesn't create directories without writable bits (for now).
    const auto readonly_dir = temp_dir / "readonly_dir";
    fs.create_directory(readonly_dir, VCPKG_LINE_INFO);

    const auto readonly_dir_writable_file = readonly_dir / "writable_file";
    fs.write_contents(readonly_dir_writable_file, "content", VCPKG_LINE_INFO);

    const auto readonly_dir_readonly_file = readonly_dir / "readonly_file";
    fs.write_contents(readonly_dir_readonly_file, "content", VCPKG_LINE_INFO);
    set_readonly(readonly_dir_readonly_file);

    set_readonly(readonly_dir);

    CHECK(fs.remove(readonly_dir_writable_file, VCPKG_LINE_INFO));
    CHECK(fs.remove(readonly_dir_readonly_file, VCPKG_LINE_INFO));

    CHECK(fs.remove(readonly_dir, VCPKG_LINE_INFO));
#endif // ^^^ _WIN32

    CHECK(fs.remove(temp_dir, VCPKG_LINE_INFO));
    std::error_code ec;
    REQUIRE_FALSE(fs.exists(temp_dir, ec));
    CHECK_EC_ON_FILE(temp_dir, ec);
}

TEST_CASE ("remove all", "[files]")
{
    urbg_t urbg;

    auto& fs = setup();

    auto temp_dir = base_temporary_directory() / get_random_filename(urbg);
    INFO("temp dir is: " << temp_dir.native());

    create_directory_tree(urbg, fs, temp_dir);

    std::error_code ec;
    Path fp;
    fs.remove_all(temp_dir, ec, fp);
    CHECK_EC_ON_FILE(fp, ec);

    REQUIRE_FALSE(fs.exists(temp_dir, ec));
    CHECK_EC_ON_FILE(temp_dir, ec);
}

TEST_CASE ("remove all symlinks", "[files]")
{
    urbg_t urbg;

    auto& fs = setup();

    auto temp_dir = base_temporary_directory() / get_random_filename(urbg);
    INFO("temp dir is: " << temp_dir.native());

    const auto target_root = temp_dir / "target";
    fs.create_directories(target_root, VCPKG_LINE_INFO);
    const auto target_file = target_root / "file.txt";
    fs.write_contents(target_file, "", VCPKG_LINE_INFO);
    const auto symlink_inside_dir = temp_dir / "symlink_inside";
    fs.create_directory(symlink_inside_dir, VCPKG_LINE_INFO);
    std::error_code ec;
    fs.create_directory_symlink(target_root, symlink_inside_dir / "symlink", ec);
    if (ec)
    {
        REQUIRE(is_valid_symlink_failure(ec));
    }
    else
    {
        const auto symlink_direct = temp_dir / "direct_symlink";
        fs.create_directory_symlink(target_root, symlink_direct, VCPKG_LINE_INFO);

        // removing a directory with a symlink inside should remove the symlink and not the target:
        fs.remove_all(symlink_inside_dir, VCPKG_LINE_INFO);
        REQUIRE(!fs.exists(symlink_inside_dir, VCPKG_LINE_INFO));
        REQUIRE(fs.exists(target_root, VCPKG_LINE_INFO));

        // removing a symlink should remove the symlink and not the target:
        fs.remove_all(symlink_direct, VCPKG_LINE_INFO);
        REQUIRE(!fs.exists(symlink_direct, VCPKG_LINE_INFO));
        REQUIRE(fs.exists(target_root, VCPKG_LINE_INFO));
    }

    Path fp;
    fs.remove_all(temp_dir, ec, fp);
    CHECK_EC_ON_FILE(fp, ec);

    REQUIRE_FALSE(fs.exists(temp_dir, ec));
    CHECK_EC_ON_FILE(temp_dir, ec);
}

TEST_CASE ("get_files_recursive_symlinks", "[files]")
{
    do_filesystem_enumeration_test(
        [](const Filesystem& fs, const Path& root) { return fs.get_files_recursive(root, VCPKG_LINE_INFO); },
        [](const Path& root) {
            return std::vector<Path>{
                root / "file.txt",
                root / "some-directory",
                root / "some-directory" / "file2.txt",
                root / "some-directory" / "some-inner-directory",
                root / "some-directory" / "symlink-to-file2.txt",
                root / "some-directory" / "symlink-to-some-inner-directory",
                root / "symlink-to-file.txt",
                root / "symlink-to-some-directory",
            };
        });
}

TEST_CASE ("get_regular_files_recursive_proximate_symlinks", "[files]")
{
    do_filesystem_enumeration_test(
        [](const Filesystem& fs, const Path& root) {
            return fs.get_regular_files_recursive_lexically_proximate(root, VCPKG_LINE_INFO);
        },
        [](const Path&) {
            Path somedir{"some-directory"};
            return std::vector<Path>{
                "file.txt",
                somedir / "file2.txt",
                somedir / "symlink-to-file2.txt",
                "symlink-to-file.txt",
            };
        });
}

TEST_CASE ("get_files_non_recursive_symlinks", "[files]")
{
    do_filesystem_enumeration_test(
        [](const Filesystem& fs, const Path& root) { return fs.get_files_non_recursive(root, VCPKG_LINE_INFO); },
        [](const Path& root) {
            return std::vector<Path>{
                root / "file.txt",
                root / "some-directory",
                root / "symlink-to-file.txt",
                root / "symlink-to-some-directory",
            };
        });
}

TEST_CASE ("get_directories_recursive_symlinks", "[files]")
{
    do_filesystem_enumeration_test(
        [](const Filesystem& fs, const Path& root) { return fs.get_directories_recursive(root, VCPKG_LINE_INFO); },
        [](const Path& root) {
            return std::vector<Path>{
                root / "some-directory",
                root / "some-directory" / "some-inner-directory",
                root / "some-directory" / "symlink-to-some-inner-directory",
                root / "symlink-to-some-directory",
            };
        });
}

TEST_CASE ("get_directories_non_recursive_symlinks", "[files]")
{
    do_filesystem_enumeration_test(
        [](const Filesystem& fs, const Path& root) { return fs.get_directories_non_recursive(root, VCPKG_LINE_INFO); },
        [](const Path& root) {
            return std::vector<Path>{
                root / "some-directory",
                root / "symlink-to-some-directory",
            };
        });
}

TEST_CASE ("get_regular_files_recursive_symlinks", "[files]")
{
    do_filesystem_enumeration_test(
        [](const Filesystem& fs, const Path& root) { return fs.get_regular_files_recursive(root, VCPKG_LINE_INFO); },
        [](const Path& root) {
            return std::vector<Path>{
                root / "file.txt",
                root / "some-directory" / "file2.txt",
                root / "some-directory" / "symlink-to-file2.txt",
                root / "symlink-to-file.txt",
            };
        });
}

TEST_CASE ("get_regular_files_non_recursive_symlinks", "[files]")
{
    do_filesystem_enumeration_test(
        [](const Filesystem& fs, const Path& root) {
            return fs.get_regular_files_non_recursive(root, VCPKG_LINE_INFO);
        },
        [](const Path& root) {
            return std::vector<Path>{
                root / "file.txt",
                root / "symlink-to-file.txt",
            };
        });
}

TEST_CASE ("copy_file", "[files]")
{
    urbg_t urbg;

    auto& fs = setup();

    auto temp_dir = base_temporary_directory() / get_random_filename(urbg);
    INFO("temp dir is: " << temp_dir.native());

    fs.create_directory(temp_dir, VCPKG_LINE_INFO);
    const auto existing_from = temp_dir / "a";
    constexpr StringLiteral existing_from_contents = "hello there";
    fs.write_contents(existing_from, existing_from_contents, VCPKG_LINE_INFO);

    const auto existing_to = temp_dir / "already_existing";
    constexpr StringLiteral existing_to_contents = "already existing file";
    fs.write_contents(existing_to, existing_to_contents, VCPKG_LINE_INFO);

    std::error_code ec;

    // N4861 [fs.op.copy.file]/4.1:
    // "report an error [...] if ..."
    //
    // is_regular_file(from) is false
    REQUIRE(!fs.copy_file(temp_dir, temp_dir / "b", CopyOptions::overwrite_existing, ec));
    REQUIRE(ec);
    REQUIRE(!fs.copy_file(temp_dir / "nonexistent", temp_dir / "b", CopyOptions::overwrite_existing, ec));
    REQUIRE(ec);

    // exists(to) is true and is_regular_file(to) is false
    fs.create_directory(temp_dir / "a_directory", VCPKG_LINE_INFO);
    REQUIRE(!fs.copy_file(existing_from, temp_dir / "a_directory", CopyOptions::overwrite_existing, ec));
    REQUIRE(ec);

    // exists(to) is true and equivalent(from, true) is true
    REQUIRE(!fs.copy_file(existing_from, temp_dir / "a/../a", CopyOptions::overwrite_existing, ec));
    REQUIRE(ec);

    // exists(to) is true and [neither skip_existing nor overwrite_existing]
    REQUIRE(!fs.copy_file(existing_from, existing_to, CopyOptions::none, ec));
    REQUIRE(ec);

    // Otherwise, copy the contents and attributes of the file from resolves to to the file
    // to resolves to, if

    // exists(to) is false
    REQUIRE(fs.copy_file(existing_from, temp_dir / "b", CopyOptions::none, ec));
    REQUIRE(!ec);
    REQUIRE(fs.read_contents(temp_dir / "b", VCPKG_LINE_INFO) == existing_from_contents);

    // [skip_existing]
    REQUIRE(!fs.copy_file(existing_from, existing_to, CopyOptions::skip_existing, ec));
    REQUIRE(!ec);
    REQUIRE(fs.read_contents(existing_to, VCPKG_LINE_INFO) == existing_to_contents);

    // [overwrite_existing]
    REQUIRE(fs.copy_file(existing_from, existing_to, CopyOptions::overwrite_existing, ec));
    REQUIRE(!ec);
    REQUIRE(fs.read_contents(existing_to, VCPKG_LINE_INFO) == existing_from_contents);

#if !defined(_WIN32)
    // Also check that mode bits are copied
    REQUIRE(::chmod(existing_from.c_str(), 0555) == 0); // note: not writable
    const auto attributes_target = temp_dir / "attributes_target";
    fs.copy_file(existing_from, attributes_target, CopyOptions::none, VCPKG_LINE_INFO);
    REQUIRE(fs.read_contents(attributes_target, VCPKG_LINE_INFO) == existing_from_contents);
    struct stat copied_attributes_stat;
    REQUIRE(::stat(attributes_target.c_str(), &copied_attributes_stat) == 0);
    const auto actual_mode = copied_attributes_stat.st_mode & 0777;
    REQUIRE(actual_mode == 0555);
#endif // ^^^ !_WIN32

    Path fp;
    fs.remove_all(temp_dir, ec, fp);
    CHECK_EC_ON_FILE(fp, ec);

    REQUIRE_FALSE(fs.exists(temp_dir, ec));
    CHECK_EC_ON_FILE(temp_dir, ec);
}

TEST_CASE ("copy_symlink", "[files]")
{
    urbg_t urbg;

    auto& fs = setup();

    auto temp_dir = base_temporary_directory() / get_random_filename(urbg);
    INFO("temp dir is: " << temp_dir.native());

    fs.create_directory(temp_dir, VCPKG_LINE_INFO);
    fs.create_directory(temp_dir / "dir", VCPKG_LINE_INFO);
    fs.write_contents(temp_dir / "file", "some file contents", VCPKG_LINE_INFO);

    std::error_code ec;
    fs.create_symlink("../file", temp_dir / "dir/sym", ec); // note: relative
    if (ec)
    {
        REQUIRE(is_valid_symlink_failure(ec));
    }
    else
    {
        REQUIRE(fs.read_contents(temp_dir / "dir/sym", VCPKG_LINE_INFO) == "some file contents");
        fs.copy_symlink(temp_dir / "dir/sym", temp_dir / "dir/sym_copy", VCPKG_LINE_INFO);
        REQUIRE(fs.read_contents(temp_dir / "dir/sym_copy", VCPKG_LINE_INFO) == "some file contents");
    }

    Path fp;
    fs.remove_all(temp_dir, ec, fp);
    CHECK_EC_ON_FILE(fp, ec);

    REQUIRE_FALSE(fs.exists(temp_dir, ec));
    CHECK_EC_ON_FILE(temp_dir, ec);
}

TEST_CASE ("file times", "[files]")
{
    urbg_t urbg;

    auto& fs = setup();

    auto temp_file = base_temporary_directory() / get_random_filename(urbg);
    INFO("temp file is: " << temp_file.native());
    std::error_code ec;
    fs.write_contents(temp_file, "some file contents", VCPKG_LINE_INFO);
    auto last_write = fs.last_write_time(temp_file, ec);
    CHECK_EC_ON_FILE(temp_file, ec);
    std::this_thread::sleep_for(std::chrono::milliseconds(5));
    fs.write_contents(temp_file, "new file content", VCPKG_LINE_INFO);
    auto last_write_new = fs.last_write_time(temp_file, ec);
    CHECK_EC_ON_FILE(temp_file, ec);
    REQUIRE(last_write <= last_write_new);
    auto last_access = fs.last_access_time(temp_file, ec);
    CHECK_EC_ON_FILE(temp_file, ec);
    using namespace std::chrono;
    last_access -= duration_cast<nanoseconds>(hours(50)).count();
    fs.last_access_time(temp_file, last_access, ec);
    CHECK_EC_ON_FILE(temp_file, ec);
    auto new_last_access = fs.last_access_time(temp_file, ec);
    CHECK_EC_ON_FILE(temp_file, ec);
    REQUIRE(last_access == new_last_access);

    fs.remove(temp_file, ec);
    CHECK_EC_ON_FILE(temp_file, ec);
}

TEST_CASE ("LinesCollector", "[files]")
{
    using Strings::LinesCollector;
    LinesCollector lc;
    CHECK(lc.extract() == std::vector<std::string>{""});
    lc.on_data({"a\nb\r\nc\rd\r\r\n\ne\n\rx", 16});
    CHECK(lc.extract() == std::vector<std::string>{"a", "b", "c", "d", "", "", "e", "", "x"});
    CHECK(lc.extract() == std::vector<std::string>{""});
    lc.on_data({"hello ", 6});
    lc.on_data({"there ", 6});
    lc.on_data({"world", 5});
    CHECK(lc.extract() == std::vector<std::string>{"hello there world"});
    lc.on_data({"\r\nhello \r\n", 10});
    lc.on_data({"\r\nworld", 7});
    CHECK(lc.extract() == std::vector<std::string>{"", "hello ", "", "world"});
    lc.on_data({"\r\n\r\n\r\n", 6});
    CHECK(lc.extract() == std::vector<std::string>{"", "", "", ""});
    lc.on_data({"a", 1});
    lc.on_data({"b\nc", 3});
    lc.on_data({"d", 1});
    CHECK(lc.extract() == std::vector<std::string>{"ab", "cd"});
    lc.on_data({"a\r", 2});
    lc.on_data({"\nb", 2});
    CHECK(lc.extract() == std::vector<std::string>{"a", "b"});
    lc.on_data({"a\r", 2});
    CHECK(lc.extract() == std::vector<std::string>{"a", ""});
    lc.on_data({"\n", 1});
    CHECK(lc.extract() == std::vector<std::string>{"", ""});
    lc.on_data({"\rabc\n", 5});
    CHECK(lc.extract() == std::vector<std::string>{"", "abc", ""});
}

TEST_CASE ("find_file_recursively_up", "[files]")
{
    auto& fs = setup();
    auto test_root = base_temporary_directory() / "find_file_recursively_up_test";
    fs.create_directory(test_root, VCPKG_LINE_INFO);
    auto one = test_root / "one";
    auto two = one / "two";
    fs.create_directory(one, VCPKG_LINE_INFO);
    fs.create_directory(two, VCPKG_LINE_INFO);
    auto one_marker = one / ".one-marker";
    fs.write_contents(one_marker, "", VCPKG_LINE_INFO);

    std::error_code ec;
    auto result = fs.find_file_recursively_up(test_root, ".one-marker", ec);
    REQUIRE(result.empty());
    REQUIRE(!ec);

    result = fs.find_file_recursively_up(one, ".one-marker", ec);
    REQUIRE(result == one);
    REQUIRE(!ec);
    result = fs.find_file_recursively_up(one_marker, ".one-marker", ec);
    REQUIRE(result == one);
    REQUIRE(!ec);
    result = fs.find_file_recursively_up(two, ".one-marker", ec);
    REQUIRE(result == one);
    REQUIRE(!ec);

    fs.remove_all(test_root, VCPKG_LINE_INFO);
}

#if defined(_WIN32)
TEST_CASE ("win32_fix_path_case", "[files]")
{
    // This test assumes that the Windows directory is C:\Windows

    CHECK(win32_fix_path_case("") == "");

    CHECK(win32_fix_path_case("C:") == "C:");
    CHECK(win32_fix_path_case("c:") == "C:");
    CHECK(win32_fix_path_case("C:/") == "C:\\");
    CHECK(win32_fix_path_case("C:\\") == "C:\\");
    CHECK(win32_fix_path_case("c:\\") == "C:\\");
    CHECK(win32_fix_path_case("C:\\WiNdOws") == "C:\\Windows");
    CHECK(win32_fix_path_case("c:\\WiNdOws\\") == "C:\\Windows\\");
    CHECK(win32_fix_path_case("C://///////WiNdOws") == "C:\\Windows");
    CHECK(win32_fix_path_case("c:\\/\\/WiNdOws\\/") == "C:\\Windows\\");

    auto original_cwd = real_filesystem.current_path(VCPKG_LINE_INFO);
    real_filesystem.current_path("C:\\", VCPKG_LINE_INFO);
    CHECK(win32_fix_path_case("\\") == "\\");
    CHECK(win32_fix_path_case("\\/\\WiNdOws") == "\\Windows");
    CHECK(win32_fix_path_case("\\WiNdOws") == "\\Windows");
    CHECK(win32_fix_path_case("\\WiNdOws") == "\\Windows");
    CHECK(win32_fix_path_case("c:WiNdOws") == "C:Windows");
    CHECK(win32_fix_path_case("c:WiNdOws/system32") == "C:Windows\\System32");
    real_filesystem.current_path(original_cwd, VCPKG_LINE_INFO);

    real_filesystem.create_directories("SuB/Dir/Ectory", VCPKG_LINE_INFO);
    CHECK(win32_fix_path_case("sub") == "SuB");
    CHECK(win32_fix_path_case("SUB") == "SuB");
    CHECK(win32_fix_path_case("sub/") == "SuB\\");
    CHECK(win32_fix_path_case("sub/dir") == "SuB\\Dir");
    CHECK(win32_fix_path_case("sub/dir/") == "SuB\\Dir\\");
    CHECK(win32_fix_path_case("sub/dir/ectory") == "SuB\\Dir\\Ectory");
    CHECK(win32_fix_path_case("sub/dir/ectory/") == "SuB\\Dir\\Ectory\\");
    real_filesystem.remove_all("SuB", VCPKG_LINE_INFO);

    CHECK(win32_fix_path_case("//nonexistent_server\\nonexistent_share\\") ==
          "\\\\nonexistent_server\\nonexistent_share\\");
    CHECK(win32_fix_path_case("\\\\nonexistent_server\\nonexistent_share\\") ==
          "\\\\nonexistent_server\\nonexistent_share\\");
    CHECK(win32_fix_path_case("\\\\nonexistent_server\\nonexistent_share") ==
          "\\\\nonexistent_server\\nonexistent_share");

    CHECK(win32_fix_path_case("///three_slashes_not_a_server\\subdir\\") == "\\three_slashes_not_a_server\\subdir\\");

    CHECK(win32_fix_path_case("\\??\\c:\\WiNdOws") == "\\??\\c:\\WiNdOws");
    CHECK(win32_fix_path_case("\\\\?\\c:\\WiNdOws") == "\\\\?\\c:\\WiNdOws");
    CHECK(win32_fix_path_case("\\\\.\\c:\\WiNdOws") == "\\\\.\\c:\\WiNdOws");
    CHECK(win32_fix_path_case("c:\\/\\/Nonexistent\\/path/here") == "C:\\Nonexistent\\path\\here");
}
#endif // _WIN32

#if defined(CATCH_CONFIG_ENABLE_BENCHMARKING)
TEST_CASE ("remove all -- benchmarks", "[files][!benchmark]")
{
    urbg_t urbg;
    auto& fs = setup();

    struct
    {
        urbg_t& urbg;
        const Filesystem& fs;

        void operator()(Catch::Benchmark::Chronometer& meter, std::uint32_t max_depth) const
        {
            std::vector<Path> temp_dirs;
            temp_dirs.resize(meter.runs());

            std::generate(begin(temp_dirs), end(temp_dirs), [&] {
                Path temp_dir = base_temporary_directory() / get_random_filename(urbg);
                create_directory_tree(urbg, fs, temp_dir, max_depth);
                return temp_dir;
            });

            meter.measure([&](int run) {
                std::error_code ec;
                Path fp;
                const auto& temp_dir = temp_dirs[run];

                fs.remove_all(temp_dir, ec, fp);
                CHECK_EC_ON_FILE(fp, ec);
            });

            for (const auto& dir : temp_dirs)
            {
                std::error_code ec;
                REQUIRE_FALSE(fs.exists(dir, ec));
                CHECK_EC_ON_FILE(dir, ec);
            }
        }
    } do_benchmark = {urbg, fs};

    BENCHMARK_ADVANCED("small directory")(Catch::Benchmark::Chronometer meter) { do_benchmark(meter, 2); };

    BENCHMARK_ADVANCED("large directory")(Catch::Benchmark::Chronometer meter) { do_benchmark(meter, 5); };
}
#endif<|MERGE_RESOLUTION|>--- conflicted
+++ resolved
@@ -166,13 +166,9 @@
     const Filesystem& setup()
     {
         std::error_code ec;
-<<<<<<< HEAD
-        fs.remove_all(base_temporary_directory(), ec);
+        real_filesystem.remove_all(base_temporary_directory(), ec);
         CHECK_EC_ON_FILE(base_temporary_directory(), ec);
-        fs.create_directory(base_temporary_directory(), ec);
-=======
         real_filesystem.create_directory(base_temporary_directory(), ec);
->>>>>>> 3db1ef6d
         CHECK_EC_ON_FILE(base_temporary_directory(), ec);
 
         return real_filesystem;
