--- conflicted
+++ resolved
@@ -319,12 +319,11 @@
 
 TEST_CASE ("JSON support unicode characters in errors", "[json]")
 {
-<<<<<<< HEAD
     {
         // unicode characters w/ bytes >1
         auto res = Json::parse(R"json("Δx/Δt" "")json", "filename");
         REQUIRE(!res);
-    CHECK(res.error()->to_string() ==
+        CHECK(res.error()->to_string() ==
               R"(filename:1:9: error: Unexpected character; expected EOF
     on expression: "Δx/Δt" ""
                            ^)");
@@ -335,7 +334,7 @@
         // note that the A is full width
         auto res = Json::parse(R"json("姐姐aＡ" "")json", "filename");
         REQUIRE(!res);
-    CHECK(res.error()->to_string() ==
+        CHECK(res.error()->to_string() ==
               R"(filename:1:8: error: Unexpected character; expected EOF
     on expression: "姐姐aＡ" ""
                              ^)");
@@ -346,36 +345,9 @@
         // (this test should be fixed once the underlying bug is fixed)
         auto res = Json::parse(R"json("é" "")json", "filename");
         REQUIRE(!res);
-    CHECK(res.error()->to_string() ==
+        CHECK(res.error()->to_string() ==
               R"(filename:1:6: error: Unexpected character; expected EOF
     on expression: "é" ""
                         ^)");
     }
-=======
-    // unicode characters w/ bytes >1
-    auto res = Json::parse(R"json("Δx/Δt" "")json", "filename");
-    REQUIRE(!res);
-    CHECK(res.error()->to_string() ==
-          R"(filename:1:9: error: Unexpected character; expected EOF
-    on expression: "Δx/Δt" ""
-                           ^)");
-
-    // full width unicode characters
-    // note that the A is full width
-    res = Json::parse(R"json("姐姐aＡ" "")json", "filename");
-    REQUIRE(!res);
-    CHECK(res.error()->to_string() ==
-          R"(filename:1:8: error: Unexpected character; expected EOF
-    on expression: "姐姐aＡ" ""
-                             ^)");
-
-    // incorrect errors in the face of combining characters
-    // (this test should be fixed once the underlying bug is fixed)
-    res = Json::parse(R"json("é" "")json", "filename");
-    REQUIRE(!res);
-    CHECK(res.error()->to_string() ==
-          R"(filename:1:6: error: Unexpected character; expected EOF
-    on expression: "é" ""
-                        ^)");
->>>>>>> 8f176a57
 }