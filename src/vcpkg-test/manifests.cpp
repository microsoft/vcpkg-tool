--- conflicted
+++ resolved
@@ -1290,15 +1290,9 @@
     })json",
                                              PrintErrors::No);
     REQUIRE(!m_pgh.has_value());
-<<<<<<< HEAD
     REQUIRE(m_pgh.error().data() ==
             "<test manifest>: error: $.default-features[0] (a default feature): the feature \"core\" turns off default "
             "features and thus can't be in the default features list");
-=======
-    REQUIRE(m_pgh.error().data() == "error: while loading <test manifest>:\n"
-                                    "$.default-features[0] (a default feature): the feature \"core\" turns off "
-                                    "default features and thus can't be in the default features list");
->>>>>>> 4434e810
 }
 
 TEST_CASE ("default-feature-core-object errors", "[manifests]")
@@ -1308,15 +1302,9 @@
     })json",
                                              PrintErrors::No);
     REQUIRE(!m_pgh.has_value());
-<<<<<<< HEAD
     REQUIRE(m_pgh.error().data() ==
             "<test manifest>: error: $.default-features[0].name (a default feature): the feature \"core\" turns off "
             "default features and thus can't be in the default features list");
-=======
-    REQUIRE(m_pgh.error().data() == "error: while loading <test manifest>:\n"
-                                    "$.default-features[0].name (a default feature): the feature \"core\" turns "
-                                    "off default features and thus can't be in the default features list");
->>>>>>> 4434e810
 }
 
 TEST_CASE ("default-feature-default errors", "[manifests]")
@@ -1326,15 +1314,9 @@
     })json",
                                              PrintErrors::No);
     REQUIRE(!m_pgh.has_value());
-<<<<<<< HEAD
     REQUIRE(m_pgh.error().data() ==
             "<test manifest>: error: $.default-features[0] (a default feature): the feature \"default\" refers to the "
             "set of default features and thus can't be in the default features list");
-=======
-    REQUIRE(m_pgh.error().data() == "error: while loading <test manifest>:\n"
-                                    "$.default-features[0] (a default feature): the feature \"default\" refers to "
-                                    "the set of default features and thus can't be in the default features list");
->>>>>>> 4434e810
 }
 
 TEST_CASE ("default-feature-default-object errors", "[manifests]")
@@ -1345,14 +1327,8 @@
                                              PrintErrors::No);
     REQUIRE(!m_pgh.has_value());
     REQUIRE(m_pgh.error().data() ==
-<<<<<<< HEAD
             "<test manifest>: error: $.default-features[0].name (a default feature): the feature \"default\" refers to "
             "the set of default features and thus can't be in the default features list");
-=======
-            "error: while loading <test manifest>:\n"
-            "$.default-features[0].name (a default feature): the feature \"default\" refers to the set of default "
-            "features and thus can't be in the default features list");
->>>>>>> 4434e810
 }
 
 TEST_CASE ("default-feature-empty errors", "[manifests]")
@@ -1362,17 +1338,10 @@
     })json",
                                              PrintErrors::No);
     REQUIRE(!m_pgh.has_value());
-<<<<<<< HEAD
     REQUIRE(m_pgh.error().data() ==
             "<test manifest>: error: $.default-features[0] (a feature name): \"\" is not a valid feature name. Feature "
             "names must be lowercase alphanumeric+hypens and not reserved (see "
             "https://learn.microsoft.com/vcpkg/users/manifests for more information).");
-=======
-    REQUIRE(m_pgh.error().data() == "error: while loading <test manifest>:\n"
-                                    "$.default-features[0] (a feature name): \"\" is not a valid feature name. "
-                                    "Feature names must be lowercase alphanumeric+hypens and not reserved (see "
-                                    "https://learn.microsoft.com/vcpkg/users/manifests for more information).");
->>>>>>> 4434e810
 }
 
 TEST_CASE ("default-feature-empty-object errors", "[manifests]")
@@ -1382,17 +1351,10 @@
     })json",
                                              PrintErrors::No);
     REQUIRE(!m_pgh.has_value());
-<<<<<<< HEAD
     REQUIRE(m_pgh.error().data() ==
             "<test manifest>: error: $.default-features[0].name (a feature name): \"\" is not a valid feature name. "
             "Feature names must be lowercase alphanumeric+hypens and not reserved (see "
             "https://learn.microsoft.com/vcpkg/users/manifests for more information).");
-=======
-    REQUIRE(m_pgh.error().data() == "error: while loading <test manifest>:\n"
-                                    "$.default-features[0].name (a feature name): \"\" is not a valid feature name. "
-                                    "Feature names must be lowercase alphanumeric+hypens and not reserved (see "
-                                    "https://learn.microsoft.com/vcpkg/users/manifests for more information).");
->>>>>>> 4434e810
 }
 
 TEST_CASE ("dependency-name-empty errors", "[manifests]")
@@ -1402,17 +1364,10 @@
     })json",
                                              PrintErrors::No);
     REQUIRE(!m_pgh.has_value());
-<<<<<<< HEAD
     REQUIRE(m_pgh.error().data() ==
             "<test manifest>: error: $.dependencies[0] (a package name): \"\" is not a valid package name. Package "
             "names must be lowercase alphanumeric+hypens and not reserved (see "
             "https://learn.microsoft.com/vcpkg/users/manifests for more information).");
-=======
-    REQUIRE(m_pgh.error().data() == "error: while loading <test manifest>:\n"
-                                    "$.dependencies[0] (a package name): \"\" is not a valid package name. "
-                                    "Package names must be lowercase alphanumeric+hypens and not reserved (see "
-                                    "https://learn.microsoft.com/vcpkg/users/manifests for more information).");
->>>>>>> 4434e810
 }
 
 TEST_CASE ("dependency-name-empty-object errors", "[manifests]")
@@ -1422,17 +1377,10 @@
     })json",
                                              PrintErrors::No);
     REQUIRE(!m_pgh.has_value());
-<<<<<<< HEAD
     REQUIRE(m_pgh.error().data() ==
             "<test manifest>: error: $.dependencies[0].name (a package name): \"\" is not a valid package name. "
             "Package names must be lowercase alphanumeric+hypens and not reserved (see "
             "https://learn.microsoft.com/vcpkg/users/manifests for more information).");
-=======
-    REQUIRE(m_pgh.error().data() == "error: while loading <test manifest>:\n"
-                                    "$.dependencies[0].name (a package name): \"\" is not a valid package name. "
-                                    "Package names must be lowercase alphanumeric+hypens and not reserved (see "
-                                    "https://learn.microsoft.com/vcpkg/users/manifests for more information).");
->>>>>>> 4434e810
 }
 
 TEST_CASE ("dependency-feature-name-core errors", "[manifests]")
@@ -1448,14 +1396,8 @@
                                              PrintErrors::No);
     REQUIRE(!m_pgh.has_value());
     REQUIRE(m_pgh.error().data() ==
-<<<<<<< HEAD
             "<test manifest>: error: $.dependencies[0].features[0] (a feature name): the feature \"core\" cannot be in "
             "a dependency's feature list. To turn off default features, add \"default-features\": false instead.");
-=======
-            "error: while loading <test manifest>:\n"
-            "$.dependencies[0].features[0] (a feature name): the feature \"core\" cannot be in a dependency's feature "
-            "list. To turn off default features, add \"default-features\": false instead.");
->>>>>>> 4434e810
 }
 
 TEST_CASE ("dependency-feature-name-core-object errors", "[manifests]")
@@ -1472,14 +1414,8 @@
     REQUIRE(!m_pgh.has_value());
     REQUIRE(
         m_pgh.error().data() ==
-<<<<<<< HEAD
         "<test manifest>: error: $.dependencies[0].features[0].name (a feature name): the feature \"core\" cannot be "
         "in a dependency's feature list. To turn off default features, add \"default-features\": false instead.");
-=======
-        "error: while loading <test manifest>:\n"
-        "$.dependencies[0].features[0].name (a feature name): the feature \"core\" cannot be in a dependency's feature "
-        "list. To turn off default features, add \"default-features\": false instead.");
->>>>>>> 4434e810
 }
 
 TEST_CASE ("dependency-feature-name-default errors", "[manifests]")
@@ -1495,14 +1431,8 @@
                                              PrintErrors::No);
     REQUIRE(!m_pgh.has_value());
     REQUIRE(m_pgh.error().data() ==
-<<<<<<< HEAD
             "<test manifest>: error: $.dependencies[0].features[0] (a feature name): the feature \"default\" cannot be "
             "in a dependency's feature list. To turn on default features, add \"default-features\": true instead.");
-=======
-            "error: while loading <test manifest>:\n"
-            "$.dependencies[0].features[0] (a feature name): the feature \"default\" cannot be in a dependency's "
-            "feature list. To turn on default features, add \"default-features\": true instead.");
->>>>>>> 4434e810
 }
 
 TEST_CASE ("dependency-feature-name-default-object errors", "[manifests]")
@@ -1517,17 +1447,10 @@
     })json",
                                              PrintErrors::No);
     REQUIRE(!m_pgh.has_value());
-<<<<<<< HEAD
     REQUIRE(
         m_pgh.error().data() ==
         "<test manifest>: error: $.dependencies[0].features[0].name (a feature name): the feature \"default\" cannot "
         "be in a dependency's feature list. To turn on default features, add \"default-features\": true instead.");
-=======
-    REQUIRE(m_pgh.error().data() ==
-            "error: while loading <test manifest>:\n"
-            "$.dependencies[0].features[0].name (a feature name): the feature \"default\" cannot be in a dependency's "
-            "feature list. To turn on default features, add \"default-features\": true instead.");
->>>>>>> 4434e810
 }
 TEST_CASE ("dependency-feature-name-empty errors", "[manifests]")
 {
@@ -1542,16 +1465,9 @@
                                              PrintErrors::No);
     REQUIRE(!m_pgh.has_value());
     REQUIRE(m_pgh.error().data() ==
-<<<<<<< HEAD
             "<test manifest>: error: $.dependencies[0].features[0] (a feature name): \"\" is not a valid feature name. "
             "Feature names must be lowercase alphanumeric+hypens and not reserved (see "
             "https://learn.microsoft.com/vcpkg/users/manifests for more information).");
-=======
-            "error: while loading <test manifest>:\n"
-            "$.dependencies[0].features[0] (a feature name): \"\" is not a valid feature name. Feature names must be "
-            "lowercase alphanumeric+hypens and not reserved (see https://learn.microsoft.com/vcpkg/users/manifests for "
-            "more information).");
->>>>>>> 4434e810
 }
 
 TEST_CASE ("dependency-feature-name-empty-object errors", "[manifests]")
@@ -1567,14 +1483,7 @@
                                              PrintErrors::No);
     REQUIRE(!m_pgh.has_value());
     REQUIRE(m_pgh.error().data() ==
-<<<<<<< HEAD
             "<test manifest>: error: $.dependencies[0].features[0].name (a feature name): \"\" is not a valid feature "
             "name. Feature names must be lowercase alphanumeric+hypens and not reserved (see "
             "https://learn.microsoft.com/vcpkg/users/manifests for more information).");
-=======
-            "error: while loading <test manifest>:\n"
-            "$.dependencies[0].features[0].name (a feature name): \"\" is not a valid feature name. Feature names must "
-            "be lowercase alphanumeric+hypens and not reserved (see https://learn.microsoft.com/vcpkg/users/manifests "
-            "for more information).");
->>>>>>> 4434e810
 }