#include <vcpkg-test/util.h>

#include <vcpkg/base/fwd/message_sinks.h>

#include <vcpkg/base/json.h>

#include <vcpkg/sourceparagraph.h>
#include <vcpkg/vcpkgcmdarguments.h>

using namespace vcpkg;
using namespace vcpkg::Test;

static Json::Object parse_json_object(StringView sv)
{
    auto json = Json::parse(sv);
    // we're not testing json parsing here, so just fail on errors
    if (auto r = json.get())
    {
        return std::move(r->value.object(VCPKG_LINE_INFO));
    }
    else
    {
        INFO("Error found while parsing JSON document:");
        INFO(sv.to_string());
        FAIL(json.error()->to_string());
        return Json::Object{};
    }
}

enum class PrintErrors : bool
{
    No,
    Yes,
};

static ExpectedL<std::unique_ptr<SourceControlFile>> test_parse_project_manifest(const Json::Object& obj,
                                                                                 PrintErrors print = PrintErrors::Yes)
{
    auto res = SourceControlFile::parse_project_manifest_object("<test manifest>", obj, null_sink);
    if (!res.has_value() && print == PrintErrors::Yes)
    {
        msg::println(Color::error, res.error());
    }
    return res;
}

static ExpectedL<std::unique_ptr<SourceControlFile>> test_parse_port_manifest(const Json::Object& obj,
                                                                              PrintErrors print = PrintErrors::Yes)
{
    auto res = SourceControlFile::parse_port_manifest_object("<test manifest>", obj, null_sink);
    if (!res.has_value() && print == PrintErrors::Yes)
    {
        msg::println(Color::error, res.error());
    }
    return res;
}

static ExpectedL<std::unique_ptr<SourceControlFile>> test_parse_project_manifest(StringView obj,
                                                                                 PrintErrors print = PrintErrors::Yes)
{
    return test_parse_project_manifest(parse_json_object(obj), print);
}
static ExpectedL<std::unique_ptr<SourceControlFile>> test_parse_port_manifest(StringView obj,
                                                                              PrintErrors print = PrintErrors::Yes)
{
    return test_parse_port_manifest(parse_json_object(obj), print);
}

static bool project_manifest_is_parsable(StringView obj)
{
    return test_parse_project_manifest(parse_json_object(obj), PrintErrors::No).has_value();
}

static bool port_manifest_is_parsable(const Json::Object& obj)
{
    return test_parse_port_manifest(obj, PrintErrors::No).has_value();
}
static bool port_manifest_is_parsable(StringView obj)
{
    return test_parse_port_manifest(parse_json_object(obj), PrintErrors::No).has_value();
}

static const FeatureFlagSettings feature_flags_with_versioning{false, false, false, true};
static const FeatureFlagSettings feature_flags_without_versioning{false, false, false, false};

TEST_CASE ("manifest construct minimum", "[manifests]")
{
    auto m_pgh = test_parse_port_manifest(R"json({
        "name": "zlib",
        "version-string": "1.2.8"
    })json");

    REQUIRE(m_pgh.has_value());
    auto& pgh = **m_pgh.get();

<<<<<<< HEAD
    REQUIRE(pgh.core_paragraph->name == "zlib");
    REQUIRE(pgh.core_paragraph->raw_version == "1.2.8");
    REQUIRE(pgh.core_paragraph->depend_defaults == true);
    REQUIRE(pgh.core_paragraph->version_scheme == VersionScheme::String);
=======
    REQUIRE(pgh.to_name() == "zlib");
    REQUIRE(pgh.to_version_scheme() == VersionScheme::String);
    REQUIRE(pgh.to_version() == Version{"1.2.8", 0});
>>>>>>> 365d419c
    REQUIRE(pgh.core_paragraph->maintainers.empty());
    REQUIRE(pgh.core_paragraph->contacts.is_empty());
    REQUIRE(pgh.core_paragraph->summary.empty());
    REQUIRE(pgh.core_paragraph->description.empty());
    REQUIRE(pgh.core_paragraph->dependencies.empty());
    REQUIRE(!pgh.core_paragraph->builtin_baseline.has_value());
    REQUIRE(!pgh.core_paragraph->vcpkg_configuration.has_value());

    REQUIRE(pgh.check_against_feature_flags({}, feature_flags_without_versioning));

    // name must be present:
    REQUIRE_FALSE(port_manifest_is_parsable(R"json({
        "name": "",
        "version-string": "abcd"
    })json"));

    // name can't be empty:
    REQUIRE_FALSE(port_manifest_is_parsable(R"json({
        "name": "",
        "version-string": "abcd"
    })json"));
}

TEST_CASE ("project manifest construct minimum", "[manifests]")
{
    auto m_pgh = test_parse_project_manifest(R"json({})json");

    REQUIRE(m_pgh.has_value());
    auto& pgh = **m_pgh.get();

    REQUIRE(pgh.to_name().empty());
    REQUIRE(pgh.to_version_scheme() == VersionScheme::Missing);
    REQUIRE(pgh.to_version() == Version{});
    REQUIRE(pgh.core_paragraph->maintainers.empty());
    REQUIRE(pgh.core_paragraph->contacts.is_empty());
    REQUIRE(pgh.core_paragraph->summary.empty());
    REQUIRE(pgh.core_paragraph->description.empty());
    REQUIRE(pgh.core_paragraph->dependencies.empty());
    REQUIRE(!pgh.core_paragraph->builtin_baseline.has_value());
    REQUIRE(!pgh.core_paragraph->vcpkg_configuration.has_value());

    // name might not be present:
    REQUIRE(project_manifest_is_parsable(R"json({
        "version-string": "abcd"
    })json"));

    // name can't be empty if supplied:
    REQUIRE_FALSE(project_manifest_is_parsable(R"json({
        "name": "",
        "version-string": "abcd"
    })json"));

    REQUIRE(project_manifest_is_parsable(R"json({
        "name": "some-name",
        "version-string": "abcd"
    })json"));
}

TEST_CASE ("manifest versioning", "[manifests]")
{
    std::tuple<StringLiteral, VersionScheme, StringLiteral> data[] = {
        {R"json({
    "name": "zlib",
    "version-string": "abcd"
}
)json",
         VersionScheme::String,
         "abcd"},
        {R"json({
    "name": "zlib",
    "version-date": "2020-01-01"
}
)json",
         VersionScheme::Date,
         "2020-01-01"},
        {R"json({
    "name": "zlib",
    "version": "1.2.3.4.5"
}
)json",
         VersionScheme::Relaxed,
         "1.2.3.4.5"},
        {R"json({
    "name": "zlib",
    "version-semver": "1.2.3-rc3"
}
)json",
         VersionScheme::Semver,
         "1.2.3-rc3"},
    };
    for (auto&& v : data)
    {
        auto portManifest = Json::parse_object(std::get<0>(v)).value_or_exit(VCPKG_LINE_INFO);
        { // project manifest
            auto projectManifest = portManifest;
            projectManifest.remove("name");
            auto m_pgh = test_parse_project_manifest(projectManifest);
            REQUIRE(m_pgh.has_value());
            auto& pgh = **m_pgh.get();
            CHECK(Json::stringify(serialize_manifest(pgh)) == Json::stringify(projectManifest));
            CHECK(pgh.core_paragraph->version_scheme == std::get<1>(v));
            CHECK(pgh.core_paragraph->version == Version{std::get<2>(v), 0});
        }

        { // port manifest
            auto m_pgh = test_parse_port_manifest(portManifest);
            REQUIRE(m_pgh.has_value());
            auto& pgh = **m_pgh.get();
            CHECK(Json::stringify(serialize_manifest(pgh)) == Json::stringify(portManifest));
            CHECK(pgh.core_paragraph->version_scheme == std::get<1>(v));
            CHECK(pgh.core_paragraph->version == Version{std::get<2>(v), 0});
        }
    }

    REQUIRE_FALSE(project_manifest_is_parsable(R"json({
        "version-string": "abcd",
        "version-semver": "1.2.3-rc3"
    })json"));

    REQUIRE_FALSE(project_manifest_is_parsable(R"json({
        "name": "zlib",
        "version-string": "abcd",
        "version-semver": "1.2.3-rc3"
    })json"));

    REQUIRE_FALSE(port_manifest_is_parsable(R"json({
        "name": "zlib",
        "version-string": "abcd",
        "version-semver": "1.2.3-rc3"
    })json"));

    REQUIRE_FALSE(port_manifest_is_parsable(R"json({
        "name": "zlib",
        "version-string": "abcd#1"
    })json"));
    REQUIRE_FALSE(port_manifest_is_parsable(R"json({
        "name": "zlib",
        "version": "abcd#1"
    })json"));
    REQUIRE_FALSE(port_manifest_is_parsable(R"json({
        "name": "zlib",
        "version-date": "abcd#1"
    })json"));
    REQUIRE_FALSE(port_manifest_is_parsable(R"json({
        "name": "zlib",
        "version-semver": "abcd#1"
    })json"));

    SECTION ("version syntax")
    {
        REQUIRE_FALSE(project_manifest_is_parsable(R"json({
        "name": "zlib",
        "version-semver": "2020-01-01"
    })json"));
        REQUIRE_FALSE(port_manifest_is_parsable(R"json({
        "name": "zlib",
        "version-semver": "2020-01-01"
    })json"));
        REQUIRE_FALSE(port_manifest_is_parsable(R"json({
        "name": "zlib",
        "version-date": "1.1.1"
    })json"));
        REQUIRE(port_manifest_is_parsable(R"json({
        "name": "zlib",
        "version": "1.2.3-rc3"
    })json"));
    }
}

TEST_CASE ("manifest constraints hash", "[manifests]")
{
    {
        auto m_pgh = test_parse_port_manifest(R"json({
            "name": "zlib",
            "version-string": "abcd",
            "dependencies": [
                {
                    "name": "d",
                    "version>=": "2018-09-01#1"
                }
            ]
        })json");
        REQUIRE(m_pgh.has_value());
        const auto& p = *m_pgh.get();
        REQUIRE(p->core_paragraph->dependencies.at(0).constraint.version == Version{"2018-09-01", 1});
    }

    {
        auto m_pgh = test_parse_port_manifest(R"json({
            "name": "zlib",
            "version-string": "abcd",
            "dependencies": [
                {
                    "name": "d",
                    "version>=": "2018-09-01#0"
                }
            ]
        })json");
        REQUIRE(m_pgh.has_value());
        const auto& p = *m_pgh.get();
        REQUIRE(p->core_paragraph->dependencies.at(0).constraint.version == Version{"2018-09-01", 0});
    }

    REQUIRE_FALSE(port_manifest_is_parsable(R"json({
    "name": "zlib",
    "version-string": "abcd",
    "dependencies": [
        {
            "name": "d",
            "version>=": "2018-09-01#-1"
        }
    ]
})json"));

    REQUIRE_FALSE(port_manifest_is_parsable(R"json({
    "name": "zlib",
    "version-string": "abcd",
    "dependencies": [
        {
            "name": "d",
            "version>=": "2018-09-01",
            "port-version": 1
        }
    ]
})json"));
}

TEST_CASE ("manifest overrides embedded port version", "[manifests]")
{
    REQUIRE_FALSE(port_manifest_is_parsable(R"json({
    "name": "zlib",
    "version-string": "abcd",
    "overrides": [
        {
            "name": "d",
            "version-string": "abcd#1",
            "port-version": 1
        }
    ]
})json"));
    REQUIRE_FALSE(port_manifest_is_parsable(R"json({
    "name": "zlib",
    "version-string": "abcd",
    "overrides": [
        {
            "name": "d",
            "version-date": "2018-01-01#1",
            "port-version": 1
        }
    ]
})json"));
    REQUIRE_FALSE(port_manifest_is_parsable(R"json({
    "name": "zlib",
    "version-string": "abcd",
    "overrides": [
        {
            "name": "d",
            "version": "1.2#1",
            "port-version": 1
        }
    ]
})json"));
    REQUIRE_FALSE(port_manifest_is_parsable(R"json({
    "name": "zlib",
    "version-string": "abcd",
    "overrides": [
        {
            "name": "d",
            "version-semver": "1.2.0#1",
            "port-version": 1
        }
    ]
})json"));

    auto parsed = test_parse_port_manifest(R"json({
    "name": "zlib",
    "version-string": "abcd",
    "overrides": [
        {
            "name": "d",
            "version-string": "abcd#1"
        }
    ]
})json");
    REQUIRE(parsed.has_value());
    {
        const auto& first_override = (*parsed.get())->core_paragraph->overrides.at(0);
        CHECK(first_override.version == Version{"abcd", 1});
        CHECK(first_override.scheme == VersionScheme::String);
    }

    parsed = test_parse_port_manifest(R"json({
    "name": "zlib",
    "version-string": "abcd",
    "overrides": [
        {
            "name": "d",
            "version-date": "2018-01-01#1"
        }
    ]
})json");
    REQUIRE(parsed.has_value());
    {
        const auto& first_override = (*parsed.get())->core_paragraph->overrides.at(0);
        CHECK(first_override.version == Version{"2018-01-01", 1});
        CHECK(first_override.scheme == VersionScheme::Date);
    }

    parsed = test_parse_port_manifest(R"json({
    "name": "zlib",
    "version-string": "abcd",
    "overrides": [
        {
            "name": "d",
            "version": "1.2#1"
        }
    ]
})json");
    REQUIRE(parsed.has_value());
    {
        const auto& first_override = (*parsed.get())->core_paragraph->overrides.at(0);
        CHECK(first_override.version == Version{"1.2", 1});
        CHECK(first_override.scheme == VersionScheme::Relaxed);
    }

    parsed = test_parse_port_manifest(R"json({
    "name": "zlib",
    "version-string": "abcd",
    "overrides": [
        {
            "name": "d",
            "version-semver": "1.2.0#1"
        }
    ]
})json");
    REQUIRE(parsed.has_value());
    {
        const auto& first_override = (*parsed.get())->core_paragraph->overrides.at(0);
        CHECK(first_override.version == Version{"1.2.0", 1});
        CHECK(first_override.scheme == VersionScheme::Semver);
    }
}

TEST_CASE ("manifest constraints", "[manifests]")
{
    std::string raw = R"json({
    "name": "zlib",
    "version-string": "abcd",
    "builtin-baseline": "089fa4de7dca22c67dcab631f618d5cd0697c8d4",
    "dependencies": [
        "a",
        {
            "$extra": null,
            "name": "c"
        },
        {
            "name": "d",
            "version>=": "2018-09-01"
        }
    ]
}
)json";
    auto m_pgh = test_parse_port_manifest(raw);

    REQUIRE(m_pgh.has_value());
    auto& pgh = **m_pgh.get();
    REQUIRE(!pgh.check_against_feature_flags({}, feature_flags_without_versioning));
    REQUIRE(pgh.check_against_feature_flags({}, feature_flags_with_versioning));
    REQUIRE(Json::stringify(serialize_manifest(pgh), Json::JsonStyle::with_spaces(4)) == raw);
    REQUIRE(pgh.core_paragraph->dependencies.size() == 3);
    REQUIRE(pgh.core_paragraph->dependencies[0].name == "a");
    REQUIRE(pgh.core_paragraph->dependencies[0].constraint == DependencyConstraint{});
    REQUIRE(pgh.core_paragraph->dependencies[1].name == "c");
    REQUIRE(pgh.core_paragraph->dependencies[1].constraint == DependencyConstraint{});
    REQUIRE(pgh.core_paragraph->dependencies[2].name == "d");
    REQUIRE(pgh.core_paragraph->dependencies[2].constraint ==
            DependencyConstraint{VersionConstraintKind::Minimum, Version{"2018-09-01", 0}});
    REQUIRE(pgh.core_paragraph->builtin_baseline == "089fa4de7dca22c67dcab631f618d5cd0697c8d4");

    REQUIRE_FALSE(port_manifest_is_parsable(R"json({
        "name": "zlib",
        "version-string": "abcd",
        "dependencies": [
            {
                "name": "d",
                "port-version": 5
            }
        ]
    })json"));
}

TEST_CASE ("manifest builtin-baseline", "[manifests]")
{
    SECTION ("valid baseline")
    {
        std::string raw = R"json({
    "name": "zlib",
    "version-string": "abcd",
    "builtin-baseline": "089fa4de7dca22c67dcab631f618d5cd0697c8d4"
}
)json";
        auto m_pgh = test_parse_port_manifest(raw);

        REQUIRE(m_pgh.has_value());
        auto& pgh = **m_pgh.get();
        REQUIRE(!pgh.check_against_feature_flags({}, feature_flags_without_versioning));
        REQUIRE(pgh.check_against_feature_flags({}, feature_flags_with_versioning));
        REQUIRE(pgh.core_paragraph->builtin_baseline.value_or("does not have a value") ==
                "089fa4de7dca22c67dcab631f618d5cd0697c8d4");
    }

    SECTION ("valid CAPITAL baseline")
    {
        std::string raw = R"json({
    "name": "zlib",
    "version-string": "abcd",
    "builtin-baseline": "089FA4DE7DCA22C67DCAB631F618D5CD0697C8D4"
}
)json";
        auto m_pgh = test_parse_port_manifest(raw);

        REQUIRE(m_pgh.has_value());
        auto& pgh = **m_pgh.get();
        REQUIRE(!pgh.check_against_feature_flags({}, feature_flags_without_versioning));
        REQUIRE(pgh.check_against_feature_flags({}, feature_flags_with_versioning));
        REQUIRE(pgh.core_paragraph->builtin_baseline.value_or("does not have a value") ==
                "089FA4DE7DCA22C67DCAB631F618D5CD0697C8D4");
    }

    SECTION ("empty baseline")
    {
        std::string raw = R"json({
    "name": "zlib",
    "version-string": "abcd",
    "builtin-baseline": ""
}
)json";

        auto m_pgh = test_parse_port_manifest(raw);

        REQUIRE(m_pgh.has_value());
        auto& pgh = **m_pgh.get();
        REQUIRE(!pgh.check_against_feature_flags({}, feature_flags_without_versioning));
        REQUIRE(pgh.check_against_feature_flags({}, feature_flags_with_versioning));
        REQUIRE(pgh.core_paragraph->builtin_baseline.value_or("does not have a value") == "");
    }

    SECTION ("valid required baseline")
    {
        std::string raw = R"json({
    "name": "zlib",
    "version-string": "abcd",
    "builtin-baseline": "089fa4de7dca22c67dcab631f618d5cd0697c8d4",
    "dependencies": [
        {
            "name": "abc",
            "version>=": "abcd#1"
        }
    ],
    "overrides": [
        {
            "name": "abc",
            "version-string": "abcd"
        }
    ]
}
)json";

        auto m_pgh = test_parse_port_manifest(raw);
        REQUIRE(m_pgh.has_value());
        auto& pgh = **m_pgh.get();
        REQUIRE(pgh.core_paragraph->dependencies.size() == 1);
        REQUIRE(pgh.core_paragraph->dependencies[0].constraint.type == VersionConstraintKind::Minimum);
        REQUIRE(pgh.core_paragraph->dependencies[0].constraint.version == Version{"abcd", 1});
        REQUIRE(pgh.core_paragraph->overrides.size() == 1);
        const auto& first_override = pgh.core_paragraph->overrides[0];
        REQUIRE(first_override.version == Version{"abcd", 0});
        REQUIRE(first_override.scheme == VersionScheme::String);
        REQUIRE(pgh.core_paragraph->builtin_baseline.value_or("does not have a value") ==
                "089fa4de7dca22c67dcab631f618d5cd0697c8d4");
        REQUIRE(!pgh.check_against_feature_flags({}, feature_flags_without_versioning));
        REQUIRE(pgh.check_against_feature_flags({}, feature_flags_with_versioning));
    }

    SECTION ("missing required baseline")
    {
        std::string raw = R"json({
    "name": "zlib",
    "version-string": "abcd",
    "dependencies": [
        {
            "name": "abc",
            "version>=": "abcd#1"
        }
    ],
    "overrides": [
        {
            "name": "abc",
            "version-string": "abcd"
        }
    ]
}
)json";

        auto m_pgh = test_parse_port_manifest(raw);
        REQUIRE(m_pgh.has_value());
        auto& pgh = **m_pgh.get();
        REQUIRE(pgh.core_paragraph->dependencies.size() == 1);
        REQUIRE(pgh.core_paragraph->dependencies[0].constraint.type == VersionConstraintKind::Minimum);
        REQUIRE(pgh.core_paragraph->dependencies[0].constraint.version == Version{"abcd", 1});
        REQUIRE(pgh.core_paragraph->overrides.size() == 1);
        const auto& first_override = pgh.core_paragraph->overrides[0];
        REQUIRE(first_override.scheme == VersionScheme::String);
        REQUIRE(first_override.version == Version{"abcd", 0});
        REQUIRE(!pgh.core_paragraph->builtin_baseline.has_value());
        REQUIRE(!pgh.check_against_feature_flags({}, feature_flags_without_versioning));
        REQUIRE(!pgh.check_against_feature_flags({}, feature_flags_with_versioning));
    }
}

TEST_CASE ("manifest overrides", "[manifests]")
{
    std::tuple<StringLiteral, VersionScheme, StringLiteral> data[] = {
        {R"json({
    "name": "zlib",
    "version-date": "2020-01-01",
    "builtin-baseline": "089fa4de7dca22c67dcab631f618d5cd0697c8d4",
    "overrides": [
        {
            "name": "abc",
            "version-string": "abcd"
        }
    ]
}
)json",
         VersionScheme::String,
         "abcd"},
        {R"json({
    "name": "zlib",
    "version": "1.2.3.4.5",
    "builtin-baseline": "089fa4de7dca22c67dcab631f618d5cd0697c8d4",
    "overrides": [
        {
            "name": "abc",
            "version-date": "2020-01-01"
        }
    ]
}
)json",
         VersionScheme::Date,
         "2020-01-01"},
        {R"json({
    "name": "zlib",
    "version-date": "2020-01-01",
    "builtin-baseline": "089fa4de7dca22c67dcab631f618d5cd0697c8d4",
    "overrides": [
        {
            "name": "abc",
            "version": "1.2.3.4.5"
        }
    ]
}
)json",
         VersionScheme::Relaxed,
         "1.2.3.4.5"},
        {R"json({
    "name": "zlib",
    "version-date": "2020-01-01",
    "builtin-baseline": "089fa4de7dca22c67dcab631f618d5cd0697c8d4",
    "overrides": [
        {
            "name": "abc",
            "version-semver": "1.2.3-rc3"
        }
    ]
}
)json",
         VersionScheme::Semver,
         "1.2.3-rc3"},
    };
    for (auto&& v : data)
    {
        auto m_pgh = test_parse_port_manifest(std::get<0>(v));

        REQUIRE(m_pgh.has_value());
        auto& pgh = **m_pgh.get();
        REQUIRE(Json::stringify(serialize_manifest(pgh), Json::JsonStyle::with_spaces(4)) == std::get<0>(v));
        REQUIRE(pgh.core_paragraph->overrides.size() == 1);
        const auto& first_override = pgh.core_paragraph->overrides[0];
        REQUIRE(first_override.scheme == std::get<1>(v));
        REQUIRE(first_override.version == Version{std::get<2>(v).to_string(), 0});
        REQUIRE(!pgh.check_against_feature_flags({}, feature_flags_without_versioning));
        REQUIRE(pgh.check_against_feature_flags({}, feature_flags_with_versioning));
    }

    REQUIRE_FALSE(port_manifest_is_parsable(R"json({
        "name": "zlib",
        "version-string": "abcd",
        "builtin-baseline": "089fa4de7dca22c67dcab631f618d5cd0697c8d4",
        "overrides": [
        {
            "name": "abc",
            "version-semver": "1.2.3-rc3",
            "version-string": "1.2.3-rc3"
        }
    ]})json"));

    REQUIRE_FALSE(port_manifest_is_parsable(R"json({
        "name": "zlib",
        "version-string": "abcd",
        "builtin-baseline": "089fa4de7dca22c67dcab631f618d5cd0697c8d4",
        "overrides": [
        {
            "name": "abc",
            "port-version": 5
        }
    ]})json"));

    std::string raw = R"json({
    "name": "zlib",
    "version-string": "abcd",
    "builtin-baseline": "089fa4de7dca22c67dcab631f618d5cd0697c8d4",
    "overrides": [
        {
            "name": "abc",
            "version-string": "hello",
            "port-version": 5
        },
        {
            "name": "abcd",
            "version-string": "hello",
            "port-version": 7
        }
    ]
}
)json";
    auto m_pgh = test_parse_port_manifest(raw);

    REQUIRE(m_pgh.has_value());
    auto& pgh = **m_pgh.get();
    REQUIRE(Json::stringify(serialize_manifest(pgh), Json::JsonStyle::with_spaces(4)) == raw);
    REQUIRE(pgh.core_paragraph->overrides.size() == 2);
    {
        const auto& first_override = pgh.core_paragraph->overrides[0];
        const auto& second_override = pgh.core_paragraph->overrides[1];
        REQUIRE(first_override.name == "abc");
        REQUIRE(first_override.scheme == VersionScheme::String);
        REQUIRE(first_override.version == Version{"hello", 5});
        REQUIRE(second_override.name == "abcd");
        REQUIRE(second_override.scheme == VersionScheme::String);
        REQUIRE(second_override.version == Version{"hello", 7});
    }

    REQUIRE(!pgh.check_against_feature_flags({}, feature_flags_without_versioning));
    REQUIRE(pgh.check_against_feature_flags({}, feature_flags_with_versioning));
}

TEST_CASE ("manifest embed configuration", "[manifests]")
{
    std::string raw_config = R"json({
        "$extra-info": null,
        "default-registry": {
            "kind": "builtin",
            "baseline": "089fa4de7dca22c67dcab631f618d5cd0697c8d4"
        },
        "registries": [
            {
                "kind": "filesystem",
                "path": "a/b/c",
                "baseline": "default",
                "packages": [
                    "a",
                    "b",
                    "c"
                ]
            },
            {
                "kind": "git",
                "repository": "https://github.com/microsoft/vcpkg-ports",
                "baseline": "089fa4de7dca22c67dcab631f618d5cd0697c8d4",
                "packages": [ 
                    "zlib",
                    "rapidjson",
                    "fmt"
                ]
            },
            {
                "kind": "artifact",
                "name": "vcpkg-artifacts",
                "location": "https://github.com/microsoft/vcpkg-artifacts"
            }
        ]
    })json";

    std::string raw = Strings::concat(R"json({
    "vcpkg-configuration": )json",
                                      raw_config,
                                      R"json(,
    "name": "zlib",
    "version": "1.0.0",
    "builtin-baseline": "089fa4de7dca22c67dcab631f618d5cd0697c8d4",
    "dependencies": [
        "a",
        {
            "$extra": null,
            "name": "b"
        },
        {
            "name": "c",
            "version>=": "2018-09-01"
        }
    ]
})json");
    auto m_pgh = test_parse_port_manifest(raw);

    REQUIRE(m_pgh.has_value());
    auto& pgh = **m_pgh.get();
    REQUIRE(!pgh.check_against_feature_flags({}, feature_flags_without_versioning));
    REQUIRE(pgh.check_against_feature_flags({}, feature_flags_with_versioning));

    auto maybe_as_json = Json::parse(raw);
    REQUIRE(maybe_as_json.has_value());
    auto as_json = *maybe_as_json.get();
    check_json_eq(Json::Value::object(serialize_manifest(pgh)), as_json.value);

    REQUIRE(pgh.core_paragraph->builtin_baseline == "089fa4de7dca22c67dcab631f618d5cd0697c8d4");
    REQUIRE(pgh.core_paragraph->dependencies.size() == 3);
    REQUIRE(pgh.core_paragraph->dependencies[0].name == "a");
    REQUIRE(pgh.core_paragraph->dependencies[0].constraint == DependencyConstraint{});
    REQUIRE(pgh.core_paragraph->dependencies[1].name == "b");
    REQUIRE(pgh.core_paragraph->dependencies[1].constraint == DependencyConstraint{});
    REQUIRE(pgh.core_paragraph->dependencies[2].name == "c");
    REQUIRE(pgh.core_paragraph->dependencies[2].constraint ==
            DependencyConstraint{VersionConstraintKind::Minimum, Version{"2018-09-01", 0}});

    auto config = Json::parse(raw_config, "<test config>").value(VCPKG_LINE_INFO).value;
    REQUIRE(config.is_object());
    auto config_obj = config.object(VCPKG_LINE_INFO);
    REQUIRE(pgh.core_paragraph->vcpkg_configuration.has_value());
    auto parsed_config_obj = *pgh.core_paragraph->vcpkg_configuration.get();
    REQUIRE(Json::stringify(parsed_config_obj) == Json::stringify(config_obj));
}

TEST_CASE ("manifest construct maximum", "[manifests]")
{
    auto raw = R"json({
        "name": "s",
        "version-string": "v",
        "maintainers": "m",
        "contacts": { "a": { "aa": "aa" } },
        "summary": "d",
        "description": "d",
        "builtin-baseline": "123",
        "dependencies": ["bd"],
        "default-features": [
            "df",
            {
                "name": "zuko",
                "platform": "windows & arm"
            }
        ],
        "features": {
            "$feature-level-comment": "hi",
            "$feature-level-comment2": "123456",
            "iroh" : {
                "$comment": "hello",
                "description": "zuko's uncle",
                "dependencies": [
                    "firebending",
                    {
                        "name": "order-white-lotus",
                        "features": [
                            "the-ancient-ways",
                            {
                                "name": "windows-tests",
                                "platform": "windows"
                            }
                        ],
                        "platform": "!(windows & arm)"
                    },
                    {
                        "$extra": [],
                        "$my": [],
                        "name": "tea"
                    },
                    {
                        "name": "z-no-defaults",
                        "default-features": false
                    }
                ]
            },
            "zuko": {
                "description": ["son of the fire lord", "firebending 師父"],
                "supports": "!(windows & arm)",
                "license": "MIT"
            }
        }
})json";
    auto object = parse_json_object(raw);
    auto res = SourceControlFile::parse_port_manifest_object("<test manifest>", object, null_sink);
    if (!res.has_value())
    {
        msg::println(Color::error, res.error());
    }
    REQUIRE(res.has_value());
    REQUIRE(*res.get() != nullptr);
    auto& pgh = **res.get();

    REQUIRE(pgh.to_name() == "s");
    REQUIRE(pgh.to_version_scheme() == VersionScheme::String);
    REQUIRE(pgh.to_version() == Version{"v", 0});
    REQUIRE(pgh.core_paragraph->maintainers.size() == 1);
    REQUIRE(pgh.core_paragraph->maintainers[0] == "m");
    REQUIRE(pgh.core_paragraph->contacts.size() == 1);
    auto contact_a = pgh.core_paragraph->contacts.get("a");
    REQUIRE(contact_a);
    REQUIRE(contact_a->is_object());
    auto contact_a_aa = contact_a->object(VCPKG_LINE_INFO).get("aa");
    REQUIRE(contact_a_aa);
    REQUIRE(contact_a_aa->is_string());
    REQUIRE(contact_a_aa->string(VCPKG_LINE_INFO) == "aa");
    REQUIRE(pgh.core_paragraph->summary.size() == 1);
    REQUIRE(pgh.core_paragraph->summary[0] == "d");
    REQUIRE(pgh.core_paragraph->description.size() == 1);
    REQUIRE(pgh.core_paragraph->description[0] == "d");
    REQUIRE(pgh.core_paragraph->dependencies.size() == 1);
    REQUIRE(pgh.core_paragraph->dependencies[0].name == "bd");
    REQUIRE(pgh.core_paragraph->default_features.size() == 2);
    REQUIRE(pgh.core_paragraph->default_features[0].name == "df");
    REQUIRE(pgh.core_paragraph->default_features[0].platform.is_empty());
    REQUIRE(pgh.core_paragraph->default_features[1].name == "zuko");
    REQUIRE(to_string(pgh.core_paragraph->default_features[1].platform) == "windows & arm");
    REQUIRE(pgh.core_paragraph->supports_expression.is_empty());
    REQUIRE(pgh.core_paragraph->builtin_baseline == "123");

    REQUIRE(pgh.feature_paragraphs.size() == 2);

    REQUIRE(pgh.feature_paragraphs[0]->name == "iroh");
    REQUIRE(pgh.feature_paragraphs[0]->description.size() == 1);
    REQUIRE(pgh.feature_paragraphs[0]->description[0] == "zuko's uncle");
    REQUIRE(pgh.feature_paragraphs[0]->dependencies.size() == 4);
    REQUIRE(pgh.feature_paragraphs[0]->dependencies[0].name == "firebending");

    REQUIRE(pgh.feature_paragraphs[0]->dependencies[1].name == "order-white-lotus");
    REQUIRE(pgh.feature_paragraphs[0]->dependencies[1].default_features == true);
    REQUIRE(pgh.feature_paragraphs[0]->dependencies[1].features.size() == 2);
    REQUIRE(pgh.feature_paragraphs[0]->dependencies[1].features[0].name == "the-ancient-ways");
    REQUIRE(pgh.feature_paragraphs[0]->dependencies[1].features[0].platform.is_empty());
    REQUIRE(pgh.feature_paragraphs[0]->dependencies[1].features[1].name == "windows-tests");
    REQUIRE_FALSE(pgh.feature_paragraphs[0]->dependencies[1].features[1].platform.is_empty());
    REQUIRE(
        pgh.feature_paragraphs[0]->dependencies[1].features[1].platform.evaluate({{"VCPKG_CMAKE_SYSTEM_NAME", ""}}));
    REQUIRE_FALSE(pgh.feature_paragraphs[0]->dependencies[1].features[1].platform.evaluate(
        {{"VCPKG_CMAKE_SYSTEM_NAME", "Linux"}}));

    REQUIRE_FALSE(pgh.feature_paragraphs[0]->dependencies[1].platform.evaluate(
        {{"VCPKG_CMAKE_SYSTEM_NAME", ""}, {"VCPKG_TARGET_ARCHITECTURE", "arm"}}));
    REQUIRE(pgh.feature_paragraphs[0]->dependencies[1].platform.evaluate(
        {{"VCPKG_CMAKE_SYSTEM_NAME", ""}, {"VCPKG_TARGET_ARCHITECTURE", "x86"}}));
    REQUIRE(pgh.feature_paragraphs[0]->dependencies[1].platform.evaluate(
        {{"VCPKG_CMAKE_SYSTEM_NAME", "Linux"}, {"VCPKG_TARGET_ARCHITECTURE", "x86"}}));

    REQUIRE(pgh.feature_paragraphs[0]->dependencies[2].name == "tea");
    REQUIRE(pgh.feature_paragraphs[0]->dependencies[3].name == "z-no-defaults");
    REQUIRE(pgh.feature_paragraphs[0]->dependencies[3].default_features == false);

    REQUIRE(pgh.feature_paragraphs[1]->name == "zuko");
    REQUIRE(pgh.feature_paragraphs[1]->description.size() == 2);
    REQUIRE(pgh.feature_paragraphs[1]->description[0] == "son of the fire lord");
    REQUIRE(pgh.feature_paragraphs[1]->description[1] == "firebending 師父");
    REQUIRE(!pgh.feature_paragraphs[1]->supports_expression.is_empty());
    REQUIRE_FALSE(pgh.feature_paragraphs[1]->supports_expression.evaluate(
        {{"VCPKG_CMAKE_SYSTEM_NAME", ""}, {"VCPKG_TARGET_ARCHITECTURE", "arm"}}));
    REQUIRE(pgh.feature_paragraphs[1]->supports_expression.evaluate(
        {{"VCPKG_CMAKE_SYSTEM_NAME", ""}, {"VCPKG_TARGET_ARCHITECTURE", "x86"}}));
    REQUIRE(pgh.feature_paragraphs[1]->license.has_value());
    REQUIRE(*pgh.feature_paragraphs[1]->license.get() == "MIT");

    check_json_eq_ordered(serialize_manifest(pgh), object);
}

TEST_CASE ("SourceParagraph manifest depend-default", "[manifests]")
{
    auto json = parse_json_object(R"json({
        "name": "zlib",
        "version-string": "1.2.8",
        "depend-defaults": false,
        "dependencies": [
            "y",
            {"name": "z", "host": true},
            {"name": "z2", "host": true, "default-features": true}
        ],
        "features": {
            "t": {
                "description": "",
                "dependencies": ["z"]
            }
        }
    })json");
    SECTION ("depend-defaults: false")
    {
        auto m_pgh = test_parse_port_manifest(json);
        REQUIRE(m_pgh.has_value());
        auto& pgh = **m_pgh.get();
        REQUIRE(pgh.core_paragraph->depend_defaults == false);
        REQUIRE(pgh.core_paragraph->dependencies.size() == 3);
        REQUIRE(pgh.core_paragraph->dependencies[0].name == "y");
        REQUIRE(pgh.core_paragraph->dependencies[0].default_features == false);
        REQUIRE(pgh.core_paragraph->dependencies[1].name == "z");
        REQUIRE(pgh.core_paragraph->dependencies[1].default_features == false);
        REQUIRE(pgh.core_paragraph->dependencies[2].name == "z2");
        REQUIRE(pgh.core_paragraph->dependencies[2].default_features == true);

        REQUIRE(pgh.feature_paragraphs.size() == 1);
        REQUIRE(pgh.feature_paragraphs[0]->dependencies[0].name == "z");
        REQUIRE(pgh.feature_paragraphs[0]->dependencies[0].default_features == false);
        check_json_eq_ordered(serialize_manifest(pgh), json);
    }
    SECTION ("depend-defaults: true")
    {
        json.remove("depend-defaults");
        json["dependencies"].array(VCPKG_LINE_INFO)[2].object(VCPKG_LINE_INFO)["default-features"] =
            Json::Value::boolean(false);
        auto m_pgh = test_parse_port_manifest(json);
        REQUIRE(m_pgh.has_value());
        auto& pgh = **m_pgh.get();

        REQUIRE(pgh.core_paragraph->depend_defaults == true);
        REQUIRE(pgh.core_paragraph->dependencies.size() == 3);
        REQUIRE(pgh.core_paragraph->dependencies[0].name == "y");
        REQUIRE(pgh.core_paragraph->dependencies[0].default_features == true);
        REQUIRE(pgh.core_paragraph->dependencies[1].name == "z");
        REQUIRE(pgh.core_paragraph->dependencies[1].default_features == true);
        REQUIRE(pgh.core_paragraph->dependencies[2].name == "z2");
        REQUIRE(pgh.core_paragraph->dependencies[2].default_features == false);

        REQUIRE(pgh.feature_paragraphs.size() == 1);
        REQUIRE(pgh.feature_paragraphs[0]->dependencies[0].name == "z");
        REQUIRE(pgh.feature_paragraphs[0]->dependencies[0].default_features == true);
        check_json_eq_ordered(serialize_manifest(pgh), json);
    }
}

TEST_CASE ("SourceParagraph manifest two dependencies", "[manifests]")
{
    auto m_pgh = test_parse_port_manifest(R"json({
        "name": "zlib",
        "version-string": "1.2.8",
        "dependencies": ["z", "openssl"]
    })json");
    REQUIRE(m_pgh.has_value());
    auto& pgh = **m_pgh.get();

    REQUIRE(pgh.core_paragraph->dependencies.size() == 2);
    REQUIRE(pgh.core_paragraph->dependencies[0].name == "openssl");
    REQUIRE(pgh.core_paragraph->dependencies[1].name == "z");
}

TEST_CASE ("SourceParagraph manifest three dependencies", "[manifests]")
{
    auto m_pgh = test_parse_port_manifest(R"json({
        "name": "zlib",
        "version-string": "1.2.8",
        "dependencies": ["z", "openssl", "xyz"]
    })json");
    REQUIRE(m_pgh.has_value());
    auto& pgh = **m_pgh.get();

    REQUIRE(pgh.core_paragraph->dependencies.size() == 3);
    // should be ordered
    REQUIRE(pgh.core_paragraph->dependencies[0].name == "openssl");
    REQUIRE(pgh.core_paragraph->dependencies[1].name == "xyz");
    REQUIRE(pgh.core_paragraph->dependencies[2].name == "z");
}

TEST_CASE ("SourceParagraph manifest construct qualified dependencies", "[manifests]")
{
    auto m_pgh = test_parse_port_manifest(R"json({
        "name": "zlib",
        "version-string": "1.2.8",
        "dependencies": [
            {
                "name": "liba",
                "platform": "windows"
            },
            {
                "name": "libb",
                "platform": "uwp"
            }
        ]
    })json");
    REQUIRE(m_pgh.has_value());
    auto& pgh = **m_pgh.get();

    REQUIRE(pgh.to_name() == "zlib");
    REQUIRE(pgh.to_version_scheme() == VersionScheme::String);
    REQUIRE(pgh.to_version() == Version{"1.2.8", 0});
    REQUIRE(pgh.core_paragraph->maintainers.empty());
    REQUIRE(pgh.core_paragraph->description.empty());
    REQUIRE(pgh.core_paragraph->dependencies.size() == 2);
    REQUIRE(pgh.core_paragraph->dependencies[0].name == "liba");
    REQUIRE(pgh.core_paragraph->dependencies[0].platform.evaluate({{"VCPKG_CMAKE_SYSTEM_NAME", ""}}));
    REQUIRE(pgh.core_paragraph->dependencies[1].name == "libb");
    REQUIRE(pgh.core_paragraph->dependencies[1].platform.evaluate({{"VCPKG_CMAKE_SYSTEM_NAME", "WindowsStore"}}));
}

TEST_CASE ("SourceParagraph manifest construct host dependencies", "[manifests]")
{
    std::string raw = R"json({
    "name": "zlib",
    "version-string": "1.2.8",
    "dependencies": [
        {
            "name": "liba",
            "host": true
        },
        "libb"
    ]
}
)json";
    auto m_pgh = test_parse_port_manifest(raw);
    REQUIRE(m_pgh.has_value());
    auto& pgh = **m_pgh.get();

    REQUIRE(pgh.to_name() == "zlib");
    REQUIRE(pgh.to_version_scheme() == VersionScheme::String);
    REQUIRE(pgh.to_version() == Version{"1.2.8", 0});
    REQUIRE(pgh.core_paragraph->maintainers.empty());
    REQUIRE(pgh.core_paragraph->description.empty());
    REQUIRE(pgh.core_paragraph->dependencies.size() == 2);
    REQUIRE(pgh.core_paragraph->dependencies[0].name == "liba");
    REQUIRE(pgh.core_paragraph->dependencies[0].host);
    REQUIRE(pgh.core_paragraph->dependencies[1].name == "libb");
    REQUIRE(!pgh.core_paragraph->dependencies[1].host);

    REQUIRE(Json::stringify(serialize_manifest(pgh), Json::JsonStyle::with_spaces(4)) == raw);
}

TEST_CASE ("SourceParagraph manifest default features", "[manifests]")
{
    auto m_pgh = test_parse_port_manifest(R"json({
        "name": "a",
        "version-string": "1.0",
        "default-features": ["a1"]
    })json");
    REQUIRE(m_pgh.has_value());
    auto& pgh = **m_pgh.get();

    REQUIRE(pgh.core_paragraph->default_features.size() == 1);
    REQUIRE(pgh.core_paragraph->default_features[0].name == "a1");
    REQUIRE(pgh.core_paragraph->default_features[0].platform.is_empty());
}

TEST_CASE ("SourceParagraph manifest default feature missing name", "[manifests]")
{
    auto m_pgh = test_parse_port_manifest(R"json({
        "name": "a",
        "version-string": "1.0",
        "default-features": [{"platform": "!windows"}]
    })json",
                                          PrintErrors::No);
    REQUIRE(!m_pgh.has_value());

    m_pgh = test_parse_port_manifest(R"json({
        "name": "a",
        "version-string": "1.0",
        "default-features": [{"name": "", "platform": "!windows"}]
    })json",
                                     PrintErrors::No);
    REQUIRE(!m_pgh.has_value());
}

TEST_CASE ("SourceParagraph manifest description paragraph", "[manifests]")
{
    auto m_pgh = test_parse_port_manifest(R"json({
        "name": "a",
        "version-string": "1.0",
        "description": ["line 1", "line 2", "line 3"]
    })json");
    REQUIRE(m_pgh.has_value());
    auto& pgh = **m_pgh.get();

    REQUIRE(pgh.core_paragraph->description.size() == 3);
    REQUIRE(pgh.core_paragraph->description[0] == "line 1");
    REQUIRE(pgh.core_paragraph->description[1] == "line 2");
    REQUIRE(pgh.core_paragraph->description[2] == "line 3");
}

TEST_CASE ("SourceParagraph manifest supports", "[manifests]")
{
    auto m_pgh = test_parse_port_manifest(R"json({
        "name": "a",
        "version-string": "1.0",
        "supports": "!(windows | osx)"
    })json");
    REQUIRE(m_pgh.has_value());
    auto& pgh = **m_pgh.get();

    REQUIRE(pgh.core_paragraph->supports_expression.evaluate({{"VCPKG_CMAKE_SYSTEM_NAME", "Linux"}}));
    REQUIRE_FALSE(pgh.core_paragraph->supports_expression.evaluate({{"VCPKG_CMAKE_SYSTEM_NAME", ""}}));
    REQUIRE_FALSE(pgh.core_paragraph->supports_expression.evaluate({{"VCPKG_CMAKE_SYSTEM_NAME", "Darwin"}}));
}

TEST_CASE ("SourceParagraph manifest empty supports", "[manifests]")
{
    REQUIRE_FALSE(port_manifest_is_parsable(R"json({
        "name": "a",
        "version-string": "1.0",
        "supports": ""
    })json"));
}

TEST_CASE ("SourceParagraph manifest non-string supports", "[manifests]")
{
    REQUIRE_FALSE(port_manifest_is_parsable(R"json({
        "name": "a",
        "version-string": "1.0",
        "supports": true
    })json"));
}

static Json::Object manifest_with_license(Json::Value&& license)
{
    Json::Object res;
    res.insert("name", Json::Value::string("foo"));
    res.insert("version", Json::Value::string("0"));
    res.insert("license", std::move(license));
    return res;
}
static Json::Object manifest_with_license(StringView license)
{
    return manifest_with_license(Json::Value::string(license.to_string()));
}
static std::string test_serialized_license(StringView license)
{
    auto m_pgh = test_parse_port_manifest(manifest_with_license(license));
    REQUIRE(m_pgh.has_value());

    return serialize_manifest(**m_pgh.get())["license"].string(VCPKG_LINE_INFO).to_string();
}

static bool license_is_parsable(StringView license)
{
    ParseMessages messages;
    parse_spdx_license_expression(license, messages);
    return messages.error == nullptr;
}
static bool license_is_strict(StringView license)
{
    ParseMessages messages;
    parse_spdx_license_expression(license, messages);
    return messages.error == nullptr && messages.warnings.empty();
}

static std::string test_format_parse_warning(const ParseMessage& msg)
{
    return msg.format("<license string>", MessageKind::Warning).extract_data();
}

TEST_CASE ("simple license in manifest", "[manifests][license]")
{
    CHECK(port_manifest_is_parsable(manifest_with_license(Json::Value::null(nullptr))));
    CHECK_FALSE(port_manifest_is_parsable(manifest_with_license("")));
    CHECK(port_manifest_is_parsable(manifest_with_license("MIT")));
}

TEST_CASE ("valid and invalid licenses", "[manifests][license]")
{
    CHECK(license_is_strict("mIt"));
    CHECK(license_is_strict("Apache-2.0"));
    CHECK(license_is_strict("GPL-2.0+"));
    CHECK_FALSE(license_is_parsable("GPL-2.0++"));
    CHECK(license_is_strict("LicenseRef-blah"));
    CHECK_FALSE(license_is_strict("unknownlicense"));
    CHECK(license_is_parsable("unknownlicense"));
}

TEST_CASE ("licenses with compounds", "[manifests][license]")
{
    CHECK(license_is_strict("GPL-3.0+ WITH GCC-exception-3.1"));
    CHECK(license_is_strict("Apache-2.0 WITH LLVM-exception"));
    CHECK_FALSE(license_is_parsable("(Apache-2.0) WITH LLVM-exception"));
    CHECK(license_is_strict("(Apache-2.0 OR MIT) AND GPL-3.0+ WITH GCC-exception-3.1"));
    CHECK_FALSE(license_is_parsable("Apache-2.0 WITH"));
    CHECK_FALSE(license_is_parsable("GPL-3.0+ AND"));
    CHECK_FALSE(license_is_parsable("MIT and Apache-2.0"));
    CHECK_FALSE(license_is_parsable("GPL-3.0 WITH GCC-exception+"));
    CHECK_FALSE(license_is_parsable("(GPL-3.0 WITH GCC-exception)+"));
}

TEST_CASE ("license serialization", "[manifests][license]")
{
    auto m_pgh = test_parse_port_manifest(manifest_with_license(Json::Value::null(nullptr)));
    REQUIRE(m_pgh);
    auto manifest = serialize_manifest(**m_pgh.get());
    REQUIRE(manifest.contains("license"));
    CHECK(manifest["license"].is_null());

    CHECK(test_serialized_license("MIT") == "MIT");
    CHECK(test_serialized_license("mit") == "MIT");
    CHECK(test_serialized_license("MiT    AND (aPACHe-2.0 \tOR   \n gpl-2.0+)") == "MIT AND (Apache-2.0 OR GPL-2.0+)");
    CHECK(test_serialized_license("uNkNoWnLiCeNsE") == "uNkNoWnLiCeNsE");
}

TEST_CASE ("license error messages", "[manifests][license]")
{
    ParseMessages messages;
    parse_spdx_license_expression("", messages);
    REQUIRE(messages.error);
    CHECK(messages.error->to_string() == R"(<license string>:1:1: error: SPDX license expression was empty.
  on expression: 
                 ^)");

    parse_spdx_license_expression("MIT ()", messages);
    REQUIRE(messages.error);
    CHECK(messages.error->to_string() ==
          R"(<license string>:1:5: error: Expected a compound or the end of the string, found a parenthesis.
  on expression: MIT ()
                     ^)");

    parse_spdx_license_expression("MIT +", messages);
    REQUIRE(messages.error);
    CHECK(
        messages.error->to_string() ==
        R"(<license string>:1:5: error: SPDX license expression contains an extra '+'. These are only allowed directly after a license identifier.
  on expression: MIT +
                     ^)");

    parse_spdx_license_expression("MIT AND", messages);
    REQUIRE(messages.error);
    CHECK(messages.error->to_string() ==
          R"(<license string>:1:8: error: Expected a license name, found the end of the string.
  on expression: MIT AND
                       ^)");

    parse_spdx_license_expression("MIT AND unknownlicense", messages);
    CHECK(!messages.error);
    REQUIRE(messages.warnings.size() == 1);
    CHECK(
        test_format_parse_warning(messages.warnings[0]) ==
        R"(<license string>:1:9: warning: Unknown license identifier 'unknownlicense'. Known values are listed at https://spdx.org/licenses/
  on expression: MIT AND unknownlicense
                         ^)");
}

TEST_CASE ("default-feature-core errors", "[manifests]")
{
    auto m_pgh = test_parse_project_manifest(R"json({
      "default-features": ["core"]
    })json",
                                             PrintErrors::No);
    REQUIRE(!m_pgh.has_value());
    REQUIRE(m_pgh.error().data() == "error: while loading <test manifest>:\n"
                                    "$.default-features[0] (a default feature): the feature \"core\" turns off "
                                    "default features and thus can't be in the default features list");
}

TEST_CASE ("default-feature-core-object errors", "[manifests]")
{
    auto m_pgh = test_parse_project_manifest(R"json({
      "default-features": [ { "name": "core" } ]
    })json",
                                             PrintErrors::No);
    REQUIRE(!m_pgh.has_value());
    REQUIRE(m_pgh.error().data() == "error: while loading <test manifest>:\n"
                                    "$.default-features[0].name (a default feature): the feature \"core\" turns "
                                    "off default features and thus can't be in the default features list");
}

TEST_CASE ("default-feature-default errors", "[manifests]")
{
    auto m_pgh = test_parse_project_manifest(R"json({
      "default-features": ["default"]
    })json",
                                             PrintErrors::No);
    REQUIRE(!m_pgh.has_value());
    REQUIRE(m_pgh.error().data() == "error: while loading <test manifest>:\n"
                                    "$.default-features[0] (a default feature): the feature \"default\" refers to "
                                    "the set of default features and thus can't be in the default features list");
}

TEST_CASE ("default-feature-default-object errors", "[manifests]")
{
    auto m_pgh = test_parse_project_manifest(R"json({
      "default-features": [ { "name": "default" } ]
    })json",
                                             PrintErrors::No);
    REQUIRE(!m_pgh.has_value());
    REQUIRE(m_pgh.error().data() ==
            "error: while loading <test manifest>:\n"
            "$.default-features[0].name (a default feature): the feature \"default\" refers to the set of default "
            "features and thus can't be in the default features list");
}

TEST_CASE ("default-feature-empty errors", "[manifests]")
{
    auto m_pgh = test_parse_project_manifest(R"json({
      "default-features": [""]
    })json",
                                             PrintErrors::No);
    REQUIRE(!m_pgh.has_value());
    REQUIRE(m_pgh.error().data() == "error: while loading <test manifest>:\n"
                                    "$.default-features[0] (a feature name): \"\" is not a valid feature name. "
                                    "Feature names must be lowercase alphanumeric+hypens and not reserved (see "
                                    "https://learn.microsoft.com/vcpkg/users/manifests for more information).");
}

TEST_CASE ("default-feature-empty-object errors", "[manifests]")
{
    auto m_pgh = test_parse_project_manifest(R"json({
      "default-features": [ { "name": "" } ]
    })json",
                                             PrintErrors::No);
    REQUIRE(!m_pgh.has_value());
    REQUIRE(m_pgh.error().data() == "error: while loading <test manifest>:\n"
                                    "$.default-features[0].name (a feature name): \"\" is not a valid feature name. "
                                    "Feature names must be lowercase alphanumeric+hypens and not reserved (see "
                                    "https://learn.microsoft.com/vcpkg/users/manifests for more information).");
}

TEST_CASE ("dependency-name-empty errors", "[manifests]")
{
    auto m_pgh = test_parse_project_manifest(R"json({
      "dependencies": [ "" ]
    })json",
                                             PrintErrors::No);
    REQUIRE(!m_pgh.has_value());
    REQUIRE(m_pgh.error().data() == "error: while loading <test manifest>:\n"
                                    "$.dependencies[0] (a package name): \"\" is not a valid package name. "
                                    "Package names must be lowercase alphanumeric+hypens and not reserved (see "
                                    "https://learn.microsoft.com/vcpkg/users/manifests for more information).");
}

TEST_CASE ("dependency-name-empty-object errors", "[manifests]")
{
    auto m_pgh = test_parse_project_manifest(R"json({
      "dependencies": [ { "name": "" } ]
    })json",
                                             PrintErrors::No);
    REQUIRE(!m_pgh.has_value());
    REQUIRE(m_pgh.error().data() == "error: while loading <test manifest>:\n"
                                    "$.dependencies[0].name (a package name): \"\" is not a valid package name. "
                                    "Package names must be lowercase alphanumeric+hypens and not reserved (see "
                                    "https://learn.microsoft.com/vcpkg/users/manifests for more information).");
}

TEST_CASE ("dependency-feature-name-core errors", "[manifests]")
{
    auto m_pgh = test_parse_project_manifest(R"json({
      "dependencies": [
        {
          "name": "icu",
          "features": [ "core" ]
        }
      ]
    })json",
                                             PrintErrors::No);
    REQUIRE(!m_pgh.has_value());
    REQUIRE(m_pgh.error().data() ==
            "error: while loading <test manifest>:\n"
            "$.dependencies[0].features[0] (a feature name): the feature \"core\" cannot be in a dependency's feature "
            "list. To turn off default features, add \"default-features\": false instead.");
}

TEST_CASE ("dependency-feature-name-core-object errors", "[manifests]")
{
    auto m_pgh = test_parse_project_manifest(R"json({
      "dependencies": [
        {
          "name": "icu",
          "features": [ { "name": "core" } ]
        }
      ]
    })json",
                                             PrintErrors::No);
    REQUIRE(!m_pgh.has_value());
    REQUIRE(
        m_pgh.error().data() ==
        "error: while loading <test manifest>:\n"
        "$.dependencies[0].features[0].name (a feature name): the feature \"core\" cannot be in a dependency's feature "
        "list. To turn off default features, add \"default-features\": false instead.");
}

TEST_CASE ("dependency-feature-name-default errors", "[manifests]")
{
    auto m_pgh = test_parse_project_manifest(R"json({
      "dependencies": [
        {
          "name": "icu",
          "features": [ "default" ]
        }
      ]
    })json",
                                             PrintErrors::No);
    REQUIRE(!m_pgh.has_value());
    REQUIRE(m_pgh.error().data() ==
            "error: while loading <test manifest>:\n"
            "$.dependencies[0].features[0] (a feature name): the feature \"default\" cannot be in a dependency's "
            "feature list. To turn on default features, add \"default-features\": true instead.");
}

TEST_CASE ("dependency-feature-name-default-object errors", "[manifests]")
{
    auto m_pgh = test_parse_project_manifest(R"json({
      "dependencies": [
        {
          "name": "icu",
          "features": [ { "name": "default" } ]
        }
      ]
    })json",
                                             PrintErrors::No);
    REQUIRE(!m_pgh.has_value());
    REQUIRE(m_pgh.error().data() ==
            "error: while loading <test manifest>:\n"
            "$.dependencies[0].features[0].name (a feature name): the feature \"default\" cannot be in a dependency's "
            "feature list. To turn on default features, add \"default-features\": true instead.");
}
TEST_CASE ("dependency-feature-name-empty errors", "[manifests]")
{
    auto m_pgh = test_parse_project_manifest(R"json({
      "dependencies": [
        {
          "name": "icu",
          "features": [ "" ]
        }
      ]
    })json",
                                             PrintErrors::No);
    REQUIRE(!m_pgh.has_value());
    REQUIRE(m_pgh.error().data() ==
            "error: while loading <test manifest>:\n"
            "$.dependencies[0].features[0] (a feature name): \"\" is not a valid feature name. Feature names must be "
            "lowercase alphanumeric+hypens and not reserved (see https://learn.microsoft.com/vcpkg/users/manifests for "
            "more information).");
}

TEST_CASE ("dependency-feature-name-empty-object errors", "[manifests]")
{
    auto m_pgh = test_parse_project_manifest(R"json({
      "dependencies": [
        {
          "name": "icu",
          "features": [ { "name": "" } ]
        }
      ]
    })json",
                                             PrintErrors::No);
    REQUIRE(!m_pgh.has_value());
    REQUIRE(m_pgh.error().data() ==
            "error: while loading <test manifest>:\n"
            "$.dependencies[0].features[0].name (a feature name): \"\" is not a valid feature name. Feature names must "
            "be lowercase alphanumeric+hypens and not reserved (see https://learn.microsoft.com/vcpkg/users/manifests "
            "for more information).");
}<|MERGE_RESOLUTION|>--- conflicted
+++ resolved
@@ -93,16 +93,10 @@
     REQUIRE(m_pgh.has_value());
     auto& pgh = **m_pgh.get();
 
-<<<<<<< HEAD
-    REQUIRE(pgh.core_paragraph->name == "zlib");
-    REQUIRE(pgh.core_paragraph->raw_version == "1.2.8");
-    REQUIRE(pgh.core_paragraph->depend_defaults == true);
-    REQUIRE(pgh.core_paragraph->version_scheme == VersionScheme::String);
-=======
     REQUIRE(pgh.to_name() == "zlib");
     REQUIRE(pgh.to_version_scheme() == VersionScheme::String);
     REQUIRE(pgh.to_version() == Version{"1.2.8", 0});
->>>>>>> 365d419c
+    REQUIRE(pgh.core_paragraph->depend_defaults == true);
     REQUIRE(pgh.core_paragraph->maintainers.empty());
     REQUIRE(pgh.core_paragraph->contacts.is_empty());
     REQUIRE(pgh.core_paragraph->summary.empty());
