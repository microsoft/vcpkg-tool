--- conflicted
+++ resolved
@@ -870,13 +870,10 @@
                         "$extra": [],
                         "$my": [],
                         "name": "tea"
-<<<<<<< HEAD
-=======
                     },
                     {
                         "name": "z-no-defaults",
                         "default-features": false
->>>>>>> 5b615b1c
                     }
                 ]
             },
@@ -932,11 +929,6 @@
     REQUIRE(pgh.feature_paragraphs[0]->dependencies.size() == 4);
     REQUIRE(pgh.feature_paragraphs[0]->dependencies[0].name == "firebending");
 
-<<<<<<< HEAD
-    REQUIRE(pgh.feature_paragraphs[0]->dependencies[1].name == "order.white-lotus");
-    REQUIRE(pgh.feature_paragraphs[0]->dependencies[1].features.size() == 2); // "core" and "default"
-    REQUIRE(pgh.feature_paragraphs[0]->dependencies[1].features[0] == "the-ancient-ways");
-=======
     REQUIRE(pgh.feature_paragraphs[0]->dependencies[1].name == "order-white-lotus");
     REQUIRE(pgh.feature_paragraphs[0]->dependencies[1].default_features == true);
     REQUIRE(pgh.feature_paragraphs[0]->dependencies[1].features.size() == 2);
@@ -949,7 +941,6 @@
     REQUIRE_FALSE(pgh.feature_paragraphs[0]->dependencies[1].features[1].platform.evaluate(
         {{"VCPKG_CMAKE_SYSTEM_NAME", "Linux"}}));
 
->>>>>>> 5b615b1c
     REQUIRE_FALSE(pgh.feature_paragraphs[0]->dependencies[1].platform.evaluate(
         {{"VCPKG_CMAKE_SYSTEM_NAME", ""}, {"VCPKG_TARGET_ARCHITECTURE", "arm"}}));
     REQUIRE(pgh.feature_paragraphs[0]->dependencies[1].platform.evaluate(
