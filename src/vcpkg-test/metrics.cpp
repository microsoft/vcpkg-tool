--- conflicted
+++ resolved
@@ -224,14 +224,9 @@
             "hello"
           ],
           "buildtimes": [
-<<<<<<< HEAD
             12
-          ]
-=======
-            12.000000
           ],
           "process_tree": ""
->>>>>>> 92a5968c
         },
         "measurements": {
           "elapsed_us": 12
