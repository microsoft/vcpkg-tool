#include <catch2/catch.hpp>

#include <vcpkg/base/graphs.h>

#include <vcpkg/dependencies.h>
#include <vcpkg/portfileprovider.h>
#include <vcpkg/sourceparagraph.h>
#include <vcpkg/triplet.h>

#include <memory>
#include <unordered_map>
#include <vector>

#include <vcpkg-test/mockcmakevarprovider.h>
#include <vcpkg-test/util.h>

using namespace vcpkg;

using Test::make_control_file;
using Test::make_status_feature_pgh;
using Test::make_status_pgh;
using Test::MockCMakeVarProvider;
using Test::PackageSpecMap;

/// <summary>
/// Assert that the given action an install of given features from given package.
/// </summary>
static void features_check(Dependencies::InstallPlanAction& plan,
                           std::string pkg_name,
                           std::vector<std::string> expected_features,
                           Triplet triplet = Test::X86_WINDOWS)
{
    const auto& feature_list = plan.feature_list;

    REQUIRE(plan.spec.triplet().to_string() == triplet.to_string());
    REQUIRE(pkg_name == plan.spec.name());
    REQUIRE(feature_list.size() == expected_features.size());

    for (auto&& feature_name : expected_features)
    {
        // TODO: see if this can be simplified
        if (feature_name == "core" || feature_name.empty())
        {
            REQUIRE((Util::find(feature_list, "core") != feature_list.end() ||
                     Util::find(feature_list, "") != feature_list.end()));
            continue;
        }
        REQUIRE(Util::find(feature_list, feature_name) != feature_list.end());
    }
}

/// <summary>
/// Assert that the given action is a remove of given package.
/// </summary>
static void remove_plan_check(Dependencies::RemovePlanAction& plan,
                              std::string pkg_name,
                              Triplet triplet = Test::X86_WINDOWS)
{
    REQUIRE(plan.spec.triplet().to_string() == triplet.to_string());
    REQUIRE(pkg_name == plan.spec.name());
}

TEST_CASE ("basic install scheme", "[plan]")
{
    std::vector<std::unique_ptr<StatusParagraph>> status_paragraphs;

    PackageSpecMap spec_map;
    auto spec_a = spec_map.emplace("a", "b");
    auto spec_b = spec_map.emplace("b", "c");
    auto spec_c = spec_map.emplace("c");

    PortFileProvider::MapPortFileProvider map_port(spec_map.map);
    MockCMakeVarProvider var_provider;

    auto install_plan = Dependencies::create_feature_install_plan(
        map_port, var_provider, Test::parse_test_fspecs("a[core]"), StatusParagraphs(std::move(status_paragraphs)));

    REQUIRE(install_plan.size() == 3);
    REQUIRE(install_plan.install_actions.at(0).spec.name() == "c");
    REQUIRE(install_plan.install_actions.at(1).spec.name() == "b");
    REQUIRE(install_plan.install_actions.at(2).spec.name() == "a");
}

TEST_CASE ("multiple install scheme", "[plan]")
{
    std::vector<std::unique_ptr<StatusParagraph>> status_paragraphs;

    PackageSpecMap spec_map;
    auto spec_a = spec_map.emplace("a", "d");
    auto spec_b = spec_map.emplace("b", "d, e");
    auto spec_c = spec_map.emplace("c", "e, h");
    auto spec_d = spec_map.emplace("d", "f, g, h");
    auto spec_e = spec_map.emplace("e", "g");
    auto spec_f = spec_map.emplace("f");
    auto spec_g = spec_map.emplace("g");
    auto spec_h = spec_map.emplace("h");

    PortFileProvider::MapPortFileProvider map_port(spec_map.map);
    MockCMakeVarProvider var_provider;

    const auto full_package_specs = Test::parse_test_fspecs("a b c");
    auto install_plan = Dependencies::create_feature_install_plan(
        map_port, var_provider, full_package_specs, StatusParagraphs(std::move(status_paragraphs)));

    auto iterator_pos = [&](const PackageSpec& spec) {
        auto it = std::find_if(install_plan.install_actions.begin(),
                               install_plan.install_actions.end(),
                               [&](auto& action) { return action.spec == spec; });
        REQUIRE(it != install_plan.install_actions.end());
        return it - install_plan.install_actions.begin();
    };

    const auto a_pos = iterator_pos(spec_a);
    const auto b_pos = iterator_pos(spec_b);
    const auto c_pos = iterator_pos(spec_c);
    const auto d_pos = iterator_pos(spec_d);
    const auto e_pos = iterator_pos(spec_e);
    const auto f_pos = iterator_pos(spec_f);
    const auto g_pos = iterator_pos(spec_g);
    const auto h_pos = iterator_pos(spec_h);

    REQUIRE(a_pos > d_pos);
    REQUIRE(b_pos > e_pos);
    REQUIRE(b_pos > d_pos);
    REQUIRE(c_pos > e_pos);
    REQUIRE(c_pos > h_pos);
    REQUIRE(d_pos > f_pos);
    REQUIRE(d_pos > g_pos);
    REQUIRE(d_pos > h_pos);
    REQUIRE(e_pos > g_pos);
}

TEST_CASE ("existing package scheme", "[plan]")
{
    std::vector<std::unique_ptr<StatusParagraph>> status_paragraphs;
    status_paragraphs.push_back(vcpkg::Test::make_status_pgh("a"));

    PackageSpecMap spec_map;
    spec_map.emplace("a");

    PortFileProvider::MapPortFileProvider map_port{spec_map.map};
    MockCMakeVarProvider var_provider;

    auto install_plan = Dependencies::create_feature_install_plan(
        map_port, var_provider, Test::parse_test_fspecs("a"), StatusParagraphs(std::move(status_paragraphs)));

    REQUIRE(install_plan.size() == 1);
    const auto p = &install_plan.already_installed.at(0);
    REQUIRE(p->spec.name() == "a");
    REQUIRE(p->plan_type == Dependencies::InstallPlanType::ALREADY_INSTALLED);
    REQUIRE(p->request_type == Dependencies::RequestType::USER_REQUESTED);
}

TEST_CASE ("user requested package scheme", "[plan]")
{
    std::vector<std::unique_ptr<StatusParagraph>> status_paragraphs;

    PackageSpecMap spec_map;
    spec_map.emplace("a", "b");
    spec_map.emplace("b");

    PortFileProvider::MapPortFileProvider map_port{spec_map.map};
    MockCMakeVarProvider var_provider;

    const auto install_plan = Dependencies::create_feature_install_plan(
        map_port, var_provider, Test::parse_test_fspecs("a"), StatusParagraphs(std::move(status_paragraphs)));

    REQUIRE(install_plan.size() == 2);
    const auto p = &install_plan.install_actions.at(0);
    REQUIRE(p->spec.name() == "b");
    REQUIRE(p->plan_type == Dependencies::InstallPlanType::BUILD_AND_INSTALL);
    REQUIRE(p->request_type == Dependencies::RequestType::AUTO_SELECTED);

    const auto p2 = &install_plan.install_actions.at(1);
    REQUIRE(p2->spec.name() == "a");
    REQUIRE(p2->plan_type == Dependencies::InstallPlanType::BUILD_AND_INSTALL);
    REQUIRE(p2->request_type == Dependencies::RequestType::USER_REQUESTED);
}

TEST_CASE ("long install scheme", "[plan]")
{
    std::vector<std::unique_ptr<StatusParagraph>> status_paragraphs;
    status_paragraphs.push_back(make_status_pgh("j", "k"));
    status_paragraphs.push_back(make_status_pgh("k"));

    PackageSpecMap spec_map;

    auto spec_a = spec_map.emplace("a", "b, c, d, e, f, g, h, j, k");
    auto spec_b = spec_map.emplace("b", "c, d, e, f, g, h, j, k");
    auto spec_c = spec_map.emplace("c", "d, e, f, g, h, j, k");
    auto spec_d = spec_map.emplace("d", "e, f, g, h, j, k");
    auto spec_e = spec_map.emplace("e", "f, g, h, j, k");
    auto spec_f = spec_map.emplace("f", "g, h, j, k");
    auto spec_g = spec_map.emplace("g", "h, j, k");
    auto spec_h = spec_map.emplace("h", "j, k");
    auto spec_j = spec_map.emplace("j", "k");
    auto spec_k = spec_map.emplace("k");

    PortFileProvider::MapPortFileProvider map_port(spec_map.map);
    MockCMakeVarProvider var_provider;

    auto plan = Dependencies::create_feature_install_plan(
        map_port, var_provider, Test::parse_test_fspecs("a"), StatusParagraphs(std::move(status_paragraphs)));

    auto& install_plan = plan.install_actions;
    REQUIRE(install_plan.size() == 8);
    REQUIRE(install_plan.at(0).spec.name() == "h");
    REQUIRE(install_plan.at(1).spec.name() == "g");
    REQUIRE(install_plan.at(2).spec.name() == "f");
    REQUIRE(install_plan.at(3).spec.name() == "e");
    REQUIRE(install_plan.at(4).spec.name() == "d");
    REQUIRE(install_plan.at(5).spec.name() == "c");
    REQUIRE(install_plan.at(6).spec.name() == "b");
    REQUIRE(install_plan.at(7).spec.name() == "a");
}

TEST_CASE ("basic feature test 1", "[plan]")
{
    PackageSpecMap spec_map;
    spec_map.emplace("a", "b, b[b1]", {{"a1", "b[b2]"}});
    spec_map.emplace("b", "", {{"b1", ""}, {"b2", ""}, {"b3", ""}});

    const auto fspecs = Test::parse_test_fspecs("a[a1]");

    PortFileProvider::MapPortFileProvider map_port{spec_map.map};
    MockCMakeVarProvider var_provider;

    SECTION ("1")
    {
        std::vector<std::unique_ptr<StatusParagraph>> status_paragraphs;
        status_paragraphs.push_back(make_status_pgh("a", "b, b[b1]"));
        status_paragraphs.push_back(make_status_pgh("b"));
        status_paragraphs.push_back(make_status_feature_pgh("b", "b1"));

        auto plan = Dependencies::create_feature_install_plan(
            map_port, var_provider, fspecs, StatusParagraphs(std::move(status_paragraphs)));

        REQUIRE(plan.size() == 4);
        remove_plan_check(plan.remove_actions.at(0), "a");
        remove_plan_check(plan.remove_actions.at(1), "b");
        features_check(plan.install_actions.at(0), "b", {"b1", "core", "b1"});
        features_check(plan.install_actions.at(1), "a", {"a1", "core"});
    }

    SECTION ("2")
    {
        auto plan = Dependencies::create_feature_install_plan(map_port, var_provider, fspecs, StatusParagraphs());

        auto& install_plan = plan.install_actions;
        REQUIRE(install_plan.size() == 2);
        features_check(install_plan.at(0), "b", {"b1", "b2", "core"});
        features_check(install_plan.at(1), "a", {"a1", "core"});
    }
}

TEST_CASE ("basic feature test 3", "[plan]")
{
    std::vector<std::unique_ptr<StatusParagraph>> status_paragraphs;
    status_paragraphs.push_back(make_status_pgh("a"));

    PackageSpecMap spec_map;

    spec_map.emplace("a", "b", {{"a1", ""}});
    spec_map.emplace("b");
    spec_map.emplace("c", "a[a1]");

    PortFileProvider::MapPortFileProvider map_port{spec_map.map};
    MockCMakeVarProvider var_provider;

    auto plan = Dependencies::create_feature_install_plan(map_port,
                                                          var_provider,
                                                          Test::parse_test_fspecs("c[core] a[core]"),
                                                          StatusParagraphs(std::move(status_paragraphs)));

    REQUIRE(plan.size() == 4);
    remove_plan_check(plan.remove_actions.at(0), "a");
    auto& install_plan = plan.install_actions;
    features_check(install_plan.at(0), "b", {"core"});
    features_check(install_plan.at(1), "a", {"a1", "core"});
    features_check(install_plan.at(2), "c", {"core"});
}

TEST_CASE ("basic feature test 4", "[plan]")
{
    std::vector<std::unique_ptr<StatusParagraph>> status_paragraphs;
    status_paragraphs.push_back(make_status_pgh("a"));
    status_paragraphs.push_back(make_status_feature_pgh("a", "a1", ""));

    PackageSpecMap spec_map;

    spec_map.emplace("a", "b", {{"a1", ""}});
    spec_map.emplace("b");
    spec_map.emplace("c", "a[a1]");

    PortFileProvider::MapPortFileProvider map_port{spec_map.map};
    MockCMakeVarProvider var_provider;

    auto install_plan = Dependencies::create_feature_install_plan(
        map_port, var_provider, Test::parse_test_fspecs("c[core]"), StatusParagraphs(std::move(status_paragraphs)));

    REQUIRE(install_plan.size() == 1);
    features_check(install_plan.install_actions.at(0), "c", {"core"});
}

TEST_CASE ("basic feature test 5", "[plan]")
{
    std::vector<std::unique_ptr<StatusParagraph>> status_paragraphs;

    PackageSpecMap spec_map;

    spec_map.emplace("a", "", {{"a1", "b[b1]"}, {"a2", "b[b2]"}, {"a3", "a[a2]"}});
    spec_map.emplace("b", "", {{"b1", ""}, {"b2", ""}});

    PortFileProvider::MapPortFileProvider map_port{spec_map.map};
    MockCMakeVarProvider var_provider;

    auto install_plan = Dependencies::create_feature_install_plan(
        map_port, var_provider, Test::parse_test_fspecs("a[a3]"), StatusParagraphs(std::move(status_paragraphs)));

    REQUIRE(install_plan.size() == 2);
    features_check(install_plan.install_actions.at(0), "b", {"core", "b2"});
    features_check(install_plan.install_actions.at(1), "a", {"core", "a3", "a2"});
}

TEST_CASE ("basic feature test 6", "[plan]")
{
    std::vector<std::unique_ptr<StatusParagraph>> status_paragraphs;
    status_paragraphs.push_back(make_status_pgh("b"));

    PackageSpecMap spec_map;
    spec_map.emplace("a", "b[core]");
    spec_map.emplace("b", "", {{"b1", ""}});

    PortFileProvider::MapPortFileProvider map_port{spec_map.map};
    MockCMakeVarProvider var_provider;

    auto plan = Dependencies::create_feature_install_plan(map_port,
                                                          var_provider,
                                                          Test::parse_test_fspecs("a[core] b[b1]"),
                                                          StatusParagraphs(std::move(status_paragraphs)));

    REQUIRE(plan.size() == 3);
    remove_plan_check(plan.remove_actions.at(0), "b");
    features_check(plan.install_actions.at(0), "b", {"core", "b1"});
    features_check(plan.install_actions.at(1), "a", {"core"});
}

TEST_CASE ("basic feature test 7", "[plan]")
{
    std::vector<std::unique_ptr<StatusParagraph>> status_paragraphs;
    status_paragraphs.push_back(make_status_pgh("x", "b"));
    status_paragraphs.push_back(make_status_pgh("b"));

    PackageSpecMap spec_map;

    spec_map.emplace("a");
    spec_map.emplace("x", "a");
    spec_map.emplace("b", "", {{"b1", ""}});

    PortFileProvider::MapPortFileProvider map_port{spec_map.map};
    MockCMakeVarProvider var_provider;

    auto plan = Dependencies::create_feature_install_plan(
        map_port, var_provider, Test::parse_test_fspecs("b[b1]"), StatusParagraphs(std::move(status_paragraphs)));

    REQUIRE(plan.size() == 5);
    remove_plan_check(plan.remove_actions.at(0), "x");
    remove_plan_check(plan.remove_actions.at(1), "b");

    features_check(plan.install_actions.at(0), "a", {"core"});
    features_check(plan.install_actions.at(1), "b", {"core", "b1"});
    features_check(plan.install_actions.at(2), "x", {"core"});
}

TEST_CASE ("basic feature test 8", "[plan]")
{
    std::vector<std::unique_ptr<StatusParagraph>> status_paragraphs;
    status_paragraphs.push_back(make_status_pgh("a"));
    status_paragraphs.push_back(make_status_pgh("a"));
    status_paragraphs.back()->package.spec = PackageSpec("a", Test::X64_WINDOWS);

    PackageSpecMap spec_map(Test::X64_WINDOWS);
    spec_map.emplace("a", "b", {{"a1", ""}});
    spec_map.emplace("b");
    spec_map.emplace("c", "a[a1]");

    PortFileProvider::MapPortFileProvider map_port{spec_map.map};
    MockCMakeVarProvider var_provider;

    auto plan = Dependencies::create_feature_install_plan(
        map_port,
        var_provider,
        Test::parse_test_fspecs("c[core]:x64-windows a a[core]:x64-windows c"),
        StatusParagraphs(std::move(status_paragraphs)));

    remove_plan_check(plan.remove_actions.at(0), "a", Test::X64_WINDOWS);
    remove_plan_check(plan.remove_actions.at(1), "a");
    auto& install_plan = plan.install_actions;
    features_check(install_plan.at(0), "b", {"core"}, Test::X64_WINDOWS);
    features_check(install_plan.at(1), "a", {"a1", "core"}, Test::X64_WINDOWS);
    features_check(install_plan.at(2), "b", {"core"});
    features_check(install_plan.at(3), "a", {"a1", "core"});
    features_check(install_plan.at(4), "c", {"core"}, Test::X64_WINDOWS);
    features_check(install_plan.at(5), "c", {"core"});
}

TEST_CASE ("install all features test", "[plan]")
{
    std::vector<std::unique_ptr<StatusParagraph>> status_paragraphs;

    PackageSpecMap spec_map(Test::X64_WINDOWS);
    spec_map.emplace("a", "", {{"0", ""}, {"1", ""}});

    PortFileProvider::MapPortFileProvider map_port{spec_map.map};
    MockCMakeVarProvider var_provider;

    auto install_plan = Dependencies::create_feature_install_plan(map_port,
                                                                  var_provider,
                                                                  Test::parse_test_fspecs("a[*]:x64-windows"),
                                                                  StatusParagraphs(std::move(status_paragraphs)));

    REQUIRE(install_plan.size() == 1);
    features_check(install_plan.install_actions.at(0), "a", {"0", "1", "core"}, Test::X64_WINDOWS);
}

TEST_CASE ("install default features test 1", "[plan]")
{
    std::vector<std::unique_ptr<StatusParagraph>> status_paragraphs;

    // Add a port "a" with default features "1" and features "0" and "1".
    PackageSpecMap spec_map(Test::X64_WINDOWS);
    spec_map.emplace("a", "", {{"0", ""}, {"1", ""}}, {"1"});

    PortFileProvider::MapPortFileProvider map_port{spec_map.map};
    MockCMakeVarProvider var_provider;

    // Install "a" (without explicit feature specification)
    auto install_plan = Dependencies::create_feature_install_plan(map_port,
                                                                  var_provider,
                                                                  Test::parse_test_fspecs("a:x64-windows"),
                                                                  StatusParagraphs(std::move(status_paragraphs)));

    // Expect the default feature "1" to be installed, but not "0"
    REQUIRE(install_plan.size() == 1);
    features_check(install_plan.install_actions.at(0), "a", {"1", "core"}, Test::X64_WINDOWS);
}

TEST_CASE ("install default features test 2", "[plan]")
{
    std::vector<std::unique_ptr<StatusParagraph>> status_paragraphs;
    status_paragraphs.push_back(make_status_pgh("a", "", "a1"));
    status_paragraphs.back()->package.spec = PackageSpec("a", Test::X64_WINDOWS);

    // Add a port "a" of which "core" is already installed, but we will
    // install the default features "explicitly"
    // "a" has two features, of which "a1" is default.
    PackageSpecMap spec_map(Test::X64_WINDOWS);
    spec_map.emplace("a", "", {{"a0", ""}, {"a1", ""}}, {"a1"});

    PortFileProvider::MapPortFileProvider map_port{spec_map.map};
    MockCMakeVarProvider var_provider;

    // Install "a" (without explicit feature specification)
    auto install_plan = Dependencies::create_feature_install_plan(map_port,
                                                                  var_provider,
                                                                  Test::parse_test_fspecs("a:x64-windows"),
                                                                  StatusParagraphs(std::move(status_paragraphs)));

    // Expect "a" to get removed for rebuild and then installed with default
    // features.
    REQUIRE(install_plan.size() == 2);
    remove_plan_check(install_plan.remove_actions.at(0), "a", Test::X64_WINDOWS);
    features_check(install_plan.install_actions.at(0), "a", {"a1", "core"}, Test::X64_WINDOWS);
}

TEST_CASE ("install default features test 3", "[plan]")
{
    std::vector<std::unique_ptr<StatusParagraph>> status_paragraphs;

    // "a" has two features, of which "a1" is default.
    PackageSpecMap spec_map(Test::X64_WINDOWS);
    spec_map.emplace("a", "", {{"a0", ""}, {"a1", ""}}, {"a1"});

    PortFileProvider::MapPortFileProvider map_port{spec_map.map};
    MockCMakeVarProvider var_provider;

    // Explicitly install "a" without default features
    auto install_plan = Dependencies::create_feature_install_plan(map_port,
                                                                  var_provider,
                                                                  Test::parse_test_fspecs("a[core]:x64-windows"),
                                                                  StatusParagraphs(std::move(status_paragraphs)));

    // Expect the default feature not to get installed.
    REQUIRE(install_plan.size() == 1);
    features_check(install_plan.install_actions.at(0), "a", {"core"}, Test::X64_WINDOWS);
}

TEST_CASE ("install default features of dependency test 1", "[plan]")
{
    std::vector<std::unique_ptr<StatusParagraph>> status_paragraphs;

    // Add a port "a" which depends on the core of "b"
    PackageSpecMap spec_map(Test::X64_WINDOWS);
    spec_map.emplace("a", "b[core]");
    // "b" has two features, of which "b1" is default.
    spec_map.emplace("b", "", {{"b0", ""}, {"b1", ""}}, {"b1"});

    PortFileProvider::MapPortFileProvider map_port{spec_map.map};
    MockCMakeVarProvider var_provider;

    // Install "a" (without explicit feature specification)
    auto install_plan = Dependencies::create_feature_install_plan(map_port,
                                                                  var_provider,
                                                                  Test::parse_test_fspecs("a:x64-windows"),
                                                                  StatusParagraphs(std::move(status_paragraphs)));

    // Expect "a" to get installed and defaults of "b" through the dependency,
    // as no explicit features of "b" are installed by the user.
    REQUIRE(install_plan.size() == 2);
    features_check(install_plan.install_actions.at(0), "b", {"b1", "core"}, Test::X64_WINDOWS);
    features_check(install_plan.install_actions.at(1), "a", {"core"}, Test::X64_WINDOWS);
}

TEST_CASE ("do not install default features of dependency test 1", "[plan]")
{
    std::vector<std::unique_ptr<StatusParagraph>> status_paragraphs;

    // Add a port "a" which depends on the core of "b"
    PackageSpecMap spec_map(Test::X64_WINDOWS);
    spec_map.emplace("a", "b[core]");
    // "b" has two features, of which "b1" is default.
    spec_map.emplace("b", "", {{"b0", ""}, {"b1", ""}}, {"b1"});

    PortFileProvider::MapPortFileProvider map_port{spec_map.map};
    MockCMakeVarProvider var_provider;

    auto install_plan =
        Dependencies::create_feature_install_plan(map_port,
                                                  var_provider,
                                                  Test::parse_test_fspecs("a:x64-windows b[core]:x64-windows"),
                                                  StatusParagraphs(std::move(status_paragraphs)));

    // Expect "a" to get installed and defaults of "b" through the dependency,
    // as no explicit features of "b" are installed by the user.
    REQUIRE(install_plan.size() == 2);
    features_check(install_plan.install_actions.at(0), "b", {"core"}, Test::X64_WINDOWS);
    features_check(install_plan.install_actions.at(1), "a", {"core"}, Test::X64_WINDOWS);
}

TEST_CASE ("install default features of dependency test 2", "[plan]")
{
    std::vector<std::unique_ptr<StatusParagraph>> status_paragraphs;

    // Add a port "a" which depends on the default features of "b"
    PackageSpecMap spec_map(Test::X64_WINDOWS);
    spec_map.emplace("a", "b");
    // "b" has two features, of which "b1" is default.
    spec_map.emplace("b", "", {{"b0", ""}, {"b1", ""}}, {"b1"});

    PortFileProvider::MapPortFileProvider map_port{spec_map.map};
    MockCMakeVarProvider var_provider;

    auto install_plan =
        Dependencies::create_feature_install_plan(map_port,
                                                  var_provider,
                                                  Test::parse_test_fspecs("a:x64-windows b[core]:x64-windows"),
                                                  StatusParagraphs(std::move(status_paragraphs)));

    // Expect "a" to get installed and defaults of "b" through the dependency
    REQUIRE(install_plan.size() == 2);
    features_check(install_plan.install_actions.at(0), "b", {"b1", "core"}, Test::X64_WINDOWS);
    features_check(install_plan.install_actions.at(1), "a", {"core"}, Test::X64_WINDOWS);
}

TEST_CASE ("do not install default features of existing dependency", "[plan]")
{
    // Add a port "a" which depends on the core of "b"
    PackageSpecMap spec_map(Test::X64_WINDOWS);
    spec_map.emplace("a", "b[core]");
    // "b" has two features, of which "b1" is default.
    spec_map.emplace("b", "", {{"b0", ""}, {"b1", ""}}, {"b1"});

    std::vector<std::unique_ptr<StatusParagraph>> status_paragraphs;
    // "b[core]" is already installed
    status_paragraphs.push_back(make_status_pgh("b"));
    status_paragraphs.back()->package.spec = PackageSpec("b", Test::X64_WINDOWS);

    PortFileProvider::MapPortFileProvider map_port{spec_map.map};
    MockCMakeVarProvider var_provider;

    auto install_plan = Dependencies::create_feature_install_plan(map_port,
                                                                  var_provider,
                                                                  Test::parse_test_fspecs("a:x64-windows"),
                                                                  StatusParagraphs(std::move(status_paragraphs)));

    // Expect "a" to get installed, but not require rebuilding "b"
    REQUIRE(install_plan.size() == 1);
    features_check(install_plan.install_actions.at(0), "a", {"core"}, Test::X64_WINDOWS);
}

TEST_CASE ("install default features of existing dependency", "[plan]")
{
    // Add a port "a" which depends on the default features of "b"
    PackageSpecMap spec_map(Test::X64_WINDOWS);
    spec_map.emplace("a", "b");
    // "b" has a default feature
    spec_map.emplace("b", "", {{"b1", ""}}, {"b1"});

    std::vector<std::unique_ptr<StatusParagraph>> status_paragraphs;
    // "b[core]" is already installed
    status_paragraphs.push_back(make_status_pgh("b", "", "b1"));
    status_paragraphs.back()->package.spec = PackageSpec("b", Test::X64_WINDOWS);

    PortFileProvider::MapPortFileProvider map_port{spec_map.map};
    MockCMakeVarProvider var_provider;

    auto install_plan = Dependencies::create_feature_install_plan(map_port,
                                                                  var_provider,
                                                                  Test::parse_test_fspecs("a:x64-windows"),
                                                                  StatusParagraphs(std::move(status_paragraphs)));

    // Expect "b" to be rebuilt
    REQUIRE(install_plan.install_actions.size() == 2);
    features_check(install_plan.install_actions.at(0), "b", {"core", "b1"}, Test::X64_WINDOWS);
}

TEST_CASE ("install default features of dependency test 3", "[plan]")
{
    std::vector<std::unique_ptr<StatusParagraph>> status_paragraphs;
    status_paragraphs.push_back(make_status_pgh("b"));
    status_paragraphs.back()->package.spec = PackageSpec("b", Test::X64_WINDOWS);

    // Add a port "a" which depends on the core of "b", which was already
    // installed explicitly
    PackageSpecMap spec_map(Test::X64_WINDOWS);
    spec_map.emplace("a", "b[core]");
    // "b" has two features, of which "b1" is default.
    spec_map.emplace("b", "", {{"b0", ""}, {"b1", ""}}, {"b1"});

    PortFileProvider::MapPortFileProvider map_port{spec_map.map};
    MockCMakeVarProvider var_provider;

    auto install_plan = Dependencies::create_feature_install_plan(map_port,
                                                                  var_provider,
                                                                  Test::parse_test_fspecs("a:x64-windows"),
                                                                  StatusParagraphs(std::move(status_paragraphs)));

    // Expect "a" to get installed, not the defaults of "b", as the required
    // dependencies are already there, installed explicitly by the user.
    REQUIRE(install_plan.size() == 1);
    features_check(install_plan.install_actions.at(0), "a", {"core"}, Test::X64_WINDOWS);
}

TEST_CASE ("install plan action dependencies", "[plan]")
{
    std::vector<std::unique_ptr<StatusParagraph>> status_paragraphs;

    // Add a port "a" which depends on the core of "b", which was already
    // installed explicitly
    PackageSpecMap spec_map(Test::X64_WINDOWS);
    auto spec_c = spec_map.emplace("c");
    auto spec_b = spec_map.emplace("b", "c");
    spec_map.emplace("a", "b");

    PortFileProvider::MapPortFileProvider map_port{spec_map.map};
    MockCMakeVarProvider var_provider;

    auto install_plan = Dependencies::create_feature_install_plan(map_port,
                                                                  var_provider,
                                                                  Test::parse_test_fspecs("a:x64-windows"),
                                                                  StatusParagraphs(std::move(status_paragraphs)));

    REQUIRE(install_plan.size() == 3);
    features_check(install_plan.install_actions.at(0), "c", {"core"}, Test::X64_WINDOWS);

    // TODO: Figure out what to do with these tests
    features_check(install_plan.install_actions.at(1), "b", {"core"}, Test::X64_WINDOWS);
    // REQUIRE(install_plan.at(1).install_action.get()->computed_dependencies == std::vector<PackageSpec>{spec_c});

    features_check(install_plan.install_actions.at(2), "a", {"core"}, Test::X64_WINDOWS);
    // REQUIRE(install_plan.at(2).install_action.get()->computed_dependencies == std::vector<PackageSpec>{spec_b});
}

TEST_CASE ("install plan action dependencies 2", "[plan]")
{
    std::vector<std::unique_ptr<StatusParagraph>> status_paragraphs;

    // Add a port "a" which depends on the core of "b", which was already
    // installed explicitly
    PackageSpecMap spec_map(Test::X64_WINDOWS);
    auto spec_c = spec_map.emplace("c");
    auto spec_b = spec_map.emplace("b", "c");
    spec_map.emplace("a", "c, b");

    PortFileProvider::MapPortFileProvider map_port{spec_map.map};
    MockCMakeVarProvider var_provider;

    auto install_plan = Dependencies::create_feature_install_plan(map_port,
                                                                  var_provider,
                                                                  Test::parse_test_fspecs("a:x64-windows"),
                                                                  StatusParagraphs(std::move(status_paragraphs)));

    REQUIRE(install_plan.size() == 3);
    features_check(install_plan.install_actions.at(0), "c", {"core"}, Test::X64_WINDOWS);

    features_check(install_plan.install_actions.at(1), "b", {"core"}, Test::X64_WINDOWS);
    // REQUIRE(install_plan.at(1).install_action.get()->computed_dependencies == std::vector<PackageSpec>{spec_c});

    features_check(install_plan.install_actions.at(2), "a", {"core"}, Test::X64_WINDOWS);
    // REQUIRE(install_plan.at(2).install_action.get()->computed_dependencies == std::vector<PackageSpec>{spec_b,
    // spec_c});
}

TEST_CASE ("install plan action dependencies 3", "[plan]")
{
    std::vector<std::unique_ptr<StatusParagraph>> status_paragraphs;

    // Add a port "a" which depends on the core of "b", which was already
    // installed explicitly
    PackageSpecMap spec_map(Test::X64_WINDOWS);
    spec_map.emplace("a", "", {{"0", ""}, {"1", "a[0]"}}, {"1"});

    PortFileProvider::MapPortFileProvider map_port{spec_map.map};
    MockCMakeVarProvider var_provider;

    auto install_plan = Dependencies::create_feature_install_plan(map_port,
                                                                  var_provider,
                                                                  Test::parse_test_fspecs("a:x64-windows"),
                                                                  StatusParagraphs(std::move(status_paragraphs)));

    REQUIRE(install_plan.size() == 1);
    features_check(install_plan.install_actions.at(0), "a", {"1", "0", "core"}, Test::X64_WINDOWS);
    // REQUIRE(install_plan.at(0).install_action.get()->computed_dependencies == std::vector<PackageSpec>{});
}

TEST_CASE ("install with default features", "[plan]")
{
    std::vector<std::unique_ptr<StatusParagraph>> pghs;
    pghs.push_back(make_status_pgh("a", ""));
    StatusParagraphs status_db(std::move(pghs));

    PackageSpecMap spec_map;
    auto b_spec = spec_map.emplace("b", "", {{"0", ""}}, {"0"});
    auto a_spec = spec_map.emplace("a", "b[core]", {{"0", ""}});

    PortFileProvider::MapPortFileProvider map_port{spec_map.map};
    MockCMakeVarProvider var_provider;

<<<<<<< HEAD
    std::vector<FullPackageSpec> full_package_specs{
        FullPackageSpec{a_spec, {"0"}},
        FullPackageSpec{b_spec, {"core"}},
    };

    auto install_plan =
        Dependencies::create_feature_install_plan(map_port, var_provider, full_package_specs, status_db);
=======
    auto install_plan = Dependencies::create_feature_install_plan(
        map_port, var_provider, Test::parse_test_fspecs("a[0] b[core]"), status_db);
>>>>>>> ab60885b

    // Install "a" and indicate that "b" should not install default features
    REQUIRE(install_plan.size() == 3);
    remove_plan_check(install_plan.remove_actions.at(0), "a");
    features_check(install_plan.install_actions.at(0), "b", {"core"});
    features_check(install_plan.install_actions.at(1), "a", {"0", "core"});
}

TEST_CASE ("install with depend-defaults false", "[plan]")
{
    StatusParagraphs status_db;

    PackageSpecMap spec_map;
    auto a_spec = spec_map.emplace("a", "b");
    auto b_spec = spec_map.emplace("b", "", {{"0", ""}}, {"0"});
    auto c_spec = spec_map.emplace("c", "", {{"0", "b"}}, {"0"});

    PortFileProvider::MapPortFileProvider map_port{spec_map.map};
    MockCMakeVarProvider var_provider;

    std::vector<FullPackageSpec> full_package_specs{
        FullPackageSpec{a_spec},
        FullPackageSpec{b_spec, {"core"}},
    };

    std::vector<FullPackageSpec> full_package_specs2{
        FullPackageSpec{c_spec},
        FullPackageSpec{b_spec, {"core"}},
    };

    // Install "a" and then "b" _should_ install default features
    SECTION ("depend-defaults true from core")
    {
        auto install_plan = Dependencies::create_feature_install_plan(map_port, var_provider, full_package_specs, {});
        REQUIRE(install_plan.size() == 2);
        features_check(install_plan.install_actions.at(0), "b", {"0", "core"});
        features_check(install_plan.install_actions.at(1), "a", {"core"});
    }

    SECTION ("depend-defaults true from feature")
    {
        auto install_plan = Dependencies::create_feature_install_plan(map_port, var_provider, full_package_specs2, {});
        REQUIRE(install_plan.size() == 2);
        features_check(install_plan.install_actions.at(0), "b", {"0", "core"});
        features_check(install_plan.install_actions.at(1), "c", {"0", "core"});
    }

    // now, disable the implicit default dependency from `a` and `c[0]`
    SECTION ("depend-defaults false from core")
    {
        spec_map.map["a"].source_control_file->core_paragraph->depend_defaults = false;
        auto install_plan = Dependencies::create_feature_install_plan(map_port, var_provider, full_package_specs, {});
        REQUIRE(install_plan.size() == 2);
        features_check(install_plan.install_actions.at(0), "b", {"core"});
        features_check(install_plan.install_actions.at(1), "a", {"core"});
    }
    SECTION ("depend-defaults false from feature")
    {
        spec_map.map["c"].source_control_file->core_paragraph->depend_defaults = false;
        auto install_plan = Dependencies::create_feature_install_plan(map_port, var_provider, full_package_specs2, {});
        REQUIRE(install_plan.size() == 2);
        features_check(install_plan.install_actions.at(0), "b", {"core"});
        features_check(install_plan.install_actions.at(1), "c", {"0", "core"});
    }
}

TEST_CASE ("upgrade with default features 1", "[plan]")
{
    std::vector<std::unique_ptr<StatusParagraph>> pghs;
    pghs.push_back(make_status_pgh("a", "", "1"));
    pghs.push_back(make_status_feature_pgh("a", "0"));
    StatusParagraphs status_db(std::move(pghs));

    // Add a port "a" of which "core" and "0" are already installed.
    PackageSpecMap spec_map;
    auto spec_a = spec_map.emplace("a", "", {{"0", ""}, {"1", ""}}, {"1"});

    PortFileProvider::MapPortFileProvider provider(spec_map.map);
    MockCMakeVarProvider var_provider;
    auto plan = Dependencies::create_upgrade_plan(provider, var_provider, {spec_a}, status_db);

    // The upgrade should not install the default feature
    REQUIRE(plan.size() == 2);

    remove_plan_check(plan.remove_actions.at(0), "a");
    features_check(plan.install_actions.at(0), "a", {"core", "0"});
}

TEST_CASE ("upgrade with default features 2", "[plan]")
{
    std::vector<std::unique_ptr<StatusParagraph>> pghs;
    // B is currently installed _without_ default feature b0
    pghs.push_back(make_status_pgh("b", "", "b0", "x64-windows"));
    pghs.push_back(make_status_pgh("a", "b[core]", "", "x64-windows"));

    StatusParagraphs status_db(std::move(pghs));

    PackageSpecMap spec_map(Test::X64_WINDOWS);
    auto spec_a = spec_map.emplace("a", "b[core]");
    auto spec_b = spec_map.emplace("b", "", {{"b0", ""}, {"b1", ""}}, {"b0", "b1"});

    PortFileProvider::MapPortFileProvider provider(spec_map.map);
    MockCMakeVarProvider var_provider;
    auto plan = Dependencies::create_upgrade_plan(provider, var_provider, {spec_a, spec_b}, status_db);

    // The upgrade should install the new default feature b1 but not b0
    REQUIRE(plan.size() == 4);
    remove_plan_check(plan.remove_actions.at(0), "a", Test::X64_WINDOWS);
    remove_plan_check(plan.remove_actions.at(1), "b", Test::X64_WINDOWS);
    features_check(plan.install_actions.at(0), "b", {"core", "b1"}, Test::X64_WINDOWS);
    features_check(plan.install_actions.at(1), "a", {"core"}, Test::X64_WINDOWS);
}

TEST_CASE ("upgrade with default features 3", "[plan]")
{
    std::vector<std::unique_ptr<StatusParagraph>> pghs;
    // note: unrelated package due to x86 triplet
    pghs.push_back(make_status_pgh("b", "", "", "x86-windows"));
    pghs.push_back(make_status_pgh("a", "", "", "x64-windows"));

    StatusParagraphs status_db(std::move(pghs));

    PackageSpecMap spec_map(Test::X64_WINDOWS);
    auto spec_a = spec_map.emplace("a", "b[core]");
    spec_map.emplace("b", "", {{"b0", ""}, {"b1", ""}}, {"b0"});

    PortFileProvider::MapPortFileProvider provider(spec_map.map);
    MockCMakeVarProvider var_provider;
    auto plan = Dependencies::create_upgrade_plan(provider, var_provider, {spec_a}, status_db);

    // The upgrade should install the default feature
    REQUIRE(plan.size() == 3);
    remove_plan_check(plan.remove_actions.at(0), "a", Test::X64_WINDOWS);
    features_check(plan.install_actions.at(0), "b", {"b0", "core"}, Test::X64_WINDOWS);
    features_check(plan.install_actions.at(1), "a", {"core"}, Test::X64_WINDOWS);
}

TEST_CASE ("upgrade with new default feature", "[plan]")
{
    std::vector<std::unique_ptr<StatusParagraph>> pghs;
    pghs.push_back(make_status_pgh("a", "", "0", "x86-windows"));

    StatusParagraphs status_db(std::move(pghs));

    PackageSpecMap spec_map;
    auto spec_a = spec_map.emplace("a", "", {{"0", ""}, {"1", ""}, {"2", ""}}, {"0", "1"});

    PortFileProvider::MapPortFileProvider provider(spec_map.map);
    MockCMakeVarProvider var_provider;
    auto plan = Dependencies::create_upgrade_plan(provider, var_provider, {spec_a}, status_db);

    // The upgrade should install the new default feature but not the old default feature 0
    REQUIRE(plan.size() == 2);
    remove_plan_check(plan.remove_actions.at(0), "a", Test::X86_WINDOWS);
    features_check(plan.install_actions.at(0), "a", {"core", "1"}, Test::X86_WINDOWS);
}

TEST_CASE ("transitive features test", "[plan]")
{
    std::vector<std::unique_ptr<StatusParagraph>> status_paragraphs;

    PackageSpecMap spec_map(Test::X64_WINDOWS);
    spec_map.emplace("a", "b", {{"0", "b[0]"}});
    spec_map.emplace("b", "c", {{"0", "c[0]"}});
    spec_map.emplace("c", "", {{"0", ""}});

    PortFileProvider::MapPortFileProvider provider(spec_map.map);
    MockCMakeVarProvider var_provider;
    auto install_plan = Dependencies::create_feature_install_plan(provider,
                                                                  var_provider,
                                                                  Test::parse_test_fspecs("a[*]:x64-windows"),
                                                                  StatusParagraphs(std::move(status_paragraphs)));

    REQUIRE(install_plan.size() == 3);
    features_check(install_plan.install_actions.at(0), "c", {"0", "core"}, Test::X64_WINDOWS);
    features_check(install_plan.install_actions.at(1), "b", {"0", "core"}, Test::X64_WINDOWS);
    features_check(install_plan.install_actions.at(2), "a", {"0", "core"}, Test::X64_WINDOWS);
}

TEST_CASE ("no transitive features test", "[plan]")
{
    std::vector<std::unique_ptr<StatusParagraph>> status_paragraphs;

    PackageSpecMap spec_map(Test::X64_WINDOWS);
    spec_map.emplace("a", "b", {{"0", ""}});
    spec_map.emplace("b", "c", {{"0", ""}});
    spec_map.emplace("c", "", {{"0", ""}});

    PortFileProvider::MapPortFileProvider provider(spec_map.map);
    MockCMakeVarProvider var_provider;
    auto install_plan = Dependencies::create_feature_install_plan(provider,
                                                                  var_provider,
                                                                  Test::parse_test_fspecs("a[*]:x64-windows"),
                                                                  StatusParagraphs(std::move(status_paragraphs)));

    REQUIRE(install_plan.size() == 3);
    features_check(install_plan.install_actions.at(0), "c", {"core"}, Test::X64_WINDOWS);
    features_check(install_plan.install_actions.at(1), "b", {"core"}, Test::X64_WINDOWS);
    features_check(install_plan.install_actions.at(2), "a", {"0", "core"}, Test::X64_WINDOWS);
}

TEST_CASE ("only transitive features test", "[plan]")
{
    std::vector<std::unique_ptr<StatusParagraph>> status_paragraphs;

    PackageSpecMap spec_map(Test::X64_WINDOWS);
    spec_map.emplace("a", "", {{"0", "b[0]"}});
    spec_map.emplace("b", "", {{"0", "c[0]"}});
    spec_map.emplace("c", "", {{"0", ""}});

    PortFileProvider::MapPortFileProvider provider(spec_map.map);
    MockCMakeVarProvider var_provider;
    auto install_plan = Dependencies::create_feature_install_plan(provider,
                                                                  var_provider,
                                                                  Test::parse_test_fspecs("a[*]:x64-windows"),
                                                                  StatusParagraphs(std::move(status_paragraphs)));

    REQUIRE(install_plan.size() == 3);
    features_check(install_plan.install_actions.at(0), "c", {"0", "core"}, Test::X64_WINDOWS);
    features_check(install_plan.install_actions.at(1), "b", {"0", "core"}, Test::X64_WINDOWS);
    features_check(install_plan.install_actions.at(2), "a", {"0", "core"}, Test::X64_WINDOWS);
}

TEST_CASE ("basic remove scheme", "[plan]")
{
    std::vector<std::unique_ptr<StatusParagraph>> pghs;
    pghs.push_back(make_status_pgh("a"));
    StatusParagraphs status_db(std::move(pghs));

    auto remove_plan = Dependencies::create_remove_plan({{"a", Test::X86_WINDOWS}}, status_db);

    REQUIRE(remove_plan.size() == 1);
    REQUIRE(remove_plan.at(0).spec.name() == "a");
}

TEST_CASE ("recurse remove scheme", "[plan]")
{
    std::vector<std::unique_ptr<StatusParagraph>> pghs;
    pghs.push_back(make_status_pgh("a"));
    pghs.push_back(make_status_pgh("b", "a"));
    StatusParagraphs status_db(std::move(pghs));

    auto remove_plan = Dependencies::create_remove_plan({{"a", Test::X86_WINDOWS}}, status_db);

    REQUIRE(remove_plan.size() == 2);
    REQUIRE(remove_plan.at(0).spec.name() == "b");
    REQUIRE(remove_plan.at(1).spec.name() == "a");
}

TEST_CASE ("features depend remove scheme", "[plan]")
{
    std::vector<std::unique_ptr<StatusParagraph>> pghs;
    pghs.push_back(make_status_pgh("a"));
    pghs.push_back(make_status_pgh("b"));
    pghs.push_back(make_status_feature_pgh("b", "0", "a"));
    StatusParagraphs status_db(std::move(pghs));

    auto remove_plan = Dependencies::create_remove_plan({{"a", Test::X86_WINDOWS}}, status_db);

    REQUIRE(remove_plan.size() == 2);
    REQUIRE(remove_plan.at(0).spec.name() == "b");
    REQUIRE(remove_plan.at(1).spec.name() == "a");
}

TEST_CASE ("features depend remove scheme once removed", "[plan]")
{
    std::vector<std::unique_ptr<StatusParagraph>> pghs;
    pghs.push_back(make_status_pgh("expat"));
    pghs.push_back(make_status_pgh("vtk", "expat"));
    pghs.push_back(make_status_pgh("opencv"));
    pghs.push_back(make_status_feature_pgh("opencv", "vtk", "vtk"));
    StatusParagraphs status_db(std::move(pghs));

    auto remove_plan = Dependencies::create_remove_plan({{"expat", Test::X86_WINDOWS}}, status_db);

    REQUIRE(remove_plan.size() == 3);
    REQUIRE(remove_plan.at(0).spec.name() == "opencv");
    REQUIRE(remove_plan.at(1).spec.name() == "vtk");
    REQUIRE(remove_plan.at(2).spec.name() == "expat");
}

TEST_CASE ("features depend remove scheme once removed x64", "[plan]")
{
    std::vector<std::unique_ptr<StatusParagraph>> pghs;
    pghs.push_back(make_status_pgh("expat", "", "", "x64"));
    pghs.push_back(make_status_pgh("vtk", "expat", "", "x64"));
    pghs.push_back(make_status_pgh("opencv", "", "", "x64"));
    pghs.push_back(make_status_feature_pgh("opencv", "vtk", "vtk", "x64"));
    StatusParagraphs status_db(std::move(pghs));

    auto remove_plan = Dependencies::create_remove_plan({{"expat", Triplet::from_canonical_name("x64")}}, status_db);

    REQUIRE(remove_plan.size() == 3);
    REQUIRE(remove_plan.at(0).spec.name() == "opencv");
    REQUIRE(remove_plan.at(1).spec.name() == "vtk");
    REQUIRE(remove_plan.at(2).spec.name() == "expat");
}

TEST_CASE ("features depend core remove scheme", "[plan]")
{
    std::vector<std::unique_ptr<StatusParagraph>> pghs;
    pghs.push_back(make_status_pgh("curl", "", "", "x64"));
    pghs.push_back(make_status_pgh("cpr", "curl[core]", "", "x64"));
    StatusParagraphs status_db(std::move(pghs));

    auto remove_plan = Dependencies::create_remove_plan({{"curl", Triplet::from_canonical_name("x64")}}, status_db);

    REQUIRE(remove_plan.size() == 2);
    REQUIRE(remove_plan.at(0).spec.name() == "cpr");
    REQUIRE(remove_plan.at(1).spec.name() == "curl");
}

TEST_CASE ("features depend core remove scheme 2", "[plan]")
{
    std::vector<std::unique_ptr<StatusParagraph>> pghs;
    pghs.push_back(make_status_pgh("curl", "", "", "x64"));
    pghs.push_back(make_status_feature_pgh("curl", "a", "", "x64"));
    pghs.push_back(make_status_feature_pgh("curl", "b", "curl[a]", "x64"));
    StatusParagraphs status_db(std::move(pghs));

    auto remove_plan = Dependencies::create_remove_plan({{"curl", Triplet::from_canonical_name("x64")}}, status_db);

    REQUIRE(remove_plan.size() == 1);
    REQUIRE(remove_plan.at(0).spec.name() == "curl");
}

TEST_CASE ("self-referencing scheme", "[plan]")
{
    PackageSpecMap spec_map;
    auto spec_a = spec_map.emplace("a", "a");
    auto spec_b = spec_map.emplace("b", "b, b (x64)");

    PortFileProvider::MapPortFileProvider map_port(spec_map.map);
    MockCMakeVarProvider var_provider;

    SECTION ("basic")
    {
        auto install_plan = Dependencies::create_feature_install_plan(
            map_port, var_provider, Test::parse_test_fspecs("a"), {}, {{}, Test::X64_WINDOWS});

        REQUIRE(install_plan.size() == 1);
        REQUIRE(install_plan.install_actions.at(0).spec == spec_a);
    }
    SECTION ("qualified")
    {
        auto install_plan = Dependencies::create_feature_install_plan(
            map_port, var_provider, Test::parse_test_fspecs("b"), {}, {{}, Test::X64_WINDOWS});

        REQUIRE(install_plan.size() == 1);
        REQUIRE(install_plan.install_actions.at(0).spec == spec_b);
    }
}

TEST_CASE ("basic tool port scheme", "[plan]")
{
    std::vector<std::unique_ptr<StatusParagraph>> status_paragraphs;

    PackageSpecMap spec_map;
    auto spec_a = spec_map.emplace("a", "b");
    auto spec_b = spec_map.emplace("b", "c");
    auto spec_c = spec_map.emplace("c");

    spec_map.map.at("a").source_control_file->core_paragraph->dependencies[0].host = true;

    PortFileProvider::MapPortFileProvider map_port(spec_map.map);
    MockCMakeVarProvider var_provider;

    auto install_plan = Dependencies::create_feature_install_plan(map_port,
                                                                  var_provider,
                                                                  Test::parse_test_fspecs("a"),
                                                                  StatusParagraphs(std::move(status_paragraphs)),
                                                                  {{}, Test::X64_WINDOWS});

    REQUIRE(install_plan.size() == 3);
    REQUIRE(install_plan.install_actions.at(0).spec.name() == "c");
    REQUIRE(install_plan.install_actions.at(0).spec.triplet() == Test::X64_WINDOWS);
    REQUIRE(install_plan.install_actions.at(1).spec.name() == "b");
    REQUIRE(install_plan.install_actions.at(1).spec.triplet() == Test::X64_WINDOWS);
    REQUIRE(install_plan.install_actions.at(2).spec.name() == "a");
}

TEST_CASE ("basic existing tool port scheme", "[plan]")
{
    std::vector<std::unique_ptr<StatusParagraph>> pghs;
    pghs.push_back(make_status_pgh("b", "", "", "x64-windows"));
    StatusParagraphs status_db(std::move(pghs));
    MockCMakeVarProvider var_provider;

    const auto fspecs_a = Test::parse_test_fspecs("a");

    SECTION ("a+b")
    {
        PackageSpecMap spec_map;
        auto spec_a = spec_map.emplace("a", "b");
        auto spec_b = spec_map.emplace("b");

        spec_map.map.at("a").source_control_file->core_paragraph->dependencies[0].host = true;

        PortFileProvider::MapPortFileProvider map_port(spec_map.map);

        auto install_plan = Dependencies::create_feature_install_plan(
            map_port, var_provider, fspecs_a, status_db, {{}, Test::X64_WINDOWS});

        REQUIRE(install_plan.size() == 1);
        REQUIRE(install_plan.install_actions.at(0).spec == spec_a);
    }

    SECTION ("a recurse")
    {
        PackageSpecMap spec_map;
        auto spec_a = spec_map.emplace("a", "a");

        spec_map.map.at("a").source_control_file->core_paragraph->dependencies[0].host = true;

        PortFileProvider::MapPortFileProvider map_port(spec_map.map);

        auto install_plan = Dependencies::create_feature_install_plan(
            map_port, var_provider, fspecs_a, status_db, {{}, Test::X64_WINDOWS});

        REQUIRE(install_plan.size() == 2);
        REQUIRE(install_plan.install_actions.at(0).spec.name() == "a");
        REQUIRE(install_plan.install_actions.at(0).spec.triplet() == Test::X64_WINDOWS);
        REQUIRE(install_plan.install_actions.at(1).spec == spec_a);

        install_plan = Dependencies::create_feature_install_plan(
            map_port, var_provider, fspecs_a, status_db, {{}, Test::X86_WINDOWS});

        REQUIRE(install_plan.size() == 1);
        REQUIRE(install_plan.install_actions.at(0).spec == spec_a);
    }

    SECTION ("a+b (arm)")
    {
        PackageSpecMap spec_map;
        auto spec_a = spec_map.emplace("a", "b");
        auto spec_b = spec_map.emplace("b");

        spec_map.map.at("a").source_control_file->core_paragraph->dependencies[0].host = true;

        PortFileProvider::MapPortFileProvider map_port(spec_map.map);

        auto install_plan =
            Dependencies::create_feature_install_plan(map_port, var_provider, fspecs_a, status_db, {{}, Test::ARM_UWP});

        REQUIRE(install_plan.size() == 2);
        REQUIRE(install_plan.install_actions.at(0).spec.name() == "b");
        REQUIRE(install_plan.install_actions.at(0).spec.triplet() == Test::ARM_UWP);
        REQUIRE(install_plan.install_actions.at(1).spec == spec_a);
    }

    SECTION ("a+b+c")
    {
        PackageSpecMap spec_map;
        auto spec_a = spec_map.emplace("a", "b");
        auto spec_b = spec_map.emplace("b", "c");
        auto spec_c = spec_map.emplace("c");

        spec_map.map.at("a").source_control_file->core_paragraph->dependencies[0].host = true;

        PortFileProvider::MapPortFileProvider map_port(spec_map.map);

        auto install_plan = Dependencies::create_feature_install_plan(
            map_port, var_provider, fspecs_a, status_db, {{}, Test::X64_WINDOWS});

        REQUIRE(install_plan.size() == 1);
        REQUIRE(install_plan.install_actions.at(0).spec == spec_a);
    }
}

TEST_CASE ("remove tool port scheme", "[plan]")
{
    std::vector<std::unique_ptr<StatusParagraph>> pghs;
    pghs.push_back(make_status_pgh("a"));
    StatusParagraphs status_db(std::move(pghs));

    auto remove_plan = Dependencies::create_remove_plan({{"a", Test::X86_WINDOWS}}, status_db);

    REQUIRE(remove_plan.size() == 1);
    REQUIRE(remove_plan.at(0).spec.name() == "a");
}

TEST_CASE ("basic upgrade scheme", "[plan]")
{
    std::vector<std::unique_ptr<StatusParagraph>> pghs;
    pghs.push_back(make_status_pgh("a"));
    StatusParagraphs status_db(std::move(pghs));

    PackageSpecMap spec_map;
    auto spec_a = spec_map.emplace("a");

    PortFileProvider::MapPortFileProvider provider(spec_map.map);
    MockCMakeVarProvider var_provider;
    auto plan = Dependencies::create_upgrade_plan(provider, var_provider, {spec_a}, status_db);

    REQUIRE(plan.size() == 2);
    remove_plan_check(plan.remove_actions.at(0), "a");
    features_check(plan.install_actions.at(0), "a", {"core"});
}

TEST_CASE ("basic upgrade scheme with recurse", "[plan]")
{
    std::vector<std::unique_ptr<StatusParagraph>> pghs;
    pghs.push_back(make_status_pgh("a"));
    pghs.push_back(make_status_pgh("b", "a"));
    StatusParagraphs status_db(std::move(pghs));

    PackageSpecMap spec_map;
    auto spec_a = spec_map.emplace("a");
    spec_map.emplace("b", "a");

    PortFileProvider::MapPortFileProvider provider(spec_map.map);
    MockCMakeVarProvider var_provider;
    auto plan = Dependencies::create_upgrade_plan(provider, var_provider, {spec_a}, status_db);

    REQUIRE(plan.size() == 4);
    remove_plan_check(plan.remove_actions.at(0), "b");
    remove_plan_check(plan.remove_actions.at(1), "a");
    features_check(plan.install_actions.at(0), "a", {"core"});
    features_check(plan.install_actions.at(1), "b", {"core"});
}

TEST_CASE ("basic upgrade scheme with bystander", "[plan]")
{
    std::vector<std::unique_ptr<StatusParagraph>> pghs;
    pghs.push_back(make_status_pgh("a"));
    pghs.push_back(make_status_pgh("b"));
    StatusParagraphs status_db(std::move(pghs));

    PackageSpecMap spec_map;
    auto spec_a = spec_map.emplace("a");
    spec_map.emplace("b", "a");

    PortFileProvider::MapPortFileProvider provider(spec_map.map);
    MockCMakeVarProvider var_provider;
    auto plan = Dependencies::create_upgrade_plan(provider, var_provider, {spec_a}, status_db);

    REQUIRE(plan.size() == 2);
    remove_plan_check(plan.remove_actions.at(0), "a");
    features_check(plan.install_actions.at(0), "a", {"core"});
}

TEST_CASE ("basic upgrade scheme with new dep", "[plan]")
{
    std::vector<std::unique_ptr<StatusParagraph>> pghs;
    pghs.push_back(make_status_pgh("a"));
    StatusParagraphs status_db(std::move(pghs));

    PackageSpecMap spec_map;
    auto spec_a = spec_map.emplace("a", "b");
    spec_map.emplace("b");

    PortFileProvider::MapPortFileProvider provider(spec_map.map);
    MockCMakeVarProvider var_provider;
    auto plan = Dependencies::create_upgrade_plan(provider, var_provider, {spec_a}, status_db);

    REQUIRE(plan.size() == 3);
    remove_plan_check(plan.remove_actions.at(0), "a");
    features_check(plan.install_actions.at(0), "b", {"core"});
    features_check(plan.install_actions.at(1), "a", {"core"});
}

TEST_CASE ("basic upgrade scheme with features", "[plan]")
{
    std::vector<std::unique_ptr<StatusParagraph>> pghs;
    pghs.push_back(make_status_pgh("a"));
    pghs.push_back(make_status_feature_pgh("a", "a1"));
    StatusParagraphs status_db(std::move(pghs));

    PackageSpecMap spec_map;
    auto spec_a = spec_map.emplace("a", "", {{"a1", ""}});

    PortFileProvider::MapPortFileProvider provider(spec_map.map);
    MockCMakeVarProvider var_provider;
    auto plan = Dependencies::create_upgrade_plan(provider, var_provider, {spec_a}, status_db);

    REQUIRE(plan.size() == 2);
    remove_plan_check(plan.remove_actions.at(0), "a");
    features_check(plan.install_actions.at(0), "a", {"core", "a1"});
}

TEST_CASE ("basic upgrade scheme with new default feature", "[plan]")
{
    // only core of package "a" is installed
    std::vector<std::unique_ptr<StatusParagraph>> pghs;
    pghs.push_back(make_status_pgh("a"));
    StatusParagraphs status_db(std::move(pghs));

    // a1 was added as a default feature and should be installed in upgrade
    PackageSpecMap spec_map;
    auto spec_a = spec_map.emplace("a", "", {{"a1", ""}}, {"a1"});

    PortFileProvider::MapPortFileProvider provider(spec_map.map);
    MockCMakeVarProvider var_provider;
    auto plan = Dependencies::create_upgrade_plan(provider, var_provider, {spec_a}, status_db);

    REQUIRE(plan.size() == 2);
    remove_plan_check(plan.remove_actions.at(0), "a");
    features_check(plan.install_actions.at(0), "a", {"core", "a1"});
}

TEST_CASE ("basic upgrade scheme with self features", "[plan]")
{
    std::vector<std::unique_ptr<StatusParagraph>> pghs;
    pghs.push_back(make_status_pgh("a"));
    pghs.push_back(make_status_feature_pgh("a", "a1", ""));
    pghs.push_back(make_status_feature_pgh("a", "a2", "a[a1]"));
    StatusParagraphs status_db(std::move(pghs));

    PackageSpecMap spec_map;
    auto spec_a = spec_map.emplace("a", "", {{"a1", ""}, {"a2", "a[a1]"}});

    PortFileProvider::MapPortFileProvider provider(spec_map.map);
    MockCMakeVarProvider var_provider;
    auto plan = Dependencies::create_upgrade_plan(provider, var_provider, {spec_a}, status_db);

    REQUIRE(plan.size() == 2);
    remove_plan_check(plan.remove_actions.at(0), "a");
    features_check(plan.install_actions.at(0), "a", {"a1", "a2", "core"});
}

TEST_CASE ("basic export scheme", "[plan]")
{
    std::vector<std::unique_ptr<StatusParagraph>> pghs;
    pghs.push_back(make_status_pgh("a"));
    StatusParagraphs status_db(std::move(pghs));

    PackageSpecMap spec_map;
    auto spec_a = spec_map.emplace("a");

    auto plan = Dependencies::create_export_plan({spec_a}, status_db);

    REQUIRE(plan.size() == 1);
    REQUIRE(plan.at(0).spec.name() == "a");
    REQUIRE(plan.at(0).plan_type == Dependencies::ExportPlanType::ALREADY_BUILT);
}

TEST_CASE ("basic export scheme with recurse", "[plan]")
{
    std::vector<std::unique_ptr<StatusParagraph>> pghs;
    pghs.push_back(make_status_pgh("a"));
    pghs.push_back(make_status_pgh("b", "a"));
    StatusParagraphs status_db(std::move(pghs));

    PackageSpecMap spec_map;
    auto spec_a = spec_map.emplace("a");
    auto spec_b = spec_map.emplace("b", "a");

    auto plan = Dependencies::create_export_plan({spec_b}, status_db);

    REQUIRE(plan.size() == 2);
    REQUIRE(plan.at(0).spec.name() == "a");
    REQUIRE(plan.at(0).plan_type == Dependencies::ExportPlanType::ALREADY_BUILT);

    REQUIRE(plan.at(1).spec.name() == "b");
    REQUIRE(plan.at(1).plan_type == Dependencies::ExportPlanType::ALREADY_BUILT);
}

TEST_CASE ("basic export scheme with bystander", "[plan]")
{
    std::vector<std::unique_ptr<StatusParagraph>> pghs;
    pghs.push_back(make_status_pgh("a"));
    pghs.push_back(make_status_pgh("b"));
    StatusParagraphs status_db(std::move(pghs));

    PackageSpecMap spec_map;
    auto spec_a = spec_map.emplace("a");
    auto spec_b = spec_map.emplace("b", "a");

    auto plan = Dependencies::create_export_plan({spec_a}, status_db);

    REQUIRE(plan.size() == 1);
    REQUIRE(plan.at(0).spec.name() == "a");
    REQUIRE(plan.at(0).plan_type == Dependencies::ExportPlanType::ALREADY_BUILT);
}

TEST_CASE ("basic export scheme with missing", "[plan]")
{
    StatusParagraphs status_db;

    PackageSpecMap spec_map;
    auto spec_a = spec_map.emplace("a");

    auto plan = Dependencies::create_export_plan({spec_a}, status_db);

    REQUIRE(plan.size() == 1);
    REQUIRE(plan.at(0).spec.name() == "a");
    REQUIRE(plan.at(0).plan_type == Dependencies::ExportPlanType::NOT_BUILT);
}

TEST_CASE ("basic export scheme with features", "[plan]")
{
    std::vector<std::unique_ptr<StatusParagraph>> pghs;
    pghs.push_back(make_status_pgh("b"));
    pghs.push_back(make_status_pgh("a"));
    pghs.push_back(make_status_feature_pgh("a", "a1", "b[core]"));
    StatusParagraphs status_db(std::move(pghs));

    PackageSpecMap spec_map;
    auto spec_a = spec_map.emplace("a", "", {{"a1", ""}});

    auto plan = Dependencies::create_export_plan({spec_a}, status_db);

    REQUIRE(plan.size() == 2);

    REQUIRE(plan.at(0).spec.name() == "b");
    REQUIRE(plan.at(0).plan_type == Dependencies::ExportPlanType::ALREADY_BUILT);

    REQUIRE(plan.at(1).spec.name() == "a");
    REQUIRE(plan.at(1).plan_type == Dependencies::ExportPlanType::ALREADY_BUILT);
}<|MERGE_RESOLUTION|>--- conflicted
+++ resolved
@@ -746,18 +746,8 @@
     PortFileProvider::MapPortFileProvider map_port{spec_map.map};
     MockCMakeVarProvider var_provider;
 
-<<<<<<< HEAD
-    std::vector<FullPackageSpec> full_package_specs{
-        FullPackageSpec{a_spec, {"0"}},
-        FullPackageSpec{b_spec, {"core"}},
-    };
-
-    auto install_plan =
-        Dependencies::create_feature_install_plan(map_port, var_provider, full_package_specs, status_db);
-=======
     auto install_plan = Dependencies::create_feature_install_plan(
         map_port, var_provider, Test::parse_test_fspecs("a[0] b[core]"), status_db);
->>>>>>> ab60885b
 
     // Install "a" and indicate that "b" should not install default features
     REQUIRE(install_plan.size() == 3);
