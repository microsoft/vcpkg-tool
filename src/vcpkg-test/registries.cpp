#include <vcpkg-test/util.h>

#include <vcpkg/base/jsonreader.h>
#include <vcpkg/base/strings.h>

#include <vcpkg/configuration.h>
#include <vcpkg/registries.h>

using namespace vcpkg;

namespace
{
    struct TestRegistryImplementation final : RegistryImplementation
    {
        StringLiteral kind() const override { return "test"; }

        ExpectedL<std::unique_ptr<RegistryEntry>> get_port_entry(StringView) const override { return nullptr; }

        ExpectedL<Unit> append_all_port_names(std::vector<std::string>& port_names) const override
        {
            port_names.insert(port_names.end(), all_port_names.begin(), all_port_names.end());
            return Unit{};
        }

        ExpectedL<bool> try_append_all_port_names_no_network(std::vector<std::string>& port_names) const override
        {
            port_names.insert(port_names.end(), no_network_port_names.begin(), no_network_port_names.end());
            return !no_network_port_names.empty();
        }

        ExpectedL<Optional<Version>> get_baseline_version(StringView) const override
        {
            return LocalizedString::from_raw("error");
        }

        int number;
        std::vector<std::string> all_port_names;
        std::vector<std::string> no_network_port_names;

        TestRegistryImplementation(int n) : number(n), all_port_names(), no_network_port_names() { }
        TestRegistryImplementation(int n,
                                   std::vector<std::string>&& all_port_names,
                                   std::vector<std::string>&& no_network_port_names)
            : number(n), all_port_names(all_port_names), no_network_port_names(no_network_port_names)
        {
        }
    };

    Registry make_registry(int n, std::vector<std::string>&& patterns)
    {
        return {std::move(patterns), std::make_unique<TestRegistryImplementation>(n)};
    }

    Registry make_registry(int n,
                           std::vector<std::string>&& patterns,
                           std::vector<std::string>&& known_no_network,
                           std::vector<std::string>&& known_network)
    {
        return {std::move(patterns),
                std::make_unique<TestRegistryImplementation>(n, std::move(known_no_network), std::move(known_network))};
    }

    int get_tri_num(const RegistryImplementation& r)
    {
        if (auto tri = dynamic_cast<const TestRegistryImplementation*>(&r))
        {
            return tri->number;
        }
        else
        {
            return -1;
        }
    }

    // test functions which parse string literals, so no concerns about failure
    Json::Value parse_json(StringView sv) { return Json::parse(sv, "test").value(VCPKG_LINE_INFO).value; }
}

TEST_CASE ("registry_set_selects_registry", "[registries]")
{
    {
        std::vector<Registry> rs;
        rs.push_back(make_registry(1, {"p1", "q1", "r1"}));
        rs.push_back(make_registry(2, {"p2", "q2", "r2"}));
        RegistrySet set(std::make_unique<TestRegistryImplementation>(0), std::move(rs));

        auto reg = set.registry_for_port("p1");
        REQUIRE(reg);
        CHECK(get_tri_num(*reg) == 1);
        reg = set.registry_for_port("r2");
        REQUIRE(reg);
        CHECK(get_tri_num(*reg) == 2);
        reg = set.registry_for_port("a");
        REQUIRE(reg);
        CHECK(get_tri_num(*reg) == 0);
    }
    {
        std::vector<Registry> rs;
        rs.push_back(make_registry(1, {"p1", "q1", "r1"}));
        rs.push_back(make_registry(2, {"p2", "q2", "r2"}));
        RegistrySet set(nullptr, std::move(rs));

        auto reg = set.registry_for_port("q1");
        REQUIRE(reg);
        CHECK(get_tri_num(*reg) == 1);
        reg = set.registry_for_port("p2");
        REQUIRE(reg);
        CHECK(get_tri_num(*reg) == 2);
        reg = set.registry_for_port("a");
        CHECK_FALSE(reg);
    }
}

TEST_CASE ("check valid package patterns", "[registries]")
{
    using ID = Json::IdentifierDeserializer;

    // test identifiers
    CHECK(ID::is_ident("co"));
    CHECK(ID::is_ident("rapidjson"));
    CHECK(ID::is_ident("boost-tuple"));
    CHECK(ID::is_ident("vcpkg-boost-helper"));

    // reject invalid characters
    CHECK(!ID::is_ident(""));
    CHECK(!ID::is_ident("boost_tuple"));
    CHECK(!ID::is_ident("boost.tuple"));
    CHECK(!ID::is_ident("boost@1"));
    CHECK(!ID::is_ident("boost#1"));
    CHECK(!ID::is_ident("boost:x64-windows"));

    // accept legacy
    CHECK(ID::is_ident("all_modules"));

    // reject reserved keywords
    CHECK(!ID::is_ident("prn"));
    CHECK(!ID::is_ident("aux"));
    CHECK(!ID::is_ident("nul"));
    CHECK(!ID::is_ident("con"));
    CHECK(!ID::is_ident("core"));
    CHECK(!ID::is_ident("default"));
    CHECK(!ID::is_ident("lpt1"));
    CHECK(!ID::is_ident("com1"));

    // reject incomplete segments
    CHECK(!ID::is_ident("-a"));
    CHECK(!ID::is_ident("a-"));
    CHECK(!ID::is_ident("a--"));
    CHECK(!ID::is_ident("---"));

    // accept prefixes
    CHECK(is_package_pattern("*"));
    CHECK(is_package_pattern("b*"));
    CHECK(is_package_pattern("boost*"));
    CHECK(is_package_pattern("boost-*"));

    // reject invalid patterns
    CHECK(!is_package_pattern("*a"));
    CHECK(!is_package_pattern("a*a"));
    CHECK(!is_package_pattern("a**"));
    CHECK(!is_package_pattern("a+"));
    CHECK(!is_package_pattern("a?"));
}

TEST_CASE ("calculate prefix priority", "[registries]")
{
    CHECK(package_pattern_match("boost", "*") == 1);
    CHECK(package_pattern_match("boost", "b*") == 2);
    CHECK(package_pattern_match("boost", "boost*") == 6);
    CHECK(package_pattern_match("boost", "boost") == SIZE_MAX);

    CHECK(package_pattern_match("", "") == SIZE_MAX);
    CHECK(package_pattern_match("", "*") == 1);
    CHECK(package_pattern_match("", "a") == 0);
    CHECK(package_pattern_match("boost", "") == 0);
    CHECK(package_pattern_match("boost", "c*") == 0);
    CHECK(package_pattern_match("boost", "*c") == 0);
    CHECK(package_pattern_match("boost", "c**") == 0);
    CHECK(package_pattern_match("boost", "c*a") == 0);
}

TEST_CASE ("select highest priority registry", "[registries]")
{
    std::vector<Registry> rs;
    rs.push_back(make_registry(1, {"b*"}));
    rs.push_back(make_registry(2, {"boost*"}));
    rs.push_back(make_registry(3, {"boost", "boost-tuple"}));
    rs.push_back(make_registry(4, {"boost-*"}));
    rs.push_back(make_registry(5, {"boo*"}));
    rs.push_back(make_registry(6, {"boost", "boost-tuple"}));
    RegistrySet set(std::make_unique<TestRegistryImplementation>(0), std::move(rs));

    auto reg = set.registry_for_port("boost");
    REQUIRE(reg);
    CHECK(get_tri_num(*reg) == 3);

    reg = set.registry_for_port("boost-algorithm");
    REQUIRE(reg);
    CHECK(get_tri_num(*reg) == 4);

    reg = set.registry_for_port("boost-tuple");
    REQUIRE(reg);
    CHECK(get_tri_num(*reg) == 3);

    reg = set.registry_for_port("boomerang");
    REQUIRE(reg);
    CHECK(get_tri_num(*reg) == 5);

    reg = set.registry_for_port("bang");
    REQUIRE(reg);
    CHECK(get_tri_num(*reg) == 1);

    reg = set.registry_for_port("cpprestsdk");
    REQUIRE(reg);
    CHECK(get_tri_num(*reg) == 0);
}

TEST_CASE ("sort candidate registries by priority", "[registries]")
{
    {
        std::vector<Registry> rs;
        rs.push_back(make_registry(1, {"bo*"}));
        rs.push_back(make_registry(2, {"b*"}));
        rs.push_back(make_registry(3, {"boost*"}));
        rs.push_back(make_registry(4, {"boost"}));
        RegistrySet set(nullptr, std::move(rs));

        auto candidates = set.registries_for_port("boost");
        REQUIRE(candidates.size() == 4);
        size_t idx = 0;

        auto reg = candidates[idx++];
        REQUIRE(reg);
        CHECK(get_tri_num(*reg) == 4);

        reg = candidates[idx++];
        REQUIRE(reg);
        CHECK(get_tri_num(*reg) == 3);

        reg = candidates[idx++];
        REQUIRE(reg);
        CHECK(get_tri_num(*reg) == 1);

        reg = candidates[idx++];
        REQUIRE(reg);
        CHECK(get_tri_num(*reg) == 2);
    }

    {
        std::vector<Registry> rs;
        rs.push_back(make_registry(1, {"bo*"}));
        rs.push_back(make_registry(2, {"b*"}));
        rs.push_back(make_registry(3, {"boost*"}));
        rs.push_back(make_registry(4, {"boost"}));
        RegistrySet set(nullptr, std::move(rs));

        auto candidates = set.registries_for_port("cpprestsdk");
        REQUIRE(candidates.empty());
    }
}

static vcpkg::Optional<Configuration> visit_default_registry(Json::Reader& r, Json::Value&& reg)
{
    Json::Object config;
    config.insert("default-registry", std::move(reg));
    return r.visit(config, get_configuration_deserializer());
}

TEST_CASE ("registry_parsing", "[registries]")
{
    {
        Json::Reader r{"test"};
        auto test_json = parse_json(R"json(
{
    "kind": "builtin"
}
    )json");
        visit_default_registry(r, std::move(test_json));
        CHECK(r.error_count() != 0);
    }
    {
        Json::Reader r{"test"};
        auto test_json = parse_json(R"json(
{
    "kind": "builtin",
    "baseline": "hi"
}
    )json");
        visit_default_registry(r, std::move(test_json));
        // Non-SHA strings are allowed and will be diagnosed later
        CHECK(r.error_count() == 0);
    }
    {
        Json::Reader r{"test"};
        auto test_json = parse_json(R"json(
{
    "kind": "builtin",
    "baseline": "1234567890123456789012345678901234567890"
}
    )json");
        auto registry_impl = visit_default_registry(r, std::move(test_json));
        REQUIRE(registry_impl);
        CHECK(r.error_count() == 0);
    }
    {
        Json::Reader r{"test"};
        auto test_json = parse_json(R"json(
{
    "kind": "builtin",
    "baseline": "1234567890123456789012345678901234567890",
    "path": "a/b"
}
    )json");
        visit_default_registry(r, std::move(test_json));
        CHECK(r.error_count() != 0);
    }
    {
        Json::Reader r{"test"};
        auto test_json = parse_json(R"json(
{
    "kind": "filesystem",
    "path": "a/b/c"
}
    )json");
        auto registry_impl = visit_default_registry(r, std::move(test_json));
        REQUIRE(registry_impl);
        CHECK(r.error_count() == 0);

        test_json = parse_json(R"json(
{
    "kind": "filesystem",
    "path": "/a/b/c"
}
    )json");
        registry_impl = visit_default_registry(r, std::move(test_json));
        REQUIRE(registry_impl);
        CHECK(r.error_count() == 0);
    }

    auto test_json = parse_json(R"json(
{
    "kind": "git"
}
    )json");
    {
        Json::Reader r{"test"};
        visit_default_registry(r, std::move(test_json));
        CHECK(r.error_count() != 0);
    }
    test_json = parse_json(R"json(
{
    "kind": "git",
    "repository": "abc"
}
    )json");
    {
        Json::Reader r{"test"};
        visit_default_registry(r, std::move(test_json));
        CHECK(r.error_count() != 0);
    }

    test_json = parse_json(R"json(
{
    "kind": "git",
    "baseline": "123"
}
    )json");
    {
        Json::Reader r{"test"};
        visit_default_registry(r, std::move(test_json));
        CHECK(r.error_count() != 0);
    }

    test_json = parse_json(R"json(
{
    "kind": "git",
    "repository": "abc",
    "baseline": "123",
    "reference": "abc/def"
}
    )json");
    {
        Json::Reader r{"test"};
        auto registry_impl = visit_default_registry(r, std::move(test_json));
        REQUIRE(registry_impl);
        INFO(Json::join(r.messages()).data());
        CHECK(r.error_count() == 0);
    }

    test_json = parse_json(R"json(
{
    "kind": "git",
    "repository": "abc",
    "baseline": "123"
}
    )json");
    Json::Reader r{"test"};
    auto registry_impl = visit_default_registry(r, std::move(test_json));
    REQUIRE(registry_impl);
    INFO(Json::join(r.messages()).data());
    CHECK(r.error_count() == 0);
}

TEST_CASE ("registries report pattern errors", "[registries]")
{
    auto test_json = parse_json(R"json({
    "registries": [
        {
            "kind": "git",
            "repository": "https://github.com/Microsoft/vcpkg",
            "baseline": "ffff0000",
            "packages": [ "*", "", "a*a", "*a" ]
        }
    ]
})json");

    Json::Reader r{"test"};
    auto maybe_conf = r.visit(test_json, get_configuration_deserializer());
<<<<<<< HEAD
    const auto& messages = r.messages();
    REQUIRE(messages.size() == 3);
    CHECK(messages[0].message ==
          "test: error: $.registries[0].packages[1] (a package pattern): \"\" is not a valid package pattern. Package "
          "patterns must "
          "use only one wildcard character (*) and it must be the last character in the pattern (see "
          "https://learn.microsoft.com/vcpkg/users/registries for more information).");
    CHECK(messages[1].message ==
          "test: error: $.registries[0].packages[2] (a package pattern): \"a*a\" is not a valid package pattern. "
          "Package patterns "
          "must use only one wildcard character (*) and it must be the last character in the pattern (see "
          "https://learn.microsoft.com/vcpkg/users/registries for more information).");
    CHECK(messages[2].message ==
          "test: error: $.registries[0].packages[3] (a package pattern): \"*a\" is not a valid package pattern. "
          "Package patterns "
          "must use only one wildcard character (*) and it must be the last character in the pattern (see "
          "https://learn.microsoft.com/vcpkg/users/registries for more information).");
=======
    const auto& errors = r.errors();
    CHECK(!errors.empty());
    REQUIRE(errors.size() == 3);
    CHECK(errors[0] == "test: error: $.registries[0].packages[1] (a package pattern): \"\" is not a valid package "
                       "pattern. Package patterns must "
                       "use only one wildcard character (*) and it must be the last character in the pattern (see "
                       "https://learn.microsoft.com/vcpkg/users/registries for more information).");
    CHECK(errors[1] == "test: error: $.registries[0].packages[2] (a package pattern): \"a*a\" is not a valid package "
                       "pattern. Package patterns "
                       "must use only one wildcard character (*) and it must be the last character in the pattern (see "
                       "https://learn.microsoft.com/vcpkg/users/registries for more information).");
    CHECK(errors[2] == "test: error: $.registries[0].packages[3] (a package pattern): \"*a\" is not a valid package "
                       "pattern. Package patterns "
                       "must use only one wildcard character (*) and it must be the last character in the pattern (see "
                       "https://learn.microsoft.com/vcpkg/users/registries for more information).");
>>>>>>> 1e08aaa7
}

TEST_CASE ("registries ignored patterns warning", "[registries]")
{
    auto test_json = parse_json(R"json({
    "registries": [
        {
            "kind": "git",
            "repository": "https://github.com/Microsoft/vcpkg",
            "baseline": "ffff0000",
            "packages": [ "*", "rapidjson", "zlib" ]
        },
        {
            "kind": "git",
            "repository": "https://github.com/northwindtraders/vcpkg-registry",
            "baseline": "aaaa0000",
            "packages": [ "bei*", "zlib" ]
        },
        {
            "kind": "git",
            "repository": "https://github.com/another-remote/another-vcpkg-registry",
            "baseline": "bbbb0000",
            "packages": [ "*", "bei*", "zlib" ]
        }
    ]
})json");

    Json::Reader r{"test"};
    auto maybe_conf = r.visit(test_json, get_configuration_deserializer());

    auto conf = maybe_conf.get();
    REQUIRE(conf);

    auto& regs = conf->registries;
    REQUIRE(regs.size() == 3);

    auto reg = regs[0];
    CHECK(reg.kind == "git");
    CHECK(reg.repo == "https://github.com/Microsoft/vcpkg");
    CHECK(reg.baseline == "ffff0000");
    auto pkgs = reg.packages.get();
    REQUIRE(pkgs);
    REQUIRE(pkgs->size() == 3);
    CHECK((*pkgs)[0] == "*");
    CHECK((*pkgs)[1] == "rapidjson");
    CHECK((*pkgs)[2] == "zlib");

    reg = regs[1];
    CHECK(reg.kind == "git");
    CHECK(reg.repo == "https://github.com/northwindtraders/vcpkg-registry");
    CHECK(reg.baseline == "aaaa0000");
    pkgs = reg.packages.get();
    REQUIRE(pkgs);
    REQUIRE(pkgs->size() == 2);
    CHECK((*pkgs)[0] == "bei*");
    CHECK((*pkgs)[1] == "zlib");

    reg = regs[2];
    CHECK(reg.kind == "git");
    CHECK(reg.repo == "https://github.com/another-remote/another-vcpkg-registry");
    CHECK(reg.baseline == "bbbb0000");
    pkgs = reg.packages.get();
    REQUIRE(pkgs);
    REQUIRE(pkgs->size() == 3);
    CHECK((*pkgs)[0] == "*");
    CHECK((*pkgs)[1] == "bei*");
    CHECK((*pkgs)[2] == "zlib");

<<<<<<< HEAD
    const auto& messages = r.messages();
    REQUIRE(messages.size() == 3);
    CHECK(messages[0].message == R"(test: warning: $ (a configuration object): Package "*" is duplicated.
=======
    const auto& warnings = r.warnings();
    REQUIRE(warnings.size() == 3);
    CHECK(warnings[0] == R"(test: warning: $ (a configuration object): Package "*" is duplicated.
>>>>>>> 1e08aaa7
  First declared in:
    location: $.registries[0].packages[0]
    registry: https://github.com/Microsoft/vcpkg

  The following redeclarations will be ignored:
    location: $.registries[2].packages[0]
    registry: https://github.com/another-remote/another-vcpkg-registry
)");
<<<<<<< HEAD
    CHECK(messages[1].message == R"(test: warning: $ (a configuration object): Package "bei*" is duplicated.
=======
    CHECK(warnings[1] == R"(test: warning: $ (a configuration object): Package "bei*" is duplicated.
>>>>>>> 1e08aaa7
  First declared in:
    location: $.registries[1].packages[0]
    registry: https://github.com/northwindtraders/vcpkg-registry

  The following redeclarations will be ignored:
    location: $.registries[2].packages[1]
    registry: https://github.com/another-remote/another-vcpkg-registry
)");
<<<<<<< HEAD
    CHECK(messages[2].message == R"(test: warning: $ (a configuration object): Package "zlib" is duplicated.
=======
    CHECK(warnings[2] == R"(test: warning: $ (a configuration object): Package "zlib" is duplicated.
>>>>>>> 1e08aaa7
  First declared in:
    location: $.registries[0].packages[2]
    registry: https://github.com/Microsoft/vcpkg

  The following redeclarations will be ignored:
    location: $.registries[1].packages[1]
    registry: https://github.com/northwindtraders/vcpkg-registry

    location: $.registries[2].packages[2]
    registry: https://github.com/another-remote/another-vcpkg-registry
)");
}

TEST_CASE ("git_version_db_parsing", "[registries]")
{
    auto filesystem_version_db = make_git_version_db_deserializer();
    Json::Reader r{"test"};
    auto test_json = parse_json(R"json(
[
    {
        "git-tree": "9b07f8a38bbc4d13f8411921e6734753e15f8d50",
        "version-date": "2021-06-26",
        "port-version": 0
    },
    {
        "git-tree": "12b84a31469a78dd4b42dcf58a27d4600f6b2d48",
        "version-date": "2021-01-14",
        "port-version": 0
    },
    {
        "git-tree": "bd4565e8ab55bc5e098a1750fa5ff0bc4406ca9b",
        "version-string": "2020-04-12",
        "port-version": 0
    }
]
)json");

    auto results_opt = r.visit(test_json, *filesystem_version_db);
    auto& results = results_opt.value_or_exit(VCPKG_LINE_INFO);
    CHECK(results[0].version == SchemedVersion{VersionScheme::Date, {"2021-06-26", 0}});
    CHECK(results[0].git_tree == "9b07f8a38bbc4d13f8411921e6734753e15f8d50");
    CHECK(results[1].version == SchemedVersion{VersionScheme::Date, Version{"2021-01-14", 0}});
    CHECK(results[1].git_tree == "12b84a31469a78dd4b42dcf58a27d4600f6b2d48");
    CHECK(results[2].version == SchemedVersion{VersionScheme::String, Version{"2020-04-12", 0}});
    CHECK(results[2].git_tree == "bd4565e8ab55bc5e098a1750fa5ff0bc4406ca9b");
    CHECK(r.error_count() == 0);
}

TEST_CASE ("filesystem_version_db_parsing", "[registries]")
{
    auto filesystem_version_db = make_filesystem_version_db_deserializer("a/b");

    {
        Json::Reader r{"test"};
        auto test_json = parse_json(R"json(
[
    {
        "version-string": "puppies",
        "port-version": 0,
        "path": "$/c/d"
    },
    {
        "version-string": "doggies",
        "port-version": 0,
        "path": "$/e/d"
    },
    {
        "version-semver": "1.2.3",
        "port-version": 0,
        "path": "$/semvers/here"
    }
]
    )json");
        auto results_opt = r.visit(test_json, *filesystem_version_db);
        auto& results = results_opt.value_or_exit(VCPKG_LINE_INFO);
        CHECK(results[0].version == SchemedVersion{VersionScheme::String, {"puppies", 0}});
        CHECK(results[0].p == "a/b" VCPKG_PREFERRED_SEPARATOR "c/d");
        CHECK(results[1].version == SchemedVersion{VersionScheme::String, {"doggies", 0}});
        CHECK(results[1].p == "a/b" VCPKG_PREFERRED_SEPARATOR "e/d");
        CHECK(results[2].version == SchemedVersion{VersionScheme::Semver, {"1.2.3", 0}});
        CHECK(results[2].p == "a/b" VCPKG_PREFERRED_SEPARATOR "semvers/here");
        CHECK(r.error_count() == 0);
    }

    { // missing $/
        Json::Reader r{"test"};
        auto test_json = parse_json(R"json(
[
    {
        "version-string": "puppies",
        "port-version": 0,
        "path": "c/d"
    }
]
    )json");
        CHECK(r.visit(test_json, *filesystem_version_db).value_or_exit(VCPKG_LINE_INFO).empty());
        CHECK(r.error_count() != 0);
    }

    { // uses backslash
        Json::Reader r{"test"};
        auto test_json = parse_json(R"json(
[
    {
        "version-string": "puppies",
        "port-version": 0,
        "path": "$\\c\\d"
    }
]
    )json");
        CHECK(r.visit(test_json, *filesystem_version_db).value_or_exit(VCPKG_LINE_INFO).empty());
        CHECK(r.error_count() != 0);
    }

    { // doubled slash
        Json::Reader r{"test"};
        auto test_json = parse_json(R"json(
[
    {
        "version-string": "puppies",
        "port-version": 0,
        "path": "$/c//d"
    }
]
    )json");
        CHECK(r.visit(test_json, *filesystem_version_db).value_or_exit(VCPKG_LINE_INFO).empty());
        CHECK(r.error_count() != 0);
    }

    { // dot path (first)
        Json::Reader r{"test"};
        auto test_json = parse_json(R"json(
[
    {
        "version-string": "puppies",
        "port-version": 0,
        "path": "$/./d/a/a"
    }
]
    )json");
        CHECK(r.visit(test_json, *filesystem_version_db).value_or_exit(VCPKG_LINE_INFO).empty());
        CHECK(r.error_count() != 0);
    }

    { // dot path (mid)
        Json::Reader r{"test"};
        auto test_json = parse_json(R"json(
[
    {
        "version-string": "puppies",
        "port-version": 0,
        "path": "$/c/d/./a"
    }
]
    )json");
        CHECK(r.visit(test_json, *filesystem_version_db).value_or_exit(VCPKG_LINE_INFO).empty());
        CHECK(r.error_count() != 0);
    }

    { // dot path (last)
        Json::Reader r{"test"};
        auto test_json = parse_json(R"json(
[
    {
        "version-string": "puppies",
        "port-version": 0,
        "path": "$/c/d/."
    }
]
    )json");
        CHECK(r.visit(test_json, *filesystem_version_db).value_or_exit(VCPKG_LINE_INFO).empty());
        CHECK(r.error_count() != 0);
    }

    { // dot dot path (first)
        Json::Reader r{"test"};
        auto test_json = parse_json(R"json(
[
    {
        "version-string": "puppies",
        "port-version": 0,
        "path": "$/../d/a/a"
    }
]
    )json");
        CHECK(r.visit(test_json, *filesystem_version_db).value_or_exit(VCPKG_LINE_INFO).empty());
        CHECK(r.error_count() != 0);
    }

    { // dot dot path (mid)
        Json::Reader r{"test"};
        auto test_json = parse_json(R"json(
[
    {
        "version-string": "puppies",
        "port-version": 0,
        "path": "$/c/d/../a"
    }
]
    )json");
        CHECK(r.visit(test_json, *filesystem_version_db).value_or_exit(VCPKG_LINE_INFO).empty());
        CHECK(r.error_count() != 0);
    }

    { // dot dot path (last)
        Json::Reader r{"test"};
        auto test_json = parse_json(R"json(
[
    {
        "version-string": "puppies",
        "port-version": 0,
        "path": "$/c/d/.."
    }
]
    )json");
        CHECK(r.visit(test_json, *filesystem_version_db).value_or_exit(VCPKG_LINE_INFO).empty());
        CHECK(r.error_count() != 0);
    }
}

TEST_CASE ("get_all_port_names", "[registries]")
{
    std::vector<Registry> registries;
    // no network 0 known ports, unrelated and example are not selected
    registries.emplace_back(make_registry(1,
                                          {"hello", "world", "abc*", "notpresent"},
                                          {"hello", "world", "unrelated", "example", "abcdefg", "abc", "abcde"},
                                          {}));
    // no network has some known ports
    registries.emplace_back(
        make_registry(2,
                      {"two*"},
                      {"hello", "world", "unrelated", "twoRegistry", "abcdefgXXX", "abcXXX", "abcdeXXX"},
                      {"old", "ports", "abcdefgsuper", "twoOld"}));

    SECTION ("with default registry")
    {
        RegistrySet with_default_registry{std::make_unique<TestRegistryImplementation>(
                                              1,
                                              std::vector<std::string>{"aDefault", "bDefault", "cDefault"},
                                              std::vector<std::string>{"aDefaultOld", "bDefaultOld", "cDefaultOld"}),
                                          std::move(registries)};

        // All the known ports from the default registry
        // hello, world, abcdefg, abc, abcde from the first registry
        // twoRegistry from the second registry
        CHECK(with_default_registry.get_all_reachable_port_names().value_or_exit(VCPKG_LINE_INFO) ==
              std::vector<std::string>{
                  "aDefault", "abc", "abcde", "abcdefg", "bDefault", "cDefault", "hello", "twoRegistry", "world"});

        // All the old ports from the default registry
        // hello, world, notpresent from the first registry (since network was unknown)
        // twoOld from the second registry
        CHECK(with_default_registry.get_all_known_reachable_port_names_no_network().value_or_exit(VCPKG_LINE_INFO) ==
              std::vector<std::string>{
                  "aDefaultOld", "bDefaultOld", "cDefaultOld", "hello", "notpresent", "twoOld", "world"});
    }

    SECTION ("without default registry")
    {
        RegistrySet without_default_registry{nullptr, std::move(registries)};

        // hello, world, abcdefg, abc, abcde from the first registry
        // twoRegistry from the second registry
        CHECK(without_default_registry.get_all_reachable_port_names().value_or_exit(VCPKG_LINE_INFO) ==
              std::vector<std::string>{"abc", "abcde", "abcdefg", "hello", "twoRegistry", "world"});

        // hello, world, notpresent from the first registry
        // twoOld from the second registry
        CHECK(without_default_registry.get_all_known_reachable_port_names_no_network().value_or_exit(VCPKG_LINE_INFO) ==
              std::vector<std::string>{"hello", "notpresent", "twoOld", "world"});
    }
}<|MERGE_RESOLUTION|>--- conflicted
+++ resolved
@@ -416,41 +416,20 @@
 
     Json::Reader r{"test"};
     auto maybe_conf = r.visit(test_json, get_configuration_deserializer());
-<<<<<<< HEAD
     const auto& messages = r.messages();
     REQUIRE(messages.size() == 3);
     CHECK(messages[0].message ==
           "test: error: $.registries[0].packages[1] (a package pattern): \"\" is not a valid package pattern. Package "
-          "patterns must "
-          "use only one wildcard character (*) and it must be the last character in the pattern (see "
+          "patterns must use only one wildcard character (*) and it must be the last character in the pattern (see "
           "https://learn.microsoft.com/vcpkg/users/registries for more information).");
     CHECK(messages[1].message ==
           "test: error: $.registries[0].packages[2] (a package pattern): \"a*a\" is not a valid package pattern. "
-          "Package patterns "
-          "must use only one wildcard character (*) and it must be the last character in the pattern (see "
-          "https://learn.microsoft.com/vcpkg/users/registries for more information).");
+          "Package patterns must use only one wildcard character (*) and it must be the last character in the pattern "
+          "(see https://learn.microsoft.com/vcpkg/users/registries for more information).");
     CHECK(messages[2].message ==
           "test: error: $.registries[0].packages[3] (a package pattern): \"*a\" is not a valid package pattern. "
-          "Package patterns "
-          "must use only one wildcard character (*) and it must be the last character in the pattern (see "
-          "https://learn.microsoft.com/vcpkg/users/registries for more information).");
-=======
-    const auto& errors = r.errors();
-    CHECK(!errors.empty());
-    REQUIRE(errors.size() == 3);
-    CHECK(errors[0] == "test: error: $.registries[0].packages[1] (a package pattern): \"\" is not a valid package "
-                       "pattern. Package patterns must "
-                       "use only one wildcard character (*) and it must be the last character in the pattern (see "
-                       "https://learn.microsoft.com/vcpkg/users/registries for more information).");
-    CHECK(errors[1] == "test: error: $.registries[0].packages[2] (a package pattern): \"a*a\" is not a valid package "
-                       "pattern. Package patterns "
-                       "must use only one wildcard character (*) and it must be the last character in the pattern (see "
-                       "https://learn.microsoft.com/vcpkg/users/registries for more information).");
-    CHECK(errors[2] == "test: error: $.registries[0].packages[3] (a package pattern): \"*a\" is not a valid package "
-                       "pattern. Package patterns "
-                       "must use only one wildcard character (*) and it must be the last character in the pattern (see "
-                       "https://learn.microsoft.com/vcpkg/users/registries for more information).");
->>>>>>> 1e08aaa7
+          "Package patterns must use only one wildcard character (*) and it must be the last character in the pattern "
+          "(see https://learn.microsoft.com/vcpkg/users/registries for more information).");
 }
 
 TEST_CASE ("registries ignored patterns warning", "[registries]")
@@ -519,15 +498,9 @@
     CHECK((*pkgs)[1] == "bei*");
     CHECK((*pkgs)[2] == "zlib");
 
-<<<<<<< HEAD
     const auto& messages = r.messages();
     REQUIRE(messages.size() == 3);
     CHECK(messages[0].message == R"(test: warning: $ (a configuration object): Package "*" is duplicated.
-=======
-    const auto& warnings = r.warnings();
-    REQUIRE(warnings.size() == 3);
-    CHECK(warnings[0] == R"(test: warning: $ (a configuration object): Package "*" is duplicated.
->>>>>>> 1e08aaa7
   First declared in:
     location: $.registries[0].packages[0]
     registry: https://github.com/Microsoft/vcpkg
@@ -536,11 +509,7 @@
     location: $.registries[2].packages[0]
     registry: https://github.com/another-remote/another-vcpkg-registry
 )");
-<<<<<<< HEAD
     CHECK(messages[1].message == R"(test: warning: $ (a configuration object): Package "bei*" is duplicated.
-=======
-    CHECK(warnings[1] == R"(test: warning: $ (a configuration object): Package "bei*" is duplicated.
->>>>>>> 1e08aaa7
   First declared in:
     location: $.registries[1].packages[0]
     registry: https://github.com/northwindtraders/vcpkg-registry
@@ -549,11 +518,7 @@
     location: $.registries[2].packages[1]
     registry: https://github.com/another-remote/another-vcpkg-registry
 )");
-<<<<<<< HEAD
     CHECK(messages[2].message == R"(test: warning: $ (a configuration object): Package "zlib" is duplicated.
-=======
-    CHECK(warnings[2] == R"(test: warning: $ (a configuration object): Package "zlib" is duplicated.
->>>>>>> 1e08aaa7
   First declared in:
     location: $.registries[0].packages[2]
     registry: https://github.com/Microsoft/vcpkg
