#include <catch2/catch.hpp>

#include <vcpkg/base/jsonreader.h>
#include <vcpkg/base/strings.h>

#include <vcpkg/configuration.h>
#include <vcpkg/registries.h>

using namespace vcpkg;

namespace
{
    struct TestRegistryImplementation final : RegistryImplementation
    {
        StringLiteral kind() const override { return "test"; }

        ExpectedL<std::unique_ptr<RegistryEntry>> get_port_entry(StringView) const override { return nullptr; }

        ExpectedL<Unit> append_all_port_names(std::vector<std::string>& port_names) const override
        {
            port_names.insert(port_names.end(), all_port_names.begin(), all_port_names.end());
            return Unit{};
        }

        ExpectedL<bool> try_append_all_port_names_no_network(std::vector<std::string>& port_names) const override
        {
            port_names.insert(port_names.end(), no_network_port_names.begin(), no_network_port_names.end());
            return !no_network_port_names.empty();
        }

        ExpectedL<Optional<Version>> get_baseline_version(StringView) const override
        {
            return LocalizedString::from_raw("error");
        }

        int number;
        std::vector<std::string> all_port_names;
        std::vector<std::string> no_network_port_names;

        TestRegistryImplementation(int n) : number(n), all_port_names(), no_network_port_names() { }
        TestRegistryImplementation(int n,
                                   std::vector<std::string>&& all_port_names,
                                   std::vector<std::string>&& no_network_port_names)
            : number(n), all_port_names(all_port_names), no_network_port_names(no_network_port_names)
        {
        }
    };

    Registry make_registry(int n, std::vector<std::string>&& patterns)
    {
        return {std::move(patterns), std::make_unique<TestRegistryImplementation>(n)};
    }

    Registry make_registry(int n,
                           std::vector<std::string>&& patterns,
                           std::vector<std::string>&& known_no_network,
                           std::vector<std::string>&& known_network)
    {
        return {std::move(patterns),
                std::make_unique<TestRegistryImplementation>(n, std::move(known_no_network), std::move(known_network))};
    }

    int get_tri_num(const RegistryImplementation& r)
    {
        if (auto tri = dynamic_cast<const TestRegistryImplementation*>(&r))
        {
            return tri->number;
        }
        else
        {
            return -1;
        }
    }

    // test functions which parse string literals, so no concerns about failure
    Json::Value parse_json(StringView sv) { return Json::parse(sv).value(VCPKG_LINE_INFO).value; }
}

TEST_CASE ("registry_set_selects_registry", "[registries]")
{
    {
        std::vector<Registry> rs;
        rs.push_back(make_registry(1, {"p1", "q1", "r1"}));
        rs.push_back(make_registry(2, {"p2", "q2", "r2"}));
        RegistrySet set(std::make_unique<TestRegistryImplementation>(0), std::move(rs));

        auto reg = set.registry_for_port("p1");
        REQUIRE(reg);
        CHECK(get_tri_num(*reg) == 1);
        reg = set.registry_for_port("r2");
        REQUIRE(reg);
        CHECK(get_tri_num(*reg) == 2);
        reg = set.registry_for_port("a");
        REQUIRE(reg);
        CHECK(get_tri_num(*reg) == 0);
    }
    {
        std::vector<Registry> rs;
        rs.push_back(make_registry(1, {"p1", "q1", "r1"}));
        rs.push_back(make_registry(2, {"p2", "q2", "r2"}));
        RegistrySet set(nullptr, std::move(rs));

        auto reg = set.registry_for_port("q1");
        REQUIRE(reg);
        CHECK(get_tri_num(*reg) == 1);
        reg = set.registry_for_port("p2");
        REQUIRE(reg);
        CHECK(get_tri_num(*reg) == 2);
        reg = set.registry_for_port("a");
        CHECK_FALSE(reg);
    }
}

TEST_CASE ("check valid package patterns", "[registries]")
{
    using ID = Json::IdentifierDeserializer;

    // test identifiers
    CHECK(ID::is_ident("co"));
    CHECK(ID::is_ident("rapidjson"));
    CHECK(ID::is_ident("boost-tuple"));
    CHECK(ID::is_ident("vcpkg-boost-helper"));

    // reject invalid characters
    CHECK(!ID::is_ident(""));
    CHECK(!ID::is_ident("boost_tuple"));
    CHECK(!ID::is_ident("boost.tuple"));
    CHECK(!ID::is_ident("boost@1"));
    CHECK(!ID::is_ident("boost#1"));
    CHECK(!ID::is_ident("boost:x64-windows"));

    // accept legacy
    CHECK(ID::is_ident("all_modules"));

    // reject reserved keywords
    CHECK(!ID::is_ident("prn"));
    CHECK(!ID::is_ident("aux"));
    CHECK(!ID::is_ident("nul"));
    CHECK(!ID::is_ident("con"));
    CHECK(!ID::is_ident("core"));
    CHECK(!ID::is_ident("default"));
    CHECK(!ID::is_ident("lpt1"));
    CHECK(!ID::is_ident("com1"));

    // reject incomplete segments
    CHECK(!ID::is_ident("-a"));
    CHECK(!ID::is_ident("a-"));
    CHECK(!ID::is_ident("a--"));
    CHECK(!ID::is_ident("---"));

    // accept prefixes
    CHECK(is_package_pattern("*"));
    CHECK(is_package_pattern("b*"));
    CHECK(is_package_pattern("boost*"));
    CHECK(is_package_pattern("boost-*"));

    // reject invalid patterns
    CHECK(!is_package_pattern("*a"));
    CHECK(!is_package_pattern("a*a"));
    CHECK(!is_package_pattern("a**"));
    CHECK(!is_package_pattern("a+"));
    CHECK(!is_package_pattern("a?"));
}

TEST_CASE ("calculate prefix priority", "[registries]")
{
    CHECK(package_pattern_match("boost", "*") == 1);
    CHECK(package_pattern_match("boost", "b*") == 2);
    CHECK(package_pattern_match("boost", "boost*") == 6);
    CHECK(package_pattern_match("boost", "boost") == SIZE_MAX);

    CHECK(package_pattern_match("", "") == SIZE_MAX);
    CHECK(package_pattern_match("", "*") == 1);
    CHECK(package_pattern_match("", "a") == 0);
    CHECK(package_pattern_match("boost", "") == 0);
    CHECK(package_pattern_match("boost", "c*") == 0);
    CHECK(package_pattern_match("boost", "*c") == 0);
    CHECK(package_pattern_match("boost", "c**") == 0);
    CHECK(package_pattern_match("boost", "c*a") == 0);
}

TEST_CASE ("select highest priority registry", "[registries]")
{
    std::vector<Registry> rs;
    rs.push_back(make_registry(1, {"b*"}));
    rs.push_back(make_registry(2, {"boost*"}));
    rs.push_back(make_registry(3, {"boost", "boost-tuple"}));
    rs.push_back(make_registry(4, {"boost-*"}));
    rs.push_back(make_registry(5, {"boo*"}));
    rs.push_back(make_registry(6, {"boost", "boost-tuple"}));
    RegistrySet set(std::make_unique<TestRegistryImplementation>(0), std::move(rs));

    auto reg = set.registry_for_port("boost");
    REQUIRE(reg);
    CHECK(get_tri_num(*reg) == 3);

    reg = set.registry_for_port("boost-algorithm");
    REQUIRE(reg);
    CHECK(get_tri_num(*reg) == 4);

    reg = set.registry_for_port("boost-tuple");
    REQUIRE(reg);
    CHECK(get_tri_num(*reg) == 3);

    reg = set.registry_for_port("boomerang");
    REQUIRE(reg);
    CHECK(get_tri_num(*reg) == 5);

    reg = set.registry_for_port("bang");
    REQUIRE(reg);
    CHECK(get_tri_num(*reg) == 1);

    reg = set.registry_for_port("cpprestsdk");
    REQUIRE(reg);
    CHECK(get_tri_num(*reg) == 0);
}

TEST_CASE ("sort candidate registries by priority", "[registries]")
{
    {
        std::vector<Registry> rs;
        rs.push_back(make_registry(1, {"bo*"}));
        rs.push_back(make_registry(2, {"b*"}));
        rs.push_back(make_registry(3, {"boost*"}));
        rs.push_back(make_registry(4, {"boost"}));
        RegistrySet set(nullptr, std::move(rs));

        auto candidates = set.registries_for_port("boost");
        REQUIRE(candidates.size() == 4);
        size_t idx = 0;

        auto reg = candidates[idx++];
        REQUIRE(reg);
        CHECK(get_tri_num(*reg) == 4);

        reg = candidates[idx++];
        REQUIRE(reg);
        CHECK(get_tri_num(*reg) == 3);

        reg = candidates[idx++];
        REQUIRE(reg);
        CHECK(get_tri_num(*reg) == 1);

        reg = candidates[idx++];
        REQUIRE(reg);
        CHECK(get_tri_num(*reg) == 2);
    }

    {
        std::vector<Registry> rs;
        rs.push_back(make_registry(1, {"bo*"}));
        rs.push_back(make_registry(2, {"b*"}));
        rs.push_back(make_registry(3, {"boost*"}));
        rs.push_back(make_registry(4, {"boost"}));
        RegistrySet set(nullptr, std::move(rs));

        auto candidates = set.registries_for_port("cpprestsdk");
        REQUIRE(candidates.empty());
    }
}

static vcpkg::Optional<Configuration> visit_default_registry(Json::Reader& r, Json::Value&& reg)
{
    Json::Object config;
    config.insert("default-registry", std::move(reg));
    return r.visit(config, get_configuration_deserializer());
}

TEST_CASE ("registry_parsing", "[registries]")
{
    {
        Json::Reader r{"test"};
        auto test_json = parse_json(R"json(
{
    "kind": "builtin"
}
    )json");
        visit_default_registry(r, std::move(test_json));
        CHECK(r.error_count() != 0);
    }
    {
        Json::Reader r{"test"};
        auto test_json = parse_json(R"json(
{
    "kind": "builtin",
    "baseline": "hi"
}
    )json");
        visit_default_registry(r, std::move(test_json));
        // Non-SHA strings are allowed and will be diagnosed later
        CHECK(r.error_count() == 0);
    }
    {
        Json::Reader r{"test"};
        auto test_json = parse_json(R"json(
{
    "kind": "builtin",
    "baseline": "1234567890123456789012345678901234567890"
}
    )json");
        auto registry_impl = visit_default_registry(r, std::move(test_json));
        REQUIRE(registry_impl);
        CHECK(r.error_count() == 0);
    }
    {
        Json::Reader r{"test"};
        auto test_json = parse_json(R"json(
{
    "kind": "builtin",
    "baseline": "1234567890123456789012345678901234567890",
    "path": "a/b"
}
    )json");
        visit_default_registry(r, std::move(test_json));
        CHECK(r.error_count() != 0);
    }
    {
        Json::Reader r{"test"};
        auto test_json = parse_json(R"json(
{
    "kind": "filesystem",
    "path": "a/b/c"
}
    )json");
        auto registry_impl = visit_default_registry(r, std::move(test_json));
        REQUIRE(registry_impl);
        CHECK(r.error_count() == 0);

        test_json = parse_json(R"json(
{
    "kind": "filesystem",
    "path": "/a/b/c"
}
    )json");
        registry_impl = visit_default_registry(r, std::move(test_json));
        REQUIRE(registry_impl);
        CHECK(r.error_count() == 0);
    }

    auto test_json = parse_json(R"json(
{
    "kind": "git"
}
    )json");
    {
        Json::Reader r{"test"};
        visit_default_registry(r, std::move(test_json));
        CHECK(r.error_count() != 0);
    }
    test_json = parse_json(R"json(
{
    "kind": "git",
    "repository": "abc"
}
    )json");
    {
        Json::Reader r{"test"};
        visit_default_registry(r, std::move(test_json));
        CHECK(r.error_count() != 0);
    }

    test_json = parse_json(R"json(
{
    "kind": "git",
    "baseline": "123"
}
    )json");
    {
        Json::Reader r{"test"};
        visit_default_registry(r, std::move(test_json));
        CHECK(r.error_count() != 0);
    }

    test_json = parse_json(R"json(
{
    "kind": "git",
    "repository": "abc",
    "baseline": "123",
    "reference": "abc/def"
}
    )json");
    {
        Json::Reader r{"test"};
        auto registry_impl = visit_default_registry(r, std::move(test_json));
        REQUIRE(registry_impl);
        INFO(Json::join(r.messages()).data());
        CHECK(r.error_count() == 0);
    }

    test_json = parse_json(R"json(
{
    "kind": "git",
    "repository": "abc",
    "baseline": "123"
}
    )json");
    Json::Reader r{"test"};
    auto registry_impl = visit_default_registry(r, std::move(test_json));
    REQUIRE(registry_impl);
    INFO(Json::join(r.messages()).data());
    CHECK(r.error_count() == 0);
}

TEST_CASE ("registries report pattern errors", "[registries]")
{
    auto test_json = parse_json(R"json({
    "registries": [
        {
            "kind": "git",
            "repository": "https://github.com/Microsoft/vcpkg",
            "baseline": "ffff0000",
            "packages": [ "*", "", "a*a", "*a" ]
        }
    ]
})json");

    Json::Reader r{"test"};
    auto maybe_conf = r.visit(test_json, get_configuration_deserializer());
    const auto& messages = r.messages();
    REQUIRE(messages.size() == 3);
    CHECK(messages[0].message ==
          "test: error: $.registries[0].packages[1] (a package pattern): \"\" is not a valid package pattern. Package "
          "patterns must "
          "use only one wildcard character (*) and it must be the last character in the pattern (see "
<<<<<<< HEAD
          "https://learn.microsoft.com/vcpkg/users/registries for more information)");
    CHECK(messages[1].message ==
          "test: error: $.registries[0].packages[2] (a package pattern): \"a*a\" is not a valid package pattern. "
          "Package patterns "
          "must use only one wildcard character (*) and it must be the last character in the pattern (see "
          "https://learn.microsoft.com/vcpkg/users/registries for more information)");
    CHECK(messages[2].message ==
          "test: error: $.registries[0].packages[3] (a package pattern): \"*a\" is not a valid package pattern. "
          "Package patterns "
=======
          "https://learn.microsoft.com/vcpkg/users/registries for more information).");
    CHECK(errors[1] ==
          "$.registries[0].packages[2] (a package pattern): \"a*a\" is not a valid package pattern. Package patterns "
          "must use only one wildcard character (*) and it must be the last character in the pattern (see "
          "https://learn.microsoft.com/vcpkg/users/registries for more information).");
    CHECK(errors[2] ==
          "$.registries[0].packages[3] (a package pattern): \"*a\" is not a valid package pattern. Package patterns "
>>>>>>> 582382f1
          "must use only one wildcard character (*) and it must be the last character in the pattern (see "
          "https://learn.microsoft.com/vcpkg/users/registries for more information).");
}

TEST_CASE ("registries ignored patterns warning", "[registries]")
{
    auto test_json = parse_json(R"json({
    "registries": [
        {
            "kind": "git",
            "repository": "https://github.com/Microsoft/vcpkg",
            "baseline": "ffff0000",
            "packages": [ "*", "rapidjson", "zlib" ]
        },
        {
            "kind": "git",
            "repository": "https://github.com/northwindtraders/vcpkg-registry",
            "baseline": "aaaa0000",
            "packages": [ "bei*", "zlib" ]
        },
        {
            "kind": "git",
            "repository": "https://github.com/another-remote/another-vcpkg-registry",
            "baseline": "bbbb0000",
            "packages": [ "*", "bei*", "zlib" ]
        }
    ]
})json");

    Json::Reader r{"test"};
    auto maybe_conf = r.visit(test_json, get_configuration_deserializer());

    auto conf = maybe_conf.get();
    REQUIRE(conf);

    auto& regs = conf->registries;
    REQUIRE(regs.size() == 3);

    auto reg = regs[0];
    CHECK(reg.kind == "git");
    CHECK(reg.repo == "https://github.com/Microsoft/vcpkg");
    CHECK(reg.baseline == "ffff0000");
    auto pkgs = reg.packages.get();
    REQUIRE(pkgs);
    REQUIRE(pkgs->size() == 3);
    CHECK((*pkgs)[0] == "*");
    CHECK((*pkgs)[1] == "rapidjson");
    CHECK((*pkgs)[2] == "zlib");

    reg = regs[1];
    CHECK(reg.kind == "git");
    CHECK(reg.repo == "https://github.com/northwindtraders/vcpkg-registry");
    CHECK(reg.baseline == "aaaa0000");
    pkgs = reg.packages.get();
    REQUIRE(pkgs);
    REQUIRE(pkgs->size() == 2);
    CHECK((*pkgs)[0] == "bei*");
    CHECK((*pkgs)[1] == "zlib");

    reg = regs[2];
    CHECK(reg.kind == "git");
    CHECK(reg.repo == "https://github.com/another-remote/another-vcpkg-registry");
    CHECK(reg.baseline == "bbbb0000");
    pkgs = reg.packages.get();
    REQUIRE(pkgs);
    REQUIRE(pkgs->size() == 3);
    CHECK((*pkgs)[0] == "*");
    CHECK((*pkgs)[1] == "bei*");
    CHECK((*pkgs)[2] == "zlib");

    const auto& messages = r.messages();
    REQUIRE(messages.size() == 3);
    CHECK(messages[0].message == R"(test: warning: $ (a configuration object): Package "*" is duplicated.
  First declared in:
    location: $.registries[0].packages[0]
    registry: https://github.com/Microsoft/vcpkg

  The following redeclarations will be ignored:
    location: $.registries[2].packages[0]
    registry: https://github.com/another-remote/another-vcpkg-registry
)");
    CHECK(messages[1].message == R"(test: warning: $ (a configuration object): Package "bei*" is duplicated.
  First declared in:
    location: $.registries[1].packages[0]
    registry: https://github.com/northwindtraders/vcpkg-registry

  The following redeclarations will be ignored:
    location: $.registries[2].packages[1]
    registry: https://github.com/another-remote/another-vcpkg-registry
)");
    CHECK(messages[2].message == R"(test: warning: $ (a configuration object): Package "zlib" is duplicated.
  First declared in:
    location: $.registries[0].packages[2]
    registry: https://github.com/Microsoft/vcpkg

  The following redeclarations will be ignored:
    location: $.registries[1].packages[1]
    registry: https://github.com/northwindtraders/vcpkg-registry

    location: $.registries[2].packages[2]
    registry: https://github.com/another-remote/another-vcpkg-registry
)");
}

TEST_CASE ("git_version_db_parsing", "[registries]")
{
    auto filesystem_version_db = make_git_version_db_deserializer();
    Json::Reader r{"test"};
    auto test_json = parse_json(R"json(
[
    {
        "git-tree": "9b07f8a38bbc4d13f8411921e6734753e15f8d50",
        "version-date": "2021-06-26",
        "port-version": 0
    },
    {
        "git-tree": "12b84a31469a78dd4b42dcf58a27d4600f6b2d48",
        "version-date": "2021-01-14",
        "port-version": 0
    },
    {
        "git-tree": "bd4565e8ab55bc5e098a1750fa5ff0bc4406ca9b",
        "version-string": "2020-04-12",
        "port-version": 0
    }
]
)json");

    auto results_opt = r.visit(test_json, *filesystem_version_db);
    auto& results = results_opt.value_or_exit(VCPKG_LINE_INFO);
    CHECK(results[0].version == SchemedVersion{VersionScheme::Date, {"2021-06-26", 0}});
    CHECK(results[0].git_tree == "9b07f8a38bbc4d13f8411921e6734753e15f8d50");
    CHECK(results[1].version == SchemedVersion{VersionScheme::Date, Version{"2021-01-14", 0}});
    CHECK(results[1].git_tree == "12b84a31469a78dd4b42dcf58a27d4600f6b2d48");
    CHECK(results[2].version == SchemedVersion{VersionScheme::String, Version{"2020-04-12", 0}});
    CHECK(results[2].git_tree == "bd4565e8ab55bc5e098a1750fa5ff0bc4406ca9b");
    CHECK(r.error_count() == 0);
}

TEST_CASE ("filesystem_version_db_parsing", "[registries]")
{
    auto filesystem_version_db = make_filesystem_version_db_deserializer("a/b");

    {
        Json::Reader r{"test"};
        auto test_json = parse_json(R"json(
[
    {
        "version-string": "puppies",
        "port-version": 0,
        "path": "$/c/d"
    },
    {
        "version-string": "doggies",
        "port-version": 0,
        "path": "$/e/d"
    },
    {
        "version-semver": "1.2.3",
        "port-version": 0,
        "path": "$/semvers/here"
    }
]
    )json");
        auto results_opt = r.visit(test_json, *filesystem_version_db);
        auto& results = results_opt.value_or_exit(VCPKG_LINE_INFO);
        CHECK(results[0].version == SchemedVersion{VersionScheme::String, {"puppies", 0}});
        CHECK(results[0].p == "a/b" VCPKG_PREFERRED_SEPARATOR "c/d");
        CHECK(results[1].version == SchemedVersion{VersionScheme::String, {"doggies", 0}});
        CHECK(results[1].p == "a/b" VCPKG_PREFERRED_SEPARATOR "e/d");
        CHECK(results[2].version == SchemedVersion{VersionScheme::Semver, {"1.2.3", 0}});
        CHECK(results[2].p == "a/b" VCPKG_PREFERRED_SEPARATOR "semvers/here");
        CHECK(r.error_count() == 0);
    }

    { // missing $/
        Json::Reader r{"test"};
        auto test_json = parse_json(R"json(
[
    {
        "version-string": "puppies",
        "port-version": 0,
        "path": "c/d"
    }
]
    )json");
        CHECK(r.visit(test_json, *filesystem_version_db).value_or_exit(VCPKG_LINE_INFO).empty());
        CHECK(r.error_count() != 0);
    }

    { // uses backslash
        Json::Reader r{"test"};
        auto test_json = parse_json(R"json(
[
    {
        "version-string": "puppies",
        "port-version": 0,
        "path": "$\\c\\d"
    }
]
    )json");
        CHECK(r.visit(test_json, *filesystem_version_db).value_or_exit(VCPKG_LINE_INFO).empty());
        CHECK(r.error_count() != 0);
    }

    { // doubled slash
        Json::Reader r{"test"};
        auto test_json = parse_json(R"json(
[
    {
        "version-string": "puppies",
        "port-version": 0,
        "path": "$/c//d"
    }
]
    )json");
        CHECK(r.visit(test_json, *filesystem_version_db).value_or_exit(VCPKG_LINE_INFO).empty());
        CHECK(r.error_count() != 0);
    }

    { // dot path (first)
        Json::Reader r{"test"};
        auto test_json = parse_json(R"json(
[
    {
        "version-string": "puppies",
        "port-version": 0,
        "path": "$/./d/a/a"
    }
]
    )json");
        CHECK(r.visit(test_json, *filesystem_version_db).value_or_exit(VCPKG_LINE_INFO).empty());
        CHECK(r.error_count() != 0);
    }

    { // dot path (mid)
        Json::Reader r{"test"};
        auto test_json = parse_json(R"json(
[
    {
        "version-string": "puppies",
        "port-version": 0,
        "path": "$/c/d/./a"
    }
]
    )json");
        CHECK(r.visit(test_json, *filesystem_version_db).value_or_exit(VCPKG_LINE_INFO).empty());
        CHECK(r.error_count() != 0);
    }

    { // dot path (last)
        Json::Reader r{"test"};
        auto test_json = parse_json(R"json(
[
    {
        "version-string": "puppies",
        "port-version": 0,
        "path": "$/c/d/."
    }
]
    )json");
        CHECK(r.visit(test_json, *filesystem_version_db).value_or_exit(VCPKG_LINE_INFO).empty());
        CHECK(r.error_count() != 0);
    }

    { // dot dot path (first)
        Json::Reader r{"test"};
        auto test_json = parse_json(R"json(
[
    {
        "version-string": "puppies",
        "port-version": 0,
        "path": "$/../d/a/a"
    }
]
    )json");
        CHECK(r.visit(test_json, *filesystem_version_db).value_or_exit(VCPKG_LINE_INFO).empty());
        CHECK(r.error_count() != 0);
    }

    { // dot dot path (mid)
        Json::Reader r{"test"};
        auto test_json = parse_json(R"json(
[
    {
        "version-string": "puppies",
        "port-version": 0,
        "path": "$/c/d/../a"
    }
]
    )json");
        CHECK(r.visit(test_json, *filesystem_version_db).value_or_exit(VCPKG_LINE_INFO).empty());
        CHECK(r.error_count() != 0);
    }

    { // dot dot path (last)
        Json::Reader r{"test"};
        auto test_json = parse_json(R"json(
[
    {
        "version-string": "puppies",
        "port-version": 0,
        "path": "$/c/d/.."
    }
]
    )json");
        CHECK(r.visit(test_json, *filesystem_version_db).value_or_exit(VCPKG_LINE_INFO).empty());
        CHECK(r.error_count() != 0);
    }
}

TEST_CASE ("get_all_port_names", "[registries]")
{
    std::vector<Registry> registries;
    // no network 0 known ports, unrelated and example are not selected
    registries.emplace_back(make_registry(1,
                                          {"hello", "world", "abc*", "notpresent"},
                                          {"hello", "world", "unrelated", "example", "abcdefg", "abc", "abcde"},
                                          {}));
    // no network has some known ports
    registries.emplace_back(
        make_registry(2,
                      {"two*"},
                      {"hello", "world", "unrelated", "twoRegistry", "abcdefgXXX", "abcXXX", "abcdeXXX"},
                      {"old", "ports", "abcdefgsuper", "twoOld"}));

    SECTION ("with default registry")
    {
        RegistrySet with_default_registry{std::make_unique<TestRegistryImplementation>(
                                              1,
                                              std::vector<std::string>{"aDefault", "bDefault", "cDefault"},
                                              std::vector<std::string>{"aDefaultOld", "bDefaultOld", "cDefaultOld"}),
                                          std::move(registries)};

        // All the known ports from the default registry
        // hello, world, abcdefg, abc, abcde from the first registry
        // twoRegistry from the second registry
        CHECK(with_default_registry.get_all_reachable_port_names().value_or_exit(VCPKG_LINE_INFO) ==
              std::vector<std::string>{
                  "aDefault", "abc", "abcde", "abcdefg", "bDefault", "cDefault", "hello", "twoRegistry", "world"});

        // All the old ports from the default registry
        // hello, world, notpresent from the first registry (since network was unknown)
        // twoOld from the second registry
        CHECK(with_default_registry.get_all_known_reachable_port_names_no_network().value_or_exit(VCPKG_LINE_INFO) ==
              std::vector<std::string>{
                  "aDefaultOld", "bDefaultOld", "cDefaultOld", "hello", "notpresent", "twoOld", "world"});
    }

    SECTION ("without default registry")
    {
        RegistrySet without_default_registry{nullptr, std::move(registries)};

        // hello, world, abcdefg, abc, abcde from the first registry
        // twoRegistry from the second registry
        CHECK(without_default_registry.get_all_reachable_port_names().value_or_exit(VCPKG_LINE_INFO) ==
              std::vector<std::string>{"abc", "abcde", "abcdefg", "hello", "twoRegistry", "world"});

        // hello, world, notpresent from the first registry
        // twoOld from the second registry
        CHECK(without_default_registry.get_all_known_reachable_port_names_no_network().value_or_exit(VCPKG_LINE_INFO) ==
              std::vector<std::string>{"hello", "notpresent", "twoOld", "world"});
    }
}<|MERGE_RESOLUTION|>--- conflicted
+++ resolved
@@ -422,25 +422,15 @@
           "test: error: $.registries[0].packages[1] (a package pattern): \"\" is not a valid package pattern. Package "
           "patterns must "
           "use only one wildcard character (*) and it must be the last character in the pattern (see "
-<<<<<<< HEAD
-          "https://learn.microsoft.com/vcpkg/users/registries for more information)");
+          "https://learn.microsoft.com/vcpkg/users/registries for more information).");
     CHECK(messages[1].message ==
           "test: error: $.registries[0].packages[2] (a package pattern): \"a*a\" is not a valid package pattern. "
           "Package patterns "
           "must use only one wildcard character (*) and it must be the last character in the pattern (see "
-          "https://learn.microsoft.com/vcpkg/users/registries for more information)");
+          "https://learn.microsoft.com/vcpkg/users/registries for more information).");
     CHECK(messages[2].message ==
           "test: error: $.registries[0].packages[3] (a package pattern): \"*a\" is not a valid package pattern. "
           "Package patterns "
-=======
-          "https://learn.microsoft.com/vcpkg/users/registries for more information).");
-    CHECK(errors[1] ==
-          "$.registries[0].packages[2] (a package pattern): \"a*a\" is not a valid package pattern. Package patterns "
-          "must use only one wildcard character (*) and it must be the last character in the pattern (see "
-          "https://learn.microsoft.com/vcpkg/users/registries for more information).");
-    CHECK(errors[2] ==
-          "$.registries[0].packages[3] (a package pattern): \"*a\" is not a valid package pattern. Package patterns "
->>>>>>> 582382f1
           "must use only one wildcard character (*) and it must be the last character in the pattern (see "
           "https://learn.microsoft.com/vcpkg/users/registries for more information).");
 }
