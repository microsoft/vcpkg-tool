--- conflicted
+++ resolved
@@ -14,7 +14,7 @@
 
 using Pgh = std::vector<std::unordered_map<std::string, std::string>>;
 
-SourceControlFileAndLocation make_scfl(std::unique_ptr<SourceControlFile> scf)
+static SourceControlFileAndLocation make_scfl(std::unique_ptr<SourceControlFile> scf)
 {
     return SourceControlFileAndLocation("test", std::move(scf), "", "");
 }
@@ -29,13 +29,8 @@
 
     std::unordered_map<std::string, SourceControlFileAndLocation> map;
     auto scf = test_parse_control_file({{{"Source", "a"}, {"Version", "0"}}}).value_or_exit(VCPKG_LINE_INFO);
-<<<<<<< HEAD
     map.emplace("a", make_scfl(std::move(scf)));
-    PortFileProvider::MapPortFileProvider provider(map);
-=======
-    map.emplace("a", SourceControlFileAndLocation{std::move(scf), ""});
     MapPortFileProvider provider(map);
->>>>>>> 85f61c1c
 
     auto pkgs = SortedVector<OutdatedPackage, decltype(&OutdatedPackage::compare_by_name)>(
         Update::find_outdated_packages(provider, status_db), &OutdatedPackage::compare_by_name);
@@ -58,13 +53,8 @@
 
     std::unordered_map<std::string, SourceControlFileAndLocation> map;
     auto scf = test_parse_control_file({{{"Source", "a"}, {"Version", "0"}}}).value_or_exit(VCPKG_LINE_INFO);
-<<<<<<< HEAD
     map.emplace("a", make_scfl(std::move(scf)));
-    PortFileProvider::MapPortFileProvider provider(map);
-=======
-    map.emplace("a", SourceControlFileAndLocation{std::move(scf), ""});
     MapPortFileProvider provider(map);
->>>>>>> 85f61c1c
 
     auto pkgs = SortedVector<OutdatedPackage, decltype(&OutdatedPackage::compare_by_name)>(
         Update::find_outdated_packages(provider, status_db), &OutdatedPackage::compare_by_name);
@@ -89,13 +79,8 @@
 
     std::unordered_map<std::string, SourceControlFileAndLocation> map;
     auto scf = test_parse_control_file({{{"Source", "a"}, {"Version", "0"}}}).value_or_exit(VCPKG_LINE_INFO);
-<<<<<<< HEAD
     map.emplace("a", make_scfl(std::move(scf)));
-    PortFileProvider::MapPortFileProvider provider(map);
-=======
-    map.emplace("a", SourceControlFileAndLocation{std::move(scf), ""});
     MapPortFileProvider provider(map);
->>>>>>> 85f61c1c
 
     auto pkgs = SortedVector<OutdatedPackage, decltype(&OutdatedPackage::compare_by_name)>(
         Update::find_outdated_packages(provider, status_db), &OutdatedPackage::compare_by_name);
@@ -115,13 +100,8 @@
 
     std::unordered_map<std::string, SourceControlFileAndLocation> map;
     auto scf = test_parse_control_file({{{"Source", "a"}, {"Version", "2"}}}).value_or_exit(VCPKG_LINE_INFO);
-<<<<<<< HEAD
     map.emplace("a", make_scfl(std::move(scf)));
-    PortFileProvider::MapPortFileProvider provider(map);
-=======
-    map.emplace("a", SourceControlFileAndLocation{std::move(scf), ""});
     MapPortFileProvider provider(map);
->>>>>>> 85f61c1c
 
     auto pkgs = SortedVector<OutdatedPackage, decltype(&OutdatedPackage::compare_by_name)>(
         Update::find_outdated_packages(provider, status_db), &OutdatedPackage::compare_by_name);
