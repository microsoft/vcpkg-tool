#include <vcpkg/base/system_headers.h>

#include <vcpkg/base/chrono.h>
#include <vcpkg/base/files.h>
#include <vcpkg/base/messages.h>
#include <vcpkg/base/pragmas.h>
#include <vcpkg/base/strings.h>
#include <vcpkg/base/system.debug.h>
#include <vcpkg/base/system.process.h>

#include <vcpkg/cgroup-parser.h>
#include <vcpkg/commands.contact.h>
#include <vcpkg/commands.h>
#include <vcpkg/commands.version.h>
#include <vcpkg/globalstate.h>
#include <vcpkg/help.h>
#include <vcpkg/input.h>
#include <vcpkg/metrics.h>
#include <vcpkg/paragraphs.h>
#include <vcpkg/vcpkgcmdarguments.h>
#include <vcpkg/vcpkglib.h>
#include <vcpkg/vcpkgpaths.h>

#include <locale.h>

#include <cassert>
#include <clocale>
#include <memory>
#include <random>

#if defined(_WIN32)
#pragma comment(lib, "ole32")
#pragma comment(lib, "shell32")
#endif

using namespace vcpkg;

static void invalid_command(const std::string& cmd)
{
    msg::println(Color::error, msgVcpkgInvalidCommand, msg::command_name = cmd);
    print_usage();
    Checks::exit_fail(VCPKG_LINE_INFO);
}

static bool detect_container(vcpkg::Filesystem& fs)
{
    (void)fs;
#if defined(_WIN32)
    if (test_registry_key(HKEY_LOCAL_MACHINE, R"(SYSTEM\CurrentControlSet\Services\cexecsvc)"))
    {
        Debug::println("Detected Container Execution Service");
        return true;
    }

    auto username = get_username();
    if (username == L"ContainerUser" || username == L"ContainerAdministrator")
    {
        Debug::println("Detected container username");
        return true;
    }
#elif defined(__linux__)
    if (fs.exists("/.dockerenv", IgnoreErrors{}))
    {
        Debug::println("Detected /.dockerenv file");
        return true;
    }

    // check /proc/1/cgroup, if we're running in a container then the control group for each hierarchy will be:
    //   /docker/<containerid>, or
    //   /lxc/<containerid>
    //
    // Example of /proc/1/cgroup contents:
    // 2:memory:/docker/66a5f8000f3f2e2a19c3f7d60d870064d26996bdfe77e40df7e3fc955b811d14
    // 1:name=systemd:/docker/66a5f8000f3f2e2a19c3f7d60d870064d26996bdfe77e40df7e3fc955b811d14
    // 0::/docker/66a5f8000f3f2e2a19c3f7d60d870064d26996bdfe77e40df7e3fc955b811d14
    auto cgroup_contents = fs.read_contents("/proc/1/cgroup", IgnoreErrors{});
    if (detect_docker_in_cgroup_file(cgroup_contents, "/proc/1/cgroup"))
    {
        Debug::println("Detected docker in cgroup");
        return true;
    }
#endif
    return false;
}

static void inner(vcpkg::Filesystem& fs, const VcpkgCmdArguments& args)
{
    // track version on each invocation
    get_global_metrics_collector().track_string(StringMetric::VcpkgVersion, Commands::Version::version.to_string());

    if (args.command.empty())
    {
        print_usage();
        Checks::exit_fail(VCPKG_LINE_INFO);
    }

    static const auto find_command = [&](auto&& commands) {
        auto it = Util::find_if(commands, [&](auto&& commandc) {
            return Strings::case_insensitive_ascii_equals(commandc.name, args.command);
        });
        using std::end;
        if (it != end(commands))
        {
            return &*it;
        }
        else
        {
            return static_cast<decltype(&*it)>(nullptr);
        }
    };

<<<<<<< HEAD
    get_global_metrics_collector().track_bool(BoolMetric::OptionOverlayPorts, !args.overlay_ports.empty());
=======
    {
        auto metrics = LockGuardPtr<Metrics>(g_metrics);
        if (metrics->metrics_enabled())
        {
            metrics->track_bool_property(BoolMetric::DetectedContainer, detect_container(fs));
        }
    }

    LockGuardPtr<Metrics>(g_metrics)->track_bool_property(BoolMetric::OptionOverlayPorts, !args.overlay_ports.empty());
>>>>>>> 3247920f

    if (const auto command_function = find_command(Commands::get_available_basic_commands()))
    {
        get_global_metrics_collector().track_string(StringMetric::CommandName, command_function->name);
        return command_function->function->perform_and_exit(args, fs);
    }

    const VcpkgPaths paths(fs, args);
    get_global_metrics_collector().track_bool(BoolMetric::FeatureFlagManifests, paths.manifest_mode_enabled());

    fs.current_path(paths.root, VCPKG_LINE_INFO);

    if (const auto command_function = find_command(Commands::get_available_paths_commands()))
    {
        get_global_metrics_collector().track_string(StringMetric::CommandName, command_function->name);
        return command_function->function->perform_and_exit(args, paths);
    }

    Triplet default_triplet = vcpkg::default_triplet(args);
    check_triplet(default_triplet, paths);
    Triplet host_triplet = vcpkg::default_host_triplet(args);
    check_triplet(host_triplet, paths);

    if (const auto command_function = find_command(Commands::get_available_triplet_commands()))
    {
        get_global_metrics_collector().track_string(StringMetric::CommandName, command_function->name);
        return command_function->function->perform_and_exit(args, paths, default_triplet, host_triplet);
    }

    return invalid_command(args.command);
}

#if defined(_WIN32)
// note: this prevents a false positive for -Wmissing-prototypes on clang-cl
int wmain(int, const wchar_t* const* const);

#if !defined(_MSC_VER)
#include <shellapi.h>
int main(int argc, const char* const* const /*argv*/)
{
    wchar_t** wargv;
    wargv = CommandLineToArgvW(GetCommandLineW(), &argc);
    return wmain(argc, wargv);
}
#endif

int wmain(const int argc, const wchar_t* const* const argv)
#else
int main(const int argc, const char* const* const argv)
#endif
{
    if (argc == 0) std::abort();

    ElapsedTimer total_timer;
    auto& fs = get_real_filesystem();
    {
        auto locale = get_environment_variable("VCPKG_LOCALE");
        auto locale_base = get_environment_variable("VCPKG_LOCALE_BASE");

        if (locale.has_value() && locale_base.has_value())
        {
            msg::threadunsafe_initialize_context(fs, *locale.get(), *locale_base.get());
        }
        else if (locale.has_value() || locale_base.has_value())
        {
            msg::write_unlocalized_text_to_stdout(
                Color::error, "If either VCPKG_LOCALE or VCPKG_LOCALE_BASE is initialized, then both must be.\n");
            Checks::exit_fail(VCPKG_LINE_INFO);
        }
        else
        {
            msg::threadunsafe_initialize_context();
        }
    }

#if defined(_WIN32)
    g_init_console_cp = GetConsoleCP();
    g_init_console_output_cp = GetConsoleOutputCP();
    g_init_console_initialized = true;

    SetConsoleCP(CP_UTF8);
    SetConsoleOutputCP(CP_UTF8);

    initialize_global_job_object();
#else
    static const char* const utf8_locales[] = {
        "C.UTF-8",
        "POSIX.UTF-8",
        "en_US.UTF-8",
    };

    for (const char* utf8_locale : utf8_locales)
    {
        if (::setlocale(LC_ALL, utf8_locale))
        {
            ::setenv("LC_ALL", utf8_locale, true);
            break;
        }
    }
#endif
    set_environment_variable("VCPKG_COMMAND", get_exe_path_of_current_process().generic_u8string());

    // Prevent child processes (ex. cmake) from producing "colorized"
    // output (which may include ANSI escape codes), since it would
    // complicate parsing the output.
    //
    // See http://bixense.com/clicolors for the semantics associated with
    // the CLICOLOR and CLICOLOR_FORCE env variables
    //
    set_environment_variable("CLICOLOR_FORCE", {});
    set_environment_variable("CLICOLOR", "0");

    Checks::register_global_shutdown_handler(
        [](void* ptimer) {
            const auto& total_timer = *static_cast<ElapsedTimer*>(ptimer);
            const auto elapsed_us_inner = total_timer.microseconds();

            bool debugging = Debug::g_debugging;

            get_global_metrics_collector().track_elapsed_us(elapsed_us_inner);
            Debug::g_debugging = false;
            flush_global_metrics(get_real_filesystem());

#if defined(_WIN32)
            if (g_init_console_initialized)
            {
                SetConsoleCP(g_init_console_cp);
                SetConsoleOutputCP(g_init_console_output_cp);
            }
#endif

            if (debugging)
            {
                msg::write_unlocalized_text_to_stdout(Color::none,
                                                      Strings::concat("[DEBUG] Time in subprocesses: ",
                                                                      get_subproccess_stats(),
                                                                      " us\n",
                                                                      "[DEBUG] Time in parsing JSON: ",
                                                                      Json::get_json_parsing_stats(),
                                                                      " us\n",
                                                                      "[DEBUG] Time in JSON reader: ",
                                                                      Json::Reader::get_reader_stats(),
                                                                      " us\n",
                                                                      "[DEBUG] Time in filesystem: ",
                                                                      get_filesystem_stats(),
                                                                      " us\n",
                                                                      "[DEBUG] Time in loading ports: ",
                                                                      Paragraphs::get_load_ports_stats(),
                                                                      " us\n",
                                                                      "[DEBUG] Exiting after ",
                                                                      total_timer.to_string(),
                                                                      " (",
                                                                      static_cast<int64_t>(elapsed_us_inner),
                                                                      " us)\n"));
            }
        },
        static_cast<void*>(&total_timer));

    register_console_ctrl_handler();

#if (defined(__aarch64__) || defined(__arm__) || defined(__s390x__) ||                                                 \
     ((defined(__ppc64__) || defined(__PPC64__) || defined(__ppc64le__) || defined(__PPC64LE__)) &&                    \
      defined(__BYTE_ORDER__) && (__BYTE_ORDER__ == __ORDER_LITTLE_ENDIAN__)) ||                                       \
     defined(_M_ARM) || defined(_M_ARM64)) &&                                                                          \
    !defined(_WIN32) && !defined(__APPLE__)
    if (!get_environment_variable("VCPKG_FORCE_SYSTEM_BINARIES").has_value())
    {
        Checks::msg_exit_with_message(VCPKG_LINE_INFO, msgForceSystemBinariesOnWeirdPlatforms);
    }
#endif

    VcpkgCmdArguments args = VcpkgCmdArguments::create_from_command_line(fs, argc, argv);
    if (const auto p = args.debug.get()) Debug::g_debugging = *p;
    args.imbue_from_environment();
    VcpkgCmdArguments::imbue_or_apply_process_recursion(args);
    if (const auto p = args.debug_env.get(); p && *p)
    {
        msg::write_unlocalized_text_to_stdout(Color::none,
                                              "[DEBUG] The following environment variables are currently set:\n" +
                                                  get_environment_variables() + '\n');
    }
    else if (Debug::g_debugging)
    {
        Debug::println("To include the environment variables in debug output, pass --debug-env");
    }
    args.check_feature_flag_consistency();

    bool to_enable_metrics = true;
    auto disable_metrics_tag_file_path = get_exe_path_of_current_process();
    disable_metrics_tag_file_path.replace_filename("vcpkg.disable-metrics");

    std::error_code ec;
    if (fs.exists(disable_metrics_tag_file_path, ec) || ec)
    {
        to_enable_metrics = false;
    }

    if (auto p = args.disable_metrics.get())
    {
        to_enable_metrics = !*p;
    }

    if (to_enable_metrics)
    {
        g_metrics_enabled = true;
    }

    if (const auto p = args.print_metrics.get())
    {
        g_should_print_metrics = *p;
    }

    if (const auto p = args.send_metrics.get())
    {
        g_should_send_metrics = *p;
    }

    if (args.send_metrics.value_or(false) && !to_enable_metrics)
    {
        msg::println_warning(msgVcpkgSendMetricsButDisabled);
    }

    args.debug_print_feature_flags();
    args.track_feature_flag_metrics();
    args.track_environment_metrics();

    if (Debug::g_debugging)
    {
        inner(fs, args);
        Checks::exit_fail(VCPKG_LINE_INFO);
    }

    std::string exc_msg;
    try
    {
        inner(fs, args);
        Checks::exit_fail(VCPKG_LINE_INFO);
    }
    catch (std::exception& e)
    {
        exc_msg = e.what();
    }
    catch (...)
    {
        exc_msg = "unknown error(...)";
    }

    fflush(stdout);
    msg::println(msgVcpkgHasCrashed);
    fflush(stdout);
    msg::println();
    LocalizedString data_blob;
    data_blob.append_raw("Version=")
        .append_raw(Commands::Version::version)
        .append_raw("\nEXCEPTION=")
        .append_raw(exc_msg)
        .append_raw("\nCMD=\n");
    for (int x = 0; x < argc; ++x)
    {
#if defined(_WIN32)
        data_blob.append_raw(Strings::to_utf8(argv[x])).append_raw("|\n");
#else
        data_blob.append_raw(argv[x]).append_raw("|\n");
#endif
    }

    msg::print(data_blob);
    fflush(stdout);

    // It is expected that one of the sub-commands will exit cleanly before we get here.
    Checks::exit_fail(VCPKG_LINE_INFO);
}<|MERGE_RESOLUTION|>--- conflicted
+++ resolved
@@ -109,19 +109,8 @@
         }
     };
 
-<<<<<<< HEAD
+    get_global_metrics_collector().track_bool(BoolMetric::DetectedContainer, detect_container(fs));
     get_global_metrics_collector().track_bool(BoolMetric::OptionOverlayPorts, !args.overlay_ports.empty());
-=======
-    {
-        auto metrics = LockGuardPtr<Metrics>(g_metrics);
-        if (metrics->metrics_enabled())
-        {
-            metrics->track_bool_property(BoolMetric::DetectedContainer, detect_container(fs));
-        }
-    }
-
-    LockGuardPtr<Metrics>(g_metrics)->track_bool_property(BoolMetric::OptionOverlayPorts, !args.overlay_ports.empty());
->>>>>>> 3247920f
 
     if (const auto command_function = find_command(Commands::get_available_basic_commands()))
     {
