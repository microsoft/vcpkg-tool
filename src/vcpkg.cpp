#include <vcpkg/base/system_headers.h>

#include <vcpkg/base/chrono.h>
#include <vcpkg/base/files.h>
#include <vcpkg/base/pragmas.h>
#include <vcpkg/base/strings.h>
#include <vcpkg/base/system.debug.h>
#include <vcpkg/base/system.process.h>

#include <vcpkg/commands.contact.h>
#include <vcpkg/commands.h>
#include <vcpkg/commands.version.h>
#include <vcpkg/globalstate.h>
#include <vcpkg/help.h>
#include <vcpkg/input.h>
#include <vcpkg/metrics.h>
#include <vcpkg/paragraphs.h>
#include <vcpkg/vcpkgcmdarguments.h>
#include <vcpkg/vcpkglib.h>
#include <vcpkg/vcpkgpaths.h>

#include <locale.h>

#include <cassert>
#include <clocale>
#include <memory>
#include <random>

#if defined(_WIN32)
#pragma comment(lib, "ole32")
#pragma comment(lib, "shell32")
#endif

using namespace vcpkg;

namespace
{
    DECLARE_AND_REGISTER_MESSAGE(VcpkgInvalidCommand, (msg::value), "", "invalid command: {value}");
    DECLARE_AND_REGISTER_MESSAGE(VcpkgDebugTimeTaken,
                                 (msg::pretty_value, msg::value),
                                 "{LOCKED}",
                                 "[DEBUG] Exiting after %s (%d us)\n");
    DECLARE_AND_REGISTER_MESSAGE(VcpkgSendMetricsButDisabled,
                                 (),
                                 "",
                                 "Warning: passed --sendmetrics, but metrics are disabled.");
    DECLARE_AND_REGISTER_MESSAGE(VcpkgHasCrashed,
                                 (msg::email, msg::version, msg::error),
                                 "",
                                 R"(vcpkg.exe has crashed.
Please send an email to:
    {email}
containing a brief summary of what you were trying to do and the following data blob:

Version={vcpkg_version}
EXCEPTION='{error}'
CMD=)");
    DECLARE_AND_REGISTER_MESSAGE(VcpkgHasCrashedArgument, (msg::value), "{LOCKED}", "{value}|");
}

// 24 hours/day * 30 days/month * 6 months
static constexpr int SURVEY_INTERVAL_IN_HOURS = 24 * 30 * 6;

// Initial survey appears after 10 days. Therefore, subtract 24 hours/day * 10 days
static constexpr int SURVEY_INITIAL_OFFSET_IN_HOURS = SURVEY_INTERVAL_IN_HOURS - 24 * 10;

static void invalid_command(const std::string& cmd)
{
    msg::println(Color::error, msgVcpkgInvalidCommand, msg::value = cmd);
    print_usage();
    Checks::exit_fail(VCPKG_LINE_INFO);
}

static void inner(vcpkg::Filesystem& fs, const VcpkgCmdArguments& args)
{
    LockGuardPtr<Metrics>(g_metrics)->track_property("command", args.command);
    if (args.command.empty())
    {
        print_usage();
        Checks::exit_fail(VCPKG_LINE_INFO);
    }

    static const auto find_command = [&](auto&& commands) {
        auto it = Util::find_if(commands, [&](auto&& commandc) {
            return Strings::case_insensitive_ascii_equals(commandc.name, args.command);
        });
        using std::end;
        if (it != end(commands))
        {
            return &*it;
        }
        else
        {
            return static_cast<decltype(&*it)>(nullptr);
        }
    };

    if (const auto command_function = find_command(Commands::get_available_basic_commands()))
    {
        return command_function->function->perform_and_exit(args, fs);
    }

    const VcpkgPaths paths(fs, args);
    paths.track_feature_flag_metrics();

    fs.current_path(paths.root, VCPKG_LINE_INFO);

    if (const auto command_function = find_command(Commands::get_available_paths_commands()))
    {
        return command_function->function->perform_and_exit(args, paths);
    }

    Triplet default_triplet = vcpkg::default_triplet(args);
    Input::check_triplet(default_triplet, paths);
    Triplet host_triplet = vcpkg::default_host_triplet(args);
    Input::check_triplet(host_triplet, paths);

    if (const auto command_function = find_command(Commands::get_available_triplet_commands()))
    {
        return command_function->function->perform_and_exit(args, paths, default_triplet, host_triplet);
    }

    return invalid_command(args.command);
}

#if defined(_WIN32)
// note: this prevents a false positive for -Wmissing-prototypes on clang-cl
int wmain(int, const wchar_t* const* const);

#if !defined(_MSC_VER)
#include <shellapi.h>
int main(int argc, const char* const* const /*argv*/)
{
    wchar_t** wargv;
    wargv = CommandLineToArgvW(GetCommandLineW(), &argc);
    return wmain(argc, wargv);
}
#endif

int wmain(const int argc, const wchar_t* const* const argv)
#else
int main(const int argc, const char* const* const argv)
#endif
{
    if (argc == 0) std::abort();

    auto& fs = get_real_filesystem();
    {
        auto locale = get_environment_variable("VCPKG_LOCALE");
        auto locale_base = get_environment_variable("VCPKG_LOCALE_BASE");

        if (locale.has_value() && locale_base.has_value())
        {
            msg::threadunsafe_initialize_context(fs, *locale.get(), *locale_base.get());
        }
        else if (locale.has_value() || locale_base.has_value())
        {
            msg::write_unlocalized_text_to_stdout(
                Color::error, "If either VCPKG_LOCALE or VCPKG_LOCALE_BASE is initialized, then both must be.\n");
            Checks::exit_fail(VCPKG_LINE_INFO);
        }
        else
        {
            msg::threadunsafe_initialize_context();
        }
    }

    *(LockGuardPtr<ElapsedTimer>(GlobalState::timer)) = ElapsedTimer::create_started();

#if defined(_WIN32)
    GlobalState::g_init_console_cp = GetConsoleCP();
    GlobalState::g_init_console_output_cp = GetConsoleOutputCP();
    GlobalState::g_init_console_initialized = true;

    SetConsoleCP(CP_UTF8);
    SetConsoleOutputCP(CP_UTF8);

    initialize_global_job_object();
#else
    static const char* const utf8_locales[] = {
        "C.UTF-8",
        "POSIX.UTF-8",
        "en_US.UTF-8",
    };

    for (const char* utf8_locale : utf8_locales)
    {
        if (::setlocale(LC_ALL, utf8_locale))
        {
            ::setenv("LC_ALL", utf8_locale, true);
            break;
        }
    }
#endif
    set_environment_variable("VCPKG_COMMAND", get_exe_path_of_current_process().generic_u8string());
    set_environment_variable("CLICOLOR_FORCE", {});

    Checks::register_global_shutdown_handler([]() {
        const auto elapsed_us_inner = LockGuardPtr<ElapsedTimer>(GlobalState::timer)->microseconds();

        bool debugging = Debug::g_debugging;

        LockGuardPtr<Metrics> metrics(g_metrics);
        metrics->track_metric("elapsed_us", elapsed_us_inner);
        Debug::g_debugging = false;
        metrics->flush(get_real_filesystem());

#if defined(_WIN32)
        if (GlobalState::g_init_console_initialized)
        {
            SetConsoleCP(GlobalState::g_init_console_cp);
            SetConsoleOutputCP(GlobalState::g_init_console_output_cp);
        }
#endif

        if (debugging)
            msg::println(msgVcpkgDebugTimeTaken,
                         msg::pretty_value = LockGuardPtr<ElapsedTimer>(GlobalState::timer)->to_string(),
                         msg::value = static_cast<int64_t>(elapsed_us_inner));
    });

    LockGuardPtr<Metrics>(g_metrics)->track_property("version", Commands::Version::version());

    register_console_ctrl_handler();

#if (defined(__aarch64__) || defined(__arm__) || defined(__s390x__) ||                                                 \
     ((defined(__ppc64__) || defined(__PPC64__) || defined(__ppc64le__) || defined(__PPC64LE__)) &&                    \
      defined(__BYTE_ORDER__) && (__BYTE_ORDER__ == __ORDER_LITTLE_ENDIAN__)) ||                                       \
     defined(_M_ARM) || defined(_M_ARM64)) &&                                                                          \
    !defined(_WIN32) && !defined(__APPLE__)
    if (!get_environment_variable("VCPKG_FORCE_SYSTEM_BINARIES").has_value())
    {
        Checks::exit_with_message(
            VCPKG_LINE_INFO,
            "Environment variable VCPKG_FORCE_SYSTEM_BINARIES must be set on arm, s390x, and ppc64le platforms.");
    }
#endif

    VcpkgCmdArguments args = VcpkgCmdArguments::create_from_command_line(fs, argc, argv);
    if (const auto p = args.debug.get()) Debug::g_debugging = *p;
    args.imbue_from_environment();
    VcpkgCmdArguments::imbue_or_apply_process_recursion(args);
    args.check_feature_flag_consistency();

    bool to_enable_metrics = true;
    if (const auto p = args.disable_metrics.get())
    {
        to_enable_metrics = false;
    }

    auto disable_metrics_tag_file_path = get_exe_path_of_current_process();
    disable_metrics_tag_file_path.replace_filename("vcpkg.disable-metrics");

    std::error_code ec;
    if (fs.exists(disable_metrics_tag_file_path, ec) || ec)
    {
        to_enable_metrics = false;
    }

    {
        LockGuardPtr<Metrics> metrics(g_metrics);
        if (to_enable_metrics)
        {
            metrics->enable();
        }

        if (const auto p = args.print_metrics.get())
        {
            metrics->set_print_metrics(*p);
        }

        if (const auto p = args.send_metrics.get())
        {
            metrics->set_send_metrics(*p);
        }
<<<<<<< HEAD
=======

        if (args.send_metrics.value_or(false) && !metrics->metrics_enabled())
        {
            msg::println(Color::warning, msgVcpkgSendMetricsButDisabled);
        }
>>>>>>> c8d5f477
    } // unlock g_metrics

    if (args.send_metrics.value_or(false) && !to_enable_metrics)
    {
        print2(Color::warning, "Warning: passed --sendmetrics, but metrics are disabled.\n");
    }

    args.debug_print_feature_flags();
    args.track_feature_flag_metrics();

    if (Debug::g_debugging)
    {
        inner(fs, args);
        Checks::exit_fail(VCPKG_LINE_INFO);
    }

    std::string exc_msg;
    try
    {
        inner(fs, args);
        Checks::exit_fail(VCPKG_LINE_INFO);
    }
    catch (std::exception& e)
    {
        exc_msg = e.what();
    }
    catch (...)
    {
        exc_msg = "unknown error(...)";
    }

    LockGuardPtr<Metrics>(g_metrics)->track_property("error", exc_msg);

    fflush(stdout);
    msg::println(msgVcpkgHasCrashed,
                 msg::email = Commands::Contact::email(),
                 msg::version = Commands::Version::version(),
                 msg::error = exc_msg);
    fflush(stdout);
    for (int x = 0; x < argc; ++x)
    {
#if defined(_WIN32)
        msg::println(msgVcpkgHasCrashedArgument, msg::value = Strings::to_utf8(argv[x]));
#else
        msg::println(msgVcpkgHasCrashedArgument, msg::value = argv[x]);
#endif
    }
    fflush(stdout);

    // It is expected that one of the sub-commands will exit cleanly before we get here.
    Checks::exit_fail(VCPKG_LINE_INFO);
}<|MERGE_RESOLUTION|>--- conflicted
+++ resolved
@@ -273,19 +273,11 @@
         {
             metrics->set_send_metrics(*p);
         }
-<<<<<<< HEAD
-=======
-
-        if (args.send_metrics.value_or(false) && !metrics->metrics_enabled())
-        {
-            msg::println(Color::warning, msgVcpkgSendMetricsButDisabled);
-        }
->>>>>>> c8d5f477
     } // unlock g_metrics
 
     if (args.send_metrics.value_or(false) && !to_enable_metrics)
     {
-        print2(Color::warning, "Warning: passed --sendmetrics, but metrics are disabled.\n");
+        msg::println(Color::warning, msgVcpkgSendMetricsButDisabled);
     }
 
     args.debug_print_feature_flags();
