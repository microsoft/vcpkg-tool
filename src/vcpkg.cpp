#include <vcpkg/base/system_headers.h>

#include <vcpkg/base/chrono.h>
#include <vcpkg/base/files.h>
#include <vcpkg/base/messages.h>
#include <vcpkg/base/pragmas.h>
#include <vcpkg/base/strings.h>
#include <vcpkg/base/system.debug.h>
#include <vcpkg/base/system.process.h>

#include <vcpkg/cgroup-parser.h>
#include <vcpkg/commands.contact.h>
#include <vcpkg/commands.h>
#include <vcpkg/commands.version.h>
#include <vcpkg/globalstate.h>
#include <vcpkg/help.h>
#include <vcpkg/input.h>
#include <vcpkg/metrics.h>
#include <vcpkg/paragraphs.h>
#include <vcpkg/vcpkgcmdarguments.h>
#include <vcpkg/vcpkglib.h>
#include <vcpkg/vcpkgpaths.h>

#include <locale.h>

#include <cassert>
#include <clocale>
#include <memory>
#include <random>

#if defined(_WIN32)
#pragma comment(lib, "ole32")
#pragma comment(lib, "shell32")
#endif

using namespace vcpkg;

static void invalid_command(const std::string& cmd)
{
    msg::println(Color::error, msgVcpkgInvalidCommand, msg::command_name = cmd);
    print_usage();
    Checks::exit_fail(VCPKG_LINE_INFO);
}

static bool detect_container(vcpkg::Filesystem& fs)
{
    (void)fs;
#if defined(_WIN32)
    if (test_registry_key(HKEY_LOCAL_MACHINE, R"(SYSTEM\CurrentControlSet\Services\cexecsvc)"))
    {
        Debug::println("Detected Container Execution Service");
        return true;
    }

    auto username = get_username();
    if (username == L"ContainerUser" || username == L"ContainerAdministrator")
    {
        Debug::println("Detected container username");
        return true;
    }
#elif defined(__linux__)
    if (fs.exists("/.dockerenv", IgnoreErrors{}))
    {
        Debug::println("Detected /.dockerenv file");
        return true;
    }

    // check /proc/1/cgroup, if we're running in a container then the control group for each hierarchy will be:
    //   /docker/<containerid>, or
    //   /lxc/<containerid>
    //
    // Example of /proc/1/cgroup contents:
    // 2:memory:/docker/66a5f8000f3f2e2a19c3f7d60d870064d26996bdfe77e40df7e3fc955b811d14
    // 1:name=systemd:/docker/66a5f8000f3f2e2a19c3f7d60d870064d26996bdfe77e40df7e3fc955b811d14
    // 0::/docker/66a5f8000f3f2e2a19c3f7d60d870064d26996bdfe77e40df7e3fc955b811d14
    auto cgroup_contents = fs.read_contents("/proc/1/cgroup", IgnoreErrors{});
    if (detect_docker_in_cgroup_file(cgroup_contents, "/proc/1/cgroup"))
    {
        Debug::println("Detected docker in cgroup");
        return true;
    }
#endif
    return false;
}

static void inner(vcpkg::Filesystem& fs, const VcpkgCmdArguments& args)
{
    // track version on each invocation
    LockGuardPtr<Metrics>(g_metrics)->track_string_property(StringMetric::VcpkgVersion,
                                                            Commands::Version::version.to_string());

    if (args.command.empty())
    {
        print_usage();
        Checks::exit_fail(VCPKG_LINE_INFO);
    }

    static const auto find_command = [&](auto&& commands) {
        auto it = Util::find_if(commands, [&](auto&& commandc) {
            return Strings::case_insensitive_ascii_equals(commandc.name, args.command);
        });
        using std::end;
        if (it != end(commands))
        {
            return &*it;
        }
        else
        {
            return static_cast<decltype(&*it)>(nullptr);
        }
    };

<<<<<<< HEAD
    
    const VcpkgPaths paths(fs, args);
    paths.track_feature_flag_metrics();

    LockGuardPtr<Metrics>(g_metrics)->track_bool_property(BoolMetric::OptionOverlayPorts, !paths.overlay_ports.empty());
=======
    {
        auto metrics = LockGuardPtr<Metrics>(g_metrics);
        if (metrics->metrics_enabled())
        {
            metrics->track_bool_property(BoolMetric::DetectedContainer, detect_container(fs));
        }
    }

    LockGuardPtr<Metrics>(g_metrics)->track_bool_property(BoolMetric::OptionOverlayPorts, !args.overlay_ports.empty());
>>>>>>> b586c275

    if (const auto command_function = find_command(Commands::get_available_basic_commands()))
    {
        LockGuardPtr<Metrics>(g_metrics)->track_string_property(StringMetric::CommandName, command_function->name);
        return command_function->function->perform_and_exit(args, fs);
    }

    fs.current_path(paths.root, VCPKG_LINE_INFO);

    if (const auto command_function = find_command(Commands::get_available_paths_commands()))
    {
        LockGuardPtr<Metrics>(g_metrics)->track_string_property(StringMetric::CommandName, command_function->name);
        return command_function->function->perform_and_exit(args, paths);
    }

    Triplet default_triplet = vcpkg::default_triplet(args);
    check_triplet(default_triplet, paths);
    Triplet host_triplet = vcpkg::default_host_triplet(args);
    check_triplet(host_triplet, paths);

    if (const auto command_function = find_command(Commands::get_available_triplet_commands()))
    {
        LockGuardPtr<Metrics>(g_metrics)->track_string_property(StringMetric::CommandName, command_function->name);
        return command_function->function->perform_and_exit(args, paths, default_triplet, host_triplet);
    }

    return invalid_command(args.command);
}

#if defined(_WIN32)
// note: this prevents a false positive for -Wmissing-prototypes on clang-cl
int wmain(int, const wchar_t* const* const);

#if !defined(_MSC_VER)
#include <shellapi.h>
int main(int argc, const char* const* const /*argv*/)
{
    wchar_t** wargv;
    wargv = CommandLineToArgvW(GetCommandLineW(), &argc);
    return wmain(argc, wargv);
}
#endif

int wmain(const int argc, const wchar_t* const* const argv)
#else
int main(const int argc, const char* const* const argv)
#endif
{
    if (argc == 0) std::abort();

    auto& fs = get_real_filesystem();
    {
        auto locale = get_environment_variable("VCPKG_LOCALE");
        auto locale_base = get_environment_variable("VCPKG_LOCALE_BASE");

        if (locale.has_value() && locale_base.has_value())
        {
            msg::threadunsafe_initialize_context(fs, *locale.get(), *locale_base.get());
        }
        else if (locale.has_value() || locale_base.has_value())
        {
            msg::write_unlocalized_text_to_stdout(
                Color::error, "If either VCPKG_LOCALE or VCPKG_LOCALE_BASE is initialized, then both must be.\n");
            Checks::exit_fail(VCPKG_LINE_INFO);
        }
        else
        {
            msg::threadunsafe_initialize_context();
        }
    }

    GlobalState::timer = ElapsedTimer::create_started();

#if defined(_WIN32)
    GlobalState::g_init_console_cp = GetConsoleCP();
    GlobalState::g_init_console_output_cp = GetConsoleOutputCP();
    GlobalState::g_init_console_initialized = true;

    SetConsoleCP(CP_UTF8);
    SetConsoleOutputCP(CP_UTF8);

    initialize_global_job_object();
#else
    static const char* const utf8_locales[] = {
        "C.UTF-8",
        "POSIX.UTF-8",
        "en_US.UTF-8",
    };

    for (const char* utf8_locale : utf8_locales)
    {
        if (::setlocale(LC_ALL, utf8_locale))
        {
            ::setenv("LC_ALL", utf8_locale, true);
            break;
        }
    }
#endif
    set_environment_variable("VCPKG_COMMAND", get_exe_path_of_current_process().generic_u8string());

    // Prevent child processes (ex. cmake) from producing "colorized"
    // output (which may include ANSI escape codes), since it would
    // complicate parsing the output.
    //
    // See http://bixense.com/clicolors for the semantics associated with
    // the CLICOLOR and CLICOLOR_FORCE env variables
    //
    set_environment_variable("CLICOLOR_FORCE", {});
    set_environment_variable("CLICOLOR", "0");

    Checks::register_global_shutdown_handler([]() {
        const auto elapsed_us_inner = GlobalState::timer.microseconds();

        bool debugging = Debug::g_debugging;

        LockGuardPtr<Metrics> metrics(g_metrics);
        metrics->track_metric("elapsed_us", elapsed_us_inner);
        Debug::g_debugging = false;
        metrics->flush(get_real_filesystem());

#if defined(_WIN32)
        if (GlobalState::g_init_console_initialized)
        {
            SetConsoleCP(GlobalState::g_init_console_cp);
            SetConsoleOutputCP(GlobalState::g_init_console_output_cp);
        }
#endif

        if (debugging)
        {
            msg::write_unlocalized_text_to_stdout(Color::none,
                                                  Strings::concat("[DEBUG] Time in subprocesses: ",
                                                                  get_subproccess_stats(),
                                                                  " us\n",
                                                                  "[DEBUG] Time in parsing JSON: ",
                                                                  Json::get_json_parsing_stats(),
                                                                  " us\n",
                                                                  "[DEBUG] Time in JSON reader: ",
                                                                  Json::Reader::get_reader_stats(),
                                                                  " us\n",
                                                                  "[DEBUG] Time in filesystem: ",
                                                                  get_filesystem_stats(),
                                                                  " us\n",
                                                                  "[DEBUG] Time in loading ports: ",
                                                                  Paragraphs::get_load_ports_stats(),
                                                                  " us\n",
                                                                  "[DEBUG] Exiting after ",
                                                                  GlobalState::timer.to_string(),
                                                                  " (",
                                                                  static_cast<int64_t>(elapsed_us_inner),
                                                                  " us)\n"));
        }
    });

    register_console_ctrl_handler();

#if (defined(__aarch64__) || defined(__arm__) || defined(__s390x__) ||                                                 \
     ((defined(__ppc64__) || defined(__PPC64__) || defined(__ppc64le__) || defined(__PPC64LE__)) &&                    \
      defined(__BYTE_ORDER__) && (__BYTE_ORDER__ == __ORDER_LITTLE_ENDIAN__)) ||                                       \
     defined(_M_ARM) || defined(_M_ARM64)) &&                                                                          \
    !defined(_WIN32) && !defined(__APPLE__)
    if (!get_environment_variable("VCPKG_FORCE_SYSTEM_BINARIES").has_value())
    {
        Checks::msg_exit_with_message(VCPKG_LINE_INFO, msgForceSystemBinariesOnWeirdPlatforms);
    }
#endif

    VcpkgCmdArguments args = VcpkgCmdArguments::create_from_command_line(fs, argc, argv);
    if (const auto p = args.debug.get()) Debug::g_debugging = *p;
    args.imbue_from_environment();
    VcpkgCmdArguments::imbue_or_apply_process_recursion(args);
    if (const auto p = args.debug_env.get(); p && *p)
    {
        msg::write_unlocalized_text_to_stdout(Color::none,
                                              "[DEBUG] The following environment variables are currently set:\n" +
                                                  get_environment_variables() + '\n');
    }
    else if (Debug::g_debugging)
    {
        Debug::println("To include the environment variables in debug output, pass --debug-env");
    }
    args.check_feature_flag_consistency();

    bool to_enable_metrics = true;
    auto disable_metrics_tag_file_path = get_exe_path_of_current_process();
    disable_metrics_tag_file_path.replace_filename("vcpkg.disable-metrics");

    std::error_code ec;
    if (fs.exists(disable_metrics_tag_file_path, ec) || ec)
    {
        to_enable_metrics = false;
    }

    if (auto p = args.disable_metrics.get())
    {
        to_enable_metrics = !*p;
    }

    if (to_enable_metrics)
    {
        Metrics::enable();
    }

    {
        LockGuardPtr<Metrics> metrics(g_metrics);
        if (const auto p = args.print_metrics.get())
        {
            metrics->set_print_metrics(*p);
        }

        if (const auto p = args.send_metrics.get())
        {
            metrics->set_send_metrics(*p);
        }
    } // unlock g_metrics

    if (args.send_metrics.value_or(false) && !to_enable_metrics)
    {
        msg::println_warning(msgVcpkgSendMetricsButDisabled);
    }

    args.debug_print_feature_flags();
    args.track_feature_flag_metrics();
    args.track_environment_metrics();

    if (Debug::g_debugging)
    {
        inner(fs, args);
        Checks::exit_fail(VCPKG_LINE_INFO);
    }

    std::string exc_msg;
    try
    {
        inner(fs, args);
        Checks::exit_fail(VCPKG_LINE_INFO);
    }
    catch (std::exception& e)
    {
        exc_msg = e.what();
    }
    catch (...)
    {
        exc_msg = "unknown error(...)";
    }

    LockGuardPtr<Metrics>(g_metrics)->track_string_property(StringMetric::Error, exc_msg);

    fflush(stdout);
    msg::println(msgVcpkgHasCrashed);
    fflush(stdout);
    msg::println();
    LocalizedString data_blob;
    data_blob.append_raw("Version=")
        .append_raw(Commands::Version::version)
        .append_raw("\nEXCEPTION=")
        .append_raw(exc_msg)
        .append_raw("\nCMD=\n");
    for (int x = 0; x < argc; ++x)
    {
#if defined(_WIN32)
        data_blob.append_raw(Strings::to_utf8(argv[x])).append_raw("|\n");
#else
        data_blob.append_raw(argv[x]).append_raw("|\n");
#endif
    }

    msg::print(data_blob);
    fflush(stdout);

    // It is expected that one of the sub-commands will exit cleanly before we get here.
    Checks::exit_fail(VCPKG_LINE_INFO);
}<|MERGE_RESOLUTION|>--- conflicted
+++ resolved
@@ -110,23 +110,18 @@
         }
     };
 
-<<<<<<< HEAD
-    
+    {
+        auto metrics = LockGuardPtr<Metrics>(g_metrics);
+        if (metrics->metrics_enabled())
+        {
+            metrics->track_bool_property(BoolMetric::DetectedContainer, detect_container(fs));
+        }
+    }
+
     const VcpkgPaths paths(fs, args);
     paths.track_feature_flag_metrics();
-
+    
     LockGuardPtr<Metrics>(g_metrics)->track_bool_property(BoolMetric::OptionOverlayPorts, !paths.overlay_ports.empty());
-=======
-    {
-        auto metrics = LockGuardPtr<Metrics>(g_metrics);
-        if (metrics->metrics_enabled())
-        {
-            metrics->track_bool_property(BoolMetric::DetectedContainer, detect_container(fs));
-        }
-    }
-
-    LockGuardPtr<Metrics>(g_metrics)->track_bool_property(BoolMetric::OptionOverlayPorts, !args.overlay_ports.empty());
->>>>>>> b586c275
 
     if (const auto command_function = find_command(Commands::get_available_basic_commands()))
     {
