#include <vcpkg/base/parse.h>
#include <vcpkg/base/system.debug.h>
#include <vcpkg/base/system.print.h>
#include <vcpkg/base/system.process.h>
#include <vcpkg/base/util.h>

#include <vcpkg/archives.h>
#include <vcpkg/commands.h>
#include <vcpkg/tools.h>

namespace
{
    using namespace vcpkg;

<<<<<<< HEAD
=======
    DECLARE_AND_REGISTER_MESSAGE(
        MsiexecFailedToExtract,
        (msg::path, msg::exit_code),
        "",
        "msiexec failed while extracting '{path}' with launch or exit code {exit_code} and message:");
    DECLARE_AND_REGISTER_MESSAGE(CouldNotDeduceNugetIdAndVersion,
                                 (msg::path),
                                 "",
                                 "Could not deduce nuget id and version from filename: {path}");
    DECLARE_AND_REGISTER_MESSAGE(AnotherInstallationInProgress,
                                 (),
                                 "",
                                 "Another installation is in progress on the machine, sleeping 6s before retrying.");

>>>>>>> 539a42cd
#if defined(_WIN32)
    void win32_extract_nupkg(const ToolCache& tools, MessageSink& status_sink, const Path& archive, const Path& to_path)
    {
        const auto nuget_exe = tools.get_tool_path(Tools::NUGET, status_sink);

        const auto stem = archive.stem();

        // assuming format of [name].[version in the form d.d.d]
        // This assumption may not always hold
        auto dot_after_name = Util::find_nth_from_last(stem, '.', 2);

        auto is_digit_or_dot = [](char ch) { return ch == '.' || ParserBase::is_ascii_digit(ch); };
        if (dot_after_name == stem.end() || !std::all_of(dot_after_name, stem.end(), is_digit_or_dot))
        {
            Checks::msg_exit_with_message(VCPKG_LINE_INFO, msgCouldNotDeduceNugetIdAndVersion, msg::path = archive);
        }

        auto nugetid = StringView{stem.begin(), dot_after_name};
        auto version = StringView{dot_after_name + 1, stem.end()};

        Command nuget_command{nuget_exe};
        nuget_command.string_arg("install")
            .string_arg(nugetid)
            .string_arg("-Version")
            .string_arg(version)
            .string_arg("-OutputDirectory")
            .string_arg(to_path)
            .string_arg("-Source")
            .string_arg(archive.parent_path())
            .string_arg("-nocache")
            .string_arg("-DirectDownload")
            .string_arg("-NonInteractive")
            .string_arg("-ForceEnglishOutput")
            .string_arg("-PackageSaveMode")
            .string_arg("nuspec");

        const auto result = flatten(cmd_execute_and_capture_output(nuget_command), Tools::NUGET);
        if (!result)
        {
            Checks::exit_with_message(
                VCPKG_LINE_INFO, "Failed to extract '%s' with message:\n%s", archive, result.error());
        }
    }

    void win32_extract_msi(const Path& archive, const Path& to_path)
    {
        // MSI installation sometimes requires a global lock and fails if another installation is concurrent. Loop
        // to enable retries.
        for (int i = 0;; ++i)
        {
            // msiexec is a WIN32/GUI application, not a console application and so needs special attention to wait
            // until it finishes (wrap in cmd /c).
            const auto maybe_code_and_output = cmd_execute_and_capture_output(
                Command{"cmd"}
                    .string_arg("/c")
                    .string_arg("msiexec")
                    // "/a" is administrative mode, which unpacks without modifying the system
                    .string_arg("/a")
                    .string_arg(archive)
                    .string_arg("/qn")
                    // msiexec requires quotes to be after "TARGETDIR=":
                    //      TARGETDIR="C:\full\path\to\dest"
                    .raw_arg(Strings::concat("TARGETDIR=", Command{to_path}.extract())),
                default_working_directory,
                default_environment,
                Encoding::Utf16);

            if (auto code_and_output = maybe_code_and_output.get())
            {
                if (code_and_output->exit_code == 0)
                {
                    // Success
                    break;
                }

                if (i < 19 && code_and_output->exit_code == 1618)
                {
                    // ERROR_INSTALL_ALREADY_RUNNING
                    msg::println(msgAnotherInstallationInProgress);
                    std::this_thread::sleep_for(std::chrono::seconds(6));
                    continue;
                }
            }

            Checks::msg_exit_with_message(VCPKG_LINE_INFO, flatten(maybe_code_and_output, "msiexec").error());
        }
    }

    void win32_extract_with_seven_zip(const Path& seven_zip, const Path& archive, const Path& to_path)
    {
        static bool recursion_limiter_sevenzip = false;
        Checks::check_exit(VCPKG_LINE_INFO, !recursion_limiter_sevenzip);
        recursion_limiter_sevenzip = true;
        const auto maybe_output =
            flatten(cmd_execute_and_capture_output(Command{seven_zip}
                                                       .string_arg("x")
                                                       .string_arg(archive)
                                                       .string_arg(Strings::format("-o%s", to_path))
                                                       .string_arg("-y")),
                    Tools::SEVEN_ZIP);

        if (!maybe_output)
        {
            Checks::exit_with_message(
                VCPKG_LINE_INFO, "7zip failed while extracting '%s' with message:\n%s", archive, maybe_output.error());
        }

        recursion_limiter_sevenzip = false;
    }
#endif // ^^^ _WIN32

    void extract_archive_to_empty(
        Filesystem& fs, const ToolCache& tools, MessageSink& status_sink, const Path& archive, const Path& to_path)
    {
        const auto ext = archive.extension();
#if defined(_WIN32)
        if (Strings::case_insensitive_ascii_equals(ext, ".nupkg"))
        {
            win32_extract_nupkg(tools, status_sink, archive, to_path);
        }
        else if (Strings::case_insensitive_ascii_equals(ext, ".msi"))
        {
            win32_extract_msi(archive, to_path);
        }
        else if (Strings::case_insensitive_ascii_equals(ext, ".zip") ||
                 Strings::case_insensitive_ascii_equals(ext, ".7z"))
        {
            extract_tar_cmake(tools.get_tool_path(Tools::CMAKE, status_sink), archive, to_path);
        }
        else if (Strings::case_insensitive_ascii_equals(ext, ".exe"))
        {
            const Path filename = archive.filename();
            const Path stem = filename.stem();
            const Path to_archive = Path(archive.parent_path()) / stem;
            win32_extract_self_extracting_7z(fs, archive, to_archive);
            extract_archive_to_empty(fs, tools, status_sink, to_archive, to_path);
        }
#else
        (void)fs;
        if (ext == ".zip")
        {
            const auto code =
                cmd_execute(Command{"unzip"}.string_arg("-qqo").string_arg(archive), WorkingDirectory{to_path})
                    .value_or_exit(VCPKG_LINE_INFO);
            Checks::check_exit(VCPKG_LINE_INFO, code == 0, "unzip failed while extracting %s", archive);
        }
#endif
        else if (ext == ".gz" || ext == ".bz2" || ext == ".tgz")
        {
            vcpkg::extract_tar(tools.get_tool_path(Tools::TAR, status_sink), archive, to_path);
        }
        else
        {
            Checks::exit_maybe_upgrade(VCPKG_LINE_INFO, "Unexpected archive extension: %s", ext);
        }
    }

    Path extract_archive_to_temp_subdirectory(
        Filesystem& fs, const ToolCache& tools, MessageSink& status_sink, const Path& archive, const Path& to_path)
    {
        Path to_path_partial = to_path + ".partial";
#if defined(_WIN32)
        to_path_partial += "." + std::to_string(GetCurrentProcessId());
#endif

        fs.remove_all(to_path_partial, VCPKG_LINE_INFO);
        fs.create_directories(to_path_partial, VCPKG_LINE_INFO);
        extract_archive_to_empty(fs, tools, status_sink, archive, to_path_partial);
        return to_path_partial;
    }
}

namespace vcpkg
{
#ifdef _WIN32
    void win32_extract_self_extracting_7z(Filesystem& fs, const Path& archive, const Path& to_path)
    {
        constexpr static const char header_7z[] = "7z\xBC\xAF\x27\x1C";

        const Path stem = archive.stem();
        const auto subext = stem.extension();
        Checks::check_exit(VCPKG_LINE_INFO,
                           Strings::case_insensitive_ascii_equals(subext, ".7z"),
                           "Unable to extract 7z archive from Installer %s. Missing '.7z.exe' extension.",
                           archive);

        auto contents = fs.read_contents(archive, VCPKG_LINE_INFO);
        const auto pos = contents.find(header_7z);
        Checks::check_exit(VCPKG_LINE_INFO,
                           pos != std::string::npos,
                           "Unable to extract 7z archive from Installer %s. Unable to find 7z header.",
                           archive);
        contents = contents.substr(pos);
        fs.write_contents(to_path, std::move(contents), VCPKG_LINE_INFO);
    }

    void win32_extract_bootstrap_zip(
        Filesystem& fs, const ToolCache& tools, MessageSink& status_sink, const Path& archive, const Path& to_path)
    {
        fs.remove_all(to_path, VCPKG_LINE_INFO);
        Path to_path_partial = to_path + ".partial." + std::to_string(GetCurrentProcessId());

        fs.remove_all(to_path_partial, VCPKG_LINE_INFO);
        fs.create_directories(to_path_partial, VCPKG_LINE_INFO);
        const auto tar_path = get_system32().value_or_exit(VCPKG_LINE_INFO) / "tar.exe";
        if (fs.exists(tar_path, IgnoreErrors{}))
        {
            // On Windows 10, tar.exe is in the box.

            // Example:
            // tar unpacks cmake unpacks 7zip unpacks git
            extract_tar(tar_path, archive, to_path_partial);
        }
        else
        {
            // On Windows <10, we attempt to use msiexec to unpack 7zip.

            // Example:
            // msiexec unpacks 7zip_msi unpacks cmake unpacks 7zip unpacks git
            win32_extract_with_seven_zip(
                tools.get_tool_path(Tools::SEVEN_ZIP_MSI, status_sink), archive, to_path_partial);
        }
        fs.rename_with_retry(to_path_partial, to_path, VCPKG_LINE_INFO);
    }
#endif

    void extract_tar(const Path& tar_tool, const Path& archive, const Path& to_path)
    {
        const auto code =
            cmd_execute(Command{tar_tool}.string_arg("xzf").string_arg(archive), WorkingDirectory{to_path});
        Checks::check_exit(VCPKG_LINE_INFO, succeeded(code), "tar failed while extracting %s", archive);
    }

    void extract_tar_cmake(const Path& cmake_tool, const Path& archive, const Path& to_path)
    {
        // Note that CMake's built in tar can extract more archive types than many system tars; e.g. 7z
        const auto code =
            cmd_execute(Command{cmake_tool}.string_arg("-E").string_arg("tar").string_arg("xzf").string_arg(archive),
                        WorkingDirectory{to_path});
        Checks::check_exit(VCPKG_LINE_INFO, succeeded(code), "CMake failed while extracting %s", archive);
    }

    void extract_archive(
        Filesystem& fs, const ToolCache& tools, MessageSink& status_sink, const Path& archive, const Path& to_path)
    {
        fs.remove_all(to_path, VCPKG_LINE_INFO);
        Path to_path_partial = extract_archive_to_temp_subdirectory(fs, tools, status_sink, archive, to_path);
        fs.rename_with_retry(to_path_partial, to_path, VCPKG_LINE_INFO);
    }

    ExpectedL<Unit> compress_directory_to_zip(
        Filesystem& fs, const ToolCache& tools, MessageSink& status_sink, const Path& source, const Path& destination)
    {
        fs.remove(destination, VCPKG_LINE_INFO);
#if defined(_WIN32)
        auto&& seven_zip_exe = tools.get_tool_path(Tools::SEVEN_ZIP, status_sink);

        return flatten(cmd_execute_and_capture_output(
                           Command{seven_zip_exe}.string_arg("a").string_arg(destination).string_arg(source / "*"),
                           default_working_directory,
                           get_clean_environment()),
                       Tools::SEVEN_ZIP);
#else
        (void)tools;
        (void)status_sink;
        return flatten(cmd_execute_and_capture_output(Command{"zip"}
                                                          .string_arg("--quiet")
                                                          .string_arg("-y")
                                                          .string_arg("-r")
                                                          .string_arg(destination)
                                                          .string_arg("*")
                                                          .string_arg("--exclude")
                                                          .string_arg(".DS_Store"),
                                                      WorkingDirectory{source}),
                       "zip");
#endif
    }

    Command decompress_zip_archive_cmd(const ToolCache& tools,
                                       MessageSink& status_sink,
                                       const Path& dst,
                                       const Path& archive_path)
    {
        Command cmd;
#if defined(_WIN32)
        auto&& seven_zip_exe = tools.get_tool_path(Tools::SEVEN_ZIP, status_sink);
        cmd.string_arg(seven_zip_exe)
            .string_arg("x")
            .string_arg(archive_path)
            .string_arg("-o" + dst.native())
            .string_arg("-y");
#else
        (void)tools;
        (void)status_sink;
        cmd.string_arg("unzip").string_arg("-qq").string_arg(archive_path).string_arg("-d" + dst.native());
#endif
        return cmd;
    }

    std::vector<ExpectedL<Unit>> decompress_in_parallel(View<Command> jobs)
    {
        auto results =
            cmd_execute_and_capture_output_parallel(jobs, default_working_directory, get_clean_environment());
#ifdef __APPLE__
        int i = 0;
        for (auto& maybe_result : results)
        {
            if (const auto result = maybe_result.get())
            {
                if (result->exit_code == 127 && result->output.empty())
                {
                    Debug::print(jobs[i].command_line(), ": pclose returned 127, try again \n");
                    maybe_result =
                        cmd_execute_and_capture_output(jobs[i], default_working_directory, get_clean_environment());
                }
            }
            ++i;
        }
#endif

        std::vector<ExpectedL<Unit>> filtered_results;
        filtered_results.reserve(jobs.size());
        for (std::size_t idx = 0; idx < jobs.size(); ++idx)
        {
            filtered_results.push_back(flatten(results[idx], jobs[idx].command_line()));
        }

        return filtered_results;
    }
}<|MERGE_RESOLUTION|>--- conflicted
+++ resolved
@@ -12,23 +12,6 @@
 {
     using namespace vcpkg;
 
-<<<<<<< HEAD
-=======
-    DECLARE_AND_REGISTER_MESSAGE(
-        MsiexecFailedToExtract,
-        (msg::path, msg::exit_code),
-        "",
-        "msiexec failed while extracting '{path}' with launch or exit code {exit_code} and message:");
-    DECLARE_AND_REGISTER_MESSAGE(CouldNotDeduceNugetIdAndVersion,
-                                 (msg::path),
-                                 "",
-                                 "Could not deduce nuget id and version from filename: {path}");
-    DECLARE_AND_REGISTER_MESSAGE(AnotherInstallationInProgress,
-                                 (),
-                                 "",
-                                 "Another installation is in progress on the machine, sleeping 6s before retrying.");
-
->>>>>>> 539a42cd
 #if defined(_WIN32)
     void win32_extract_nupkg(const ToolCache& tools, MessageSink& status_sink, const Path& archive, const Path& to_path)
     {
