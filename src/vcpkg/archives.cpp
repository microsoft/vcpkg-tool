#include <vcpkg/base/parse.h>
#include <vcpkg/base/system.debug.h>
#include <vcpkg/base/system.print.h>
#include <vcpkg/base/system.process.h>
#include <vcpkg/base/util.h>

#include <vcpkg/archives.h>
#include <vcpkg/commands.h>
#include <vcpkg/tools.h>

namespace
{
    using namespace vcpkg;

#if defined(_WIN32)
    void win32_extract_nupkg(const ToolCache& tools, MessageSink& status_sink, const Path& archive, const Path& to_path)
    {
        const auto nuget_exe = tools.get_tool_path(Tools::NUGET, status_sink);

        const auto stem = archive.stem();

        // assuming format of [name].[version in the form d.d.d]
        // This assumption may not always hold
        auto dot_after_name = Util::find_nth_from_last(stem, '.', 2);

        auto is_digit_or_dot = [](char ch) { return ch == '.' || ParserBase::is_ascii_digit(ch); };
        if (dot_after_name == stem.end() || !std::all_of(dot_after_name, stem.end(), is_digit_or_dot))
        {
            Checks::msg_exit_with_message(VCPKG_LINE_INFO, msgCouldNotDeduceNugetIdAndVersion, msg::path = archive);
        }

        auto nugetid = StringView{stem.begin(), dot_after_name};
        auto version = StringView{dot_after_name + 1, stem.end()};

        Command nuget_command{nuget_exe};
        nuget_command.string_arg("install")
            .string_arg(nugetid)
            .string_arg("-Version")
            .string_arg(version)
            .string_arg("-OutputDirectory")
            .string_arg(to_path)
            .string_arg("-Source")
            .string_arg(archive.parent_path())
            .string_arg("-nocache")
            .string_arg("-DirectDownload")
            .string_arg("-NonInteractive")
            .string_arg("-ForceEnglishOutput")
            .string_arg("-PackageSaveMode")
            .string_arg("nuspec");

        const auto result = flatten(cmd_execute_and_capture_output(nuget_command), Tools::NUGET);
        if (!result)
        {
            Checks::msg_exit_with_message(
                VCPKG_LINE_INFO,
                msg::format(msgFailedToExtract, msg::path = archive).append_raw('\n').append(result.error()));
        }
    }

    void win32_extract_msi(const Path& archive, const Path& to_path)
    {
        // MSI installation sometimes requires a global lock and fails if another installation is concurrent. Loop
        // to enable retries.
        for (unsigned int i = 0;; ++i)
        {
            // msiexec is a WIN32/GUI application, not a console application and so needs special attention to wait
            // until it finishes (wrap in cmd /c).
            const auto maybe_code_and_output = cmd_execute_and_capture_output(
                Command{"cmd"}
                    .string_arg("/c")
                    .string_arg("msiexec")
                    // "/a" is administrative mode, which unpacks without modifying the system
                    .string_arg("/a")
                    .string_arg(archive)
                    .string_arg("/qn")
                    // msiexec requires quotes to be after "TARGETDIR=":
                    //      TARGETDIR="C:\full\path\to\dest"
                    .raw_arg(Strings::concat("TARGETDIR=", Command{to_path}.extract())),
                default_working_directory,
                default_environment,
                Encoding::Utf16);

            if (auto code_and_output = maybe_code_and_output.get())
            {
                if (code_and_output->exit_code == 0)
                {
                    // Success
                    break;
                }

                if (i < 19 && code_and_output->exit_code == 1618)
                {
                    // ERROR_INSTALL_ALREADY_RUNNING
                    msg::println(msgAnotherInstallationInProgress);
                    std::this_thread::sleep_for(std::chrono::seconds(6));
                    continue;
                }
            }

            Checks::msg_exit_with_message(VCPKG_LINE_INFO, flatten(maybe_code_and_output, "msiexec").error());
        }
    }

    void win32_extract_with_seven_zip(const Path& seven_zip, const Path& archive, const Path& to_path)
    {
        static bool recursion_limiter_sevenzip = false;
        Checks::check_exit(VCPKG_LINE_INFO, !recursion_limiter_sevenzip);
        recursion_limiter_sevenzip = true;
        const auto maybe_output =
            flatten(cmd_execute_and_capture_output(Command{seven_zip}
                                                       .string_arg("x")
                                                       .string_arg(archive)
                                                       .string_arg(Strings::format("-o%s", to_path))
                                                       .string_arg("-y")),
                    Tools::SEVEN_ZIP);

        if (!maybe_output)
        {
            Checks::msg_exit_with_message(
                VCPKG_LINE_INFO,
                msg::format(msgPackageFailedtWhileExtracting, msg::value = "7zip", msg::path = archive)
                    .append_raw('\n')
                    .append(maybe_output.error()));
        }

        recursion_limiter_sevenzip = false;
    }
#endif // ^^^ _WIN32

    void extract_archive_to_empty(
        Filesystem& fs, const ToolCache& tools, MessageSink& status_sink, const Path& archive, const Path& to_path)
    {
        const auto ext = archive.extension();
#if defined(_WIN32)
        if (Strings::case_insensitive_ascii_equals(ext, ".nupkg"))
        {
            win32_extract_nupkg(tools, status_sink, archive, to_path);
        }
        else if (Strings::case_insensitive_ascii_equals(ext, ".msi"))
        {
            win32_extract_msi(archive, to_path);
        }
        else if (Strings::case_insensitive_ascii_equals(ext, ".zip") ||
                 Strings::case_insensitive_ascii_equals(ext, ".7z"))
        {
            extract_tar_cmake(tools.get_tool_path(Tools::CMAKE, status_sink), archive, to_path);
        }
        else if (Strings::case_insensitive_ascii_equals(ext, ".exe"))
        {
            const Path filename = archive.filename();
            const Path stem = filename.stem();
            const Path to_archive = Path(archive.parent_path()) / stem;
            win32_extract_self_extracting_7z(fs, archive, to_archive);
            extract_archive_to_empty(fs, tools, status_sink, to_archive, to_path);
        }
#else
        (void)fs;
        if (ext == ".zip")
        {
            const auto code =
                cmd_execute(Command{"unzip"}.string_arg("-qqo").string_arg(archive), WorkingDirectory{to_path})
                    .value_or_exit(VCPKG_LINE_INFO);
            Checks::msg_check_exit(VCPKG_LINE_INFO,
                                   code == 0,
                                   msgPackageFailedtWhileExtracting,
                                   msg::value = "unzip",
                                   msg::path = archive);
        }
#endif
        else if (ext == ".gz" || ext == ".bz2" || ext == ".tgz")
        {
            vcpkg::extract_tar(tools.get_tool_path(Tools::TAR, status_sink), archive, to_path);
        }
        else
        {
            Checks::msg_exit_maybe_upgrade(VCPKG_LINE_INFO, msgUnexpectedExtension, msg::extension = ext);
        }
    }

    Path extract_archive_to_temp_subdirectory(
        Filesystem& fs, const ToolCache& tools, MessageSink& status_sink, const Path& archive, const Path& to_path)
    {
        Path to_path_partial = to_path + ".partial";
#if defined(_WIN32)
        to_path_partial += "." + std::to_string(GetCurrentProcessId());
#endif

        fs.remove_all(to_path_partial, VCPKG_LINE_INFO);
        fs.create_directories(to_path_partial, VCPKG_LINE_INFO);
        extract_archive_to_empty(fs, tools, status_sink, archive, to_path_partial);
        return to_path_partial;
    }
}

namespace vcpkg
{
#ifdef _WIN32
    void win32_extract_self_extracting_7z(Filesystem& fs, const Path& archive, const Path& to_path)
    {
        constexpr static const char header_7z[] = "7z\xBC\xAF\x27\x1C";

        const Path stem = archive.stem();
        const auto subext = stem.extension();
        Checks::msg_check_exit(VCPKG_LINE_INFO,
                               Strings::case_insensitive_ascii_equals(subext, ".7z"),
                               msg::format(msgPackageFailedtWhileExtracting, msg::value = "7zip", msg::path = archive)
                                   .append(msgMissingExtension, msg::extension = ".7.exe"));

        auto contents = fs.read_contents(archive, VCPKG_LINE_INFO);
        const auto pos = contents.find(header_7z);
        Checks::msg_check_exit(VCPKG_LINE_INFO,
                               pos != std::string::npos,
                               msg::format(msgPackageFailedtWhileExtracting, msg::value = "7zip", msg::path = archive)
                                   .append(msgMissing7zHeader));

        contents = contents.substr(pos);
        fs.write_contents(to_path, contents, VCPKG_LINE_INFO);
    }

    // We are trying to bootstrap vcpkg's copy of CMake which comes in a zipped file.
    // If this is successful, we'll use the downloaded CMake for most extractions.
    // We will also extract a portable 7z (using the bootstrapped CMake) to use when performance is required.
    //
    // We use the following methods to attempt this bootstrap, in order:
    // 1) Search for a System32/tar.exe (available on Windows 10+)
    //     tar.exe unpacks cmake.zip -> cmake.exe unpacks 7z.7z
    // 2) Search for a user installed CMake on PATH and Program Files [(x86)]
    //     (user) cmake.exe unpacks cmake.zip -> (vcpkg) cmake.exe unpacks 7z.7z
    // 3) As a last resource, install 7zip using a MSI installer
    //     msiexec installs 7zip.msi -> 7zip unpacks cmake.zip -> cmake.exe unpacks 7z.7z
    void win32_extract_bootstrap_zip(
        Filesystem& fs, const ToolCache& tools, MessageSink& status_sink, const Path& archive, const Path& to_path)
    {
        fs.remove_all(to_path, VCPKG_LINE_INFO);
        Path to_path_partial = to_path + ".partial." + std::to_string(GetCurrentProcessId());

        fs.remove_all(to_path_partial, VCPKG_LINE_INFO);
        fs.create_directories(to_path_partial, VCPKG_LINE_INFO);
        const auto tar_path = get_system32().value_or_exit(VCPKG_LINE_INFO) / "tar.exe";
        if (fs.exists(tar_path, IgnoreErrors{}))
        {
            // On Windows 10, tar.exe is in the box.
            extract_tar(tar_path, archive, to_path_partial);
        }
        else
        {
            auto maybe_cmake_tool = find_system_cmake(fs);
            if (maybe_cmake_tool)
            {
                // If the user has a CMake version installed we can use that to unpack.
                extract_tar_cmake(maybe_cmake_tool.value_or_exit(VCPKG_LINE_INFO), archive, to_path_partial);
            }
            else
            {
                // On Windows <10, we attempt to use msiexec to unpack 7zip.
                win32_extract_with_seven_zip(
                    tools.get_tool_path(Tools::SEVEN_ZIP_MSI, status_sink), archive, to_path_partial);
            }
        }
        fs.rename_with_retry(to_path_partial, to_path, VCPKG_LINE_INFO);
    }
#endif

    void extract_tar(const Path& tar_tool, const Path& archive, const Path& to_path)
    {
        const auto code =
            cmd_execute(Command{tar_tool}.string_arg("xzf").string_arg(archive), WorkingDirectory{to_path});
        Checks::msg_check_exit(VCPKG_LINE_INFO,
                               succeeded(code),
                               msgPackageFailedtWhileExtracting,
                               msg::value = "tar",
                               msg::path = archive);
    }

    void extract_tar_cmake(const Path& cmake_tool, const Path& archive, const Path& to_path)
    {
        // Note that CMake's built in tar can extract more archive types than many system tars; e.g. 7z
        const auto code =
            cmd_execute(Command{cmake_tool}.string_arg("-E").string_arg("tar").string_arg("xzf").string_arg(archive),
                        WorkingDirectory{to_path});
        Checks::msg_check_exit(VCPKG_LINE_INFO,
                               succeeded(code),
                               msgPackageFailedtWhileExtracting,
                               msg::value = "CMake",
                               msg::path = archive);
    }

    void extract_archive(
        Filesystem& fs, const ToolCache& tools, MessageSink& status_sink, const Path& archive, const Path& to_path)
    {
        fs.remove_all(to_path, VCPKG_LINE_INFO);
        Path to_path_partial = extract_archive_to_temp_subdirectory(fs, tools, status_sink, archive, to_path);
        fs.rename_with_retry(to_path_partial, to_path, VCPKG_LINE_INFO);
    }

    ExpectedL<Unit> compress_directory_to_zip(
        Filesystem& fs, const ToolCache& tools, MessageSink& status_sink, const Path& source, const Path& destination)
    {
        fs.remove(destination, VCPKG_LINE_INFO);
#if defined(_WIN32)
        auto&& seven_zip_exe = tools.get_tool_path(Tools::SEVEN_ZIP, status_sink);

        return flatten(cmd_execute_and_capture_output(
                           Command{seven_zip_exe}.string_arg("a").string_arg(destination).string_arg(source / "*"),
                           default_working_directory,
                           get_clean_environment()),
                       Tools::SEVEN_ZIP);
#else
        (void)tools;
        (void)status_sink;
        return flatten(cmd_execute_and_capture_output(Command{"zip"}
                                                          .string_arg("--quiet")
                                                          .string_arg("-y")
                                                          .string_arg("-r")
                                                          .string_arg(destination)
                                                          .string_arg("*")
                                                          .string_arg("--exclude")
                                                          .string_arg(".DS_Store"),
                                                      WorkingDirectory{source}),
                       "zip");
#endif
    }

    Command decompress_zip_archive_cmd(const ToolCache& tools,
                                       MessageSink& status_sink,
                                       const Path& dst,
                                       const Path& archive_path)
    {
        Command cmd;
#if defined(_WIN32)
        auto&& seven_zip_exe = tools.get_tool_path(Tools::SEVEN_ZIP, status_sink);
        cmd.string_arg(seven_zip_exe)
            .string_arg("x")
            .string_arg(archive_path)
            .string_arg("-o" + dst.native())
            .string_arg("-y");
#else
        (void)tools;
        (void)status_sink;
        cmd.string_arg("unzip").string_arg("-qq").string_arg(archive_path).string_arg("-d" + dst.native());
#endif
        return cmd;
    }

    std::vector<ExpectedL<Unit>> decompress_in_parallel(View<Command> jobs)
    {
        auto results =
            cmd_execute_and_capture_output_parallel(jobs, default_working_directory, get_clean_environment());
<<<<<<< HEAD
=======
#ifdef __APPLE__
        size_t i = 0;
        for (auto& maybe_result : results)
        {
            if (const auto result = maybe_result.get())
            {
                if (result->exit_code == 127 && result->output.empty())
                {
                    Debug::print(jobs[i].command_line(), ": pclose returned 127, try again \n");
                    maybe_result =
                        cmd_execute_and_capture_output(jobs[i], default_working_directory, get_clean_environment());
                }
            }
            ++i;
        }
#endif
>>>>>>> 61573452

        std::vector<ExpectedL<Unit>> filtered_results;
        filtered_results.reserve(jobs.size());
        for (std::size_t idx = 0; idx < jobs.size(); ++idx)
        {
            filtered_results.push_back(flatten(results[idx], jobs[idx].command_line()));
        }

        return filtered_results;
    }
}<|MERGE_RESOLUTION|>--- conflicted
+++ resolved
@@ -346,25 +346,6 @@
     {
         auto results =
             cmd_execute_and_capture_output_parallel(jobs, default_working_directory, get_clean_environment());
-<<<<<<< HEAD
-=======
-#ifdef __APPLE__
-        size_t i = 0;
-        for (auto& maybe_result : results)
-        {
-            if (const auto result = maybe_result.get())
-            {
-                if (result->exit_code == 127 && result->output.empty())
-                {
-                    Debug::print(jobs[i].command_line(), ": pclose returned 127, try again \n");
-                    maybe_result =
-                        cmd_execute_and_capture_output(jobs[i], default_working_directory, get_clean_environment());
-                }
-            }
-            ++i;
-        }
-#endif
->>>>>>> 61573452
 
         std::vector<ExpectedL<Unit>> filtered_results;
         filtered_results.reserve(jobs.size());
