--- conflicted
+++ resolved
@@ -1,8 +1,4 @@
-<<<<<<< HEAD
-#include <vcpkg/base/checks.h>
-=======
 #include <vcpkg/base/parse.h>
->>>>>>> 16d6d44e
 #include <vcpkg/base/system.debug.h>
 #include <vcpkg/base/system.print.h>
 #include <vcpkg/base/system.process.h>
@@ -297,7 +293,6 @@
         fs.rename_with_retry(to_path_partial, to_path, VCPKG_LINE_INFO);
     }
 
-<<<<<<< HEAD
     Command extract_files_command(const VcpkgPaths& paths,
                                   const Path& zip_file,
                                   View<StringView> files,
@@ -324,11 +319,8 @@
 #endif
     }
 
-    int compress_directory_to_zip(const VcpkgPaths& paths, const Path& source, const Path& destination)
-=======
     ExpectedL<Unit> compress_directory_to_zip(
         Filesystem& fs, const ToolCache& tools, MessageSink& status_sink, const Path& source, const Path& destination)
->>>>>>> 16d6d44e
     {
         fs.remove(destination, VCPKG_LINE_INFO);
 #if defined(_WIN32)
@@ -410,18 +402,9 @@
     void decompress_in_parallel(LineInfo li, View<Command> jobs)
     {
         auto results = decompress_in_parallel(jobs);
-        int i = 0;
-        for (auto& result : results)
-        {
-            if (result.exit_code != 0)
-            {
-                Checks::exit_with_message(li,
-                                          Strings::concat("Failed to unzip file with command `",
-                                                          jobs[i].command_line(),
-                                                          "` exit code: ",
-                                                          result.exit_code));
-            }
-            ++i;
+        for (const auto& result : results)
+        {
+            result.value_or_exit(li);
         }
     }
 
