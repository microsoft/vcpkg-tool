#include <vcpkg/base/parse.h>
#include <vcpkg/base/system.debug.h>
#include <vcpkg/base/system.print.h>
#include <vcpkg/base/system.process.h>
#include <vcpkg/base/util.h>

#include <vcpkg/archives.h>
#include <vcpkg/commands.h>
#include <vcpkg/tools.h>

namespace
{
    using namespace vcpkg;

    DECLARE_AND_REGISTER_MESSAGE(
        MsiexecFailedToExtract,
        (msg::path, msg::exit_code),
        "",
        "msiexec failed while extracting '{path}' with launch or exit code {exit_code} and message:");
    DECLARE_AND_REGISTER_MESSAGE(CouldNotDeduceNugetIdAndVersion,
                                 (msg::path),
                                 "",
                                 "Could not deduce nuget id and version from filename: {path}");

#if defined(_WIN32)
    void win32_extract_nupkg(const ToolCache& tools, MessageSink& status_sink, const Path& archive, const Path& to_path)
    {
        const auto nuget_exe = tools.get_tool_path(Tools::NUGET, status_sink);

        const auto stem = archive.stem();

        // assuming format of [name].[version in the form d.d.d]
        // This assumption may not always hold
        auto dot_after_name = Util::find_nth_from_last(stem, '.', 2);

        auto is_digit_or_dot = [](char ch) { return ch == '.' || ParserBase::is_ascii_digit(ch); };
        if (dot_after_name == stem.end() || !std::all_of(dot_after_name, stem.end(), is_digit_or_dot))
        {
            Checks::msg_exit_with_message(VCPKG_LINE_INFO, msgCouldNotDeduceNugetIdAndVersion, msg::path = archive);
        }

        auto nugetid = StringView{stem.begin(), dot_after_name};
        auto version = StringView{dot_after_name + 1, stem.end()};

        Command nuget_command{nuget_exe};
        nuget_command.string_arg("install")
            .string_arg(nugetid)
            .string_arg("-Version")
            .string_arg(version)
            .string_arg("-OutputDirectory")
            .string_arg(to_path)
            .string_arg("-Source")
            .string_arg(archive.parent_path())
            .string_arg("-nocache")
            .string_arg("-DirectDownload")
            .string_arg("-NonInteractive")
            .string_arg("-ForceEnglishOutput")
            .string_arg("-PackageSaveMode")
            .string_arg("nuspec");

        const auto result = flatten(cmd_execute_and_capture_output(nuget_command), Tools::NUGET);
        if (!result)
        {
            Checks::exit_with_message(
                VCPKG_LINE_INFO, "Failed to extract '%s' with message:\n%s", archive, result.error());
        }
    }

    void win32_extract_msi(const Path& archive, const Path& to_path)
    {
        // MSI installation sometimes requires a global lock and fails if another installation is concurrent. Loop
        // to enable retries.
        for (int i = 0;; ++i)
        {
            // msiexec is a WIN32/GUI application, not a console application and so needs special attention to wait
            // until it finishes (wrap in cmd /c).
            const auto maybe_code_and_output = cmd_execute_and_capture_output(
                Command{"cmd"}
                    .string_arg("/c")
                    .string_arg("msiexec")
                    // "/a" is administrative mode, which unpacks without modifying the system
                    .string_arg("/a")
                    .string_arg(archive)
                    .string_arg("/qn")
                    // msiexec requires quotes to be after "TARGETDIR=":
                    //      TARGETDIR="C:\full\path\to\dest"
                    .raw_arg(Strings::concat("TARGETDIR=", Command{to_path}.extract())),
                default_working_directory,
                default_environment,
                Encoding::Utf16);

            if (auto code_and_output = maybe_code_and_output.get())
            {
                if (code_and_output->exit_code == 0)
                {
                    // Success
                    break;
                }

                if (i < 19 && code_and_output->exit_code == 1618)
                {
                    // ERROR_INSTALL_ALREADY_RUNNING
                    print2("Another installation is in progress on the machine, sleeping 6s before retrying.\n");
                    std::this_thread::sleep_for(std::chrono::seconds(6));
                    continue;
                }
            }

            Checks::msg_exit_with_message(VCPKG_LINE_INFO, flatten(maybe_code_and_output, "msiexec").error());
        }
    }

    void win32_extract_with_seven_zip(const Path& seven_zip, const Path& archive, const Path& to_path)
    {
        static bool recursion_limiter_sevenzip = false;
        Checks::check_exit(VCPKG_LINE_INFO, !recursion_limiter_sevenzip);
        recursion_limiter_sevenzip = true;
        const auto maybe_output =
            flatten(cmd_execute_and_capture_output(Command{seven_zip}
                                                       .string_arg("x")
                                                       .string_arg(archive)
                                                       .string_arg(Strings::format("-o%s", to_path))
                                                       .string_arg("-y")),
                    Tools::SEVEN_ZIP);

        if (!maybe_output)
        {
            Checks::exit_with_message(
                VCPKG_LINE_INFO, "7zip failed while extracting '%s' with message:\n%s", archive, maybe_output.error());
        }

        recursion_limiter_sevenzip = false;
    }
#endif // ^^^ _WIN32

    void extract_archive_to_empty(
        Filesystem& fs, const ToolCache& tools, MessageSink& status_sink, const Path& archive, const Path& to_path)
    {
        const auto ext = archive.extension();
#if defined(_WIN32)
        if (Strings::case_insensitive_ascii_equals(ext, ".nupkg"))
        {
            win32_extract_nupkg(tools, status_sink, archive, to_path);
        }
        else if (Strings::case_insensitive_ascii_equals(ext, ".msi"))
        {
            win32_extract_msi(archive, to_path);
        }
        else if (Strings::case_insensitive_ascii_equals(ext, ".zip") ||
                 Strings::case_insensitive_ascii_equals(ext, ".7z"))
        {
            extract_tar_cmake(tools.get_tool_path(Tools::CMAKE, status_sink), archive, to_path);
        }
        else if (Strings::case_insensitive_ascii_equals(ext, ".exe"))
        {
            const Path filename = archive.filename();
            const Path stem = filename.stem();
            const Path to_archive = Path(archive.parent_path()) / stem;
            win32_extract_self_extracting_7z(fs, archive, to_archive);
            extract_archive_to_empty(fs, tools, status_sink, to_archive, to_path);
        }
#else
        (void)fs;
        if (ext == ".zip")
        {
            const auto code =
                cmd_execute(Command{"unzip"}.string_arg("-qqo").string_arg(archive), WorkingDirectory{to_path})
                    .value_or_exit(VCPKG_LINE_INFO);
            Checks::check_exit(VCPKG_LINE_INFO, code == 0, "unzip failed while extracting %s", archive);
        }
#endif
        else if (ext == ".gz" || ext == ".bz2" || ext == ".tgz")
        {
            vcpkg::extract_tar(tools.get_tool_path(Tools::TAR, status_sink), archive, to_path);
        }
        else
        {
            Checks::exit_maybe_upgrade(VCPKG_LINE_INFO, "Unexpected archive extension: %s", ext);
        }
    }

    Path extract_archive_to_temp_subdirectory(
        Filesystem& fs, const ToolCache& tools, MessageSink& status_sink, const Path& archive, const Path& to_path)
    {
        Path to_path_partial = to_path + ".partial";
#if defined(_WIN32)
        to_path_partial += "." + std::to_string(GetCurrentProcessId());
#endif

        fs.remove_all(to_path_partial, VCPKG_LINE_INFO);
        fs.create_directories(to_path_partial, VCPKG_LINE_INFO);
        extract_archive_to_empty(fs, tools, status_sink, archive, to_path_partial);
        return to_path_partial;
    }
}

namespace vcpkg
{
#ifdef _WIN32
    void win32_extract_self_extracting_7z(Filesystem& fs, const Path& archive, const Path& to_path)
    {
        constexpr static const char header_7z[] = "7z\xBC\xAF\x27\x1C";

        const Path stem = archive.stem();
        const auto subext = stem.extension();
        Checks::check_exit(VCPKG_LINE_INFO,
                           Strings::case_insensitive_ascii_equals(subext, ".7z"),
                           "Unable to extract 7z archive from Installer %s. Missing '.7z.exe' extension.",
                           archive);

        auto contents = fs.read_contents(archive, VCPKG_LINE_INFO);
        const auto pos = contents.find(header_7z);
        Checks::check_exit(VCPKG_LINE_INFO,
                           pos != std::string::npos,
                           "Unable to extract 7z archive from Installer %s. Unable to find 7z header.",
                           archive);
        contents = contents.substr(pos);
        fs.write_contents(to_path, std::move(contents), VCPKG_LINE_INFO);
    }

    void win32_extract_bootstrap_zip(
        Filesystem& fs, const ToolCache& tools, MessageSink& status_sink, const Path& archive, const Path& to_path)
    {
        fs.remove_all(to_path, VCPKG_LINE_INFO);
        Path to_path_partial = to_path + ".partial." + std::to_string(GetCurrentProcessId());

        fs.remove_all(to_path_partial, VCPKG_LINE_INFO);
        fs.create_directories(to_path_partial, VCPKG_LINE_INFO);
        const auto tar_path = get_system32().value_or_exit(VCPKG_LINE_INFO) / "tar.exe";
        if (fs.exists(tar_path, IgnoreErrors{}))
        {
            // On Windows 10, tar.exe is in the box.

            // Example:
            // tar unpacks cmake unpacks 7zip unpacks git
            extract_tar(tar_path, archive, to_path_partial);
        }
        else
        {
            // On Windows <10, we attempt to use msiexec to unpack 7zip.

            // Example:
            // msiexec unpacks 7zip_msi unpacks cmake unpacks 7zip unpacks git
            win32_extract_with_seven_zip(
                tools.get_tool_path(Tools::SEVEN_ZIP_MSI, status_sink), archive, to_path_partial);
        }
        fs.rename_with_retry(to_path_partial, to_path, VCPKG_LINE_INFO);
    }
#endif

    void extract_tar(const Path& tar_tool, const Path& archive, const Path& to_path)
    {
        const auto code =
            cmd_execute(Command{tar_tool}.string_arg("xzf").string_arg(archive), WorkingDirectory{to_path});
        Checks::check_exit(VCPKG_LINE_INFO, succeeded(code), "tar failed while extracting %s", archive);
    }

    void extract_tar_cmake(const Path& cmake_tool, const Path& archive, const Path& to_path)
    {
        // Note that CMake's built in tar can extract more archive types than many system tars; e.g. 7z
        const auto code =
            cmd_execute(Command{cmake_tool}.string_arg("-E").string_arg("tar").string_arg("xzf").string_arg(archive),
                        WorkingDirectory{to_path});
        Checks::check_exit(VCPKG_LINE_INFO, succeeded(code), "CMake failed while extracting %s", archive);
    }

    void extract_archive(
        Filesystem& fs, const ToolCache& tools, MessageSink& status_sink, const Path& archive, const Path& to_path)
    {
        fs.remove_all(to_path, VCPKG_LINE_INFO);
        Path to_path_partial = extract_archive_to_temp_subdirectory(fs, tools, status_sink, archive, to_path);
        fs.rename_with_retry(to_path_partial, to_path, VCPKG_LINE_INFO);
    }

<<<<<<< HEAD
    ExpectedL<Unit> compress_directory_to_zip(Filesystem& fs,
                                              const ToolCache& tools,
                                              const Path& source,
                                              const Path& destination)
=======
    int compress_directory_to_zip(
        Filesystem& fs, const ToolCache& tools, MessageSink& status_sink, const Path& source, const Path& destination)
>>>>>>> b521efb2
    {
        fs.remove(destination, VCPKG_LINE_INFO);
#if defined(_WIN32)
        auto&& seven_zip_exe = tools.get_tool_path(Tools::SEVEN_ZIP, status_sink);

        return flatten(cmd_execute_and_capture_output(
                           Command{seven_zip_exe}.string_arg("a").string_arg(destination).string_arg(source / "*"),
                           default_working_directory,
                           get_clean_environment()),
                       Tools::SEVEN_ZIP);
#else
        (void)tools;
<<<<<<< HEAD
        return flatten(cmd_execute_and_capture_output(Command{"zip"}
                                                          .string_arg("--quiet")
                                                          .string_arg("-y")
                                                          .string_arg("-r")
                                                          .string_arg(destination)
                                                          .string_arg("*")
                                                          .string_arg("--exclude")
                                                          .string_arg(".DS_Store"),
                                                      WorkingDirectory{source}),
                       "zip");
=======
        (void)status_sink;
        return cmd_execute_clean(Command{"zip"}
                                     .string_arg("--quiet")
                                     .string_arg("-y")
                                     .string_arg("-r")
                                     .string_arg(destination)
                                     .string_arg("*")
                                     .string_arg("--exclude")
                                     .string_arg(".DS_Store"),
                                 WorkingDirectory{source});
>>>>>>> b521efb2
#endif
    }

    Command decompress_zip_archive_cmd(const ToolCache& tools,
                                       MessageSink& status_sink,
                                       const Path& dst,
                                       const Path& archive_path)
    {
        Command cmd;
#if defined(_WIN32)
        auto&& seven_zip_exe = tools.get_tool_path(Tools::SEVEN_ZIP, status_sink);
        cmd.string_arg(seven_zip_exe)
            .string_arg("x")
            .string_arg(archive_path)
            .string_arg("-o" + dst.native())
            .string_arg("-y");
#else
        (void)tools;
        (void)status_sink;
        cmd.string_arg("unzip").string_arg("-qq").string_arg(archive_path).string_arg("-d" + dst.native());
#endif
        return cmd;
    }

    std::vector<ExpectedL<Unit>> decompress_in_parallel(View<Command> jobs)
    {
        auto results =
            cmd_execute_and_capture_output_parallel(jobs, default_working_directory, get_clean_environment());
#ifdef __APPLE__
        int i = 0;
        for (auto& maybe_result : results)
        {
            if (const auto result = maybe_result.get())
            {
                if (result->exit_code == 127 && result->output.empty())
                {
                    Debug::print(jobs[i].command_line(), ": pclose returned 127, try again \n");
                    maybe_result =
                        cmd_execute_and_capture_output(jobs[i], default_working_directory, get_clean_environment());
                }
            }
            ++i;
        }
#endif

        std::vector<ExpectedL<Unit>> filtered_results;
        filtered_results.reserve(jobs.size());
        for (std::size_t idx = 0; idx < jobs.size(); ++idx)
        {
            filtered_results.push_back(flatten(results[idx], jobs[idx].command_line()));
        }

        return filtered_results;
    }
}<|MERGE_RESOLUTION|>--- conflicted
+++ resolved
@@ -272,15 +272,8 @@
         fs.rename_with_retry(to_path_partial, to_path, VCPKG_LINE_INFO);
     }
 
-<<<<<<< HEAD
-    ExpectedL<Unit> compress_directory_to_zip(Filesystem& fs,
-                                              const ToolCache& tools,
-                                              const Path& source,
-                                              const Path& destination)
-=======
-    int compress_directory_to_zip(
+    ExpectedL<Unit> compress_directory_to_zip(
         Filesystem& fs, const ToolCache& tools, MessageSink& status_sink, const Path& source, const Path& destination)
->>>>>>> b521efb2
     {
         fs.remove(destination, VCPKG_LINE_INFO);
 #if defined(_WIN32)
@@ -293,7 +286,7 @@
                        Tools::SEVEN_ZIP);
 #else
         (void)tools;
-<<<<<<< HEAD
+        (void)status_sink;
         return flatten(cmd_execute_and_capture_output(Command{"zip"}
                                                           .string_arg("--quiet")
                                                           .string_arg("-y")
@@ -304,18 +297,6 @@
                                                           .string_arg(".DS_Store"),
                                                       WorkingDirectory{source}),
                        "zip");
-=======
-        (void)status_sink;
-        return cmd_execute_clean(Command{"zip"}
-                                     .string_arg("--quiet")
-                                     .string_arg("-y")
-                                     .string_arg("-r")
-                                     .string_arg(destination)
-                                     .string_arg("*")
-                                     .string_arg("--exclude")
-                                     .string_arg(".DS_Store"),
-                                 WorkingDirectory{source});
->>>>>>> b521efb2
 #endif
     }
 
