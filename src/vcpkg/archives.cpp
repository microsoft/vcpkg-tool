#include <vcpkg/base/files.h>
#include <vcpkg/base/parse.h>
#include <vcpkg/base/system.debug.h>
#include <vcpkg/base/system.h>
#include <vcpkg/base/system.process.h>
#include <vcpkg/base/util.h>

#include <vcpkg/archives.h>
#include <vcpkg/commands.h>
#include <vcpkg/tools.h>

namespace
{
    using namespace vcpkg;

#if defined(_WIN32)
    void win32_extract_nupkg(const ToolCache& tools, MessageSink& status_sink, const Path& archive, const Path& to_path)
    {
        const auto nuget_exe = tools.get_tool_path(Tools::NUGET, status_sink);

        const auto stem = archive.stem();

        // assuming format of [name].[version in the form d.d.d]
        // This assumption may not always hold
        auto dot_after_name = Util::find_nth_from_last(stem, '.', 2);

        auto is_digit_or_dot = [](char ch) { return ch == '.' || ParserBase::is_ascii_digit(ch); };
        if (dot_after_name == stem.end() || !std::all_of(dot_after_name, stem.end(), is_digit_or_dot))
        {
            Checks::msg_exit_with_message(VCPKG_LINE_INFO, msgCouldNotDeduceNugetIdAndVersion, msg::path = archive);
        }

        StringView nugetid{stem.begin(), dot_after_name};
        StringView version{dot_after_name + 1, stem.end()};

        Command nuget_command{nuget_exe};
        nuget_command.string_arg("install")
            .string_arg(nugetid)
            .string_arg("-Version")
            .string_arg(version)
            .string_arg("-OutputDirectory")
            .string_arg(to_path)
            .string_arg("-Source")
            .string_arg(archive.parent_path())
            .string_arg("-nocache")
            .string_arg("-DirectDownload")
            .string_arg("-NonInteractive")
            .string_arg("-ForceEnglishOutput")
            .string_arg("-PackageSaveMode")
            .string_arg("nuspec");

        const auto result = flatten(cmd_execute_and_capture_output(nuget_command), Tools::NUGET);
        if (!result)
        {
            Checks::msg_exit_with_message(
                VCPKG_LINE_INFO,
                msg::format(msgFailedToExtract, msg::path = archive).append_raw('\n').append(result.error()));
        }
    }

    void win32_extract_msi(const Path& archive, const Path& to_path)
    {
        // MSI installation sometimes requires a global lock and fails if another installation is concurrent. Loop
        // to enable retries.
        for (unsigned int i = 0;; ++i)
        {
            // msiexec is a WIN32/GUI application, not a console application and so needs special attention to wait
            // until it finishes (wrap in cmd /c).
            const auto maybe_code_and_output = cmd_execute_and_capture_output(
                Command{"cmd"}
                    .string_arg("/c")
                    .string_arg("msiexec")
                    // "/a" is administrative mode, which unpacks without modifying the system
                    .string_arg("/a")
                    .string_arg(archive)
                    .string_arg("/qn")
                    // msiexec requires quotes to be after "TARGETDIR=":
                    //      TARGETDIR="C:\full\path\to\dest"
                    .raw_arg(Strings::concat("TARGETDIR=", Command{to_path}.extract())),
                default_working_directory,
                default_environment,
                Encoding::Utf16);

            if (auto code_and_output = maybe_code_and_output.get())
            {
                if (code_and_output->exit_code == 0)
                {
                    // Success
                    break;
                }

                if (i < 19 && code_and_output->exit_code == 1618)
                {
                    // ERROR_INSTALL_ALREADY_RUNNING
                    msg::println(msgAnotherInstallationInProgress);
                    std::this_thread::sleep_for(std::chrono::seconds(6));
                    continue;
                }
            }

            Checks::msg_exit_with_message(VCPKG_LINE_INFO, flatten(maybe_code_and_output, "msiexec").error());
        }
    }

    void win32_extract_with_seven_zip(const Path& seven_zip, const Path& archive, const Path& to_path)
    {
        static bool recursion_limiter_sevenzip = false;
        Checks::check_exit(VCPKG_LINE_INFO, !recursion_limiter_sevenzip);
        recursion_limiter_sevenzip = true;
        const auto maybe_output = flatten(cmd_execute_and_capture_output(Command{seven_zip}
                                                                             .string_arg("x")
                                                                             .string_arg(archive)
                                                                             .string_arg(fmt::format("-o{}", to_path))
                                                                             .string_arg("-y")),
                                          Tools::SEVEN_ZIP);

        if (!maybe_output)
        {
            Checks::msg_exit_with_message(
                VCPKG_LINE_INFO,
                msg::format(msgPackageFailedtWhileExtracting, msg::value = "7zip", msg::path = archive)
                    .append_raw('\n')
                    .append(maybe_output.error()));
        }

        recursion_limiter_sevenzip = false;
    }
#endif // ^^^ _WIN32

<<<<<<< HEAD
}

namespace vcpkg
{
    static ExtractionType guess_extraction_type(const Path& archive)
=======
    void extract_archive_to_empty(const Filesystem& fs,
                                  const ToolCache& tools,
                                  MessageSink& status_sink,
                                  const Path& archive,
                                  const Path& to_path)
>>>>>>> 7c1708ea
    {
        const auto ext = archive.extension();
        if (Strings::case_insensitive_ascii_equals(ext, ".nupkg"))
        {
            return ExtractionType::NUPKG;
        }
        else if (Strings::case_insensitive_ascii_equals(ext, ".msi"))
        {
            return ExtractionType::MSI;
        }
        else if (Strings::case_insensitive_ascii_equals(ext, ".zip") ||
                 Strings::case_insensitive_ascii_equals(ext, ".7z"))
        {
            return ExtractionType::ZIP;
        }
        else if (ext == ".gz" || ext == ".bz2" || ext == ".tgz" || ext == ".xz")
        {
            return ExtractionType::TAR;
        }
        else if (Strings::case_insensitive_ascii_equals(ext, ".exe"))
        {
<<<<<<< HEAD
            return ExtractionType::EXE;
        }
        else
        {
            return ExtractionType::UNKNOWN;
        }
    }

    void extract_archive(Filesystem& fs,
                         const ToolCache& tools,
                         MessageSink& status_sink,
                         const Path& archive,
                         const Path& to_path,
                         const ExtractionType& extraction_type)
    {
        const auto ext_type =
            (extraction_type == ExtractionType::UNKNOWN) ? guess_extraction_type(archive) : extraction_type;

#if defined(_WIN32)
        switch (ext_type)
        {
            case ExtractionType::UNKNOWN:
            case ExtractionType::NUPKG: win32_extract_nupkg(tools, status_sink, archive, to_path); break;
            case ExtractionType::MSI: win32_extract_msi(archive, to_path); break;
            case ExtractionType::ZIP:
                extract_tar_cmake(tools.get_tool_path(Tools::CMAKE, status_sink), archive, to_path);
                break;
            case ExtractionType::TAR:
                vcpkg::extract_tar(tools.get_tool_path(Tools::TAR, status_sink), archive, to_path);
                break;
            case ExtractionType::EXE:
                const Path filename = archive.filename();
                const Path stem = filename.stem();
                const Path to_archive = Path(archive.parent_path()) / stem;
                win32_extract_self_extracting_7z(fs, archive, to_archive);
                extract_archive(fs, tools, status_sink, to_archive, to_path, ext_type);
                break;
=======
            const Path filename = archive.filename();
            auto stem = filename.stem();
            const Path to_archive = Path(archive.parent_path()) / stem;
            win32_extract_self_extracting_7z(fs, archive, to_archive);
            extract_archive_to_empty(fs, tools, status_sink, to_archive, to_path);
>>>>>>> 7c1708ea
        }
#else
        (void)fs;
        if (ext_type == ExtractionType::TAR)
        {
            vcpkg::extract_tar(tools.get_tool_path(Tools::TAR, status_sink), archive, to_path);
        }

        if (ext_type == ExtractionType::ZIP)
        {
            const auto code =
                cmd_execute(Command{"unzip"}.string_arg("-qqo").string_arg(archive), WorkingDirectory{to_path})
                    .value_or_exit(VCPKG_LINE_INFO);
            Checks::msg_check_exit(VCPKG_LINE_INFO,
                                   code == 0,
                                   msgPackageFailedtWhileExtracting,
                                   msg::value = "unzip",
                                   msg::path = archive);
        }
#endif
        if (ext_type == ExtractionType::UNKNOWN)
        {
            Checks::msg_exit_maybe_upgrade(
                VCPKG_LINE_INFO, msgUnexpectedExtension, msg::extension = archive.extension());
        }
    }

<<<<<<< HEAD
    Path extract_archive_to_temp_subdirectory(Filesystem& fs,
                                              const ToolCache& tools,
                                              MessageSink& status_sink,
                                              const Path& archive,
                                              const Path& to_path,
                                              const ExtractionType& extraction_type)
=======
    Path extract_archive_to_temp_subdirectory(const Filesystem& fs,
                                              const ToolCache& tools,
                                              MessageSink& status_sink,
                                              const Path& archive,
                                              const Path& to_path)
>>>>>>> 7c1708ea
    {
        Path to_path_partial = to_path + ".partial";
#if defined(_WIN32)
        to_path_partial += "." + std::to_string(GetCurrentProcessId());
#endif

        fs.remove_all(to_path_partial, VCPKG_LINE_INFO);
        fs.create_directories(to_path_partial, VCPKG_LINE_INFO);
        extract_archive(fs, tools, status_sink, archive, to_path_partial, extraction_type);
        return to_path_partial;
    }
#ifdef _WIN32
    void win32_extract_self_extracting_7z(const Filesystem& fs, const Path& archive, const Path& to_path)
    {
        constexpr static const char header_7z[] = "7z\xBC\xAF\x27\x1C";

        const Path stem = archive.stem();
        const auto subext = stem.extension();
        Checks::msg_check_exit(VCPKG_LINE_INFO,
                               Strings::case_insensitive_ascii_equals(subext, ".7z"),
                               msg::format(msgPackageFailedtWhileExtracting, msg::value = "7zip", msg::path = archive)
                                   .append(msgMissingExtension, msg::extension = ".7.exe"));

        auto contents = fs.read_contents(archive, VCPKG_LINE_INFO);
        const auto pos = contents.find(header_7z);
        Checks::msg_check_exit(VCPKG_LINE_INFO,
                               pos != std::string::npos,
                               msg::format(msgPackageFailedtWhileExtracting, msg::value = "7zip", msg::path = archive)
                                   .append(msgMissing7zHeader));

        contents = contents.substr(pos);
        fs.write_contents(to_path, contents, VCPKG_LINE_INFO);
    }

    // We are trying to bootstrap vcpkg's copy of CMake which comes in a zipped file.
    // If this is successful, we'll use the downloaded CMake for most extractions.
    // We will also extract a portable 7z (using the bootstrapped CMake) to use when performance is required.
    //
    // We use the following methods to attempt this bootstrap, in order:
    // 1) Search for a System32/tar.exe (available on Windows 10+)
    //     tar.exe unpacks cmake.zip -> cmake.exe unpacks 7z.7z
    // 2) Search for a user installed CMake on PATH and Program Files [(x86)]
    //     (user) cmake.exe unpacks cmake.zip -> (vcpkg) cmake.exe unpacks 7z.7z
    // 3) As a last resource, install 7zip using a MSI installer
    //     msiexec installs 7zip.msi -> 7zip unpacks cmake.zip -> cmake.exe unpacks 7z.7z
    void win32_extract_bootstrap_zip(const Filesystem& fs,
                                     const ToolCache& tools,
                                     MessageSink& status_sink,
                                     const Path& archive,
                                     const Path& to_path)
    {
        fs.remove_all(to_path, VCPKG_LINE_INFO);
        Path to_path_partial = to_path + ".partial." + std::to_string(GetCurrentProcessId());

        fs.remove_all(to_path_partial, VCPKG_LINE_INFO);
        fs.create_directories(to_path_partial, VCPKG_LINE_INFO);
        const auto tar_path = get_system32().value_or_exit(VCPKG_LINE_INFO) / "tar.exe";
        if (fs.exists(tar_path, IgnoreErrors{}))
        {
            // On Windows 10, tar.exe is in the box.
            extract_tar(tar_path, archive, to_path_partial);
        }
        else
        {
            auto maybe_cmake_tool = find_system_cmake(fs);
            if (maybe_cmake_tool)
            {
                // If the user has a CMake version installed we can use that to unpack.
                extract_tar_cmake(maybe_cmake_tool.value_or_exit(VCPKG_LINE_INFO), archive, to_path_partial);
            }
            else
            {
                // On Windows <10, we attempt to use msiexec to unpack 7zip.
                win32_extract_with_seven_zip(
                    tools.get_tool_path(Tools::SEVEN_ZIP_MSI, status_sink), archive, to_path_partial);
            }
        }
        fs.rename_with_retry(to_path_partial, to_path, VCPKG_LINE_INFO);
    }
#endif

    void extract_tar(const Path& tar_tool, const Path& archive, const Path& to_path)
    {
        const auto code =
            cmd_execute(Command{tar_tool}.string_arg("xzf").string_arg(archive), WorkingDirectory{to_path});
        Checks::msg_check_exit(VCPKG_LINE_INFO,
                               succeeded(code),
                               msgPackageFailedtWhileExtracting,
                               msg::value = "tar",
                               msg::path = archive);
    }

    void extract_tar_cmake(const Path& cmake_tool, const Path& archive, const Path& to_path)
    {
        // Note that CMake's built in tar can extract more archive types than many system tars; e.g. 7z
        const auto code =
            cmd_execute(Command{cmake_tool}.string_arg("-E").string_arg("tar").string_arg("xzf").string_arg(archive),
                        WorkingDirectory{to_path});
        Checks::msg_check_exit(VCPKG_LINE_INFO,
                               succeeded(code),
                               msgPackageFailedtWhileExtracting,
                               msg::value = "CMake",
                               msg::path = archive);
    }

<<<<<<< HEAD
    void set_directory_to_archive_contents(Filesystem& fs,
                                           const ToolCache& tools,
                                           MessageSink& status_sink,
                                           const Path& archive,
                                           const Path& to_path,
                                           const ExtractionType& extraction_type)
=======
    void extract_archive(const Filesystem& fs,
                         const ToolCache& tools,
                         MessageSink& status_sink,
                         const Path& archive,
                         const Path& to_path)
>>>>>>> 7c1708ea
    {
        fs.remove_all(to_path, VCPKG_LINE_INFO);
        Path to_path_partial =
            extract_archive_to_temp_subdirectory(fs, tools, status_sink, archive, to_path, extraction_type);
        fs.rename_with_retry(to_path_partial, to_path, VCPKG_LINE_INFO);
    }

    ExpectedL<Unit> ZipTool::compress_directory_to_zip(const Filesystem& fs,
                                                       const Path& source,
                                                       const Path& destination) const
    {
        fs.remove(destination, VCPKG_LINE_INFO);
#if defined(_WIN32)
        return flatten(cmd_execute_and_capture_output(
                           Command{seven_zip}.string_arg("a").string_arg(destination).string_arg(source / "*"),
                           default_working_directory,
                           get_clean_environment()),
                       Tools::SEVEN_ZIP);
#else
        return flatten(cmd_execute_and_capture_output(Command{"zip"}
                                                          .string_arg("--quiet")
                                                          .string_arg("-y")
                                                          .string_arg("-r")
                                                          .string_arg(destination)
                                                          .string_arg("*")
                                                          .string_arg("--exclude")
                                                          .string_arg(".DS_Store"),
                                                      WorkingDirectory{source}),
                       "zip");
#endif
    }

    ExpectedL<ZipTool> ZipTool::make(const ToolCache& cache, MessageSink& status_sink)
    {
        ZipTool ret;
#if defined(_WIN32)
        ret.seven_zip = cache.get_tool_path(Tools::SEVEN_ZIP, status_sink);
#endif
        // Unused on non-Windows
        (void)cache;
        (void)status_sink;
        return std::move(ret);
    }

    Command ZipTool::decompress_zip_archive_cmd(const Path& dst, const Path& archive_path) const
    {
        Command cmd;
#if defined(_WIN32)
        cmd.string_arg(seven_zip)
            .string_arg("x")
            .string_arg(archive_path)
            .string_arg("-o" + dst.native())
            .string_arg("-y");
#else
        cmd.string_arg("unzip").string_arg("-qq").string_arg(archive_path).string_arg("-d" + dst.native());
#endif
        return cmd;
    }

    std::vector<ExpectedL<Unit>> decompress_in_parallel(View<Command> jobs)
    {
        auto results =
            cmd_execute_and_capture_output_parallel(jobs, default_working_directory, get_clean_environment());

        std::vector<ExpectedL<Unit>> filtered_results;
        filtered_results.reserve(jobs.size());
        for (std::size_t idx = 0; idx < jobs.size(); ++idx)
        {
            filtered_results.push_back(flatten(results[idx], jobs[idx].command_line()));
        }

        return filtered_results;
    }
}<|MERGE_RESOLUTION|>--- conflicted
+++ resolved
@@ -127,19 +127,12 @@
     }
 #endif // ^^^ _WIN32
 
-<<<<<<< HEAD
 }
 
 namespace vcpkg
 {
     static ExtractionType guess_extraction_type(const Path& archive)
-=======
-    void extract_archive_to_empty(const Filesystem& fs,
-                                  const ToolCache& tools,
-                                  MessageSink& status_sink,
-                                  const Path& archive,
-                                  const Path& to_path)
->>>>>>> 7c1708ea
+
     {
         const auto ext = archive.extension();
         if (Strings::case_insensitive_ascii_equals(ext, ".nupkg"))
@@ -161,7 +154,6 @@
         }
         else if (Strings::case_insensitive_ascii_equals(ext, ".exe"))
         {
-<<<<<<< HEAD
             return ExtractionType::EXE;
         }
         else
@@ -199,13 +191,7 @@
                 win32_extract_self_extracting_7z(fs, archive, to_archive);
                 extract_archive(fs, tools, status_sink, to_archive, to_path, ext_type);
                 break;
-=======
-            const Path filename = archive.filename();
-            auto stem = filename.stem();
-            const Path to_archive = Path(archive.parent_path()) / stem;
-            win32_extract_self_extracting_7z(fs, archive, to_archive);
-            extract_archive_to_empty(fs, tools, status_sink, to_archive, to_path);
->>>>>>> 7c1708ea
+
         }
 #else
         (void)fs;
@@ -233,20 +219,13 @@
         }
     }
 
-<<<<<<< HEAD
     Path extract_archive_to_temp_subdirectory(Filesystem& fs,
                                               const ToolCache& tools,
                                               MessageSink& status_sink,
                                               const Path& archive,
                                               const Path& to_path,
                                               const ExtractionType& extraction_type)
-=======
-    Path extract_archive_to_temp_subdirectory(const Filesystem& fs,
-                                              const ToolCache& tools,
-                                              MessageSink& status_sink,
-                                              const Path& archive,
-                                              const Path& to_path)
->>>>>>> 7c1708ea
+
     {
         Path to_path_partial = to_path + ".partial";
 #if defined(_WIN32)
@@ -352,20 +331,13 @@
                                msg::path = archive);
     }
 
-<<<<<<< HEAD
     void set_directory_to_archive_contents(Filesystem& fs,
                                            const ToolCache& tools,
                                            MessageSink& status_sink,
                                            const Path& archive,
                                            const Path& to_path,
                                            const ExtractionType& extraction_type)
-=======
-    void extract_archive(const Filesystem& fs,
-                         const ToolCache& tools,
-                         MessageSink& status_sink,
-                         const Path& archive,
-                         const Path& to_path)
->>>>>>> 7c1708ea
+
     {
         fs.remove_all(to_path, VCPKG_LINE_INFO);
         Path to_path_partial =
