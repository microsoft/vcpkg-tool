#include <vcpkg/base/system.debug.h>
#include <vcpkg/base/system.print.h>
#include <vcpkg/base/system.process.h>

#include <vcpkg/archives.h>
#include <vcpkg/commands.h>
#include <vcpkg/tools.h>
#include <vcpkg/vcpkgpaths.h>

namespace
{
    using namespace vcpkg;

#if defined(_WIN32)
    void win32_extract_nupkg(const VcpkgPaths& paths, const Path& archive, const Path& to_path)
    {
        const auto nuget_exe = paths.get_tool_exe(Tools::NUGET);

        const auto stem = archive.stem().to_string();
        // assuming format of [name].[version in the form d.d.d]
        // This assumption may not always hold
        std::smatch match;
        const bool has_match = std::regex_match(stem, match, std::regex{R"###(^(.+)\.(\d+\.\d+\.\d+)$)###"});
        Checks::check_exit(
            VCPKG_LINE_INFO, has_match, "Could not deduce nuget id and version from filename: %s", archive);

        const std::string nugetid = match[1];
        const std::string version = match[2];

        Command nuget_command{nuget_exe};
        nuget_command.string_arg("install")
            .string_arg(nugetid)
            .string_arg("-Version")
            .string_arg(version)
            .string_arg("-OutputDirectory")
            .path_arg(to_path)
            .string_arg("-Source")
            .path_arg(paths.downloads)
            .string_arg("-nocache")
            .string_arg("-DirectDownload")
            .string_arg("-NonInteractive")
            .string_arg("-ForceEnglishOutput")
            .string_arg("-PackageSaveMode")
            .string_arg("nuspec");
        const auto code_and_output = cmd_execute_and_capture_output(nuget_command);

        Checks::check_exit(VCPKG_LINE_INFO,
                           code_and_output.exit_code == 0,
                           "Failed to extract '%s' with message:\n%s",
                           archive,
                           code_and_output.output);
    }

    void win32_extract_7z_installer(const Path& archive, const Path& to_path)
    {
        // Silently extracts 7z Installer without admin privleges.

        // Requires the following in vcpkgTools.xml
        //<tool name="7zip" os="windows">
        //<version>21.07</version>
        //<exeRelativePath>7z.exe</exeRelativePath>
        //<url>https://7-zip.org/a/7z2107-x64.exe</url>
        //<sha512>4d406ddd257a28ab1521e0e28c20699a764d7a3d3c3651e9b080cbdb6dae2f7c348452b2946a1e16b00424f67b769fe44c54a9b94e9124fa219bbe2a544ee82b</sha512>
        //<archiveName>7z2107-x64.exe</archiveName>
        //</tool>

        auto env_7z{default_environment}; // Where is default_environment even initialized?
        if (!env_7z.m_env_data.empty())
        {
            env_7z.m_env_data.push_back(L'\0');
        }
        env_7z.m_env_data.append(L"__COMPAT_LAYER=RUNASINVOKER");
        env_7z.m_env_data.push_back(L'\0');

        const auto code_and_output = cmd_execute_and_capture_output(
            Command{archive}.string_arg("/S").raw_arg(Strings::concat("/D=", Command{to_path}.extract())),
            default_working_directory,
            env_7z);

        if (code_and_output.exit_code != 0)
        {
            Checks::exit_with_message(VCPKG_LINE_INFO,
                                      "7z Installer '%s' failed with exit code %lu and message:\n%s",
                                      archive,
                                      code_and_output.exit_code,
                                      code_and_output.output);
        }
    }

    void win32_extract_msi(const Path& archive, const Path& to_path)
    {
        // MSI installation sometimes requires a global lock and fails if another installation is concurrent. Loop
        // to enable retries.
        for (int i = 0;; ++i)
        {
            // msiexec is a WIN32/GUI application, not a console application and so needs special attention to wait
            // until it finishes (wrap in cmd /c).
            const auto code_and_output = cmd_execute_and_capture_output(
                Command{"cmd"}
                    .string_arg("/c")
                    .string_arg("start")
                    .string_arg("/wait")
                    .string_arg("(no title)")
                    .string_arg("msiexec")
                    // "/a" is administrative mode, which unpacks without modifying the system
                    .string_arg("/a")
                    .path_arg(archive)
                    .string_arg("/qn")
                    // msiexec requires quotes to be after "TARGETDIR=":
                    //      TARGETDIR="C:\full\path\to\dest"
                    .raw_arg(Strings::concat("TARGETDIR=", Command{to_path}.extract())),
                default_working_directory,
                default_environment,
                Encoding::Utf16);

            if (code_and_output.exit_code == 0)
            {
                // Success
                break;
            }

            // Retry up to 20 times
            if (i < 19)
            {
                if (code_and_output.exit_code == 1618)
                {
                    // ERROR_INSTALL_ALREADY_RUNNING
                    print2("Another installation is in progress on the machine, sleeping 6s before retrying.\n");
                    std::this_thread::sleep_for(std::chrono::seconds(6));
                    continue;
                }
            }

            Checks::exit_with_message(
                VCPKG_LINE_INFO,
                "msiexec failed while extracting '%s' with launch or exit code %lu with message:\n%s",
                archive,
                code_and_output.exit_code,
                code_and_output.output);
        }
    }

    void win32_extract_with_seven_zip(const VcpkgPaths& paths, const Path& archive, const Path& to_path)
    {
        static bool recursion_limiter_sevenzip = false;
        Checks::check_exit(VCPKG_LINE_INFO, !recursion_limiter_sevenzip);
        recursion_limiter_sevenzip = true;
        const auto seven_zip = paths.get_tool_exe(Tools::SEVEN_ZIP);
        const auto code_and_output = cmd_execute_and_capture_output(Command{seven_zip}
                                                                        .string_arg("x")
                                                                        .path_arg(archive)
                                                                        .string_arg(Strings::format("-o%s", to_path))
                                                                        .string_arg("-y"));
        Checks::check_exit(VCPKG_LINE_INFO,
                           code_and_output.exit_code == 0,
                           "7zip failed while extracting '%s' with message:\n%s",
                           archive,
                           code_and_output.output);
        recursion_limiter_sevenzip = false;
    }
#endif // ^^^ _WIN32

    void extract_archive_to_empty(const VcpkgPaths& paths, const Path& archive, const Path& to_path)
    {
        const auto ext = archive.extension();
#if defined(_WIN32)
        const auto filename = archive.filename();
        if (Strings::case_insensitive_ascii_equals(ext, ".nupkg"))
        {
            win32_extract_nupkg(paths, archive, to_path);
        }
        else if (Strings::case_insensitive_ascii_equals(ext, ".msi"))
        {
            win32_extract_msi(archive, to_path);
        }
<<<<<<< HEAD
        else if (Strings::case_insensitive_ascii_equals(ext, ".exe") && Strings::starts_with(filename, "7z"))
        {
            win32_extract_7z_installer(archive, to_path);
        }
        else if (Strings::case_insensitive_ascii_equals(ext, ".zip") ||
                 Strings::case_insensitive_ascii_equals(ext, ".7z") ||
                 Strings::case_insensitive_ascii_equals(ext, ".exe"))
=======
        else if (Strings::case_insensitive_ascii_equals(ext, ".zip"))
        {
            const auto tar_path = get_system32().value_or_exit(VCPKG_LINE_INFO) / "tar.exe";
            if (paths.get_filesystem().exists(tar_path, IgnoreErrors{}))
            {
                extract_tar(tar_path, archive, to_path);
            }
            else
            {
                win32_extract_with_seven_zip(paths, archive, to_path);
            }
        }
        else if (Strings::case_insensitive_ascii_equals(ext, ".7z"))
        {
            extract_tar_cmake(paths.get_tool_exe(Tools::CMAKE), archive, to_path);
        }
        else if (Strings::case_insensitive_ascii_equals(ext, ".exe"))
>>>>>>> 6ef3648a
        {
            win32_extract_with_seven_zip(paths, archive, to_path);
        }
#else
        if (ext == ".zip")
        {
            const auto code =
                cmd_execute(Command{"unzip"}.string_arg("-qqo").path_arg(archive), WorkingDirectory{to_path});
            Checks::check_exit(VCPKG_LINE_INFO, code == 0, "unzip failed while extracting %s", archive);
        }
#endif
        else if (ext == ".gz" || ext == ".bz2" || ext == ".tgz")
        {
            vcpkg::extract_tar(paths.get_tool_exe(Tools::TAR), archive, to_path);
        }
        else
        {
            Checks::exit_maybe_upgrade(VCPKG_LINE_INFO, "Unexpected archive extension: %s", ext);
        }
    }

    Path extract_archive_to_temp_subdirectory(const VcpkgPaths& paths, const Path& archive, const Path& to_path)
    {
        Filesystem& fs = paths.get_filesystem();
        Path to_path_partial = to_path + ".partial";
#if defined(_WIN32)
        to_path_partial += "." + std::to_string(GetCurrentProcessId());
#endif

        fs.remove_all(to_path_partial, VCPKG_LINE_INFO);
        fs.create_directories(to_path_partial, VCPKG_LINE_INFO);
        extract_archive_to_empty(paths, archive, to_path_partial);
        return to_path_partial;
    }
}

namespace vcpkg
{
    void extract_tar(const Path& tar_tool, const Path& archive, const Path& to_path)
    {
        const auto code = cmd_execute(Command{tar_tool}.string_arg("xzf").path_arg(archive), WorkingDirectory{to_path});
        Checks::check_exit(VCPKG_LINE_INFO, code == 0, "tar failed while extracting %s", archive);
    }

    void extract_tar_cmake(const Path& cmake_tool, const Path& archive, const Path& to_path)
    {
        // Note that CMake's built in tar can extract more archive types than many system tars; e.g. 7z
        const auto code =
            cmd_execute(Command{cmake_tool}.string_arg("-E").string_arg("tar").string_arg("xzf").path_arg(archive),
                        WorkingDirectory{to_path});
        Checks::check_exit(VCPKG_LINE_INFO, code == 0, "tar failed while extracting %s", archive);
    }

    void extract_archive(const VcpkgPaths& paths, const Path& archive, const Path& to_path)
    {
        Filesystem& fs = paths.get_filesystem();
        fs.remove_all(to_path, VCPKG_LINE_INFO);
        Path to_path_partial = extract_archive_to_temp_subdirectory(paths, archive, to_path);
        fs.rename_with_retry(to_path_partial, to_path, VCPKG_LINE_INFO);
    }

    int compress_directory_to_zip(const VcpkgPaths& paths, const Path& source, const Path& destination)
    {
        auto& fs = paths.get_filesystem();
        fs.remove(destination, VCPKG_LINE_INFO);
#if defined(_WIN32)
        auto&& seven_zip_exe = paths.get_tool_exe(Tools::SEVEN_ZIP);

        return cmd_execute_and_capture_output(
                   Command{seven_zip_exe}.string_arg("a").path_arg(destination).path_arg(source / "*"),
                   default_working_directory,
                   get_clean_environment())
            .exit_code;

#else
        return cmd_execute_clean(Command{"zip"}
                                     .string_arg("--quiet")
                                     .string_arg("-y")
                                     .string_arg("-r")
                                     .path_arg(destination)
                                     .string_arg("*")
                                     .string_arg("--exclude")
                                     .string_arg(".DS_Store"),
                                 WorkingDirectory{source});
#endif
    }

    Command decompress_zip_archive_cmd(const VcpkgPaths& paths, const Path& dst, const Path& archive_path)
    {
        Command cmd;
#if defined(_WIN32)
        auto&& seven_zip_exe = paths.get_tool_exe(Tools::SEVEN_ZIP);
        cmd.path_arg(seven_zip_exe)
            .string_arg("x")
            .path_arg(archive_path)
            .string_arg("-o" + dst.native())
            .string_arg("-y");
#else
        (void)paths;
        cmd.string_arg("unzip").string_arg("-qq").path_arg(archive_path).string_arg("-d" + dst.native());
#endif
        return cmd;
    }

    std::vector<ExitCodeAndOutput> decompress_in_parallel(View<Command> jobs)
    {
        auto results =
            cmd_execute_and_capture_output_parallel(jobs, default_working_directory, get_clean_environment());
#ifdef __APPLE__
        int i = 0;
        for (auto& result : results)
        {
            if (result.exit_code == 127 && result.output.empty())
            {
                Debug::print(jobs[i].command_line(), ": pclose returned 127, try again \n");
                result = cmd_execute_and_capture_output(jobs[i], default_working_directory, get_clean_environment());
            }
            ++i;
        }
#endif
        return results;
    }
}<|MERGE_RESOLUTION|>--- conflicted
+++ resolved
@@ -173,15 +173,6 @@
         {
             win32_extract_msi(archive, to_path);
         }
-<<<<<<< HEAD
-        else if (Strings::case_insensitive_ascii_equals(ext, ".exe") && Strings::starts_with(filename, "7z"))
-        {
-            win32_extract_7z_installer(archive, to_path);
-        }
-        else if (Strings::case_insensitive_ascii_equals(ext, ".zip") ||
-                 Strings::case_insensitive_ascii_equals(ext, ".7z") ||
-                 Strings::case_insensitive_ascii_equals(ext, ".exe"))
-=======
         else if (Strings::case_insensitive_ascii_equals(ext, ".zip"))
         {
             const auto tar_path = get_system32().value_or_exit(VCPKG_LINE_INFO) / "tar.exe";
@@ -198,8 +189,11 @@
         {
             extract_tar_cmake(paths.get_tool_exe(Tools::CMAKE), archive, to_path);
         }
+        else if (Strings::case_insensitive_ascii_equals(ext, ".exe") && Strings::starts_with(filename, "7z"))
+        {
+            win32_extract_7z_installer(archive, to_path);
+        }
         else if (Strings::case_insensitive_ascii_equals(ext, ".exe"))
->>>>>>> 6ef3648a
         {
             win32_extract_with_seven_zip(paths, archive, to_path);
         }
