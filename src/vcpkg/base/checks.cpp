#include <vcpkg/base/checks.h>
#include <vcpkg/base/messages.h>
#include <vcpkg/base/stringview.h>
#include <vcpkg/base/system.debug.h>

#include <stdlib.h>

namespace
{
    using namespace vcpkg;

    LocalizedString locale_invariant_lineinfo(const LineInfo& line_info)
    {
        return LocalizedString::from_raw(fmt::format("{}: ", line_info));
    }

}

std::string vcpkg::LineInfo::to_string() const { return fmt::format("{}({})", file_name, line_number); }

namespace vcpkg
{
    [[noreturn]] void Checks::final_cleanup_and_exit(const int exit_code)
    {
        static std::atomic<bool> have_entered{false};
        if (have_entered.exchange(true))
        {
#if defined(_WIN32)
            ::TerminateProcess(::GetCurrentProcess(), exit_code);
#else
            std::abort();
#endif
        }

        on_final_cleanup_and_exit();

        fflush(nullptr);

#if defined(_WIN32)
        ::TerminateProcess(::GetCurrentProcess(), exit_code);
#endif
        std::exit(exit_code);
    }

    [[noreturn]] void Checks::unreachable(const LineInfo& line_info)
    {
        msg::write_unlocalized_text_to_stderr(
            Color::error, locale_invariant_lineinfo(line_info).append(msgChecksUnreachableCode).append_raw('\n'));
#ifndef NDEBUG
        std::abort();
#else
        final_cleanup_and_exit(EXIT_FAILURE);
#endif
    }

    [[noreturn]] void Checks::unreachable(const LineInfo& line_info, StringView message)
    {
        msg::write_unlocalized_text_to_stderr(
            Color::error, locale_invariant_lineinfo(line_info).append_raw(message).append_raw('\n'));
#ifndef NDEBUG
        std::abort();
#else
        final_cleanup_and_exit(EXIT_FAILURE);
#endif
    }

    [[noreturn]] void Checks::exit_with_code(const LineInfo& line_info, const int exit_code)
    {
        Debug::println(locale_invariant_lineinfo(line_info));
        final_cleanup_and_exit(exit_code);
    }

    [[noreturn]] void Checks::exit_fail(const LineInfo& line_info) { exit_with_code(line_info, EXIT_FAILURE); }

    [[noreturn]] void Checks::exit_success(const LineInfo& line_info) { exit_with_code(line_info, EXIT_SUCCESS); }

    [[noreturn]] void Checks::exit_with_message(const LineInfo& line_info, StringView error_message)
    {
        msg::write_unlocalized_text(Color::error, error_message);
        msg::write_unlocalized_text(Color::error, "\n");
        exit_fail(line_info);
    }
    [[noreturn]] void Checks::msg_exit_with_message(const LineInfo& line_info, const LocalizedString& error_message)
    {
        msg::println(Color::error, error_message);
        exit_fail(line_info);
    }

    void Checks::check_exit(const LineInfo& line_info, bool expression)
    {
        if (!expression)
        {
            msg::write_unlocalized_text_to_stderr(Color::error,
                                                  internal_error_prefix()
                                                      .append(locale_invariant_lineinfo(line_info))
                                                      .append(msgChecksFailedCheck)
                                                      .append_raw('\n')
                                                      .append(msgInternalErrorMessageContact)
                                                      .append_raw('\n'));
            exit_fail(line_info);
        }
    }

    void Checks::check_exit(const LineInfo& line_info, bool expression, StringView error_message)
    {
        if (!expression)
        {
            msg::write_unlocalized_text_to_stderr(Color::error,
                                                  internal_error_prefix()
                                                      .append(locale_invariant_lineinfo(line_info))
                                                      .append_raw(error_message)
                                                      .append_raw('\n')
                                                      .append(msgInternalErrorMessageContact)
                                                      .append_raw('\n'));
            exit_fail(line_info);
        }
    }

    void Checks::msg_check_exit(const LineInfo& line_info, bool expression, const LocalizedString& error_message)
    {
        if (!expression)
        {
            msg_exit_with_message(line_info, error_message);
        }
    }

    static void display_upgrade_message()
    {
        msg::write_unlocalized_text_to_stderr(Color::error,
                                              note_prefix().append(msgChecksUpdateVcpkg).append_raw('\n'));
    }

    [[noreturn]] void Checks::exit_maybe_upgrade(const LineInfo& line_info)
    {
        display_upgrade_message();
        exit_fail(line_info);
    }

    [[noreturn]] void Checks::exit_maybe_upgrade(const LineInfo& line_info, StringView error_message)
    {
        msg::write_unlocalized_text_to_stderr(
            Color::error,
            LocalizedString::from_raw(error_message).append_raw('\n').append(msgChecksUpdateVcpkg).append_raw('\n'));
        exit_fail(line_info);
    }
    [[noreturn]] void Checks::msg_exit_maybe_upgrade(const LineInfo& line_info, const LocalizedString& error_message)
    {
        msg::write_unlocalized_text_to_stderr(Color::error, error_message);
<<<<<<< HEAD
        msg::write_unlocalized_text_to_stderr(Color::error, "\n");
=======
        msg::write_unlocalized_text_to_stderr(Color::none, "\n");
>>>>>>> d819a65f
        display_upgrade_message();
        exit_fail(line_info);
    }

    void Checks::check_maybe_upgrade(const LineInfo& line_info, bool expression)
    {
        if (!expression)
        {
            exit_maybe_upgrade(line_info);
        }
    }

    void Checks::check_maybe_upgrade(const LineInfo& line_info, bool expression, StringView error_message)
    {
        if (!expression)
        {
            exit_maybe_upgrade(line_info, error_message);
        }
    }

    void Checks::msg_check_maybe_upgrade(const LineInfo& line_info,
                                         bool expression,
                                         const LocalizedString& error_message)
    {
        if (!expression)
        {
            msg_exit_maybe_upgrade(line_info, error_message);
        }
    }
}<|MERGE_RESOLUTION|>--- conflicted
+++ resolved
@@ -146,11 +146,7 @@
     [[noreturn]] void Checks::msg_exit_maybe_upgrade(const LineInfo& line_info, const LocalizedString& error_message)
     {
         msg::write_unlocalized_text_to_stderr(Color::error, error_message);
-<<<<<<< HEAD
-        msg::write_unlocalized_text_to_stderr(Color::error, "\n");
-=======
         msg::write_unlocalized_text_to_stderr(Color::none, "\n");
->>>>>>> d819a65f
         display_upgrade_message();
         exit_fail(line_info);
     }
