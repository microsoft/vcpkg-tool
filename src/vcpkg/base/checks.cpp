--- conflicted
+++ resolved
@@ -89,11 +89,7 @@
         if (!expression)
         {
             msg::println(Color::error,
-<<<<<<< HEAD
-                         LocalizedString::from_raw(InternalErrorPrefix)
-=======
                          internal_error_prefix()
->>>>>>> 4afdf874
                              .append(locale_invariant_lineinfo(line_info))
                              .append(msgChecksFailedCheck)
                              .append_raw('\n')
@@ -107,11 +103,7 @@
         if (!expression)
         {
             msg::println(Color::error,
-<<<<<<< HEAD
-                         LocalizedString::from_raw(InternalErrorPrefix)
-=======
                          internal_error_prefix()
->>>>>>> 4afdf874
                              .append(locale_invariant_lineinfo(line_info))
                              .append_raw(error_message)
                              .append_raw('\n')
@@ -128,14 +120,7 @@
         }
     }
 
-<<<<<<< HEAD
-    static void display_upgrade_message()
-    {
-        msg::println(Color::error, LocalizedString::from_raw(NotePrefix).append(msgChecksUpdateVcpkg));
-    }
-=======
     static void display_upgrade_message() { msg::println(Color::error, note_prefix().append(msgChecksUpdateVcpkg)); }
->>>>>>> 4afdf874
 
     [[noreturn]] void Checks::exit_maybe_upgrade(const LineInfo& line_info)
     {
