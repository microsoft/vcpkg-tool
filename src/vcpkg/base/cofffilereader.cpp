#include <vcpkg/base/checks.h>
#include <vcpkg/base/cofffilereader.h>
#include <vcpkg/base/optional.h>
#include <vcpkg/base/stringview.h>
#include <vcpkg/base/system.debug.h>

#include <stdio.h>

namespace
{
    using namespace vcpkg;
    static_assert(sizeof(CoffFileHeader) == 20, "The CoffFileHeader struct must match its on-disk representation");
    static_assert(sizeof(CommonPEOptionalHeaders) == 24,
                  "The CommonPEOptionalHeaders struct must match its on-disk representation");
    static_assert(sizeof(UniquePEOptionalHeaders) == 72,
                  "The UniquePEOptionalHeaders struct must match its on-disk representation.");
    static_assert(sizeof(UniquePEPlusOptionalHeaders) == 88,
                  "The UniquePEPlusOptionalHeaders struct must match its on-disk representation.");
    static_assert(sizeof(ImageDataDirectory) == 8,
                  "The ImageDataDirectory struct must match its on-disk representation.");
    static_assert(sizeof(SectionTableHeader) == 40,
                  "The SectionTableHeader struct must match its on-disk representation.");

    ExpectedL<Unit> read_pe_signature_and_get_coff_header_offset(ReadFilePointer& f)
    {
        static constexpr long OFFSET_TO_PE_SIGNATURE_OFFSET = 0x3c;
        static constexpr StringLiteral PE_SIGNATURE = "PE\0\0";
        static constexpr auto PE_SIGNATURE_SIZE = static_cast<uint32_t>(PE_SIGNATURE.size());
        {
            auto seek_to_signature_offset = f.try_seek_to(OFFSET_TO_PE_SIGNATURE_OFFSET);
            if (!seek_to_signature_offset.has_value())
            {
                return std::move(seek_to_signature_offset).error();
            }
        }

        uint32_t offset;
        {
            auto read_offset = f.try_read_all(&offset, sizeof(offset));
            if (!read_offset.has_value())
            {
                return std::move(read_offset).error();
            }
        }

        {
            auto seek_to_signature = f.try_seek_to(offset);
            if (!seek_to_signature.has_value())
            {
                return std::move(seek_to_signature).error();
            }
        }

        char signature[PE_SIGNATURE_SIZE];
        {
            auto read_signature = f.try_read_all(signature, PE_SIGNATURE_SIZE);
            if (!read_signature.has_value())
            {
                return std::move(read_signature).error();
            }
        }

        if (PE_SIGNATURE != StringView{signature, PE_SIGNATURE_SIZE})
        {
            return msg::format(msgPESignatureMismatch, msg::path = f.path());
        }

        return Unit{};
    }

    ExpectedL<Unit> try_read_optional_header(DllMetadata& metadata, ReadFilePointer& f)
    {
        // pre: metadata.coff_header has been loaded
        const auto size_of_optional_header = metadata.coff_header.size_of_optional_header;
        if (size_of_optional_header < (sizeof(CommonPEOptionalHeaders) + sizeof(UniquePEOptionalHeaders)))
        {
            return msg::format(msgPECoffHeaderTooShort, msg::path = f.path());
        }

        std::vector<unsigned char> optional_header(size_of_optional_header);
        {
            auto optional_header_read = f.try_read_all(optional_header.data(), size_of_optional_header);
            if (!optional_header_read.has_value())
            {
                return std::move(optional_header_read).error();
            }
        }

<<<<<<< HEAD
    struct CommonPEOptionalHeaders
    {
        uint16_t magic;
        unsigned char major_linker_version;
        unsigned char minor_linker_version;
        uint32_t size_of_code;
        uint32_t size_of_initialized_data;
        uint32_t size_of_uninitialized_data;
        uint32_t address_of_entry_point;
        uint32_t base_of_code;
    };

    static_assert(sizeof(CommonPEOptionalHeaders) == 24,
                  "The CommonPEOptionalHeaders struct must match its on-disk representation");

    struct UniquePEOptionalHeaders
    {
        uint32_t base_of_data;
        uint32_t imagebase;
        uint32_t section_alignment;
        uint32_t file_alignment;
        uint16_t major_operating_system_version;
        uint16_t minor_operating_system_version;
        uint16_t major_image_version;
        uint16_t minor_image_version;
        uint16_t major_subsystem_version;
        uint16_t minor_subsystem_version;
        uint32_t win32_version_value;
        uint32_t size_of_image;
        uint32_t size_of_headers;
        uint32_t checksum;
        uint16_t subsystem;
        uint16_t dll_characteristics;
        uint32_t size_of_stack_reserve;
        uint32_t size_of_stack_commit;
        uint32_t size_of_heap_reserve;
        uint32_t size_of_heap_commit;
        uint32_t loader_flags;
        uint32_t number_of_rva_and_sizes;
    };

    static_assert(sizeof(UniquePEOptionalHeaders) == 72,
                  "The UniquePEOptionalHeaders struct must match its on-disk representation.");

    struct UniquePEPlusOptionalHeaders
    {
        uint64_t imagebase;
        uint32_t section_alignment;
        uint32_t file_alignment;
        uint16_t major_operating_system_version;
        uint16_t minor_operating_system_version;
        uint16_t major_image_version;
        uint16_t minor_image_version;
        uint16_t major_subsystem_version;
        uint16_t minor_subsystem_version;
        uint32_t win32_version_value;
        uint32_t size_of_image;
        uint32_t size_of_headers;
        uint32_t checksum;
        uint16_t subsystem;
        uint16_t dll_characteristics;
        uint64_t size_of_stack_reserve;
        uint64_t size_of_stack_commit;
        uint64_t size_of_heap_reserve;
        uint64_t size_of_heap_commit;
        uint32_t loader_flags;
        uint32_t number_of_rva_and_sizes;
    };

    static_assert(sizeof(UniquePEPlusOptionalHeaders) == 88,
                  "The UniquePEPlusOptionalHeaders struct must match its on-disk representation.");

    struct ImageDataDirectory
    {
        uint32_t virtual_address;
        uint32_t size;
    };

    static_assert(sizeof(ImageDataDirectory) == 8,
                  "The ImageDataDirectory struct must match its on-disk representation.");

    struct SectionTableHeader
    {
        unsigned char name[8];
        uint32_t virtual_size;
        uint32_t virtual_address;
        uint32_t size_of_raw_data;
        uint32_t pointer_to_raw_data;
        uint32_t pointer_to_relocations;
        uint32_t pointer_to_line_numbers;
        uint16_t number_of_relocations;
        uint16_t number_of_line_numbers;
        uint32_t characteristics;
    };

    static_assert(sizeof(SectionTableHeader) == 40,
                  "The SectionTableHeader struct must match its on-disk representation.");

    struct ImportDirectoryTableEntry
    {
        uint32_t import_lookup_table_rva;
        uint32_t date_time_stamp;
        uint32_t forwarder_chain;
        uint32_t name_rva;
        uint32_t import_address_table_rva;
    };

    struct LoadedDll
    {
        CoffFileHeader coff_header;
        CommonPEOptionalHeaders common_optional_headers;
        union
        {
            UniquePEOptionalHeaders pe_headers;
            UniquePEPlusOptionalHeaders pe_plus_headers;
        };

        std::vector<ImageDataDirectory> data_directories;
        std::vector<SectionTableHeader> section_headers;

        explicit LoadedDll(const ReadFilePointer& fs)
        {
            read_and_verify_pe_signature(fs);
            Checks::check_exit(VCPKG_LINE_INFO, fs.read(&coff_header, sizeof(coff_header), 1) == 1);
            read_optional_header(fs);
            read_section_headers(fs);
        }

        std::vector<std::string> read_imported_dlls(const ReadFilePointer& fs) const
        {
            std::vector<std::string> results;
            if (data_directories.size() < 2)
            {
                Debug::print("No import directory\n");
                return results;
            }

            const auto& import_data_directory = data_directories[1];
            if (import_data_directory.virtual_address == 0)
            {
                Debug::print("null import directory\n");
                return results;
            }

            auto remaining_size = seek_to_rva(fs, import_data_directory.virtual_address);
            Checks::check_exit(VCPKG_LINE_INFO,
                               remaining_size >= import_data_directory.size,
                               "Import data directory crosses a section boundary.");
            remaining_size = import_data_directory.size;
            if (remaining_size < sizeof(ImportDirectoryTableEntry))
            {
                Debug::print("No import directory table entries\n");
                return results;
            }

            // -1 for the all-zeroes ImportDirectoryTableEntry
            const auto maximum_directory_entries = (remaining_size / sizeof(ImportDirectoryTableEntry)) - 1;
            std::vector<uint32_t> name_rvas; // collect all the RVAs first because loading each name seeks
            static constexpr ImportDirectoryTableEntry all_zeroes{};
            for (size_t idx = 0; idx < maximum_directory_entries; ++idx)
            {
                ImportDirectoryTableEntry entry;
                Checks::check_exit(VCPKG_LINE_INFO, fs.read(&entry, sizeof(entry), 1) == 1);
                if (::memcmp(&entry, &all_zeroes, sizeof(ImportDirectoryTableEntry)) == 0)
                {
                    // found the special "null terminator"
                    break;
                }

                name_rvas.push_back(entry.name_rva);
            }

            for (const auto name_rva : name_rvas)
            {
                results.push_back(read_ntbs_from_rva(fs, name_rva));
            }

            return results;
        }

    private:
        void read_optional_header(const ReadFilePointer& fs)
        {
            Checks::check_exit(VCPKG_LINE_INFO,
                               coff_header.size_of_optional_header >=
                                   (sizeof(CommonPEOptionalHeaders) + sizeof(UniquePEOptionalHeaders)));
            std::vector<unsigned char> optional_header(coff_header.size_of_optional_header);
            Checks::check_exit(VCPKG_LINE_INFO,
                               fs.read(optional_header.data(), 1, optional_header.size()) == optional_header.size());
            ::memcpy(&common_optional_headers, optional_header.data(), sizeof(common_optional_headers));
            size_t offset_to_data_directories;
            if (common_optional_headers.magic == 0x10b)
            {
                memcpy(&pe_headers, optional_header.data() + sizeof(CommonPEOptionalHeaders), sizeof(pe_headers));
                offset_to_data_directories = 96;
            }
            else if (common_optional_headers.magic == 0x20b)
            {
                memcpy(&pe_plus_headers,
                       optional_header.data() + sizeof(CommonPEOptionalHeaders),
                       sizeof(pe_plus_headers));
                offset_to_data_directories = 112;
            }
            else
            {
                Checks::exit_with_message(VCPKG_LINE_INFO,
                                          "Image did not have a PE or PE+ magic number in its optional header.");
            }

            size_t number_of_data_directories =
                (optional_header.size() - offset_to_data_directories) / sizeof(ImageDataDirectory);
            data_directories.resize(number_of_data_directories);
            memcpy(data_directories.data(),
                   optional_header.data() + offset_to_data_directories,
                   data_directories.size() * sizeof(ImageDataDirectory));
        }

        void read_section_headers(const ReadFilePointer& fs)
        {
            section_headers.resize(coff_header.number_of_sections);
            Checks::check_exit(VCPKG_LINE_INFO,
                               fs.read(section_headers.data(), sizeof(SectionTableHeader), section_headers.size()) ==
                                   section_headers.size());
        }

        // seeks the file `fs` to the location in the file denoted by `rva`;
        // returns the remaining size of data in the section
        size_t seek_to_rva(const ReadFilePointer& fs, uint32_t rva) const noexcept
        {
            // The PE spec says that the sections have to be sorted by virtual_address and
            // contiguous, but this does not assume that for paranoia reasons.
            for (const auto& section : section_headers)
            {
                const auto section_size = std::max(section.size_of_raw_data, section.virtual_size);
                if (rva < section.virtual_address || rva >= section.virtual_address + section_size)
                {
                    continue;
                }

                const auto start_offset_within_section = rva - section.virtual_address;
                const auto file_pointer = start_offset_within_section + section.pointer_to_raw_data;
                Checks::check_exit(VCPKG_LINE_INFO, fs.seek(file_pointer, SEEK_SET) == 0);
                return section.size_of_raw_data - start_offset_within_section;
            }

            Checks::exit_with_message(VCPKG_LINE_INFO, "Could not find RVA %08X", rva);
        }

        std::string read_ntbs_from_rva(const ReadFilePointer& fs, uint32_t rva) const
        {
            // Note that maximum_size handles the case that size_of_raw_data < virtual_size, where the loader
            // inserts the null(s).
            const auto maximum_size = seek_to_rva(fs, rva);
            std::string result;
            for (;;)
            {
                if (result.size() == maximum_size)
                {
                    return result;
                }

                int ch = fs.getc();
                if (ch == EOF || ch == '\0')
                {
                    return result;
                }

                result.push_back(static_cast<char>(ch));
            }
        }
    };

    MachineType read_dll_machine_type(const ReadFilePointer& fs)
    {
        LoadedDll dll(fs);
        return to_machine_type(dll.coff_header.machine);
    }

    std::vector<std::string> read_dll_imported_dll_names(const ReadFilePointer& fs)
    {
        LoadedDll dll(fs);
        return dll.read_imported_dlls(fs);
=======
        ::memcpy(&metadata.common_optional_headers, optional_header.data(), sizeof(metadata.common_optional_headers));
        size_t offset_to_data_directories;
        if (metadata.common_optional_headers.magic == 0x10b)
        {
            metadata.pe_type = PEType::PE32;
            memcpy(&metadata.pe_headers,
                   optional_header.data() + sizeof(CommonPEOptionalHeaders),
                   sizeof(metadata.pe_headers));
            offset_to_data_directories = 96;
        }
        else if (metadata.common_optional_headers.magic == 0x20b)
        {
            metadata.pe_type = PEType::PE32Plus;
            memcpy(&metadata.pe_plus_headers,
                   optional_header.data() + sizeof(CommonPEOptionalHeaders),
                   sizeof(metadata.pe_plus_headers));
            offset_to_data_directories = 112;
        }
        else
        {
            return msg::format(msgPEPlusTagInvalid, msg::path = f.path());
        }

        size_t number_of_data_directories =
            (optional_header.size() - offset_to_data_directories) / sizeof(ImageDataDirectory);
        metadata.data_directories.resize(number_of_data_directories);
        memcpy(metadata.data_directories.data(),
               optional_header.data() + offset_to_data_directories,
               metadata.data_directories.size() * sizeof(ImageDataDirectory));

        return Unit{};
    }

    ExpectedL<Unit> try_read_section_headers(DllMetadata& metadata, ReadFilePointer& f)
    {
        // pre: f is positioned directly after the optional header
        const auto number_of_sections = metadata.coff_header.number_of_sections;
        metadata.section_headers.resize(number_of_sections);
        return f.try_read_all(metadata.section_headers.data(), number_of_sections * sizeof(SectionTableHeader));
>>>>>>> 8e85e658
    }

    // seeks the file `f` to the location in the file denoted by `rva`;
    // returns the remaining size of data in the section
    ExpectedL<size_t> try_seek_to_rva(const DllMetadata& metadata, ReadFilePointer& f, uint32_t rva)
    {
        // The PE spec says that the sections have to be sorted by virtual_address and
        // contiguous, but this does not assume that for paranoia reasons.
        for (const auto& section : metadata.section_headers)
        {
            const auto section_size = std::max(section.size_of_raw_data, section.virtual_size);
            if (rva < section.virtual_address || rva >= section.virtual_address + section_size)
            {
                continue;
            }

            const auto start_offset_within_section = rva - section.virtual_address;
            const auto file_pointer = start_offset_within_section + section.pointer_to_raw_data;
            const size_t leftover = section.size_of_raw_data - start_offset_within_section;
            return f.try_seek_to(file_pointer).map([=](Unit) { return leftover; });
        }

        return msg::format(msgPERvaNotFound, msg::path = f.path(), msg::value = rva);
    }

    ExpectedL<Unit> try_read_image_config_directory(DllMetadata& metadata, ReadFilePointer& f)
    {
        // pre: try_read_section_headers succeeded on `metadata`
        if (metadata.data_directories.size() < 11)
        {
            // metadata.load_config_type = LoadConfigType::UnsetOrOld;
            return Unit{};
        }

        const auto& load_config_data_directory = metadata.data_directories[10];
        auto maybe_remaining_size = try_seek_to_rva(metadata, f, load_config_data_directory.virtual_address);
        if (const auto remaining_size = maybe_remaining_size.get())
        {
            if (*remaining_size < load_config_data_directory.size)
            {
                return msg::format(msgPEConfigCrossesSectionBoundary, msg::path = f.path());
            }

            switch (metadata.pe_type)
            {
                case PEType::PE32:
                    if (*remaining_size >= sizeof(metadata.image_config_directory32))
                    {
                        auto config_read = f.try_read_all(&metadata.image_config_directory32,
                                                          sizeof(metadata.image_config_directory32));
                        if (config_read.has_value())
                        {
                            metadata.load_config_type = LoadConfigType::PE32;
                        }

                        return config_read;
                    }
                    break;
                case PEType::PE32Plus:
                    if (*remaining_size >= sizeof(metadata.image_config_directory64))
                    {
                        auto config_read = f.try_read_all(&metadata.image_config_directory64,
                                                          sizeof(metadata.image_config_directory64));
                        if (config_read.has_value())
                        {
                            metadata.load_config_type = LoadConfigType::PE32Plus;
                        }

                        return config_read;
                    }
                    break;
                case PEType::Unset:
                default: Checks::unreachable(VCPKG_LINE_INFO);
            }
        }

        return std::move(maybe_remaining_size).error();
    }

    ExpectedL<std::string> try_read_ntbs_from_rva(const DllMetadata& metadata, ReadFilePointer& f, uint32_t rva)
    {
        // Note that maximum_size handles the case that size_of_raw_data < virtual_size, where the loader
        // inserts the null(s).
        return try_seek_to_rva(metadata, f, rva).then([&](size_t maximum_size) -> ExpectedL<std::string> {
            std::string result;
            for (;;)
            {
                if (result.size() == maximum_size)
                {
                    break;
                }

                auto maybe_ch = f.try_getc();
                if (auto ch = maybe_ch.get())
                {
                    if (*ch == '\0')
                    {
                        break;
                    }

                    result.push_back(*ch);
                    continue;
                }

                return std::move(maybe_ch).error();
            }

            return std::move(result);
        });
    }

    static_assert(sizeof(ArchiveMemberHeader) == 60,
                  "The ArchiveMemberHeader struct must match its on-disk representation");

    MachineType read_import_machine_type_after_sig1(const ReadFilePointer& f)
    {
        struct ImportHeaderPrefixAfterSig1
        {
            uint16_t sig2;
            uint16_t version;
            uint16_t machine;
        } tmp;

        Checks::check_exit(VCPKG_LINE_INFO, f.read(&tmp, sizeof(tmp), 1) == 1);
        if (tmp.sig2 == 0xFFFF)
        {
            return to_machine_type(tmp.machine);
        }

        // This can happen, for example, if this is a .drectve member
        return MachineType::UNKNOWN;
    }

    void read_and_verify_archive_file_signature(const ReadFilePointer& f)
    {
        static constexpr StringLiteral FILE_START = "!<arch>\n";
        Checks::check_exit(VCPKG_LINE_INFO, f.seek(0, SEEK_SET) == 0);

        char file_start[FILE_START.size()];
        Checks::check_exit(VCPKG_LINE_INFO, f.read(&file_start, FILE_START.size(), 1) == 1);

        if (FILE_START != StringView{file_start, FILE_START.size()})
        {
            msg::println_error(msgIncorrectArchiveFileSignature);
            Checks::exit_fail(VCPKG_LINE_INFO);
        }
    }

    void read_and_skip_first_linker_member(const vcpkg::ReadFilePointer& f)
    {
        ArchiveMemberHeader first_linker_member_header;
        Checks::check_exit(VCPKG_LINE_INFO,
                           f.read(&first_linker_member_header, sizeof(first_linker_member_header), 1) == 1);
        if (memcmp(first_linker_member_header.name, "/ ", 2) != 0)
        {
            Debug::println("Could not find proper first linker member");
            Checks::exit_fail(VCPKG_LINE_INFO);
        }

        Checks::check_exit(VCPKG_LINE_INFO, f.seek(first_linker_member_header.decoded_size(), SEEK_CUR) == 0);
    }

    std::vector<uint32_t> read_second_linker_member_offsets(const vcpkg::ReadFilePointer& f)
    {
        ArchiveMemberHeader second_linker_member_header;
        Checks::check_exit(VCPKG_LINE_INFO,
                           f.read(&second_linker_member_header, sizeof(second_linker_member_header), 1) == 1);
        if (memcmp(second_linker_member_header.name, "/ ", 2) != 0)
        {
            Debug::println("Could not find proper second linker member");
            Checks::exit_fail(VCPKG_LINE_INFO);
        }

        const auto second_size = second_linker_member_header.decoded_size();
        // The first 4 bytes contains the number of archive members
        uint32_t archive_member_count;

        if (second_size < sizeof(archive_member_count))
        {
            Debug::println("Second linker member was too small to contain a single uint32_t");
            Checks::exit_fail(VCPKG_LINE_INFO);
        }

        Checks::check_exit(VCPKG_LINE_INFO, f.read(&archive_member_count, sizeof(archive_member_count), 1) == 1);
        const auto maximum_possible_archive_members = (second_size / sizeof(uint32_t)) - 1;
        if (archive_member_count > maximum_possible_archive_members)
        {
            Debug::println("Second linker member was too small to contain the expected number of archive members");
            Checks::exit_fail(VCPKG_LINE_INFO);
        }

        std::vector<uint32_t> offsets(archive_member_count);
        Checks::check_exit(VCPKG_LINE_INFO,
                           f.read(offsets.data(), sizeof(uint32_t), archive_member_count) == archive_member_count);

        // Ignore offsets that point to offset 0. See vcpkg github #223 #288 #292
        offsets.erase(std::remove(offsets.begin(), offsets.end(), 0u), offsets.end());
        // Sort the offsets, because it is possible for them to be unsorted. See vcpkg github #292
        std::sort(offsets.begin(), offsets.end());
        uint64_t leftover = second_size - sizeof(uint32_t) - (archive_member_count * sizeof(uint32_t));
        Checks::check_exit(VCPKG_LINE_INFO, f.seek(leftover, SEEK_CUR) == 0);
        return offsets;
    }

    std::vector<MachineType> read_machine_types_from_archive_members(const vcpkg::ReadFilePointer& f,
                                                                     const std::vector<uint32_t>& member_offsets)
    {
        std::vector<MachineType> machine_types; // used as a set because n is tiny
        // Next we have the obj and pseudo-object files
        for (unsigned int offset : member_offsets)
        {
            // Skip the header, no need to read it
            Checks::check_exit(VCPKG_LINE_INFO, f.seek(offset + sizeof(ArchiveMemberHeader), SEEK_SET) == 0);
            uint16_t machine_type_raw;
            Checks::check_exit(VCPKG_LINE_INFO, f.read(&machine_type_raw, sizeof(machine_type_raw), 1) == 1);

            auto result_machine_type = to_machine_type(machine_type_raw);
            if (result_machine_type == MachineType::UNKNOWN)
            {
                result_machine_type = read_import_machine_type_after_sig1(f);
            }

            if (result_machine_type == MachineType::UNKNOWN ||
                std::find(machine_types.begin(), machine_types.end(), result_machine_type) != machine_types.end())
            {
                continue;
            }

            machine_types.push_back(result_machine_type);
        }

        std::sort(machine_types.begin(), machine_types.end());
        return machine_types;
    }
} // unnamed namespace

namespace vcpkg
{
    bool DllMetadata::is_arm64_ec() const noexcept
    {
        switch (load_config_type)
        {
            case LoadConfigType::UnsetOrOld: return false;
            case LoadConfigType::PE32: return image_config_directory32.CHPEMetadataPointer != 0;
            case LoadConfigType::PE32Plus: return image_config_directory64.CHPEMetadataPointer != 0;
            default: Checks::unreachable(VCPKG_LINE_INFO);
        }
    }

    MachineType DllMetadata::get_machine_type() const noexcept { return to_machine_type(coff_header.machine); }

    void ArchiveMemberHeader::check_end_of_header() const
    {
        // The name[0] == '\0' check is for freeglut, see GitHub issue #223
        Checks::msg_check_exit(VCPKG_LINE_INFO,
                               name[0] == '\0' || (end_of_header[0] == '`' && end_of_header[1] == '\n'),
                               msgIncorrectLibHeaderEnd);
    }

    uint64_t ArchiveMemberHeader::decoded_size() const
    {
        char size_plus_null[11];
        memcpy(size_plus_null, size, 10);
        size_plus_null[10] = '\0';
        uint64_t value = strtoull(size_plus_null, nullptr, 10);
        if (value & 1u)
        {
            ++value; // align to short
        }

        return value;
    }

    ExpectedL<DllMetadata> try_read_dll_metadata(ReadFilePointer& f)
    {
        {
            auto signature = read_pe_signature_and_get_coff_header_offset(f);
            if (!signature.has_value())
            {
                return std::move(signature).error();
            }
        }

        DllMetadata result{};

        {
            auto read_coff = f.try_read_all(&result.coff_header, sizeof(result.coff_header));
            if (!read_coff.has_value())
            {
                return std::move(read_coff).error();
            }
        }

        {
            auto read_optional_header = try_read_optional_header(result, f);
            if (!read_optional_header.has_value())
            {
                return std::move(read_optional_header).error();
            }
        }

        {
            auto read_section_headers = try_read_section_headers(result, f);
            if (!read_section_headers)
            {
                return std::move(read_section_headers).error();
            }
        }

        {
            auto read_load_config_directory = try_read_image_config_directory(result, f);
            if (!read_load_config_directory)
            {
                return std::move(read_load_config_directory).error();
            }
        }

        return result;
    }

    ExpectedL<std::vector<std::string>> try_read_dll_imported_dll_names(const DllMetadata& dll, ReadFilePointer& f)
    {
        if (dll.data_directories.size() < 2)
        {
            Debug::print("No import directory\n");
            return std::vector<std::string>{};
        }

        const auto& import_data_directory = dll.data_directories[1];
        if (import_data_directory.virtual_address == 0)
        {
            Debug::print("Null import directory\n");
            return std::vector<std::string>{};
        }

        return try_seek_to_rva(dll, f, import_data_directory.virtual_address)
            .then([&](size_t remaining_size) -> ExpectedL<std::vector<std::string>> {
                if (remaining_size < import_data_directory.size)
                {
                    return msg::format(msgPEImportCrossesSectionBoundary, msg::path = f.path());
                }

                std::vector<std::string> results;
                remaining_size = import_data_directory.size;
                if (remaining_size < sizeof(ImportDirectoryTableEntry))
                {
                    Debug::print("No import directory table entries");
                    return results;
                }

                // -1 for the all-zeroes ImportDirectoryTableEntry
                const auto maximum_directory_entries = (remaining_size / sizeof(ImportDirectoryTableEntry)) - 1;
                std::vector<uint32_t> name_rvas; // collect all the RVAs first because loading each name seeks
                static constexpr ImportDirectoryTableEntry all_zeroes{};
                for (size_t idx = 0; idx < maximum_directory_entries; ++idx)
                {
                    ImportDirectoryTableEntry entry;
                    auto entry_load = f.try_read_all(&entry, sizeof(entry));
                    if (!entry_load.has_value())
                    {
                        return std::move(entry_load).error();
                    }

                    if (::memcmp(&entry, &all_zeroes, sizeof(ImportDirectoryTableEntry)) == 0)
                    {
                        // found the special "null terminator"
                        break;
                    }

                    name_rvas.push_back(entry.name_rva);
                }

                for (const auto name_rva : name_rvas)
                {
                    auto maybe_string = try_read_ntbs_from_rva(dll, f, name_rva);
                    if (const auto s = maybe_string.get())
                    {
                        results.push_back(std::move(*s));
                    }
                    else
                    {
                        return std::move(maybe_string).error();
                    }
                }

                return results;
            });
    }

    std::vector<MachineType> read_lib_machine_types(const ReadFilePointer& f)
    {
        read_and_verify_archive_file_signature(f);
        read_and_skip_first_linker_member(f);
        const auto offsets = read_second_linker_member_offsets(f);
        return read_machine_types_from_archive_members(f, offsets);
    }

    MachineType to_machine_type(const uint16_t value)
    {
        const MachineType t = static_cast<MachineType>(value);
        switch (t)
        {
            case MachineType::UNKNOWN:
            case MachineType::AM33:
            case MachineType::AMD64:
            case MachineType::ARM:
            case MachineType::ARM64:
            case MachineType::ARM64EC:
            case MachineType::ARM64X:
            case MachineType::ARMNT:
            case MachineType::EBC:
            case MachineType::I386:
            case MachineType::IA64:
            case MachineType::M32R:
            case MachineType::MIPS16:
            case MachineType::MIPSFPU:
            case MachineType::MIPSFPU16:
            case MachineType::POWERPC:
            case MachineType::POWERPCFP:
            case MachineType::R4000:
            case MachineType::RISCV32:
            case MachineType::RISCV64:
            case MachineType::RISCV128:
            case MachineType::SH3:
            case MachineType::SH3DSP:
            case MachineType::SH4:
            case MachineType::SH5:
            case MachineType::THUMB:
            case MachineType::WCEMIPSV2: return t;
            default: Checks::msg_exit_maybe_upgrade(VCPKG_LINE_INFO, msgUnknownMachineCode, msg::value = value);
        }
    }
}<|MERGE_RESOLUTION|>--- conflicted
+++ resolved
@@ -86,290 +86,6 @@
             }
         }
 
-<<<<<<< HEAD
-    struct CommonPEOptionalHeaders
-    {
-        uint16_t magic;
-        unsigned char major_linker_version;
-        unsigned char minor_linker_version;
-        uint32_t size_of_code;
-        uint32_t size_of_initialized_data;
-        uint32_t size_of_uninitialized_data;
-        uint32_t address_of_entry_point;
-        uint32_t base_of_code;
-    };
-
-    static_assert(sizeof(CommonPEOptionalHeaders) == 24,
-                  "The CommonPEOptionalHeaders struct must match its on-disk representation");
-
-    struct UniquePEOptionalHeaders
-    {
-        uint32_t base_of_data;
-        uint32_t imagebase;
-        uint32_t section_alignment;
-        uint32_t file_alignment;
-        uint16_t major_operating_system_version;
-        uint16_t minor_operating_system_version;
-        uint16_t major_image_version;
-        uint16_t minor_image_version;
-        uint16_t major_subsystem_version;
-        uint16_t minor_subsystem_version;
-        uint32_t win32_version_value;
-        uint32_t size_of_image;
-        uint32_t size_of_headers;
-        uint32_t checksum;
-        uint16_t subsystem;
-        uint16_t dll_characteristics;
-        uint32_t size_of_stack_reserve;
-        uint32_t size_of_stack_commit;
-        uint32_t size_of_heap_reserve;
-        uint32_t size_of_heap_commit;
-        uint32_t loader_flags;
-        uint32_t number_of_rva_and_sizes;
-    };
-
-    static_assert(sizeof(UniquePEOptionalHeaders) == 72,
-                  "The UniquePEOptionalHeaders struct must match its on-disk representation.");
-
-    struct UniquePEPlusOptionalHeaders
-    {
-        uint64_t imagebase;
-        uint32_t section_alignment;
-        uint32_t file_alignment;
-        uint16_t major_operating_system_version;
-        uint16_t minor_operating_system_version;
-        uint16_t major_image_version;
-        uint16_t minor_image_version;
-        uint16_t major_subsystem_version;
-        uint16_t minor_subsystem_version;
-        uint32_t win32_version_value;
-        uint32_t size_of_image;
-        uint32_t size_of_headers;
-        uint32_t checksum;
-        uint16_t subsystem;
-        uint16_t dll_characteristics;
-        uint64_t size_of_stack_reserve;
-        uint64_t size_of_stack_commit;
-        uint64_t size_of_heap_reserve;
-        uint64_t size_of_heap_commit;
-        uint32_t loader_flags;
-        uint32_t number_of_rva_and_sizes;
-    };
-
-    static_assert(sizeof(UniquePEPlusOptionalHeaders) == 88,
-                  "The UniquePEPlusOptionalHeaders struct must match its on-disk representation.");
-
-    struct ImageDataDirectory
-    {
-        uint32_t virtual_address;
-        uint32_t size;
-    };
-
-    static_assert(sizeof(ImageDataDirectory) == 8,
-                  "The ImageDataDirectory struct must match its on-disk representation.");
-
-    struct SectionTableHeader
-    {
-        unsigned char name[8];
-        uint32_t virtual_size;
-        uint32_t virtual_address;
-        uint32_t size_of_raw_data;
-        uint32_t pointer_to_raw_data;
-        uint32_t pointer_to_relocations;
-        uint32_t pointer_to_line_numbers;
-        uint16_t number_of_relocations;
-        uint16_t number_of_line_numbers;
-        uint32_t characteristics;
-    };
-
-    static_assert(sizeof(SectionTableHeader) == 40,
-                  "The SectionTableHeader struct must match its on-disk representation.");
-
-    struct ImportDirectoryTableEntry
-    {
-        uint32_t import_lookup_table_rva;
-        uint32_t date_time_stamp;
-        uint32_t forwarder_chain;
-        uint32_t name_rva;
-        uint32_t import_address_table_rva;
-    };
-
-    struct LoadedDll
-    {
-        CoffFileHeader coff_header;
-        CommonPEOptionalHeaders common_optional_headers;
-        union
-        {
-            UniquePEOptionalHeaders pe_headers;
-            UniquePEPlusOptionalHeaders pe_plus_headers;
-        };
-
-        std::vector<ImageDataDirectory> data_directories;
-        std::vector<SectionTableHeader> section_headers;
-
-        explicit LoadedDll(const ReadFilePointer& fs)
-        {
-            read_and_verify_pe_signature(fs);
-            Checks::check_exit(VCPKG_LINE_INFO, fs.read(&coff_header, sizeof(coff_header), 1) == 1);
-            read_optional_header(fs);
-            read_section_headers(fs);
-        }
-
-        std::vector<std::string> read_imported_dlls(const ReadFilePointer& fs) const
-        {
-            std::vector<std::string> results;
-            if (data_directories.size() < 2)
-            {
-                Debug::print("No import directory\n");
-                return results;
-            }
-
-            const auto& import_data_directory = data_directories[1];
-            if (import_data_directory.virtual_address == 0)
-            {
-                Debug::print("null import directory\n");
-                return results;
-            }
-
-            auto remaining_size = seek_to_rva(fs, import_data_directory.virtual_address);
-            Checks::check_exit(VCPKG_LINE_INFO,
-                               remaining_size >= import_data_directory.size,
-                               "Import data directory crosses a section boundary.");
-            remaining_size = import_data_directory.size;
-            if (remaining_size < sizeof(ImportDirectoryTableEntry))
-            {
-                Debug::print("No import directory table entries\n");
-                return results;
-            }
-
-            // -1 for the all-zeroes ImportDirectoryTableEntry
-            const auto maximum_directory_entries = (remaining_size / sizeof(ImportDirectoryTableEntry)) - 1;
-            std::vector<uint32_t> name_rvas; // collect all the RVAs first because loading each name seeks
-            static constexpr ImportDirectoryTableEntry all_zeroes{};
-            for (size_t idx = 0; idx < maximum_directory_entries; ++idx)
-            {
-                ImportDirectoryTableEntry entry;
-                Checks::check_exit(VCPKG_LINE_INFO, fs.read(&entry, sizeof(entry), 1) == 1);
-                if (::memcmp(&entry, &all_zeroes, sizeof(ImportDirectoryTableEntry)) == 0)
-                {
-                    // found the special "null terminator"
-                    break;
-                }
-
-                name_rvas.push_back(entry.name_rva);
-            }
-
-            for (const auto name_rva : name_rvas)
-            {
-                results.push_back(read_ntbs_from_rva(fs, name_rva));
-            }
-
-            return results;
-        }
-
-    private:
-        void read_optional_header(const ReadFilePointer& fs)
-        {
-            Checks::check_exit(VCPKG_LINE_INFO,
-                               coff_header.size_of_optional_header >=
-                                   (sizeof(CommonPEOptionalHeaders) + sizeof(UniquePEOptionalHeaders)));
-            std::vector<unsigned char> optional_header(coff_header.size_of_optional_header);
-            Checks::check_exit(VCPKG_LINE_INFO,
-                               fs.read(optional_header.data(), 1, optional_header.size()) == optional_header.size());
-            ::memcpy(&common_optional_headers, optional_header.data(), sizeof(common_optional_headers));
-            size_t offset_to_data_directories;
-            if (common_optional_headers.magic == 0x10b)
-            {
-                memcpy(&pe_headers, optional_header.data() + sizeof(CommonPEOptionalHeaders), sizeof(pe_headers));
-                offset_to_data_directories = 96;
-            }
-            else if (common_optional_headers.magic == 0x20b)
-            {
-                memcpy(&pe_plus_headers,
-                       optional_header.data() + sizeof(CommonPEOptionalHeaders),
-                       sizeof(pe_plus_headers));
-                offset_to_data_directories = 112;
-            }
-            else
-            {
-                Checks::exit_with_message(VCPKG_LINE_INFO,
-                                          "Image did not have a PE or PE+ magic number in its optional header.");
-            }
-
-            size_t number_of_data_directories =
-                (optional_header.size() - offset_to_data_directories) / sizeof(ImageDataDirectory);
-            data_directories.resize(number_of_data_directories);
-            memcpy(data_directories.data(),
-                   optional_header.data() + offset_to_data_directories,
-                   data_directories.size() * sizeof(ImageDataDirectory));
-        }
-
-        void read_section_headers(const ReadFilePointer& fs)
-        {
-            section_headers.resize(coff_header.number_of_sections);
-            Checks::check_exit(VCPKG_LINE_INFO,
-                               fs.read(section_headers.data(), sizeof(SectionTableHeader), section_headers.size()) ==
-                                   section_headers.size());
-        }
-
-        // seeks the file `fs` to the location in the file denoted by `rva`;
-        // returns the remaining size of data in the section
-        size_t seek_to_rva(const ReadFilePointer& fs, uint32_t rva) const noexcept
-        {
-            // The PE spec says that the sections have to be sorted by virtual_address and
-            // contiguous, but this does not assume that for paranoia reasons.
-            for (const auto& section : section_headers)
-            {
-                const auto section_size = std::max(section.size_of_raw_data, section.virtual_size);
-                if (rva < section.virtual_address || rva >= section.virtual_address + section_size)
-                {
-                    continue;
-                }
-
-                const auto start_offset_within_section = rva - section.virtual_address;
-                const auto file_pointer = start_offset_within_section + section.pointer_to_raw_data;
-                Checks::check_exit(VCPKG_LINE_INFO, fs.seek(file_pointer, SEEK_SET) == 0);
-                return section.size_of_raw_data - start_offset_within_section;
-            }
-
-            Checks::exit_with_message(VCPKG_LINE_INFO, "Could not find RVA %08X", rva);
-        }
-
-        std::string read_ntbs_from_rva(const ReadFilePointer& fs, uint32_t rva) const
-        {
-            // Note that maximum_size handles the case that size_of_raw_data < virtual_size, where the loader
-            // inserts the null(s).
-            const auto maximum_size = seek_to_rva(fs, rva);
-            std::string result;
-            for (;;)
-            {
-                if (result.size() == maximum_size)
-                {
-                    return result;
-                }
-
-                int ch = fs.getc();
-                if (ch == EOF || ch == '\0')
-                {
-                    return result;
-                }
-
-                result.push_back(static_cast<char>(ch));
-            }
-        }
-    };
-
-    MachineType read_dll_machine_type(const ReadFilePointer& fs)
-    {
-        LoadedDll dll(fs);
-        return to_machine_type(dll.coff_header.machine);
-    }
-
-    std::vector<std::string> read_dll_imported_dll_names(const ReadFilePointer& fs)
-    {
-        LoadedDll dll(fs);
-        return dll.read_imported_dlls(fs);
-=======
         ::memcpy(&metadata.common_optional_headers, optional_header.data(), sizeof(metadata.common_optional_headers));
         size_t offset_to_data_directories;
         if (metadata.common_optional_headers.magic == 0x10b)
@@ -409,7 +125,6 @@
         const auto number_of_sections = metadata.coff_header.number_of_sections;
         metadata.section_headers.resize(number_of_sections);
         return f.try_read_all(metadata.section_headers.data(), number_of_sections * sizeof(SectionTableHeader));
->>>>>>> 8e85e658
     }
 
     // seeks the file `f` to the location in the file denoted by `rva`;
