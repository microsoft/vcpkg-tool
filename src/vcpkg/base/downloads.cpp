--- conflicted
+++ resolved
@@ -13,12 +13,8 @@
 #include <vcpkg/base/system.proxy.h>
 #include <vcpkg/base/util.h>
 
-<<<<<<< HEAD
-#include <vcpkg/archives.h>
-=======
 #include <vcpkg/commands.version.h>
 #include <vcpkg/metrics.h>
->>>>>>> 40317bbc
 
 namespace vcpkg
 {
@@ -573,12 +569,7 @@
                             StringView url,
                             const std::vector<std::string>& secrets,
                             View<std::string> headers,
-<<<<<<< HEAD
                             const Path& file)
-=======
-                            const Path& file,
-                            StringView method)
->>>>>>> 40317bbc
     {
         static constexpr StringLiteral guid_marker = "9a1db05f-a65d-419b-aa72-037fb4d0672e";
 
@@ -607,12 +598,7 @@
         }
 
         Command cmd;
-<<<<<<< HEAD
         cmd.string_arg("curl").string_arg("-X").string_arg("PUT");
-=======
-        cmd.string_arg("curl").string_arg("-X").string_arg(method);
-
->>>>>>> 40317bbc
         for (auto&& header : headers)
         {
             cmd.string_arg("-H").string_arg(header);
@@ -641,8 +627,7 @@
         return res;
     }
 
-<<<<<<< HEAD
-    ExpectedL<int> patch_file_in_pieces(Filesystem& fs,
+    ExpectedL<int> patch_file(const Filesystem& fs,
                                         StringView url,
                                         View<std::string> headers,
                                         const Path& file,
@@ -657,7 +642,7 @@
         }
         base_cmd.string_arg(url);
 
-        split_archive(fs, file, file_size, chunk_size);
+        //split_archive(fs, file, file_size, chunk_size);
 
         int counter = 0;
         for (int64_t i = 0; i < file_size; i += chunk_size, ++counter)
@@ -679,10 +664,11 @@
 
         for (int64_t j = 0; j < counter; ++j)
         {
-            fs.remove(fmt::format("{}{}", file, j), VCPKG_LINE_INFO);
+            //fs.remove(fmt::format("{}{}", file, j), VCPKG_LINE_INFO);
         }
         return 0;
-=======
+    }
+
     std::string format_url_query(StringView base_url, View<std::string> query_params)
     {
         auto url = base_url.to_string();
@@ -721,7 +707,6 @@
         cmd.string_arg(url);
 
         return flatten_out(cmd_execute_and_capture_output(cmd), "curl");
->>>>>>> 40317bbc
     }
 
 #if defined(_WIN32)
