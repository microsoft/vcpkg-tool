--- conflicted
+++ resolved
@@ -191,15 +191,9 @@
                                actual);
     }
 
-<<<<<<< HEAD
     static Optional<std::string> try_verify_downloaded_file_hash(const Filesystem& fs,
-                                                                 const std::string& url,
+                                                                 const std::string& sanitized_url,
                                                                  const path& path,
-=======
-    static Optional<std::string> try_verify_downloaded_file_hash(const Files::Filesystem& fs,
-                                                                 const std::string& sanitized_url,
-                                                                 const fs::path& path,
->>>>>>> e8977e69
                                                                  const std::string& sha512)
     {
         std::string actual_hash = vcpkg::Hash::get_file_hash(VCPKG_LINE_INFO, fs, path, Hash::Algorithm::Sha512);
@@ -217,11 +211,7 @@
 
         if (sha512 != actual_hash)
         {
-<<<<<<< HEAD
-            return format_hash_mismatch(url, vcpkg::u8string(path), sha512, actual_hash);
-=======
-            return format_hash_mismatch(sanitized_url, fs::u8string(path), sha512, actual_hash);
->>>>>>> e8977e69
+            return format_hash_mismatch(sanitized_url, vcpkg::u8string(path), sha512, actual_hash);
         }
         return nullopt;
     }
@@ -280,9 +270,6 @@
         return ret;
     }
 
-<<<<<<< HEAD
-    static void download_files_inner(Filesystem&, View<std::pair<std::string, path>> url_pairs, std::vector<int>* out)
-=======
     std::string replace_secrets(std::string input, View<std::string> secrets)
     {
         static constexpr StringLiteral replacement{"*** SECRET ***"};
@@ -294,10 +281,7 @@
         return input;
     }
 
-    static void download_files_inner(Files::Filesystem&,
-                                     View<std::pair<std::string, fs::path>> url_pairs,
-                                     std::vector<int>* out)
->>>>>>> e8977e69
+    static void download_files_inner(Filesystem&, View<std::pair<std::string, path>> url_pairs, std::vector<int>* out)
     {
         for (auto i : {100, 1000, 10000, 0})
         {
@@ -403,18 +387,6 @@
         return code;
     }
 
-<<<<<<< HEAD
-    void download_file(Filesystem& fs,
-                       const std::string& url,
-                       View<std::string> headers,
-                       const path& download_path,
-                       const std::string& sha512)
-    {
-        download_file(fs, {&url, 1}, headers, download_path, sha512);
-    }
-
-=======
->>>>>>> e8977e69
 #if defined(_WIN32)
     namespace
     {
@@ -560,12 +532,8 @@
         {
             cmd.string_arg("-H").string_arg(header);
         }
-<<<<<<< HEAD
         const auto out = cmd_execute_and_capture_output(cmd);
-=======
-        const auto out = System::cmd_execute_and_capture_output(cmd);
         const auto sanitized_url = replace_secrets(url, secrets);
->>>>>>> e8977e69
         if (out.exit_code != 0)
         {
             Strings::append(errors, sanitized_url, ": ", out.output, '\n');
@@ -600,53 +568,13 @@
         return nullopt;
     }
 
-<<<<<<< HEAD
-    std::string download_file(vcpkg::Filesystem& fs,
-                              View<std::string> urls,
-                              View<std::string> headers,
-                              const path& download_path,
-                              const std::string& sha512)
-    {
-        Checks::check_exit(VCPKG_LINE_INFO, urls.size(), "Error: No urls specified to download SHA: %s", sha512);
-
-        std::string errors;
-        auto maybe_url = try_download_files(fs, urls, headers, download_path, sha512, errors);
-        if (auto url = maybe_url.get())
-        {
-            return *url;
-        }
-        else
-        {
-            Checks::exit_with_message(VCPKG_LINE_INFO, "Failed to download from mirror set:\n%s", errors);
-        }
-    }
-
-=======
->>>>>>> e8977e69
     View<std::string> azure_blob_headers()
     {
         static std::string s_headers[2] = {"x-ms-version: 2020-04-08", "x-ms-blob-type: BlockBlob"};
         return s_headers;
     }
 
-<<<<<<< HEAD
-    DownloadManager::DownloadManager(Optional<std::string> read_url_template,
-                                     std::vector<std::string> read_headers,
-                                     Optional<std::string> write_url_template,
-                                     std::vector<std::string> write_headers,
-                                     bool block_origin)
-        : DownloadManagerConfig{std::move(read_url_template),
-                                std::move(read_headers),
-                                std::move(write_url_template),
-                                std::move(write_headers),
-                                block_origin}
-    {
-    }
-
     void DownloadManager::download_file(Filesystem& fs,
-=======
-    void DownloadManager::download_file(Files::Filesystem& fs,
->>>>>>> e8977e69
                                         const std::string& url,
                                         View<std::string> headers,
                                         const path& download_path,
