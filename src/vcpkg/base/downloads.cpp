--- conflicted
+++ resolved
@@ -580,13 +580,8 @@
                     msgCurlFailedToPutHttp, msg::exit_code = *pres, msg::url = url, msg::value = code);
             }
         }
-<<<<<<< HEAD
         msg::println(
                 msgAssetCacheSuccesfullyStored, msg::path = file.filename(), msg::url = replace_secrets(url.to_string(), secrets));
-=======
-        msg::println(msgAssetCacheSuccesfullyStored, msg::path = file.filename());
-        Debug::println(fmt::format("Uploaded {} to {} ", file.filename(), url));
->>>>>>> 19324510
         return res;
     }
 
@@ -984,15 +979,9 @@
                     fs, urls, headers, download_path, sha512, m_config.m_secrets, errors, progress_sink);
                 if (auto url = maybe_url.get())
                 {
-<<<<<<< HEAD
-                    
-                    m_config.m_read_url_template.has_value() ? msg::println(msgAssetCacheMiss, msg::url = urls[0]) : msg::println(msgDownloadingUrl, msg::url = urls[0]); 
-                    
-=======
                     m_config.m_read_url_template.has_value() ? msg::println(msgAssetCacheMiss, msg::url = urls[0])
                                                              : msg::println(msgDownloadingUrl, msg::url = urls[0]);
 
->>>>>>> 19324510
                     if (auto hash = sha512.get())
                     {
                         auto maybe_push = put_file_to_mirror(fs, download_path, *hash);
