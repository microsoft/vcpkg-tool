--- conflicted
+++ resolved
@@ -200,15 +200,9 @@
     }
 
     static Optional<std::string> try_verify_downloaded_file_hash(const Filesystem& fs,
-<<<<<<< HEAD
-                                                                 const std::string& sanitized_url,
+                                                                 StringView sanitized_url,
                                                                  const Path& downloaded_path,
-                                                                 const std::string& sha512)
-=======
-                                                                 StringView sanitized_url,
-                                                                 const path& downloaded_path,
                                                                  StringView sha512)
->>>>>>> 7265ebc0
     {
         std::string actual_hash =
             vcpkg::Hash::get_file_hash(VCPKG_LINE_INFO, fs, downloaded_path, Hash::Algorithm::Sha512);
@@ -485,13 +479,8 @@
     static bool try_download_file(vcpkg::Filesystem& fs,
                                   const std::string& url,
                                   View<std::string> headers,
-<<<<<<< HEAD
                                   const Path& download_path,
-                                  const std::string& sha512,
-=======
-                                  const path& download_path,
                                   const Optional<std::string>& sha512,
->>>>>>> 7265ebc0
                                   const std::vector<std::string>& secrets,
                                   std::string& errors)
     {
@@ -558,13 +547,8 @@
     static Optional<const std::string&> try_download_files(vcpkg::Filesystem& fs,
                                                            View<std::string> urls,
                                                            View<std::string> headers,
-<<<<<<< HEAD
                                                            const Path& download_path,
-                                                           const std::string& sha512,
-=======
-                                                           const path& download_path,
                                                            const Optional<std::string>& sha512,
->>>>>>> 7265ebc0
                                                            const std::vector<std::string>& secrets,
                                                            std::string& errors)
     {
@@ -584,13 +568,8 @@
     void DownloadManager::download_file(Filesystem& fs,
                                         const std::string& url,
                                         View<std::string> headers,
-<<<<<<< HEAD
                                         const Path& download_path,
-                                        const std::string& sha512) const
-=======
-                                        const path& download_path,
                                         const Optional<std::string>& sha512) const
->>>>>>> 7265ebc0
     {
         this->download_file(fs, View<std::string>(&url, 1), headers, download_path, sha512);
     }
@@ -598,31 +577,19 @@
     std::string DownloadManager::download_file(Filesystem& fs,
                                                View<std::string> urls,
                                                View<std::string> headers,
-<<<<<<< HEAD
                                                const Path& download_path,
-                                               const std::string& sha512) const
-=======
-                                               const path& download_path,
                                                const Optional<std::string>& sha512) const
->>>>>>> 7265ebc0
     {
         std::string errors;
         if (auto hash = sha512.get())
         {
-<<<<<<< HEAD
-            auto read_url = Strings::replace_all(*read_template, "<SHA>", sha512);
-            if (Downloads::try_download_file(
-                    fs, read_url, m_config.m_read_headers, download_path, sha512, m_config.m_secrets, errors))
-                return read_url;
-=======
             if (auto read_template = m_config.m_read_url_template.get())
             {
-                auto read_url = Strings::replace_all(std::string(*read_template), "<SHA>", *hash);
+                auto read_url = Strings::replace_all(*read_template, "<SHA>", *hash);
                 if (Downloads::try_download_file(
                         fs, read_url, m_config.m_read_headers, download_path, sha512, m_config.m_secrets, errors))
                     return read_url;
             }
->>>>>>> 7265ebc0
         }
 
         if (!m_config.m_block_origin)
@@ -660,13 +627,8 @@
     }
 
     ExpectedS<int> DownloadManager::put_file_to_mirror(const Filesystem& fs,
-<<<<<<< HEAD
                                                        const Path& file_to_put,
-                                                       const std::string& sha512) const
-=======
-                                                       const path& file_to_put,
                                                        StringView sha512) const
->>>>>>> 7265ebc0
     {
         auto maybe_mirror_url = Strings::replace_all(m_config.m_write_url_template.value_or(""), "<SHA>", sha512);
         if (!maybe_mirror_url.empty())
