--- conflicted
+++ resolved
@@ -588,13 +588,7 @@
             return std::move(maybe_res).error();
         }
 
-<<<<<<< HEAD
-        Command cmd;
-        cmd.string_arg("curl").string_arg("-X").string_arg("PUT");
-
-=======
-        auto http_cmd = Command{"curl"}.string_arg("-X").string_arg(method);
->>>>>>> 324c38be
+        auto http_cmd = Command{"curl"}.string_arg("-X").string_arg("PUT");
         for (auto&& header : headers)
         {
             http_cmd.string_arg("-H").string_arg(header);
@@ -660,18 +654,17 @@
                 .string_arg("@-");
 
             int code = 0;
+            RedirectedProcessLaunchSettings launch_settings;
+            launch_settings.stdin_content = {buffer.data(), bytes_read};
             auto res = cmd_execute_and_stream_lines(
                 cmd,
+                launch_settings,
                 [&code](StringView line) {
                     if (Strings::starts_with(line, guid_marker))
                     {
                         code = std::strtol(line.data() + guid_marker.size(), nullptr, 10);
                     }
-                },
-                default_working_directory,
-                default_environment,
-                Encoding::Utf8,
-                StringView(buffer.data(), bytes_read));
+                });
             if (!res.get() || *res.get() != 0 || (code >= 100 && code < 200) || code >= 300)
             {
                 return msg::format_error(msgCurlFailedToPutHttp,
