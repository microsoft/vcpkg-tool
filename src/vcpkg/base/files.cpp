#include <vcpkg/base/files.h>
#include <vcpkg/base/system.debug.h>
#include <vcpkg/base/system.h>
#include <vcpkg/base/system.print.h>
#include <vcpkg/base/system.process.h>
#include <vcpkg/base/util.h>

#if defined(_WIN32)
#include <vcpkg/base/system_headers.h>
#else // ^^^ _WIN32 // !_WIN32 vvv
#include <fcntl.h>

#include <sys/file.h>
#include <sys/stat.h>
#endif // _WIN32

#if defined(__linux__)
#include <sys/sendfile.h>
#elif defined(__APPLE__)
#include <copyfile.h>
#endif // ^^^ defined(__APPLE__)

#include <algorithm>
#include <list>
#include <string>

namespace
{
    struct NativeStringView
    {
        const vcpkg::path::value_type* first;
        const vcpkg::path::value_type* last;
        NativeStringView() = default;
        NativeStringView(const vcpkg::path::value_type* first, const vcpkg::path::value_type* last)
            : first(first), last(last)
        {
        }
        bool empty() const { return first == last; }
        bool is_dot() const { return (last - first) == 1 && *first == '.'; }
        bool is_dot_dot() const { return (last - first) == 2 && *first == '.' && *(first + 1) == '.'; }
    };
}

#if defined(_WIN32)
namespace
{
    template<size_t N>
    bool wide_starts_with(const std::wstring& haystack, const wchar_t (&needle)[N]) noexcept
    {
        const size_t without_null = N - 1;
        return haystack.size() >= without_null && std::equal(needle, needle + without_null, haystack.begin());
    }

    bool starts_with_drive_letter(std::wstring::const_iterator first, const std::wstring::const_iterator last) noexcept
    {
        if (last - first < 2)
        {
            return false;
        }

        if (!(first[0] >= L'a' && first[0] <= L'z') && !(first[0] >= L'A' && first[0] <= L'Z'))
        {
            return false;
        }

        if (first[1] != L':')
        {
            return false;
        }

        return true;
    }

    struct FindFirstOp
    {
        HANDLE h_find = INVALID_HANDLE_VALUE;
        WIN32_FIND_DATAW find_data;

        unsigned long find_first(const wchar_t* const path) noexcept
        {
            assert(h_find == INVALID_HANDLE_VALUE);
            h_find = FindFirstFileW(path, &find_data);
            if (h_find == INVALID_HANDLE_VALUE)
            {
                return GetLastError();
            }

            return ERROR_SUCCESS;
        }

        FindFirstOp() = default;
        FindFirstOp(const FindFirstOp&) = delete;
        FindFirstOp& operator=(const FindFirstOp&) = delete;

        ~FindFirstOp()
        {
            if (h_find != INVALID_HANDLE_VALUE)
            {
                (void)FindClose(h_find);
            }
        }
    };
} // unnamed namespace
#endif // _WIN32

namespace vcpkg
{
    path u8path(StringView s)
    {
        if (s.size() == 0)
        {
            return path();
        }

#if defined(_WIN32)
        return path(Strings::to_utf16(s));
#else
        return path(s.begin(), s.end());
#endif
    }

    std::string u8string(const path& p)
    {
#if defined(_WIN32)
        return Strings::to_utf8(p.native());
#else
        return p.native();
#endif
    }
    std::string generic_u8string(const path& p)
    {
#if defined(_WIN32)
        return Strings::to_utf8(p.generic_wstring());
#else
        return p.generic_string();
#endif
    }

    path lexically_normal(const path& p)
    {
        // copied from microsoft/STL, stl/inc/filesystem:lexically_normal()
        // relicensed under MIT for the vcpkg repository.

        // N4810 29.11.7.1 [fs.path.generic]/6:
        // "Normalization of a generic format pathname means:"

        // "1. If the path is empty, stop."
        if (p.empty())
        {
            return {};
        }

        // "2. Replace each slash character in the root-name with a preferred-separator."
        const auto first = p.native().data();
        const auto last = first + p.native().size();
        const auto root_name_end = first + p.root_name().native().size();

        path::string_type normalized(first, root_name_end);

#if defined(_WIN32)
        std::replace(normalized.begin(), normalized.end(), L'/', L'\\');
#endif

        // "3. Replace each directory-separator with a preferred-separator.
        // [ Note: The generic pathname grammar (29.11.7.1) defines directory-separator
        // as one or more slashes and preferred-separators. -end note ]"
        std::list<NativeStringView> lst; // Empty string_view means directory-separator
                                         // that will be normalized to a preferred-separator.
                                         // Non-empty string_view means filename.
        for (auto next = root_name_end; next != last;)
        {
            if (is_slash(*next))
            {
                if (lst.empty() || !lst.back().empty())
                {
                    // collapse one or more slashes and preferred-separators to one empty wstring_view
                    lst.emplace_back();
                }

                ++next;
            }
            else
            {
                const auto filename_end = std::find_if(next + 1, last, is_slash);
                lst.emplace_back(next, filename_end);
                next = filename_end;
            }
        }

        // "4. Remove each dot filename and any immediately following directory-separator."
        for (auto next = lst.begin(); next != lst.end();)
        {
            if (next->is_dot())
            {
                next = lst.erase(next); // erase dot filename

                if (next != lst.end())
                {
                    next = lst.erase(next); // erase immediately following directory-separator
                }
            }
            else
            {
                ++next;
            }
        }

        // "5. As long as any appear, remove a non-dot-dot filename immediately followed by a
        // directory-separator and a dot-dot filename, along with any immediately following directory-separator."
        for (auto next = lst.begin(); next != lst.end();)
        {
            auto prev = next;

            // If we aren't going to erase, keep advancing.
            // If we're going to erase, next now points past the dot-dot filename.
            ++next;

            if (prev->is_dot_dot() && prev != lst.begin() && --prev != lst.begin() && !(--prev)->is_dot_dot())
            {
                if (next != lst.end())
                { // dot-dot filename has an immediately following directory-separator
                    ++next;
                }

                lst.erase(prev, next); // next remains valid
            }
        }

        // "6. If there is a root-directory, remove all dot-dot filenames
        // and any directory-separators immediately following them.
        // [ Note: These dot-dot filenames attempt to refer to nonexistent parent directories. -end note ]"
        if (!lst.empty() && lst.front().empty())
        { // we have a root-directory
            for (auto next = lst.begin(); next != lst.end();)
            {
                if (next->is_dot_dot())
                {
                    next = lst.erase(next); // erase dot-dot filename

                    if (next != lst.end())
                    {
                        next = lst.erase(next); // erase immediately following directory-separator
                    }
                }
                else
                {
                    ++next;
                }
            }
        }

        // "7. If the last filename is dot-dot, remove any trailing directory-separator."
        if (lst.size() >= 2 && lst.back().empty() && std::prev(lst.end(), 2)->is_dot_dot())
        {
            lst.pop_back();
        }

        // Build up normalized by flattening lst.
        for (const auto& elem : lst)
        {
            if (elem.empty())
            {
                normalized += path::preferred_separator;
            }
            else
            {
                normalized.append(elem.first, elem.last);
            }
        }

        // "8. If the path is empty, add a dot."
        if (normalized.empty())
        {
            normalized.push_back('.');
        }

        // "The result of normalization is a path in normal form, which is said to be normalized."
        return std::move(normalized);
    }

    static const std::regex FILESYSTEM_INVALID_CHARACTERS_REGEX = std::regex(R"([\/:*?"<>|])");

    namespace
    {
        vcpkg::file_status status_implementation(bool follow_symlinks, const path& target, std::error_code& ec) noexcept
        {
            using stdfs::perms;
            using vcpkg::file_type;
#if defined(_WIN32)
            WIN32_FILE_ATTRIBUTE_DATA file_attributes;
            auto ft = file_type::unknown;
            auto permissions = perms::unknown;
            ec.clear();
            if (!GetFileAttributesExW(target.c_str(), GetFileExInfoStandard, &file_attributes))
            {
                const auto err = GetLastError();
                if (err == ERROR_FILE_NOT_FOUND || err == ERROR_PATH_NOT_FOUND)
                {
                    ft = file_type::not_found;
                }
                else
                {
                    ec.assign(err, std::system_category());
                }
            }
            else if (!follow_symlinks && file_attributes.dwFileAttributes & FILE_ATTRIBUTE_REPARSE_POINT)
            {
                // this also gives junctions file_type::directory_symlink
                if (file_attributes.dwFileAttributes & FILE_ATTRIBUTE_DIRECTORY)
                {
                    ft = file_type::directory_symlink;
                }
                else
                {
                    ft = file_type::symlink;
                }
            }
            else if (file_attributes.dwFileAttributes & FILE_ATTRIBUTE_DIRECTORY)
            {
                ft = file_type::directory;
            }
            else
            {
                // otherwise, the file is a regular file
                ft = file_type::regular;
            }

            if (file_attributes.dwFileAttributes & FILE_ATTRIBUTE_READONLY)
            {
                constexpr auto all_write = perms::group_write | perms::owner_write | perms::others_write;
                permissions = perms::all & ~all_write;
            }
            else if (ft != file_type::none)
            {
                permissions = perms::all;
            }

            return vcpkg::file_status(ft, permissions);

#else // ^^^ defined(_WIN32) // !defined(_WIN32) vvv
            auto result = follow_symlinks ? stdfs::status(target, ec) : stdfs::symlink_status(target, ec);
            // libstdc++ doesn't correctly not-set ec on nonexistent paths
            if (ec.value() == ENOENT || ec.value() == ENOTDIR)
            {
                ec.clear();
                return vcpkg::file_status(file_type::not_found, perms::unknown);
            }
            return vcpkg::file_status(result.type(), result.permissions());
#endif // ^^^ !defined(_WIN32)
        }

        vcpkg::file_status status(const path& target, std::error_code& ec) noexcept
        {
            return status_implementation(true, target, ec);
        }
        vcpkg::file_status symlink_status(const path& target, std::error_code& ec) noexcept
        {
            return status_implementation(false, target, ec);
        }

#if defined(_WIN32) && !VCPKG_USE_STD_FILESYSTEM
        path read_symlink_implementation(const path& source, std::error_code& ec)
        {
            ec.clear();
            auto handle = CreateFileW(source.c_str(),
                                      0, // open just the metadata
                                      FILE_SHARE_READ | FILE_SHARE_WRITE | FILE_SHARE_DELETE,
                                      nullptr /* no security attributes */,
                                      OPEN_EXISTING,
                                      FILE_ATTRIBUTE_NORMAL,
                                      nullptr /* no template file */);
            if (handle == INVALID_HANDLE_VALUE)
            {
                ec.assign(GetLastError(), std::system_category());
                return oldpath;
            }
            path target;
            const DWORD maxsize = 32768;
            const std::unique_ptr<wchar_t[]> buffer(new wchar_t[maxsize]);
            const auto rc = GetFinalPathNameByHandleW(handle, buffer.get(), maxsize, 0);
            if (rc > 0 && rc < maxsize)
            {
                target = buffer.get();
            }
            else
            {
                ec.assign(GetLastError(), std::system_category());
            }
            CloseHandle(handle);
            return target;
        }
#endif // ^^^ defined(_WIN32) && !VCPKG_USE_STD_FILESYSTEM

        void copy_symlink_implementation(const path& source, const path& destination, std::error_code& ec)
        {
#if defined(_WIN32) && !VCPKG_USE_STD_FILESYSTEM
            const auto target = read_symlink_implementation(source, ec);
            if (ec) return;

            const DWORD flags =
#if defined(SYMBOLIC_LINK_FLAG_ALLOW_UNPRIVILEGED_CREATE)
                SYMBOLIC_LINK_FLAG_ALLOW_UNPRIVILEGED_CREATE;
#else
                0;
#endif
            if (!CreateSymbolicLinkW(source.c_str(), target.c_str(), flags))
            {
                const auto err = GetLastError();
                ec.assign(err, std::system_category());
                return;
            }
            ec.clear();
            return;
#else // ^^^ defined(_WIN32) && !VCPKG_USE_STD_FILESYSTEM // !defined(_WIN32) || VCPKG_USE_STD_FILESYSTEM vvv
            return stdfs::copy_symlink(source, destination, ec);
#endif // ^^^ !defined(_WIN32) || VCPKG_USE_STD_FILESYSTEM
        }

        // does _not_ follow symlinks
        void set_writeable(const path& target, std::error_code& ec) noexcept
        {
#if defined(_WIN32)
            auto const file_name = target.c_str();
            WIN32_FILE_ATTRIBUTE_DATA attributes;
            if (!GetFileAttributesExW(file_name, GetFileExInfoStandard, &attributes))
            {
                ec.assign(GetLastError(), std::system_category());
                return;
            }

            auto dw_attributes = attributes.dwFileAttributes;
            dw_attributes &= ~FILE_ATTRIBUTE_READONLY;
            if (!SetFileAttributesW(file_name, dw_attributes))
            {
                ec.assign(GetLastError(), std::system_category());
            }
#else // ^^^ defined(_WIN32) // !defined(_WIN32) vvv
            struct stat s;
            if (lstat(target.c_str(), &s))
            {
                ec.assign(errno, std::system_category());
                return;
            }

            auto mode = s.st_mode;
            // if the file is a symlink, perms don't matter
            if (!(mode & S_IFLNK))
            {
                mode |= S_IWUSR;
                if (chmod(target.c_str(), mode))
                {
                    ec.assign(errno, std::system_category());
                }
            }
#endif // ^^^ !defined(_WIN32)
        }
    }

    std::vector<std::string> Filesystem::read_lines(const path& file_path, LineInfo li) const
    {
        auto maybe_lines = this->read_lines(file_path);
        if (auto p = maybe_lines.get())
        {
            return std::move(*p);
        }

        Checks::exit_with_message(
            li, "error reading file: %s: %s", vcpkg::u8string(file_path), maybe_lines.error().message());
    }

    std::string Filesystem::read_contents(const path& file_path, LineInfo li) const
    {
        auto maybe_contents = this->read_contents(file_path);
        if (auto p = maybe_contents.get())
        {
            return std::move(*p);
        }

        Checks::exit_with_message(
            li, "error reading file: %s: %s", vcpkg::u8string(file_path), maybe_contents.error().message());
    }
    void Filesystem::write_contents(const path& file_path, const std::string& data, LineInfo li)
    {
        std::error_code ec;
        this->write_contents(file_path, data, ec);
        if (ec)
        {
            Checks::exit_with_message(li, "error writing file: %s: %s", vcpkg::u8string(file_path), ec.message());
        }
    }
    void Filesystem::write_rename_contents(const path& file_path,
                                           const path& temp_name,
                                           const std::string& data,
                                           LineInfo li)
    {
        auto temp_path = file_path;
        temp_path.replace_filename(temp_name);
        this->write_contents(temp_path, data, li);
        this->rename(temp_path, file_path, li);
    }
    void Filesystem::write_contents_and_dirs(const path& file_path, const std::string& data, LineInfo li)
    {
        std::error_code ec;
        this->write_contents_and_dirs(file_path, data, ec);
        if (ec)
        {
            Checks::exit_with_message(
                li, "error writing file and creating directories: %s: %s", vcpkg::u8string(file_path), ec.message());
        }
    }
    void Filesystem::rename(const path& old_path, const path& new_path, LineInfo li)
    {
        std::error_code ec;
        this->rename(old_path, new_path, ec);
        if (ec)
        {
            Checks::exit_with_message(li,
                                      "error renaming file: %s: %s: %s",
                                      vcpkg::u8string(old_path),
                                      vcpkg::u8string(new_path),
                                      ec.message());
        }
    }
    void Filesystem::rename_with_retry(const path& old_path, const path& new_path, std::error_code& ec)
    {
        this->rename(old_path, new_path, ec);
        using namespace std::chrono_literals;
        for (const auto& delay : {10ms, 100ms, 1000ms})
        {
            if (!ec)
            {
                return;
            }

            std::this_thread::sleep_for(delay);
            this->rename(old_path, new_path, ec);
        }
    }

    bool Filesystem::remove(const path& target, LineInfo li)
    {
        std::error_code ec;
        auto r = this->remove(target, ec);
        if (ec)
        {
            Checks::exit_with_message(li, "error removing file: %s: %s", vcpkg::u8string(target), ec.message());
        }

        return r;
    }

    bool Filesystem::remove(const path& target, ignore_errors_t)
    {
        std::error_code ec;
        return this->remove(target, ec);
    }

    bool Filesystem::exists(const path& target, std::error_code& ec) const
    {
        return vcpkg::exists(this->symlink_status(target, ec));
    }

    bool Filesystem::exists(LineInfo li, const path& target) const
    {
        std::error_code ec;
        auto result = this->exists(target, ec);
        if (ec)
            Checks::exit_with_message(
                li, "error checking existence of file %s: %s", vcpkg::u8string(target), ec.message());
        return result;
    }

    bool Filesystem::exists(const path& target, ignore_errors_t) const
    {
        std::error_code ec;
        return this->exists(target, ec);
    }

    bool Filesystem::create_directory(const path& new_directory, ignore_errors_t)
    {
        std::error_code ec;
        return this->create_directory(new_directory, ec);
    }

    bool Filesystem::create_directory(const path& new_directory, LineInfo li)
    {
        std::error_code ec;
        bool result = this->create_directory(new_directory, ec);
        if (ec)
        {
            vcpkg::Checks::exit_with_message(
                li, "error creating directory %s", vcpkg::u8string(new_directory), ec.message());
        }

        return result;
    }

    bool Filesystem::create_directories(const path& new_directory, ignore_errors_t)
    {
        std::error_code ec;
        return this->create_directories(new_directory, ec);
    }

    bool Filesystem::create_directories(const path& new_directory, LineInfo li)
    {
        std::error_code ec;
        bool result = this->create_directories(new_directory, ec);
        if (ec)
        {
            vcpkg::Checks::exit_with_message(
                li, "error creating directories %s", vcpkg::u8string(new_directory), ec.message());
        }

        return result;
    }

    void Filesystem::create_best_link(const path& to, const path& from, std::error_code& ec)
    {
        this->create_hard_link(to, from, ec);
        if (!ec) return;
        this->create_symlink(to, from, ec);
        if (!ec) return;
        this->copy_file(from, to, stdfs::copy_options::none, ec);
    }
    void Filesystem::create_best_link(const path& to, const path& from, LineInfo li)
    {
        std::error_code ec;
        this->create_best_link(to, from, ec);
        if (ec)
        {
            vcpkg::Checks::exit_with_message(
                li, "Error: could not link %s to %s: %s", vcpkg::u8string(from), vcpkg::u8string(to), ec.message());
        }
    }

    void Filesystem::copy_file(const path& source, const path& destination, stdfs::copy_options options, LineInfo li)
    {
        std::error_code ec;
        this->copy_file(source, destination, options, ec);
        if (ec)
        {
            vcpkg::Checks::exit_with_message(
                li, "error copying file from %s to %s: %s", u8string(source), u8string(destination), ec.message());
        }
    }

    vcpkg::file_status Filesystem::status(vcpkg::LineInfo li, const path& target) const noexcept
    {
        std::error_code ec;
        auto result = this->status(target, ec);
        if (ec)
        {
            vcpkg::Checks::exit_with_message(li, "error getting status of path %s: %s", u8string(target), ec.message());
        }

        return result;
    }

    vcpkg::file_status Filesystem::status(const path& target, ignore_errors_t) const noexcept
    {
        std::error_code ec;
        return this->status(target, ec);
    }

    vcpkg::file_status Filesystem::symlink_status(vcpkg::LineInfo li, const path& target) const noexcept
    {
        std::error_code ec;
        auto result = this->symlink_status(target, ec);
        if (ec)
        {
            vcpkg::Checks::exit_with_message(li, "error getting status of path %s: %s", u8string(target), ec.message());
        }

        return result;
    }

    vcpkg::file_status Filesystem::symlink_status(const path& target, ignore_errors_t) const noexcept
    {
        std::error_code ec;
        return this->symlink_status(target, ec);
    }

    void Filesystem::write_lines(const path& file_path, const std::vector<std::string>& lines, LineInfo li)
    {
        std::error_code ec;
        this->write_lines(file_path, lines, ec);
        if (ec)
        {
            Checks::exit_with_message(li, "error writing lines: %s: %s", vcpkg::u8string(file_path), ec.message());
        }
    }

    void Filesystem::remove_all(const path& base, LineInfo li)
    {
        std::error_code ec;
        path failure_point;

        this->remove_all(base, ec, failure_point);

        if (ec)
        {
            Checks::exit_with_message(li,
                                      "Failure to remove_all(%s) due to file %s: %s",
                                      u8string(base),
                                      u8string(failure_point),
                                      ec.message());
        }
    }

    void Filesystem::remove_all(const path& base, ignore_errors_t)
    {
        std::error_code ec;
        path failure_point;

        this->remove_all(base, ec, failure_point);
    }

    void Filesystem::remove_all_inside(const path& base, LineInfo li)
    {
        std::error_code ec;
        path failure_point;

        this->remove_all_inside(base, ec, failure_point);

        if (ec)
        {
            Checks::exit_with_message(li,
                                      "Failure to remove_all_inside(%s) due to file %s: %s",
                                      u8string(base),
                                      u8string(failure_point),
                                      ec.message());
        }
    }

    void Filesystem::remove_all_inside(const path& base, ignore_errors_t)
    {
        std::error_code ec;
        path failure_point;

        this->remove_all_inside(base, ec, failure_point);
    }

<<<<<<< HEAD
    fs::path Filesystem::relative(LineInfo li, const fs::path& path, const fs::path& base) const
    {
        std::error_code ec;
        const auto result = this->relative(path, base, ec);
        if (ec)
        {
            Checks::exit_with_message(
                li, "Error getting relative path of %s to base %s: %s", path.string(), base.string(), ec.message());
        }

        return result;
    }

    fs::path Filesystem::absolute(LineInfo li, const fs::path& path) const
=======
    path Filesystem::absolute(LineInfo li, const path& target) const
>>>>>>> 78dbb6ce
    {
        std::error_code ec;
        const auto result = this->absolute(target, ec);
        if (ec)
        {
            Checks::exit_with_message(li, "Error getting absolute path of %s: %s", u8string(target), ec.message());
        }

        return result;
    }

    path Filesystem::almost_canonical(LineInfo li, const path& target) const
    {
        std::error_code ec;
        const auto result = this->almost_canonical(target, ec);
        if (ec)
        {
            Checks::exit_with_message(li, "Error getting canonicalization of %s: %s", u8string(target), ec.message());
        }

        return result;
    }
    path Filesystem::almost_canonical(const path& target, ignore_errors_t) const
    {
        std::error_code ec;
        return this->almost_canonical(target, ec);
    }
    path Filesystem::current_path(LineInfo li) const
    {
        std::error_code ec;
        const auto result = this->current_path(ec);
        if (ec)
        {
            Checks::exit_with_message(li, "Error getting current path: %s", ec.message());
        }

        return result;
    }
    void Filesystem::current_path(const path& new_current_path, LineInfo li)
    {
        std::error_code ec;
        this->current_path(new_current_path, ec);
        if (ec)
        {
            Checks::exit_with_message(li, "Error setting current path: %s", ec.message());
        }
    }

    struct RealFilesystem final : Filesystem
    {
        virtual Expected<std::string> read_contents(const path& file_path) const override
        {
            std::fstream file_stream(file_path, std::ios_base::in | std::ios_base::binary);
            if (file_stream.fail())
            {
                Debug::print("Failed to open: ", vcpkg::u8string(file_path), '\n');
                return std::make_error_code(std::errc::no_such_file_or_directory);
            }

            file_stream.seekg(0, file_stream.end);
            auto length = file_stream.tellg();
            file_stream.seekg(0, file_stream.beg);

            if (length == std::streampos(-1))
            {
                return std::make_error_code(std::errc::io_error);
            }

            std::string output;
            output.resize(static_cast<size_t>(length));
            file_stream.read(&output[0], length);

            return output;
        }
        virtual Expected<std::vector<std::string>> read_lines(const path& file_path) const override
        {
            std::fstream file_stream(file_path, std::ios_base::in | std::ios_base::binary);
            if (file_stream.fail())
            {
                Debug::print("Failed to open: ", vcpkg::u8string(file_path), '\n');
                return std::make_error_code(std::errc::no_such_file_or_directory);
            }
            std::vector<std::string> output;
            std::string line;
            while (std::getline(file_stream, line))
            {
                // Remove the trailing \r to accomodate Windows line endings.
                if ((!line.empty()) && (line.back() == '\r')) line.pop_back();

                output.push_back(line);
            }

            return output;
        }
        virtual path find_file_recursively_up(const path& starting_dir, const path& filename) const override
        {
            path current_dir = starting_dir;
            if (exists(VCPKG_LINE_INFO, current_dir / filename))
            {
                return current_dir;
            }

            int counter = 10000;
            for (;;)
            {
                // This is a workaround for VS2015's experimental filesystem implementation
                if (!current_dir.has_relative_path())
                {
                    current_dir.clear();
                    return current_dir;
                }

                auto parent = current_dir.parent_path();
                if (parent == current_dir)
                {
                    current_dir.clear();
                    return current_dir;
                }

                current_dir = std::move(parent);

                const path candidate = current_dir / filename;
                if (exists(VCPKG_LINE_INFO, candidate))
                {
                    return current_dir;
                }

                --counter;
                Checks::check_exit(VCPKG_LINE_INFO,
                                   counter > 0,
                                   "infinite loop encountered while trying to find_file_recursively_up()");
            }
        }

        virtual std::vector<path> get_files_recursive(const path& dir) const override
        {
            std::vector<path> ret;

            std::error_code ec;
            stdfs::recursive_directory_iterator b(dir, ec), e{};
            if (ec) return ret;
            for (; b != e; ++b)
            {
                ret.push_back(b->path());
            }

            return ret;
        }

        virtual std::vector<path> get_files_non_recursive(const path& dir) const override
        {
            std::vector<path> ret;

            std::error_code ec;
            stdfs::directory_iterator b(dir, ec), e{};
            if (ec) return ret;
            for (; b != e; ++b)
            {
                ret.push_back(b->path());
            }

            return ret;
        }

        virtual void write_lines(const path& file_path,
                                 const std::vector<std::string>& lines,
                                 std::error_code& ec) override
        {
            std::fstream output(file_path, std::ios_base::out | std::ios_base::binary | std::ios_base::trunc);
            auto first = lines.begin();
            const auto last = lines.end();
            for (;;)
            {
                if (!output)
                {
                    ec.assign(static_cast<int>(std::errc::io_error), std::generic_category());
                    return;
                }

                if (first == last)
                {
                    return;
                }

                output << *first << "\n";
                ++first;
            }
        }
        virtual void rename(const path& old_path, const path& new_path, std::error_code& ec) override
        {
            stdfs::rename(old_path, new_path, ec);
        }
        virtual void rename_or_copy(const path& old_path,
                                    const path& new_path,
                                    StringLiteral temp_suffix,
                                    std::error_code& ec) override
        {
            this->rename(old_path, new_path, ec);
            (void)temp_suffix;
#if !defined(_WIN32)
            if (ec)
            {
                auto dst = new_path;
                dst.replace_filename(dst.filename() + temp_suffix.c_str());

                int i_fd = open(old_path.c_str(), O_RDONLY);
                if (i_fd == -1) return;

                int o_fd = creat(dst.c_str(), 0664);
                if (o_fd == -1)
                {
                    close(i_fd);
                    return;
                }

#if defined(__linux__)
                off_t bytes = 0;
                struct stat info = {0};
                fstat(i_fd, &info);
                auto written_bytes = sendfile(o_fd, i_fd, &bytes, info.st_size);
#elif defined(__APPLE__)
                auto written_bytes = fcopyfile(i_fd, o_fd, 0, COPYFILE_ALL);
#else // ^^^ defined(__APPLE__) // !(defined(__APPLE__) || defined(__linux__)) vvv
                ssize_t written_bytes = 0;
                {
                    constexpr std::size_t buffer_length = 4096;
                    auto buffer = std::make_unique<unsigned char[]>(buffer_length);
                    while (auto read_bytes = read(i_fd, buffer.get(), buffer_length))
                    {
                        if (read_bytes == -1)
                        {
                            written_bytes = -1;
                            break;
                        }
                        auto remaining = read_bytes;
                        while (remaining > 0)
                        {
                            auto read_result = write(o_fd, buffer.get(), remaining);
                            if (read_result == -1)
                            {
                                written_bytes = -1;
                                // break two loops
                                goto copy_failure;
                            }
                            remaining -= read_result;
                        }
                    }

                copy_failure:;
                }
#endif // ^^^ !(defined(__APPLE__) || defined(__linux__))
                if (written_bytes == -1)
                {
                    ec.assign(errno, std::generic_category());
                    close(i_fd);
                    close(o_fd);

                    return;
                }

                close(i_fd);
                close(o_fd);

                this->rename(dst, new_path, ec);
                if (ec) return;
                this->remove(old_path, ec);
            }
#endif // ^^^ !defined(_WIN32)
        }
        virtual bool remove(const path& target, std::error_code& ec) override { return stdfs::remove(target, ec); }
        virtual void remove_all(const path& base, std::error_code& ec, path& failure_point) override
        {
            /*
                does not use the std::experimental::filesystem call since this is
                quite a bit faster, and also supports symlinks
            */

            struct remove
            {
                struct ErrorInfo
                {
                    std::error_code ec;
                    path failure_point;
                };
                /*
                    if `current_path` is a directory, first `remove`s all
                    elements of the directory, then removes current_path.

                    else if `current_path` exists, removes current_path

                    else does nothing
                */
                static void do_remove(const path& current_path, ErrorInfo& err)
                {
                    std::error_code ec;
                    const auto path_status = vcpkg::symlink_status(current_path, ec);
                    if (check_ec(ec, current_path, err)) return;
                    if (!vcpkg::exists(path_status)) return;

                    const auto path_type = path_status.type();

                    if ((path_status.permissions() & stdfs::perms::owner_write) != stdfs::perms::owner_write)
                    {
                        set_writeable(current_path, ec);
                        if (check_ec(ec, current_path, err)) return;
                    }

                    if (path_type == vcpkg::file_type::directory)
                    {
                        for (const auto& entry : stdfs::directory_iterator(current_path))
                        {
                            do_remove(entry, err);
                            if (err.ec) return;
                        }
#if defined(_WIN32)
                        if (!RemoveDirectoryW(current_path.c_str()))
                        {
                            ec.assign(GetLastError(), std::system_category());
                        }
#else // ^^^ defined(_WIN32) // !defined(_WIN32) vvv
                        if (rmdir(current_path.c_str()))
                        {
                            ec.assign(errno, std::system_category());
                        }
#endif // ^^^ !defined(_WIN32)
                    }
#if VCPKG_USE_STD_FILESYSTEM
                    else
                    {
                        stdfs::remove(current_path, ec);
                        if (check_ec(ec, current_path, err)) return;
                    }
#else // ^^^  VCPKG_USE_STD_FILESYSTEM // !VCPKG_USE_STD_FILESYSTEM vvv
#if defined(_WIN32)
                    else if (path_type == vcpkg::file_type::directory_symlink)
                    {
                        if (!RemoveDirectoryW(current_path.c_str()))
                        {
                            ec.assign(GetLastError(), std::system_category());
                        }
                    }
                    else
                    {
                        if (!DeleteFileW(current_path.c_str()))
                        {
                            ec.assign(GetLastError(), std::system_category());
                        }
                    }
#else // ^^^ defined(_WIN32) // !defined(_WIN32) vvv
                    else
                    {
                        if (unlink(current_path.c_str()))
                        {
                            ec.assign(errno, std::system_category());
                        }
                    }
#endif // ^^^ !defined(_WIN32)
#endif // ^^^ !VCPKG_USE_STD_FILESYSTEM

                    check_ec(ec, current_path, err);
                }

                static bool check_ec(const std::error_code& ec, const path& current_path, ErrorInfo& err)
                {
                    if (ec)
                    {
                        err.ec = ec;
                        err.failure_point = current_path;

                        return true;
                    }
                    else
                    {
                        return false;
                    }
                }
            };

            /*
                we need to do backoff on the removal of the top level directory,
                so we can only delete the directory after all the
                lower levels have been deleted.
            */

            remove::ErrorInfo err;
            for (int backoff = 0; backoff < 5; ++backoff)
            {
                if (backoff)
                {
                    using namespace std::chrono_literals;
                    auto backoff_time = 100ms * backoff;
                    std::this_thread::sleep_for(backoff_time);
                }

                remove::do_remove(base, err);
                if (!err.ec)
                {
                    break;
                }
            }

            ec = std::move(err.ec);
            failure_point = std::move(err.failure_point);
        }

        virtual void remove_all_inside(const path& base, std::error_code& ec, path& failure_point) override
        {
            stdfs::directory_iterator last{};
            stdfs::directory_iterator first(base, ec);
            if (ec)
            {
                failure_point = base;
                return;
            }

            for (;;)
            {
                if (first == last)
                {
                    return;
                }

                auto stats = first->status(ec);
                if (ec)
                {
                    break;
                }

                auto& thisPath = first->path();
                if (stats.type() == stdfs::file_type::directory)
                {
                    this->remove_all(thisPath, ec, failure_point);
                    if (ec)
                    {
                        return; // keep inner failure_point
                    }
                }
                else
                {
                    this->remove(thisPath, ec);
                    if (ec)
                    {
                        break;
                    }
                }

                first.increment(ec);
                if (ec)
                {
                    break;
                }
            }

            failure_point = first->path();
        }

        virtual bool is_directory(const path& target) const override { return stdfs::is_directory(target); }
        virtual bool is_regular_file(const path& target) const override { return stdfs::is_regular_file(target); }
        virtual bool is_empty(const path& target) const override { return stdfs::is_empty(target); }
        virtual bool create_directory(const path& new_directory, std::error_code& ec) override
        {
            return stdfs::create_directory(new_directory, ec);
        }
        virtual bool create_directories(const path& new_directory, std::error_code& ec) override
        {
            return stdfs::create_directories(new_directory, ec);
        }
        virtual void create_symlink(const path& to, const path& from, std::error_code& ec) override
        {
            stdfs::create_symlink(to, from, ec);
        }
        virtual void create_hard_link(const path& to, const path& from, std::error_code& ec) override
        {
            stdfs::create_hard_link(to, from, ec);
        }
        virtual void copy(const path& source, const path& destination, stdfs::copy_options options) override
        {
            stdfs::copy(source, destination, options);
        }
        virtual bool copy_file(const path& source,
                               const path& destination,
                               stdfs::copy_options options,
                               std::error_code& ec) override
        {
            return stdfs::copy_file(source, destination, options, ec);
        }
        virtual void copy_symlink(const path& source, const path& destination, std::error_code& ec) override
        {
            return copy_symlink_implementation(source, destination, ec);
        }

        virtual vcpkg::file_status status(const path& target, std::error_code& ec) const override
        {
            return vcpkg::status(target, ec);
        }
        virtual vcpkg::file_status symlink_status(const path& target, std::error_code& ec) const override
        {
            return vcpkg::symlink_status(target, ec);
        }
        virtual void write_contents(const path& file_path, const std::string& data, std::error_code& ec) override
        {
            ec.clear();

            FILE* f = nullptr;
#if defined(_WIN32)
            auto err = _wfopen_s(&f, file_path.native().c_str(), L"wb");
#else // ^^^ defined(_WIN32) // !defined(_WIN32) vvv
            f = fopen(file_path.native().c_str(), "wb");
            int err = f != nullptr ? 0 : 1;
#endif // ^^^ !defined(_WIN32)
            if (err != 0)
            {
                ec.assign(err, std::system_category());
                return;
            }

            if (f != nullptr)
            {
                auto count = fwrite(data.data(), sizeof(data[0]), data.size(), f);
                fclose(f);

                if (count != data.size())
                {
                    ec = std::make_error_code(std::errc::no_space_on_device);
                }
            }
        }

        virtual void write_contents_and_dirs(const path& file_path,
                                             const std::string& data,
                                             std::error_code& ec) override
        {
            write_contents(file_path, data, ec);
            if (ec)
            {
                create_directories(file_path.parent_path(), ec);
                if (ec)
                {
                    return;
                }
                write_contents(file_path, data, ec);
            }
        }

<<<<<<< HEAD
        virtual fs::path relative(const fs::path& path, const fs::path& base, std::error_code& ec) const override
        {
            return fs::stdfs::relative(path, base, ec);
        }

        virtual fs::path absolute(const fs::path& path, std::error_code& ec) const override
=======
        virtual path absolute(const path& target, std::error_code& ec) const override
>>>>>>> 78dbb6ce
        {
#if VCPKG_USE_STD_FILESYSTEM
            return stdfs::absolute(target, ec);
#else // ^^^ VCPKG_USE_STD_FILESYSTEM  /  !VCPKG_USE_STD_FILESYSTEM  vvv
#if defined(_WIN32)
            // absolute was called system_complete in experimental filesystem
            return stdfs::system_complete(target, ec);
#else // ^^^ defined(_WIN32) / !defined(_WIN32) vvv
            if (target.is_absolute())
            {
                return path;
            }
            else
            {
                auto current_path = this->current_path(ec);
                if (ec) return path();
                return std::move(current_path) / target;
            }
#endif // ^^^ !defined(_WIN32)
#endif // ^^^ !VCPKG_USE_STD_FILESYSTEM
        }

        virtual path almost_canonical(const path& target, std::error_code& ec) const override
        {
            auto result = this->absolute(target, ec);
            if (ec)
            {
                return result;
            }

            result = vcpkg::lexically_normal(result);
#if defined(_WIN32)
            result = vcpkg::win32_fix_path_case(result);
#endif // _WIN32
            return result;
        }

        virtual path current_path(std::error_code& ec) const override { return stdfs::current_path(ec); }
        virtual void current_path(const path& new_current_path, std::error_code& ec) override
        {
            stdfs::current_path(new_current_path, ec);
        }

        struct TakeExclusiveFileLockHelper
        {
            vcpkg::SystemHandle& res;
            const path::string_type& native;
            TakeExclusiveFileLockHelper(vcpkg::SystemHandle& res, const path::string_type& native)
                : res(res), native(native)
            {
            }

#if defined(_WIN32)
            void assign_busy_error(std::error_code& ec) { ec.assign(ERROR_BUSY, std::system_category()); }

            bool operator()(std::error_code& ec)
            {
                ec.clear();
                auto handle = CreateFileW(native.c_str(),
                                          GENERIC_READ,
                                          0 /* no sharing */,
                                          nullptr /* no security attributes */,
                                          OPEN_ALWAYS,
                                          FILE_ATTRIBUTE_NORMAL,
                                          nullptr /* no template file */);
                if (handle == INVALID_HANDLE_VALUE)
                {
                    const auto err = GetLastError();
                    if (err != ERROR_SHARING_VIOLATION)
                    {
                        ec.assign(err, std::system_category());
                    }
                    return false;
                }

                res.system_handle = reinterpret_cast<intptr_t>(handle);
                return true;
            }
#else // ^^^ _WIN32 / !_WIN32 vvv
            int fd = -1;

            void assign_busy_error(std::error_code& ec) { ec.assign(EBUSY, std::generic_category()); }

            bool operator()(std::error_code& ec)
            {
                ec.clear();
                if (fd == -1)
                {
                    fd = ::open(native.c_str(), O_RDWR | O_CREAT, S_IRUSR | S_IWUSR | S_IRGRP | S_IROTH);
                    if (fd < 0)
                    {
                        ec.assign(errno, std::generic_category());
                        return false;
                    }
                }

                if (::flock(fd, LOCK_EX | LOCK_NB) != 0)
                {
                    if (errno != EWOULDBLOCK)
                    {
                        ec.assign(errno, std::generic_category());
                    }
                    return false;
                }

                res.system_handle = fd;
                fd = -1;
                return true;
            };

            ~TakeExclusiveFileLockHelper()
            {
                if (fd != -1)
                {
                    ::close(fd);
                }
            }
#endif
        };

        virtual vcpkg::SystemHandle take_exclusive_file_lock(const path& lockfile, std::error_code& ec) override
        {
            vcpkg::SystemHandle res;
            TakeExclusiveFileLockHelper helper(res, lockfile.native());

            if (helper(ec) || ec)
            {
                return res;
            }

            vcpkg::printf("Waiting to take filesystem lock on %s...\n", vcpkg::u8string(lockfile));
            const auto wait = std::chrono::milliseconds(1000);
            for (;;)
            {
                std::this_thread::sleep_for(wait);
                if (helper(ec) || ec)
                {
                    return res;
                }
            }
        }

        virtual vcpkg::SystemHandle try_take_exclusive_file_lock(const path& lockfile, std::error_code& ec) override
        {
            vcpkg::SystemHandle res;
            TakeExclusiveFileLockHelper helper(res, lockfile.native());

            if (helper(ec) || ec)
            {
                return res;
            }

            Debug::print("Waiting to take filesystem lock on ", vcpkg::u8string(lockfile), "...\n");
            auto wait = std::chrono::milliseconds(100);
            // waits, at most, a second and a half.
            while (wait < std::chrono::milliseconds(1000))
            {
                std::this_thread::sleep_for(wait);
                if (helper(ec) || ec)
                {
                    return res;
                }
                wait *= 2;
            }

            helper.assign_busy_error(ec);
            return res;
        }

        virtual void unlock_file_lock(vcpkg::SystemHandle handle, std::error_code& ec) override
        {
#if defined(_WIN32)
            if (CloseHandle(reinterpret_cast<HANDLE>(handle.system_handle)) == 0)
            {
                ec.assign(GetLastError(), std::system_category());
            }
#else
            if (flock(handle.system_handle, LOCK_UN) != 0 || close(handle.system_handle) != 0)
            {
                ec.assign(errno, std::generic_category());
            }
#endif
        }

        virtual std::vector<path> find_from_PATH(const std::string& name) const override
        {
#if defined(_WIN32)
            static constexpr wchar_t const* EXTS[] = {L".cmd", L".exe", L".bat"};
#else // ^^^ defined(_WIN32) // !defined(_WIN32) vvv
            static constexpr char const* EXTS[] = {""};
#endif // ^^^!defined(_WIN32)
            const auto pname = vcpkg::u8path(name);
            auto path_bases = Strings::split_paths(get_environment_variable("PATH").value_or_exit(VCPKG_LINE_INFO));

            std::vector<path> ret;
            for (auto&& path_base : path_bases)
            {
                auto path_base_name = vcpkg::u8path(path_base) / pname;
                for (auto&& ext : EXTS)
                {
                    auto with_extension = vcpkg::path(path_base_name.native() + ext);
                    if (Util::find(ret, with_extension) == ret.end() && this->exists(with_extension, ignore_errors))
                    {
                        Debug::print("Found path: ", vcpkg::u8string(with_extension), '\n');
                        ret.push_back(std::move(with_extension));
                    }
                }
            }

            return ret;
        }
    };

    Filesystem& get_real_filesystem()
    {
        static RealFilesystem real_fs;
        return real_fs;
    }

    bool has_invalid_chars_for_filesystem(const std::string& s)
    {
        return std::regex_search(s, FILESYSTEM_INVALID_CHARACTERS_REGEX);
    }

    void print_paths(const std::vector<path>& paths)
    {
        std::string message = "\n";
        for (const path& p : paths)
        {
            Strings::append(message, "    ", p.generic_string(), '\n');
        }
        message.push_back('\n');
        print2(message);
    }

    path combine(const path& lhs, const path& rhs)
    {
#if VCPKG_USE_STD_FILESYSTEM
        return lhs / rhs;
#else // ^^^ std::filesystem // std::experimental::filesystem vvv
#if !defined(_WIN32)
        if (rhs.is_absolute())
        {
            return rhs;
        }
        else
        {
            return lhs / rhs;
        }
#else // ^^^ unix // windows vvv
        auto rhs_root_directory = rhs.root_directory();
        auto rhs_root_name = rhs.root_name();

        if (rhs_root_directory.empty() && rhs_root_name.empty())
        {
            return lhs / rhs;
        }
        else if (rhs_root_directory.empty())
        {
            // !rhs_root_name.empty()
            if (rhs_root_name == lhs.root_name())
            {
                return lhs / rhs.relative_path();
            }
            else
            {
                return rhs;
            }
        }
        else if (rhs_root_name.empty())
        {
            // !rhs_root_directory.empty()
            return lhs.root_name() / rhs;
        }
        else
        {
            // rhs.absolute()
            return rhs;
        }
#endif // ^^^ windows
#endif // ^^^ std::experimental::filesystem
    }

#ifdef _WIN32
    path win32_fix_path_case(const path& source)
    {
        using vcpkg::is_slash;
        const std::wstring& native = source.native();
        if (native.empty())
        {
            return path{};
        }

        if (wide_starts_with(native, L"\\\\?\\") || wide_starts_with(native, L"\\??\\") ||
            wide_starts_with(native, L"\\\\.\\"))
        {
            // no support to attempt to fix paths in the NT, \\GLOBAL??, or device namespaces at this time
            return source;
        }

        const auto last = native.end();
        auto first = native.begin();
        auto is_wildcard = [](wchar_t c) { return c == L'?' || c == L'*'; };
        if (std::any_of(first, last, is_wildcard))
        {
            Checks::exit_with_message(
                VCPKG_LINE_INFO, "Attempt to fix case of a path containing wildcards: %s", vcpkg::u8string(source));
        }

        std::wstring in_progress;
        in_progress.reserve(native.size());
        if (last - first >= 3 && is_slash(first[0]) && is_slash(first[1]) && !is_slash(first[2]))
        {
            // path with UNC prefix \\server\share; this will be rejected by FindFirstFile so we skip over that
            in_progress.push_back(L'\\');
            in_progress.push_back(L'\\');
            first += 2;
            auto next_slash = std::find_if(first, last, is_slash);
            in_progress.append(first, next_slash);
            in_progress.push_back(L'\\');
            first = std::find_if_not(next_slash, last, is_slash);
            next_slash = std::find_if(first, last, is_slash);
            in_progress.append(first, next_slash);
            first = std::find_if_not(next_slash, last, is_slash);
            if (first != next_slash)
            {
                in_progress.push_back(L'\\');
            }
        }
        else if (last - first >= 1 && is_slash(first[0]))
        {
            // root relative path
            in_progress.push_back(L'\\');
            first = std::find_if_not(first, last, is_slash);
        }
        else if (starts_with_drive_letter(first, last))
        {
            // path with drive letter root
            auto letter = first[0];
            if (letter >= L'a' && letter <= L'z')
            {
                letter = letter - L'a' + L'A';
            }

            in_progress.push_back(letter);
            in_progress.push_back(L':');
            first += 2;
            if (first != last && is_slash(*first))
            {
                // absolute path
                in_progress.push_back(L'\\');
                first = std::find_if_not(first, last, is_slash);
            }
        }

        assert(!path(first, last).has_root_path());

        while (first != last)
        {
            auto next_slash = std::find_if(first, last, is_slash);
            auto original_size = in_progress.size();
            in_progress.append(first, next_slash);
            FindFirstOp this_find;
            unsigned long last_error = this_find.find_first(in_progress.c_str());
            if (last_error == ERROR_SUCCESS)
            {
                in_progress.resize(original_size);
                in_progress.append(this_find.find_data.cFileName);
            }
            else
            {
                // we might not have access to this intermediate part of the path;
                // just guess that the case of that element is correct and move on
            }

            first = std::find_if_not(next_slash, last, is_slash);
            if (first != next_slash)
            {
                in_progress.push_back(L'\\');
            }
        }

        return path(std::move(in_progress));
    }
#endif // _WIN32

}<|MERGE_RESOLUTION|>--- conflicted
+++ resolved
@@ -740,24 +740,7 @@
         this->remove_all_inside(base, ec, failure_point);
     }
 
-<<<<<<< HEAD
-    fs::path Filesystem::relative(LineInfo li, const fs::path& path, const fs::path& base) const
-    {
-        std::error_code ec;
-        const auto result = this->relative(path, base, ec);
-        if (ec)
-        {
-            Checks::exit_with_message(
-                li, "Error getting relative path of %s to base %s: %s", path.string(), base.string(), ec.message());
-        }
-
-        return result;
-    }
-
-    fs::path Filesystem::absolute(LineInfo li, const fs::path& path) const
-=======
     path Filesystem::absolute(LineInfo li, const path& target) const
->>>>>>> 78dbb6ce
     {
         std::error_code ec;
         const auto result = this->absolute(target, ec);
@@ -1302,16 +1285,7 @@
             }
         }
 
-<<<<<<< HEAD
-        virtual fs::path relative(const fs::path& path, const fs::path& base, std::error_code& ec) const override
-        {
-            return fs::stdfs::relative(path, base, ec);
-        }
-
-        virtual fs::path absolute(const fs::path& path, std::error_code& ec) const override
-=======
         virtual path absolute(const path& target, std::error_code& ec) const override
->>>>>>> 78dbb6ce
         {
 #if VCPKG_USE_STD_FILESYSTEM
             return stdfs::absolute(target, ec);
