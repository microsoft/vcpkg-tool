--- conflicted
+++ resolved
@@ -2284,47 +2284,47 @@
         return result;
     }
 
-<<<<<<< HEAD
     int64_t Filesystem::last_access_time(const Path& target, vcpkg::LineInfo li) const noexcept
     {
         std::error_code ec;
         auto result = this->last_access_time(target, ec);
-=======
+        if (ec)
+        {
+            exit_filesystem_call_error(li, ec, __func__, {target});
+        }
+
+        return result;
+    }
+
+    void Filesystem::last_access_time(const Path& target, int64_t new_time, vcpkg::LineInfo li) const noexcept
+    {
+        std::error_code ec;
+        this->last_access_time(target, new_time, ec);
+        if (ec)
+        {
+            exit_filesystem_call_error(li, ec, __func__, {target});
+        }
+    }
+
+    space_info Filesystem::space(const Path& target, vcpkg::LineInfo li) const noexcept
+    {
+        std::error_code ec;
+        auto result = this->space(target, ec);
+        if (ec)
+        {
+            exit_filesystem_call_error(li, ec, __func__, {target});
+        }
+        return result;
+    }
+
     void Filesystem::last_write_time(const Path& target, int64_t new_time, vcpkg::LineInfo li) const noexcept
     {
         std::error_code ec;
         this->last_write_time(target, new_time, ec);
->>>>>>> 672776a9
         if (ec)
         {
             exit_filesystem_call_error(li, ec, __func__, {target});
         }
-<<<<<<< HEAD
-
-        return result;
-    }
-
-    void Filesystem::last_access_time(const Path& target, int64_t new_time, vcpkg::LineInfo li) const noexcept
-    {
-        std::error_code ec;
-        this->last_access_time(target, new_time, ec);
-        if (ec)
-        {
-            exit_filesystem_call_error(li, ec, __func__, {target});
-        }
-    }
-
-    space_info Filesystem::space(const Path& target, vcpkg::LineInfo li) const noexcept
-    {
-        std::error_code ec;
-        auto result = this->space(target, ec);
-        if (ec)
-        {
-            exit_filesystem_call_error(li, ec, __func__, {target});
-        }
-        return result;
-=======
->>>>>>> 672776a9
     }
 
     void Filesystem::write_lines(const Path& file_path, const std::vector<std::string>& lines, LineInfo li) const
@@ -3964,7 +3964,6 @@
 #endif // ^^^ !_WIN32
         }
 
-<<<<<<< HEAD
 #if defined(_WIN32)
         // FILETIME contains a 64-bit value representing the number of 100-nanosecond intervals since January 1, 1601
         // (UTC). shift epoch by 400 years to fit into int64_t (can hold 292 years)
@@ -4052,17 +4051,6 @@
                 ec.assign(GetLastError(), std::system_category());
             }
             return;
-=======
-        void last_write_time(const Path& target, int64_t new_time, std::error_code& ec) const override
-        {
-#if defined(_WIN32)
-            stdfs::last_write_time(to_stdfs_path(target),
-                                   stdfs::file_time_type::time_point{stdfs::file_time_type::time_point::duration {
-                                       new_time
-                                   }},
-                                   ec);
-
->>>>>>> 672776a9
 #else  // ^^^ _WIN32 // !_WIN32 vvv
             PosixFd fd(target.c_str(), O_WRONLY, ec);
             if (ec)
@@ -4070,15 +4058,9 @@
                 return;
             }
             timespec times[2]; // last access and modification time
-<<<<<<< HEAD
             times[0].tv_nsec = new_time % 1'000'000'000;
             times[0].tv_sec = new_time / 1'000'000'000;
             times[1].tv_nsec = UTIME_OMIT;
-=======
-            times[0].tv_nsec = UTIME_OMIT;
-            times[1].tv_nsec = new_time % 1'000'000'000;
-            times[1].tv_sec = new_time / 1'000'000'000;
->>>>>>> 672776a9
             if (futimens(fd.get(), times))
             {
                 ec.assign(errno, std::system_category());
@@ -4086,7 +4068,6 @@
 #endif // ^^^ !_WIN32
         }
 
-<<<<<<< HEAD
         virtual space_info space(const Path& target, std::error_code& ec) const override
         {
 #if defined(_WIN32)
@@ -4108,8 +4089,32 @@
 #endif // ^^^ !_WIN32
         }
 
-=======
->>>>>>> 672776a9
+        void last_write_time(const Path& target, int64_t new_time, std::error_code& ec) const override
+        {
+#if defined(_WIN32)
+            stdfs::last_write_time(to_stdfs_path(target),
+                                   stdfs::file_time_type::time_point{stdfs::file_time_type::time_point::duration {
+                                       new_time
+                                   }},
+                                   ec);
+
+#else  // ^^^ _WIN32 // !_WIN32 vvv
+            PosixFd fd(target.c_str(), O_WRONLY, ec);
+            if (ec)
+            {
+                return;
+            }
+            timespec times[2]; // last access and modification time
+            times[0].tv_nsec = UTIME_OMIT;
+            times[1].tv_nsec = new_time % 1'000'000'000;
+            times[1].tv_sec = new_time / 1'000'000'000;
+            if (futimens(fd.get(), times))
+            {
+                ec.assign(errno, std::system_category());
+            }
+#endif // ^^^ !_WIN32
+        }
+
         virtual void write_contents(const Path& file_path, StringView data, std::error_code& ec) const override
         {
             StatsTimer t(g_us_filesystem_stats);
