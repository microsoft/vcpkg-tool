#include <vcpkg/base/system-headers.h>

#include <vcpkg/base/chrono.h>
#include <vcpkg/base/contractual-constants.h>
#include <vcpkg/base/diagnostics.h>
#include <vcpkg/base/files.h>
#include <vcpkg/base/message_sinks.h>
#include <vcpkg/base/messages.h>
#include <vcpkg/base/span.h>
#include <vcpkg/base/system.debug.h>
#include <vcpkg/base/system.h>
#include <vcpkg/base/util.h>

#include <assert.h>

#if !defined(_WIN32)
#include <dirent.h>
#include <fcntl.h>
#include <limits.h>

#include <sys/file.h>
#include <sys/stat.h>
#include <sys/statvfs.h>
#endif // !_WIN32

#if defined(__linux__)
#include <sys/sendfile.h>
#elif defined(__APPLE__)
#include <copyfile.h>
#endif // ^^^ defined(__APPLE__)

#include <algorithm>
#include <iterator>
#include <list>
#include <string>
#include <thread>
#include <vector>

#if defined(_WIN32)
#include <share.h>

#include <filesystem>
namespace stdfs = std::filesystem;
#endif // _WIN32

namespace
{
    using namespace vcpkg;

    std::atomic<uint64_t> g_us_filesystem_stats(0);

    constexpr IsSlash is_slash;

    bool is_dot(StringView sv) { return sv.size() == 1 && sv[0] == '.'; }
    bool is_dot_dot(StringView sv) { return sv.size() == 2 && sv[0] == '.' && sv[1] == '.'; }
#if !defined(_WIN32)
    bool is_dot_or_dot_dot(const char* ntbs)
    {
        return ntbs[0] == '.' && (ntbs[1] == '\0' || (ntbs[1] == '.' && ntbs[2] == '\0'));
    }
#endif

#if defined(_WIN32)
    FileType convert_file_type(stdfs::file_type type) noexcept
    {
        switch (type)
        {
            case stdfs::file_type::none: return FileType::none;
            case stdfs::file_type::not_found: return FileType::not_found;
            case stdfs::file_type::regular: return FileType::regular;
            case stdfs::file_type::directory: return FileType::directory;
            case stdfs::file_type::symlink: return FileType::symlink;
            case stdfs::file_type::block: return FileType::block;
            case stdfs::file_type::character: return FileType::character;
            case stdfs::file_type::fifo: return FileType::fifo;
            case stdfs::file_type::socket: return FileType::socket;
            case stdfs::file_type::unknown: return FileType::unknown;
#if !defined(__MINGW32__)
            case stdfs::file_type::junction: return FileType::junction;
#endif
            default: Checks::unreachable(VCPKG_LINE_INFO);
        }
    }

    stdfs::path to_stdfs_path(const Path& utfpath) { return stdfs::path(Strings::to_utf16(utfpath.native())); }

    Path from_stdfs_path(const stdfs::path& stdpath) { return Strings::to_utf8(stdpath.native()); }

    // The Win32 version of this implementation is effectively forked from
    // https://github.com/microsoft/STL/blob/bd7adb4a932725f60ba096580c415616486ab64c/stl/inc/filesystem#L436
    // converted to speak UTF-8 rather than UTF-16.
    template<class Ty>
    Ty unaligned_load(const void* pv) noexcept
    {
        static_assert(std::is_trivial_v<Ty>, "Unaligned loads require trivial types");
        Ty tmp;
        memcpy(&tmp, pv, sizeof(tmp));
        return tmp;
    }

    bool is_drive_prefix(const char* const first) noexcept
    {
        // test if first points to a prefix of the form X:
        // pre: first points to at least 2 char instances
        // pre: Little endian
        auto value = unaligned_load<unsigned short>(first);
        value &= 0xFFDFu; // transform lowercase drive letters into uppercase ones
        value -= (static_cast<unsigned short>(':') << CHAR_BIT) | 'A';
        return value < 26;
    }

    bool has_drive_letter_prefix(const char* const first, const char* const last) noexcept
    {
        // test if [first, last) has a prefix of the form X:
        return last - first >= 2 && is_drive_prefix(first);
    }
#endif // _WIN32

    const char* find_root_name_end(const char* const first, const char* const last) noexcept
    {
#if defined(_WIN32)
        // attempt to parse [first, last) as a path and return the end of root-name if it exists; otherwise, first

        // This is the place in the generic grammar where library implementations have the most freedom.
        // Below are example Windows paths, and what microsoft/STL decided to do with them:
        // * X:DriveRelative, X:\DosAbsolute
        //   We parse X: as root-name, if and only if \ is present we consider that root-directory
        // * \RootRelative
        //   We parse no root-name, and \ as root-directory
        // * \\server\share
        //   We parse \\server as root-name, \ as root-directory, and share as the first element in relative-path.
        //   Technically, Windows considers all of \\server\share the logical "root", but for purposes
        //   of decomposition we want those split, so that path(R"(\\server\share)").replace_filename("other_share")
        //   is \\server\other_share
        // * \\?\device
        // * \??\device
        // * \\.\device
        //   CreateFile appears to treat these as the same thing; we will set the first three characters as root-name
        //   and the first \ as root-directory. Support for these prefixes varies by particular Windows version, but
        //   for the purposes of path decomposition we don't need to worry about that.
        // * \\?\UNC\server\share
        //   MSDN explicitly documents the \\?\UNC syntax as a special case. What actually happens is that the device
        //   Mup, or "Multiple UNC provider", owns the path \\?\UNC in the NT namespace, and is responsible for the
        //   network file access. When the user says \\server\share, CreateFile translates that into
        //   \\?\UNC\server\share to get the remote server access behavior. Because NT treats this like any other
        //   device, we have chosen to treat this as the \\?\ case above.
        if (last - first < 2)
        {
            return first;
        }

        if (has_drive_letter_prefix(first, last))
        { // check for X: first because it's the most common root-name
            return first + 2;
        }

        if (!is_slash(first[0]))
        { // all the other root-names start with a slash; check that first because
          // we expect paths without a leading slash to be very common
            return first;
        }

        // $ means anything other than a slash, including potentially the end of the input
        if (last - first >= 4 && is_slash(first[3]) && (last - first == 4 || !is_slash(first[4])) // \xx\$
            && ((is_slash(first[1]) && (first[2] == '?' || first[2] == '.'))                      // \\?\$ or \\.\$
                || (first[1] == '?' && first[2] == '?')))
        { // \??\$
            return first + 3;
        }

        if (last - first >= 3 && is_slash(first[1]) && !is_slash(first[2]))
        { // \\server
            return std::find_if(first + 3, last, is_slash);
        }

        // no match
        return first;
#else  // ^^^ _WIN32 / !_WIN32 vvv
        (void)last;
        return first;
#endif // _WIN32
    }

    const char* find_relative_path(const char* const first, const char* const last) noexcept
    {
        // attempt to parse [first, last) as a path and return the start of relative-path
        return std::find_if_not(find_root_name_end(first, last), last, is_slash);
    }

    StringView parse_parent_path(const StringView str) noexcept
    {
        // attempt to parse str as a path and return the parent_path if it exists; otherwise, an empty view
        const auto first = str.data();
        auto last = first + str.size();
        const auto relative_path = find_relative_path(first, last);
        // case 1: relative-path ends in a directory-separator, remove the separator to remove "magic empty path"
        //  for example: R"(/cat/dog/\//\)"
        // case 2: relative-path doesn't end in a directory-separator, remove the filename and last directory-separator
        //  to prevent creation of a "magic empty path"
        //  for example: "/cat/dog"
        while (relative_path != last && !is_slash(last[-1]))
        {
            // handle case 2 by removing trailing filename, puts us into case 1
            --last;
        }

        while (relative_path != last && is_slash(last[-1]))
        { // handle case 1 by removing trailing slashes
            --last;
        }

        return StringView(first, static_cast<size_t>(last - first));
    }

    const char* find_filename(const char* const first, const char* last) noexcept
    {
        // attempt to parse [first, last) as a path and return the start of filename if it exists; otherwise, last
        const auto relative_path = find_relative_path(first, last);
        while (relative_path != last && !is_slash(last[-1]))
        {
            --last;
        }

        return last;
    }

    StringView parse_filename(const StringView str) noexcept
    {
        // attempt to parse str as a path and return the filename if it exists; otherwise, an empty view
        const auto first = str.data();
        const auto last = first + str.size();
        const auto filename = find_filename(first, last);
        return StringView(filename, static_cast<size_t>(last - filename));
    }

    constexpr const char* find_extension(const char* const filename, const char* const ads) noexcept
    {
        // find dividing point between stem and extension in a generic format filename consisting of [filename, ads)
        auto extension = ads;
        if (filename == extension)
        { // empty path
            return ads;
        }

        --extension;
        if (filename == extension)
        {
            // path is length 1 and either dot, or has no dots; either way, extension() is empty
            return ads;
        }

        if (*extension == '.')
        { // we might have found the end of stem
            if (filename == extension - 1 && extension[-1] == '.')
            { // dotdot special case
                return ads;
            }
            else
            { // x.
                return extension;
            }
        }

        while (filename != --extension)
        {
            if (*extension == '.')
            { // found a dot which is not in first position, so it starts extension()
                return extension;
            }
        }

        // if we got here, either there are no dots, in which case extension is empty, or the first element
        // is a dot, in which case we have the leading single dot special case, which also makes extension empty
        return ads;
    }

    StringView parse_stem(const StringView str) noexcept
    {
        // attempt to parse str as a path and return the stem if it exists; otherwise, an empty view
        const auto first = str.data();
        const auto last = first + str.size();
        const auto filename = find_filename(first, last);
#if defined(_WIN32)
        const auto ads = std::find(filename, last, ':'); // strip alternate data streams in intra-filename decomposition
        const auto extension = find_extension(filename, ads);
#else  // ^^^ _WIN32 / !_WIN32 vvv
        const auto extension = find_extension(filename, last);
#endif // _WIN32
        return StringView(filename, static_cast<size_t>(extension - filename));
    }

    StringView parse_extension(const StringView str) noexcept
    {
        // attempt to parse str as a path and return the extension if it exists; otherwise, an empty view
        const auto first = str.data();
        const auto last = first + str.size();
        const auto filename = find_filename(first, last);
#if defined(_WIN32)
        const auto ads = std::find(filename, last, ':'); // strip alternate data streams in intra-filename decomposition
        const auto extension = find_extension(filename, ads);
        return StringView(extension, static_cast<size_t>(ads - extension));
#else  // ^^^ _WIN32 / !_WIN32 vvv
        const auto extension = find_extension(filename, last);
        return StringView(extension, static_cast<size_t>(last - extension));
#endif // _WIN32
    }

    bool is_absolute_path(const StringView str) noexcept
    {
#if defined(_WIN32)
        // paths with a root-name that is a drive letter and no root-directory are drive relative, such as x:example
        // paths with no root-name or root-directory are relative, such as example
        // paths with no root-name but a root-directory are root relative, such as \example
        // all other paths are absolute
        const auto first = str.data();
        const auto last = first + str.size();
        if (has_drive_letter_prefix(first, last))
        { // test for X:\ but not X:cat
            return last - first >= 3 && is_slash(first[2]);
        }

        // if root-name is otherwise nonempty, then it must be one of the always-absolute prefixes like
        // \\?\ or \\server, so the path is absolute. Otherwise it is relative.
        return first != find_root_name_end(first, last);
#else  // ^^^ _WIN32 / !_WIN32 vvv
        return !str.empty() && str[0] == '/';
#endif // ^^^ !_WIN32
    }

    void translate_not_found_to_success(std::error_code& ec)
    {
        if (ec && (ec == std::errc::no_such_file_or_directory || ec == std::errc::not_a_directory))
        {
            ec.clear();
        }
    }

    std::vector<Path> calculate_path_bases()
    {
        auto path_base_strings =
            Strings::split_paths(get_environment_variable(EnvironmentVariablePath).value_or_exit(VCPKG_LINE_INFO));
        return std::vector<Path>{std::make_move_iterator(path_base_strings.begin()),
                                 std::make_move_iterator(path_base_strings.end())};
    }

#if defined(_WIN32)
    struct FileHandle
    {
        HANDLE h_file;
        FileHandle() = delete;
        FileHandle(const FileHandle&) = delete;
        FileHandle& operator=(const FileHandle&) = delete;

        FileHandle(const wchar_t* file_name,
                   DWORD desired_access,
                   DWORD share_mode,
                   DWORD creation_disposition,
                   DWORD flags_and_attributes,
                   std::error_code& ec) noexcept
            : h_file(::CreateFileW(
                  file_name, desired_access, share_mode, nullptr, creation_disposition, flags_and_attributes, 0))
        {
            if (h_file == INVALID_HANDLE_VALUE)
            {
                const auto last_error = static_cast<int>(GetLastError());
                ec.assign(last_error, std::system_category());
            }
            else
            {
                ec.clear();
            }
        }

        // bug in MSVC considers h_file uninitialized:
        // https://developercommunity.visualstudio.com/t/Spurious-warning-C6001-Using-uninitial/1299941
        VCPKG_MSVC_WARNING(push)
        VCPKG_MSVC_WARNING(disable : 6001)
        ~FileHandle()
        {
            if (h_file != INVALID_HANDLE_VALUE)
            {
                Checks::check_exit(VCPKG_LINE_INFO, ::CloseHandle(h_file));
            }
        }
        VCPKG_MSVC_WARNING(pop)
    };

    struct RemoveAllErrorInfo
    {
        std::error_code ec;
        Path failure_point;

        bool check_ec(const std::error_code& ec_arg, const stdfs::path& current_entry_path)
        {
            if (ec_arg)
            {
                ec = ec_arg;
                failure_point = from_stdfs_path(current_entry_path);
                return true;
            }

            return false;
        }
    };

    // does _not_ follow symlinks
    void remove_file_attribute_readonly(const stdfs::path& target, std::error_code& ec) noexcept
    {
        auto const file_name = target.c_str();
        WIN32_FILE_ATTRIBUTE_DATA attributes;
        if (!GetFileAttributesExW(file_name, GetFileExInfoStandard, &attributes))
        {
            ec.assign(GetLastError(), std::system_category());
            return;
        }

        auto dw_attributes = attributes.dwFileAttributes;
        dw_attributes &= ~FILE_ATTRIBUTE_READONLY;
        if (!SetFileAttributesW(file_name, dw_attributes))
        {
            ec.assign(GetLastError(), std::system_category());
            return;
        }

        ec.clear();
    }

    // Custom implementation of stdfs::remove_all intended to be resilient to transient issues
    void vcpkg_remove_all_impl(const stdfs::directory_entry& current_entry, RemoveAllErrorInfo& err)
    {
        const auto& current_entry_path = current_entry.path();
        std::error_code ec;
        const auto path_status = current_entry.symlink_status(ec);
        if (path_status.type() == stdfs::file_type::not_found)
        {
            return;
        }

        if (err.check_ec(ec, current_entry_path))
        {
            return;
        }

        if ((path_status.permissions() & stdfs::perms::owner_write) != stdfs::perms::owner_write)
        {
            remove_file_attribute_readonly(current_entry_path, ec);
            if (err.check_ec(ec, current_entry_path)) return;
        }

        if (stdfs::is_directory(path_status))
        {
            stdfs::directory_iterator last;
            for (stdfs::directory_iterator first(current_entry_path, ec);; first.increment(ec))
            {
                if (err.check_ec(ec, current_entry_path))
                {
                    return;
                }

                if (first == last)
                {
                    if (RemoveDirectoryW(current_entry_path.c_str()))
                    {
                        ec.clear();
                        return;
                    }

                    ec.assign(GetLastError(), std::system_category());
                    err.failure_point = from_stdfs_path(current_entry_path);
                    return;
                }

                vcpkg_remove_all_impl(*first, err);
                if (err.check_ec(ec, current_entry_path))
                {
                    return;
                }
            }
        }

        stdfs::remove(current_entry_path, ec);
        err.check_ec(ec, current_entry_path);
    }

    void vcpkg_remove_all(const stdfs::directory_entry& current_entry, std::error_code& ec, Path& failure_point)
    {
        RemoveAllErrorInfo err;
        for (int backoff = 0; backoff < 5; ++backoff)
        {
            if (backoff)
            {
                using namespace std::chrono_literals;
                auto backoff_time = 100ms * backoff;
                std::this_thread::sleep_for(backoff_time);
            }

            vcpkg_remove_all_impl(current_entry, err);
            if (!err.ec)
            {
                break;
            }
        }

        ec = err.ec;
        failure_point = std::move(err.failure_point);
    }

    void vcpkg_remove_all(const Path& base, std::error_code& ec, Path& failure_point)
    {
        std::wstring wide_path;
        const auto& native_base = base.native();
        // Attempt to handle paths that are too long in recursive delete by prefixing absolute ones with
        // backslash backslash question backslash
        // See https://docs.microsoft.com/en-us/windows/win32/fileio/maximum-file-path-limitation
        // We are conservative and only accept paths that begin with a drive letter prefix because other forms
        // may have more Win32 path normalization that we do not replicate herein.
        // (There are still edge cases we don't handle, such as trailing whitespace or nulls, but
        // for purposes of remove_all, we never supported such trailing bits)
#if !defined(__MINGW32__)
        if (has_drive_letter_prefix(native_base.data(), native_base.data() + native_base.size()))
        {
            wide_path = L"\\\\?\\";
        }
#endif

        wide_path.append(Strings::to_utf16(native_base));

        stdfs::directory_entry entry(wide_path, ec);
        translate_not_found_to_success(ec);
        if (ec)
        {
            failure_point = base;
            return;
        }
        vcpkg_remove_all(entry, ec, failure_point);
    }

#else // ^^^ _WIN32 // !_WIN32 vvv
    bool stat_is_directory(const char* target) noexcept
    {
        struct stat s;
        if (::stat(target, &s) != 0)
        {
            return false;
        }

        return S_ISDIR(s.st_mode);
    }

    bool stat_is_regular_file(const char* target) noexcept
    {
        struct stat s;
        if (::stat(target, &s) != 0)
        {
            return false;
        }

        return S_ISREG(s.st_mode);
    }

    FileType posix_translate_stat_mode_to_file_type(mode_t mode) noexcept
    {
        if (S_ISBLK(mode))
        {
            return FileType::block;
        }

        if (S_ISCHR(mode))
        {
            return FileType::character;
        }

        if (S_ISDIR(mode))
        {
            return FileType::directory;
        }

        if (S_ISFIFO(mode))
        {
            return FileType::fifo;
        }

        if (S_ISREG(mode))
        {
            return FileType::regular;
        }

        if (S_ISLNK(mode))
        {
            return FileType::symlink;
        }

        if (S_ISSOCK(mode))
        {
            return FileType::socket;
        }

        return FileType::unknown;
    }

    struct PosixFd
    {
        PosixFd() = default;

        PosixFd(const char* path, int oflag, std::error_code& ec) noexcept : fd(::open(path, oflag))
        {
            check_error(ec);
        }

        PosixFd(const char* path, int oflag, mode_t mode, std::error_code& ec) noexcept : fd(::open(path, oflag, mode))
        {
            check_error(ec);
        }

        void swap(PosixFd& other) noexcept { std::swap(fd, other.fd); }

        PosixFd(const PosixFd&) = delete;
        PosixFd(PosixFd&& other) : fd(std::exchange(other.fd, -1)) { }
        PosixFd& operator=(const PosixFd&) = delete;
        PosixFd& operator=(PosixFd&& other)
        {
            PosixFd{std::move(other)}.swap(*this);
            return *this;
        }

        int flock(int operation) const noexcept { return ::flock(fd, operation); }

        ssize_t read(void* buf, size_t count) const noexcept { return ::read(fd, buf, count); }

        ssize_t write(void* buf, size_t count) const noexcept { return ::write(fd, buf, count); }

        int fstat(struct stat* statbuf) const noexcept { return ::fstat(fd, statbuf); }

        void fstat(struct stat* statbuf, std::error_code& ec) const noexcept
        {
            if (::fstat(fd, statbuf) == 0)
            {
                ec.clear();
            }
            else
            {
                ec.assign(errno, std::generic_category());
            }
        }

        void ftruncate(off_t length, std::error_code& ec) const noexcept
        {
            if (::ftruncate(fd, length) == 0)
            {
                ec.clear();
            }
            else
            {
                ec.assign(errno, std::generic_category());
            }
        }

        void fchmod(mode_t new_mode, std::error_code& ec) const noexcept
        {
            if (::fchmod(fd, new_mode) == 0)
            {
                ec.clear();
            }
            else
            {
                ec.assign(errno, std::generic_category());
            }
        }

        operator bool() const noexcept { return fd >= 0; }

        int get() const noexcept { return fd; }

        void close() noexcept { close_mark_invalid(fd); }

        ~PosixFd() { close(); }

    private:
        int fd = -1;

        void check_error(std::error_code& ec)
        {
            if (fd >= 0)
            {
                ec.clear();
            }
            else
            {
                ec.assign(errno, std::generic_category());
            }
        }
    };

    struct ReadDirOp
    {
        DIR* dirp;

        ReadDirOp(const Path& base, std::error_code& ec) : dirp(opendir(base.c_str()))
        {
            if (dirp)
            {
                ec.clear();
            }
            else
            {
                ec.assign(errno, std::generic_category());
            }
        }

        ReadDirOp(const ReadDirOp&) = delete;
        ReadDirOp& operator=(const ReadDirOp&) = delete;

        const dirent* read() const
        {
            // https://www.gnu.org/software/libc/manual/html_node/Reading_002fClosing-Directory.html
            // > In the GNU C Library, it is safe to call readdir from multiple threads as long as
            // > each thread uses its own DIR object. POSIX.1-2008 does not require this to be safe,
            // > but we are not aware of any operating systems where it does not work.
            return readdir(dirp);
        }

        const dirent* read(std::error_code& ec) const
        {
            errno = 0;
            const dirent* result = readdir(dirp);
            if (result || errno == 0)
            {
                ec.clear();
            }
            else
            {
                ec.assign(errno, std::generic_category());
            }

            return result;
        }

        ~ReadDirOp()
        {
            if (dirp)
            {
                Checks::check_exit(VCPKG_LINE_INFO, closedir(dirp) == 0);
            }
        }
    };

#if defined(_DIRENT_HAVE_D_TYPE)
    enum class PosixDType : unsigned char
    {
        Unknown = DT_UNKNOWN,
        Regular = DT_REG,
        Directory = DT_DIR,
        Fifo = DT_FIFO,
        Socket = DT_SOCK,
        CharacterDevice = DT_CHR,
        BlockDevice = DT_BLK,
        Link = DT_LNK
    };

    PosixDType get_d_type(const struct dirent* d) noexcept { return static_cast<PosixDType>(d->d_type); }
#else  // ^^^ _DIRENT_HAVE_D_TYPE // !_DIRENT_HAVE_D_TYPE
    enum class PosixDType : unsigned char
    {
        Unknown = 0,
        Regular = 1,
        Directory = 2,
        Fifo = 3,
        Socket = 4,
        CharacterDevice = 5,
        BlockDevice = 6,
        Link = 7
    };

    PosixDType get_d_type(const struct dirent*) noexcept { return PosixDType::Unknown; }
#endif // ^^^ !_DIRENT_HAVE_D_TYPE
    void mark_recursive_error(const Path& base, std::error_code& ec, Path& failure_point)
    {
        failure_point = base;
        ec.assign(errno, std::generic_category());
    }

    void vcpkg_remove_all_directory(const Path& base,
                                    std::error_code& ec,
                                    Path& failure_point,
                                    struct stat& base_lstat);

    void vcpkg_remove_all(const Path& base,
                          std::error_code& ec,
                          Path& failure_point,
                          PosixDType base_dtype = PosixDType::Unknown)
    {
        struct stat s;
        if (base_dtype == PosixDType::Unknown)
        {
            // We have to check that `base` isn't a symbolic link
            if (::lstat(base.c_str(), &s) != 0)
            {
                if (errno != ENOENT && errno != ENOTDIR)
                {
                    mark_recursive_error(base, ec, failure_point);
                    return;
                }

                ec.clear();
                return;
            }

            if (S_ISDIR(s.st_mode))
            {
                vcpkg_remove_all_directory(base, ec, failure_point, s);
                return;
            }
        }
        else if (base_dtype == PosixDType::Directory)
        {
            // establish `base` being writable before calling vcpkg_remove_all_directory
            if (::lstat(base.c_str(), &s) != 0)
            {
                // no ENOENT check here since we were supposed to be visiting a directory
                mark_recursive_error(base, ec, failure_point);
                return;
            }

            if (!S_ISDIR(s.st_mode))
            {
                // if it isn't still a directory something is racy
                ec = std::make_error_code(std::errc::device_or_resource_busy);
                failure_point = base;
                return;
            }

            vcpkg_remove_all_directory(base, ec, failure_point, s);
            return;
        }

        if (::unlink(base.c_str()) != 0)
        {
            mark_recursive_error(base, ec, failure_point);
        }
    }

    void vcpkg_remove_all_directory(const Path& base, std::error_code& ec, Path& failure_point, struct stat& base_lstat)
    {
        // ensure that the directory is readable, writable and executable
        // NOTE: the execute bit on directories is needed to allow opening files inside of that directory
        if ((base_lstat.st_mode & (S_IRUSR | S_IWUSR | S_IXUSR)) != (S_IRUSR | S_IWUSR | S_IXUSR))
        {
            if (::chmod(base.c_str(), base_lstat.st_mode | S_IRUSR | S_IWUSR | S_IXUSR) != 0)
            {
                ec.assign(errno, std::generic_category());
                mark_recursive_error(base, ec, failure_point);
                return;
            }
        }

        // delete everything inside
        ReadDirOp op{base, ec};
        if (ec)
        {
            mark_recursive_error(base, ec, failure_point);
            return;
        }

        for (;;)
        {
            errno = 0;
            const auto entry = op.read();
            if (!entry)
            {
                if (errno != 0)
                {
                    mark_recursive_error(base, ec, failure_point);
                    return;
                }

                // no more entries left, fall down to rmdir below
                break;
            }

            // delete base / entry.d_name, recursively
            if (is_dot_or_dot_dot(entry->d_name))
            {
                continue;
            }

            vcpkg_remove_all(base / entry->d_name, ec, failure_point, get_d_type(entry));
            if (ec)
            {
                // removing a contained entity failed; the recursive call will set failure_point
                return;
            }
        }

        if (::rmdir(base.c_str()) != 0)
        {
            mark_recursive_error(base, ec, failure_point);
        }
    }
#endif // ^^^ !_WIN32

    constexpr char preferred_separator = VCPKG_PREFERRED_SEPARATOR[0];
} // unnamed namespace

#if defined(_WIN32)
namespace
{
    struct FindFirstOp
    {
        HANDLE h_find = INVALID_HANDLE_VALUE;
        WIN32_FIND_DATAW find_data;

        unsigned long find_first(const wchar_t* const path) noexcept
        {
            assert(h_find == INVALID_HANDLE_VALUE);
            h_find = FindFirstFileW(path, &find_data);
            if (h_find == INVALID_HANDLE_VALUE)
            {
                return GetLastError();
            }

            return ERROR_SUCCESS;
        }

        FindFirstOp() = default;
        FindFirstOp(const FindFirstOp&) = delete;
        FindFirstOp& operator=(const FindFirstOp&) = delete;

        ~FindFirstOp()
        {
            if (h_find != INVALID_HANDLE_VALUE)
            {
                (void)FindClose(h_find);
            }
        }
    };
} // unnamed namespace
#endif // _WIN32

namespace vcpkg
{
    LocalizedString format_filesystem_call_error(const std::error_code& ec,
                                                 StringView call_name,
                                                 std::initializer_list<StringView> args)
    {
        auto arguments = args.size() == 0 ? "()" : "(\"" + Strings::join("\", \"", args.begin(), args.end()) + "\")";
        return LocalizedString::from_raw(Strings::concat(call_name, arguments, ": ", ec.message()));
    }

    [[noreturn]] void exit_filesystem_call_error(LineInfo li,
                                                 const std::error_code& ec,
                                                 StringView call_name,
                                                 std::initializer_list<StringView> args)
    {
        Checks::msg_exit_with_message(li, format_filesystem_call_error(ec, call_name, args));
    }

    IgnoreErrors::operator std::error_code&() { return ec; }

    Path::Path(const StringView sv) : m_str(sv.to_string()) { }
    Path::Path(const std::string& s) : m_str(s) { }
    Path::Path(std::string&& s) : m_str(std::move(s)) { }
    Path::Path(const char* s) : m_str(s) { }

    Path::Path(const char* first, size_t size) : m_str(first, size) { }

    const std::string& Path::native() const& noexcept { return m_str; }
    std::string&& Path::native() && noexcept { return std::move(m_str); }
    Path::operator StringView() const noexcept { return m_str; }

    const char* Path::c_str() const noexcept { return m_str.c_str(); }

    std::string Path::generic_u8string() const
    {
#if defined(_WIN32)
        auto result = m_str;
        std::replace(result.begin(), result.end(), '\\', '/');
        return result;
#else
        return m_str;
#endif
    }

    bool Path::empty() const noexcept { return m_str.empty(); }

    Path Path::operator/(StringView sv) const&
    {
        Path result = *this;
        result /= sv;
        return result;
    }

    Path Path::operator/(StringView sv) &&
    {
        *this /= sv;
        return std::move(*this);
    }

    Path Path::operator+(StringView sv) const&
    {
        Path result = *this;
        result.m_str.append(sv.data(), sv.size());
        return result;
    }

    Path Path::operator+(StringView sv) &&
    {
        m_str.append(sv.data(), sv.size());
        return std::move(*this);
    }

    Path& Path::operator/=(StringView sv)
    {
        // set *this to the path lexically resolved by _Other relative to *this
        // examples:
        // path("cat") / "c:/dog"; // yields "c:/dog"
        // path("cat") / "c:"; // yields "c:"
        // path("c:") / ""; // yields "c:"
        // path("c:cat") / "/dog"; // yields "c:/dog"
        // path("c:cat") / "c:dog"; // yields "c:cat/dog"
        // path("c:cat") / "d:dog"; // yields "d:dog"
        // several places herein quote the standard, but the standard's variable p is replaced with _Other

        if (is_absolute_path(sv))
        { // if _Other.is_absolute(), then op=(_Other)
            m_str.assign(sv.data(), sv.size());
            return *this;
        }

        const char* my_first = m_str.data();
        const auto my_last = my_first + m_str.size();
        const auto other_first = sv.data();
        const auto other_last = other_first + sv.size();
        const auto my_root_name_end = find_root_name_end(my_first, my_last);
        const auto other_root_name_end = find_root_name_end(other_first, other_last);
        if (other_first != other_root_name_end &&
            !std::equal(my_first, my_root_name_end, other_first, other_root_name_end))
        {
            // if _Other.has_root_name() && _Other.root_name() != root_name(), then op=(_Other)
            m_str.assign(sv.data(), sv.size());
            return *this;
        }

        if (other_root_name_end != other_last && is_slash(*other_root_name_end))
        {
            // If _Other.has_root_directory() removes any root directory and relative-path from *this
            m_str.erase(static_cast<size_t>(my_root_name_end - my_first));
        }
        else
        {
            // Otherwise, if (!has_root_directory && is_absolute) || has_filename appends path::preferred_separator
#if defined(_WIN32)
            if (my_root_name_end == my_last)
            {
                // Here, !has_root_directory && !has_filename
                // Going through our root_name kinds:
                // X: can't be absolute here, since those paths are absolute only when has_root_directory
                // \\?\ can't exist without has_root_directory
                // \\server can be absolute here
                if (my_root_name_end - my_first >= 3)
                {
                    m_str.push_back(preferred_separator);
                }
            }
            else
            {
                // Here, has_root_directory || has_filename
                // If there is a trailing slash, the trailing slash might be part of root_directory.
                // If it is, has_root_directory && !has_filename, so the test fails.
                // If there is a trailing slash not part of root_directory, then !has_filename, so only
                // (!has_root_directory && is_absolute) remains
                // Going through our root_name kinds:
                // X:cat\ needs a root_directory to be absolute
                // \\server\cat must have a root_directory to exist with a relative_path
                // \\?\ must have a root_directory to exist
                // As a result, the test fails if there is a trailing slash.
                // If there is no trailing slash, then has_filename, so the test passes.
                // Therefore, the test passes if and only if there is no trailing slash.
                if (!is_slash(my_last[-1]))
                {
                    m_str.push_back(preferred_separator);
                }
            }
#else  // ^^^ _WIN32 / !_WIN32 vvv
       // (!has_root_directory && is_absolute) can't happen on POSIX, so this just becomes has_filename
            const auto my_relative_first = std::find_if_not(my_root_name_end, my_last, is_slash);
            if (my_relative_first != my_last && !is_slash(my_last[-1]))
            {
                m_str.push_back(preferred_separator);
            }
#endif // _WIN32
        }

        // Then appends the native format pathname of _Other, omitting any root-name from its generic format
        // pathname, to the native format pathname.
        m_str.append(other_root_name_end, static_cast<size_t>(other_last - other_root_name_end));
        return *this;
    }

    Path& Path::operator+=(StringView sv)
    {
        m_str.append(sv.data(), sv.size());
        return *this;
    }

    void Path::replace_filename(StringView sv)
    {
        // note: sv may refer to data in m_str, so do everything with one call to replace()
        const char* first = m_str.data();
        const char* last = first + m_str.size();
        const char* filename = find_filename(first, last);
        m_str.replace(m_str.begin() + (filename - first), m_str.end(), sv.data(), sv.size());
    }

    void Path::remove_filename()
    {
        const char* first = m_str.data();
        const char* last = first + m_str.size();
        const char* filename = find_filename(first, last);
        m_str.erase(m_str.begin() + (filename - first), m_str.end());
    }

    void Path::clear() { m_str.clear(); }

    // It is not clear if this is intended to collapse multiple slashes, see
    // https://github.com/microsoft/STL/issues/2082
    // This implementation does collapse slashes because we primarily use it for shiny display purposes.
    void Path::make_preferred()
    {
        char* first = m_str.data();
        char* last = first + m_str.size();
        char* after_root_name = const_cast<char*>(find_root_name_end(first, last));
        char* after_root_directory = std::find_if_not(after_root_name, last, is_slash);
#if defined(_WIN32)
        std::replace(first, after_root_name, '/', '\\');
#endif // _WIN32
        char* target = after_root_name;
        if (after_root_name != after_root_directory)
        {
            *target = preferred_separator;
            ++target;
        }

        first = after_root_directory;
        for (;;)
        {
            char* next_slash = std::find_if(first, last, is_slash);
            auto length = next_slash - first;
            if (first != target)
            {
                memmove(target, first, static_cast<size_t>(length));
            }

            target += length;
            if (next_slash == last)
            {
                m_str.erase(target - m_str.data());
                return;
            }

            *target = preferred_separator;
            ++target;
            first = std::find_if_not(next_slash + 1, last, is_slash);
        }
    }

    void Path::make_generic()
    {
        char* first = m_str.data();
        char* last = first + m_str.size();
        char* after_root_name = const_cast<char*>(find_root_name_end(first, last));
        char* after_root_directory = std::find_if_not(after_root_name, last, is_slash);
#if defined(_WIN32)
        // \\server\share must remain \\server but it can be \\server/share
        std::replace(first, after_root_name, '/', '\\');
#endif // _WIN32
        char* target = after_root_name;
        if (after_root_name != after_root_directory)
        {
            *target = '/';
            ++target;
        }

        first = after_root_directory;
        for (;;)
        {
            char* next_slash = std::find_if(first, last, is_slash);
            auto length = next_slash - first;
            if (first != target)
            {
                memmove(target, first, static_cast<size_t>(length));
            }

            target += length;
            if (next_slash == last)
            {
                m_str.erase(target - m_str.data());
                return;
            }

            *target = '/';
            ++target;
            first = std::find_if_not(next_slash + 1, last, is_slash);
        }
    }

    Path Path::lexically_normal() const
    {
        // copied from microsoft/STL, stl/inc/filesystem:lexically_normal()
        // relicensed under MIT for the vcpkg repository.

        // N4810 29.11.7.1 [fs.path.generic]/6:
        // "Normalization of a generic format pathname means:"

        // "1. If the path is empty, stop."
        if (m_str.empty())
        {
            return {};
        }

        // "2. Replace each slash character in the root-name with a preferred-separator."
        const auto first = m_str.data();
        const auto last = first + m_str.size();
        const auto root_name_end = find_root_name_end(first, last);

        std::string normalized(first, root_name_end);

#if defined(_WIN32)
        std::replace(normalized.begin(), normalized.end(), '/', '\\');
#endif // _WIN32

        // "3. Replace each directory-separator with a preferred-separator.
        // [ Note: The generic pathname grammar (29.11.7.1) defines directory-separator
        // as one or more slashes and preferred-separators. -end note ]"
        std::list<StringView> lst; // Empty string_view means directory-separator
                                   // that will be normalized to a preferred-separator.
                                   // Non-empty string_view means filename.
        for (auto next = root_name_end; next != last;)
        {
            if (is_slash(*next))
            {
                if (lst.empty() || !lst.back().empty())
                {
                    // collapse one or more slashes and preferred-separators to one empty StringView
                    lst.emplace_back();
                }

                ++next;
            }
            else
            {
                const auto filename_end = std::find_if(next + 1, last, is_slash);
                lst.emplace_back(next, filename_end);
                next = filename_end;
            }
        }

        // "4. Remove each dot filename and any immediately following directory-separator."
        for (auto next = lst.begin(); next != lst.end();)
        {
            if (is_dot(*next))
            {
                next = lst.erase(next); // erase dot filename

                if (next != lst.end())
                {
                    next = lst.erase(next); // erase immediately following directory-separator
                }
            }
            else
            {
                ++next;
            }
        }

        // "5. As long as any appear, remove a non-dot-dot filename immediately followed by a
        // directory-separator and a dot-dot filename, along with any immediately following directory-separator."
        for (auto next = lst.begin(); next != lst.end();)
        {
            auto prev = next;

            // If we aren't going to erase, keep advancing.
            // If we're going to erase, next now points past the dot-dot filename.
            ++next;

            if (is_dot_dot(*prev) && prev != lst.begin() && --prev != lst.begin() && !is_dot_dot(*(--prev)))
            {
                if (next != lst.end())
                { // dot-dot filename has an immediately following directory-separator
                    ++next;
                }

                lst.erase(prev, next); // next remains valid
            }
        }

        // "6. If there is a root-directory, remove all dot-dot filenames
        // and any directory-separators immediately following them.
        // [ Note: These dot-dot filenames attempt to refer to nonexistent parent directories. -end note ]"
        if (!lst.empty() && lst.front().empty())
        { // we have a root-directory
            for (auto next = lst.begin(); next != lst.end();)
            {
                if (is_dot_dot(*next))
                {
                    next = lst.erase(next); // erase dot-dot filename

                    if (next != lst.end())
                    {
                        next = lst.erase(next); // erase immediately following directory-separator
                    }
                }
                else
                {
                    ++next;
                }
            }
        }

        // "7. If the last filename is dot-dot, remove any trailing directory-separator."
        if (lst.size() >= 2 && lst.back().empty() && is_dot_dot(*std::prev(lst.end(), 2)))
        {
            lst.pop_back();
        }

        // Build up normalized by flattening lst.
        for (const auto& elem : lst)
        {
            if (elem.empty())
            {
                normalized.push_back(preferred_separator);
            }
            else
            {
                normalized.append(elem.data(), elem.size());
            }
        }

        // "8. If the path is empty, add a dot."
        if (normalized.empty())
        {
            normalized.push_back('.');
        }

        // "The result of normalization is a path in normal form, which is said to be normalized."
        return normalized;
    }

    bool Path::make_parent_path()
    {
        const auto parent = parent_path();
        if (parent.size() == m_str.size())
        {
            return false;
        }

        m_str.resize(parent.size());
        return true;
    }

    StringView Path::parent_path() const { return parse_parent_path(m_str); }
    StringView Path::filename() const { return parse_filename(m_str); }
    StringView Path::extension() const { return parse_extension(m_str); }
    StringView Path::stem() const { return parse_stem(m_str); }

    bool Path::is_absolute() const { return is_absolute_path(m_str); }

    bool Path::is_relative() const { return !is_absolute(); }

    const char* to_printf_arg(const Path& p) noexcept { return p.m_str.c_str(); }

    bool is_symlink(FileType s) { return s == FileType::symlink || s == FileType::junction; }
    bool is_regular_file(FileType s) { return s == FileType::regular; }
    bool is_directory(FileType s) { return s == FileType::directory; }
    bool exists(FileType s) { return s != FileType::not_found && s != FileType::none; }

    FilePointer::FilePointer(const Path& path) : m_fs(nullptr), m_path(path) { }
    FilePointer::FilePointer() noexcept : m_fs(nullptr), m_path{} { }

    FilePointer::FilePointer(FilePointer&& other) noexcept : m_fs(other.m_fs), m_path(std::move(other.m_path))
    {
        other.m_fs = nullptr;
        other.m_path = {};
    }

    FilePointer::operator bool() const noexcept { return m_fs != nullptr; }

    long long FilePointer::tell() const noexcept
    {
#if defined(_WIN32)
        return ::_ftelli64(m_fs);
#else  // ^^^ _WIN32 / !_WIN32 vvv
        return ::ftello(m_fs);
#endif // ^^^ !_WIN32
    }

    int FilePointer::eof() const noexcept { return ::feof(m_fs); }
    std::error_code FilePointer::error() const noexcept
    {
        return std::error_code(::ferror(m_fs), std::generic_category());
    }

    int FilePointer::error_raw() const noexcept { return ::ferror(m_fs); }

    const Path& FilePointer::path() const { return m_path; }

    ExpectedL<Unit> FilePointer::try_seek_to(long long offset) { return try_seek_to(offset, SEEK_SET); }

    ExpectedL<Unit> FilePointer::try_seek_to(long long offset, int origin)
    {
#if defined(_WIN32)
        const int result = ::_fseeki64(m_fs, offset, origin);
#else  // ^^^ _WIN32 / !_WIN32 vvv
        const int result = ::fseeko(m_fs, offset, origin);
#endif // ^^^ !_WIN32

        if (result)
        {
            return msg::format(msgFileSeekFailed, msg::path = m_path, msg::byte_offset = offset);
        }

        return Unit{};
    }

    void FilePointer::close() noexcept
    {
        if (m_fs)
        {
            Checks::check_exit(VCPKG_LINE_INFO, ::fclose(m_fs) == 0);
            m_fs = 0;
        }
    }

    FilePointer::~FilePointer() { close(); }

    ReadFilePointer::ReadFilePointer() noexcept = default;

    ReadFilePointer::ReadFilePointer(ReadFilePointer&&) noexcept = default;

    ReadFilePointer::ReadFilePointer(const Path& file_path, std::error_code& ec) : FilePointer(file_path)
    {
#if defined(_WIN32)
        m_fs = ::_wfsopen(to_stdfs_path(file_path).c_str(), L"rb", _SH_DENYNO);
#else  // ^^^ _WIN32 / !_WIN32 vvv
        m_fs = ::fopen(file_path.c_str(), "rb");
#endif // ^^^ !_WIN32
        if (m_fs)
        {
            ec.clear();
        }
        else
        {
            ec.assign(errno, std::generic_category());
        }
    }

    ReadFilePointer& ReadFilePointer::operator=(ReadFilePointer&& other) noexcept
    {
        ReadFilePointer fp{std::move(other)};
        std::swap(m_fs, fp.m_fs);
        std::swap(m_path, fp.m_path);
        return *this;
    }

    size_t ReadFilePointer::read(void* buffer, size_t element_size, size_t element_count) const noexcept
    {
        return ::fread(buffer, element_size, element_count, m_fs);
    }

    ExpectedL<Unit> ReadFilePointer::try_read_all(void* buffer, std::uint32_t size)
    {
        const auto result = this->read(buffer, 1, size);
        if (result != size)
        {
            return msg::format(
                msgFileReadFailed, msg::path = m_path, msg::byte_offset = this->tell(), msg::count = size);
        }

        return Unit{};
    }

    ExpectedL<char> ReadFilePointer::try_getc()
    {
        auto result = ::fgetc(m_fs);
        if (result == EOF)
        {
            return msg::format(msgFileReadFailed, msg::path = m_path, msg::byte_offset = this->tell(), msg::count = 1);
        }

        return static_cast<char>(result);
    }

    ExpectedL<Unit> ReadFilePointer::try_read_all_from(long long offset, void* buffer, std::uint32_t size)
    {
        return try_seek_to(offset).then([&](Unit) { return try_read_all(buffer, size); });
    }

    std::string ReadFilePointer::read_to_end(std::error_code& ec)
    {
        std::string output;
        constexpr std::size_t buffer_size = 1024 * 32;
        char buffer[buffer_size];
        auto this_read = this->read(buffer, 1, buffer_size);
        if (this_read != buffer_size)
        {
            auto maybe_error = ::ferror(m_fs);
            if (maybe_error)
            {
                ec.assign(maybe_error, std::generic_category());
                return output;
            }

            if (!this->eof())
            {
                Checks::unreachable(VCPKG_LINE_INFO, "Got a partial read without an error or end");
            }
        }

        {
            StringView to_append_view{buffer, this_read};
            to_append_view.remove_bom();
            output.append(to_append_view.data(), to_append_view.size());
        }

        read_to_end_suffix(output, ec, buffer, buffer_size, this_read);
        return output;
    }

    void ReadFilePointer::read_to_end_suffix(
        std::string& output, std::error_code& ec, char* buffer, size_t buffer_size, size_t last_read)
    {
        if (last_read == buffer_size)
        {
            for (;;)
            {
                last_read = this->read(buffer, 1, buffer_size);
                if (last_read != buffer_size)
                {
                    break;
                }

                output.append(buffer, last_read);
            }

            if (auto maybe_error = ::ferror(m_fs))
            {
                ec.assign(maybe_error, std::generic_category());
                output.clear();
                return;
            }

            output.append(buffer, last_read);
            if (!this->eof())
            {
                Checks::unreachable(VCPKG_LINE_INFO, "Got a partial read without an error or end");
            }
        }

        ec.clear();
    }

    WriteFilePointer::WriteFilePointer() noexcept = default;

    WriteFilePointer::WriteFilePointer(WriteFilePointer&&) noexcept = default;

    WriteFilePointer::WriteFilePointer(const Path& file_path, Append append, Overwrite overwrite, std::error_code& ec)
        : FilePointer(file_path)
    {
#if defined(_WIN32)
        m_fs = ::_wfsopen(to_stdfs_path(file_path).c_str(),
                          append == Append::YES ? L"ab" : (overwrite == Overwrite::YES ? L"wb" : L"wbx"),
                          _SH_DENYWR);
        ec.assign(m_fs == nullptr ? errno : 0, std::generic_category());
        if (m_fs != nullptr) ::setvbuf(m_fs, NULL, _IONBF, 0);
#else  // ^^^ _WIN32 / !_WIN32 vvv
        m_fs = ::fopen(file_path.c_str(), append == Append::YES ? "ab" : (overwrite == Overwrite::YES ? "wb" : "wbx"));
        if (m_fs)
        {
            ec.clear();
        }
        else
        {
            ec.assign(errno, std::generic_category());
        }
#endif // ^^^ !_WIN32
    }

    WriteFilePointer& WriteFilePointer::operator=(WriteFilePointer&& other) noexcept
    {
        WriteFilePointer fp{std::move(other)};
        std::swap(m_fs, fp.m_fs);
        std::swap(m_path, fp.m_path);
        return *this;
    }

    size_t WriteFilePointer::write(const void* buffer, size_t element_size, size_t element_count) const noexcept
    {
        return ::fwrite(buffer, element_size, element_count, m_fs);
    }

    void WriteFilePointer::flush() const noexcept { ::fflush(m_fs); }

    int WriteFilePointer::put(int c) const noexcept { return ::fputc(c, m_fs); }

    uint64_t ReadOnlyFilesystem::file_size(const Path& file_path, LineInfo li) const
    {
        std::error_code ec;
        auto maybe_contents = this->file_size(file_path, ec);
        if (ec)
        {
            exit_filesystem_call_error(li, ec, __func__, {file_path});
        }

        return maybe_contents;
    }

    std::string ReadOnlyFilesystem::read_contents(const Path& file_path, LineInfo li) const
    {
        std::error_code ec;
        auto maybe_contents = this->read_contents(file_path, ec);
        if (ec)
        {
            exit_filesystem_call_error(li, ec, __func__, {file_path});
        }

        return maybe_contents;
    }

    ExpectedL<FileContents> ReadOnlyFilesystem::try_read_contents(const Path& file_path) const
    {
        std::error_code ec;
        auto maybe_contents = this->read_contents(file_path, ec);
        if (ec)
        {
            return format_filesystem_call_error(ec, __func__, {file_path});
        }

        return FileContents{std::move(maybe_contents), file_path.native()};
    }

    Path ReadOnlyFilesystem::find_file_recursively_up(const Path& starting_dir, const Path& filename, LineInfo li) const
    {
        std::error_code ec;
        auto result = this->find_file_recursively_up(starting_dir, filename, ec);
        if (ec)
        {
            exit_filesystem_call_error(li, ec, __func__, {starting_dir, filename});
        }

        return result;
    }

    ExpectedL<Path> ReadOnlyFilesystem::try_find_file_recursively_up(const Path& starting_dir,
                                                                     const Path& filename) const
    {
        std::error_code ec;
        auto result = this->find_file_recursively_up(starting_dir, filename, ec);
        if (ec)
        {
            return format_filesystem_call_error(ec, __func__, {starting_dir, filename});
        }

        return result;
    }

    std::vector<Path> ReadOnlyFilesystem::get_files_recursive(const Path& dir, LineInfo li) const
    {
        return this->try_get_files_recursive(dir).value_or_exit(li);
    }

    ExpectedL<std::vector<Path>> ReadOnlyFilesystem::try_get_files_recursive(const Path& dir) const
    {
        std::error_code ec;
        auto maybe_files = this->get_files_recursive(dir, ec);
        if (ec)
        {
            return format_filesystem_call_error(ec, __func__, {dir});
        }

        return maybe_files;
    }

    std::vector<Path> ReadOnlyFilesystem::get_files_non_recursive(const Path& dir, LineInfo li) const
    {
        return this->try_get_files_non_recursive(dir).value_or_exit(li);
    }

    ExpectedL<std::vector<Path>> ReadOnlyFilesystem::try_get_files_non_recursive(const Path& dir) const
    {
        std::error_code ec;
        auto maybe_files = this->get_files_non_recursive(dir, ec);
        if (ec)
        {
            return format_filesystem_call_error(ec, __func__, {dir});
        }

        return maybe_files;
    }

    std::vector<Path> ReadOnlyFilesystem::get_directories_recursive(const Path& dir, LineInfo li) const
    {
        return this->try_get_directories_recursive(dir).value_or_exit(li);
    }

    ExpectedL<std::vector<Path>> ReadOnlyFilesystem::try_get_directories_recursive(const Path& dir) const
    {
        std::error_code ec;
        auto maybe_directories = this->get_directories_recursive(dir, ec);
        if (ec)
        {
            return format_filesystem_call_error(ec, __func__, {dir});
        }

        return maybe_directories;
    }

    std::vector<Path> ReadOnlyFilesystem::get_directories_recursive_lexically_proximate(const Path& dir,
                                                                                        LineInfo li) const
    {
        return this->try_get_directories_recursive_lexically_proximate(dir).value_or_exit(li);
    }

    ExpectedL<std::vector<Path>> ReadOnlyFilesystem::try_get_directories_recursive_lexically_proximate(
        const Path& dir) const
    {
        std::error_code ec;
        auto maybe_directories = this->get_directories_recursive_lexically_proximate(dir, ec);
        if (ec)
        {
            return format_filesystem_call_error(ec, __func__, {dir});
        }

        return maybe_directories;
    }

    std::vector<Path> ReadOnlyFilesystem::get_directories_non_recursive(const Path& dir, LineInfo li) const
    {
        return this->try_get_directories_non_recursive(dir).value_or_exit(li);
    }

    ExpectedL<std::vector<Path>> ReadOnlyFilesystem::try_get_directories_non_recursive(const Path& dir) const
    {
        std::error_code ec;
        auto maybe_directories = this->get_directories_non_recursive(dir, ec);
        if (ec)
        {
            return format_filesystem_call_error(ec, __func__, {dir});
        }

        return maybe_directories;
    }

    std::vector<Path> ReadOnlyFilesystem::get_regular_files_recursive(const Path& dir, LineInfo li) const
    {
        return this->try_get_regular_files_recursive(dir).value_or_exit(li);
    }

    ExpectedL<std::vector<Path>> ReadOnlyFilesystem::try_get_regular_files_recursive(const Path& dir) const
    {
        std::error_code ec;
        auto maybe_directories = this->get_regular_files_recursive(dir, ec);
        if (ec)
        {
            return format_filesystem_call_error(ec, __func__, {dir});
        }

        return maybe_directories;
    }

    std::vector<Path> ReadOnlyFilesystem::get_regular_files_recursive_lexically_proximate(const Path& dir,
                                                                                          LineInfo li) const
    {
        return this->try_get_regular_files_recursive_lexically_proximate(dir).value_or_exit(li);
    }

    ExpectedL<std::vector<Path>> ReadOnlyFilesystem::try_get_regular_files_recursive_lexically_proximate(
        const Path& dir) const
    {
        std::error_code ec;
        auto maybe_directories = this->get_regular_files_recursive_lexically_proximate(dir, ec);
        if (ec)
        {
            return format_filesystem_call_error(ec, __func__, {dir});
        }

        return maybe_directories;
    }

    std::vector<Path> ReadOnlyFilesystem::get_regular_files_non_recursive(const Path& dir, LineInfo li) const
    {
        return this->try_get_regular_files_non_recursive(dir).value_or_exit(li);
    }

    ExpectedL<std::vector<Path>> ReadOnlyFilesystem::try_get_regular_files_non_recursive(const Path& dir) const
    {
        std::error_code ec;
        auto maybe_directories = this->get_regular_files_non_recursive(dir, ec);
        if (ec)
        {
            return format_filesystem_call_error(ec, __func__, {dir});
        }

        return maybe_directories;
    }

    bool ReadOnlyFilesystem::exists(const Path& target, std::error_code& ec) const
    {
        return vcpkg::exists(this->symlink_status(target, ec));
    }

    bool ReadOnlyFilesystem::exists(const Path& target, LineInfo li) const
    {
        std::error_code ec;
        auto result = this->exists(target, ec);
        if (ec)
        {
            exit_filesystem_call_error(li, ec, __func__, {target});
        }

        return result;
    }

    bool ReadOnlyFilesystem::is_empty(const Path& target, LineInfo li) const
    {
        std::error_code ec;
        auto result = this->is_empty(target, ec);
        if (ec)
        {
            exit_filesystem_call_error(li, ec, __func__, {target});
        }

        return result;
    }

    FileType ReadOnlyFilesystem::status(const Path& target, vcpkg::LineInfo li) const noexcept
    {
        std::error_code ec;
        auto result = this->status(target, ec);
        if (ec)
        {
            exit_filesystem_call_error(li, ec, __func__, {target});
        }

        return result;
    }

    FileType ReadOnlyFilesystem::symlink_status(const Path& target, vcpkg::LineInfo li) const noexcept
    {
        std::error_code ec;
        auto result = this->symlink_status(target, ec);
        if (ec)
        {
            exit_filesystem_call_error(li, ec, __func__, {target});
        }

        return result;
    }

    Path ReadOnlyFilesystem::almost_canonical(const Path& target, LineInfo li) const
    {
        std::error_code ec;
        const auto result = this->almost_canonical(target, ec);
        if (ec)
        {
            exit_filesystem_call_error(li, ec, __func__, {target});
        }

        return result;
    }

    Path ReadOnlyFilesystem::current_path(LineInfo li) const
    {
        std::error_code ec;
        const auto result = this->current_path(ec);
        if (ec)
        {
            exit_filesystem_call_error(li, ec, __func__, {});
        }

        return result;
    }

    Path ReadOnlyFilesystem::absolute(const Path& target, LineInfo li) const
    {
        std::error_code ec;
        const auto result = this->absolute(target, ec);
        if (ec)
        {
            exit_filesystem_call_error(li, ec, __func__, {target});
        }

        return result;
    }

    Optional<Path> ReadOnlyFilesystem::absolute(DiagnosticContext& context, const Path& target) const
    {
        std::error_code ec;
        Optional<Path> result{this->absolute(target, ec)};
        if (ec)
        {
            context.report_error(format_filesystem_call_error(ec, __func__, {target}));
            result.clear();
        }

        return result;
    }

    std::vector<Path> ReadOnlyFilesystem::find_from_PATH(StringView stem) const
    {
        return this->find_from_PATH(View<StringView>{&stem, 1});
    }

    ReadFilePointer ReadOnlyFilesystem::open_for_read(const Path& file_path, LineInfo li) const
    {
        std::error_code ec;
        auto ret = this->open_for_read(file_path, ec);
        if (ec)
        {
            exit_filesystem_call_error(li, ec, __func__, {file_path});
        }

        return ret;
    }

    ExpectedL<ReadFilePointer> ReadOnlyFilesystem::try_open_for_read(const Path& file_path) const
    {
        std::error_code ec;
        auto ret = this->open_for_read(file_path, ec);
        if (ec)
        {
            return format_filesystem_call_error(ec, __func__, {file_path});
        }

        return ExpectedL<ReadFilePointer>{std::move(ret)};
    }

    ExpectedL<bool> ReadOnlyFilesystem::check_update_required(const Path& version_path,
                                                              StringView expected_version) const
    {
        std::error_code ec;
        auto read_handle = open_for_read(version_path, ec);
        if (ec)
        {
            translate_not_found_to_success(ec);
            if (ec)
            {
                return format_filesystem_call_error(ec, __func__, {version_path, expected_version});
            }

            return true;
        }

        auto actual_version = read_handle.read_to_end(ec);
        if (ec)
        {
            return format_filesystem_call_error(ec, __func__, {version_path, expected_version});
        }

        return actual_version != expected_version;
    }

    void Filesystem::write_contents(const Path& file_path, StringView data, LineInfo li) const
    {
        std::error_code ec;
        this->write_contents(file_path, data, ec);
        if (ec)
        {
            exit_filesystem_call_error(li, ec, __func__, {file_path});
        }
    }
    void Filesystem::write_rename_contents(const Path& file_path,
                                           const Path& temp_name,
                                           StringView data,
                                           LineInfo li) const
    {
        auto temp_path = file_path;
        temp_path.replace_filename(temp_name);
        this->write_contents(temp_path, data, li);
        this->rename(temp_path, file_path, li);
    }
    void Filesystem::write_contents_and_dirs(const Path& file_path, StringView data, LineInfo li) const
    {
        std::error_code ec;
        this->write_contents_and_dirs(file_path, data, ec);
        if (ec)
        {
            exit_filesystem_call_error(li, ec, __func__, {file_path});
        }
    }
    void Filesystem::rename(const Path& old_path, const Path& new_path, LineInfo li) const
    {
        std::error_code ec;
        this->rename(old_path, new_path, ec);
        if (ec)
        {
            exit_filesystem_call_error(li, ec, __func__, {old_path, new_path});
        }
    }
    void Filesystem::rename_with_retry(const Path& old_path, const Path& new_path, LineInfo li) const
    {
        std::error_code ec;
        this->rename_with_retry(old_path, new_path, ec);
        if (ec)
        {
            exit_filesystem_call_error(li, ec, __func__, {old_path, new_path});
        }
    }
    void Filesystem::rename_with_retry(const Path& old_path, const Path& new_path, std::error_code& ec) const
    {
        this->rename(old_path, new_path, ec);
        using namespace std::chrono_literals;
        for (const auto& delay : {10ms, 100ms, 1000ms, 10000ms})
        {
            if (!ec)
            {
                return;
            }

            std::this_thread::sleep_for(delay);
            this->rename(old_path, new_path, ec);
        }
    }

    bool Filesystem::rename_or_delete(const Path& old_path, const Path& new_path, LineInfo li) const
    {
        std::error_code ec;
        bool result = this->rename_or_delete(old_path, new_path, ec);
        if (ec)
        {
            exit_filesystem_call_error(li, ec, __func__, {old_path, new_path});
        }

        return result;
    }

    bool Filesystem::rename_or_delete(const Path& old_path, const Path& new_path, std::error_code& ec) const
    {
        this->rename(old_path, new_path, ec);
        using namespace std::chrono_literals;
        for (const auto& delay : {10ms, 100ms, 1000ms, 10000ms})
        {
            if (!ec)
            {
                return true;
            }
            else if (ec == std::make_error_condition(std::errc::directory_not_empty) ||
                     ec == std::make_error_condition(std::errc::file_exists) || this->exists(new_path, ec))
            {
                // either the rename failed with a target already exists error, or the target explicitly exists,
                // assume another process 'won' the 'CAS'.
                this->remove_all(old_path, ec);
                return false;
            }
            else if (ec == std::make_error_condition(std::errc::cross_device_link))
            {
                // If old_path and new_path are on different file systems, trying again will never help.
                return false;
            }

            std::this_thread::sleep_for(delay);
            this->rename(old_path, new_path, ec);
        }

        return false;
    }

    Optional<bool> Filesystem::rename_or_delete(DiagnosticContext& context,
                                                const Path& old_path,
                                                const Path& new_path) const
    {
        std::error_code ec;
        Optional<bool> result{this->rename_or_delete(old_path, new_path, ec)};
        if (ec)
        {
            context.report_error(format_filesystem_call_error(ec, __func__, {old_path, new_path}));
            result.clear();
        }

        return result;
    }

    bool Filesystem::remove(const Path& target, LineInfo li) const
    {
        std::error_code ec;
        auto r = this->remove(target, ec);
        if (ec)
        {
            exit_filesystem_call_error(li, ec, __func__, {target});
        }

        return r;
    }

    bool Filesystem::create_directory(const Path& new_directory, LineInfo li) const
    {
        std::error_code ec;
        bool result = this->create_directory(new_directory, ec);
        if (ec)
        {
            exit_filesystem_call_error(li, ec, __func__, {new_directory});
        }

        return result;
    }

    Optional<bool> Filesystem::create_directory(DiagnosticContext& context, const Path& new_directory) const
    {
        std::error_code ec;
        Optional<bool> result{this->create_directory(new_directory, ec)};
        if (ec)
        {
            context.report_error(format_filesystem_call_error(ec, __func__, {new_directory}));
            result.clear();
        }

        return result;
    }

    bool Filesystem::create_directories(const Path& new_directory, LineInfo li) const
    {
        std::error_code ec;
        bool result = this->create_directories(new_directory, ec);
        if (ec)
        {
            exit_filesystem_call_error(li, ec, __func__, {new_directory});
        }

        return result;
    }

    Optional<bool> Filesystem::create_directories(DiagnosticContext& context, const Path& new_directory) const
    {
        std::error_code ec;
        Optional<bool> result{this->create_directories(new_directory, ec)};
        if (ec)
        {
            context.report_error(format_filesystem_call_error(ec, __func__, {new_directory}));
            result.clear();
        }

        return result;
    }

    Path Filesystem::create_or_get_temp_directory(LineInfo li) const
    {
        std::error_code ec;
        Path result = this->create_or_get_temp_directory(ec);
        if (ec)
        {
            exit_filesystem_call_error(li, ec, __func__, {});
        }

        return result;
    }

    void Filesystem::create_symlink(const Path& to, const Path& from, LineInfo li) const
    {
        std::error_code ec;
        this->create_symlink(to, from, ec);
        if (ec)
        {
            exit_filesystem_call_error(li, ec, __func__, {to, from});
        }
    }

    void Filesystem::create_directory_symlink(const Path& to, const Path& from, LineInfo li) const
    {
        std::error_code ec;
        this->create_directory_symlink(to, from, ec);
        if (ec)
        {
            exit_filesystem_call_error(li, ec, __func__, {to, from});
        }
    }

    void Filesystem::create_hard_link(const Path& to, const Path& from, LineInfo li) const
    {
        std::error_code ec;
        this->create_hard_link(to, from, ec);
        if (ec)
        {
            exit_filesystem_call_error(li, ec, __func__, {to, from});
        }
    }

    void Filesystem::create_best_link(const Path& to, const Path& from, std::error_code& ec) const
    {
        this->create_hard_link(to, from, ec);
        if (!ec) return;
        this->create_symlink(to, from, ec);
        if (!ec) return;
        this->copy_file(from, to, CopyOptions::none, ec);
    }

    void Filesystem::create_best_link(const Path& to, const Path& from, LineInfo li) const
    {
        std::error_code ec;
        this->create_best_link(to, from, ec);
        if (ec)
        {
            exit_filesystem_call_error(li, ec, __func__, {to, from});
        }
    }

    void Filesystem::copy_regular_recursive(const Path& source, const Path& destination, LineInfo li) const
    {
        std::error_code ec;
        this->copy_regular_recursive(source, destination, ec);
        if (ec)
        {
            exit_filesystem_call_error(li, ec, __func__, {source, destination});
        }
    }

    bool Filesystem::copy_file(const Path& source, const Path& destination, CopyOptions options, LineInfo li) const
    {
        std::error_code ec;
        const bool result = this->copy_file(source, destination, options, ec);
        if (ec)
        {
            exit_filesystem_call_error(li, ec, __func__, {source, destination});
        }

        return result;
    }

    Optional<bool> Filesystem::copy_file(DiagnosticContext& context,
                                         const Path& source,
                                         const Path& destination,
                                         CopyOptions options) const
    {
        std::error_code ec;
        Optional<bool> result{this->copy_file(source, destination, options, ec)};
        if (ec)
        {
            context.report_error(format_filesystem_call_error(ec, __func__, {source, destination}));
            result.clear();
        }

        return result;
    }

    void Filesystem::copy_symlink(const Path& source, const Path& destination, LineInfo li) const
    {
        std::error_code ec;
        this->copy_symlink(source, destination, ec);
        if (ec)
        {
            exit_filesystem_call_error(li, ec, __func__, {source, destination});
        }
    }

    int64_t Filesystem::last_write_time(const Path& target, vcpkg::LineInfo li) const noexcept
    {
        std::error_code ec;
        auto result = this->last_write_time(target, ec);
        if (ec)
        {
            exit_filesystem_call_error(li, ec, __func__, {target});
        }

        return result;
    }

<<<<<<< HEAD
    int64_t Filesystem::last_access_time(const Path& target, vcpkg::LineInfo li) const noexcept
    {
        std::error_code ec;
        auto result = this->last_access_time(target, ec);
        if (ec)
        {
            exit_filesystem_call_error(li, ec, __func__, {target});
        }

        return result;
    }

    void Filesystem::last_access_time(const Path& target, int64_t new_time, vcpkg::LineInfo li) const noexcept
    {
        std::error_code ec;
        this->last_access_time(target, new_time, ec);
        if (ec)
        {
            exit_filesystem_call_error(li, ec, __func__, {target});
        }
    }

    space_info Filesystem::space(const Path& target, vcpkg::LineInfo li) const noexcept
    {
        std::error_code ec;
        auto result = this->space(target, ec);
        if (ec)
        {
            exit_filesystem_call_error(li, ec, __func__, {target});
        }
        return result;
    }

=======
>>>>>>> bcdfac15
    void Filesystem::write_lines(const Path& file_path, const std::vector<std::string>& lines, LineInfo li) const
    {
        std::error_code ec;
        this->write_lines(file_path, lines, ec);
        if (ec)
        {
            exit_filesystem_call_error(li, ec, __func__, {file_path});
        }
    }

    void Filesystem::remove_all(const Path& base, LineInfo li) const
    {
        std::error_code ec;
        Path failure_point;

        this->remove_all(base, ec, failure_point);

        if (ec)
        {
            Checks::msg_exit_with_error(
                li,
                msg::format(msgFailedToDeleteDueToFile, msg::value = base, msg::path = failure_point)
                    .append_raw(' ')
                    .append_raw(ec.message()));
        }
    }

    void Filesystem::remove_all(const Path& base, std::error_code& ec) const
    {
        Path failure_point;
        this->remove_all(base, ec, failure_point);
    }

    bool Filesystem::remove_all(DiagnosticContext& context, const Path& base) const
    {
        std::error_code ec;
        Path failure_point;

        this->remove_all(base, ec, failure_point);

        if (ec)
        {
            context.report(DiagnosticLine{DiagKind::Error,
                                          base,
                                          msg::format(msgFailedToDeleteDueToFile2, msg::path = failure_point)
                                              .append_raw(' ')
                                              .append_raw(ec.message())});
            return false;
        }

        return true;
    }

    void Filesystem::remove_all_inside(const Path& base, std::error_code& ec, Path& failure_point) const
    {
        for (auto&& subdir : this->get_directories_non_recursive(base, ec))
        {
            if (ec)
            {
                return;
            }

            this->remove_all(subdir, ec, failure_point);
        }

        if (ec)
        {
            return;
        }

        for (auto&& file : this->get_files_non_recursive(base, ec))
        {
            this->remove(file, ec);
            if (ec)
            {
                failure_point = file;
                return;
            }
        }
    }

    void Filesystem::remove_all_inside(const Path& base, LineInfo li) const
    {
        std::error_code ec;
        Path failure_point;

        this->remove_all_inside(base, ec, failure_point);

        if (ec)
        {
            Checks::msg_exit_with_error(
                li,
                msg::format(msgFailedToDeleteInsideDueToFile, msg::value = base, msg::path = failure_point)
                    .append_raw(' ')
                    .append_raw(ec.message()));
        }
    }

    void Filesystem::remove_all_inside(const Path& base, std::error_code& ec) const
    {
        Path failure_point;
        this->remove_all_inside(base, ec, failure_point);
    }

    void Filesystem::current_path(const Path& new_current_path, LineInfo li) const
    {
        std::error_code ec;
        this->current_path(new_current_path, ec);
        if (ec)
        {
            exit_filesystem_call_error(li, ec, __func__, {new_current_path});
        }
    }

    std::unique_ptr<IExclusiveFileLock> Filesystem::take_exclusive_file_lock(const Path& lockfile,
                                                                             MessageSink& status_sink,
                                                                             LineInfo li) const
    {
        std::error_code ec;
        auto sh = this->take_exclusive_file_lock(lockfile, status_sink, ec);
        if (ec)
        {
            exit_filesystem_call_error(li, ec, __func__, {lockfile});
        }

        return sh;
    }

    std::unique_ptr<IExclusiveFileLock> Filesystem::try_take_exclusive_file_lock(const Path& lockfile,
                                                                                 MessageSink& status_sink,
                                                                                 LineInfo li) const
    {
        std::error_code ec;
        auto sh = this->try_take_exclusive_file_lock(lockfile, status_sink, ec);
        if (ec)
        {
            exit_filesystem_call_error(li, ec, __func__, {lockfile});
        }

        return sh;
    }

    WriteFilePointer Filesystem::open_for_write(const Path& file_path, Append append, LineInfo li) const
    {
        std::error_code ec;
        auto ret = this->open_for_write(file_path, append, ec);
        if (ec)
        {
            exit_filesystem_call_error(li, ec, __func__, {file_path});
        }

        return ret;
    }

    WriteFilePointer Filesystem::open_for_write(const Path& file_path, std::error_code& ec) const
    {
        return open_for_write(file_path, Append::NO, ec);
    }

    WriteFilePointer Filesystem::open_for_write(const Path& file_path, LineInfo li) const
    {
        return open_for_write(file_path, Append::NO, li);
    }

    struct RealFilesystem final : Filesystem
    {
        virtual uint64_t file_size(const Path& file_path, std::error_code& ec) const override
        {
#ifdef _WIN32
            return stdfs::file_size(to_stdfs_path(file_path), ec);
#else
            struct stat st;
            if (stat(file_path.c_str(), &st) != 0)
            {
                ec.assign(errno, std::generic_category());
                return 0;
            }

            return st.st_size;
#endif // defined(_WIN32)
        }

        virtual std::string read_contents(const Path& file_path, std::error_code& ec) const override
        {
            StatsTimer t(g_us_filesystem_stats);
            ReadFilePointer file{file_path, ec};
            if (ec)
            {
                Debug::print("Failed to open: ", file_path, '\n');
                return std::string();
            }

            return file.read_to_end(ec);
        }

        virtual std::string best_effort_read_contents_if_shebang(const Path& file_path) const override
        {
            std::error_code ec;
            StatsTimer t(g_us_filesystem_stats);
            ReadFilePointer file{file_path, ec};
            std::string output;
            if (ec)
            {
                Debug::print("Failed to open: ", file_path, '\n');
                return output;
            }

            constexpr std::size_t buffer_size = 1024 * 32;
            char buffer[buffer_size];
            auto this_read = file.read(buffer, 1, buffer_size);
            if (this_read != buffer_size)
            {
                if (file.error_raw())
                {
                    return output;
                }

                if (!file.eof())
                {
                    Checks::unreachable(VCPKG_LINE_INFO, "Got a partial read without an error or end");
                }
            }

            {
                StringView to_append_view{buffer, this_read};
                to_append_view.remove_bom();
                if (!to_append_view.starts_with("#!"))
                {
                    // doesn't start with shebang
                    return output;
                }

                output.append(to_append_view.data(), to_append_view.size());
            }

            file.read_to_end_suffix(output, ec, buffer, buffer_size, this_read);
            return output;
        }

        virtual ExpectedL<std::vector<std::string>> read_lines(const Path& file_path) const override
        {
            StatsTimer t(g_us_filesystem_stats);
            std::error_code ec;
            ReadFilePointer file{file_path, ec};
            if (ec)
            {
                Debug::println("Failed to open: ", file_path);
                return format_filesystem_call_error(ec, __func__, {file_path});
            }

            Strings::LinesCollector output;
            constexpr std::size_t buffer_size = 1024 * 32;
            char buffer[buffer_size];
            do
            {
                const auto this_read = file.read(buffer, 1, buffer_size);
                if (this_read != 0)
                {
                    output.on_data({buffer, this_read});
                }

                else if ((ec = file.error()))
                {
                    return format_filesystem_call_error(ec, "read_lines_read", {file_path});
                }
            } while (!file.eof());

            auto res = output.extract();
            if (Strings::starts_with(res[0], UTF8_BOM))
            {
                // remove byte-order mark from the beginning of the string
                res[0].erase(0, UTF8_BOM.size());
            }

            return res;
        }

        virtual Path find_file_recursively_up(const Path& starting_dir,
                                              const Path& filename,
                                              std::error_code& ec) const override
        {
            Path current_dir = starting_dir;
            if (exists(current_dir / filename, ec))
            {
                return current_dir;
            }

            if (ec)
            {
                current_dir.clear();
                return current_dir;
            }

            int counter = 10000;
            for (;;)
            {
                if (!current_dir.make_parent_path())
                {
                    current_dir.clear();
                    return current_dir;
                }

                const auto candidate = current_dir / filename;
                if (exists(candidate, ec))
                {
                    return current_dir;
                }

                if (ec)
                {
                    current_dir.clear();
                    return current_dir;
                }

                --counter;
                Checks::check_exit(VCPKG_LINE_INFO,
                                   counter > 0,
                                   "infinite loop encountered while trying to find_file_recursively_up()");
            }
        }

#if defined(_WIN32)
        template<class Iter>
        static std::vector<Path> get_files_impl(const Path& dir, std::error_code& ec)
        {
            std::vector<Path> ret;
            Iter b(to_stdfs_path(dir), ec), e{};
            if (ec)
            {
                translate_not_found_to_success(ec);
            }
            else
            {
                while (b != e)
                {
                    ret.push_back(from_stdfs_path(b->path()));
                    b.increment(ec);
                    if (ec)
                    {
                        ret.clear();
                        break;
                    }
                }
            }

            return ret;
        }

        virtual std::vector<Path> get_files_recursive(const Path& dir, std::error_code& ec) const override
        {
            return get_files_impl<stdfs::recursive_directory_iterator>(dir, ec);
        }

        virtual std::vector<Path> get_files_non_recursive(const Path& dir, std::error_code& ec) const override
        {
            return get_files_impl<stdfs::directory_iterator>(dir, ec);
        }

        template<class Iter>
        static std::vector<Path> get_directories_impl(const Path& dir, std::error_code& ec)
        {
            std::vector<Path> ret;
            Iter b(to_stdfs_path(dir), ec), e{};
            if (ec)
            {
                translate_not_found_to_success(ec);
            }
            else
            {
                while (b != e)
                {
                    if (b->is_directory(ec))
                    {
                        ret.push_back(from_stdfs_path(b->path()));
                    }

                    if (ec)
                    {
                        ret.clear();
                        break;
                    }

                    b.increment(ec);
                    if (ec)
                    {
                        ret.clear();
                        break;
                    }
                }
            }

            return ret;
        }

        virtual std::vector<Path> get_directories_recursive(const Path& dir, std::error_code& ec) const override
        {
            return get_directories_impl<stdfs::recursive_directory_iterator>(dir, ec);
        }

        virtual std::vector<Path> get_directories_recursive_lexically_proximate(const Path& dir,
                                                                                std::error_code& ec) const override
        {
            auto ret = this->get_directories_recursive(dir, ec);
            if (!ec)
            {
                const auto base = to_stdfs_path(dir);
                for (auto& p : ret)
                {
                    p = from_stdfs_path(to_stdfs_path(p).lexically_proximate(base));
                }
            }
            return ret;
        }

        virtual std::vector<Path> get_directories_non_recursive(const Path& dir, std::error_code& ec) const override
        {
            return get_directories_impl<stdfs::directory_iterator>(dir, ec);
        }

        template<class Iter>
        static std::vector<Path> get_regular_files_impl(const Path& dir, std::error_code& ec)
        {
            std::vector<Path> ret;
            Iter b(to_stdfs_path(dir), ec), e{};
            if (ec)
            {
                translate_not_found_to_success(ec);
            }
            else
            {
                while (b != e)
                {
                    if (b->is_regular_file(ec))
                    {
                        ret.push_back(from_stdfs_path(b->path()));
                    }

                    if (ec)
                    {
                        ret.clear();
                        break;
                    }

                    b.increment(ec);
                    if (ec)
                    {
                        ret.clear();
                        break;
                    }
                }
            }

            return ret;
        }

        virtual std::vector<Path> get_regular_files_recursive(const Path& dir, std::error_code& ec) const override
        {
            return get_regular_files_impl<stdfs::recursive_directory_iterator>(dir, ec);
        }

        virtual std::vector<Path> get_regular_files_non_recursive(const Path& dir, std::error_code& ec) const override
        {
            return get_regular_files_impl<stdfs::directory_iterator>(dir, ec);
        }

        virtual std::vector<Path> get_regular_files_recursive_lexically_proximate(const Path& dir,
                                                                                  std::error_code& ec) const override
        {
            auto ret = this->get_regular_files_recursive(dir, ec);
            if (!ec)
            {
                const auto base = to_stdfs_path(dir);
                for (auto& p : ret)
                {
                    p = from_stdfs_path(to_stdfs_path(p).lexically_proximate(base));
                }
            }
            return ret;
        }
#else  // ^^^ _WIN32 // !_WIN32 vvv
        static void insert_if_stat_matches(std::vector<Path>& result,
                                           const Path& full,
                                           struct stat* s,
                                           bool want_directories,
                                           bool want_regular_files,
                                           bool want_other)
        {
            if (S_ISDIR(s->st_mode))
            {
                if (!want_directories)
                {
                    return;
                }
            }
            else if (S_ISREG(s->st_mode))
            {
                if (!want_regular_files)
                {
                    return;
                }
            }
            else
            {
                if (!want_other)
                {
                    return;
                }
            }

            result.push_back(full);
        }

        static void get_files_recursive_impl(std::vector<Path>& result,
                                             const Path& base,
                                             const Path& out_base,
                                             std::error_code& ec,
                                             bool want_directories,
                                             bool want_regular_files,
                                             bool want_other)
        {
            ReadDirOp op{base, ec};
            if (ec)
            {
                translate_not_found_to_success(ec);
            }
            else
            {
                for (;;)
                {
                    errno = 0;
                    auto entry = op.read();
                    if (!entry)
                    {
                        if (errno != 0)
                        {
                            ec.assign(errno, std::generic_category());
                            return;
                        }

                        // no more entries left
                        break;
                    }

                    if (is_dot_or_dot_dot(entry->d_name))
                    {
                        continue;
                    }

                    const auto full = base / entry->d_name;
                    const auto out_full = out_base / entry->d_name;
                    const auto entry_dtype = get_d_type(entry);
                    struct stat s;
                    struct stat ls;
                    switch (entry_dtype)
                    {
                        case PosixDType::Directory:
                            if (want_directories)
                            {
                                // push results before recursion to get outer entries first
                                result.push_back(out_full);
                            }

                            get_files_recursive_impl(
                                result, full, out_full, ec, want_directories, want_regular_files, want_other);
                            if (ec)
                            {
                                return;
                            }

                            break;
                        case PosixDType::Regular:
                            if (want_regular_files)
                            {
                                result.push_back(out_full);
                            }

                            break;

                        case PosixDType::Fifo:
                        case PosixDType::Socket:
                        case PosixDType::CharacterDevice:
                        case PosixDType::BlockDevice:
                            if (want_other)
                            {
                                result.push_back(out_full);
                            }

                            break;

                        case PosixDType::Unknown:
                        default:
                            if (::lstat(full.c_str(), &ls) != 0)
                            {
                                if (errno == ENOENT || errno == ENOTDIR)
                                {
                                    ec.clear();
                                }
                                else
                                {
                                    result.clear();
                                    ec.assign(errno, std::generic_category());
                                }

                                return;
                            }

                            if (S_ISLNK(ls.st_mode))
                            {
                                if (want_directories && want_regular_files && want_other)
                                {
                                    // skip extra stat syscall since we want everything
                                    result.push_back(out_full);
                                }
                                else
                                {
                                    if (::stat(full.c_str(), &s) != 0)
                                    {
                                        if (errno == ENOENT || errno == ENOTDIR)
                                        {
                                            ec.clear();
                                        }
                                        else
                                        {
                                            result.clear();
                                            ec.assign(errno, std::generic_category());
                                        }

                                        return;
                                    }

                                    insert_if_stat_matches(
                                        result, out_full, &s, want_directories, want_regular_files, want_other);
                                }
                            }
                            else
                            {
                                // push results before recursion to get outer entries first
                                insert_if_stat_matches(
                                    result, out_full, &ls, want_directories, want_regular_files, want_other);
                            }

                            // recursion check doesn't follow symlinks:
                            if (S_ISDIR(ls.st_mode))
                            {
                                get_files_recursive_impl(
                                    result, full, out_full, ec, want_directories, want_regular_files, want_other);
                            }
                            break;
                    }
                }
            }
        }

        // Selector is a function taking (PosixDType dtype, const Path&) and returning bool
        // (This is similar to the recursive version, but the non-recursive version doesn't need to do stat calls
        // so selector needs to do them if it wants.)
        static void get_files_non_recursive_impl(std::vector<Path>& result,
                                                 const Path& base,
                                                 std::error_code& ec,
                                                 bool (*selector)(PosixDType, const Path&))
        {
            ReadDirOp op{base, ec};
            if (ec)
            {
                translate_not_found_to_success(ec);
            }
            else
            {
                for (;;)
                {
                    errno = 0;
                    auto entry = op.read();
                    if (!entry)
                    {
                        if (errno != 0)
                        {
                            ec.assign(errno, std::generic_category());
                            return;
                        }

                        // no more entries left
                        break;
                    }

                    if (is_dot_or_dot_dot(entry->d_name))
                    {
                        continue;
                    }

                    auto full = base / entry->d_name;
                    if (selector(get_d_type(entry), full))
                    {
                        result.push_back(std::move(full));
                    }
                }
            }
        }

        virtual std::vector<Path> get_files_recursive(const Path& dir, std::error_code& ec) const override
        {
            std::vector<Path> result;
            get_files_recursive_impl(result, dir, dir, ec, true, true, true);
            return result;
        }

        virtual std::vector<Path> get_files_non_recursive(const Path& dir, std::error_code& ec) const override
        {
            std::vector<Path> result;
            get_files_non_recursive_impl(result, dir, ec, [](PosixDType, const Path&) { return true; });
            return result;
        }

        virtual std::vector<Path> get_directories_recursive(const Path& dir, std::error_code& ec) const override
        {
            std::vector<Path> result;
            get_files_recursive_impl(result, dir, dir, ec, true, false, false);

            return result;
        }

        virtual std::vector<Path> get_directories_recursive_lexically_proximate(const Path& dir,
                                                                                std::error_code& ec) const override
        {
            std::vector<Path> result;
            Path out_base;
            get_files_recursive_impl(result, dir, out_base, ec, true, false, false);
            return result;
        }

        virtual std::vector<Path> get_directories_non_recursive(const Path& dir, std::error_code& ec) const override
        {
            std::vector<Path> result;
            get_files_non_recursive_impl(result, dir, ec, [](PosixDType dtype, const Path& p) {
                switch (dtype)
                {
                    case PosixDType::Directory: return true;
                    case PosixDType::BlockDevice:
                    case PosixDType::CharacterDevice:
                    case PosixDType::Fifo:
                    case PosixDType::Regular:
                    case PosixDType::Socket: return false;
                    case PosixDType::Link:
                    case PosixDType::Unknown:
                    default: return stat_is_directory(p.c_str());
                }
            });

            return result;
        }

        virtual std::vector<Path> get_regular_files_recursive(const Path& dir, std::error_code& ec) const override
        {
            std::vector<Path> result;
            get_files_recursive_impl(result, dir, dir, ec, false, true, false);
            return result;
        }

        virtual std::vector<Path> get_regular_files_recursive_lexically_proximate(const Path& dir,
                                                                                  std::error_code& ec) const override
        {
            std::vector<Path> result;
            Path out_base;
            get_files_recursive_impl(result, dir, out_base, ec, false, true, false);
            return result;
        }

        virtual std::vector<Path> get_regular_files_non_recursive(const Path& dir, std::error_code& ec) const override
        {
            std::vector<Path> result;
            get_files_non_recursive_impl(result, dir, ec, [](PosixDType dtype, const Path& p) {
                switch (dtype)
                {
                    case PosixDType::Regular: return true;
                    case PosixDType::BlockDevice:
                    case PosixDType::CharacterDevice:
                    case PosixDType::Fifo:
                    case PosixDType::Directory:
                    case PosixDType::Socket: return false;
                    case PosixDType::Link:
                    case PosixDType::Unknown:
                    default: return stat_is_regular_file(p.c_str());
                }
            });

            return result;
        }
#endif // ^^^ !_WIN32

        virtual bool is_directory(const Path& target) const override
        {
#if defined(_WIN32)
            return stdfs::is_directory(to_stdfs_path(target));
#else  // ^^^ _WIN32 // !_WIN32 vvv
            struct stat s;
            if (::stat(target.c_str(), &s) != 0)
            {
                return false;
            }

            return S_ISDIR(s.st_mode);
#endif // ^^^ !_WIN32
        }
        virtual bool is_regular_file(const Path& target) const override
        {
#if defined(_WIN32)
            return stdfs::is_regular_file(to_stdfs_path(target));
#else  // ^^^ _WIN32 // !_WIN32 vvv
            struct stat s;
            if (::stat(target.c_str(), &s) != 0)
            {
                return false;
            }

            return S_ISREG(s.st_mode);
#endif // ^^^ !_WIN32
        }

        virtual bool is_empty(const Path& target, std::error_code& ec) const override
        {
#if defined(_WIN32)
            return stdfs::is_empty(to_stdfs_path(target), ec);
#else  // ^^^ _WIN32 // !_WIN32 vvv
            struct stat st;
            if (::stat(target.c_str(), &st) != 0)
            {
                ec.assign(errno, std::generic_category());
                return false;
            }

            if (S_ISDIR(st.st_mode))
            {
                ReadDirOp rdo{target, ec};
                if (ec) return false;
                const dirent* entry;
                do
                {
                    entry = rdo.read(ec);
                    if (ec)
                    {
                        return false;
                    }
                    if (entry == nullptr)
                    {
                        return true;
                    }
                } while (is_dot_or_dot_dot(entry->d_name));
                return false;
            }

            return st.st_size == 0;
#endif // ^^^ !_WIN32
        }

        virtual FileType status(const Path& target, std::error_code& ec) const override
        {
#if defined(_WIN32)
            auto result = stdfs::status(to_stdfs_path(target), ec);
            translate_not_found_to_success(ec);
            return convert_file_type(result.type());
#else  // ^^^ _WIN32 // !_WIN32 vvv
            struct stat s;
            if (::stat(target.c_str(), &s) == 0)
            {
                ec.clear();
                return posix_translate_stat_mode_to_file_type(s.st_mode);
            }

            if (errno == ENOENT || errno == ENOTDIR)
            {
                ec.clear();
                return FileType::not_found;
            }

            ec.assign(errno, std::generic_category());
            return FileType::unknown;
#endif // ^^^ !_WIN32
        }

        virtual FileType symlink_status(const Path& target, std::error_code& ec) const override
        {
#if defined(_WIN32)
            auto result = stdfs::symlink_status(to_stdfs_path(target), ec);
            translate_not_found_to_success(ec);
            return convert_file_type(result.type());
#else  // ^^^ _WIN32 // !_WIN32 vvv
            struct stat s;
            if (::lstat(target.c_str(), &s) == 0)
            {
                ec.clear();
                return posix_translate_stat_mode_to_file_type(s.st_mode);
            }

            if (errno == ENOENT || errno == ENOTDIR)
            {
                ec.clear();
                return FileType::not_found;
            }

            ec.assign(errno, std::generic_category());
            return FileType::unknown;
#endif // ^^^ !_WIN32
        }

        virtual Path absolute(const Path& target, std::error_code& ec) const override
        {
#if defined(_WIN32)
            return from_stdfs_path(stdfs::absolute(to_stdfs_path(target), ec));
#else  // ^^^ _WIN32 / !_WIN32 vvv
            if (target.is_absolute())
            {
                return target;
            }
            else
            {
                auto current_path = this->current_path(ec);
                if (ec) return Path();
                return std::move(current_path) / target;
            }
#endif // ^^^ !_WIN32
        }

        virtual Path almost_canonical(const Path& target, std::error_code& ec) const override
        {
            auto result = this->absolute(target, ec);
            if (ec)
            {
                return result;
            }

            result = result.lexically_normal();
#if defined(_WIN32)
            result = vcpkg::win32_fix_path_case(result);
#endif // _WIN32
            return result;
        }

        virtual Path current_path(std::error_code& ec) const override
        {
#if defined(_WIN32)
            return from_stdfs_path(stdfs::current_path(ec));
#else  // ^^^ _WIN32 // !_WIN32
            std::string buf;
            buf.resize(PATH_MAX);
            for (;;)
            {
                if (getcwd(&buf[0], buf.size() + 1) != nullptr)
                {
                    buf.resize(strlen(buf.c_str()));
                    ec.clear();
                    break;
                }

                if (errno != ERANGE)
                {
                    ec.assign(errno, std::generic_category());
                    buf.clear();
                    break;
                }

                // the current working directory is too big for the size of the string; resize and try again.
                buf.append(PATH_MAX, '\0');
            }

            return Path{std::move(buf)};
#endif // ^^^ !_WIN32
        }

        virtual std::vector<Path> find_from_PATH(View<StringView> stems) const override
        {
            std::vector<Path> ret;

            if (!stems.empty())
            {
#if defined(_WIN32)
                static constexpr StringLiteral extensions[] = {".cmd", ".exe", ".bat"};
#else  // ^^^ _WIN32 // !_WIN32 vvv
                static constexpr StringLiteral extensions[] = {""};
#endif // ^^^!_WIN32

                static const std::vector<Path> path_bases = calculate_path_bases();
                for (const Path& path_base : path_bases)
                {
                    for (auto&& stem : stems)
                    {
                        auto base_name = path_base / stem;
                        for (auto&& extension : extensions)
                        {
                            auto with_extension = base_name + extension;
                            if (!Util::Vectors::contains(ret, with_extension) &&
                                this->exists(with_extension, IgnoreErrors{}))
                            {
                                Debug::print("Found path: ", with_extension, '\n');
                                ret.push_back(std::move(with_extension));
                            }
                        }
                    }
                }
            }

            return ret;
        }

        virtual ReadFilePointer open_for_read(const Path& file_path, std::error_code& ec) const override
        {
            return ReadFilePointer{file_path, ec};
        }

        virtual void write_lines(const Path& file_path,
                                 const std::vector<std::string>& lines,
                                 std::error_code& ec) const override
        {
            vcpkg::WriteFilePointer output{file_path, Append::NO, Overwrite::YES, ec};
            if (!ec)
            {
                for (const auto& line : lines)
                {
                    if (output.write(line.c_str(), 1, line.size()) != line.size() || output.put('\n') != '\n')
                    {
                        ec.assign(errno, std::generic_category());
                        return;
                    }
                }
            }
        }

        virtual void rename(const Path& old_path, const Path& new_path, std::error_code& ec) const override
        {
#if defined(_WIN32)
            // Note that in particular this does *NOT* use MOVEFILE_COPY_ALLOWED like std::filesystem::rename
            auto old_utf16 = to_stdfs_path(old_path);
            auto new_utf16 = to_stdfs_path(new_path);
            if (MoveFileExW(old_utf16.c_str(), new_utf16.c_str(), MOVEFILE_REPLACE_EXISTING))
            {
                ec.clear();
            }
            else
            {
                // note that in particular,
                // std::error_code(ERROR_NOT_SAME_DEVICE, std::system_category())
                //   == std::make_error_condition(std::errc::cross_device_link)
                auto last_error = GetLastError();
                ec.assign(static_cast<int>(last_error), std::system_category());
            }
#else  // ^^^ _WIN32 // !_WIN32 vvv
            if (::rename(old_path.c_str(), new_path.c_str()) == 0)
            {
                ec.clear();
            }
            else
            {
                ec.assign(errno, std::generic_category());
            }
#endif // ^^^ !_WIN32
        }

        virtual bool remove(const Path& target, std::error_code& ec) const override
        {
#if defined(_WIN32)
            auto as_stdfs = to_stdfs_path(target);
            bool result = stdfs::remove(as_stdfs, ec);
            if (ec && ec == std::error_code(ERROR_ACCESS_DENIED, std::system_category()))
            {
                remove_file_attribute_readonly(as_stdfs, ec);
                if (ec)
                {
                    return false;
                }

                return stdfs::remove(as_stdfs, ec);
            }

            return result;
#else  // ^^^ _WIN32 // !_WIN32 vvv
            if (::remove(target.c_str()) == 0)
            {
                ec.clear();
                return true;
            }

            const auto remove_errno = errno;
            if (remove_errno == ENOENT || remove_errno == ENOTDIR)
            {
                ec.clear();
            }
            else
            {
                ec.assign(remove_errno, std::generic_category());
            }

            return false;
#endif // _WIN32
        }
        virtual void remove_all(const Path& base, std::error_code& ec, Path& failure_point) const override
        {
            vcpkg_remove_all(base, ec, failure_point);
        }

#if !defined(_WIN32)
        static int posix_create_directory(const char* new_directory)
        {
            if (::mkdir(new_directory, 0777) == 0)
            {
                return -1;
            }

            auto mkdir_error = errno;
            if (mkdir_error == EEXIST)
            {
                struct stat s;
                if (::stat(new_directory, &s) == 0)
                {
                    if (S_ISDIR(s.st_mode))
                    {
                        return 0;
                    }
                }
                else
                {
                    return errno;
                }
            }

            return mkdir_error;
        }
#endif // ^^^ !_WIN32

        virtual bool create_directory(const Path& new_directory, std::error_code& ec) const override
        {
#if defined(_WIN32)
            return stdfs::create_directory(to_stdfs_path(new_directory), ec);
#else  // ^^^ _WIN32 // !_WIN32 vvv
            auto attempt = posix_create_directory(new_directory.c_str());
            if (attempt <= 0)
            {
                ec.clear();
                return attempt != 0;
            }

            ec.assign(attempt, std::generic_category());
            return false;
#endif // ^^^ !_WIN32
        }
        virtual bool create_directories(const Path& new_directory, std::error_code& ec) const override
        {
            StatsTimer t(g_us_filesystem_stats);
#if defined(_WIN32)
            return stdfs::create_directories(to_stdfs_path(new_directory), ec);
#else // ^^^ _WIN32 // !_WIN32 vvv
            ec.clear();
            if (new_directory.empty())
            {
                return false;
            }

            const auto& new_str = new_directory.native();
            auto first = new_str.begin();
            const auto last = new_str.end();
            std::string this_create;
            // establish the !is_slash(*first) loop invariant
            if (is_slash(*first))
            {
                this_create.push_back('/');
                first = std::find_if_not(first, last, is_slash); // collapse multiple slashes
            }

            bool last_mkdir_created = false;
            for (;;)
            {
                if (first == last)
                {
                    return last_mkdir_created;
                }

                assert(!is_slash(*first));
                const auto next_slash = std::find_if(first, last, is_slash);
                this_create.append(first, next_slash);
                const auto attempt = posix_create_directory(this_create.c_str());
                if (attempt > 0)
                {
                    ec.assign(attempt, std::generic_category());
                    return false;
                }

                last_mkdir_created = attempt != 0;
                if (next_slash == last)
                {
                    return last_mkdir_created;
                }

                this_create.push_back('/');
                first = std::find_if_not(next_slash, last, is_slash); // collapse multiple slashes
            }

#endif // _WIN32
        }

        virtual Path create_or_get_temp_directory(std::error_code& ec) const override
        {
#if defined(_WIN32)
            wchar_t temp_folder[MAX_PATH + 1];
            DWORD length_without_null = GetTempPathW(MAX_PATH + 1, temp_folder);
            Path temp_folder_path = Path(Strings::to_utf8(temp_folder, length_without_null)) / "vcpkg";
#else  // ^^^ _WIN32 // !_WIN32 vvv
            const Path temp_folder_path =
                Path(get_environment_variable("TMPDIR").value_or(std::string("/tmp"))) / "vcpkg";
#endif // ^^^ !_WIN32

            this->create_directories(temp_folder_path, ec);
            return temp_folder_path;
        }

#if !defined(_WIN32)
        static void posix_create_symlink(const Path& to, const Path& from, std::error_code& ec)
        {
            if (::symlink(to.c_str(), from.c_str()) == 0)
            {
                ec.clear();
            }
            else
            {
                ec.assign(errno, std::generic_category());
            }
        }
#endif // !_WIN32

        virtual void create_symlink(const Path& to, const Path& from, std::error_code& ec) const override
        {
#if defined(_WIN32)
            stdfs::create_symlink(to_stdfs_path(to), to_stdfs_path(from), ec);
#else  // ^^^ _WIN32 // !_WIN32 vvv
            posix_create_symlink(to, from, ec);
#endif // _WIN32
        }
        virtual void create_directory_symlink(const Path& to, const Path& from, std::error_code& ec) const override
        {
#if defined(_WIN32)
            stdfs::create_directory_symlink(to_stdfs_path(to), to_stdfs_path(from), ec);
#else  // ^^^ _WIN32 // !_WIN32 vvv
            posix_create_symlink(to, from, ec);
#endif // _WIN32
        }
        virtual void create_hard_link(const Path& to, const Path& from, std::error_code& ec) const override
        {
#if defined(_WIN32)
            stdfs::create_hard_link(to_stdfs_path(to), to_stdfs_path(from), ec);
#else  // ^^^ _WIN32 // !_WIN32 vvv
            if (::link(to.c_str(), from.c_str()) == 0)
            {
                ec.clear();
            }
            else
            {
                ec.assign(errno, std::generic_category());
            }
#endif // _WIN32
        }

        virtual void copy_regular_recursive(const Path& source,
                                            const Path& destination,
                                            std::error_code& ec) const override
        {
            StatsTimer t(g_us_filesystem_stats);
            copy_regular_recursive_impl(source, destination, ec);
        }
        void copy_regular_recursive_impl(const Path& source, const Path& destination, std::error_code& ec) const
        {
#if defined(_WIN32)
            stdfs::copy(to_stdfs_path(source), to_stdfs_path(destination), stdfs::copy_options::recursive, ec);
#else  // ^^^ _WIN32 // !_WIN32 vvv
            ReadDirOp rd{source.c_str(), ec};
            if (ec)
            {
                if (ec == std::errc::not_a_directory)
                {
                    this->copy_file(source, destination, CopyOptions::none, ec);
                }

                return;
            }

            this->create_directory(destination, ec);
            Path source_entry_name;
            Path destination_entry_name;
            const dirent* entry;
            // the !ec check is either for the create_directory above on the first iteration, or for the most
            // recent copy_file or copy_regular_recursive on subsequent iterations
            while (!ec && (entry = rd.read(ec)))
            {
                source_entry_name = source / entry->d_name;
                destination_entry_name = destination / entry->d_name;
                if (get_d_type(entry) == PosixDType::Regular)
                {
                    this->copy_file(source_entry_name, destination_entry_name, CopyOptions::none, ec);
                }
                else if (!is_dot_or_dot_dot(entry->d_name))
                {
                    this->copy_regular_recursive_impl(source_entry_name, destination_entry_name, ec);
                }
            }
#endif // ^^^ !_WIN32
        }

        virtual bool copy_file(const Path& source,
                               const Path& destination,
                               CopyOptions options,
                               std::error_code& ec) const override
        {
#if defined(_WIN32)
            DWORD last_error;
            auto wide_source = Strings::to_utf16(source.native());
            auto wide_destination = Strings::to_utf16(destination.native());
            if (options != CopyOptions::overwrite_existing)
            {
                if (::CopyFileW(wide_source.c_str(), wide_destination.c_str(), TRUE))
                {
                    ec.clear();
                    return true;
                }

                last_error = GetLastError();
                if (last_error != ERROR_FILE_EXISTS || options == CopyOptions::none)
                {
                    ec.assign(static_cast<int>(last_error), std::system_category());
                    return false;
                }

                if (options == CopyOptions::update_existing)
                {
                    WIN32_FILE_ATTRIBUTE_DATA attributes_destination;
                    if (GetFileAttributesExW(wide_destination.c_str(), GetFileExInfoStandard, &attributes_destination))
                    {
                        WIN32_FILE_ATTRIBUTE_DATA attributes_source;
                        if (!GetFileAttributesExW(wide_source.c_str(), GetFileExInfoStandard, &attributes_source))
                        {
                            ec.assign(GetLastError(), std::system_category());
                            return false;
                        }

                        // Do not copy if destination file is equal or more recent than source file
                        if (CompareFileTime(&attributes_destination.ftLastWriteTime,
                                            &attributes_source.ftLastWriteTime) >= 0)
                        {
                            ec.clear();
                            return false;
                        }

                        // Overwrite file because a newer version was found
                        if (::CopyFileW(wide_source.c_str(), wide_destination.c_str(), FALSE))
                        {
                            ec.clear();
                            return true;
                        }
                        last_error = GetLastError();
                        ec.assign(static_cast<int>(last_error), std::system_category());
                        return false;
                    }
                    else
                    {
                        last_error = GetLastError();
                        ec.assign(static_cast<int>(last_error), std::system_category());
                        return false;
                    }
                }

                // open handles to both files in exclusive mode to implement the equivalent() check
                FileHandle source_handle(wide_source.c_str(), FILE_READ_DATA, 0, OPEN_EXISTING, 0, ec);
                if (ec)
                {
                    return false;
                }
                FileHandle destination_handle(wide_destination.c_str(), FILE_WRITE_DATA, 0, OPEN_EXISTING, 0, ec);
                return false;
            }

            if (::CopyFileW(wide_source.c_str(), wide_destination.c_str(), FALSE))
            {
                ec.clear();
                return true;
            }

            last_error = GetLastError();
            ec.assign(static_cast<int>(last_error), std::system_category());
            return false;
#else // ^^^ _WIN32 // !_WIN32 vvv
            PosixFd source_fd{source.c_str(), O_RDONLY, ec};
            if (ec)
            {
                return false;
            }

            struct stat source_stat;
            source_fd.fstat(&source_stat, ec);
            if (ec)
            {
                return false;
            }

            if (!S_ISREG(source_stat.st_mode))
            {
                // N4861 [fs.op.copy.file]/4: "report an error if"
                // is_regular_file(from) is false
                ec = std::make_error_code(std::errc::invalid_argument);
                return false;
            }

            int open_options = O_WRONLY | O_CREAT;
            if (options != CopyOptions::overwrite_existing && options != CopyOptions::update_existing)
            {
                // the standard wording suggests that we should create a file through a broken symlink which would
                // forbid use of O_EXCL. However, implementations like boost::copy_file don't do this and doing it
                // would introduce more potential for TOCTOU bugs
                open_options |= O_EXCL;
            }

            const mode_t open_mode = source_stat.st_mode | 0222; // ensure the file is created writable
            PosixFd destination_fd{destination.c_str(), open_options, open_mode, ec};
            if (ec)
            {
                if (options == CopyOptions::skip_existing && ec == std::errc::file_exists)
                {
                    ec.clear();
                }

                return false;
            }

            struct stat destination_stat;
            destination_fd.fstat(&destination_stat, ec);
            if (ec)
            {
                return false;
            }
            else if (!S_ISREG(destination_stat.st_mode))
            {
                ec = std::make_error_code(std::errc::invalid_argument);
                return false;
            }

            if (source_stat.st_dev == destination_stat.st_dev && source_stat.st_ino == destination_stat.st_ino)
            {
                // /4 exists(to) is true and equivalent(from, to) is true
                ec = std::make_error_code(std::errc::device_or_resource_busy);
                return false;
            }

            if (options == CopyOptions::update_existing && destination_stat.st_mtime >= source_stat.st_mtime)
            {
                ec.clear();
                return false;
            }

            if (options == CopyOptions::overwrite_existing || options == CopyOptions::update_existing)
            {
                destination_fd.ftruncate(0, ec);
                if (ec) return false;
            }

#if defined(__APPLE__)
            if (fcopyfile(source_fd.get(), destination_fd.get(), 0, COPYFILE_ALL) == -1)
            {
                ec.assign(errno, std::generic_category());
                return false;
            }

            // fcopyfile copies the mode so no need to fchmod here
            return true;
#else // ^^^ (defined(__APPLE__) // !defined(__APPLE__) vvv

            destination_fd.fchmod(source_stat.st_mode, ec);
            if (ec) return false;

#if defined(__linux__)
            // https://man7.org/linux/man-pages/man2/sendfile.2.html#NOTES
            // sendfile() will transfer at most 0x7ffff000 (2,147,479,552)
            // bytes, returning the number of bytes actually transferred.
            constexpr off_t maximum_sendfile = 0x7ffff000;
            off_t offset = 0;
            for (off_t remaining_size = source_stat.st_size; remaining_size != 0;)
            {
                const off_t this_send_attempt = std::min(maximum_sendfile, remaining_size);
                const ssize_t this_send_actual =
                    sendfile(destination_fd.get(), source_fd.get(), &offset, this_send_attempt);
                if (this_send_actual == -1)
                {
                    ec.assign(errno, std::generic_category());
                    // https://man7.org/linux/man-pages/man2/sendfile.2.html#NOTES
                    // recommends fallback to read/write if sendfile returns EINVAL or ENOSYS
                    if (errno == EINVAL || errno == ENOSYS)
                    {
                        lseek(source_fd.get(), offset, SEEK_SET);
                        break;
                    }
                    return false;
                }

                remaining_size -= this_send_actual;
            }

            if (!ec) return true;
            // Else fall back to read/write
            ec.clear();
#endif // ^^^ defined(__linux__)

            constexpr std::size_t buffer_length = 4096;
            unsigned char buffer[buffer_length];
            while (auto read_bytes = source_fd.read(buffer, buffer_length))
            {
                if (read_bytes == -1)
                {
                    ec.assign(errno, std::generic_category());
                    return false;
                }

                auto remaining = read_bytes;
                while (remaining > 0)
                {
                    auto write_result = destination_fd.write(buffer, remaining);
                    if (write_result == -1)
                    {
                        ec.assign(errno, std::generic_category());
                        return false;
                    }

                    remaining -= write_result;
                }
            }

            return !ec;
#endif // ^^^ !(defined(__APPLE__)
#endif // ^^^ !_WIN32
        }

        virtual void copy_symlink(const Path& source, const Path& destination, std::error_code& ec) const override
        {
#if defined(_WIN32)
            stdfs::copy_symlink(to_stdfs_path(source), to_stdfs_path(destination), ec);
#else  // ^^^ _WIN32 // !_WIN32 vvv
            std::string buffer;
            buffer.resize(PATH_MAX);
            for (;;)
            {
                ssize_t result = ::readlink(source.c_str(), &buffer[0], buffer.size());
                if (result < 0)
                {
                    ec.assign(errno, std::generic_category());
                    return;
                }

                if (static_cast<size_t>(result) == buffer.size())
                {
                    // we might not have used a big enough buffer, grow and retry
                    buffer.append(buffer.size(), '\0');
                    continue;
                }

                buffer.resize(static_cast<size_t>(result));
                // "Conforming applications should not assume that the returned contents of the
                // symbolic link are null-terminated." -- but std::string already adds the extra
                // null we need
                break;
            }

            if (::symlink(buffer.c_str(), destination.c_str()) == 0)
            {
                ec.clear();
            }
            else
            {
                ec.assign(errno, std::generic_category());
            }
#endif // ^^^ !_WIN32
        }

<<<<<<< HEAD
        virtual int64_t last_write_time_now() const override
=======
        int64_t file_time_now() const override
>>>>>>> bcdfac15
        {
#if defined(_WIN32)
            return stdfs::file_time_type::clock::now().time_since_epoch().count();
#else // ^^^ _WIN32 // !_WIN32 vvv
            struct timespec ts;
            clock_gettime(CLOCK_REALTIME, &ts);
<<<<<<< HEAD
            return ts.tv_sec * 1'000'000'000 + ts.tv_nsec;
#endif
        }

        virtual int64_t last_write_time(const Path& target, std::error_code& ec) const override
=======
            return int64_t{ts.tv_sec} * 1'000'000'000 + ts.tv_nsec;
#endif
        }

        int64_t last_write_time(const Path& target, std::error_code& ec) const override
>>>>>>> bcdfac15
        {
#if defined(_WIN32)
            auto result = stdfs::last_write_time(to_stdfs_path(target), ec);
            return result.time_since_epoch().count();
#else // ^^^ _WIN32 // !_WIN32 vvv
            struct stat s;
            if (::lstat(target.c_str(), &s) == 0)
            {
                ec.clear();
#ifdef __APPLE__
<<<<<<< HEAD
                return s.st_mtimespec.tv_sec * 1'000'000'000 + s.st_mtimespec.tv_nsec;
#else
                return s.st_mtim.tv_sec * 1'000'000'000 + s.st_mtim.tv_nsec;
=======
                return int64_t{s.st_mtimespec.tv_sec} * 1'000'000'000 + s.st_mtimespec.tv_nsec;
#else
                return int64_t{s.st_mtim.tv_sec} * 1'000'000'000 + s.st_mtim.tv_nsec;
>>>>>>> bcdfac15
#endif
            }

            ec.assign(errno, std::generic_category());
            return {};
#endif // ^^^ !_WIN32
        }

<<<<<<< HEAD
#if defined(_WIN32)
        // FILETIME contains a 64-bit value representing the number of 100-nanosecond intervals since January 1, 1601
        // (UTC). shift epoch by 400 years to fit into int64_t (can hold 292 years)
        static constexpr uint64_t epoch_shift =
            std::chrono::duration_cast<std::chrono::duration<uint64_t, std::nano>>(std::chrono::hours{24 * 365 * 400})
                .count() /
            100;

        static int64_t filetime_to_int64(FILETIME filetime)
        {
            ULARGE_INTEGER large_integer;
            large_integer.HighPart = filetime.dwHighDateTime;
            large_integer.LowPart = filetime.dwLowDateTime;
            large_integer.QuadPart -= epoch_shift;
            return large_integer.QuadPart * 100;
        }

        static FILETIME int64_to_filetime(int64_t value)
        {
            ULARGE_INTEGER large_integer;
            FILETIME filetime;
            large_integer.QuadPart = static_cast<uint64_t>(value / 100);
            large_integer.QuadPart += epoch_shift;
            filetime.dwHighDateTime = large_integer.HighPart;
            filetime.dwLowDateTime = large_integer.LowPart;
            return filetime;
        }
#endif
        virtual int64_t last_access_time_now() const override
        {
#if defined(_WIN32)
            FILETIME ft;
            SYSTEMTIME st;
            GetSystemTime(&st);
            SystemTimeToFileTime(&st, &ft);
            return filetime_to_int64(ft);
#else // ^^^ _WIN32 // !_WIN32 vvv
            struct timespec ts;
            clock_gettime(CLOCK_REALTIME, &ts);
            return ts.tv_sec * 1'000'000'000 + ts.tv_nsec;
#endif
        }

        virtual int64_t last_access_time(const Path& target, std::error_code& ec) const override
        {
#if defined(_WIN32)
            auto wide_path = Strings::to_utf16(target.native());
            FileHandle fh(wide_path.c_str(),
                          GENERIC_READ,
                          FILE_SHARE_DELETE | FILE_SHARE_READ | FILE_SHARE_WRITE,
                          OPEN_EXISTING,
                          0,
                          ec);
            if (ec)
            {
                return {};
            }
            FILETIME last_access_time;
            if (!GetFileTime(fh.h_file, nullptr, &last_access_time, nullptr))
            {
                ec.assign(GetLastError(), std::system_category());
                return {};
            }
            return filetime_to_int64(last_access_time);
#else // ^^^ _WIN32 // !_WIN32 vvv
            struct stat s;
            if (::lstat(target.c_str(), &s) == 0)
            {
                ec.clear();
#ifdef __APPLE__
                return s.st_atimespec.tv_sec * 1'000'000'000 + s.st_atimespec.tv_nsec;
#else
                return s.st_atim.tv_sec * 1'000'000'000 + s.st_atim.tv_nsec;
#endif
            }

            ec.assign(errno, std::generic_category());
            return {};
#endif // ^^^ !_WIN32
        }

        virtual void last_access_time(const Path& target, int64_t new_time, std::error_code& ec) const override
        {
#if defined(_WIN32)
            auto wide_path = Strings::to_utf16(target.native());
            FileHandle fh(wide_path.c_str(),
                          FILE_WRITE_ATTRIBUTES,
                          FILE_SHARE_DELETE | FILE_SHARE_READ | FILE_SHARE_WRITE,
                          OPEN_EXISTING,
                          0,
                          ec);
            if (ec)
            {
                return;
            }
            auto new_last_access_time = int64_to_filetime(new_time);
            if (!SetFileTime(fh.h_file, nullptr, &new_last_access_time, nullptr))
            {
                ec.assign(GetLastError(), std::system_category());
            }
            return;
#else  // ^^^ _WIN32 // !_WIN32 vvv
            PosixFd fd(target.c_str(), O_WRONLY, ec);
            if (ec)
            {
                return;
            }
            timespec times[2]; // last access and modification time
            times[0].tv_nsec = new_time % 1'000'000'000;
            times[0].tv_sec = new_time / 1'000'000'000;
            times[1].tv_nsec = UTIME_OMIT;
            if (futimens(fd.get(), times))
            {
                ec.assign(errno, std::system_category());
            }
#endif // ^^^ !_WIN32
        }

        virtual space_info space(const Path& target, std::error_code& ec) const override
        {
#if defined(_WIN32)
            auto result = stdfs::space(to_stdfs_path(target), ec);
            space_info info;
            info.capacity = result.capacity;
            info.free = result.free;
            info.available = result.available;
            return info;
#else  // ^^^ _WIN32 // !_WIN32 vvv
            struct statvfs buf;
            if (statvfs(target.c_str(), &buf))
            {
                ec.assign(errno, std::system_category());
                constexpr auto err = static_cast<std::uintmax_t>(-1);
                return {err, err, err};
            }
            return {buf.f_blocks * buf.f_frsize, buf.f_bfree * buf.f_frsize, buf.f_bavail * buf.f_frsize};
#endif // ^^^ !_WIN32
        }

=======
>>>>>>> bcdfac15
        virtual void write_contents(const Path& file_path, StringView data, std::error_code& ec) const override
        {
            StatsTimer t(g_us_filesystem_stats);
            auto f = open_for_write(file_path, Append::NO, ec);
            if (!ec)
            {
                auto count = f.write(data.data(), 1, data.size());
                if (count != data.size())
                {
                    ec.assign(errno, std::generic_category());
                }
            }
        }

        virtual void write_contents_and_dirs(const Path& file_path, StringView data, std::error_code& ec) const override
        {
            write_contents(file_path, data, ec);
            if (ec)
            {
                create_directories(file_path.parent_path(), ec);
                if (ec)
                {
                    return;
                }
                write_contents(file_path, data, ec);
            }
        }

        virtual void current_path(const Path& new_current_path, std::error_code& ec) const override
        {
#if defined(_WIN32)
            stdfs::current_path(to_stdfs_path(new_current_path), ec);
#else  // ^^^ _WIN32 // !_WIN32 vvv
            if (chdir(new_current_path.c_str()) == 0)
            {
                ec.clear();
                return;
            }

            ec.assign(errno, std::generic_category());
#endif // ^^^ !_WIN32
        }

        struct ExclusiveFileLock : IExclusiveFileLock
        {
#if defined(_WIN32)
            HANDLE handle = INVALID_HANDLE_VALUE;
            stdfs::path native;
            ExclusiveFileLock(const Path& path, std::error_code& ec) : native(to_stdfs_path(path)) { ec.clear(); }

            bool lock_attempt(std::error_code& ec)
            {
                Checks::check_exit(VCPKG_LINE_INFO, handle == INVALID_HANDLE_VALUE);
                handle = CreateFileW(native.c_str(),
                                     GENERIC_READ,
                                     0 /* no sharing */,
                                     nullptr /* no security attributes */,
                                     OPEN_ALWAYS,
                                     FILE_ATTRIBUTE_NORMAL,
                                     nullptr /* no template file */);
                if (handle != INVALID_HANDLE_VALUE)
                {
                    ec.clear();
                    return true;
                }

                const auto err = GetLastError();
                if (err == ERROR_SHARING_VIOLATION)
                {
                    ec.clear();
                    return false;
                }

                ec.assign(err, std::system_category());
                return false;
            }

            ~ExclusiveFileLock() override
            {
                if (handle != INVALID_HANDLE_VALUE)
                {
                    const auto chresult = CloseHandle(handle);
                    Checks::check_exit(VCPKG_LINE_INFO, chresult != 0);
                }
            }
#else // ^^^ _WIN32 / !_WIN32 vvv
            PosixFd fd;
            bool locked = false;
            ExclusiveFileLock(const Path& path, std::error_code& ec)
                : fd(path.c_str(), O_RDWR | O_CREAT, S_IRUSR | S_IWUSR | S_IRGRP | S_IROTH, ec)
            {
            }

            bool lock_attempt(std::error_code& ec)
            {
                if (fd.flock(LOCK_EX | LOCK_NB) == 0)
                {
                    ec.clear();
                    locked = true;
                    return true;
                }

                if (errno == EWOULDBLOCK)
                {
                    ec.clear();
                    return false;
                }

                ec.assign(errno, std::generic_category());
                return false;
            };

            ~ExclusiveFileLock() override
            {
                if (locked)
                {
                    Checks::check_exit(VCPKG_LINE_INFO, fd && fd.flock(LOCK_UN) == 0);
                }
            }
#endif
        };

        virtual std::unique_ptr<IExclusiveFileLock> take_exclusive_file_lock(const Path& lockfile,
                                                                             MessageSink& status_sink,
                                                                             std::error_code& ec) const override
        {
            auto result = std::make_unique<ExclusiveFileLock>(lockfile, ec);
            if (!ec && !result->lock_attempt(ec) && !ec)
            {
                status_sink.println(msgWaitingToTakeFilesystemLock, msg::path = lockfile);
                do
                {
                    std::this_thread::sleep_for(std::chrono::milliseconds(1000));
                } while (!result->lock_attempt(ec) && !ec);
            }

            return std::move(result);
        }

        virtual std::unique_ptr<IExclusiveFileLock> try_take_exclusive_file_lock(const Path& lockfile,
                                                                                 MessageSink& status_sink,
                                                                                 std::error_code& ec) const override
        {
            auto result = std::make_unique<ExclusiveFileLock>(lockfile, ec);
            if (!ec && !result->lock_attempt(ec) && !ec)
            {
                if (Debug::g_debugging)
                {
                    status_sink.println(msg::format(msgWaitingToTakeFilesystemLock, msg::path = lockfile));
                }

                // waits, at most, a second and a half.
                for (auto wait = std::chrono::milliseconds(100);;)
                {
                    std::this_thread::sleep_for(wait);
                    if (result->lock_attempt(ec) || ec)
                    {
                        break;
                    }

                    wait *= 2;
                    if (wait >= std::chrono::milliseconds(1000))
                    {
                        ec.assign(EBUSY, std::generic_category());
                        break;
                    }
                }
            }

            return std::move(result);
        }

        virtual WriteFilePointer open_for_write(const Path& file_path,
                                                Append append,
                                                std::error_code& ec) const override
        {
            return WriteFilePointer{file_path, append, Overwrite::YES, ec};
        }
    };

    static constexpr RealFilesystem real_filesystem_instance;
    constexpr const Filesystem& real_filesystem = real_filesystem_instance;

    constexpr StringLiteral FILESYSTEM_INVALID_CHARACTERS = R"(\/:*?"<>|)";

    bool has_invalid_chars_for_filesystem(const std::string& s)
    {
        return s.find_first_of(FILESYSTEM_INVALID_CHARACTERS.data(), 0, FILESYSTEM_INVALID_CHARACTERS.size()) !=
               std::string::npos;
    }

    void print_paths(MessageSink& msg_sink, const std::vector<Path>& paths)
    {
        LocalizedString ls;
        ls.append_raw('\n');
        for (const Path& p : paths)
        {
            auto as_preferred = p;
            as_preferred.make_preferred();
            ls.append_indent().append_raw(as_preferred).append_raw('\n');
        }

        msg_sink.println(ls);
    }

    uint64_t get_filesystem_stats() { return g_us_filesystem_stats.load(); }

#ifdef _WIN32
    Path win32_fix_path_case(const Path& source)
    {
        const StringView native = source;
        if (native.empty())
        {
            return Path{};
        }

        if (native.starts_with("\\\\?\\") || native.starts_with("\\??\\") || native.starts_with("\\\\.\\"))
        {
            // no support to attempt to fix paths in the NT, \\GLOBAL??, or device namespaces at this time
            return source;
        }

        auto first = native.data();
        const auto last = first + native.size();
        auto is_wildcard = [](char c) { return c == '?' || c == '*'; };
        if (std::any_of(first, last, is_wildcard))
        {
            Checks::msg_exit_with_error(VCPKG_LINE_INFO, msgInvalidArgumentRequiresNoWildcards, msg::path = source);
        }

        std::string in_progress;
        in_progress.reserve(native.size());
        if (last - first >= 3 && is_slash(first[0]) && is_slash(first[1]) && !is_slash(first[2]))
        {
            // path with UNC prefix \\server\share; this will be rejected by FindFirstFile so we skip over that
            in_progress.push_back('\\');
            in_progress.push_back('\\');
            first += 2;
            auto next_slash = std::find_if(first, last, is_slash);
            in_progress.append(first, next_slash);
            in_progress.push_back('\\');
            first = std::find_if_not(next_slash, last, is_slash);
            next_slash = std::find_if(first, last, is_slash);
            in_progress.append(first, next_slash);
            first = std::find_if_not(next_slash, last, is_slash);
            if (first != next_slash)
            {
                in_progress.push_back('\\');
            }
        }
        else if (last - first >= 1 && is_slash(first[0]))
        {
            // root relative path
            in_progress.push_back('\\');
            first = std::find_if_not(first, last, is_slash);
        }
        else if (has_drive_letter_prefix(first, last))
        {
            // path with drive letter root
            auto letter = first[0];
            if (letter >= 'a' && letter <= 'z')
            {
                letter = letter - 'a' + 'A';
            }

            in_progress.push_back(letter);
            in_progress.push_back(':');
            first += 2;
            if (first != last && is_slash(*first))
            {
                // absolute path
                in_progress.push_back('\\');
                first = std::find_if_not(first, last, is_slash);
            }
        }

        assert(find_root_name_end(first, last) == first);

        while (first != last)
        {
            auto next_slash = std::find_if(first, last, is_slash);
            auto original_size = in_progress.size();
            in_progress.append(first, next_slash);
            FindFirstOp this_find;
            unsigned long last_error = this_find.find_first(Strings::to_utf16(in_progress).c_str());
            if (last_error == ERROR_SUCCESS)
            {
                in_progress.resize(original_size);
                in_progress.append(Strings::to_utf8(this_find.find_data.cFileName));
            }
            else
            {
                // we might not have access to this intermediate part of the path;
                // just guess that the case of that element is correct and move on
            }

            first = std::find_if_not(next_slash, last, is_slash);
            if (first != next_slash)
            {
                in_progress.push_back('\\');
            }
        }

        return in_progress;
    }
#endif // _WIN32

    bool NotExtensionCaseSensitive::operator()(const Path& target) const { return target.extension() != ext; }

    bool NotExtensionCaseInsensitive::operator()(const Path& target) const
    {
        return !Strings::case_insensitive_ascii_equals(target.extension(), ext);
    }

    bool NotExtensionsCaseInsensitive::operator()(const Path& target) const
    {
        return !std::any_of(exts.begin(), exts.end(), [extension = target.extension()](const auto& ext) {
            return Strings::case_insensitive_ascii_equals(extension, ext);
        });
    }

#if !defined(_WIN32)
    void close_mark_invalid(int& fd) noexcept
    {
        if (fd >= 0)
        {
            Checks::check_exit(VCPKG_LINE_INFO, ::close(fd) == 0);
            fd = -1;
        }
    }
#endif // ^^^ !_WIN32

    TempFileDeleter::TempFileDeleter(const Filesystem& fs, const Path& path) : path(path), m_fs(fs) { }

    TempFileDeleter::~TempFileDeleter() { m_fs.remove(path, IgnoreErrors{}); }
}<|MERGE_RESOLUTION|>--- conflicted
+++ resolved
@@ -2261,7 +2261,6 @@
         return result;
     }
 
-<<<<<<< HEAD
     int64_t Filesystem::last_access_time(const Path& target, vcpkg::LineInfo li) const noexcept
     {
         std::error_code ec;
@@ -2295,8 +2294,6 @@
         return result;
     }
 
-=======
->>>>>>> bcdfac15
     void Filesystem::write_lines(const Path& file_path, const std::vector<std::string>& lines, LineInfo li) const
     {
         std::error_code ec;
@@ -3870,30 +3867,18 @@
 #endif // ^^^ !_WIN32
         }
 
-<<<<<<< HEAD
-        virtual int64_t last_write_time_now() const override
-=======
         int64_t file_time_now() const override
->>>>>>> bcdfac15
         {
 #if defined(_WIN32)
             return stdfs::file_time_type::clock::now().time_since_epoch().count();
 #else // ^^^ _WIN32 // !_WIN32 vvv
             struct timespec ts;
             clock_gettime(CLOCK_REALTIME, &ts);
-<<<<<<< HEAD
-            return ts.tv_sec * 1'000'000'000 + ts.tv_nsec;
-#endif
-        }
-
-        virtual int64_t last_write_time(const Path& target, std::error_code& ec) const override
-=======
             return int64_t{ts.tv_sec} * 1'000'000'000 + ts.tv_nsec;
 #endif
         }
 
         int64_t last_write_time(const Path& target, std::error_code& ec) const override
->>>>>>> bcdfac15
         {
 #if defined(_WIN32)
             auto result = stdfs::last_write_time(to_stdfs_path(target), ec);
@@ -3904,15 +3889,9 @@
             {
                 ec.clear();
 #ifdef __APPLE__
-<<<<<<< HEAD
-                return s.st_mtimespec.tv_sec * 1'000'000'000 + s.st_mtimespec.tv_nsec;
-#else
-                return s.st_mtim.tv_sec * 1'000'000'000 + s.st_mtim.tv_nsec;
-=======
                 return int64_t{s.st_mtimespec.tv_sec} * 1'000'000'000 + s.st_mtimespec.tv_nsec;
 #else
                 return int64_t{s.st_mtim.tv_sec} * 1'000'000'000 + s.st_mtim.tv_nsec;
->>>>>>> bcdfac15
 #endif
             }
 
@@ -3921,7 +3900,6 @@
 #endif // ^^^ !_WIN32
         }
 
-<<<<<<< HEAD
 #if defined(_WIN32)
         // FILETIME contains a 64-bit value representing the number of 100-nanosecond intervals since January 1, 1601
         // (UTC). shift epoch by 400 years to fit into int64_t (can hold 292 years)
@@ -3950,20 +3928,6 @@
             return filetime;
         }
 #endif
-        virtual int64_t last_access_time_now() const override
-        {
-#if defined(_WIN32)
-            FILETIME ft;
-            SYSTEMTIME st;
-            GetSystemTime(&st);
-            SystemTimeToFileTime(&st, &ft);
-            return filetime_to_int64(ft);
-#else // ^^^ _WIN32 // !_WIN32 vvv
-            struct timespec ts;
-            clock_gettime(CLOCK_REALTIME, &ts);
-            return ts.tv_sec * 1'000'000'000 + ts.tv_nsec;
-#endif
-        }
 
         virtual int64_t last_access_time(const Path& target, std::error_code& ec) const override
         {
@@ -4061,8 +4025,6 @@
 #endif // ^^^ !_WIN32
         }
 
-=======
->>>>>>> bcdfac15
         virtual void write_contents(const Path& file_path, StringView data, std::error_code& ec) const override
         {
             StatsTimer t(g_us_filesystem_stats);
