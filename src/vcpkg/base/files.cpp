--- conflicted
+++ resolved
@@ -1535,7 +1535,6 @@
 
     int WriteFilePointer::put(int c) const noexcept { return ::fputc(c, m_fs); }
 
-<<<<<<< HEAD
     ILineReader::~ILineReader() = default;
 
     uint64_t Filesystem::file_size(const Path& file_path, LineInfo li) const
@@ -1550,10 +1549,7 @@
         return maybe_contents;
     }
 
-    std::string Filesystem::read_contents(const Path& file_path, LineInfo li) const
-=======
     std::string ReadOnlyFilesystem::read_contents(const Path& file_path, LineInfo li) const
->>>>>>> 8c254a5f
     {
         std::error_code ec;
         auto maybe_contents = this->read_contents(file_path, ec);
