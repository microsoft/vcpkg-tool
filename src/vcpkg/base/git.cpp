--- conflicted
+++ resolved
@@ -15,51 +15,33 @@
 {
     using namespace vcpkg;
 
-<<<<<<< HEAD
-    DECLARE_AND_REGISTER_MESSAGE(GitCommandFailed, (msg::command_line), "", "failed to execute: {command_line}");
-    DECLARE_AND_REGISTER_MESSAGE(GitUnexpectedCommandOutput, (), "", "unexpected git output");
-    DECLARE_AND_REGISTER_MESSAGE(GitStatusUnknownFileStatus,
-                                 (msg::value),
-                                 "{value} is a single character indicating file status, for example: A, U, M, D",
-                                 "unknown file status: {value}");
+    //     DECLARE_AND_REGISTER_MESSAGE(GitUnexpectedCommandOutput, (), "", "unexpected git output");
+    //     DECLARE_AND_REGISTER_MESSAGE(GitStatusUnknownFileStatus,
+    //                                  (msg::value),
+    //                                  "{value} is a single character indicating file status, for example: A, U, M, D",
+    //                                  "unknown file status: {value}");
     DECLARE_AND_REGISTER_MESSAGE(GitParseExpectedNewLine, (), "", "expected new line");
     DECLARE_AND_REGISTER_MESSAGE(GitParseExpectedPath, (), "", "expected a path");
     DECLARE_AND_REGISTER_MESSAGE(GitParseExpectedNewLineOrPath, (), "", "expected new line or path");
     DECLARE_AND_REGISTER_MESSAGE(GitParseExpectedValue, (), "", "expected a value");
     DECLARE_AND_REGISTER_MESSAGE(GitParseExpectedGitObjectType, (), "", "expected one a valid type git object type");
     DECLARE_AND_REGISTER_MESSAGE(GitParseExpectedGitObject, (), "", "expected a Git SHA");
-    DECLARE_AND_REGISTER_MESSAGE(GitFailedToInitializeLocalRepository,
-                                 (msg::path),
-                                 "",
-                                 "failed to initialize local repository in {path}");
-    DECLARE_AND_REGISTER_MESSAGE(GitFailedToFetchRefFromRepository,
-                                 (msg::git_ref, msg::url),
-                                 "",
-                                 "failed to fetch ref {git_ref} from repository {url}");
+    //     DECLARE_AND_REGISTER_MESSAGE(GitFailedToInitializeLocalRepository,
+    //                                  (msg::path),
+    //                                  "",
+    //                                  "failed to initialize local repository in {path}");
+    //     DECLARE_AND_REGISTER_MESSAGE(GitFailedToFetchRefFromRepository,
+    //                                  (msg::git_ref, msg::url),
+    //                                  "",
+    //                                  "failed to fetch ref {git_ref} from repository {url}");
 
     DECLARE_AND_REGISTER_MESSAGE(GitErrorWhileRemovingFiles, (msg::path), "", "failed to remove {path}");
     DECLARE_AND_REGISTER_MESSAGE(GitErrorCreatingDirectory, (msg::path), "", "failed to create {path}");
-    DECLARE_AND_REGISTER_MESSAGE(GitCheckoutFailedToCreateArchive, (), "", "failed to create .tar file");
+    //     DECLARE_AND_REGISTER_MESSAGE(GitCheckoutFailedToCreateArchive, (), "", "failed to create .tar file");
     DECLARE_AND_REGISTER_MESSAGE(GitErrorRenamingFile,
                                  (msg::old_value, msg::new_value),
                                  "{old_value} is the original path of a renamed file, {new_value} is the new path",
                                  "failed to rename {old_value} to {new_value}");
-=======
-    Command git_cmd_builder(const GitConfig& config)
-    {
-        auto cmd = Command(config.git_exe);
-        cmd.string_arg("-c").string_arg("core.autocrlf=false");
-        if (!config.git_dir.empty())
-        {
-            cmd.string_arg(Strings::concat("--git-dir=", config.git_dir));
-        }
-        if (!config.git_work_tree.empty())
-        {
-            cmd.string_arg(Strings::concat("--work-tree=", config.git_work_tree));
-        }
-        return cmd;
-    }
->>>>>>> 4bc93c8f
 }
 
 namespace vcpkg
