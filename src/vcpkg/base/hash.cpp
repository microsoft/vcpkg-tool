--- conflicted
+++ resolved
@@ -565,13 +565,7 @@
         auto file = fs.open_for_read(path, ec);
         if (ec)
         {
-<<<<<<< HEAD
-            return LocalizedString::from_raw(ErrorPrefix)
-                .append(msgHashFileFailureToRead, msg::path = path)
-                .append_raw(ec.message());
-=======
             return error_prefix().append(msgHashFileFailureToRead, msg::path = path).append_raw(ec.message());
->>>>>>> 4afdf874
         }
 
         return do_hash<ExpectedL<std::string>>(algo, [&](Hasher& hasher) -> ExpectedL<std::string> {
@@ -586,13 +580,7 @@
                 }
                 else if ((ec = file.error()))
                 {
-<<<<<<< HEAD
-                    return LocalizedString::from_raw(ErrorPrefix)
-                        .append(msgHashFileFailureToRead, msg::path = path)
-                        .append_raw(ec.message());
-=======
                     return error_prefix().append(msgHashFileFailureToRead, msg::path = path).append_raw(ec.message());
->>>>>>> 4afdf874
                 }
             } while (!file.eof());
 
