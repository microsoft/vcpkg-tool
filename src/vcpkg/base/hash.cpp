--- conflicted
+++ resolved
@@ -40,7 +40,6 @@
         return {};
     }
 
-<<<<<<< HEAD
     const char* to_string(Algorithm algo) noexcept
     {
         switch (algo)
@@ -53,8 +52,6 @@
 
     void Hasher::add_bytes(StringView data) { add_bytes(data.data(), data.data() + data.size()); }
 
-=======
->>>>>>> 4d41eadf
     template<class UIntTy>
     auto top_bits(UIntTy x) -> std::enable_if_t<std::is_unsigned<UIntTy>::value, uchar>
     {
