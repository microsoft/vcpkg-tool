#include <vcpkg/base/contractual-constants.h>
#include <vcpkg/base/files.h>
#include <vcpkg/base/json.h>
#include <vcpkg/base/jsonreader.h>
#include <vcpkg/base/message_sinks.h>
#include <vcpkg/base/messages.h>
#include <vcpkg/base/system.debug.h>
#include <vcpkg/base/unicode.h>

#include <vcpkg/documentation.h>

#include <atomic>
#include <type_traits>

namespace vcpkg::Json
{
    static std::atomic<uint64_t> g_json_parsing_stats(0);

    using VK = ValueKind;

    // struct Value {
    namespace impl
    {
        // TODO: add a value_kind value template once we get rid of VS2015 support
        template<ValueKind Vk>
        using ValueKindConstant = std::integral_constant<ValueKind, Vk>;

        struct ValueImpl
        {
            VK tag;
            union
            {
                std::nullptr_t null;
                bool boolean;
                int64_t integer;
                double number;
                std::string string;
                Array array;
                Object object;
            };

            ValueImpl(ValueKindConstant<VK::Null> vk, std::nullptr_t) : tag(vk), null() { }
            ValueImpl(ValueKindConstant<VK::Boolean> vk, bool b) : tag(vk), boolean(b) { }
            ValueImpl(ValueKindConstant<VK::Integer> vk, int64_t i) : tag(vk), integer(i) { }
            ValueImpl(ValueKindConstant<VK::Number> vk, double d) : tag(vk), number(d) { }
            ValueImpl(ValueKindConstant<VK::String> vk, std::string&& s) : tag(vk), string(std::move(s)) { }
            ValueImpl(ValueKindConstant<VK::String> vk, const std::string& s) : tag(vk), string(s) { }
            ValueImpl(ValueKindConstant<VK::Array> vk, Array&& arr) : tag(vk), array(std::move(arr)) { }
            ValueImpl(ValueKindConstant<VK::Array> vk, const Array& arr) : tag(vk), array(arr) { }
            ValueImpl(ValueKindConstant<VK::Object> vk, Object&& obj) : tag(vk), object(std::move(obj)) { }
            ValueImpl(ValueKindConstant<VK::Object> vk, const Object& obj) : tag(vk), object(obj) { }

            ValueImpl& operator=(ValueImpl&& other) noexcept
            {
                switch (other.tag)
                {
                    case VK::Null: return internal_assign(VK::Null, &ValueImpl::null, other);
                    case VK::Boolean: return internal_assign(VK::Boolean, &ValueImpl::boolean, other);
                    case VK::Integer: return internal_assign(VK::Integer, &ValueImpl::integer, other);
                    case VK::Number: return internal_assign(VK::Number, &ValueImpl::number, other);
                    case VK::String: return internal_assign(VK::String, &ValueImpl::string, other);
                    case VK::Array: return internal_assign(VK::Array, &ValueImpl::array, other);
                    case VK::Object: return internal_assign(VK::Object, &ValueImpl::object, other);
                    default: Checks::unreachable(VCPKG_LINE_INFO);
                }
            }

            ~ValueImpl() { destroy_underlying(); }

        private:
            template<class T>
            ValueImpl& internal_assign(ValueKind vk, T ValueImpl::*mp, ValueImpl& other) noexcept
            {
                if (tag == vk)
                {
                    this->*mp = std::move(other.*mp);
                }
                else
                {
                    destroy_underlying();
                    auto* address = &(this->*mp);
                    new (address) T(std::move(other.*mp));
                    tag = vk;
                }

                return *this;
            }

            void destroy_underlying() noexcept
            {
                switch (tag)
                {
                    case VK::String: string.~basic_string(); break;
                    case VK::Array: array.~Array(); break;
                    case VK::Object: object.~Object(); break;
                    default: break;
                }
                new (&null) std::nullptr_t();
                tag = VK::Null;
            }
        };
    }

    using impl::ValueImpl;
    using impl::ValueKindConstant;

    VK Value::kind() const noexcept
    {
        if (underlying_)
        {
            return underlying_->tag;
        }
        else
        {
            return VK::Null;
        }
    }

    bool Value::is_null() const noexcept { return kind() == VK::Null; }
    bool Value::is_boolean() const noexcept { return kind() == VK::Boolean; }
    bool Value::is_integer() const noexcept { return kind() == VK::Integer; }
    bool Value::is_number() const noexcept
    {
        auto k = kind();
        return k == VK::Integer || k == VK::Number;
    }
    bool Value::is_string() const noexcept { return kind() == VK::String; }
    bool Value::is_array() const noexcept { return kind() == VK::Array; }
    bool Value::is_object() const noexcept { return kind() == VK::Object; }

    bool Value::boolean(LineInfo li) const noexcept
    {
        vcpkg::Checks::check_exit(li, is_boolean());
        return underlying_->boolean;
    }
    int64_t Value::integer(LineInfo li) const noexcept
    {
        vcpkg::Checks::check_exit(li, is_integer());
        return underlying_->integer;
    }
    double Value::number(LineInfo li) const noexcept
    {
        auto k = kind();
        if (k == VK::Number)
        {
            return underlying_->number;
        }
        else
        {
            return static_cast<double>(integer(li));
        }
    }
    StringView Value::string(LineInfo li) const noexcept
    {
        vcpkg::Checks::msg_check_exit(li, is_string(), msgJsonValueNotString);
        return underlying_->string;
    }

    const Array& Value::array(LineInfo li) const& noexcept
    {
        vcpkg::Checks::msg_check_exit(li, is_array(), msgJsonValueNotArray);
        return underlying_->array;
    }
    Array& Value::array(LineInfo li) & noexcept
    {
        vcpkg::Checks::msg_check_exit(li, is_array(), msgJsonValueNotArray);
        return underlying_->array;
    }
    Array&& Value::array(LineInfo li) && noexcept { return std::move(this->array(li)); }

    const Object& Value::object(LineInfo li) const& noexcept
    {
        vcpkg::Checks::msg_check_exit(li, is_object(), msgJsonValueNotObject);
        return underlying_->object;
    }
    Object& Value::object(LineInfo li) & noexcept
    {
        vcpkg::Checks::msg_check_exit(li, is_object(), msgJsonValueNotObject);
        return underlying_->object;
    }
    Object&& Value::object(LineInfo li) && noexcept { return std::move(this->object(li)); }

    Value::Value() noexcept = default;
    Value::Value(Value&&) noexcept = default;
    Value& Value::operator=(Value&&) noexcept = default;

    Value::Value(const Value& other)
    {
        switch (other.kind())
        {
            case ValueKind::Null: return; // default construct underlying_
            case ValueKind::Boolean:
                underlying_ = std::make_unique<ValueImpl>(ValueKindConstant<VK::Boolean>(), other.underlying_->boolean);
                break;
            case ValueKind::Integer:
                underlying_ = std::make_unique<ValueImpl>(ValueKindConstant<VK::Integer>(), other.underlying_->integer);
                break;
            case ValueKind::Number:
                underlying_ = std::make_unique<ValueImpl>(ValueKindConstant<VK::Number>(), other.underlying_->number);
                break;
            case ValueKind::String:
                underlying_ = std::make_unique<ValueImpl>(ValueKindConstant<VK::String>(), other.underlying_->string);
                break;
            case ValueKind::Array:
                underlying_ = std::make_unique<ValueImpl>(ValueKindConstant<VK::Array>(), other.underlying_->array);
                break;
            case ValueKind::Object:
                underlying_ = std::make_unique<ValueImpl>(ValueKindConstant<VK::Object>(), other.underlying_->object);
                break;
            default: Checks::unreachable(VCPKG_LINE_INFO);
        }
    }

    Value& Value::operator=(const Value& other)
    {
        switch (other.kind())
        {
            case ValueKind::Null: underlying_.reset(); break;
            case ValueKind::Boolean:
                underlying_ = std::make_unique<ValueImpl>(ValueKindConstant<VK::Boolean>(), other.underlying_->boolean);
                break;
            case ValueKind::Integer:
                underlying_ = std::make_unique<ValueImpl>(ValueKindConstant<VK::Integer>(), other.underlying_->integer);
                break;
            case ValueKind::Number:
                underlying_ = std::make_unique<ValueImpl>(ValueKindConstant<VK::Number>(), other.underlying_->number);
                break;
            case ValueKind::String:
                underlying_ = std::make_unique<ValueImpl>(ValueKindConstant<VK::String>(), other.underlying_->string);
                break;
            case ValueKind::Array:
                underlying_ = std::make_unique<ValueImpl>(ValueKindConstant<VK::Array>(), other.underlying_->array);
                break;
            case ValueKind::Object:
                underlying_ = std::make_unique<ValueImpl>(ValueKindConstant<VK::Object>(), other.underlying_->object);
                break;
            default: Checks::unreachable(VCPKG_LINE_INFO);
        }

        return *this;
    }

    Value::~Value() = default;

    Value Value::null(std::nullptr_t) noexcept { return Value(); }
    Value Value::boolean(bool b) noexcept
    {
        Value val;
        val.underlying_ = std::make_unique<ValueImpl>(ValueKindConstant<VK::Boolean>(), b);
        return val;
    }
    Value Value::integer(int64_t i) noexcept
    {
        Value val;
        val.underlying_ = std::make_unique<ValueImpl>(ValueKindConstant<VK::Integer>(), i);
        return val;
    }
    Value Value::number(double d) noexcept
    {
        vcpkg::Checks::check_exit(VCPKG_LINE_INFO, isfinite(d));
        Value val;
        val.underlying_ = std::make_unique<ValueImpl>(ValueKindConstant<VK::Number>(), d);
        return val;
    }
    Value Value::string(std::string&& s) noexcept
    {
        if (!Unicode::utf8_is_valid_string(s.data(), s.data() + s.size()))
        {
            Debug::print("Invalid string: ", s, '\n');
            vcpkg::Checks::msg_exit_with_message(VCPKG_LINE_INFO, msgInvalidString);
        }
        Value val;
        val.underlying_ = std::make_unique<ValueImpl>(ValueKindConstant<VK::String>(), std::move(s));
        return val;
    }
    Value Value::array(Array&& arr) noexcept
    {
        Value val;
        val.underlying_ = std::make_unique<ValueImpl>(ValueKindConstant<VK::Array>(), std::move(arr));
        return val;
    }
    Value Value::array(const Array& arr) noexcept
    {
        Value val;
        val.underlying_ = std::make_unique<ValueImpl>(ValueKindConstant<VK::Array>(), arr);
        return val;
    }
    Value Value::object(Object&& obj) noexcept
    {
        Value val;
        val.underlying_ = std::make_unique<ValueImpl>(ValueKindConstant<VK::Object>(), std::move(obj));
        return val;
    }
    Value Value::object(const Object& obj) noexcept
    {
        Value val;
        val.underlying_ = std::make_unique<ValueImpl>(ValueKindConstant<VK::Object>(), obj);
        return val;
    }

    bool operator==(const Value& lhs, const Value& rhs)
    {
        if (lhs.kind() != rhs.kind()) return false;

        switch (lhs.kind())
        {
            case ValueKind::Null: return true;
            case ValueKind::Boolean: return lhs.underlying_->boolean == rhs.underlying_->boolean;
            case ValueKind::Integer: return lhs.underlying_->integer == rhs.underlying_->integer;
            case ValueKind::Number: return lhs.underlying_->number == rhs.underlying_->number;
            case ValueKind::String: return lhs.underlying_->string == rhs.underlying_->string;
            case ValueKind::Array: return lhs.underlying_->array == rhs.underlying_->array;
            case ValueKind::Object: return lhs.underlying_->object == rhs.underlying_->object;
            default: Checks::unreachable(VCPKG_LINE_INFO);
        }
    }
    // } struct Value
    // struct Array {
    Value& Array::push_back(std::string&& value) { return this->push_back(Json::Value::string(std::move(value))); }
    Value& Array::push_back(Value&& value) { return underlying_.emplace_back(std::move(value)); }
    Object& Array::push_back(Object&& obj) { return push_back(Value::object(std::move(obj))).object(VCPKG_LINE_INFO); }
    Array& Array::push_back(Array&& arr) { return push_back(Value::array(std::move(arr))).array(VCPKG_LINE_INFO); }
    Value& Array::insert_before(iterator it, Value&& value)
    {
        size_t index = it - underlying_.begin();
        underlying_.insert(it, std::move(value));
        return underlying_[index];
    }
    Object& Array::insert_before(iterator it, Object&& obj)
    {
        return insert_before(it, Value::object(std::move(obj))).object(VCPKG_LINE_INFO);
    }
    Array& Array::insert_before(iterator it, Array&& arr)
    {
        return insert_before(it, Value::array(std::move(arr))).array(VCPKG_LINE_INFO);
    }
    bool operator==(const Array& lhs, const Array& rhs) { return lhs.underlying_ == rhs.underlying_; }
    // } struct Array
    // struct Object {
    Value& Object::insert(StringView key, std::string&& value) { return insert(key, Value::string(std::move(value))); }
    Value& Object::insert(StringView key, Value&& value)
    {
        if (contains(key))
        {
            Checks::unreachable(VCPKG_LINE_INFO,
                                fmt::format("attempted to insert duplicate key {} into JSON object", key));
        }

        return underlying_.emplace_back(key.to_string(), std::move(value)).second;
    }
    Value& Object::insert(StringView key, const Value& value)
    {
        if (contains(key))
        {
            Checks::unreachable(VCPKG_LINE_INFO,
                                fmt::format("attempted to insert duplicate key {} into JSON object", key));
        }

        return underlying_.emplace_back(key.to_string(), value).second;
    }
    Array& Object::insert(StringView key, Array&& value)
    {
        return insert(key, Value::array(std::move(value))).array(VCPKG_LINE_INFO);
    }
    Array& Object::insert(StringView key, const Array& value)
    {
        return insert(key, Value::array(value)).array(VCPKG_LINE_INFO);
    }
    Object& Object::insert(StringView key, Object&& value)
    {
        return insert(key, Value::object(std::move(value))).object(VCPKG_LINE_INFO);
    }
    Object& Object::insert(StringView key, const Object& value)
    {
        return insert(key, Value::object(value)).object(VCPKG_LINE_INFO);
    }

    Value& Object::insert_or_replace(StringView key, std::string&& value)
    {
        return this->insert_or_replace(key, Json::Value::string(std::move(value)));
    }
    Value& Object::insert_or_replace(StringView key, Value&& value)
    {
        auto v = get(key);
        if (v)
        {
            *v = std::move(value);
            return *v;
        }
        else
        {
            return underlying_.emplace_back(key, std::move(value)).second;
        }
    }
    Value& Object::insert_or_replace(StringView key, const Value& value)
    {
        auto v = get(key);
        if (v)
        {
            *v = value;
            return *v;
        }
        else
        {
            return underlying_.emplace_back(key, value).second;
        }
    }
    Array& Object::insert_or_replace(StringView key, Array&& value)
    {
        return insert_or_replace(key, Value::array(std::move(value))).array(VCPKG_LINE_INFO);
    }
    Array& Object::insert_or_replace(StringView key, const Array& value)
    {
        return insert_or_replace(key, Value::array(value)).array(VCPKG_LINE_INFO);
    }
    Object& Object::insert_or_replace(StringView key, Object&& value)
    {
        return insert_or_replace(key, Value::object(std::move(value))).object(VCPKG_LINE_INFO);
    }
    Object& Object::insert_or_replace(StringView key, const Object& value)
    {
        return insert_or_replace(key, Value::object(value)).object(VCPKG_LINE_INFO);
    }

    auto Object::internal_find_key(StringView key) const noexcept -> underlying_t::const_iterator
    {
        return std::find_if(
            underlying_.begin(), underlying_.end(), [key](const auto& pair) { return pair.first == key; });
    }

    // returns whether the key existed
    bool Object::remove(StringView key) noexcept
    {
        auto it = internal_find_key(key);
        if (it == underlying_.end())
        {
            return false;
        }
        else
        {
            underlying_.erase(it);
            return true;
        }
    }

    Value* Object::get(StringView key) noexcept
    {
        auto it = internal_find_key(key);
        if (it == underlying_.end())
        {
            return nullptr;
        }
        else
        {
            return &underlying_[it - underlying_.begin()].second;
        }
    }
    const Value* Object::get(StringView key) const noexcept
    {
        auto it = internal_find_key(key);
        if (it == underlying_.end())
        {
            return nullptr;
        }
        else
        {
            return &it->second;
        }
    }

    void Object::sort_keys()
    {
        std::sort(underlying_.begin(), underlying_.end(), [](const value_type& lhs, const value_type& rhs) {
            return lhs.first < rhs.first;
        });
    }

    bool operator==(const Object& lhs, const Object& rhs) { return lhs.underlying_ == rhs.underlying_; }
    // } struct Object

    // auto parse() {
    namespace
    {
        struct Parser : private ParserBase
        {
            Parser(StringView text, StringView origin) : ParserBase(text, origin), style_() { }

            char32_t next() noexcept
            {
                auto ch = cur();
                if (ch == '\r') style_.newline_kind = JsonStyle::Newline::CrLf;
                if (ch == '\t') style_.set_tabs();
                return ParserBase::next();
            }

            static bool is_number_start(char32_t code_point) noexcept
            {
                return code_point == '-' || is_ascii_digit(code_point);
            }

            static unsigned char from_hex_digit(char32_t code_point) noexcept
            {
                if (is_ascii_digit(code_point))
                {
                    return static_cast<unsigned char>(code_point) - '0';
                }
                else if (code_point >= 'a' && code_point <= 'f')
                {
                    return static_cast<unsigned char>(code_point) - 'a' + 10;
                }
                else if (code_point >= 'A' && code_point <= 'F')
                {
                    return static_cast<unsigned char>(code_point) - 'A' + 10;
                }
                else
                {
                    vcpkg::Checks::unreachable(VCPKG_LINE_INFO);
                }
            }

            // parses a _single_ code point of a string -- either a literal code point, or an escape sequence
            // returns end_of_file if it reaches an unescaped '"'
            // _does not_ pair escaped surrogates -- returns the literal surrogate.
            char32_t parse_string_code_point() noexcept
            {
                char32_t current = cur();
                if (current == '"')
                {
                    next();
                    return Unicode::end_of_file;
                }
                else if (current <= 0x001F)
                {
                    add_error(msg::format(msgControlCharacterInString));
                    next();
                    return Unicode::end_of_file;
                }
                else if (current != '\\')
                {
                    next();
                    return current;
                }

                // cur == '\\'
                if (at_eof())
                {
                    add_error(msg::format(msgUnexpectedEOFAfterEscape));
                    return Unicode::end_of_file;
                }
                current = next();

                switch (current)
                {
                    case '"': next(); return '"';
                    case '\\': next(); return '\\';
                    case '/': next(); return '/';
                    case 'b': next(); return '\b';
                    case 'f': next(); return '\f';
                    case 'n': next(); return '\n';
                    case 'r': next(); return '\r';
                    case 't': next(); return '\t';
                    case 'u':
                    {
                        char16_t code_unit = 0;
                        for (unsigned int i = 0; i < 4; ++i)
                        {
                            current = next();

                            if (current == Unicode::end_of_file)
                            {
                                add_error(msg::format(msgUnexpectedEOFMidUnicodeEscape));
                                return Unicode::end_of_file;
                            }
                            if (is_hex_digit(current))
                            {
                                code_unit *= 16;
                                code_unit += from_hex_digit(current);
                            }
                            else
                            {
                                add_error(msg::format(msgInvalidHexDigit));
                                return Unicode::end_of_file;
                            }
                        }
                        next();

                        return code_unit;
                    }
                    default: add_error(msg::format(msgUnexpectedEscapeSequence)); return Unicode::end_of_file;
                }
            }

            std::string parse_string() noexcept
            {
                Checks::check_exit(VCPKG_LINE_INFO, cur() == '"');
                next();

                std::string res;
                char32_t previous_leading_surrogate = Unicode::end_of_file;
                while (!at_eof())
                {
                    auto code_point = parse_string_code_point();

                    if (previous_leading_surrogate != Unicode::end_of_file)
                    {
                        if (Unicode::utf16_is_trailing_surrogate_code_point(code_point))
                        {
                            const auto full_code_point =
                                Unicode::utf16_surrogates_to_code_point(previous_leading_surrogate, code_point);
                            Unicode::utf8_append_code_point(res, full_code_point);
                            previous_leading_surrogate = Unicode::end_of_file;
                            continue;
                        }
                        else
                        {
                            Unicode::utf8_append_code_point(res, previous_leading_surrogate);
                        }
                    }
                    previous_leading_surrogate = Unicode::end_of_file;

                    if (Unicode::utf16_is_leading_surrogate_code_point(code_point))
                    {
                        previous_leading_surrogate = code_point;
                    }
                    else if (code_point == Unicode::end_of_file)
                    {
                        return res;
                    }
                    else
                    {
                        Unicode::utf8_append_code_point(res, code_point);
                    }
                }

                add_error(msg::format(msgUnexpectedEOFMidString));
                return res;
            }

            Value parse_number() noexcept
            {
                Checks::check_exit(VCPKG_LINE_INFO, is_number_start(cur()));

                bool floating = false;
                bool negative = false; // negative & 0 -> floating, so keep track of it
                std::string number_to_parse;

                char32_t current = cur();
                if (cur() == '-')
                {
                    number_to_parse.push_back('-');
                    negative = true;
                    current = next();
                    if (current == Unicode::end_of_file)
                    {
                        add_error(msg::format(msgUnexpectedEOFAfterMinus));
                        return Value();
                    }
                }

                if (current == '0')
                {
                    current = next();
                    if (current == '.')
                    {
                        number_to_parse.append("0.");
                        floating = true;
                        current = next();
                    }
                    else if (is_ascii_digit(current))
                    {
                        add_error(msg::format(msgUnexpectedDigitsAfterLeadingZero));
                        return Value();
                    }
                    else
                    {
                        if (negative)
                        {
                            return Value::number(-0.0);
                        }
                        else
                        {
                            return Value::integer(0);
                        }
                    }
                }

                while (is_ascii_digit(current))
                {
                    number_to_parse.push_back(static_cast<char>(current));
                    current = next();
                }
                if (!floating && current == '.')
                {
                    floating = true;
                    number_to_parse.push_back('.');
                    current = next();
                    if (!is_ascii_digit(current))
                    {
                        add_error(msg::format(msgExpectedDigitsAfterDecimal));
                        return Value();
                    }
                    while (is_ascii_digit(current))
                    {
                        number_to_parse.push_back(static_cast<char>(current));
                        current = next();
                    }
                }

                if (floating)
                {
                    auto opt = Strings::strto<double>(number_to_parse);
                    if (auto res = opt.get())
                    {
                        if (std::abs(*res) < INFINITY)
                        {
                            return Value::number(*res);
                        }
                        else
                        {
                            add_error(msg::format(msgFloatingPointConstTooBig, msg::count = number_to_parse));
                        }
                    }
                    else
                    {
                        add_error(msg::format(msgInvalidFloatingPointConst, msg::count = number_to_parse));
                    }
                }
                else
                {
                    auto opt = Strings::strto<int64_t>(number_to_parse);
                    if (auto res = opt.get())
                    {
                        return Value::integer(*res);
                    }
                    else
                    {
                        add_error(msg::format(msgInvalidIntegerConst, msg::count = number_to_parse));
                    }
                }

                return Value();
            }

            Value parse_keyword() noexcept
            {
                char32_t current = cur();
                const char32_t* rest;
                Value val;
                switch (current)
                {
                    case 't': // parse true
                        rest = U"rue";
                        val = Value::boolean(true);
                        break;
                    case 'f': // parse false
                        rest = U"alse";
                        val = Value::boolean(false);
                        break;
                    case 'n': // parse null
                        rest = U"ull";
                        val = Value::null(nullptr);
                        break;
                    default: vcpkg::Checks::unreachable(VCPKG_LINE_INFO);
                }

                for (const char32_t* rest_it = rest; *rest_it != '\0'; ++rest_it)
                {
                    current = next();

                    if (current == Unicode::end_of_file)
                    {
                        add_error(msg::format(msgUnexpectedEOFMidKeyword));
                        return Value();
                    }
                    if (current != *rest_it)
                    {
                        add_error(msg::format(msgUnexpectedCharMidKeyword));
                    }
                }
                next();

                return val;
            }

            Value parse_array() noexcept
            {
                Checks::check_exit(VCPKG_LINE_INFO, cur() == '[');
                next();

                Array arr;
                bool first = true;
                for (;;)
                {
                    skip_whitespace();

                    char32_t current = cur();
                    if (current == Unicode::end_of_file)
                    {
                        add_error(msg::format(msgUnexpectedEOFMidArray));
                        return Value();
                    }
                    if (current == ']')
                    {
                        next();
                        return Value::array(std::move(arr));
                    }

                    if (first)
                    {
                        first = false;
                    }
                    else if (current == ',')
                    {
                        auto comma_loc = cur_loc();
                        next();
                        skip_whitespace();
                        current = cur();
                        if (current == Unicode::end_of_file)
                        {
                            add_error(msg::format(msgUnexpectedEOFMidArray));
                            return Value();
                        }
                        if (current == ']')
                        {
                            add_error(msg::format(msgTrailingCommaInArray), comma_loc);
                            return Value::array(std::move(arr));
                        }
                    }
                    else if (current == '/')
                    {
                        add_error(std::move(
                            msg::format(msgUnexpectedCharMidArray).append_raw('\n').append(msgInvalidCommentStyle)));
                    }
                    else
                    {
                        add_error(msg::format(msgUnexpectedCharMidArray));
                        return Value();
                    }

                    arr.push_back(parse_value());
                }
            }

            std::pair<std::string, Value> parse_kv_pair() noexcept
            {
                skip_whitespace();

                auto current = cur();

                std::pair<std::string, Value> res = {std::string(""), Value()};

                if (current == Unicode::end_of_file)
                {
                    add_error(msg::format(msgUnexpectedEOFExpectedName));
                    return res;
                }
                if (current != '"')
                {
                    add_error(msg::format(msgUnexpectedCharExpectedName));
                    return res;
                }
                res.first = parse_string();

                skip_whitespace();
                current = cur();
                if (current == ':')
                {
                    next();
                }
                else if (current == Unicode::end_of_file)
                {
                    add_error(msg::format(msgUnexpectedEOFExpectedColon));
                    return res;
                }
                else if (current == '/')
                {
                    add_error(std::move(
                        msg::format(msgUnexpectedCharExpectedColon).append_raw('\n').append(msgInvalidCommentStyle)));
                    return res;
                }
                else
                {
                    add_error(msg::format(msgUnexpectedCharExpectedColon));
                    return res;
                }

                res.second = parse_value();

                return res;
            }

            Value parse_object() noexcept
            {
                char32_t current = cur();

                Checks::check_exit(VCPKG_LINE_INFO, current == '{');
                next();

                Object obj;
                bool first = true;
                for (;;)
                {
                    skip_whitespace();
                    current = cur();
                    if (current == Unicode::end_of_file)
                    {
                        add_error(msg::format(msgUnexpectedEOFExpectedCloseBrace));
                        return Value();
                    }
                    else if (current == '}')
                    {
                        next();
                        return Value::object(std::move(obj));
                    }

                    if (first)
                    {
                        first = false;
                    }
                    else if (current == ',')
                    {
                        auto comma_loc = cur_loc();
                        next();
                        skip_whitespace();
                        current = cur();
                        if (current == Unicode::end_of_file)
                        {
                            add_error(msg::format(msgUnexpectedEOFExpectedProp));
                            return Value();
                        }
                        else if (current == '}')
                        {
                            add_error(msg::format(msgTrailingCommaInObj), comma_loc);
                            return Value();
                        }
                    }
                    else if (current == '/')
                    {
                        add_error(std::move(msg::format(msgUnexpectedCharExpectedColon)
                                                .append_raw('\n')
                                                .append(msgInvalidCommentStyle)));
                    }
                    else
                    {
                        add_error(msg::format(msgUnexpectedCharExpectedCloseBrace));
                    }

                    auto keyPairLoc = cur_loc();
                    auto val = parse_kv_pair();
                    if (obj.contains(val.first))
                    {
                        add_error(msg::format(msgDuplicatedKeyInObj, msg::value = val.first), keyPairLoc);
                        return Value();
                    }
                    obj.insert(val.first, std::move(val.second));
                }
            }

            Value parse_value() noexcept
            {
                skip_whitespace();
                char32_t current = cur();
                if (current == Unicode::end_of_file)
                {
                    add_error(msg::format(msgUnexpectedEOFExpectedValue));
                    return Value();
                }

                switch (current)
                {
                    case '{': return parse_object();
                    case '[': return parse_array();
                    case '"': return Value::string(parse_string());
                    case 'n':
                    case 't':
                    case 'f': return parse_keyword();
                    case '/':
                    {
                        add_error(std::move(msg::format(msgUnexpectedCharExpectedValue)
                                                .append_raw('\n')
                                                .append(msgInvalidCommentStyle)));
                        return Value();
                    }
                    default:
                        if (is_number_start(current))
                        {
                            return parse_number();
                        }
                        else
                        {
                            add_error(msg::format(msgUnexpectedCharExpectedValue));
                            return Value();
                        }
                }
            }

            static ExpectedL<ParsedJson> parse(StringView json, StringView origin)
            {
                StatsTimer t(g_json_parsing_stats);

                auto parser = Parser(json, origin);

                auto val = parser.parse_value();

                parser.skip_whitespace();
                if (!parser.at_eof())
                {
                    parser.add_error(msg::format(msgUnexpectedEOFExpectedChar));
                }

                if (const auto maybe_error = std::move(parser).get_error())
                {
                    return std::move(*maybe_error);
                }

                return ParsedJson{std::move(val), parser.style()};
            }

            JsonStyle style() const noexcept { return style_; }

        private:
            JsonStyle style_;
        };
    }

    Optional<std::string> StringDeserializer::visit_string(Reader&, StringView sv) const { return sv.to_string(); }

    LocalizedString UntypedStringDeserializer::type_name() const { return msg::format(msgAString); }

    const UntypedStringDeserializer UntypedStringDeserializer::instance;

    LocalizedString PathDeserializer::type_name() const { return msg::format(msgAPath); }
    Optional<Path> PathDeserializer::visit_string(Reader&, StringView sv) const { return sv; }

    const PathDeserializer PathDeserializer::instance;

    LocalizedString NaturalNumberDeserializer::type_name() const { return msg::format(msgANonNegativeInteger); }

    Optional<int> NaturalNumberDeserializer::visit_integer(Reader&, int64_t value) const
    {
        if (value > std::numeric_limits<int>::max() || value < 0)
        {
            return nullopt;
        }

        return static_cast<int>(value);
    }

    const NaturalNumberDeserializer NaturalNumberDeserializer::instance;

    LocalizedString BooleanDeserializer::type_name() const { return msg::format(msgABoolean); }

    Optional<bool> BooleanDeserializer::visit_boolean(Reader&, bool b) const { return b; }

    const BooleanDeserializer BooleanDeserializer::instance;

    bool IdentifierDeserializer::is_ident(StringView sv)
    {
        // back-compat
        if (sv == "all_modules")
        {
            return true;
        }

        // [a-z0-9]+(-[a-z0-9]+)*
        auto cur = sv.begin();
        const auto last = sv.end();
        for (;;)
        {
            if (cur == last || !ParserBase::is_lower_digit(*cur)) return false;
            ++cur;
            while (cur != last && ParserBase::is_lower_digit(*cur))
                ++cur;

            if (cur == last) break;
            if (*cur != '-') return false;
            ++cur;
        }

        if (sv.size() < 5)
        {
            if (sv == "prn" || sv == "aux" || sv == "nul" || sv == "con" || sv == FeatureNameCore)
            {
                return false; // we're a reserved identifier
            }
            if (sv.size() == 4 && (Strings::starts_with(sv, "lpt") || Strings::starts_with(sv, "com")) &&
                sv[3] >= '1' && sv[3] <= '9')
            {
                return false; // we're a reserved identifier
            }
        }
        else
        {
            if (sv == FeatureNameDefault)
            {
                return false;
            }
        }

        return true;
    }

    ExpectedL<ParsedJson> parse_file(const ReadOnlyFilesystem& fs, const Path& json_file, std::error_code& ec)
    {
        auto res = fs.read_contents(json_file, ec);
        if (ec)
        {
            return format_filesystem_call_error(ec, "read_contents", {json_file});
        }

        return parse(res, json_file);
    }

    ParsedJson parse_file(vcpkg::LineInfo li, const ReadOnlyFilesystem& fs, const Path& json_file)
    {
        std::error_code ec;
        auto ret = parse_file(fs, json_file, ec);
        if (ec)
        {
            Checks::msg_exit_with_error(li, format_filesystem_call_error(ec, "read_contents", {json_file}));
        }
        return std::move(ret).value_or_exit(VCPKG_LINE_INFO);
    }

    ExpectedL<ParsedJson> parse(StringView json, StringView origin) { return Parser::parse(json, origin); }

    ExpectedL<Json::Object> parse_object(StringView text, StringView origin)
    {
        return parse(text, origin).then([&](ParsedJson&& mabeValueIsh) -> ExpectedL<Json::Object> {
            auto& asValue = mabeValueIsh.value;
            if (asValue.is_object())
            {
                return std::move(asValue).object(VCPKG_LINE_INFO);
            }

            return msg::format(msgJsonErrorMustBeAnObject, msg::path = origin);
        });
    }
    // } auto parse()

    namespace
    {
        struct Stringifier
        {
            JsonStyle style;
            std::string& buffer;

            void append_indent(size_t indent) const
            {
                if (style.use_tabs())
                {
                    buffer.append(indent, '\t');
                }
                else
                {
                    buffer.append(indent * style.spaces(), ' ');
                }
            };

            void append_unicode_escape(char16_t code_unit) const
            {
                // AFAIK, there's no standard way of doing this?
                constexpr const char hex_digit[16] = {
                    '0', '1', '2', '3', '4', '5', '6', '7', '8', '9', 'a', 'b', 'c', 'd', 'e', 'f'};

                const char seq[6] = {
                    '\\',
                    'u',
                    hex_digit[(code_unit >> 12) & 0x0F],
                    hex_digit[(code_unit >> 8) & 0x0F],
                    hex_digit[(code_unit >> 4) & 0x0F],
                    hex_digit[(code_unit >> 0) & 0x0F],
                };

                buffer.append(seq, 6);
            }

            // taken from the ECMAScript 2020 standard, 24.5.2.2: Runtime Semantics: QuoteJSONString
            void append_quoted_json_string(StringView sv)
            {
                // Table 66: JSON Single Character Escape Sequences
                constexpr static std::pair<char32_t, const char*> escape_sequences[] = {
                    {0x0008, R"(\b)"}, // BACKSPACE
                    {0x0009, R"(\t)"}, // CHARACTER TABULATION
                    {0x000A, R"(\n)"}, // LINE FEED (LF)
                    {0x000C, R"(\f)"}, // FORM FEED (FF)
                    {0x000D, R"(\r)"}, // CARRIAGE RETURN (CR)
                    {0x0022, R"(\")"}, // QUOTATION MARK
                    {0x005C, R"(\\)"}  // REVERSE SOLIDUS
                };
                // 1. Let product be the String value consisting solely of the code unit 0x0022 (QUOTATION MARK).
                buffer.push_back('"');

                // 2. For each code point C in ! UTF16DecodeString(value), do
                // (note that we use utf8 instead of utf16)
                for (auto code_point : Unicode::Utf8Decoder(sv.begin(), sv.end()))
                {
                    // a. If C is listed in the "Code Point" column of Table 66, then
                    const auto match = std::find_if(begin(escape_sequences),
                                                    end(escape_sequences),
                                                    [code_point](const std::pair<char32_t, const char*>& attempt) {
                                                        return attempt.first == code_point;
                                                    });
                    // i. Set product to the string-concatenation of product and the escape sequence for C as
                    // specified in the "Escape Sequence" column of the corresponding row.
                    if (match != end(escape_sequences))
                    {
                        buffer.append(match->second);
                        continue;
                    }

                    // b. Else if C has a numeric value less than 0x0020 (SPACE), or if C has the same numeric value as
                    // a leading surrogate or trailing surrogate, then
                    if (code_point < 0x0020 || Unicode::utf16_is_surrogate_code_point(code_point))
                    {
                        // i. Let unit be the code unit whose numeric value is that of C.
                        // ii. Set product to the string-concatenation of product and UnicodeEscape(unit).
                        append_unicode_escape(static_cast<char16_t>(code_point));
                        break;
                    }

                    // c. Else,
                    // i. Set product to the string-concatenation of product and the UTF16Encoding of C.
                    // (again, we use utf-8 here instead)
                    Unicode::utf8_append_code_point(buffer, code_point);
                }

                // 3. Set product to the string-concatenation of product and the code unit 0x0022 (QUOTATION MARK).
                buffer.push_back('"');
            }

            void stringify_object(const Object& obj, size_t current_indent)
            {
                buffer.push_back('{');
                if (obj.size() != 0)
                {
                    bool first = true;

                    for (const auto& el : obj)
                    {
                        if (!first)
                        {
                            buffer.push_back(',');
                        }
                        first = false;

                        buffer.append(style.newline());
                        append_indent(current_indent + 1);

                        append_quoted_json_string(el.first);
                        buffer.append(": ");
                        stringify(el.second, current_indent + 1);
                    }
                    buffer.append(style.newline());
                    append_indent(current_indent);
                }
                buffer.push_back('}');
            }

            void stringify_object_member(StringView member_name, const Array& val, size_t current_indent)
            {
                append_quoted_json_string(member_name);
                buffer.append(": ");
                stringify_array(val, current_indent);
            }

            void stringify_array(const Array& arr, size_t current_indent)
            {
                buffer.push_back('[');
                if (arr.size() == 0)
                {
                    buffer.push_back(']');
                }
                else
                {
                    bool first = true;

                    for (const auto& el : arr)
                    {
                        if (!first)
                        {
                            buffer.push_back(',');
                        }
                        first = false;

                        buffer.append(style.newline());
                        append_indent(current_indent + 1);

                        stringify(el, current_indent + 1);
                    }
                    buffer.append(style.newline());
                    append_indent(current_indent);
                    buffer.push_back(']');
                }
            }

            void stringify(const Value& value, size_t current_indent)
            {
                switch (value.kind())
                {
                    case VK::Null: buffer.append("null"); break;
                    case VK::Boolean:
                    {
                        auto v = value.boolean(VCPKG_LINE_INFO);
                        buffer.append(v ? "true" : "false");
                        break;
                    }
                    // TODO: switch to `to_chars` once we are able to remove support for old compilers
                    case VK::Integer: buffer.append(std::to_string(value.integer(VCPKG_LINE_INFO))); break;
                    case VK::Number: buffer.append(std::to_string(value.number(VCPKG_LINE_INFO))); break;
                    case VK::String:
                    {
                        append_quoted_json_string(value.string(VCPKG_LINE_INFO));
                        break;
                    }
                    case VK::Array:
                    {
                        stringify_array(value.array(VCPKG_LINE_INFO), current_indent);
                        break;
                    }
                    case VK::Object:
                    {
                        stringify_object(value.object(VCPKG_LINE_INFO), current_indent);
                        break;
                    }
                }
            }
        };
    }

    std::string stringify(const Value& value) { return stringify(value, JsonStyle{}); }
    std::string stringify(const Value& value, JsonStyle style)
    {
        std::string res;
        Stringifier{style, res}.stringify(value, 0);
        res.push_back('\n');
        return res;
    }
    std::string stringify(const Object& obj) { return stringify(obj, JsonStyle{}); }
    std::string stringify(const Object& obj, JsonStyle style)
    {
        std::string res;
        Stringifier{style, res}.stringify_object(obj, 0);
        res.push_back('\n');
        return res;
    }
    std::string stringify(const Array& arr) { return stringify(arr, JsonStyle{}); }
    std::string stringify(const Array& arr, JsonStyle style)
    {
        std::string res;
        Stringifier{style, res}.stringify_array(arr, 0);
        res.push_back('\n');
        return res;
    }
    // } auto stringify()

    std::string stringify_object_member(StringLiteral member_name,
                                        const Array& arr,
                                        JsonStyle style,
                                        int initial_indent)
    {
        std::string res;
        Stringifier stringifier{style, res};
        stringifier.append_indent(initial_indent);
        stringifier.stringify_object_member(member_name, arr, initial_indent);
        res.push_back('\n');
        return res;
    }

    uint64_t get_json_parsing_stats() { return g_json_parsing_stats.load(); }

    static std::vector<std::string> invalid_json_fields(const Json::Object& obj,
                                                        Span<const StringView> known_fields) noexcept
    {
        const auto field_is_unknown = [known_fields](StringView sv) {
            // allow directives
            if (sv.size() != 0 && *sv.begin() == '$')
            {
                return false;
            }
            return std::find(known_fields.begin(), known_fields.end(), sv) == known_fields.end();
        };

        std::vector<std::string> res;
        for (const auto& kv : obj)
        {
            if (field_is_unknown(kv.first))
            {
                res.push_back(kv.first.to_string());
            }
        }

        return res;
    }

    ReaderMessage::ReaderMessage(MessageKind kind, LocalizedString&& message) : kind(kind), message(std::move(message))
    {
    }

    ReaderMessage::ReaderMessage(const ReaderMessage&) = default;
    ReaderMessage::ReaderMessage(ReaderMessage&&) = default;
    ReaderMessage& ReaderMessage::operator=(const ReaderMessage&) = default;
    ReaderMessage& ReaderMessage::operator=(ReaderMessage&&) = default;

    LocalizedString join(const std::vector<ReaderMessage>& messages)
    {
        LocalizedString result;
        auto first = messages.begin();
        const auto last = messages.end();
        if (first == last)
        {
            return result;
        }

        for (;;)
        {
            result.append(first->message);
            if (++first == last)
            {
                return result;
            }

            result.append_raw('\n');
        }
    }

    LocalizedString flatten_reader_messages(const std::vector<ReaderMessage>& messages, MessageSink& warningsSink)
    {
        LocalizedString flat_errors;
        for (auto&& message : messages)
        {
            switch (message.kind)
            {
                case MessageKind::Warning: warningsSink.println(Color::warning, message.message); break;
                case MessageKind::Error:
                    if (!flat_errors.empty())
                    {
                        flat_errors.append_raw('\n');
                    }

                    flat_errors.append(message.message);

                    break;
                default: Checks::unreachable(VCPKG_LINE_INFO);
            }
        }

        return flat_errors;
    }

    static std::atomic<uint64_t> g_json_reader_stats(0);

<<<<<<< HEAD
    Reader::Reader(StringView origin)
        : m_messages(), m_error_count(0), m_origin(origin), m_path(), m_stat_timer(g_json_reader_stats)
    {
    }
=======
    Reader::Reader(StringView origin) : m_origin(origin.data(), origin.size()), m_stat_timer(g_json_reader_stats) { }
>>>>>>> 1e08aaa7

    uint64_t Reader::get_reader_stats() { return g_json_reader_stats.load(); }

    void Reader::add_missing_field_error(const LocalizedString& type, StringView key, const LocalizedString& key_type)
    {
        add_generic_error(type, msg::format(msgMissingRequiredField, msg::json_field = key, msg::json_type = key_type));
    }
    void Reader::add_expected_type_error(const LocalizedString& expected_type)
    {
<<<<<<< HEAD
        ++m_error_count;
        m_messages.emplace_back(
            MessageKind::Error,
            LocalizedString::from_raw(m_origin)
                .append_raw(": ")
                .append_raw(ErrorPrefix)
                .append(msgMismatchedType, msg::json_field = path(), msg::json_type = expected_type));
=======
        m_errors.push_back(LocalizedString::from_raw(m_origin)
                               .append_raw(": ")
                               .append_raw(ErrorPrefix)
                               .append(msgMismatchedType, msg::json_field = path(), msg::json_type = expected_type));
>>>>>>> 1e08aaa7
    }
    void Reader::add_extra_field_error(const LocalizedString& type, StringView field, StringView suggestion)
    {
        if (suggestion.size() > 0)
        {
            add_generic_error(type,
                              msg::format(msgUnexpectedFieldSuggest, msg::json_field = field, msg::value = suggestion));
        }
        else
        {
            add_generic_error(type, msg::format(msgUnexpectedField, msg::json_field = field));
        }
    }
    void Reader::add_generic_error(const LocalizedString& type, StringView message)
    {
<<<<<<< HEAD
        ++m_error_count;
        m_messages.emplace_back(MessageKind::Error,
                                LocalizedString::from_raw(m_origin)
                                    .append_raw(": ")
                                    .append_raw(ErrorPrefix)
                                    .append_raw(path())
                                    .append_raw(" (")
                                    .append(type)
                                    .append_raw("): ")
                                    .append_raw(message));
=======
        m_errors.push_back(LocalizedString::from_raw(m_origin)
                               .append_raw(": ")
                               .append_raw(ErrorPrefix)
                               .append_raw(path())
                               .append_raw(" (")
                               .append(type)
                               .append_raw("): ")
                               .append_raw(message));
>>>>>>> 1e08aaa7
    }

    void Reader::check_for_unexpected_fields(const Object& obj,
                                             View<StringView> valid_fields,
                                             const LocalizedString& type_name)
    {
        if (valid_fields.size() == 0)
        {
            return;
        }

        auto extra_fields = invalid_json_fields(obj, valid_fields);
        for (auto&& f : extra_fields)
        {
            auto best_it = valid_fields.begin();
            auto best_value = Strings::byte_edit_distance(f, *best_it);
            for (auto i = best_it + 1; i != valid_fields.end(); ++i)
            {
                auto v = Strings::byte_edit_distance(f, *i);
                if (v < best_value)
                {
                    best_value = v;
                    best_it = i;
                }
            }
            add_extra_field_error(type_name, f, *best_it);
        }
    }

    void Reader::add_warning(LocalizedString type, StringView msg)
    {
<<<<<<< HEAD
        m_messages.emplace_back(MessageKind::Warning,
                                LocalizedString::from_raw(m_origin)
                                    .append_raw(": ")
                                    .append_raw(WarningPrefix)
                                    .append_raw(path())
                                    .append_raw(" (")
                                    .append(type)
                                    .append_raw("): ")
                                    .append_raw(msg));
=======
        m_warnings.push_back(LocalizedString::from_raw(m_origin)
                                 .append_raw(": ")
                                 .append_raw(WarningPrefix)
                                 .append_raw(path())
                                 .append_raw(" (")
                                 .append(type)
                                 .append_raw("): ")
                                 .append_raw(msg));
>>>>>>> 1e08aaa7
    }

    std::string Reader::path() const noexcept
    {
        std::string p("$");
        for (auto&& s : m_path)
        {
            if (s.index < 0)
            {
                p.push_back('.');
                p.append(s.field.data(), s.field.size());
            }
            else
            {
                fmt::format_to(std::back_inserter(p), "[{}]", s.index);
            }
        }
        return p;
    }

    StringView Reader::origin() const noexcept { return m_origin; }

    LocalizedString ParagraphDeserializer::type_name() const { return msg::format(msgAStringOrArrayOfStrings); }

    Optional<std::vector<std::string>> ParagraphDeserializer::visit_string(Reader&, StringView sv) const
    {
        std::vector<std::string> out;
        out.push_back(sv.to_string());
        return out;
    }

    Optional<std::vector<std::string>> ParagraphDeserializer::visit_array(Reader& r, const Array& arr) const
    {
        return r.array_elements(arr, UntypedStringDeserializer::instance);
    }

    const ParagraphDeserializer ParagraphDeserializer::instance;

    LocalizedString IdentifierDeserializer::type_name() const { return msg::format(msgAnIdentifer); }

    Optional<std::string> IdentifierDeserializer::visit_string(Json::Reader& r, StringView sv) const
    {
        if (!is_ident(sv))
        {
            r.add_generic_error(type_name(),
                                msg::format(msgParseIdentifierError, msg::value = sv, msg::url = docs::manifests_url));
        }
        return sv.to_string();
    }

    const IdentifierDeserializer IdentifierDeserializer::instance;

    LocalizedString IdentifierArrayDeserializer::type_name() const { return msg::format(msgAnArrayOfIdentifers); }

    Optional<std::vector<std::string>> IdentifierArrayDeserializer::visit_array(Reader& r, const Array& arr) const
    {
        return r.array_elements(arr, IdentifierDeserializer::instance);
    }

    const IdentifierArrayDeserializer IdentifierArrayDeserializer::instance;

    LocalizedString PackageNameDeserializer::type_name() const { return msg::format(msgAPackageName); }

    Optional<std::string> PackageNameDeserializer::visit_string(Json::Reader& r, StringView sv) const
    {
        if (!IdentifierDeserializer::is_ident(sv))
        {
            r.add_generic_error(
                type_name(),
                msg::format(msgParsePackageNameError, msg::package_name = sv, msg::url = docs::manifests_url));
        }
        return sv.to_string();
    }

    const PackageNameDeserializer PackageNameDeserializer::instance;

    LocalizedString FeatureNameDeserializer::type_name() const { return msg::format(msgAFeatureName); }

    Optional<std::string> FeatureNameDeserializer::visit_string(Json::Reader& r, StringView sv) const
    {
        if (!IdentifierDeserializer::is_ident(sv))
        {
            r.add_generic_error(
                type_name(),
                msg::format(msgParseFeatureNameError, msg::package_name = sv, msg::url = docs::manifests_url));
        }
        return sv.to_string();
    }

    const FeatureNameDeserializer FeatureNameDeserializer::instance;
}<|MERGE_RESOLUTION|>--- conflicted
+++ resolved
@@ -1450,14 +1450,14 @@
 
     static std::atomic<uint64_t> g_json_reader_stats(0);
 
-<<<<<<< HEAD
     Reader::Reader(StringView origin)
-        : m_messages(), m_error_count(0), m_origin(origin), m_path(), m_stat_timer(g_json_reader_stats)
-    {
-    }
-=======
-    Reader::Reader(StringView origin) : m_origin(origin.data(), origin.size()), m_stat_timer(g_json_reader_stats) { }
->>>>>>> 1e08aaa7
+        : m_messages()
+        , m_error_count(0)
+        , m_origin(origin.data(), origin.size())
+        , m_path()
+        , m_stat_timer(g_json_reader_stats)
+    {
+    }
 
     uint64_t Reader::get_reader_stats() { return g_json_reader_stats.load(); }
 
@@ -1467,7 +1467,6 @@
     }
     void Reader::add_expected_type_error(const LocalizedString& expected_type)
     {
-<<<<<<< HEAD
         ++m_error_count;
         m_messages.emplace_back(
             MessageKind::Error,
@@ -1475,12 +1474,6 @@
                 .append_raw(": ")
                 .append_raw(ErrorPrefix)
                 .append(msgMismatchedType, msg::json_field = path(), msg::json_type = expected_type));
-=======
-        m_errors.push_back(LocalizedString::from_raw(m_origin)
-                               .append_raw(": ")
-                               .append_raw(ErrorPrefix)
-                               .append(msgMismatchedType, msg::json_field = path(), msg::json_type = expected_type));
->>>>>>> 1e08aaa7
     }
     void Reader::add_extra_field_error(const LocalizedString& type, StringView field, StringView suggestion)
     {
@@ -1496,7 +1489,6 @@
     }
     void Reader::add_generic_error(const LocalizedString& type, StringView message)
     {
-<<<<<<< HEAD
         ++m_error_count;
         m_messages.emplace_back(MessageKind::Error,
                                 LocalizedString::from_raw(m_origin)
@@ -1507,16 +1499,6 @@
                                     .append(type)
                                     .append_raw("): ")
                                     .append_raw(message));
-=======
-        m_errors.push_back(LocalizedString::from_raw(m_origin)
-                               .append_raw(": ")
-                               .append_raw(ErrorPrefix)
-                               .append_raw(path())
-                               .append_raw(" (")
-                               .append(type)
-                               .append_raw("): ")
-                               .append_raw(message));
->>>>>>> 1e08aaa7
     }
 
     void Reader::check_for_unexpected_fields(const Object& obj,
@@ -1548,7 +1530,6 @@
 
     void Reader::add_warning(LocalizedString type, StringView msg)
     {
-<<<<<<< HEAD
         m_messages.emplace_back(MessageKind::Warning,
                                 LocalizedString::from_raw(m_origin)
                                     .append_raw(": ")
@@ -1558,16 +1539,6 @@
                                     .append(type)
                                     .append_raw("): ")
                                     .append_raw(msg));
-=======
-        m_warnings.push_back(LocalizedString::from_raw(m_origin)
-                                 .append_raw(": ")
-                                 .append_raw(WarningPrefix)
-                                 .append_raw(path())
-                                 .append_raw(" (")
-                                 .append(type)
-                                 .append_raw("): ")
-                                 .append_raw(msg));
->>>>>>> 1e08aaa7
     }
 
     std::string Reader::path() const noexcept
