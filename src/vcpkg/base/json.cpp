--- conflicted
+++ resolved
@@ -9,20 +9,6 @@
 
 #include <inttypes.h>
 
-<<<<<<< HEAD
-=======
-namespace
-{
-    using namespace vcpkg;
-    DECLARE_AND_REGISTER_MESSAGE(JsonErrorFailedToRead,
-                                 (msg::path, msg::error_msg),
-                                 "",
-                                 "failed to read {path}: {error_msg}");
-    DECLARE_AND_REGISTER_MESSAGE(JsonErrorFailedToParse, (msg::path), "", "failed to parse {path}:");
-    DECLARE_AND_REGISTER_MESSAGE(JsonErrorMustBeAnObject, (msg::path), "", "Expected {path} to be an object.");
-}
-
->>>>>>> c72d55b9
 namespace vcpkg::Json
 {
     static std::atomic<uint64_t> g_json_parsing_stats(0);
