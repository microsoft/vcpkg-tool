#include <vcpkg/base/files.h>
#include <vcpkg/base/json.h>
#include <vcpkg/base/jsonreader.h>
#include <vcpkg/base/system.debug.h>
#include <vcpkg/base/system.print.h>
#include <vcpkg/base/unicode.h>

#include <vcpkg/documentation.h>

#include <inttypes.h>

namespace vcpkg::Json
{
    static std::atomic<uint64_t> g_json_parsing_stats(0);

    using VK = ValueKind;

    // struct Value {
    namespace impl
    {
        // TODO: add a value_kind value template once we get rid of VS2015 support
        template<ValueKind Vk>
        using ValueKindConstant = std::integral_constant<ValueKind, Vk>;

        struct ValueImpl
        {
            VK tag;
            union
            {
                std::nullptr_t null;
                bool boolean;
                int64_t integer;
                double number;
                std::string string;
                Array array;
                Object object;
            };

            ValueImpl(ValueKindConstant<VK::Null> vk, std::nullptr_t) : tag(vk), null() { }
            ValueImpl(ValueKindConstant<VK::Boolean> vk, bool b) : tag(vk), boolean(b) { }
            ValueImpl(ValueKindConstant<VK::Integer> vk, int64_t i) : tag(vk), integer(i) { }
            ValueImpl(ValueKindConstant<VK::Number> vk, double d) : tag(vk), number(d) { }
            ValueImpl(ValueKindConstant<VK::String> vk, std::string&& s) : tag(vk), string(std::move(s)) { }
            ValueImpl(ValueKindConstant<VK::String> vk, const std::string& s) : tag(vk), string(s) { }
            ValueImpl(ValueKindConstant<VK::Array> vk, Array&& arr) : tag(vk), array(std::move(arr)) { }
            ValueImpl(ValueKindConstant<VK::Array> vk, const Array& arr) : tag(vk), array(arr) { }
            ValueImpl(ValueKindConstant<VK::Object> vk, Object&& obj) : tag(vk), object(std::move(obj)) { }
            ValueImpl(ValueKindConstant<VK::Object> vk, const Object& obj) : tag(vk), object(obj) { }

            ValueImpl& operator=(ValueImpl&& other) noexcept
            {
                switch (other.tag)
                {
                    case VK::Null: return internal_assign(VK::Null, &ValueImpl::null, other);
                    case VK::Boolean: return internal_assign(VK::Boolean, &ValueImpl::boolean, other);
                    case VK::Integer: return internal_assign(VK::Integer, &ValueImpl::integer, other);
                    case VK::Number: return internal_assign(VK::Number, &ValueImpl::number, other);
                    case VK::String: return internal_assign(VK::String, &ValueImpl::string, other);
                    case VK::Array: return internal_assign(VK::Array, &ValueImpl::array, other);
                    case VK::Object: return internal_assign(VK::Object, &ValueImpl::object, other);
                }
            }

            ~ValueImpl() { destroy_underlying(); }

        private:
            template<class T>
            ValueImpl& internal_assign(ValueKind vk, T ValueImpl::*mp, ValueImpl& other) noexcept
            {
                if (tag == vk)
                {
                    this->*mp = std::move(other.*mp);
                }
                else
                {
                    destroy_underlying();
                    auto* address = &(this->*mp);
                    new (address) T(std::move(other.*mp));
                    tag = vk;
                }

                return *this;
            }

            void destroy_underlying() noexcept
            {
                switch (tag)
                {
                    case VK::String: string.~basic_string(); break;
                    case VK::Array: array.~Array(); break;
                    case VK::Object: object.~Object(); break;
                    default: break;
                }
                new (&null) std::nullptr_t();
                tag = VK::Null;
            }
        };
    }

    using impl::ValueImpl;
    using impl::ValueKindConstant;

    VK Value::kind() const noexcept
    {
        if (underlying_)
        {
            return underlying_->tag;
        }
        else
        {
            return VK::Null;
        }
    }

    bool Value::is_null() const noexcept { return kind() == VK::Null; }
    bool Value::is_boolean() const noexcept { return kind() == VK::Boolean; }
    bool Value::is_integer() const noexcept { return kind() == VK::Integer; }
    bool Value::is_number() const noexcept
    {
        auto k = kind();
        return k == VK::Integer || k == VK::Number;
    }
    bool Value::is_string() const noexcept { return kind() == VK::String; }
    bool Value::is_array() const noexcept { return kind() == VK::Array; }
    bool Value::is_object() const noexcept { return kind() == VK::Object; }

    bool Value::boolean() const noexcept
    {
        vcpkg::Checks::check_exit(VCPKG_LINE_INFO, is_boolean());
        return underlying_->boolean;
    }
    int64_t Value::integer() const noexcept
    {
        vcpkg::Checks::check_exit(VCPKG_LINE_INFO, is_integer());
        return underlying_->integer;
    }
    double Value::number() const noexcept
    {
        auto k = kind();
        if (k == VK::Number)
        {
            return underlying_->number;
        }
        else
        {
            return static_cast<double>(integer());
        }
    }
    StringView Value::string() const noexcept
    {
        vcpkg::Checks::check_exit(VCPKG_LINE_INFO, is_string(), "json value is not string");
        return underlying_->string;
    }

    const Array& Value::array() const& noexcept
    {
        vcpkg::Checks::check_exit(VCPKG_LINE_INFO, is_array(), "json value is not array");
        return underlying_->array;
    }
    Array& Value::array() & noexcept
    {
        vcpkg::Checks::check_exit(VCPKG_LINE_INFO, is_array(), "json value is not array");
        return underlying_->array;
    }
    Array&& Value::array() && noexcept { return std::move(this->array()); }

    const Object& Value::object() const& noexcept
    {
        vcpkg::Checks::check_exit(VCPKG_LINE_INFO, is_object(), "json value is not object");
        return underlying_->object;
    }
    Object& Value::object() & noexcept
    {
        vcpkg::Checks::check_exit(VCPKG_LINE_INFO, is_object(), "json value is not object");
        return underlying_->object;
    }
    Object&& Value::object() && noexcept { return std::move(this->object()); }

    Value::Value() noexcept = default;
    Value::Value(Value&&) noexcept = default;
    Value& Value::operator=(Value&&) noexcept = default;

    Value::Value(const Value& other)
    {
        switch (other.kind())
        {
            case ValueKind::Null: return; // default construct underlying_
            case ValueKind::Boolean:
                underlying_.reset(new ValueImpl(ValueKindConstant<VK::Boolean>(), other.underlying_->boolean));
                break;
            case ValueKind::Integer:
                underlying_.reset(new ValueImpl(ValueKindConstant<VK::Integer>(), other.underlying_->integer));
                break;
            case ValueKind::Number:
                underlying_.reset(new ValueImpl(ValueKindConstant<VK::Number>(), other.underlying_->number));
                break;
            case ValueKind::String:
                underlying_.reset(new ValueImpl(ValueKindConstant<VK::String>(), other.underlying_->string));
                break;
            case ValueKind::Array:
                underlying_.reset(new ValueImpl(ValueKindConstant<VK::Array>(), other.underlying_->array));
                break;
            case ValueKind::Object:
                underlying_.reset(new ValueImpl(ValueKindConstant<VK::Object>(), other.underlying_->object));
                break;
            default: Checks::unreachable(VCPKG_LINE_INFO);
        }
    }

    Value& Value::operator=(const Value& other)
    {
        switch (other.kind())
        {
            case ValueKind::Null: underlying_.reset(); break;
            case ValueKind::Boolean:
                underlying_.reset(new ValueImpl(ValueKindConstant<VK::Boolean>(), other.underlying_->boolean));
                break;
            case ValueKind::Integer:
                underlying_.reset(new ValueImpl(ValueKindConstant<VK::Integer>(), other.underlying_->integer));
                break;
            case ValueKind::Number:
                underlying_.reset(new ValueImpl(ValueKindConstant<VK::Number>(), other.underlying_->number));
                break;
            case ValueKind::String:
                underlying_.reset(new ValueImpl(ValueKindConstant<VK::String>(), other.underlying_->string));
                break;
            case ValueKind::Array:
                underlying_.reset(new ValueImpl(ValueKindConstant<VK::Array>(), other.underlying_->array));
                break;
            case ValueKind::Object:
                underlying_.reset(new ValueImpl(ValueKindConstant<VK::Object>(), other.underlying_->object));
                break;
            default: Checks::unreachable(VCPKG_LINE_INFO);
        }

        return *this;
    }

    Value::~Value() = default;

    Value Value::null(std::nullptr_t) noexcept { return Value(); }
    Value Value::boolean(bool b) noexcept
    {
        Value val;
        val.underlying_ = std::make_unique<ValueImpl>(ValueKindConstant<VK::Boolean>(), b);
        return val;
    }
    Value Value::integer(int64_t i) noexcept
    {
        Value val;
        val.underlying_ = std::make_unique<ValueImpl>(ValueKindConstant<VK::Integer>(), i);
        return val;
    }
    Value Value::number(double d) noexcept
    {
        vcpkg::Checks::check_exit(VCPKG_LINE_INFO, isfinite(d));
        Value val;
        val.underlying_ = std::make_unique<ValueImpl>(ValueKindConstant<VK::Number>(), d);
        return val;
    }
    Value Value::string(std::string s) noexcept
    {
        if (!Unicode::utf8_is_valid_string(s.data(), s.data() + s.size()))
        {
            Debug::print("Invalid string: ", s, '\n');
            vcpkg::Checks::exit_with_message(VCPKG_LINE_INFO, "Invalid utf8 passed to Value::string(std::string)");
        }
        Value val;
        val.underlying_ = std::make_unique<ValueImpl>(ValueKindConstant<VK::String>(), std::move(s));
        return val;
    }
    Value Value::array(Array&& arr) noexcept
    {
        Value val;
        val.underlying_ = std::make_unique<ValueImpl>(ValueKindConstant<VK::Array>(), std::move(arr));
        return val;
    }
    Value Value::array(const Array& arr) noexcept
    {
        Value val;
        val.underlying_ = std::make_unique<ValueImpl>(ValueKindConstant<VK::Array>(), arr);
        return val;
    }
    Value Value::object(Object&& obj) noexcept
    {
        Value val;
        val.underlying_ = std::make_unique<ValueImpl>(ValueKindConstant<VK::Object>(), std::move(obj));
        return val;
    }
    Value Value::object(const Object& obj) noexcept
    {
        Value val;
        val.underlying_ = std::make_unique<ValueImpl>(ValueKindConstant<VK::Object>(), obj);
        return val;
    }

    bool operator==(const Value& lhs, const Value& rhs)
    {
        if (lhs.kind() != rhs.kind()) return false;

        switch (lhs.kind())
        {
            case ValueKind::Null: return true;
            case ValueKind::Boolean: return lhs.underlying_->boolean == rhs.underlying_->boolean;
            case ValueKind::Integer: return lhs.underlying_->integer == rhs.underlying_->integer;
            case ValueKind::Number: return lhs.underlying_->number == rhs.underlying_->number;
            case ValueKind::String: return lhs.underlying_->string == rhs.underlying_->string;
            case ValueKind::Array: return lhs.underlying_->string == rhs.underlying_->string;
            case ValueKind::Object: return lhs.underlying_->string == rhs.underlying_->string;
            default: Checks::unreachable(VCPKG_LINE_INFO);
        }
    }
    // } struct Value
    // struct Array {
    Value& Array::push_back(Value&& value)
    {
        underlying_.push_back(std::move(value));
        return underlying_.back();
    }
    Object& Array::push_back(Object&& obj) { return push_back(Value::object(std::move(obj))).object(); }
    Array& Array::push_back(Array&& arr) { return push_back(Value::array(std::move(arr))).array(); }
    Value& Array::insert_before(iterator it, Value&& value)
    {
        size_t index = it - underlying_.begin();
        underlying_.insert(it, std::move(value));
        return underlying_[index];
    }
    Object& Array::insert_before(iterator it, Object&& obj)
    {
        return insert_before(it, Value::object(std::move(obj))).object();
    }
    Array& Array::insert_before(iterator it, Array&& arr)
    {
        return insert_before(it, Value::array(std::move(arr))).array();
    }
    bool operator==(const Array& lhs, const Array& rhs) { return lhs.underlying_ == rhs.underlying_; }
    // } struct Array
    // struct Object {
    Value& Object::insert(std::string key, std::string value) { return insert(key, Value::string(std::move(value))); }
    Value& Object::insert(std::string key, Value&& value)
    {
        vcpkg::Checks::check_exit(VCPKG_LINE_INFO, !contains(key));
        underlying_.push_back({std::move(key), std::move(value)});
        return underlying_.back().second;
    }
    Value& Object::insert(std::string key, const Value& value)
    {
        vcpkg::Checks::check_exit(VCPKG_LINE_INFO, !contains(key));
        underlying_.push_back({std::move(key), value});
        return underlying_.back().second;
    }
    Array& Object::insert(std::string key, Array&& value)
    {
        return insert(std::move(key), Value::array(std::move(value))).array();
    }
    Array& Object::insert(std::string key, const Array& value)
    {
        return insert(std::move(key), Value::array(value)).array();
    }
    Object& Object::insert(std::string key, Object&& value)
    {
        return insert(std::move(key), Value::object(std::move(value))).object();
    }
    Object& Object::insert(std::string key, const Object& value)
    {
        return insert(std::move(key), Value::object(value)).object();
    }

    Value& Object::insert_or_replace(std::string key, Value&& value)
    {
        auto v = get(key);
        if (v)
        {
            *v = std::move(value);
            return *v;
        }
        else
        {
            underlying_.push_back({std::move(key), std::move(value)});
            return underlying_.back().second;
        }
    }
    Value& Object::insert_or_replace(std::string key, const Value& value)
    {
        auto v = get(key);
        if (v)
        {
            *v = value;
            return *v;
        }
        else
        {
            underlying_.push_back({std::move(key), std::move(value)});
            return underlying_.back().second;
        }
    }
    Array& Object::insert_or_replace(std::string key, Array&& value)
    {
        return insert_or_replace(std::move(key), Value::array(std::move(value))).array();
    }
    Array& Object::insert_or_replace(std::string key, const Array& value)
    {
        return insert_or_replace(std::move(key), Value::array(value)).array();
    }
    Object& Object::insert_or_replace(std::string key, Object&& value)
    {
        return insert_or_replace(std::move(key), Value::object(std::move(value))).object();
    }
    Object& Object::insert_or_replace(std::string key, const Object& value)
    {
        return insert_or_replace(std::move(key), Value::object(value)).object();
    }

    auto Object::internal_find_key(StringView key) const noexcept -> underlying_t::const_iterator
    {
        return std::find_if(
            underlying_.begin(), underlying_.end(), [key](const auto& pair) { return pair.first == key; });
    }

    // returns whether the key existed
    bool Object::remove(StringView key) noexcept
    {
        auto it = internal_find_key(key);
        if (it == underlying_.end())
        {
            return false;
        }
        else
        {
            underlying_.erase(it);
            return true;
        }
    }

    Value* Object::get(StringView key) noexcept
    {
        auto it = internal_find_key(key);
        if (it == underlying_.end())
        {
            return nullptr;
        }
        else
        {
            return &underlying_[it - underlying_.begin()].second;
        }
    }
    const Value* Object::get(StringView key) const noexcept
    {
        auto it = internal_find_key(key);
        if (it == underlying_.end())
        {
            return nullptr;
        }
        else
        {
            return &it->second;
        }
    }

    void Object::sort_keys()
    {
        std::sort(underlying_.begin(), underlying_.end(), [](const value_type& lhs, const value_type& rhs) {
            return lhs.first < rhs.first;
        });
    }

    bool operator==(const Object& lhs, const Object& rhs) { return lhs.underlying_ == rhs.underlying_; }
    // } struct Object

    // auto parse() {
    namespace
    {
        struct Parser : private ParserBase
        {
            Parser(StringView text, StringView origin) : ParserBase(text, origin), style_() { }

            char32_t next() noexcept
            {
                auto ch = cur();
                if (ch == '\r') style_.newline_kind = JsonStyle::Newline::CrLf;
                if (ch == '\t') style_.set_tabs();
                return ParserBase::next();
            }

            static bool is_number_start(char32_t code_point) noexcept
            {
                return code_point == '-' || is_ascii_digit(code_point);
            }

            static unsigned char from_hex_digit(char32_t code_point) noexcept
            {
                if (is_ascii_digit(code_point))
                {
                    return static_cast<unsigned char>(code_point) - '0';
                }
                else if (code_point >= 'a' && code_point <= 'f')
                {
                    return static_cast<unsigned char>(code_point) - 'a' + 10;
                }
                else if (code_point >= 'A' && code_point <= 'F')
                {
                    return static_cast<unsigned char>(code_point) - 'A' + 10;
                }
                else
                {
                    vcpkg::Checks::unreachable(VCPKG_LINE_INFO);
                }
            }

            // parses a _single_ code point of a string -- either a literal code point, or an escape sequence
            // returns end_of_file if it reaches an unescaped '"'
            // _does not_ pair escaped surrogates -- returns the literal surrogate.
            char32_t parse_string_code_point() noexcept
            {
                char32_t current = cur();
                if (current == '"')
                {
                    next();
                    return Unicode::end_of_file;
                }
                else if (current <= 0x001F)
                {
                    add_error("Control character in string");
                    next();
                    return Unicode::end_of_file;
                }
                else if (current != '\\')
                {
                    next();
                    return current;
                }

                // cur == '\\'
                if (at_eof())
                {
                    add_error("Unexpected EOF after escape character");
                    return Unicode::end_of_file;
                }
                current = next();

                switch (current)
                {
                    case '"': next(); return '"';
                    case '\\': next(); return '\\';
                    case '/': next(); return '/';
                    case 'b': next(); return '\b';
                    case 'f': next(); return '\f';
                    case 'n': next(); return '\n';
                    case 'r': next(); return '\r';
                    case 't': next(); return '\t';
                    case 'u':
                    {
                        char16_t code_unit = 0;
                        for (int i = 0; i < 4; ++i)
                        {
                            current = next();

                            if (current == Unicode::end_of_file)
                            {
                                add_error("Unexpected end of file in middle of unicode escape");
                                return Unicode::end_of_file;
                            }
                            if (is_hex_digit(current))
                            {
                                code_unit *= 16;
                                code_unit += from_hex_digit(current);
                            }
                            else
                            {
                                add_error("Invalid hex digit in unicode escape");
                                return Unicode::end_of_file;
                            }
                        }
                        next();

                        return code_unit;
                    }
                    default: add_error("Unexpected escape sequence continuation"); return Unicode::end_of_file;
                }
            }

            std::string parse_string() noexcept
            {
                Checks::check_exit(VCPKG_LINE_INFO, cur() == '"');
                next();

                std::string res;
                char32_t previous_leading_surrogate = Unicode::end_of_file;
                while (!at_eof())
                {
                    auto code_point = parse_string_code_point();

                    if (previous_leading_surrogate != Unicode::end_of_file)
                    {
                        if (Unicode::utf16_is_trailing_surrogate_code_point(code_point))
                        {
                            const auto full_code_point =
                                Unicode::utf16_surrogates_to_code_point(previous_leading_surrogate, code_point);
                            Unicode::utf8_append_code_point(res, full_code_point);
                            previous_leading_surrogate = Unicode::end_of_file;
                            continue;
                        }
                        else
                        {
                            Unicode::utf8_append_code_point(res, previous_leading_surrogate);
                        }
                    }
                    previous_leading_surrogate = Unicode::end_of_file;

                    if (Unicode::utf16_is_leading_surrogate_code_point(code_point))
                    {
                        previous_leading_surrogate = code_point;
                    }
                    else if (code_point == Unicode::end_of_file)
                    {
                        return res;
                    }
                    else
                    {
                        Unicode::utf8_append_code_point(res, code_point);
                    }
                }

                add_error("Unexpected EOF in middle of string");
                return res;
            }

            Value parse_number() noexcept
            {
                Checks::check_exit(VCPKG_LINE_INFO, is_number_start(cur()));

                bool floating = false;
                bool negative = false; // negative & 0 -> floating, so keep track of it
                std::string number_to_parse;

                char32_t current = cur();
                if (cur() == '-')
                {
                    number_to_parse.push_back('-');
                    negative = true;
                    current = next();
                    if (current == Unicode::end_of_file)
                    {
                        add_error("Unexpected EOF after minus sign");
                        return Value();
                    }
                }

                if (current == '0')
                {
                    current = next();
                    if (current == '.')
                    {
                        number_to_parse.append("0.");
                        floating = true;
                        current = next();
                    }
                    else if (is_ascii_digit(current))
                    {
                        add_error("Unexpected digits after a leading zero");
                        return Value();
                    }
                    else
                    {
                        if (negative)
                        {
                            return Value::number(-0.0);
                        }
                        else
                        {
                            return Value::integer(0);
                        }
                    }
                }

                while (is_ascii_digit(current))
                {
                    number_to_parse.push_back(static_cast<char>(current));
                    current = next();
                }
                if (!floating && current == '.')
                {
                    floating = true;
                    number_to_parse.push_back('.');
                    current = next();
                    if (!is_ascii_digit(current))
                    {
                        add_error("Expected digits after the decimal point");
                        return Value();
                    }
                    while (is_ascii_digit(current))
                    {
                        number_to_parse.push_back(static_cast<char>(current));
                        current = next();
                    }
                }

                if (floating)
                {
                    auto opt = Strings::strto<double>(number_to_parse);
                    if (auto res = opt.get())
                    {
                        if (std::abs(*res) < INFINITY)
                        {
                            return Value::number(*res);
                        }
                        else
                        {
                            add_error(Strings::format("Floating point constant too big: %s", number_to_parse));
                        }
                    }
                    else
                    {
                        add_error(Strings::format("Invalid floating point constant: %s", number_to_parse));
                    }
                }
                else
                {
                    auto opt = Strings::strto<int64_t>(number_to_parse);
                    if (auto res = opt.get())
                    {
                        return Value::integer(*res);
                    }
                    else
                    {
                        add_error(Strings::format("Invalid integer constant: %s", number_to_parse));
                    }
                }

                return Value();
            }

#define VCPKG_JSON_NO_COMMENTS_MSG                                                                                     \
    "\n   vcpkg does not support c-style comments, however most objects allow $-prefixed fields to be used as "        \
    "comments."

            Value parse_keyword() noexcept
            {
                char32_t current = cur();
                const char32_t* rest;
                Value val;
                switch (current)
                {
                    case 't': // parse true
                        rest = U"rue";
                        val = Value::boolean(true);
                        break;
                    case 'f': // parse false
                        rest = U"alse";
                        val = Value::boolean(false);
                        break;
                    case 'n': // parse null
                        rest = U"ull";
                        val = Value::null(nullptr);
                        break;
                    default: vcpkg::Checks::unreachable(VCPKG_LINE_INFO);
                }

                for (const char32_t* rest_it = rest; *rest_it != '\0'; ++rest_it)
                {
                    current = next();

                    if (current == Unicode::end_of_file)
                    {
                        add_error("Unexpected EOF in middle of keyword");
                        return Value();
                    }
                    if (current != *rest_it)
                    {
                        add_error("Unexpected character in middle of keyword");
                    }
                }
                next();

                return val;
            }

            Value parse_array() noexcept
            {
                Checks::check_exit(VCPKG_LINE_INFO, cur() == '[');
                next();

                Array arr;
                bool first = true;
                for (;;)
                {
                    skip_whitespace();

                    char32_t current = cur();
                    if (current == Unicode::end_of_file)
                    {
                        add_error("Unexpected EOF in middle of array");
                        return Value();
                    }
                    if (current == ']')
                    {
                        next();
                        return Value::array(std::move(arr));
                    }

                    if (first)
                    {
                        first = false;
                    }
                    else if (current == ',')
                    {
                        auto comma_loc = cur_loc();
                        next();
                        skip_whitespace();
                        current = cur();
                        if (current == Unicode::end_of_file)
                        {
                            add_error("Unexpected EOF in middle of array");
                            return Value();
                        }
                        if (current == ']')
                        {
                            add_error("Trailing comma in array", comma_loc);
                            return Value::array(std::move(arr));
                        }
                    }
                    else if (current == '/')
                    {
                        add_error("Unexpected character in middle of array" VCPKG_JSON_NO_COMMENTS_MSG);
                    }
                    else
                    {
                        add_error("Unexpected character in middle of array");
                        return Value();
                    }

                    arr.push_back(parse_value());
                }
            }

            std::pair<std::string, Value> parse_kv_pair() noexcept
            {
                skip_whitespace();

                auto current = cur();

                std::pair<std::string, Value> res = {std::string(""), Value()};

                if (current == Unicode::end_of_file)
                {
                    add_error("Unexpected EOF; expected property name");
                    return res;
                }
                if (current != '"')
                {
                    add_error("Unexpected character; expected property name");
                    return res;
                }
                res.first = parse_string();

                skip_whitespace();
                current = cur();
                if (current == ':')
                {
                    next();
                }
                else if (current == Unicode::end_of_file)
                {
                    add_error("Unexpected EOF; expected colon");
                    return res;
                }
                else if (current == '/')
                {
                    add_error("Unexpected character; expected colon" VCPKG_JSON_NO_COMMENTS_MSG);
                    return res;
                }
                else
                {
                    add_error("Unexpected character; expected colon");
                    return res;
                }

                res.second = parse_value();

                return res;
            }

            Value parse_object() noexcept
            {
                char32_t current = cur();

                Checks::check_exit(VCPKG_LINE_INFO, current == '{');
                next();

                Object obj;
                bool first = true;
                for (;;)
                {
                    skip_whitespace();
                    current = cur();
                    if (current == Unicode::end_of_file)
                    {
                        add_error("Unexpected EOF; expected property or close brace");
                        return Value();
                    }
                    else if (current == '}')
                    {
                        next();
                        return Value::object(std::move(obj));
                    }

                    if (first)
                    {
                        first = false;
                    }
                    else if (current == ',')
                    {
                        auto comma_loc = cur_loc();
                        next();
                        skip_whitespace();
                        current = cur();
                        if (current == Unicode::end_of_file)
                        {
                            add_error("Unexpected EOF; expected property");
                            return Value();
                        }
                        else if (current == '}')
                        {
                            add_error("Trailing comma in an object", comma_loc);
                            return Value();
                        }
                    }
                    else if (current == '/')
                    {
                        add_error("Unexpected character; expected comma or close brace" VCPKG_JSON_NO_COMMENTS_MSG);
                    }
                    else
                    {
                        add_error("Unexpected character; expected comma or close brace");
                    }

                    auto keyPairLoc = cur_loc();
                    auto val = parse_kv_pair();
                    if (obj.contains(val.first))
                    {
                        add_error(Strings::format("Duplicated key \"%s\" in an object", val.first), keyPairLoc);
                        return Value();
                    }
                    obj.insert(std::move(val.first), std::move(val.second));
                }
            }

            Value parse_value() noexcept
            {
                skip_whitespace();
                char32_t current = cur();
                if (current == Unicode::end_of_file)
                {
                    add_error("Unexpected EOF; expected value");
                    return Value();
                }

                switch (current)
                {
                    case '{': return parse_object();
                    case '[': return parse_array();
                    case '"': return Value::string(parse_string());
                    case 'n':
                    case 't':
                    case 'f': return parse_keyword();
                    case '/':
                    {
                        add_error("Unexpected character; expected value" VCPKG_JSON_NO_COMMENTS_MSG);
                        return Value();
                    }
                    default:
                        if (is_number_start(current))
                        {
                            return parse_number();
                        }
                        else
                        {
                            add_error("Unexpected character; expected value");
                            return Value();
                        }
                }
            }

<<<<<<< HEAD
            static ExpectedT<std::pair<Value, JsonStyle>, std::unique_ptr<IParseError>> parse(
                StringView json, StringView origin) noexcept
=======
            static ExpectedT<std::pair<Value, JsonStyle>, std::unique_ptr<ParseError>> parse(StringView json,
                                                                                             StringView origin) noexcept
>>>>>>> 3425b093
            {
                StatsTimer t(g_json_parsing_stats);

                auto parser = Parser(json, origin);

                auto val = parser.parse_value();

                parser.skip_whitespace();
                if (!parser.at_eof())
                {
                    parser.add_error("Unexpected character; expected EOF");
                    return std::move(parser).extract_error();
                }
                else if (parser.get_error())
                {
                    return std::move(parser).extract_error();
                }
                else
                {
                    return std::make_pair(std::move(val), parser.style());
                }
            }

            JsonStyle style() const noexcept { return style_; }

        private:
            JsonStyle style_;
        };
    }

    NaturalNumberDeserializer NaturalNumberDeserializer::instance;
    BooleanDeserializer BooleanDeserializer::instance;
    ParagraphDeserializer ParagraphDeserializer::instance;
    IdentifierDeserializer IdentifierDeserializer::instance;
    IdentifierArrayDeserializer IdentifierArrayDeserializer::instance;
    PackageNameDeserializer PackageNameDeserializer::instance;
    PathDeserializer PathDeserializer::instance;

    static constexpr bool is_lower_digit(char ch)
    {
        return ParserBase::is_lower_alpha(ch) || ParserBase::is_ascii_digit(ch);
    }

    bool IdentifierDeserializer::is_ident(StringView sv)
    {
        // back-compat
        if (sv == "all_modules")
        {
            return true;
        }

        // [a-z0-9]+(-[a-z0-9]+)*
        auto cur = sv.begin();
        const auto last = sv.end();
        for (;;)
        {
            if (cur == last || !is_lower_digit(*cur)) return false;
            ++cur;
            while (cur != last && is_lower_digit(*cur))
                ++cur;

            if (cur == last) break;
            if (*cur != '-') return false;
            ++cur;
        }

        if (sv.size() < 5)
        {
            if (sv == "prn" || sv == "aux" || sv == "nul" || sv == "con" || sv == "core")
            {
                return false; // we're a reserved identifier
            }
            if (sv.size() == 4 && (Strings::starts_with(sv, "lpt") || Strings::starts_with(sv, "com")) &&
                sv[3] >= '1' && sv[3] <= '9')
            {
                return false; // we're a reserved identifier
            }
        }
        else
        {
            if (sv == "default")
            {
                return false;
            }
        }

        return true;
    }

<<<<<<< HEAD
    ExpectedT<std::pair<Value, JsonStyle>, std::unique_ptr<IParseError>> parse_file(const Filesystem& fs,
                                                                                    const Path& json_file,
                                                                                    std::error_code& ec) noexcept
=======
    ExpectedT<std::pair<Value, JsonStyle>, std::unique_ptr<ParseError>> parse_file(const Filesystem& fs,
                                                                                   const Path& json_file,
                                                                                   std::error_code& ec) noexcept
>>>>>>> 3425b093
    {
        auto res = fs.read_contents(json_file, ec);
        if (ec)
        {
<<<<<<< HEAD
            return std::unique_ptr<IParseError>();
=======
            return std::unique_ptr<ParseError>();
>>>>>>> 3425b093
        }

        return parse(std::move(res), json_file);
    }

    std::pair<Value, JsonStyle> parse_file(vcpkg::LineInfo li, const Filesystem& fs, const Path& json_file) noexcept
    {
        std::error_code ec;
        auto ret = parse_file(fs, json_file, ec);
        if (ec)
        {
            print2(Color::error, "Failed to read ", json_file, ": ", ec.message(), "\n");
            Checks::exit_fail(li);
        }
        else if (!ret)
        {
            print2(Color::error, "Failed to parse ", json_file, ":\n");
            print2(ret.error()->format());
            Checks::exit_fail(li);
        }
        return ret.value_or_exit(li);
    }

<<<<<<< HEAD
    ExpectedT<std::pair<Value, JsonStyle>, std::unique_ptr<IParseError>> parse(StringView json,
                                                                               StringView origin) noexcept
=======
    ExpectedT<std::pair<Value, JsonStyle>, std::unique_ptr<ParseError>> parse(StringView json,
                                                                              StringView origin) noexcept
>>>>>>> 3425b093
    {
        return Parser::parse(json, origin);
    }
    // } auto parse()

    namespace
    {
        struct Stringifier
        {
            JsonStyle style;
            std::string& buffer;

            void append_indent(int indent)
            {
                if (style.use_tabs())
                {
                    buffer.append(indent, '\t');
                }
                else
                {
                    buffer.append(indent * style.spaces(), ' ');
                }
            };

            void append_unicode_escape(char16_t code_unit)
            {
                buffer.append("\\u");

                // AFAIK, there's no standard way of doing this?
                constexpr const char hex_digit[16] = {
                    '0', '1', '2', '3', '4', '5', '6', '7', '8', '9', 'a', 'b', 'c', 'd', 'e', 'f'};

                buffer.push_back(hex_digit[(code_unit >> 12) & 0x0F]);
                buffer.push_back(hex_digit[(code_unit >> 8) & 0x0F]);
                buffer.push_back(hex_digit[(code_unit >> 4) & 0x0F]);
                buffer.push_back(hex_digit[(code_unit >> 0) & 0x0F]);
            }

            // taken from the ECMAScript 2020 standard, 24.5.2.2: Runtime Semantics: QuoteJSONString
            void append_quoted_json_string(StringView sv)
            {
                // Table 66: JSON Single Character Escape Sequences
                constexpr static std::array<std::pair<char32_t, const char*>, 7> escape_sequences = {{
                    {0x0008, R"(\b)"}, // BACKSPACE
                    {0x0009, R"(\t)"}, // CHARACTER TABULATION
                    {0x000A, R"(\n)"}, // LINE FEED (LF)
                    {0x000C, R"(\f)"}, // FORM FEED (FF)
                    {0x000D, R"(\r)"}, // CARRIAGE RETURN (CR)
                    {0x0022, R"(\")"}, // QUOTATION MARK
                    {0x005C, R"(\\)"}  // REVERSE SOLIDUS
                }};
                // 1. Let product be the String value consisting solely of the code unit 0x0022 (QUOTATION MARK).
                buffer.push_back('"');

                // 2. For each code point C in ! UTF16DecodeString(value), do
                // (note that we use utf8 instead of utf16)
                for (auto code_point : Unicode::Utf8Decoder(sv.begin(), sv.end()))
                {
                    // a. If C is listed in the "Code Point" column of Table 66, then
                    const auto match = std::find_if(begin(escape_sequences),
                                                    end(escape_sequences),
                                                    [code_point](const std::pair<char32_t, const char*>& attempt) {
                                                        return attempt.first == code_point;
                                                    });
                    // i. Set product to the string-concatenation of product and the escape sequence for C as
                    // specified in the "Escape Sequence" column of the corresponding row.
                    if (match != end(escape_sequences))
                    {
                        buffer.append(match->second);
                        continue;
                    }

                    // b. Else if C has a numeric value less than 0x0020 (SPACE), or if C has the same numeric value as
                    // a leading surrogate or trailing surrogate, then
                    if (code_point < 0x0020 || Unicode::utf16_is_surrogate_code_point(code_point))
                    {
                        // i. Let unit be the code unit whose numeric value is that of C.
                        // ii. Set product to the string-concatenation of product and UnicodeEscape(unit).
                        append_unicode_escape(static_cast<char16_t>(code_point));
                        break;
                    }

                    // c. Else,
                    // i. Set product to the string-concatenation of product and the UTF16Encoding of C.
                    // (again, we use utf-8 here instead)
                    Unicode::utf8_append_code_point(buffer, code_point);
                }

                // 3. Set product to the string-concatenation of product and the code unit 0x0022 (QUOTATION MARK).
                buffer.push_back('"');
            }

            void stringify_object(const Object& obj, int current_indent)
            {
                buffer.push_back('{');
                if (obj.size() != 0)
                {
                    bool first = true;

                    for (const auto& el : obj)
                    {
                        if (!first)
                        {
                            buffer.push_back(',');
                        }
                        first = false;

                        buffer.append(style.newline());
                        append_indent(current_indent + 1);

                        append_quoted_json_string(el.first);
                        buffer.append(": ");
                        stringify(el.second, current_indent + 1);
                    }
                    buffer.append(style.newline());
                    append_indent(current_indent);
                }
                buffer.push_back('}');
            }

            void stringify_array(const Array& arr, int current_indent)
            {
                buffer.push_back('[');
                if (arr.size() == 0)
                {
                    buffer.push_back(']');
                }
                else
                {
                    bool first = true;

                    for (const auto& el : arr)
                    {
                        if (!first)
                        {
                            buffer.push_back(',');
                        }
                        first = false;

                        buffer.append(style.newline());
                        append_indent(current_indent + 1);

                        stringify(el, current_indent + 1);
                    }
                    buffer.append(style.newline());
                    append_indent(current_indent);
                    buffer.push_back(']');
                }
            }

            void stringify(const Value& value, int current_indent)
            {
                switch (value.kind())
                {
                    case VK::Null: buffer.append("null"); break;
                    case VK::Boolean:
                    {
                        auto v = value.boolean();
                        buffer.append(v ? "true" : "false");
                        break;
                    }
                    // TODO: switch to `to_chars` once we are able to remove support for old compilers
                    case VK::Integer: buffer.append(std::to_string(value.integer())); break;
                    case VK::Number: buffer.append(std::to_string(value.number())); break;
                    case VK::String:
                    {
                        append_quoted_json_string(value.string());
                        break;
                    }
                    case VK::Array:
                    {
                        stringify_array(value.array(), current_indent);
                        break;
                    }
                    case VK::Object:
                    {
                        stringify_object(value.object(), current_indent);
                        break;
                    }
                }
            }
        };
    }

    std::string stringify(const Value& value, JsonStyle style)
    {
        std::string res;
        Stringifier{style, res}.stringify(value, 0);
        res.push_back('\n');
        return res;
    }
    std::string stringify(const Object& obj, JsonStyle style)
    {
        std::string res;
        Stringifier{style, res}.stringify_object(obj, 0);
        res.push_back('\n');
        return res;
    }
    std::string stringify(const Array& arr, JsonStyle style)
    {
        std::string res;
        Stringifier{style, res}.stringify_array(arr, 0);
        res.push_back('\n');
        return res;
    }
    // } auto stringify()

    static std::vector<std::string> invalid_json_fields(const Json::Object& obj,
                                                        Span<const StringView> known_fields) noexcept
    {
        const auto field_is_unknown = [known_fields](StringView sv) {
            // allow directives
            if (sv.size() != 0 && *sv.begin() == '$')
            {
                return false;
            }
            return std::find(known_fields.begin(), known_fields.end(), sv) == known_fields.end();
        };

        std::vector<std::string> res;
        for (const auto& kv : obj)
        {
            if (field_is_unknown(kv.first))
            {
                res.push_back(kv.first.to_string());
            }
        }

        return res;
    }

    static std::atomic<uint64_t> g_json_reader_stats(0);

    Reader::Reader() : m_stat_timer(g_json_reader_stats) { }

    uint64_t Reader::get_reader_stats() { return g_json_reader_stats.load(); }

    void Reader::add_missing_field_error(StringView type, StringView key, StringView key_type)
    {
        add_generic_error(type, "missing required field '", key, "' (", key_type, ")");
    }
    void Reader::add_expected_type_error(StringView expected_type)
    {
        m_errors.push_back(Strings::concat(path(), ": mismatched type: expected ", expected_type));
    }
    void Reader::add_extra_field_error(StringView type, StringView field, StringView suggestion)
    {
        if (suggestion.size() > 0)
        {
            add_generic_error(type, "unexpected field '", field, "\', did you mean \'", suggestion, "\'?");
        }
        else
        {
            add_generic_error(type, "unexpected field '", field, '\'');
        }
    }

    void Reader::check_for_unexpected_fields(const Object& obj, View<StringView> valid_fields, StringView type_name)
    {
        if (valid_fields.size() == 0)
        {
            return;
        }

        auto extra_fields = invalid_json_fields(obj, valid_fields);
        for (auto&& f : extra_fields)
        {
            auto best_it = valid_fields.begin();
            auto best_value = Strings::byte_edit_distance(f, *best_it);
            for (auto i = best_it + 1; i != valid_fields.end(); ++i)
            {
                auto v = Strings::byte_edit_distance(f, *i);
                if (v < best_value)
                {
                    best_value = v;
                    best_it = i;
                }
            }
            add_extra_field_error(type_name.to_string(), f, *best_it);
        }
    }

    std::string Reader::path() const noexcept
    {
        std::string p("$");
        for (auto&& s : m_path)
        {
            if (s.index < 0)
                Strings::append(p, '.', s.field);
            else
                Strings::append(p, '[', s.index, ']');
        }
        return p;
    }

    Optional<std::vector<std::string>> ParagraphDeserializer::visit_string(Reader&, StringView sv)
    {
        std::vector<std::string> out;
        out.push_back(sv.to_string());
        return out;
    }

    Optional<std::vector<std::string>> ParagraphDeserializer::visit_array(Reader& r, const Array& arr)
    {
        static StringDeserializer d{"a string"};
        return r.array_elements(arr, d);
    }

    Optional<std::string> IdentifierDeserializer::visit_string(Json::Reader& r, StringView sv)
    {
        if (!is_ident(sv))
        {
            r.add_generic_error(type_name(),
                                Strings::concat("must be lowercase alphanumeric+hyphens and not reserved (see ",
                                                vcpkg::docs::manifests_url,
                                                " for more information)"));
        }
        return sv.to_string();
    }

    Optional<std::vector<std::string>> IdentifierArrayDeserializer::visit_array(Reader& r, const Array& arr)
    {
        return r.array_elements(arr, IdentifierDeserializer::instance);
    }

    bool PackageNameDeserializer::is_package_name(StringView sv)
    {
        if (sv.size() == 0)
        {
            return false;
        }

        for (const auto& ident : Strings::split(sv, '.'))
        {
            if (!IdentifierDeserializer::is_ident(ident))
            {
                return false;
            }
        }

        return true;
    }

    uint64_t get_json_parsing_stats() { return g_json_parsing_stats.load(); }

    Optional<std::string> PackageNameDeserializer::visit_string(Json::Reader&, StringView sv)
    {
        if (!is_package_name(sv))
        {
            return nullopt;
        }
        return sv.to_string();
    }
}<|MERGE_RESOLUTION|>--- conflicted
+++ resolved
@@ -981,13 +981,8 @@
                 }
             }
 
-<<<<<<< HEAD
-            static ExpectedT<std::pair<Value, JsonStyle>, std::unique_ptr<IParseError>> parse(
-                StringView json, StringView origin) noexcept
-=======
             static ExpectedT<std::pair<Value, JsonStyle>, std::unique_ptr<ParseError>> parse(StringView json,
                                                                                              StringView origin) noexcept
->>>>>>> 3425b093
             {
                 StatsTimer t(g_json_parsing_stats);
 
@@ -1077,24 +1072,14 @@
         return true;
     }
 
-<<<<<<< HEAD
-    ExpectedT<std::pair<Value, JsonStyle>, std::unique_ptr<IParseError>> parse_file(const Filesystem& fs,
-                                                                                    const Path& json_file,
-                                                                                    std::error_code& ec) noexcept
-=======
     ExpectedT<std::pair<Value, JsonStyle>, std::unique_ptr<ParseError>> parse_file(const Filesystem& fs,
                                                                                    const Path& json_file,
                                                                                    std::error_code& ec) noexcept
->>>>>>> 3425b093
     {
         auto res = fs.read_contents(json_file, ec);
         if (ec)
         {
-<<<<<<< HEAD
-            return std::unique_ptr<IParseError>();
-=======
             return std::unique_ptr<ParseError>();
->>>>>>> 3425b093
         }
 
         return parse(std::move(res), json_file);
@@ -1118,13 +1103,8 @@
         return ret.value_or_exit(li);
     }
 
-<<<<<<< HEAD
-    ExpectedT<std::pair<Value, JsonStyle>, std::unique_ptr<IParseError>> parse(StringView json,
-                                                                               StringView origin) noexcept
-=======
     ExpectedT<std::pair<Value, JsonStyle>, std::unique_ptr<ParseError>> parse(StringView json,
                                                                               StringView origin) noexcept
->>>>>>> 3425b093
     {
         return Parser::parse(json, origin);
     }
