#include <vcpkg/base/file_sink.h>
#include <vcpkg/base/message_sinks.h>
#include <vcpkg/base/strings.h>

namespace
{
    using namespace vcpkg;
    struct NullMessageSink : MessageSink
    {
        virtual void println(const MessageLine&) override { }
        virtual void println(MessageLine&&) override { }
        virtual void println(const LocalizedString&) override { }
        virtual void println(LocalizedString&&) override { }
        virtual void println(Color, const LocalizedString&) override { }
        virtual void println(Color, LocalizedString&&) override { }
    };

    NullMessageSink null_sink_instance;

    struct OutMessageSink final : MessageSink
    {
        virtual void println(const MessageLine& line) override
        {
            for (auto&& segment : line.get_segments())
            {
                msg::write_unlocalized_text(segment.color, segment.text);
            }

            msg::write_unlocalized_text(Color::none, "\n");
        }

        virtual void println(MessageLine&& line) override
        {
            auto& segments = line.get_segments();
            if (segments.empty())
            {
                msg::write_unlocalized_text(Color::none, "\n");
                return;
            }

            line.print(segments.back().color, "\n");
            for (auto&& segment : line.get_segments())
            {
                msg::write_unlocalized_text(segment.color, segment.text);
            }
        }
        virtual void println(const LocalizedString& text) override
        {
            msg::write_unlocalized_text(Color::none, text);
            msg::write_unlocalized_text(Color::none, "\n");
        }
        virtual void println(LocalizedString&& text) override
        {
            text.append_raw('\n');
            msg::write_unlocalized_text(Color::none, text);
        }
        virtual void println(Color color, const LocalizedString& text) override
        {
            msg::write_unlocalized_text(color, text);
            msg::write_unlocalized_text(Color::none, "\n");
        }
        virtual void println(Color color, LocalizedString&& text) override
        {
            text.append_raw('\n');
            msg::write_unlocalized_text(color, text);
        }
    };

    OutMessageSink out_sink_instance;

    struct StdOutMessageSink final : MessageSink
    {
        virtual void println(const MessageLine& line) override
        {
            for (auto&& segment : line.get_segments())
            {
                msg::write_unlocalized_text_to_stdout(segment.color, segment.text);
            }

            msg::write_unlocalized_text_to_stdout(Color::none, "\n");
        }

        virtual void println(MessageLine&& line) override
        {
            auto& segments = line.get_segments();
            if (segments.empty())
            {
                msg::write_unlocalized_text_to_stdout(Color::none, "\n");
                return;
            }

            line.print(segments.back().color, "\n");
            for (auto&& segment : line.get_segments())
            {
                msg::write_unlocalized_text_to_stdout(segment.color, segment.text);
            }
        }
        virtual void println(const LocalizedString& text) override
        {
            msg::write_unlocalized_text_to_stdout(Color::none, text);
            msg::write_unlocalized_text_to_stdout(Color::none, "\n");
        }
        virtual void println(LocalizedString&& text) override
        {
            text.append_raw('\n');
            msg::write_unlocalized_text_to_stdout(Color::none, text);
        }
        virtual void println(Color color, const LocalizedString& text) override
        {
            msg::write_unlocalized_text_to_stdout(color, text);
            msg::write_unlocalized_text_to_stdout(color, "\n");
        }
        virtual void println(Color color, LocalizedString&& text) override
        {
            text.append_raw('\n');
            msg::write_unlocalized_text_to_stdout(color, text);
        }
    };

    StdOutMessageSink stdout_sink_instance;

    struct StdErrMessageSink final : MessageSink
    {
        virtual void println(const MessageLine& line) override
        {
            for (auto&& segment : line.get_segments())
            {
                msg::write_unlocalized_text_to_stderr(segment.color, segment.text);
            }

            msg::write_unlocalized_text_to_stderr(Color::none, "\n");
        }

        virtual void println(MessageLine&& line) override
        {
            auto& segments = line.get_segments();
            if (segments.empty())
            {
                msg::write_unlocalized_text_to_stderr(Color::none, "\n");
                return;
            }

            line.print(segments.back().color, "\n");
            for (auto&& segment : line.get_segments())
            {
                msg::write_unlocalized_text_to_stderr(segment.color, segment.text);
            }
        }
        virtual void println(const LocalizedString& text) override
        {
            msg::write_unlocalized_text_to_stderr(Color::none, text);
            msg::write_unlocalized_text_to_stderr(Color::none, "\n");
        }
        virtual void println(LocalizedString&& text) override
        {
            text.append_raw('\n');
            msg::write_unlocalized_text_to_stderr(Color::none, text);
        }
        virtual void println(Color color, const LocalizedString& text) override
        {
            msg::write_unlocalized_text_to_stderr(color, text);
            msg::write_unlocalized_text_to_stderr(color, "\n");
        }
        virtual void println(Color color, LocalizedString&& text) override
        {
            text.append_raw('\n');
            msg::write_unlocalized_text_to_stderr(color, text);
        }
    };

    StdErrMessageSink stderr_sink_instance;

}

namespace vcpkg
{
    MessageLine::MessageLine(const LocalizedString& ls) { segments.push_back({Color::none, ls.data()}); }
    MessageLine::MessageLine(LocalizedString&& ls) { segments.push_back({Color::none, std::move(ls).extract_data()}); }
    void MessageLine::print(Color color, StringView text)
    {
        if (!segments.empty() && segments.back().color == color)
        {
            segments.back().text.append(text.data(), text.size());
        }
        else
        {
            segments.push_back({color, std::string(text)});
        }
    }
    void MessageLine::print(StringView text) { print(Color::none, text); }
    const std::vector<MessageLineSegment>& MessageLine::get_segments() const noexcept { return segments; }

    std::string MessageLine::to_string() const { return adapt_to_string(*this); }
    void MessageLine::to_string(std::string& target) const
    {
        for (const auto& segment : segments)
        {
            target.append(segment.text);
        }
    }

    void MessageSink::println(const LocalizedString& s)
    {
        MessageLine line;
        line.print(Color::none, s);
        this->println(line);
    }

    void MessageSink::println(LocalizedString&& s) { this->println(s); }

    void MessageSink::println(Color c, const LocalizedString& s)
    {
        MessageLine line;
        line.print(c, s);
        this->println(line);
    }

    void MessageSink::println(Color c, LocalizedString&& s) { this->println(c, s); }

    MessageSink& null_sink = null_sink_instance;
    MessageSink& out_sink = out_sink_instance;
    MessageSink& stderr_sink = stderr_sink_instance;
    MessageSink& stdout_sink = stdout_sink_instance;

    void FileSink::println(const MessageLine& line)
    {
        std::string whole_line;
        line.to_string(whole_line);
        whole_line.push_back('\n');
        Checks::msg_check_exit(VCPKG_LINE_INFO,
                               m_out_file.write(whole_line.data(), 1, whole_line.size()) == whole_line.size(),
                               msgErrorWhileWriting,
                               msg::path = m_log_file);
    }

    void FileSink::println(MessageLine&& line)
    {
        line.print("\n");
        for (auto&& segment : line.get_segments())
        {
            Checks::msg_check_exit(VCPKG_LINE_INFO,
                                   m_out_file.write(segment.text.data(), 1, segment.text.size()) == segment.text.size(),
                                   msgErrorWhileWriting,
                                   msg::path = m_log_file);
        }
    }

    void TeeSink::println(const MessageLine& line)
    {
        m_first.println(line);
        m_second.println(line);
    }

<<<<<<< HEAD
    void BGMessageSink::print(Color c, StringView sv)
    {
        std::lock_guard<std::mutex> print_lk(m_print_directly_lock);
        if (m_print_directly_to_out_sink)
        {
            out_sink.print(c, sv);
            return;
        }

        auto pos = Strings::find_last(sv, '\n');
        if (pos != std::string::npos)
        {
            {
                std::lock_guard<std::mutex> lk(m_published_lock);
                m_published.insert(m_published.end(),
                                   std::make_move_iterator(m_unpublished.begin()),
                                   std::make_move_iterator(m_unpublished.end()));
                m_published.emplace_back(c, sv.substr(0, pos + 1));
            }
            m_unpublished.clear();
            if (sv.size() > pos + 1)
            {
                m_unpublished.emplace_back(c, sv.substr(pos + 1));
            }
        }
        else
        {
            m_unpublished.emplace_back(c, sv);
        }
    }

    void BGMessageSink::print_published()
    {
        std::vector<std::pair<Color, std::string>> tmp;
        for (;;)
        {
            {
                std::lock_guard<std::mutex> lk(m_published_lock);
                swap(tmp, m_published);
            }

            if (tmp.empty())
            {
                return;
            }

            for (auto&& msg : tmp)
            {
                out_sink.print(msg.first, msg.second);
            }

            tmp.clear();
        }
    }

    void BGMessageSink::publish_directly_to_out_sink()
    {
        std::lock_guard<std::mutex> print_lk(m_print_directly_lock);
        std::lock_guard<std::mutex> lk(m_published_lock);

        m_print_directly_to_out_sink = true;
        for (auto& messages : {&m_published, &m_unpublished})
        {
            for (auto&& msg : *messages)
            {
                out_sink.print(msg.first, msg.second);
            }
            messages->clear();
        }
=======
    void TeeSink::println(MessageLine&& line)
    {
        m_first.println(line);
        m_second.println(std::move(line));
    }

    void TeeSink::println(const LocalizedString& line)
    {
        m_first.println(line);
        m_second.println(line);
    }

    void TeeSink::println(LocalizedString&& line)
    {
        m_first.println(line);
        m_second.println(std::move(line));
    }

    void TeeSink::println(Color color, const LocalizedString& line)
    {
        m_first.println(color, line);
        m_second.println(color, line);
    }

    void TeeSink::println(Color color, LocalizedString&& line)
    {
        m_first.println(color, line);
        m_second.println(color, std::move(line));
>>>>>>> e70b6189
    }
}<|MERGE_RESOLUTION|>--- conflicted
+++ resolved
@@ -251,41 +251,63 @@
         m_second.println(line);
     }
 
-<<<<<<< HEAD
-    void BGMessageSink::print(Color c, StringView sv)
-    {
-        std::lock_guard<std::mutex> print_lk(m_print_directly_lock);
+    void TeeSink::println(MessageLine&& line)
+    {
+        m_first.println(line);
+        m_second.println(std::move(line));
+    }
+
+    void TeeSink::println(const LocalizedString& line)
+    {
+        m_first.println(line);
+        m_second.println(line);
+    }
+
+    void TeeSink::println(LocalizedString&& line)
+    {
+        m_first.println(line);
+        m_second.println(std::move(line));
+    }
+
+    void TeeSink::println(Color color, const LocalizedString& line)
+    {
+        m_first.println(color, line);
+        m_second.println(color, line);
+    }
+
+    void TeeSink::println(Color color, LocalizedString&& line)
+    {
+        m_first.println(color, line);
+        m_second.println(color, std::move(line));
+    }
+
+    void BGMessageSink::println(const MessageLine& line)
+    {
+        std::lock_guard<std::mutex> lk(m_published_lock);
         if (m_print_directly_to_out_sink)
         {
-            out_sink.print(c, sv);
+            out_sink.println(line);
             return;
         }
 
-        auto pos = Strings::find_last(sv, '\n');
-        if (pos != std::string::npos)
-        {
-            {
-                std::lock_guard<std::mutex> lk(m_published_lock);
-                m_published.insert(m_published.end(),
-                                   std::make_move_iterator(m_unpublished.begin()),
-                                   std::make_move_iterator(m_unpublished.end()));
-                m_published.emplace_back(c, sv.substr(0, pos + 1));
-            }
-            m_unpublished.clear();
-            if (sv.size() > pos + 1)
-            {
-                m_unpublished.emplace_back(c, sv.substr(pos + 1));
-            }
-        }
-        else
-        {
-            m_unpublished.emplace_back(c, sv);
-        }
+        m_published.push_back(line);
+    }
+
+    void BGMessageSink::println(MessageLine&& line)
+    {
+        std::lock_guard<std::mutex> lk(m_published_lock);
+        if (m_print_directly_to_out_sink)
+        {
+            out_sink.println(std::move(line));
+            return;
+        }
+
+        m_published.push_back(std::move(line));
     }
 
     void BGMessageSink::print_published()
     {
-        std::vector<std::pair<Color, std::string>> tmp;
+        std::vector<MessageLine> tmp;
         for (;;)
         {
             {
@@ -298,9 +320,9 @@
                 return;
             }
 
-            for (auto&& msg : tmp)
-            {
-                out_sink.print(msg.first, msg.second);
+            for (auto&& line : tmp)
+            {
+                out_sink.println(std::move(line));
             }
 
             tmp.clear();
@@ -309,47 +331,14 @@
 
     void BGMessageSink::publish_directly_to_out_sink()
     {
-        std::lock_guard<std::mutex> print_lk(m_print_directly_lock);
         std::lock_guard<std::mutex> lk(m_published_lock);
 
         m_print_directly_to_out_sink = true;
-        for (auto& messages : {&m_published, &m_unpublished})
-        {
-            for (auto&& msg : *messages)
-            {
-                out_sink.print(msg.first, msg.second);
-            }
-            messages->clear();
-        }
-=======
-    void TeeSink::println(MessageLine&& line)
-    {
-        m_first.println(line);
-        m_second.println(std::move(line));
-    }
-
-    void TeeSink::println(const LocalizedString& line)
-    {
-        m_first.println(line);
-        m_second.println(line);
-    }
-
-    void TeeSink::println(LocalizedString&& line)
-    {
-        m_first.println(line);
-        m_second.println(std::move(line));
-    }
-
-    void TeeSink::println(Color color, const LocalizedString& line)
-    {
-        m_first.println(color, line);
-        m_second.println(color, line);
-    }
-
-    void TeeSink::println(Color color, LocalizedString&& line)
-    {
-        m_first.println(color, line);
-        m_second.println(color, std::move(line));
->>>>>>> e70b6189
+        for (auto&& msg : m_published)
+        {
+            out_sink.println(std::move(msg));
+        }
+
+        m_published.clear();
     }
 }