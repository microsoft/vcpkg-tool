--- conflicted
+++ resolved
@@ -29,21 +29,8 @@
 
 namespace vcpkg
 {
-<<<<<<< HEAD
-
-    void MessageSink::println_warning(const LocalizedString& s)
-    {
-        println(Color::warning, LocalizedString::from_raw(WarningPrefix).append(s));
-    }
-
-    void MessageSink::println_error(const LocalizedString& s)
-    {
-        println(Color::error, LocalizedString::from_raw(ErrorPrefix).append(s));
-    }
-=======
     void MessageSink::println_warning(const LocalizedString& s) { println(Color::warning, warning_prefix().append(s)); }
     void MessageSink::println_error(const LocalizedString& s) { println(Color::error, error_prefix().append(s)); }
->>>>>>> 4afdf874
 
     MessageSink& null_sink = null_sink_instance;
     MessageSink& stderr_sink = stderr_sink_instance;
