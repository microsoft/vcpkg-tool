--- conflicted
+++ resolved
@@ -870,15 +870,9 @@
     REGISTER_MESSAGE(SystemApiErrorMessage);
     REGISTER_MESSAGE(ToolFetchFailed);
     REGISTER_MESSAGE(ToolInWin10);
-<<<<<<< HEAD
-    REGISTER_MESSAGE(TotalInstallTime);
-    REGISTER_MESSAGE(TrailingCommaInArray);
-    REGISTER_MESSAGE(TrailingCommaInObj);
-=======
     REGISTER_MESSAGE(ToolOfVersionXNotFound);
     REGISTER_MESSAGE(ToRemovePackages);
-    REGISTER_MESSAGE(TotalTime);
->>>>>>> 02b95bfd
+    REGISTER_MESSAGE(TotalInstallTime);
     REGISTER_MESSAGE(TwoFeatureFlagsSpecified);
     REGISTER_MESSAGE(UndeterminedToolChainForTriplet);
     REGISTER_MESSAGE(UnexpectedCharExpectedCloseBrace);
