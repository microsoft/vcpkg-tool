#include <vcpkg/base/json.h>
#include <vcpkg/base/messages.h>
#include <vcpkg/base/setup-messages.h>
#include <vcpkg/base/system.debug.h>
#include <vcpkg/base/util.h>

#include <iterator>
#include <vector>

#include <cmrc/cmrc.hpp>

CMRC_DECLARE(cmakerc);

using namespace vcpkg;

namespace vcpkg
{
    LocalizedString::operator StringView() const noexcept { return m_data; }
    const std::string& LocalizedString::data() const noexcept { return m_data; }
    const std::string& LocalizedString::to_string() const noexcept { return m_data; }
    std::string LocalizedString::extract_data() { return std::exchange(m_data, std::string{}); }

    template<class T, std::enable_if_t<std::is_same<char, T>::value, int>>
    LocalizedString LocalizedString::from_raw(std::basic_string<T>&& s) noexcept
    {
        return LocalizedString(std::move(s));
    }
    template LocalizedString LocalizedString::from_raw<char>(std::basic_string<char>&& s) noexcept;
    LocalizedString LocalizedString::from_raw(StringView s) { return LocalizedString(s); }

    LocalizedString& LocalizedString::append_raw(char c)
    {
        m_data.push_back(c);
        return *this;
    }

    LocalizedString& LocalizedString::append_raw(StringView s)
    {
        m_data.append(s.begin(), s.size());
        return *this;
    }

    LocalizedString& LocalizedString::append(const LocalizedString& s)
    {
        m_data.append(s.m_data);
        return *this;
    }

    LocalizedString& LocalizedString::append_indent(size_t indent)
    {
        m_data.append(indent * 4, ' ');
        return *this;
    }

    LocalizedString& LocalizedString::append_floating_list(int indent, View<LocalizedString> items)
    {
        switch (items.size())
        {
            case 0: break;
            case 1: append_raw(' ').append(items[0]); break;
            default:
                for (auto&& item : items)
                {
                    append_raw('\n').append_indent(indent).append(item);
                }

                break;
        }

        return *this;
    }

    bool operator==(const LocalizedString& lhs, const LocalizedString& rhs) noexcept
    {
        return lhs.data() == rhs.data();
    }

    bool operator!=(const LocalizedString& lhs, const LocalizedString& rhs) noexcept
    {
        return lhs.data() != rhs.data();
    }

    bool operator<(const LocalizedString& lhs, const LocalizedString& rhs) noexcept { return lhs.data() < rhs.data(); }

    bool operator<=(const LocalizedString& lhs, const LocalizedString& rhs) noexcept
    {
        return lhs.data() <= rhs.data();
    }

    bool operator>(const LocalizedString& lhs, const LocalizedString& rhs) noexcept { return lhs.data() > rhs.data(); }

    bool operator>=(const LocalizedString& lhs, const LocalizedString& rhs) noexcept
    {
        return lhs.data() >= rhs.data();
    }

    bool LocalizedString::empty() const noexcept { return m_data.empty(); }
    void LocalizedString::clear() noexcept { m_data.clear(); }

    LocalizedString::LocalizedString(StringView data) : m_data(data.data(), data.size()) { }
    LocalizedString::LocalizedString(std::string&& data) noexcept : m_data(std::move(data)) { }

}

namespace vcpkg::msg
{
    template LocalizedString format<>(MessageT<>);
    template void format_to<>(LocalizedString&, MessageT<>);
}
namespace
{
    template<class T>
    struct ArgExample;

#define DECLARE_MSG_ARG(NAME, EXAMPLE)                                                                                 \
    template<>                                                                                                         \
    struct ArgExample<::vcpkg::msg::NAME##_t>                                                                          \
    {                                                                                                                  \
        static constexpr StringLiteral example = sizeof(EXAMPLE) > 1 ? StringLiteral(#NAME "} is " EXAMPLE)            \
                                                                     : StringLiteral("");                              \
    };
#include <vcpkg/base/message-args.inc.h>
#undef DECLARE_MSG_ARG
}
#define DECLARE_MSG_ARG(NAME, EXAMPLE) const StringLiteral vcpkg::msg::NAME##_t::name = #NAME;
#include <vcpkg/base/message-args.inc.h>
#undef DECLARE_MSG_ARG

namespace vcpkg
{
    namespace
    {
        static constexpr const size_t max_number_of_args = 5;

        struct MessageData
        {
            StringLiteral name;
            std::array<const StringLiteral*, max_number_of_args> arg_examples;
            const char* comment;
            StringLiteral builtin_message;
        };

        template<class... Args>
        constexpr std::array<const StringLiteral*, max_number_of_args> make_arg_examples_array(Args...)
        {
            return std::array<const StringLiteral*, max_number_of_args>{&ArgExample<Args>::example...};
        }

        constexpr MessageData message_data[] = {
#define DECLARE_MESSAGE(NAME, ARGS, COMMENT, ...) {#NAME, make_arg_examples_array ARGS, COMMENT, __VA_ARGS__},
#include <vcpkg/base/message-data.inc.h>
#undef DECLARE_MESSAGE
        };
    }

    namespace msg::detail
    {
        static constexpr const size_t number_of_messages = std::size(message_data);
    }
    static std::string* loaded_localization_data = 0;
    static const char* loaded_localization_file_begin = 0;
    static const char* loaded_localization_file_end = 0;

    namespace
    {
        enum class message_index
        {
#define DECLARE_MESSAGE(NAME, ARGS, COMMENT, ...) NAME,
#include <vcpkg/base/message-data.inc.h>
#undef DECLARE_MESSAGE
        };
    }

    namespace msg
    {
        namespace
        {
            std::string get_localization_comment(::size_t index)
            {
                if (index >= detail::number_of_messages) Checks::unreachable(VCPKG_LINE_INFO);
                std::string msg = message_data[index].comment;
                for (auto&& ex : message_data[index].arg_examples)
                {
                    if (ex == nullptr || ex->empty()) continue;
                    if (!msg.empty()) msg.push_back(' ');
                    msg.append("An example of {");
                    msg.append(ex->data(), ex->size());
                    msg.push_back('.');
                }
                return msg;
            }
        }

        std::vector<RawMessage> get_sorted_english_messages()
        {
            struct MessageSorter
            {
                bool operator()(const RawMessage& lhs, const RawMessage& rhs) const { return lhs.name < rhs.name; }
            };

            std::vector<RawMessage> messages(msg::detail::number_of_messages);
            for (size_t index = 0; index < msg::detail::number_of_messages; ++index)
            {
                auto& msg = messages[index];
                msg.name = message_data[index].name;
                msg.value = message_data[index].builtin_message;
                msg.comment = get_localization_comment(index);
            }
            std::sort(messages.begin(), messages.end(), MessageSorter{});
            return messages;
        }

        void detail::format_message_by_index_to(LocalizedString& s, size_t index, fmt::format_args args)
        {
            if (index >= detail::number_of_messages) Checks::unreachable(VCPKG_LINE_INFO);
            try
            {
                if (loaded_localization_data)
                {
                    fmt::vformat_to(std::back_inserter(s.m_data), loaded_localization_data[index], args);
                    return;
                }
            }
            catch (const fmt::format_error&)
            {
                Debug::println("Failed to use localized message ", message_data[index].name);
            }
            const auto default_format_string = message_data[index].builtin_message;
            try
            {
                fmt::vformat_to(
                    std::back_inserter(s.m_data), {default_format_string.data(), default_format_string.size()}, args);
                return;
            }
            catch (const fmt::format_error&)
            {
            }
            msg::write_unlocalized_text_to_stdout(
                Color::error,
                fmt::format("INTERNAL ERROR: failed to format default format string for index {}\nformat string: {}\n",
                            index,
                            default_format_string));
            Checks::exit_fail(VCPKG_LINE_INFO);
        }
        LocalizedString detail::format_message_by_index(size_t index, fmt::format_args args)
        {
            LocalizedString s;
            format_message_by_index_to(s, index, args);
            return s;
        }
    }

#define DECLARE_MESSAGE(NAME, ARGS, COMMENT, ...)                                                                      \
    const decltype(::vcpkg::msg::detail::make_message_base ARGS) msg##NAME{static_cast<size_t>(message_index::NAME)};

#include <vcpkg/base/message-data.inc.h>
#undef DECLARE_MESSAGE

    namespace msg
    {
        const decltype(vcpkg::msgErrorMessage) msgErrorMessage = vcpkg::msgErrorMessage;
        const decltype(vcpkg::msgWarningMessage) msgWarningMessage = vcpkg::msgWarningMessage;
        const decltype(vcpkg::msgNoteMessage) msgNoteMessage = vcpkg::msgNoteMessage;
        const decltype(vcpkg::msgSeeURL) msgSeeURL = vcpkg::msgSeeURL;
        const decltype(vcpkg::msgInternalErrorMessage) msgInternalErrorMessage = vcpkg::msgInternalErrorMessage;
        const decltype(vcpkg::msgInternalErrorMessageContact) msgInternalErrorMessageContact =
            vcpkg::msgInternalErrorMessageContact;
    }
}
namespace vcpkg::msg
{
    // basic implementation - the write_unlocalized_text_to_stdout
#if defined(_WIN32)
    static bool is_console(HANDLE h)
    {
        DWORD mode = 0;
        // GetConsoleMode succeeds iff `h` is a console
        // we do not actually care about the mode of the console
        return GetConsoleMode(h, &mode);
    }

    static void check_write(BOOL success)
    {
        if (!success)
        {
            ::fwprintf(stderr, L"[DEBUG] Failed to write to stdout: %lu\n", GetLastError());
            std::abort();
        }
    }
    static DWORD size_to_write(::size_t size) { return size > MAXDWORD ? MAXDWORD : static_cast<DWORD>(size); }

    static void write_unlocalized_text_impl(Color c, StringView sv, HANDLE the_handle, bool is_console)
    {
        if (sv.empty()) return;

        if (is_console)
        {
            WORD original_color = 0;
            if (c != Color::none)
            {
                CONSOLE_SCREEN_BUFFER_INFO console_screen_buffer_info{};
                ::GetConsoleScreenBufferInfo(the_handle, &console_screen_buffer_info);
                original_color = console_screen_buffer_info.wAttributes;
                ::SetConsoleTextAttribute(the_handle, static_cast<WORD>(c) | (original_color & 0xF0));
            }

            auto as_wstr = Strings::to_utf16(sv);

            const wchar_t* pointer = as_wstr.data();
            ::size_t size = as_wstr.size();

            while (size != 0)
            {
                DWORD written = 0;
                check_write(::WriteConsoleW(the_handle, pointer, size_to_write(size), &written, nullptr));
                pointer += written;
                size -= written;
            }

            if (c != Color::none)
            {
                ::SetConsoleTextAttribute(the_handle, original_color);
            }
        }
        else
        {
            const char* pointer = sv.data();
            ::size_t size = sv.size();

            while (size != 0)
            {
                DWORD written = 0;
                check_write(::WriteFile(the_handle, pointer, size_to_write(size), &written, nullptr));
                pointer += written;
                size -= written;
            }
        }
    }

    void write_unlocalized_text_to_stdout(Color c, StringView sv)
    {
        static const HANDLE stdout_handle = ::GetStdHandle(STD_OUTPUT_HANDLE);
        static const bool stdout_is_console = is_console(stdout_handle);
        return write_unlocalized_text_impl(c, sv, stdout_handle, stdout_is_console);
    }

    void write_unlocalized_text_to_stderr(Color c, StringView sv)
    {
        static const HANDLE stderr_handle = ::GetStdHandle(STD_ERROR_HANDLE);
        static const bool stderr_is_console = is_console(stderr_handle);
        return write_unlocalized_text_impl(c, sv, stderr_handle, stderr_is_console);
    }
#else
    static void write_all(const char* ptr, size_t to_write, int fd)
    {
        while (to_write != 0)
        {
            auto written = ::write(fd, ptr, to_write);
            if (written == -1)
            {
                ::fprintf(stderr, "[DEBUG] Failed to print to stdout: %d\n", errno);
                std::abort();
            }
            ptr += written;
            to_write -= written;
        }
    }

    static void write_unlocalized_text_impl(Color c, StringView sv, int fd, bool is_a_tty)
    {
        static constexpr char reset_color_sequence[] = {'\033', '[', '0', 'm'};

        if (sv.empty()) return;

        bool reset_color = false;
        if (is_a_tty && c != Color::none)
        {
            reset_color = true;

            const char set_color_sequence[] = {'\033', '[', '9', static_cast<char>(c), 'm'};
            write_all(set_color_sequence, sizeof(set_color_sequence), fd);
        }

        write_all(sv.data(), sv.size(), fd);

        if (reset_color)
        {
            write_all(reset_color_sequence, sizeof(reset_color_sequence), fd);
        }
    }

    void write_unlocalized_text_to_stdout(Color c, StringView sv)
    {
        static bool is_a_tty = ::isatty(STDOUT_FILENO);
        return write_unlocalized_text_impl(c, sv, STDOUT_FILENO, is_a_tty);
    }

    void write_unlocalized_text_to_stderr(Color c, StringView sv)
    {
        static bool is_a_tty = ::isatty(STDERR_FILENO);
        return write_unlocalized_text_impl(c, sv, STDERR_FILENO, is_a_tty);
    }
#endif

    void load_from_message_map(const MessageMapAndFile& map_and_file)
    {
        auto&& message_map = map_and_file.map;

        std::unique_ptr<std::string[]> a = std::make_unique<std::string[]>(detail::number_of_messages);
        for (size_t i = 0; i < detail::number_of_messages; ++i)
        {
            if (auto p = message_map.get(message_data[i].name))
            {
                a[i] = p->string(VCPKG_LINE_INFO).to_string();
            }
            else
            {
                a[i] = message_data[i].builtin_message.to_string();
            }
        }

        loaded_localization_file_begin = map_and_file.map_file.begin();
        loaded_localization_file_end = map_and_file.map_file.end();
        loaded_localization_data = a.release();
    }

    StringView get_loaded_file() { return {loaded_localization_file_begin, loaded_localization_file_end}; }

    ExpectedL<MessageMapAndFile> get_message_map_from_lcid(int LCID)
    {
        auto embedded_filesystem = cmrc::cmakerc::get_filesystem();

        const auto maybe_locale_path = get_locale_path(LCID);
        if (const auto locale_path = maybe_locale_path.get())
        {
            auto file = embedded_filesystem.open(*locale_path);
            StringView sv{file.begin(), file.end()};
            return Json::parse_object(sv, *locale_path).map([&](Json::Object&& parsed_file) {
                return MessageMapAndFile{std::move(parsed_file), sv};
            });
        }

        // this is called during localization setup so it can't be localized
        return LocalizedString::from_raw("Unrecognized LCID");
    }

    Optional<std::string> get_locale_path(int LCID)
    {
        return get_language_tag(LCID).map(
            [](StringLiteral tag) { return fmt::format("locales/messages.{}.json", tag); });
    }

    // LCIDs supported by VS:
    // https://learn.microsoft.com/en-us/visualstudio/ide/reference/lcid-devenv-exe?view=vs-2022
    Optional<StringLiteral> get_language_tag(int LCID)
    {
        static constexpr std::pair<int, StringLiteral> languages[] = {
            std::pair<int, StringLiteral>(1029, "cs"), // Czech
            std::pair<int, StringLiteral>(1031, "de"), // German
            // Always use default handling for 1033 (English)
            // std::pair<int, StringLiteral>(1033, "en"),    // English
            std::pair<int, StringLiteral>(3082, "es"),       // Spanish (Spain)
            std::pair<int, StringLiteral>(1036, "fr"),       // French
            std::pair<int, StringLiteral>(1040, "it"),       // Italian
            std::pair<int, StringLiteral>(1041, "ja"),       // Japanese
            std::pair<int, StringLiteral>(1042, "ko"),       // Korean
            std::pair<int, StringLiteral>(1045, "pl"),       // Polish
            std::pair<int, StringLiteral>(1046, "pt-BR"),    // Portuguese (Brazil)
            std::pair<int, StringLiteral>(1049, "ru"),       // Russian
            std::pair<int, StringLiteral>(1055, "tr"),       // Turkish
            std::pair<int, StringLiteral>(2052, "zh-Hans"),  // Chinese (Simplified)
            std::pair<int, StringLiteral>(1028, "zh-Hant")}; // Chinese (Traditional)

        for (auto&& l : languages)
        {
            if (l.first == LCID)
            {
                return l.second;
            }
        }

        return nullopt;
    }

    LocalizedString format_error() { return format(msgErrorMessage); }
    LocalizedString format_error(const LocalizedString& s) { return format(msgErrorMessage).append(s); }
    void println_error(const LocalizedString& s) { println(Color::error, format_error(s)); }

<<<<<<< HEAD
    MessageSink& null_sink = null_sink_instance;
    MessageSink& stderr_sink = stderr_sink_instance;
    MessageSink& stdout_sink = stdout_sink_instance;

    REGISTER_MESSAGE(ABaseline);
    REGISTER_MESSAGE(ABoolean);
    REGISTER_MESSAGE(ABaselineObject);
    REGISTER_MESSAGE(ABuiltinRegistry);
    REGISTER_MESSAGE(AConfigurationObject);
    REGISTER_MESSAGE(ADependency);
    REGISTER_MESSAGE(ADemandObject);
    REGISTER_MESSAGE(AString);
    REGISTER_MESSAGE(ADateVersionString);
    REGISTER_MESSAGE(AddArtifactOnlyOne);
    REGISTER_MESSAGE(AddCommandFirstArg);
    REGISTER_MESSAGE(AddFirstArgument);
    REGISTER_MESSAGE(AddingCompletionEntry);
    REGISTER_MESSAGE(APlatformExpression);
    REGISTER_MESSAGE(AdditionalPackagesToExport);
    REGISTER_MESSAGE(AdditionalPackagesToRemove);
    REGISTER_MESSAGE(AddPortRequiresManifest);
    REGISTER_MESSAGE(AddPortSucceeded);
    REGISTER_MESSAGE(AddRecurseOption);
    REGISTER_MESSAGE(AddTripletExpressionNotAllowed);
    REGISTER_MESSAGE(AddVersionAddedVersionToFile);
    REGISTER_MESSAGE(AddVersionCommitChangesReminder);
    REGISTER_MESSAGE(AddVersionCommitResultReminder);
    REGISTER_MESSAGE(AddVersionDetectLocalChangesError);
    REGISTER_MESSAGE(AddVersionFileNotFound);
    REGISTER_MESSAGE(AddVersionFormatPortSuggestion);
    REGISTER_MESSAGE(AddVersionIgnoringOptionAll);
    REGISTER_MESSAGE(AddVersionLoadPortFailed);
    REGISTER_MESSAGE(AddVersionNewFile);
    REGISTER_MESSAGE(AddVersionNewShaIs);
    REGISTER_MESSAGE(AddVersionNoFilesUpdated);
    REGISTER_MESSAGE(AddVersionNoFilesUpdatedForPort);
    REGISTER_MESSAGE(AddVersionNoGitSha);
    REGISTER_MESSAGE(AddVersionOldShaIs);
    REGISTER_MESSAGE(AddVersionOverwriteOptionSuggestion);
    REGISTER_MESSAGE(AddVersionPortDoesNotExist);
    REGISTER_MESSAGE(AddVersionPortFilesShaChanged);
    REGISTER_MESSAGE(AddVersionPortFilesShaUnchanged);
    REGISTER_MESSAGE(AddVersionPortHasImproperFormat);
    REGISTER_MESSAGE(AddVersionSuggestNewVersionScheme);
    REGISTER_MESSAGE(AddVersionUnableToParseVersionsFile);
    REGISTER_MESSAGE(AddVersionUncommittedChanges);
    REGISTER_MESSAGE(AddVersionUpdateVersionReminder);
    REGISTER_MESSAGE(AddVersionUseOptionAll);
    REGISTER_MESSAGE(AddVersionVersionAlreadyInFile);
    REGISTER_MESSAGE(AddVersionVersionIs);
    REGISTER_MESSAGE(ADictionaryOfContacts);
    REGISTER_MESSAGE(AFeature);
    REGISTER_MESSAGE(AFilesystemRegistry);
    REGISTER_MESSAGE(AGitObjectSha);
    REGISTER_MESSAGE(AGitReference);
    REGISTER_MESSAGE(AGitRegistry);
    REGISTER_MESSAGE(AGitRepositoryUrl);
    REGISTER_MESSAGE(AllFormatArgsRawArgument);
    REGISTER_MESSAGE(AllFormatArgsUnbalancedBraces);
    REGISTER_MESSAGE(AllPackagesAreUpdated);
    REGISTER_MESSAGE(AlreadyInstalled);
    REGISTER_MESSAGE(AlreadyInstalledNotHead);
    REGISTER_MESSAGE(AnArtifactsGitRegistryUrl);
    REGISTER_MESSAGE(AnArtifactsRegistry);
    REGISTER_MESSAGE(AnArrayOfDependencies);
    REGISTER_MESSAGE(AnArrayOfDependencyOverrides);
    REGISTER_MESSAGE(AnArrayOfIdentifers);
    REGISTER_MESSAGE(AnArrayOfOverlayPaths);
    REGISTER_MESSAGE(AnArrayOfOverlayTripletsPaths);
    REGISTER_MESSAGE(AnArrayOfRegistries);
    REGISTER_MESSAGE(AnArrayOfVersions);
    REGISTER_MESSAGE(AndroidHomeDirMissingProps);
    REGISTER_MESSAGE(AnExactVersionString);
    REGISTER_MESSAGE(AnIdentifer);
    REGISTER_MESSAGE(AnObjectContainingVcpkgArtifactsMetadata);
    REGISTER_MESSAGE(AnOverlayPath);
    REGISTER_MESSAGE(AnOverlayTripletsPath);
    REGISTER_MESSAGE(AnOverride);
    REGISTER_MESSAGE(ANonNegativeInteger);
    REGISTER_MESSAGE(AnotherInstallationInProgress);
    REGISTER_MESSAGE(AnSpdxLicenseExpression);
    REGISTER_MESSAGE(APackageName);
    REGISTER_MESSAGE(APackagePattern);
    REGISTER_MESSAGE(APackagePatternArray);
    REGISTER_MESSAGE(APath);
    REGISTER_MESSAGE(AppliedUserIntegration);
    REGISTER_MESSAGE(ApplocalProcessing);
    REGISTER_MESSAGE(ARegistry);
    REGISTER_MESSAGE(ARegistryImplementationKind);
    REGISTER_MESSAGE(ARegistryPath);
    REGISTER_MESSAGE(ARegistryPathMustBeDelimitedWithForwardSlashes);
    REGISTER_MESSAGE(ARegistryPathMustNotHaveDots);
    REGISTER_MESSAGE(ARegistryPathMustStartWithDollar);
    REGISTER_MESSAGE(ARelaxedVersionString);
    REGISTER_MESSAGE(ArtifactsOptionIncompatibility);
    REGISTER_MESSAGE(ASemanticVersionString);
    REGISTER_MESSAGE(ASetOfFeatures);
    REGISTER_MESSAGE(AStringOrArrayOfStrings);
    REGISTER_MESSAGE(AStringStringDictionary);
    REGISTER_MESSAGE(AssetSourcesArg);
    REGISTER_MESSAGE(AttemptingToFetchPackagesFromVendor);
    REGISTER_MESSAGE(AttemptingToSetBuiltInBaseline);
    REGISTER_MESSAGE(AuthenticationMayRequireManualAction);
    REGISTER_MESSAGE(AutomaticLinkingForMSBuildProjects);
    REGISTER_MESSAGE(AutoSettingEnvVar);
    REGISTER_MESSAGE(AUrl);
    REGISTER_MESSAGE(AVersionDatabaseEntry);
    REGISTER_MESSAGE(AVersionObject);
    REGISTER_MESSAGE(AVersionOfAnyType);
    REGISTER_MESSAGE(AVersionConstraint);
    REGISTER_MESSAGE(BaselineConflict);
    REGISTER_MESSAGE(BaselineFileNoDefaultField);
    REGISTER_MESSAGE(BaselineMissingDefault);
    REGISTER_MESSAGE(AvailableArchitectureTriplets);
    REGISTER_MESSAGE(AvailableHelpTopics);
    REGISTER_MESSAGE(AVcpkgRepositoryCommit);
    REGISTER_MESSAGE(BinarySourcesArg);
    REGISTER_MESSAGE(BuildAlreadyInstalled);
    REGISTER_MESSAGE(BuildDependenciesMissing);
    REGISTER_MESSAGE(BuildingFromHead);
    REGISTER_MESSAGE(BuildingPackage);
    REGISTER_MESSAGE(BuildingPackageFailed);
    REGISTER_MESSAGE(BuildingPackageFailedDueToMissingDeps);
    REGISTER_MESSAGE(BuildResultBuildFailed);
    REGISTER_MESSAGE(BuildResultCacheMissing);
    REGISTER_MESSAGE(BuildResultCascadeDueToMissingDependencies);
    REGISTER_MESSAGE(BuildResultDownloaded);
    REGISTER_MESSAGE(BuildResultExcluded);
    REGISTER_MESSAGE(BuildResultFileConflicts);
    REGISTER_MESSAGE(BuildResultPostBuildChecksFailed);
    REGISTER_MESSAGE(BuildResultRemoved);
    REGISTER_MESSAGE(BuildResultSucceeded);
    REGISTER_MESSAGE(BuildResultSummaryHeader);
    REGISTER_MESSAGE(BuildResultSummaryLine);
    REGISTER_MESSAGE(BuildTreesRootDir);
    REGISTER_MESSAGE(BuildTroubleshootingMessage1);
    REGISTER_MESSAGE(BuildTroubleshootingMessage2);
    REGISTER_MESSAGE(BuildTroubleshootingMessage3);
    REGISTER_MESSAGE(BuildTroubleshootingMessage4);
    REGISTER_MESSAGE(BuiltInTriplets);
    REGISTER_MESSAGE(ChecksFailedCheck);
    REGISTER_MESSAGE(ChecksUnreachableCode);
    REGISTER_MESSAGE(ChecksUpdateVcpkg);
    REGISTER_MESSAGE(CiBaselineAllowUnexpectedPassingRequiresBaseline);
    REGISTER_MESSAGE(CiBaselineDisallowedCascade);
    REGISTER_MESSAGE(CiBaselineRegression);
    REGISTER_MESSAGE(CiBaselineRegressionHeader);
    REGISTER_MESSAGE(CiBaselineUnexpectedPass);
    REGISTER_MESSAGE(ClearingContents);
    REGISTER_MESSAGE(CmakeTargetsExcluded);
    REGISTER_MESSAGE(CMakeTargetsUsage);
    REGISTER_MESSAGE(CMakeTargetsUsageHeuristicMessage);
    REGISTER_MESSAGE(CMakeToolChainFile);
    REGISTER_MESSAGE(CommandFailed);
    REGISTER_MESSAGE(CompressFolderFailed);
    REGISTER_MESSAGE(ComputingInstallPlan);
    REGISTER_MESSAGE(ConfigurationErrorRegistriesWithoutBaseline);
    REGISTER_MESSAGE(ConfigurationNestedDemands);
    REGISTER_MESSAGE(ConflictingFiles);
    REGISTER_MESSAGE(CMakeUsingExportedLibs);
    REGISTER_MESSAGE(CommunityTriplets);
    REGISTER_MESSAGE(ComparingUtf8Decoders);
    REGISTER_MESSAGE(ConflictingValuesForOption);
    REGISTER_MESSAGE(ConstraintViolation);
    REGISTER_MESSAGE(ContinueCodeUnitInStart);
    REGISTER_MESSAGE(ControlAndManifestFilesPresent);
    REGISTER_MESSAGE(ControlCharacterInString);
    REGISTER_MESSAGE(CopyrightIsDir);
    REGISTER_MESSAGE(CorruptedDatabase);
    REGISTER_MESSAGE(CouldNotDeduceNugetIdAndVersion);
    REGISTER_MESSAGE(CouldNotFindToolVersion);
    REGISTER_MESSAGE(CorruptedInstallTree);
    REGISTER_MESSAGE(CouldNotFindBaseline);
    REGISTER_MESSAGE(CouldNotFindBaselineForRepo);
    REGISTER_MESSAGE(CouldNotFindBaselineInCommit);
    REGISTER_MESSAGE(CouldNotFindGitTreeAtCommit);
    REGISTER_MESSAGE(CreatedNuGetPackage);
    REGISTER_MESSAGE(CreateFailureLogsDir);
    REGISTER_MESSAGE(Creating7ZipArchive);
    REGISTER_MESSAGE(CreatingNugetPackage);
    REGISTER_MESSAGE(CreatingZipArchive);
    REGISTER_MESSAGE(CreationFailed);
    REGISTER_MESSAGE(CurlFailedToExecute);
    REGISTER_MESSAGE(CurlFailedToPut);
    REGISTER_MESSAGE(CurlFailedToPutHttp);
    REGISTER_MESSAGE(CurlReportedUnexpectedResults);
    REGISTER_MESSAGE(CurlReturnedUnexpectedResponseCodes);
    REGISTER_MESSAGE(CurrentCommitBaseline);
    REGISTER_MESSAGE(DateTableHeader);
    REGISTER_MESSAGE(DefaultBrowserLaunched);
    REGISTER_MESSAGE(DefaultFlag);
    REGISTER_MESSAGE(DefaultRegistryIsArtifact);
    REGISTER_MESSAGE(DefaultTriplet);
    REGISTER_MESSAGE(DeleteVcpkgConfigFromManifest);
    REGISTER_MESSAGE(DeprecatedPrefabDebugOption);
    REGISTER_MESSAGE(DetectCompilerHash);
    REGISTER_MESSAGE(DocumentedFieldsSuggestUpdate);
    REGISTER_MESSAGE(DownloadAvailable);
    REGISTER_MESSAGE(DownloadedSources);
    REGISTER_MESSAGE(DownloadFailedCurl);
    REGISTER_MESSAGE(DownloadFailedHashMismatch);
    REGISTER_MESSAGE(DownloadFailedRetrying);
    REGISTER_MESSAGE(DownloadFailedStatusCode);
    REGISTER_MESSAGE(DownloadingPortableToolVersionX);
    REGISTER_MESSAGE(DownloadingTool);
    REGISTER_MESSAGE(DownloadingUrl);
    REGISTER_MESSAGE(DownloadWinHttpError);
    REGISTER_MESSAGE(DownloadingVcpkgCeBundle);
    REGISTER_MESSAGE(DownloadingVcpkgCeBundleLatest);
    REGISTER_MESSAGE(DownloadingVcpkgStandaloneBundle);
    REGISTER_MESSAGE(DownloadingVcpkgStandaloneBundleLatest);
    REGISTER_MESSAGE(DownloadRootsDir);
    REGISTER_MESSAGE(DuplicateCommandOption);
    REGISTER_MESSAGE(DuplicatedKeyInObj);
    REGISTER_MESSAGE(DuplicateOptions);
    REGISTER_MESSAGE(DuplicatePackagePattern);
    REGISTER_MESSAGE(DuplicatePackagePatternFirstOcurrence);
    REGISTER_MESSAGE(DuplicatePackagePatternIgnoredLocations);
    REGISTER_MESSAGE(DuplicatePackagePatternLocation);
    REGISTER_MESSAGE(DuplicatePackagePatternRegistry);
    REGISTER_MESSAGE(ElapsedInstallTime);
    REGISTER_MESSAGE(ElapsedTimeForChecks);
    REGISTER_MESSAGE(EmailVcpkgTeam);
    REGISTER_MESSAGE(EmbeddingVcpkgConfigInManifest);
    REGISTER_MESSAGE(EmptyArg);
    REGISTER_MESSAGE(EmptyLicenseExpression);
    REGISTER_MESSAGE(EndOfStringInCodeUnit);
    REGISTER_MESSAGE(EnvInvalidMaxConcurrency);
    REGISTER_MESSAGE(EnvStrFailedToExtract);
    REGISTER_MESSAGE(EnvPlatformNotSupported);
    REGISTER_MESSAGE(ErrorDetectingCompilerInfo);
    REGISTER_MESSAGE(ErrorIndividualPackagesUnsupported);
    REGISTER_MESSAGE(ErrorInvalidClassicModeOption);
    REGISTER_MESSAGE(ErrorInvalidManifestModeOption);
    REGISTER_MESSAGE(ErrorMessageMustUsePrintError);
    REGISTER_MESSAGE(ErrorMissingVcpkgRoot);
    REGISTER_MESSAGE(ErrorNoVSInstance);
    REGISTER_MESSAGE(ErrorNoVSInstanceAt);
    REGISTER_MESSAGE(ErrorNoVSInstanceFullVersion);
    REGISTER_MESSAGE(ErrorNoVSInstanceVersion);
    REGISTER_MESSAGE(ErrorParsingBinaryParagraph);
    REGISTER_MESSAGE(ErrorRequireBaseline);
    REGISTER_MESSAGE(ErrorRequirePackagesList);
    REGISTER_MESSAGE(ErrorsFound);
    REGISTER_MESSAGE(ErrorUnableToDetectCompilerInfo);
    REGISTER_MESSAGE(ErrorVcvarsUnsupported);
    REGISTER_MESSAGE(ErrorVsCodeNotFound);
    REGISTER_MESSAGE(ErrorVsCodeNotFoundPathExamined);
    REGISTER_MESSAGE(ErrorWhileFetchingBaseline);
    REGISTER_MESSAGE(ErrorWhileParsing);
    REGISTER_MESSAGE(ErrorWhileWriting);
    REGISTER_MESSAGE(ExceededRecursionDepth);
    REGISTER_MESSAGE(ExcludedPackage);
    REGISTER_MESSAGE(ExcludedPackages);
    REGISTER_MESSAGE(ExpectedAnObject);
    REGISTER_MESSAGE(ExpectedAtMostOneSetOfTags);
    REGISTER_MESSAGE(ExpectedCharacterHere);
    REGISTER_MESSAGE(ExpectedFailOrSkip);
    REGISTER_MESSAGE(ExpectedPathToExist);
    REGISTER_MESSAGE(ExpectedDigitsAfterDecimal);
    REGISTER_MESSAGE(ExpectedOneSetOfTags);
    REGISTER_MESSAGE(ExpectedOneVersioningField);
    REGISTER_MESSAGE(ExpectedPortName);
    REGISTER_MESSAGE(ExpectedStatusField);
    REGISTER_MESSAGE(ExpectedTripletName);
    REGISTER_MESSAGE(ExpectedValueForOption);
    REGISTER_MESSAGE(ExtendedDocumentationAtUrl);
    REGISTER_MESSAGE(ExtractingTool);
    REGISTER_MESSAGE(FailedToDetermineCurrentCommit);
    REGISTER_MESSAGE(FailedToExtract);
    REGISTER_MESSAGE(ExportArchitectureReq);
    REGISTER_MESSAGE(Exported7zipArchive);
    REGISTER_MESSAGE(ExportedZipArchive);
    REGISTER_MESSAGE(ExportingAlreadyBuiltPackages);
    REGISTER_MESSAGE(ExportingMaintenanceTool);
    REGISTER_MESSAGE(ExportingPackage);
    REGISTER_MESSAGE(ExportPrefabRequiresAndroidTriplet);
    REGISTER_MESSAGE(ExportUnsupportedInManifest);
    REGISTER_MESSAGE(FailedToCheckoutRepo);
    REGISTER_MESSAGE(FailedToDownloadFromMirrorSet);
    REGISTER_MESSAGE(FailedToFindBaseline);
    REGISTER_MESSAGE(FailedToFindPortFeature);
    REGISTER_MESSAGE(FailedToFormatMissingFile);
    REGISTER_MESSAGE(FailedToLoadInstalledManifest);
    REGISTER_MESSAGE(FailedToLoadManifest);
    REGISTER_MESSAGE(FailedToLoadPort);
    REGISTER_MESSAGE(FailedToLoadPortFrom);
    REGISTER_MESSAGE(FailedToLocateSpec);
    REGISTER_MESSAGE(FailedToObtainDependencyVersion);
    REGISTER_MESSAGE(FailedToObtainLocalPortGitSha);
    REGISTER_MESSAGE(FailedToObtainPackageVersion);
    REGISTER_MESSAGE(FailedToParseCMakeConsoleOut);
    REGISTER_MESSAGE(FailedToParseConfig);
    REGISTER_MESSAGE(FailedToParseControl);
    REGISTER_MESSAGE(FailedToParseJson);
    REGISTER_MESSAGE(FailedToParseManifest);
    REGISTER_MESSAGE(FailedToParseSerializedBinParagraph);
    REGISTER_MESSAGE(FailedToParseVersionXML);
    REGISTER_MESSAGE(FailedToProvisionCe);
    REGISTER_MESSAGE(FailedToRead);
    REGISTER_MESSAGE(FailedToReadParagraph);
    REGISTER_MESSAGE(FailedToRemoveControl);
    REGISTER_MESSAGE(FailedToRunToolToDetermineVersion);
    REGISTER_MESSAGE(FailedToStoreBackToMirror);
    REGISTER_MESSAGE(FailedToStoreBinaryCache);
    REGISTER_MESSAGE(FailedToTakeFileSystemLock);
    REGISTER_MESSAGE(FailedToWriteManifest);
    REGISTER_MESSAGE(FailedVendorAuthentication);
    REGISTER_MESSAGE(FeedbackAppreciated);
    REGISTER_MESSAGE(FetchingBaselineInfo);
    REGISTER_MESSAGE(FetchingRegistryInfo);
    REGISTER_MESSAGE(FloatingPointConstTooBig);
    REGISTER_MESSAGE(FileNotFound);
    REGISTER_MESSAGE(FileReadFailed);
    REGISTER_MESSAGE(FileSeekFailed);
    REGISTER_MESSAGE(FilesExported);
    REGISTER_MESSAGE(FileSystemOperationFailed);
    REGISTER_MESSAGE(FishCompletion);
    REGISTER_MESSAGE(FilesContainAbsolutePath1);
    REGISTER_MESSAGE(FilesContainAbsolutePath2);
    REGISTER_MESSAGE(FieldKindDidNotHaveExpectedValue);
    REGISTER_MESSAGE(FolderNameMismatchedCasing);
    REGISTER_MESSAGE(FollowingPackagesMissingControl);
    REGISTER_MESSAGE(FollowingPackagesNotInstalled);
    REGISTER_MESSAGE(FollowingPackagesUpgraded);
    REGISTER_MESSAGE(ForceSystemBinariesOnWeirdPlatforms);
    REGISTER_MESSAGE(FormattedParseMessageExpression);
    REGISTER_MESSAGE(GeneratedConfiguration);
    REGISTER_MESSAGE(GeneratedInstaller);
    REGISTER_MESSAGE(GenerateMsgErrorParsingFormatArgs);
    REGISTER_MESSAGE(GenerateMsgIncorrectComment);
    REGISTER_MESSAGE(GenerateMsgNoArgumentValue);
    REGISTER_MESSAGE(GenerateMsgNoCommentValue);
    REGISTER_MESSAGE(GeneratingConfiguration);
    REGISTER_MESSAGE(GeneratingInstaller);
    REGISTER_MESSAGE(GeneratingRepo);
    REGISTER_MESSAGE(GetParseFailureInfo);
    REGISTER_MESSAGE(GitCommandFailed);
    REGISTER_MESSAGE(GitRegistryMustHaveBaseline);
    REGISTER_MESSAGE(GitStatusOutputExpectedFileName);
    REGISTER_MESSAGE(GitStatusOutputExpectedNewLine);
    REGISTER_MESSAGE(GitStatusOutputExpectedRenameOrNewline);
    REGISTER_MESSAGE(GitStatusUnknownFileStatus);
    REGISTER_MESSAGE(GitUnexpectedCommandOutput);
    REGISTER_MESSAGE(HashFileFailureToRead);
    REGISTER_MESSAGE(HeaderOnlyUsage);
    REGISTER_MESSAGE(HelpAssetCaching);
    REGISTER_MESSAGE(HelpAssetCachingAzUrl);
    REGISTER_MESSAGE(HelpAssetCachingBlockOrigin);
    REGISTER_MESSAGE(HelpAssetCachingScript);
    REGISTER_MESSAGE(HelpBinaryCaching);
    REGISTER_MESSAGE(HelpBinaryCachingAws);
    REGISTER_MESSAGE(HelpBinaryCachingAwsConfig);
    REGISTER_MESSAGE(HelpBinaryCachingAwsHeader);
    REGISTER_MESSAGE(HelpBinaryCachingAzBlob);
    REGISTER_MESSAGE(HelpBinaryCachingCos);
    REGISTER_MESSAGE(HelpBinaryCachingDefaults);
    REGISTER_MESSAGE(HelpBinaryCachingDefaultsError);
    REGISTER_MESSAGE(HelpBinaryCachingFiles);
    REGISTER_MESSAGE(HelpBinaryCachingGcs);
    REGISTER_MESSAGE(HelpBinaryCachingHttp);
    REGISTER_MESSAGE(HelpBinaryCachingNuGet);
    REGISTER_MESSAGE(HelpBinaryCachingNuGetConfig);
    REGISTER_MESSAGE(HelpBinaryCachingNuGetHeader);
    REGISTER_MESSAGE(HelpBinaryCachingNuGetInteractive);
    REGISTER_MESSAGE(HelpBinaryCachingNuGetFooter);
    REGISTER_MESSAGE(HelpBinaryCachingNuGetTimeout);
    REGISTER_MESSAGE(HelpBuiltinBase);
    REGISTER_MESSAGE(HelpCachingClear);
    REGISTER_MESSAGE(HelpContactCommand);
    REGISTER_MESSAGE(HelpCreateCommand);
    REGISTER_MESSAGE(HelpDependInfoCommand);
    REGISTER_MESSAGE(HelpEditCommand);
    REGISTER_MESSAGE(HelpEnvCommand);
    REGISTER_MESSAGE(HelpExampleCommand);
    REGISTER_MESSAGE(HelpExampleManifest);
    REGISTER_MESSAGE(HelpExportCommand);
    REGISTER_MESSAGE(HelpFormatManifestCommand);
    REGISTER_MESSAGE(HelpHashCommand);
    REGISTER_MESSAGE(HelpInitializeRegistryCommand);
    REGISTER_MESSAGE(HelpInstallCommand);
    REGISTER_MESSAGE(HelpListCommand);
    REGISTER_MESSAGE(HelpManifestConstraints);
    REGISTER_MESSAGE(HelpMinVersion);
    REGISTER_MESSAGE(HelpOverrides);
    REGISTER_MESSAGE(HelpOwnsCommand);
    REGISTER_MESSAGE(HelpPackagePublisher);
    REGISTER_MESSAGE(HelpPortVersionScheme);
    REGISTER_MESSAGE(HelpRemoveCommand);
    REGISTER_MESSAGE(HelpRemoveOutdatedCommand);
    REGISTER_MESSAGE(HelpResponseFileCommand);
    REGISTER_MESSAGE(HelpSearchCommand);
    REGISTER_MESSAGE(HelpTopicCommand);
    REGISTER_MESSAGE(HelpTopicsCommand);
    REGISTER_MESSAGE(HelpUpdateBaseline);
    REGISTER_MESSAGE(HelpUpdateCommand);
    REGISTER_MESSAGE(HelpUpgradeCommand);
    REGISTER_MESSAGE(HelpVersionCommand);
    REGISTER_MESSAGE(HelpVersionDateScheme);
    REGISTER_MESSAGE(HelpVersionGreater);
    REGISTER_MESSAGE(HelpVersioning);
    REGISTER_MESSAGE(HelpVersionScheme);
    REGISTER_MESSAGE(HelpVersionSchemes);
    REGISTER_MESSAGE(HelpVersionSemverScheme);
    REGISTER_MESSAGE(HelpVersionStringScheme);
    REGISTER_MESSAGE(IgnoringVcpkgRootEnvironment);
    REGISTER_MESSAGE(IllegalFeatures);
    REGISTER_MESSAGE(IllegalPlatformSpec);
    REGISTER_MESSAGE(ImproperShaLength);
    REGISTER_MESSAGE(IncorrectArchiveFileSignature);
    REGISTER_MESSAGE(IncorrectPESignature);
    REGISTER_MESSAGE(IncorrectNumberOfArgs);
    REGISTER_MESSAGE(IncrementedUtf8Decoder);
    REGISTER_MESSAGE(InfoSetEnvVar);
    REGISTER_MESSAGE(InitRegistryFailedNoRepo);
    REGISTER_MESSAGE(InstallCopiedFile);
    REGISTER_MESSAGE(InstalledBy);
    REGISTER_MESSAGE(InstalledPackages);
    REGISTER_MESSAGE(InstalledRequestedPackages);
    REGISTER_MESSAGE(InstallFailed);
    REGISTER_MESSAGE(InstallingFromLocation);
    REGISTER_MESSAGE(InstallingMavenFile);
    REGISTER_MESSAGE(InstallingPackage);
    REGISTER_MESSAGE(InstallPackageInstruction);
    REGISTER_MESSAGE(InstallRootDir);
    REGISTER_MESSAGE(InstallSkippedUpToDateFile);
    REGISTER_MESSAGE(InstallWithSystemManager);
    REGISTER_MESSAGE(InstallWithSystemManagerMono);
    REGISTER_MESSAGE(InstallWithSystemManagerPkg);
    REGISTER_MESSAGE(IntegrationFailed);
    REGISTER_MESSAGE(InternalCICommand);
    REGISTER_MESSAGE(InvalidArgument);
    REGISTER_MESSAGE(InvalidArgumentRequiresAbsolutePath);
    REGISTER_MESSAGE(InvalidArgumentRequiresBaseUrl);
    REGISTER_MESSAGE(InvalidArgumentRequiresBaseUrlAndToken);
    REGISTER_MESSAGE(InvalidArgumentRequiresNoneArguments);
    REGISTER_MESSAGE(InvalidArgumentRequiresOneOrTwoArguments);
    REGISTER_MESSAGE(InvalidArgumentRequiresPathArgument);
    REGISTER_MESSAGE(InvalidArgumentRequiresPrefix);
    REGISTER_MESSAGE(InvalidArgumentRequiresSingleArgument);
    REGISTER_MESSAGE(InvalidArgumentRequiresSingleStringArgument);
    REGISTER_MESSAGE(InvalidArgumentRequiresSourceArgument);
    REGISTER_MESSAGE(InvalidArgumentRequiresTwoOrThreeArguments);
    REGISTER_MESSAGE(InvalidArgumentRequiresValidToken);
    REGISTER_MESSAGE(InvalidBuildInfo);
    REGISTER_MESSAGE(InvalidBuiltInBaseline);
    REGISTER_MESSAGE(InvalidBundleDefinition);
    REGISTER_MESSAGE(InvalidCodePoint);
    REGISTER_MESSAGE(InvalidCodeUnit);
    REGISTER_MESSAGE(InvalidCommandArgSort);
    REGISTER_MESSAGE(InvalidCommitId);
    REGISTER_MESSAGE(InvalidDependency);
    REGISTER_MESSAGE(InvalidFeature);
    REGISTER_MESSAGE(InvalidFilename);
    REGISTER_MESSAGE(InvalidFloatingPointConst);
    REGISTER_MESSAGE(InvalidHexDigit);
    REGISTER_MESSAGE(InvalidIntegerConst);
    REGISTER_MESSAGE(InvalidLibraryMissingLinkerMembers);
    REGISTER_MESSAGE(InvalidPortVersonName);
    REGISTER_MESSAGE(InvalidSharpInVersion);
    REGISTER_MESSAGE(InvalidSharpInVersionDidYouMean);
    REGISTER_MESSAGE(InvalidString);
    REGISTER_MESSAGE(InvalidFileType);
    REGISTER_MESSAGE(InvalidFormatString);
    REGISTER_MESSAGE(InvalidLinkage);
    REGISTER_MESSAGE(InvalidOptionForRemove);
    REGISTER_MESSAGE(InvalidTriplet);
    REGISTER_MESSAGE(IrregularFile);
    REGISTER_MESSAGE(JsonErrorMustBeAnObject);
    REGISTER_MESSAGE(JsonFieldNotObject);
    REGISTER_MESSAGE(JsonFieldNotString);
    REGISTER_MESSAGE(JsonFileMissingExtension);
    REGISTER_MESSAGE(JsonSwitch);
    REGISTER_MESSAGE(JsonValueNotArray);
    REGISTER_MESSAGE(JsonValueNotObject);
    REGISTER_MESSAGE(JsonValueNotString);
    REGISTER_MESSAGE(LaunchingProgramFailed);
    REGISTER_MESSAGE(LibraryArchiveMemberTooSmall);
    REGISTER_MESSAGE(LibraryFirstLinkerMemberMissing);
    REGISTER_MESSAGE(LicenseExpressionContainsExtraPlus);
    REGISTER_MESSAGE(LicenseExpressionContainsInvalidCharacter);
    REGISTER_MESSAGE(LicenseExpressionContainsUnicode);
    REGISTER_MESSAGE(LicenseExpressionDocumentRefUnsupported);
    REGISTER_MESSAGE(LicenseExpressionExpectCompoundFoundParen);
    REGISTER_MESSAGE(LicenseExpressionExpectCompoundFoundWith);
    REGISTER_MESSAGE(LicenseExpressionExpectCompoundFoundWord);
    REGISTER_MESSAGE(LicenseExpressionExpectCompoundOrWithFoundWord);
    REGISTER_MESSAGE(LicenseExpressionExpectExceptionFoundCompound);
    REGISTER_MESSAGE(LicenseExpressionExpectExceptionFoundEof);
    REGISTER_MESSAGE(LicenseExpressionExpectExceptionFoundParen);
    REGISTER_MESSAGE(LicenseExpressionExpectLicenseFoundCompound);
    REGISTER_MESSAGE(LicenseExpressionExpectLicenseFoundEof);
    REGISTER_MESSAGE(LicenseExpressionExpectLicenseFoundParen);
    REGISTER_MESSAGE(LicenseExpressionImbalancedParens);
    REGISTER_MESSAGE(LicenseExpressionUnknownException);
    REGISTER_MESSAGE(LicenseExpressionUnknownLicense);
    REGISTER_MESSAGE(LinkageDynamicDebug);
    REGISTER_MESSAGE(LinkageDynamicRelease);
    REGISTER_MESSAGE(LinkageStaticDebug);
    REGISTER_MESSAGE(LinkageStaticRelease);
    REGISTER_MESSAGE(ListOfValidFieldsForControlFiles);
    REGISTER_MESSAGE(LoadingCommunityTriplet);
    REGISTER_MESSAGE(LoadingDependencyInformation);
    REGISTER_MESSAGE(LoadingOverlayTriplet);
    REGISTER_MESSAGE(LocalizedMessageMustNotContainIndents);
    REGISTER_MESSAGE(LocalizedMessageMustNotEndWithNewline);
    REGISTER_MESSAGE(LocalPortfileVersion);
    REGISTER_MESSAGE(ManifestConflict);
    REGISTER_MESSAGE(ManifestFormatCompleted);
    REGISTER_MESSAGE(MismatchedFiles);
    REGISTER_MESSAGE(MismatchedNames);
    REGISTER_MESSAGE(MismatchedType);
    REGISTER_MESSAGE(Missing7zHeader);
    REGISTER_MESSAGE(MissingAndroidEnv);
    REGISTER_MESSAGE(MissingAndroidHomeDir);
    REGISTER_MESSAGE(MissingArgFormatManifest);
    REGISTER_MESSAGE(MissingDependency);
    REGISTER_MESSAGE(MissingExtension);
    REGISTER_MESSAGE(MissingOption);
    REGISTER_MESSAGE(MissingPortSuggestPullRequest);
    REGISTER_MESSAGE(MissingRequiredField);
    REGISTER_MESSAGE(MissmatchedBinParagraphs);
    REGISTER_MESSAGE(MonoInstructions);
    REGISTER_MESSAGE(MsiexecFailedToExtract);
    REGISTER_MESSAGE(MultiArch);
    REGISTER_MESSAGE(MutuallyExclusiveOption);
    REGISTER_MESSAGE(NavigateToNPS);
    REGISTER_MESSAGE(NewConfigurationAlreadyExists);
    REGISTER_MESSAGE(NewManifestAlreadyExists);
    REGISTER_MESSAGE(NewNameCannotBeEmpty);
    REGISTER_MESSAGE(NewOnlyOneVersionKind);
    REGISTER_MESSAGE(NewSpecifyNameVersionOrApplication);
    REGISTER_MESSAGE(NewVersionCannotBeEmpty);
    REGISTER_MESSAGE(NoArgumentsForOption);
    REGISTER_MESSAGE(NoCachedPackages);
    REGISTER_MESSAGE(NoError);
    REGISTER_MESSAGE(NoInstalledPackages);
    REGISTER_MESSAGE(NoLocalizationForMessages);
    REGISTER_MESSAGE(NoOutdatedPackages);
    REGISTER_MESSAGE(NoRegistryForPort);
    REGISTER_MESSAGE(NoUrlsAndHashSpecified);
    REGISTER_MESSAGE(NoUrlsAndNoHashSpecified);
    REGISTER_MESSAGE(NugetPackageFileSucceededButCreationFailed);
    REGISTER_MESSAGE(OptionMustBeInteger);
    REGISTER_MESSAGE(OptionRequired);
    REGISTER_MESSAGE(OptionRequiresOption);
    REGISTER_MESSAGE(OriginalBinParagraphHeader);
    REGISTER_MESSAGE(OverlayPatchDir);
    REGISTER_MESSAGE(OverlayTriplets);
    REGISTER_MESSAGE(OverwritingFile);
    REGISTER_MESSAGE(PackageAlreadyRemoved);
    REGISTER_MESSAGE(PackageFailedtWhileExtracting);
    REGISTER_MESSAGE(PackageRootDir);
    REGISTER_MESSAGE(PackagesToInstall);
    REGISTER_MESSAGE(PackagesToInstallDirectly);
    REGISTER_MESSAGE(PackagesToModify);
    REGISTER_MESSAGE(PackagesToRebuild);
    REGISTER_MESSAGE(PackagesToRebuildSuggestRecurse);
    REGISTER_MESSAGE(PackagesToRemove);
    REGISTER_MESSAGE(PackagesUpToDate);
    REGISTER_MESSAGE(PackingVendorFailed);
    REGISTER_MESSAGE(PairedSurrogatesAreInvalid);
    REGISTER_MESSAGE(ParseControlErrorInfoInvalidFields);
    REGISTER_MESSAGE(ParseControlErrorInfoMissingFields);
    REGISTER_MESSAGE(ParseControlErrorInfoTypesEntry);
    REGISTER_MESSAGE(ParseControlErrorInfoWhileLoading);
    REGISTER_MESSAGE(ParseControlErrorInfoWrongTypeFields);
    REGISTER_MESSAGE(ParseIdentifierError);
    REGISTER_MESSAGE(ParsePackageNameError);
    REGISTER_MESSAGE(ParsePackagePatternError);
    REGISTER_MESSAGE(PathMustBeAbsolute);
    REGISTER_MESSAGE(PECoffHeaderTooShort);
    REGISTER_MESSAGE(PEConfigCrossesSectionBoundary);
    REGISTER_MESSAGE(PEImportCrossesSectionBoundary);
    REGISTER_MESSAGE(PEPlusTagInvalid);
    REGISTER_MESSAGE(PERvaNotFound);
    REGISTER_MESSAGE(PESignatureMismatch);
    REGISTER_MESSAGE(PortDependencyConflict);
    REGISTER_MESSAGE(PortNotInBaseline);
    REGISTER_MESSAGE(PortsAdded);
    REGISTER_MESSAGE(PortsNoDiff);
    REGISTER_MESSAGE(PortsRemoved);
    REGISTER_MESSAGE(PortsUpdated);
    REGISTER_MESSAGE(PortSupportsField);
    REGISTER_MESSAGE(PreviousIntegrationFileRemains);
    REGISTER_MESSAGE(ProgramReturnedNonzeroExitCode);
    REGISTER_MESSAGE(ProvideExportType);
    REGISTER_MESSAGE(PushingVendorFailed);
    REGISTER_MESSAGE(RegistryCreated);
    REGISTER_MESSAGE(RemoveDependencies);
    REGISTER_MESSAGE(RemovePackageConflict);
    REGISTER_MESSAGE(RestoredPackage);
    REGISTER_MESSAGE(RestoredPackagesFromVendor);
    REGISTER_MESSAGE(ResultsHeader);
    REGISTER_MESSAGE(SecretBanner);
    REGISTER_MESSAGE(SerializedBinParagraphHeader);
    REGISTER_MESSAGE(SettingEnvVar);
    REGISTER_MESSAGE(ShallowRepositoryDetected);
    REGISTER_MESSAGE(ShaPassedAsArgAndOption);
    REGISTER_MESSAGE(ShaPassedWithConflict);
    REGISTER_MESSAGE(SkipClearingInvalidDir);
    REGISTER_MESSAGE(SourceFieldPortNameMismatch);
    REGISTER_MESSAGE(SpecifiedFeatureTurnedOff);
    REGISTER_MESSAGE(SpecifyDirectoriesContaining);
    REGISTER_MESSAGE(SpecifyDirectoriesWhenSearching);
    REGISTER_MESSAGE(SpecifyHostArch);
    REGISTER_MESSAGE(SpecifyTargetArch);
    REGISTER_MESSAGE(StartCodeUnitInContinue);
    REGISTER_MESSAGE(StoredBinaryCache);
    REGISTER_MESSAGE(StoreOptionMissingSha);
    REGISTER_MESSAGE(SuccessfulyExported);
    REGISTER_MESSAGE(SuggestGitPull);
    REGISTER_MESSAGE(SuggestResolution);
    REGISTER_MESSAGE(SuggestStartingBashShell);
    REGISTER_MESSAGE(SuggestUpdateVcpkg);
    REGISTER_MESSAGE(SupportedPort);
    REGISTER_MESSAGE(SystemApiErrorMessage);
    REGISTER_MESSAGE(ToolFetchFailed);
    REGISTER_MESSAGE(ToolInWin10);
    REGISTER_MESSAGE(ToolOfVersionXNotFound);
    REGISTER_MESSAGE(ToRemovePackages);
    REGISTER_MESSAGE(TotalInstallTime);
    REGISTER_MESSAGE(TwoFeatureFlagsSpecified);
    REGISTER_MESSAGE(UndeterminedToolChainForTriplet);
    REGISTER_MESSAGE(UnexpectedCharExpectedCloseBrace);
    REGISTER_MESSAGE(UnexpectedCharExpectedColon);
    REGISTER_MESSAGE(UnexpectedCharExpectedComma);
    REGISTER_MESSAGE(UnexpectedCharExpectedName);
    REGISTER_MESSAGE(UnexpectedCharExpectedValue);
    REGISTER_MESSAGE(UnexpectedCharMidArray);
    REGISTER_MESSAGE(UnexpectedCharMidKeyword);
    REGISTER_MESSAGE(UnexpectedDigitsAfterLeadingZero);
    REGISTER_MESSAGE(UnexpectedEOFAfterEscape);
    REGISTER_MESSAGE(UnexpectedEOFAfterMinus);
    REGISTER_MESSAGE(UnexpectedEOFExpectedChar);
    REGISTER_MESSAGE(UnexpectedEOFExpectedCloseBrace);
    REGISTER_MESSAGE(UnexpectedEOFExpectedColon);
    REGISTER_MESSAGE(UnexpectedEOFExpectedName);
    REGISTER_MESSAGE(UnexpectedEOFExpectedProp);
    REGISTER_MESSAGE(UnexpectedEOFExpectedValue);
    REGISTER_MESSAGE(UnexpectedEOFMidArray);
    REGISTER_MESSAGE(UnexpectedEOFMidKeyword);
    REGISTER_MESSAGE(UnexpectedEOFMidString);
    REGISTER_MESSAGE(UnexpectedEOFMidUnicodeEscape);
    REGISTER_MESSAGE(UnexpectedErrorDuringBulkDownload);
    REGISTER_MESSAGE(UnexpectedEscapeSequence);
    REGISTER_MESSAGE(UnexpectedByteSize);
    REGISTER_MESSAGE(UnexpectedExtension);
    REGISTER_MESSAGE(UnexpectedField);
    REGISTER_MESSAGE(UnexpectedFieldSuggest);
    REGISTER_MESSAGE(UnexpectedFormat);
    REGISTER_MESSAGE(UnexpectedToolOutput);
    REGISTER_MESSAGE(UnknownBaselineFileContent);
    REGISTER_MESSAGE(UnknownBinaryProviderType);
    REGISTER_MESSAGE(UnknownOptions);
    REGISTER_MESSAGE(UnknownParameterForIntegrate);
    REGISTER_MESSAGE(UnknownPolicySetting);
    REGISTER_MESSAGE(UnknownSettingForBuildType);
    REGISTER_MESSAGE(UnknownTool);
    REGISTER_MESSAGE(UnknownTopic);
    REGISTER_MESSAGE(UnknownVariablesInTemplate);
    REGISTER_MESSAGE(UnrecognizedConfigField);
    REGISTER_MESSAGE(UnrecognizedIdentifier);
    REGISTER_MESSAGE(UnsupportedFeature);
    REGISTER_MESSAGE(UnsupportedFeatureSupportsExpression);
    REGISTER_MESSAGE(UnsupportedFeatureSupportsExpressionWarning);
    REGISTER_MESSAGE(UnsupportedPort);
    REGISTER_MESSAGE(UnsupportedPortDependency);
    REGISTER_MESSAGE(UnsupportedShortOptions);
    REGISTER_MESSAGE(UnsupportedSupportsExpression);
    REGISTER_MESSAGE(UnsupportedSupportsExpressionWarning);
    REGISTER_MESSAGE(UnsupportedSyntaxInCDATA);
    REGISTER_MESSAGE(UnsupportedSystemName);
    REGISTER_MESSAGE(UnsupportedToolchain);
    REGISTER_MESSAGE(UnsupportedUpdateCMD);
    REGISTER_MESSAGE(UpdateBaselineAddBaselineNoManifest);
    REGISTER_MESSAGE(UpdateBaselineLocalGitError);
    REGISTER_MESSAGE(UpdateBaselineNoConfiguration);
    REGISTER_MESSAGE(UpdateBaselineNoExistingBuiltinBaseline);
    REGISTER_MESSAGE(UpdateBaselineNoUpdate);
    REGISTER_MESSAGE(UpdateBaselineRemoteGitError);
    REGISTER_MESSAGE(UpdateBaselineUpdatedBaseline);
    REGISTER_MESSAGE(UpgradeInManifest);
    REGISTER_MESSAGE(UpgradeRunWithNoDryRun);
    REGISTER_MESSAGE(UploadedBinaries);
    REGISTER_MESSAGE(UploadedPackagesToVendor);
    REGISTER_MESSAGE(UploadingBinariesToVendor);
    REGISTER_MESSAGE(UploadingBinariesUsingVendor);
    REGISTER_MESSAGE(UseEnvVar);
    REGISTER_MESSAGE(UserWideIntegrationDeleted);
    REGISTER_MESSAGE(UserWideIntegrationRemoved);
    REGISTER_MESSAGE(UsingCommunityTriplet);
    REGISTER_MESSAGE(UsingManifestAt);
    REGISTER_MESSAGE(VcpkgCeIsExperimental);
    REGISTER_MESSAGE(VcpkgCommitTableHeader);
    REGISTER_MESSAGE(VcpkgCompletion);
    REGISTER_MESSAGE(VcpkgDisallowedClassicMode);
    REGISTER_MESSAGE(VcpkgHasCrashed);
    REGISTER_MESSAGE(VcpkgInvalidCommand);
    REGISTER_MESSAGE(InvalidCommentStyle);
    REGISTER_MESSAGE(InvalidUri);
    REGISTER_MESSAGE(VcpkgInVsPrompt);
    REGISTER_MESSAGE(VcpkgRootRequired);
    REGISTER_MESSAGE(VcpkgRootsDir);
    REGISTER_MESSAGE(VcpkgSendMetricsButDisabled);
    REGISTER_MESSAGE(VersionCommandHeader);
    REGISTER_MESSAGE(VersionConflictXML);
    REGISTER_MESSAGE(VersionConstraintPortVersionMustBePositiveInteger);
    REGISTER_MESSAGE(VersionConstraintViolated);
    REGISTER_MESSAGE(VersionInvalidDate);
    REGISTER_MESSAGE(VersionInvalidRelaxed);
    REGISTER_MESSAGE(VersionInvalidSemver);
    REGISTER_MESSAGE(VersionMissing);
    REGISTER_MESSAGE(VersionSharpMustBeFollowedByPortVersion);
    REGISTER_MESSAGE(VersionSharpMustBeFollowedByPortVersionNonNegativeInteger);
    REGISTER_MESSAGE(VersionSpecMismatch);
    REGISTER_MESSAGE(VersionTableHeader);
    REGISTER_MESSAGE(VSExaminedInstances);
    REGISTER_MESSAGE(VSExaminedPaths);
    REGISTER_MESSAGE(VSNoInstances);
    REGISTER_MESSAGE(WaitingForChildrenToExit);
    REGISTER_MESSAGE(WaitingToTakeFilesystemLock);
    REGISTER_MESSAGE(WarningMessageMustUsePrintWarning);
    REGISTER_MESSAGE(WarningsTreatedAsErrors);
    REGISTER_MESSAGE(WarnOnParseConfig);
    REGISTER_MESSAGE(WhileLookingForSpec);
    REGISTER_MESSAGE(WindowsOnlyCommand);
    REGISTER_MESSAGE(WroteNuGetPkgConfInfo);
    REGISTER_MESSAGE(FailedToFetchError);
    REGISTER_MESSAGE(UnexpectedPortName);
    REGISTER_MESSAGE(UnexpectedPortversion);
    REGISTER_MESSAGE(FailedToLoadUnnamedPortFromPath);
    REGISTER_MESSAGE(TrailingCommaInArray);
    REGISTER_MESSAGE(TrailingCommaInObj);
    REGISTER_MESSAGE(Utf8ConversionFailed);
    REGISTER_MESSAGE(PrebuiltPackages);
    REGISTER_MESSAGE(PortVersionConflict);
    REGISTER_MESSAGE(PortVersionMultipleSpecification);
    REGISTER_MESSAGE(ToUpdatePackages);
    REGISTER_MESSAGE(AManifest);
    REGISTER_MESSAGE(AmbiguousConfigDeleteConfigFile);
    REGISTER_MESSAGE(TripletFileNotFound);
    REGISTER_MESSAGE(VcpkgRegistriesCacheIsNotDirectory);
    REGISTER_MESSAGE(FailedToParseNoTopLevelObj);
    REGISTER_MESSAGE(MismatchedManifestAfterReserialize);
    REGISTER_MESSAGE(PortBugIncludeDirInCMakeHelperPort);
    REGISTER_MESSAGE(PortBugMissingIncludeDir);
    REGISTER_MESSAGE(PortBugRestrictedHeaderPaths);
    REGISTER_MESSAGE(PortBugAllowRestrictedHeaders);
    REGISTER_MESSAGE(PortBugDuplicateIncludeFiles);
    REGISTER_MESSAGE(PortBugDebugShareDir);
    REGISTER_MESSAGE(PortBugMissingFile);
    REGISTER_MESSAGE(PortBugMergeLibCMakeDir);
    REGISTER_MESSAGE(PortBugMisplacedCMakeFiles);
    REGISTER_MESSAGE(PortBugDllInLibDir);
    REGISTER_MESSAGE(PortBugMissingLicense);
    REGISTER_MESSAGE(PortBugMissingProvidedUsage);
    REGISTER_MESSAGE(PortBugFoundCopyrightFiles);
    REGISTER_MESSAGE(PortBugFoundExeInBinDir);
    REGISTER_MESSAGE(PortBugSetDllsWithoutExports);
    REGISTER_MESSAGE(PortBugDllAppContainerBitNotSet);
    REGISTER_MESSAGE(BuiltWithIncorrectArchitecture);
    REGISTER_MESSAGE(BinaryWithInvalidArchitecture);
    REGISTER_MESSAGE(FailedToDetermineArchitecture);
    REGISTER_MESSAGE(PortBugFoundDllInStaticBuild);
    REGISTER_MESSAGE(PortBugMismatchedNumberOfBinaries);
    REGISTER_MESSAGE(PortBugFoundDebugBinaries);
    REGISTER_MESSAGE(PortBugFoundReleaseBinaries);
    REGISTER_MESSAGE(PortBugMissingDebugBinaries);
    REGISTER_MESSAGE(PortBugMissingReleaseBinaries);
    REGISTER_MESSAGE(PortBugMissingImportedLibs);
    REGISTER_MESSAGE(PortBugBinDirExists);
    REGISTER_MESSAGE(PortBugDebugBinDirExists);
    REGISTER_MESSAGE(PortBugRemoveBinDir);
    REGISTER_MESSAGE(PortBugFoundEmptyDirectories);
    REGISTER_MESSAGE(PortBugRemoveEmptyDirectories);
    REGISTER_MESSAGE(PortBugMisplacedPkgConfigFiles);
    REGISTER_MESSAGE(PortBugMovePkgConfigFiles);
    REGISTER_MESSAGE(PortBugRemoveEmptyDirs);
    REGISTER_MESSAGE(PortBugInvalidCrtLinkage);
    REGISTER_MESSAGE(PortBugInvalidCrtLinkageEntry);
    REGISTER_MESSAGE(PortBugInspectFiles);
    REGISTER_MESSAGE(PortBugOutdatedCRT);
    REGISTER_MESSAGE(PortBugMisplacedFiles);
    REGISTER_MESSAGE(PortBugMisplacedFilesCont);
    REGISTER_MESSAGE(PerformingPostBuildValidation);
    REGISTER_MESSAGE(FailedPostBuildChecks);
    REGISTER_MESSAGE(HelpTxtOptDryRun);
    REGISTER_MESSAGE(HelpTxtOptUseHeadVersion);
    REGISTER_MESSAGE(HelpTxtOptNoDownloads);
    REGISTER_MESSAGE(HelpTxtOptOnlyDownloads);
    REGISTER_MESSAGE(HelpTxtOptOnlyBinCache);
    REGISTER_MESSAGE(HelpTxtOptRecurse);
    REGISTER_MESSAGE(HelpTxtOptKeepGoing);
    REGISTER_MESSAGE(HelpTxtOptEditable);
    REGISTER_MESSAGE(HelpTxtOptUseAria2);
    REGISTER_MESSAGE(HelpTxtOptCleanAfterBuild);
    REGISTER_MESSAGE(HelpTxtOptCleanBuildTreesAfterBuild);
    REGISTER_MESSAGE(HelpTxtOptCleanPkgAfterBuild);
    REGISTER_MESSAGE(HelpTxtOptCleanDownloadsAfterBuild);
    REGISTER_MESSAGE(HelpTxtOptManifestNoDefault);
    REGISTER_MESSAGE(HelpTxtOptEnforcePortChecks);
    REGISTER_MESSAGE(HelpTxtOptAllowUnsupportedPort);
    REGISTER_MESSAGE(HelpTxtOptNoUsage);
    REGISTER_MESSAGE(HelpTxtOptWritePkgConfig);
    REGISTER_MESSAGE(HelpTxtOptManifestFeature);
    REGISTER_MESSAGE(CmdAddVersionOptAll);
    REGISTER_MESSAGE(CmdAddVersionOptOverwriteVersion);
    REGISTER_MESSAGE(CmdAddVersionOptSkipFormatChk);
    REGISTER_MESSAGE(CmdAddVersionOptSkipVersionFormatChk);
    REGISTER_MESSAGE(CmdAddVersionOptVerbose);
    REGISTER_MESSAGE(CISettingsOptExclude);
    REGISTER_MESSAGE(CISettingsOptHostExclude);
    REGISTER_MESSAGE(CISettingsOptXUnit);
    REGISTER_MESSAGE(CISettingsOptCIBase);
    REGISTER_MESSAGE(CISettingsOptFailureLogs);
    REGISTER_MESSAGE(CISettingsOptOutputHashes);
    REGISTER_MESSAGE(CISettingsOptParentHashes);
    REGISTER_MESSAGE(CISettingsOptSkippedCascadeCount);
    REGISTER_MESSAGE(CISwitchOptDryRun);
    REGISTER_MESSAGE(CISwitchOptRandomize);
    REGISTER_MESSAGE(CISwitchOptAllowUnexpectedPassing);
    REGISTER_MESSAGE(CISwitchOptSkipFailures);
    REGISTER_MESSAGE(CISwitchOptXUnitAll);
    REGISTER_MESSAGE(CmdContactOptSurvey);
    REGISTER_MESSAGE(CISettingsVerifyVersion);
    REGISTER_MESSAGE(CISettingsVerifyGitTree);
    REGISTER_MESSAGE(CISettingsExclude);
    REGISTER_MESSAGE(CmdDependInfoOptDot);
    REGISTER_MESSAGE(CmdDependInfoOptDGML);
    REGISTER_MESSAGE(CmdDependInfoOptDepth);
    REGISTER_MESSAGE(CmdDependInfoOptMaxRecurse);
    REGISTER_MESSAGE(CmdDependInfoOptSort);
    REGISTER_MESSAGE(CmdEditOptBuildTrees);
    REGISTER_MESSAGE(CmdEditOptAll);
    REGISTER_MESSAGE(CmdEnvOptions);
    REGISTER_MESSAGE(CmdFetchOptXStderrStatus);
    REGISTER_MESSAGE(CmdFormatManifestOptAll);
    REGISTER_MESSAGE(CmdFormatManifestOptConvertControl);
    REGISTER_MESSAGE(CmdGenerateMessageMapOptOutputComments);
    REGISTER_MESSAGE(CmdGenerateMessageMapOptNoOutputComments);
    REGISTER_MESSAGE(CmdInfoOptInstalled);
    REGISTER_MESSAGE(CmdInfoOptTransitive);
    REGISTER_MESSAGE(CmdNewOptApplication);
    REGISTER_MESSAGE(CmdNewOptSingleFile);
    REGISTER_MESSAGE(CmdNewOptVersionRelaxed);
    REGISTER_MESSAGE(CmdNewOptVersionDate);
    REGISTER_MESSAGE(CmdNewOptVersionString);
    REGISTER_MESSAGE(CmdNewSettingName);
    REGISTER_MESSAGE(CmdNewSettingVersion);
    REGISTER_MESSAGE(CmdRegenerateOptForce);
    REGISTER_MESSAGE(CmdRegenerateOptDryRun);
    REGISTER_MESSAGE(CmdRegenerateOptNormalize);
    REGISTER_MESSAGE(HelpTextOptFullDesc);
    REGISTER_MESSAGE(CmdSettingCopiedFilesLog);
    REGISTER_MESSAGE(CmdSettingInstalledDir);
    REGISTER_MESSAGE(CmdSettingTargetBin);
    REGISTER_MESSAGE(CmdSettingTLogFile);
    REGISTER_MESSAGE(CmdSetInstalledOptDryRun);
    REGISTER_MESSAGE(CmdSetInstalledOptNoUsage);
    REGISTER_MESSAGE(CmdSetInstalledOptWritePkgConfig);
    REGISTER_MESSAGE(CmdUpdateBaselineOptInitial);
    REGISTER_MESSAGE(CmdUpdateBaselineOptDryRun);
    REGISTER_MESSAGE(CmdUpgradeOptNoDryRun);
    REGISTER_MESSAGE(CmdUpgradeOptNoKeepGoing);
    REGISTER_MESSAGE(CmdUpgradeOptAllowUnsupported);
    REGISTER_MESSAGE(CmdXDownloadOptStore);
    REGISTER_MESSAGE(CmdXDownloadOptSkipSha);
    REGISTER_MESSAGE(CmdXDownloadOptSha);
    REGISTER_MESSAGE(CmdXDownloadOptUrl);
    REGISTER_MESSAGE(CmdXDownloadOptHeader);
    REGISTER_MESSAGE(CmdExportOptDryRun);
    REGISTER_MESSAGE(CmdExportOptRaw);
    REGISTER_MESSAGE(CmdExportOptNuget);
    REGISTER_MESSAGE(CmdExportOptIFW);
    REGISTER_MESSAGE(CmdExportOptZip);
    REGISTER_MESSAGE(CmdExportOpt7Zip);
    REGISTER_MESSAGE(CmdExportOptChocolatey);
    REGISTER_MESSAGE(CmdExportOptPrefab);
    REGISTER_MESSAGE(CmdExportOptMaven);
    REGISTER_MESSAGE(CmdExportOptDebug);
    REGISTER_MESSAGE(CmdExportOptInstalled);
    REGISTER_MESSAGE(CmdExportSettingOutput);
    REGISTER_MESSAGE(CmdExportSettingOutputDir);
    REGISTER_MESSAGE(CmdExportSettingNugetID);
    REGISTER_MESSAGE(CmdExportSettingNugetDesc);
    REGISTER_MESSAGE(CmdExportSettingNugetVersion);
    REGISTER_MESSAGE(CmdExportSettingRepoURL);
    REGISTER_MESSAGE(CmdExportSettingPkgDir);
    REGISTER_MESSAGE(CmdExportSettingRepoDir);
    REGISTER_MESSAGE(CmdExportSettingConfigFile);
    REGISTER_MESSAGE(CmdExportSettingInstallerPath);
    REGISTER_MESSAGE(CmdExportSettingChocolateyMaint);
    REGISTER_MESSAGE(CmdExportSettingChocolateyVersion);
    REGISTER_MESSAGE(CmdExportSettingPrefabGroupID);
    REGISTER_MESSAGE(CmdExportSettingPrefabArtifactID);
    REGISTER_MESSAGE(CmdExportSettingPrefabVersion);
    REGISTER_MESSAGE(CmdExportSettingSDKMinVersion);
    REGISTER_MESSAGE(CmdExportSettingSDKTargetVersion);
    REGISTER_MESSAGE(CmdRemoveOptRecurse);
    REGISTER_MESSAGE(CmdRemoveOptDryRun);
    REGISTER_MESSAGE(CmdRemoveOptOutdated);
=======
    LocalizedString format_warning() { return format(msgWarningMessage); }
    LocalizedString format_warning(const LocalizedString& s) { return format(msgWarningMessage).append(s); }
    void println_warning(const LocalizedString& s) { println(Color::warning, format_warning(s)); }
>>>>>>> b9c33bb0
}<|MERGE_RESOLUTION|>--- conflicted
+++ resolved
@@ -486,912 +486,7 @@
     LocalizedString format_error(const LocalizedString& s) { return format(msgErrorMessage).append(s); }
     void println_error(const LocalizedString& s) { println(Color::error, format_error(s)); }
 
-<<<<<<< HEAD
-    MessageSink& null_sink = null_sink_instance;
-    MessageSink& stderr_sink = stderr_sink_instance;
-    MessageSink& stdout_sink = stdout_sink_instance;
-
-    REGISTER_MESSAGE(ABaseline);
-    REGISTER_MESSAGE(ABoolean);
-    REGISTER_MESSAGE(ABaselineObject);
-    REGISTER_MESSAGE(ABuiltinRegistry);
-    REGISTER_MESSAGE(AConfigurationObject);
-    REGISTER_MESSAGE(ADependency);
-    REGISTER_MESSAGE(ADemandObject);
-    REGISTER_MESSAGE(AString);
-    REGISTER_MESSAGE(ADateVersionString);
-    REGISTER_MESSAGE(AddArtifactOnlyOne);
-    REGISTER_MESSAGE(AddCommandFirstArg);
-    REGISTER_MESSAGE(AddFirstArgument);
-    REGISTER_MESSAGE(AddingCompletionEntry);
-    REGISTER_MESSAGE(APlatformExpression);
-    REGISTER_MESSAGE(AdditionalPackagesToExport);
-    REGISTER_MESSAGE(AdditionalPackagesToRemove);
-    REGISTER_MESSAGE(AddPortRequiresManifest);
-    REGISTER_MESSAGE(AddPortSucceeded);
-    REGISTER_MESSAGE(AddRecurseOption);
-    REGISTER_MESSAGE(AddTripletExpressionNotAllowed);
-    REGISTER_MESSAGE(AddVersionAddedVersionToFile);
-    REGISTER_MESSAGE(AddVersionCommitChangesReminder);
-    REGISTER_MESSAGE(AddVersionCommitResultReminder);
-    REGISTER_MESSAGE(AddVersionDetectLocalChangesError);
-    REGISTER_MESSAGE(AddVersionFileNotFound);
-    REGISTER_MESSAGE(AddVersionFormatPortSuggestion);
-    REGISTER_MESSAGE(AddVersionIgnoringOptionAll);
-    REGISTER_MESSAGE(AddVersionLoadPortFailed);
-    REGISTER_MESSAGE(AddVersionNewFile);
-    REGISTER_MESSAGE(AddVersionNewShaIs);
-    REGISTER_MESSAGE(AddVersionNoFilesUpdated);
-    REGISTER_MESSAGE(AddVersionNoFilesUpdatedForPort);
-    REGISTER_MESSAGE(AddVersionNoGitSha);
-    REGISTER_MESSAGE(AddVersionOldShaIs);
-    REGISTER_MESSAGE(AddVersionOverwriteOptionSuggestion);
-    REGISTER_MESSAGE(AddVersionPortDoesNotExist);
-    REGISTER_MESSAGE(AddVersionPortFilesShaChanged);
-    REGISTER_MESSAGE(AddVersionPortFilesShaUnchanged);
-    REGISTER_MESSAGE(AddVersionPortHasImproperFormat);
-    REGISTER_MESSAGE(AddVersionSuggestNewVersionScheme);
-    REGISTER_MESSAGE(AddVersionUnableToParseVersionsFile);
-    REGISTER_MESSAGE(AddVersionUncommittedChanges);
-    REGISTER_MESSAGE(AddVersionUpdateVersionReminder);
-    REGISTER_MESSAGE(AddVersionUseOptionAll);
-    REGISTER_MESSAGE(AddVersionVersionAlreadyInFile);
-    REGISTER_MESSAGE(AddVersionVersionIs);
-    REGISTER_MESSAGE(ADictionaryOfContacts);
-    REGISTER_MESSAGE(AFeature);
-    REGISTER_MESSAGE(AFilesystemRegistry);
-    REGISTER_MESSAGE(AGitObjectSha);
-    REGISTER_MESSAGE(AGitReference);
-    REGISTER_MESSAGE(AGitRegistry);
-    REGISTER_MESSAGE(AGitRepositoryUrl);
-    REGISTER_MESSAGE(AllFormatArgsRawArgument);
-    REGISTER_MESSAGE(AllFormatArgsUnbalancedBraces);
-    REGISTER_MESSAGE(AllPackagesAreUpdated);
-    REGISTER_MESSAGE(AlreadyInstalled);
-    REGISTER_MESSAGE(AlreadyInstalledNotHead);
-    REGISTER_MESSAGE(AnArtifactsGitRegistryUrl);
-    REGISTER_MESSAGE(AnArtifactsRegistry);
-    REGISTER_MESSAGE(AnArrayOfDependencies);
-    REGISTER_MESSAGE(AnArrayOfDependencyOverrides);
-    REGISTER_MESSAGE(AnArrayOfIdentifers);
-    REGISTER_MESSAGE(AnArrayOfOverlayPaths);
-    REGISTER_MESSAGE(AnArrayOfOverlayTripletsPaths);
-    REGISTER_MESSAGE(AnArrayOfRegistries);
-    REGISTER_MESSAGE(AnArrayOfVersions);
-    REGISTER_MESSAGE(AndroidHomeDirMissingProps);
-    REGISTER_MESSAGE(AnExactVersionString);
-    REGISTER_MESSAGE(AnIdentifer);
-    REGISTER_MESSAGE(AnObjectContainingVcpkgArtifactsMetadata);
-    REGISTER_MESSAGE(AnOverlayPath);
-    REGISTER_MESSAGE(AnOverlayTripletsPath);
-    REGISTER_MESSAGE(AnOverride);
-    REGISTER_MESSAGE(ANonNegativeInteger);
-    REGISTER_MESSAGE(AnotherInstallationInProgress);
-    REGISTER_MESSAGE(AnSpdxLicenseExpression);
-    REGISTER_MESSAGE(APackageName);
-    REGISTER_MESSAGE(APackagePattern);
-    REGISTER_MESSAGE(APackagePatternArray);
-    REGISTER_MESSAGE(APath);
-    REGISTER_MESSAGE(AppliedUserIntegration);
-    REGISTER_MESSAGE(ApplocalProcessing);
-    REGISTER_MESSAGE(ARegistry);
-    REGISTER_MESSAGE(ARegistryImplementationKind);
-    REGISTER_MESSAGE(ARegistryPath);
-    REGISTER_MESSAGE(ARegistryPathMustBeDelimitedWithForwardSlashes);
-    REGISTER_MESSAGE(ARegistryPathMustNotHaveDots);
-    REGISTER_MESSAGE(ARegistryPathMustStartWithDollar);
-    REGISTER_MESSAGE(ARelaxedVersionString);
-    REGISTER_MESSAGE(ArtifactsOptionIncompatibility);
-    REGISTER_MESSAGE(ASemanticVersionString);
-    REGISTER_MESSAGE(ASetOfFeatures);
-    REGISTER_MESSAGE(AStringOrArrayOfStrings);
-    REGISTER_MESSAGE(AStringStringDictionary);
-    REGISTER_MESSAGE(AssetSourcesArg);
-    REGISTER_MESSAGE(AttemptingToFetchPackagesFromVendor);
-    REGISTER_MESSAGE(AttemptingToSetBuiltInBaseline);
-    REGISTER_MESSAGE(AuthenticationMayRequireManualAction);
-    REGISTER_MESSAGE(AutomaticLinkingForMSBuildProjects);
-    REGISTER_MESSAGE(AutoSettingEnvVar);
-    REGISTER_MESSAGE(AUrl);
-    REGISTER_MESSAGE(AVersionDatabaseEntry);
-    REGISTER_MESSAGE(AVersionObject);
-    REGISTER_MESSAGE(AVersionOfAnyType);
-    REGISTER_MESSAGE(AVersionConstraint);
-    REGISTER_MESSAGE(BaselineConflict);
-    REGISTER_MESSAGE(BaselineFileNoDefaultField);
-    REGISTER_MESSAGE(BaselineMissingDefault);
-    REGISTER_MESSAGE(AvailableArchitectureTriplets);
-    REGISTER_MESSAGE(AvailableHelpTopics);
-    REGISTER_MESSAGE(AVcpkgRepositoryCommit);
-    REGISTER_MESSAGE(BinarySourcesArg);
-    REGISTER_MESSAGE(BuildAlreadyInstalled);
-    REGISTER_MESSAGE(BuildDependenciesMissing);
-    REGISTER_MESSAGE(BuildingFromHead);
-    REGISTER_MESSAGE(BuildingPackage);
-    REGISTER_MESSAGE(BuildingPackageFailed);
-    REGISTER_MESSAGE(BuildingPackageFailedDueToMissingDeps);
-    REGISTER_MESSAGE(BuildResultBuildFailed);
-    REGISTER_MESSAGE(BuildResultCacheMissing);
-    REGISTER_MESSAGE(BuildResultCascadeDueToMissingDependencies);
-    REGISTER_MESSAGE(BuildResultDownloaded);
-    REGISTER_MESSAGE(BuildResultExcluded);
-    REGISTER_MESSAGE(BuildResultFileConflicts);
-    REGISTER_MESSAGE(BuildResultPostBuildChecksFailed);
-    REGISTER_MESSAGE(BuildResultRemoved);
-    REGISTER_MESSAGE(BuildResultSucceeded);
-    REGISTER_MESSAGE(BuildResultSummaryHeader);
-    REGISTER_MESSAGE(BuildResultSummaryLine);
-    REGISTER_MESSAGE(BuildTreesRootDir);
-    REGISTER_MESSAGE(BuildTroubleshootingMessage1);
-    REGISTER_MESSAGE(BuildTroubleshootingMessage2);
-    REGISTER_MESSAGE(BuildTroubleshootingMessage3);
-    REGISTER_MESSAGE(BuildTroubleshootingMessage4);
-    REGISTER_MESSAGE(BuiltInTriplets);
-    REGISTER_MESSAGE(ChecksFailedCheck);
-    REGISTER_MESSAGE(ChecksUnreachableCode);
-    REGISTER_MESSAGE(ChecksUpdateVcpkg);
-    REGISTER_MESSAGE(CiBaselineAllowUnexpectedPassingRequiresBaseline);
-    REGISTER_MESSAGE(CiBaselineDisallowedCascade);
-    REGISTER_MESSAGE(CiBaselineRegression);
-    REGISTER_MESSAGE(CiBaselineRegressionHeader);
-    REGISTER_MESSAGE(CiBaselineUnexpectedPass);
-    REGISTER_MESSAGE(ClearingContents);
-    REGISTER_MESSAGE(CmakeTargetsExcluded);
-    REGISTER_MESSAGE(CMakeTargetsUsage);
-    REGISTER_MESSAGE(CMakeTargetsUsageHeuristicMessage);
-    REGISTER_MESSAGE(CMakeToolChainFile);
-    REGISTER_MESSAGE(CommandFailed);
-    REGISTER_MESSAGE(CompressFolderFailed);
-    REGISTER_MESSAGE(ComputingInstallPlan);
-    REGISTER_MESSAGE(ConfigurationErrorRegistriesWithoutBaseline);
-    REGISTER_MESSAGE(ConfigurationNestedDemands);
-    REGISTER_MESSAGE(ConflictingFiles);
-    REGISTER_MESSAGE(CMakeUsingExportedLibs);
-    REGISTER_MESSAGE(CommunityTriplets);
-    REGISTER_MESSAGE(ComparingUtf8Decoders);
-    REGISTER_MESSAGE(ConflictingValuesForOption);
-    REGISTER_MESSAGE(ConstraintViolation);
-    REGISTER_MESSAGE(ContinueCodeUnitInStart);
-    REGISTER_MESSAGE(ControlAndManifestFilesPresent);
-    REGISTER_MESSAGE(ControlCharacterInString);
-    REGISTER_MESSAGE(CopyrightIsDir);
-    REGISTER_MESSAGE(CorruptedDatabase);
-    REGISTER_MESSAGE(CouldNotDeduceNugetIdAndVersion);
-    REGISTER_MESSAGE(CouldNotFindToolVersion);
-    REGISTER_MESSAGE(CorruptedInstallTree);
-    REGISTER_MESSAGE(CouldNotFindBaseline);
-    REGISTER_MESSAGE(CouldNotFindBaselineForRepo);
-    REGISTER_MESSAGE(CouldNotFindBaselineInCommit);
-    REGISTER_MESSAGE(CouldNotFindGitTreeAtCommit);
-    REGISTER_MESSAGE(CreatedNuGetPackage);
-    REGISTER_MESSAGE(CreateFailureLogsDir);
-    REGISTER_MESSAGE(Creating7ZipArchive);
-    REGISTER_MESSAGE(CreatingNugetPackage);
-    REGISTER_MESSAGE(CreatingZipArchive);
-    REGISTER_MESSAGE(CreationFailed);
-    REGISTER_MESSAGE(CurlFailedToExecute);
-    REGISTER_MESSAGE(CurlFailedToPut);
-    REGISTER_MESSAGE(CurlFailedToPutHttp);
-    REGISTER_MESSAGE(CurlReportedUnexpectedResults);
-    REGISTER_MESSAGE(CurlReturnedUnexpectedResponseCodes);
-    REGISTER_MESSAGE(CurrentCommitBaseline);
-    REGISTER_MESSAGE(DateTableHeader);
-    REGISTER_MESSAGE(DefaultBrowserLaunched);
-    REGISTER_MESSAGE(DefaultFlag);
-    REGISTER_MESSAGE(DefaultRegistryIsArtifact);
-    REGISTER_MESSAGE(DefaultTriplet);
-    REGISTER_MESSAGE(DeleteVcpkgConfigFromManifest);
-    REGISTER_MESSAGE(DeprecatedPrefabDebugOption);
-    REGISTER_MESSAGE(DetectCompilerHash);
-    REGISTER_MESSAGE(DocumentedFieldsSuggestUpdate);
-    REGISTER_MESSAGE(DownloadAvailable);
-    REGISTER_MESSAGE(DownloadedSources);
-    REGISTER_MESSAGE(DownloadFailedCurl);
-    REGISTER_MESSAGE(DownloadFailedHashMismatch);
-    REGISTER_MESSAGE(DownloadFailedRetrying);
-    REGISTER_MESSAGE(DownloadFailedStatusCode);
-    REGISTER_MESSAGE(DownloadingPortableToolVersionX);
-    REGISTER_MESSAGE(DownloadingTool);
-    REGISTER_MESSAGE(DownloadingUrl);
-    REGISTER_MESSAGE(DownloadWinHttpError);
-    REGISTER_MESSAGE(DownloadingVcpkgCeBundle);
-    REGISTER_MESSAGE(DownloadingVcpkgCeBundleLatest);
-    REGISTER_MESSAGE(DownloadingVcpkgStandaloneBundle);
-    REGISTER_MESSAGE(DownloadingVcpkgStandaloneBundleLatest);
-    REGISTER_MESSAGE(DownloadRootsDir);
-    REGISTER_MESSAGE(DuplicateCommandOption);
-    REGISTER_MESSAGE(DuplicatedKeyInObj);
-    REGISTER_MESSAGE(DuplicateOptions);
-    REGISTER_MESSAGE(DuplicatePackagePattern);
-    REGISTER_MESSAGE(DuplicatePackagePatternFirstOcurrence);
-    REGISTER_MESSAGE(DuplicatePackagePatternIgnoredLocations);
-    REGISTER_MESSAGE(DuplicatePackagePatternLocation);
-    REGISTER_MESSAGE(DuplicatePackagePatternRegistry);
-    REGISTER_MESSAGE(ElapsedInstallTime);
-    REGISTER_MESSAGE(ElapsedTimeForChecks);
-    REGISTER_MESSAGE(EmailVcpkgTeam);
-    REGISTER_MESSAGE(EmbeddingVcpkgConfigInManifest);
-    REGISTER_MESSAGE(EmptyArg);
-    REGISTER_MESSAGE(EmptyLicenseExpression);
-    REGISTER_MESSAGE(EndOfStringInCodeUnit);
-    REGISTER_MESSAGE(EnvInvalidMaxConcurrency);
-    REGISTER_MESSAGE(EnvStrFailedToExtract);
-    REGISTER_MESSAGE(EnvPlatformNotSupported);
-    REGISTER_MESSAGE(ErrorDetectingCompilerInfo);
-    REGISTER_MESSAGE(ErrorIndividualPackagesUnsupported);
-    REGISTER_MESSAGE(ErrorInvalidClassicModeOption);
-    REGISTER_MESSAGE(ErrorInvalidManifestModeOption);
-    REGISTER_MESSAGE(ErrorMessageMustUsePrintError);
-    REGISTER_MESSAGE(ErrorMissingVcpkgRoot);
-    REGISTER_MESSAGE(ErrorNoVSInstance);
-    REGISTER_MESSAGE(ErrorNoVSInstanceAt);
-    REGISTER_MESSAGE(ErrorNoVSInstanceFullVersion);
-    REGISTER_MESSAGE(ErrorNoVSInstanceVersion);
-    REGISTER_MESSAGE(ErrorParsingBinaryParagraph);
-    REGISTER_MESSAGE(ErrorRequireBaseline);
-    REGISTER_MESSAGE(ErrorRequirePackagesList);
-    REGISTER_MESSAGE(ErrorsFound);
-    REGISTER_MESSAGE(ErrorUnableToDetectCompilerInfo);
-    REGISTER_MESSAGE(ErrorVcvarsUnsupported);
-    REGISTER_MESSAGE(ErrorVsCodeNotFound);
-    REGISTER_MESSAGE(ErrorVsCodeNotFoundPathExamined);
-    REGISTER_MESSAGE(ErrorWhileFetchingBaseline);
-    REGISTER_MESSAGE(ErrorWhileParsing);
-    REGISTER_MESSAGE(ErrorWhileWriting);
-    REGISTER_MESSAGE(ExceededRecursionDepth);
-    REGISTER_MESSAGE(ExcludedPackage);
-    REGISTER_MESSAGE(ExcludedPackages);
-    REGISTER_MESSAGE(ExpectedAnObject);
-    REGISTER_MESSAGE(ExpectedAtMostOneSetOfTags);
-    REGISTER_MESSAGE(ExpectedCharacterHere);
-    REGISTER_MESSAGE(ExpectedFailOrSkip);
-    REGISTER_MESSAGE(ExpectedPathToExist);
-    REGISTER_MESSAGE(ExpectedDigitsAfterDecimal);
-    REGISTER_MESSAGE(ExpectedOneSetOfTags);
-    REGISTER_MESSAGE(ExpectedOneVersioningField);
-    REGISTER_MESSAGE(ExpectedPortName);
-    REGISTER_MESSAGE(ExpectedStatusField);
-    REGISTER_MESSAGE(ExpectedTripletName);
-    REGISTER_MESSAGE(ExpectedValueForOption);
-    REGISTER_MESSAGE(ExtendedDocumentationAtUrl);
-    REGISTER_MESSAGE(ExtractingTool);
-    REGISTER_MESSAGE(FailedToDetermineCurrentCommit);
-    REGISTER_MESSAGE(FailedToExtract);
-    REGISTER_MESSAGE(ExportArchitectureReq);
-    REGISTER_MESSAGE(Exported7zipArchive);
-    REGISTER_MESSAGE(ExportedZipArchive);
-    REGISTER_MESSAGE(ExportingAlreadyBuiltPackages);
-    REGISTER_MESSAGE(ExportingMaintenanceTool);
-    REGISTER_MESSAGE(ExportingPackage);
-    REGISTER_MESSAGE(ExportPrefabRequiresAndroidTriplet);
-    REGISTER_MESSAGE(ExportUnsupportedInManifest);
-    REGISTER_MESSAGE(FailedToCheckoutRepo);
-    REGISTER_MESSAGE(FailedToDownloadFromMirrorSet);
-    REGISTER_MESSAGE(FailedToFindBaseline);
-    REGISTER_MESSAGE(FailedToFindPortFeature);
-    REGISTER_MESSAGE(FailedToFormatMissingFile);
-    REGISTER_MESSAGE(FailedToLoadInstalledManifest);
-    REGISTER_MESSAGE(FailedToLoadManifest);
-    REGISTER_MESSAGE(FailedToLoadPort);
-    REGISTER_MESSAGE(FailedToLoadPortFrom);
-    REGISTER_MESSAGE(FailedToLocateSpec);
-    REGISTER_MESSAGE(FailedToObtainDependencyVersion);
-    REGISTER_MESSAGE(FailedToObtainLocalPortGitSha);
-    REGISTER_MESSAGE(FailedToObtainPackageVersion);
-    REGISTER_MESSAGE(FailedToParseCMakeConsoleOut);
-    REGISTER_MESSAGE(FailedToParseConfig);
-    REGISTER_MESSAGE(FailedToParseControl);
-    REGISTER_MESSAGE(FailedToParseJson);
-    REGISTER_MESSAGE(FailedToParseManifest);
-    REGISTER_MESSAGE(FailedToParseSerializedBinParagraph);
-    REGISTER_MESSAGE(FailedToParseVersionXML);
-    REGISTER_MESSAGE(FailedToProvisionCe);
-    REGISTER_MESSAGE(FailedToRead);
-    REGISTER_MESSAGE(FailedToReadParagraph);
-    REGISTER_MESSAGE(FailedToRemoveControl);
-    REGISTER_MESSAGE(FailedToRunToolToDetermineVersion);
-    REGISTER_MESSAGE(FailedToStoreBackToMirror);
-    REGISTER_MESSAGE(FailedToStoreBinaryCache);
-    REGISTER_MESSAGE(FailedToTakeFileSystemLock);
-    REGISTER_MESSAGE(FailedToWriteManifest);
-    REGISTER_MESSAGE(FailedVendorAuthentication);
-    REGISTER_MESSAGE(FeedbackAppreciated);
-    REGISTER_MESSAGE(FetchingBaselineInfo);
-    REGISTER_MESSAGE(FetchingRegistryInfo);
-    REGISTER_MESSAGE(FloatingPointConstTooBig);
-    REGISTER_MESSAGE(FileNotFound);
-    REGISTER_MESSAGE(FileReadFailed);
-    REGISTER_MESSAGE(FileSeekFailed);
-    REGISTER_MESSAGE(FilesExported);
-    REGISTER_MESSAGE(FileSystemOperationFailed);
-    REGISTER_MESSAGE(FishCompletion);
-    REGISTER_MESSAGE(FilesContainAbsolutePath1);
-    REGISTER_MESSAGE(FilesContainAbsolutePath2);
-    REGISTER_MESSAGE(FieldKindDidNotHaveExpectedValue);
-    REGISTER_MESSAGE(FolderNameMismatchedCasing);
-    REGISTER_MESSAGE(FollowingPackagesMissingControl);
-    REGISTER_MESSAGE(FollowingPackagesNotInstalled);
-    REGISTER_MESSAGE(FollowingPackagesUpgraded);
-    REGISTER_MESSAGE(ForceSystemBinariesOnWeirdPlatforms);
-    REGISTER_MESSAGE(FormattedParseMessageExpression);
-    REGISTER_MESSAGE(GeneratedConfiguration);
-    REGISTER_MESSAGE(GeneratedInstaller);
-    REGISTER_MESSAGE(GenerateMsgErrorParsingFormatArgs);
-    REGISTER_MESSAGE(GenerateMsgIncorrectComment);
-    REGISTER_MESSAGE(GenerateMsgNoArgumentValue);
-    REGISTER_MESSAGE(GenerateMsgNoCommentValue);
-    REGISTER_MESSAGE(GeneratingConfiguration);
-    REGISTER_MESSAGE(GeneratingInstaller);
-    REGISTER_MESSAGE(GeneratingRepo);
-    REGISTER_MESSAGE(GetParseFailureInfo);
-    REGISTER_MESSAGE(GitCommandFailed);
-    REGISTER_MESSAGE(GitRegistryMustHaveBaseline);
-    REGISTER_MESSAGE(GitStatusOutputExpectedFileName);
-    REGISTER_MESSAGE(GitStatusOutputExpectedNewLine);
-    REGISTER_MESSAGE(GitStatusOutputExpectedRenameOrNewline);
-    REGISTER_MESSAGE(GitStatusUnknownFileStatus);
-    REGISTER_MESSAGE(GitUnexpectedCommandOutput);
-    REGISTER_MESSAGE(HashFileFailureToRead);
-    REGISTER_MESSAGE(HeaderOnlyUsage);
-    REGISTER_MESSAGE(HelpAssetCaching);
-    REGISTER_MESSAGE(HelpAssetCachingAzUrl);
-    REGISTER_MESSAGE(HelpAssetCachingBlockOrigin);
-    REGISTER_MESSAGE(HelpAssetCachingScript);
-    REGISTER_MESSAGE(HelpBinaryCaching);
-    REGISTER_MESSAGE(HelpBinaryCachingAws);
-    REGISTER_MESSAGE(HelpBinaryCachingAwsConfig);
-    REGISTER_MESSAGE(HelpBinaryCachingAwsHeader);
-    REGISTER_MESSAGE(HelpBinaryCachingAzBlob);
-    REGISTER_MESSAGE(HelpBinaryCachingCos);
-    REGISTER_MESSAGE(HelpBinaryCachingDefaults);
-    REGISTER_MESSAGE(HelpBinaryCachingDefaultsError);
-    REGISTER_MESSAGE(HelpBinaryCachingFiles);
-    REGISTER_MESSAGE(HelpBinaryCachingGcs);
-    REGISTER_MESSAGE(HelpBinaryCachingHttp);
-    REGISTER_MESSAGE(HelpBinaryCachingNuGet);
-    REGISTER_MESSAGE(HelpBinaryCachingNuGetConfig);
-    REGISTER_MESSAGE(HelpBinaryCachingNuGetHeader);
-    REGISTER_MESSAGE(HelpBinaryCachingNuGetInteractive);
-    REGISTER_MESSAGE(HelpBinaryCachingNuGetFooter);
-    REGISTER_MESSAGE(HelpBinaryCachingNuGetTimeout);
-    REGISTER_MESSAGE(HelpBuiltinBase);
-    REGISTER_MESSAGE(HelpCachingClear);
-    REGISTER_MESSAGE(HelpContactCommand);
-    REGISTER_MESSAGE(HelpCreateCommand);
-    REGISTER_MESSAGE(HelpDependInfoCommand);
-    REGISTER_MESSAGE(HelpEditCommand);
-    REGISTER_MESSAGE(HelpEnvCommand);
-    REGISTER_MESSAGE(HelpExampleCommand);
-    REGISTER_MESSAGE(HelpExampleManifest);
-    REGISTER_MESSAGE(HelpExportCommand);
-    REGISTER_MESSAGE(HelpFormatManifestCommand);
-    REGISTER_MESSAGE(HelpHashCommand);
-    REGISTER_MESSAGE(HelpInitializeRegistryCommand);
-    REGISTER_MESSAGE(HelpInstallCommand);
-    REGISTER_MESSAGE(HelpListCommand);
-    REGISTER_MESSAGE(HelpManifestConstraints);
-    REGISTER_MESSAGE(HelpMinVersion);
-    REGISTER_MESSAGE(HelpOverrides);
-    REGISTER_MESSAGE(HelpOwnsCommand);
-    REGISTER_MESSAGE(HelpPackagePublisher);
-    REGISTER_MESSAGE(HelpPortVersionScheme);
-    REGISTER_MESSAGE(HelpRemoveCommand);
-    REGISTER_MESSAGE(HelpRemoveOutdatedCommand);
-    REGISTER_MESSAGE(HelpResponseFileCommand);
-    REGISTER_MESSAGE(HelpSearchCommand);
-    REGISTER_MESSAGE(HelpTopicCommand);
-    REGISTER_MESSAGE(HelpTopicsCommand);
-    REGISTER_MESSAGE(HelpUpdateBaseline);
-    REGISTER_MESSAGE(HelpUpdateCommand);
-    REGISTER_MESSAGE(HelpUpgradeCommand);
-    REGISTER_MESSAGE(HelpVersionCommand);
-    REGISTER_MESSAGE(HelpVersionDateScheme);
-    REGISTER_MESSAGE(HelpVersionGreater);
-    REGISTER_MESSAGE(HelpVersioning);
-    REGISTER_MESSAGE(HelpVersionScheme);
-    REGISTER_MESSAGE(HelpVersionSchemes);
-    REGISTER_MESSAGE(HelpVersionSemverScheme);
-    REGISTER_MESSAGE(HelpVersionStringScheme);
-    REGISTER_MESSAGE(IgnoringVcpkgRootEnvironment);
-    REGISTER_MESSAGE(IllegalFeatures);
-    REGISTER_MESSAGE(IllegalPlatformSpec);
-    REGISTER_MESSAGE(ImproperShaLength);
-    REGISTER_MESSAGE(IncorrectArchiveFileSignature);
-    REGISTER_MESSAGE(IncorrectPESignature);
-    REGISTER_MESSAGE(IncorrectNumberOfArgs);
-    REGISTER_MESSAGE(IncrementedUtf8Decoder);
-    REGISTER_MESSAGE(InfoSetEnvVar);
-    REGISTER_MESSAGE(InitRegistryFailedNoRepo);
-    REGISTER_MESSAGE(InstallCopiedFile);
-    REGISTER_MESSAGE(InstalledBy);
-    REGISTER_MESSAGE(InstalledPackages);
-    REGISTER_MESSAGE(InstalledRequestedPackages);
-    REGISTER_MESSAGE(InstallFailed);
-    REGISTER_MESSAGE(InstallingFromLocation);
-    REGISTER_MESSAGE(InstallingMavenFile);
-    REGISTER_MESSAGE(InstallingPackage);
-    REGISTER_MESSAGE(InstallPackageInstruction);
-    REGISTER_MESSAGE(InstallRootDir);
-    REGISTER_MESSAGE(InstallSkippedUpToDateFile);
-    REGISTER_MESSAGE(InstallWithSystemManager);
-    REGISTER_MESSAGE(InstallWithSystemManagerMono);
-    REGISTER_MESSAGE(InstallWithSystemManagerPkg);
-    REGISTER_MESSAGE(IntegrationFailed);
-    REGISTER_MESSAGE(InternalCICommand);
-    REGISTER_MESSAGE(InvalidArgument);
-    REGISTER_MESSAGE(InvalidArgumentRequiresAbsolutePath);
-    REGISTER_MESSAGE(InvalidArgumentRequiresBaseUrl);
-    REGISTER_MESSAGE(InvalidArgumentRequiresBaseUrlAndToken);
-    REGISTER_MESSAGE(InvalidArgumentRequiresNoneArguments);
-    REGISTER_MESSAGE(InvalidArgumentRequiresOneOrTwoArguments);
-    REGISTER_MESSAGE(InvalidArgumentRequiresPathArgument);
-    REGISTER_MESSAGE(InvalidArgumentRequiresPrefix);
-    REGISTER_MESSAGE(InvalidArgumentRequiresSingleArgument);
-    REGISTER_MESSAGE(InvalidArgumentRequiresSingleStringArgument);
-    REGISTER_MESSAGE(InvalidArgumentRequiresSourceArgument);
-    REGISTER_MESSAGE(InvalidArgumentRequiresTwoOrThreeArguments);
-    REGISTER_MESSAGE(InvalidArgumentRequiresValidToken);
-    REGISTER_MESSAGE(InvalidBuildInfo);
-    REGISTER_MESSAGE(InvalidBuiltInBaseline);
-    REGISTER_MESSAGE(InvalidBundleDefinition);
-    REGISTER_MESSAGE(InvalidCodePoint);
-    REGISTER_MESSAGE(InvalidCodeUnit);
-    REGISTER_MESSAGE(InvalidCommandArgSort);
-    REGISTER_MESSAGE(InvalidCommitId);
-    REGISTER_MESSAGE(InvalidDependency);
-    REGISTER_MESSAGE(InvalidFeature);
-    REGISTER_MESSAGE(InvalidFilename);
-    REGISTER_MESSAGE(InvalidFloatingPointConst);
-    REGISTER_MESSAGE(InvalidHexDigit);
-    REGISTER_MESSAGE(InvalidIntegerConst);
-    REGISTER_MESSAGE(InvalidLibraryMissingLinkerMembers);
-    REGISTER_MESSAGE(InvalidPortVersonName);
-    REGISTER_MESSAGE(InvalidSharpInVersion);
-    REGISTER_MESSAGE(InvalidSharpInVersionDidYouMean);
-    REGISTER_MESSAGE(InvalidString);
-    REGISTER_MESSAGE(InvalidFileType);
-    REGISTER_MESSAGE(InvalidFormatString);
-    REGISTER_MESSAGE(InvalidLinkage);
-    REGISTER_MESSAGE(InvalidOptionForRemove);
-    REGISTER_MESSAGE(InvalidTriplet);
-    REGISTER_MESSAGE(IrregularFile);
-    REGISTER_MESSAGE(JsonErrorMustBeAnObject);
-    REGISTER_MESSAGE(JsonFieldNotObject);
-    REGISTER_MESSAGE(JsonFieldNotString);
-    REGISTER_MESSAGE(JsonFileMissingExtension);
-    REGISTER_MESSAGE(JsonSwitch);
-    REGISTER_MESSAGE(JsonValueNotArray);
-    REGISTER_MESSAGE(JsonValueNotObject);
-    REGISTER_MESSAGE(JsonValueNotString);
-    REGISTER_MESSAGE(LaunchingProgramFailed);
-    REGISTER_MESSAGE(LibraryArchiveMemberTooSmall);
-    REGISTER_MESSAGE(LibraryFirstLinkerMemberMissing);
-    REGISTER_MESSAGE(LicenseExpressionContainsExtraPlus);
-    REGISTER_MESSAGE(LicenseExpressionContainsInvalidCharacter);
-    REGISTER_MESSAGE(LicenseExpressionContainsUnicode);
-    REGISTER_MESSAGE(LicenseExpressionDocumentRefUnsupported);
-    REGISTER_MESSAGE(LicenseExpressionExpectCompoundFoundParen);
-    REGISTER_MESSAGE(LicenseExpressionExpectCompoundFoundWith);
-    REGISTER_MESSAGE(LicenseExpressionExpectCompoundFoundWord);
-    REGISTER_MESSAGE(LicenseExpressionExpectCompoundOrWithFoundWord);
-    REGISTER_MESSAGE(LicenseExpressionExpectExceptionFoundCompound);
-    REGISTER_MESSAGE(LicenseExpressionExpectExceptionFoundEof);
-    REGISTER_MESSAGE(LicenseExpressionExpectExceptionFoundParen);
-    REGISTER_MESSAGE(LicenseExpressionExpectLicenseFoundCompound);
-    REGISTER_MESSAGE(LicenseExpressionExpectLicenseFoundEof);
-    REGISTER_MESSAGE(LicenseExpressionExpectLicenseFoundParen);
-    REGISTER_MESSAGE(LicenseExpressionImbalancedParens);
-    REGISTER_MESSAGE(LicenseExpressionUnknownException);
-    REGISTER_MESSAGE(LicenseExpressionUnknownLicense);
-    REGISTER_MESSAGE(LinkageDynamicDebug);
-    REGISTER_MESSAGE(LinkageDynamicRelease);
-    REGISTER_MESSAGE(LinkageStaticDebug);
-    REGISTER_MESSAGE(LinkageStaticRelease);
-    REGISTER_MESSAGE(ListOfValidFieldsForControlFiles);
-    REGISTER_MESSAGE(LoadingCommunityTriplet);
-    REGISTER_MESSAGE(LoadingDependencyInformation);
-    REGISTER_MESSAGE(LoadingOverlayTriplet);
-    REGISTER_MESSAGE(LocalizedMessageMustNotContainIndents);
-    REGISTER_MESSAGE(LocalizedMessageMustNotEndWithNewline);
-    REGISTER_MESSAGE(LocalPortfileVersion);
-    REGISTER_MESSAGE(ManifestConflict);
-    REGISTER_MESSAGE(ManifestFormatCompleted);
-    REGISTER_MESSAGE(MismatchedFiles);
-    REGISTER_MESSAGE(MismatchedNames);
-    REGISTER_MESSAGE(MismatchedType);
-    REGISTER_MESSAGE(Missing7zHeader);
-    REGISTER_MESSAGE(MissingAndroidEnv);
-    REGISTER_MESSAGE(MissingAndroidHomeDir);
-    REGISTER_MESSAGE(MissingArgFormatManifest);
-    REGISTER_MESSAGE(MissingDependency);
-    REGISTER_MESSAGE(MissingExtension);
-    REGISTER_MESSAGE(MissingOption);
-    REGISTER_MESSAGE(MissingPortSuggestPullRequest);
-    REGISTER_MESSAGE(MissingRequiredField);
-    REGISTER_MESSAGE(MissmatchedBinParagraphs);
-    REGISTER_MESSAGE(MonoInstructions);
-    REGISTER_MESSAGE(MsiexecFailedToExtract);
-    REGISTER_MESSAGE(MultiArch);
-    REGISTER_MESSAGE(MutuallyExclusiveOption);
-    REGISTER_MESSAGE(NavigateToNPS);
-    REGISTER_MESSAGE(NewConfigurationAlreadyExists);
-    REGISTER_MESSAGE(NewManifestAlreadyExists);
-    REGISTER_MESSAGE(NewNameCannotBeEmpty);
-    REGISTER_MESSAGE(NewOnlyOneVersionKind);
-    REGISTER_MESSAGE(NewSpecifyNameVersionOrApplication);
-    REGISTER_MESSAGE(NewVersionCannotBeEmpty);
-    REGISTER_MESSAGE(NoArgumentsForOption);
-    REGISTER_MESSAGE(NoCachedPackages);
-    REGISTER_MESSAGE(NoError);
-    REGISTER_MESSAGE(NoInstalledPackages);
-    REGISTER_MESSAGE(NoLocalizationForMessages);
-    REGISTER_MESSAGE(NoOutdatedPackages);
-    REGISTER_MESSAGE(NoRegistryForPort);
-    REGISTER_MESSAGE(NoUrlsAndHashSpecified);
-    REGISTER_MESSAGE(NoUrlsAndNoHashSpecified);
-    REGISTER_MESSAGE(NugetPackageFileSucceededButCreationFailed);
-    REGISTER_MESSAGE(OptionMustBeInteger);
-    REGISTER_MESSAGE(OptionRequired);
-    REGISTER_MESSAGE(OptionRequiresOption);
-    REGISTER_MESSAGE(OriginalBinParagraphHeader);
-    REGISTER_MESSAGE(OverlayPatchDir);
-    REGISTER_MESSAGE(OverlayTriplets);
-    REGISTER_MESSAGE(OverwritingFile);
-    REGISTER_MESSAGE(PackageAlreadyRemoved);
-    REGISTER_MESSAGE(PackageFailedtWhileExtracting);
-    REGISTER_MESSAGE(PackageRootDir);
-    REGISTER_MESSAGE(PackagesToInstall);
-    REGISTER_MESSAGE(PackagesToInstallDirectly);
-    REGISTER_MESSAGE(PackagesToModify);
-    REGISTER_MESSAGE(PackagesToRebuild);
-    REGISTER_MESSAGE(PackagesToRebuildSuggestRecurse);
-    REGISTER_MESSAGE(PackagesToRemove);
-    REGISTER_MESSAGE(PackagesUpToDate);
-    REGISTER_MESSAGE(PackingVendorFailed);
-    REGISTER_MESSAGE(PairedSurrogatesAreInvalid);
-    REGISTER_MESSAGE(ParseControlErrorInfoInvalidFields);
-    REGISTER_MESSAGE(ParseControlErrorInfoMissingFields);
-    REGISTER_MESSAGE(ParseControlErrorInfoTypesEntry);
-    REGISTER_MESSAGE(ParseControlErrorInfoWhileLoading);
-    REGISTER_MESSAGE(ParseControlErrorInfoWrongTypeFields);
-    REGISTER_MESSAGE(ParseIdentifierError);
-    REGISTER_MESSAGE(ParsePackageNameError);
-    REGISTER_MESSAGE(ParsePackagePatternError);
-    REGISTER_MESSAGE(PathMustBeAbsolute);
-    REGISTER_MESSAGE(PECoffHeaderTooShort);
-    REGISTER_MESSAGE(PEConfigCrossesSectionBoundary);
-    REGISTER_MESSAGE(PEImportCrossesSectionBoundary);
-    REGISTER_MESSAGE(PEPlusTagInvalid);
-    REGISTER_MESSAGE(PERvaNotFound);
-    REGISTER_MESSAGE(PESignatureMismatch);
-    REGISTER_MESSAGE(PortDependencyConflict);
-    REGISTER_MESSAGE(PortNotInBaseline);
-    REGISTER_MESSAGE(PortsAdded);
-    REGISTER_MESSAGE(PortsNoDiff);
-    REGISTER_MESSAGE(PortsRemoved);
-    REGISTER_MESSAGE(PortsUpdated);
-    REGISTER_MESSAGE(PortSupportsField);
-    REGISTER_MESSAGE(PreviousIntegrationFileRemains);
-    REGISTER_MESSAGE(ProgramReturnedNonzeroExitCode);
-    REGISTER_MESSAGE(ProvideExportType);
-    REGISTER_MESSAGE(PushingVendorFailed);
-    REGISTER_MESSAGE(RegistryCreated);
-    REGISTER_MESSAGE(RemoveDependencies);
-    REGISTER_MESSAGE(RemovePackageConflict);
-    REGISTER_MESSAGE(RestoredPackage);
-    REGISTER_MESSAGE(RestoredPackagesFromVendor);
-    REGISTER_MESSAGE(ResultsHeader);
-    REGISTER_MESSAGE(SecretBanner);
-    REGISTER_MESSAGE(SerializedBinParagraphHeader);
-    REGISTER_MESSAGE(SettingEnvVar);
-    REGISTER_MESSAGE(ShallowRepositoryDetected);
-    REGISTER_MESSAGE(ShaPassedAsArgAndOption);
-    REGISTER_MESSAGE(ShaPassedWithConflict);
-    REGISTER_MESSAGE(SkipClearingInvalidDir);
-    REGISTER_MESSAGE(SourceFieldPortNameMismatch);
-    REGISTER_MESSAGE(SpecifiedFeatureTurnedOff);
-    REGISTER_MESSAGE(SpecifyDirectoriesContaining);
-    REGISTER_MESSAGE(SpecifyDirectoriesWhenSearching);
-    REGISTER_MESSAGE(SpecifyHostArch);
-    REGISTER_MESSAGE(SpecifyTargetArch);
-    REGISTER_MESSAGE(StartCodeUnitInContinue);
-    REGISTER_MESSAGE(StoredBinaryCache);
-    REGISTER_MESSAGE(StoreOptionMissingSha);
-    REGISTER_MESSAGE(SuccessfulyExported);
-    REGISTER_MESSAGE(SuggestGitPull);
-    REGISTER_MESSAGE(SuggestResolution);
-    REGISTER_MESSAGE(SuggestStartingBashShell);
-    REGISTER_MESSAGE(SuggestUpdateVcpkg);
-    REGISTER_MESSAGE(SupportedPort);
-    REGISTER_MESSAGE(SystemApiErrorMessage);
-    REGISTER_MESSAGE(ToolFetchFailed);
-    REGISTER_MESSAGE(ToolInWin10);
-    REGISTER_MESSAGE(ToolOfVersionXNotFound);
-    REGISTER_MESSAGE(ToRemovePackages);
-    REGISTER_MESSAGE(TotalInstallTime);
-    REGISTER_MESSAGE(TwoFeatureFlagsSpecified);
-    REGISTER_MESSAGE(UndeterminedToolChainForTriplet);
-    REGISTER_MESSAGE(UnexpectedCharExpectedCloseBrace);
-    REGISTER_MESSAGE(UnexpectedCharExpectedColon);
-    REGISTER_MESSAGE(UnexpectedCharExpectedComma);
-    REGISTER_MESSAGE(UnexpectedCharExpectedName);
-    REGISTER_MESSAGE(UnexpectedCharExpectedValue);
-    REGISTER_MESSAGE(UnexpectedCharMidArray);
-    REGISTER_MESSAGE(UnexpectedCharMidKeyword);
-    REGISTER_MESSAGE(UnexpectedDigitsAfterLeadingZero);
-    REGISTER_MESSAGE(UnexpectedEOFAfterEscape);
-    REGISTER_MESSAGE(UnexpectedEOFAfterMinus);
-    REGISTER_MESSAGE(UnexpectedEOFExpectedChar);
-    REGISTER_MESSAGE(UnexpectedEOFExpectedCloseBrace);
-    REGISTER_MESSAGE(UnexpectedEOFExpectedColon);
-    REGISTER_MESSAGE(UnexpectedEOFExpectedName);
-    REGISTER_MESSAGE(UnexpectedEOFExpectedProp);
-    REGISTER_MESSAGE(UnexpectedEOFExpectedValue);
-    REGISTER_MESSAGE(UnexpectedEOFMidArray);
-    REGISTER_MESSAGE(UnexpectedEOFMidKeyword);
-    REGISTER_MESSAGE(UnexpectedEOFMidString);
-    REGISTER_MESSAGE(UnexpectedEOFMidUnicodeEscape);
-    REGISTER_MESSAGE(UnexpectedErrorDuringBulkDownload);
-    REGISTER_MESSAGE(UnexpectedEscapeSequence);
-    REGISTER_MESSAGE(UnexpectedByteSize);
-    REGISTER_MESSAGE(UnexpectedExtension);
-    REGISTER_MESSAGE(UnexpectedField);
-    REGISTER_MESSAGE(UnexpectedFieldSuggest);
-    REGISTER_MESSAGE(UnexpectedFormat);
-    REGISTER_MESSAGE(UnexpectedToolOutput);
-    REGISTER_MESSAGE(UnknownBaselineFileContent);
-    REGISTER_MESSAGE(UnknownBinaryProviderType);
-    REGISTER_MESSAGE(UnknownOptions);
-    REGISTER_MESSAGE(UnknownParameterForIntegrate);
-    REGISTER_MESSAGE(UnknownPolicySetting);
-    REGISTER_MESSAGE(UnknownSettingForBuildType);
-    REGISTER_MESSAGE(UnknownTool);
-    REGISTER_MESSAGE(UnknownTopic);
-    REGISTER_MESSAGE(UnknownVariablesInTemplate);
-    REGISTER_MESSAGE(UnrecognizedConfigField);
-    REGISTER_MESSAGE(UnrecognizedIdentifier);
-    REGISTER_MESSAGE(UnsupportedFeature);
-    REGISTER_MESSAGE(UnsupportedFeatureSupportsExpression);
-    REGISTER_MESSAGE(UnsupportedFeatureSupportsExpressionWarning);
-    REGISTER_MESSAGE(UnsupportedPort);
-    REGISTER_MESSAGE(UnsupportedPortDependency);
-    REGISTER_MESSAGE(UnsupportedShortOptions);
-    REGISTER_MESSAGE(UnsupportedSupportsExpression);
-    REGISTER_MESSAGE(UnsupportedSupportsExpressionWarning);
-    REGISTER_MESSAGE(UnsupportedSyntaxInCDATA);
-    REGISTER_MESSAGE(UnsupportedSystemName);
-    REGISTER_MESSAGE(UnsupportedToolchain);
-    REGISTER_MESSAGE(UnsupportedUpdateCMD);
-    REGISTER_MESSAGE(UpdateBaselineAddBaselineNoManifest);
-    REGISTER_MESSAGE(UpdateBaselineLocalGitError);
-    REGISTER_MESSAGE(UpdateBaselineNoConfiguration);
-    REGISTER_MESSAGE(UpdateBaselineNoExistingBuiltinBaseline);
-    REGISTER_MESSAGE(UpdateBaselineNoUpdate);
-    REGISTER_MESSAGE(UpdateBaselineRemoteGitError);
-    REGISTER_MESSAGE(UpdateBaselineUpdatedBaseline);
-    REGISTER_MESSAGE(UpgradeInManifest);
-    REGISTER_MESSAGE(UpgradeRunWithNoDryRun);
-    REGISTER_MESSAGE(UploadedBinaries);
-    REGISTER_MESSAGE(UploadedPackagesToVendor);
-    REGISTER_MESSAGE(UploadingBinariesToVendor);
-    REGISTER_MESSAGE(UploadingBinariesUsingVendor);
-    REGISTER_MESSAGE(UseEnvVar);
-    REGISTER_MESSAGE(UserWideIntegrationDeleted);
-    REGISTER_MESSAGE(UserWideIntegrationRemoved);
-    REGISTER_MESSAGE(UsingCommunityTriplet);
-    REGISTER_MESSAGE(UsingManifestAt);
-    REGISTER_MESSAGE(VcpkgCeIsExperimental);
-    REGISTER_MESSAGE(VcpkgCommitTableHeader);
-    REGISTER_MESSAGE(VcpkgCompletion);
-    REGISTER_MESSAGE(VcpkgDisallowedClassicMode);
-    REGISTER_MESSAGE(VcpkgHasCrashed);
-    REGISTER_MESSAGE(VcpkgInvalidCommand);
-    REGISTER_MESSAGE(InvalidCommentStyle);
-    REGISTER_MESSAGE(InvalidUri);
-    REGISTER_MESSAGE(VcpkgInVsPrompt);
-    REGISTER_MESSAGE(VcpkgRootRequired);
-    REGISTER_MESSAGE(VcpkgRootsDir);
-    REGISTER_MESSAGE(VcpkgSendMetricsButDisabled);
-    REGISTER_MESSAGE(VersionCommandHeader);
-    REGISTER_MESSAGE(VersionConflictXML);
-    REGISTER_MESSAGE(VersionConstraintPortVersionMustBePositiveInteger);
-    REGISTER_MESSAGE(VersionConstraintViolated);
-    REGISTER_MESSAGE(VersionInvalidDate);
-    REGISTER_MESSAGE(VersionInvalidRelaxed);
-    REGISTER_MESSAGE(VersionInvalidSemver);
-    REGISTER_MESSAGE(VersionMissing);
-    REGISTER_MESSAGE(VersionSharpMustBeFollowedByPortVersion);
-    REGISTER_MESSAGE(VersionSharpMustBeFollowedByPortVersionNonNegativeInteger);
-    REGISTER_MESSAGE(VersionSpecMismatch);
-    REGISTER_MESSAGE(VersionTableHeader);
-    REGISTER_MESSAGE(VSExaminedInstances);
-    REGISTER_MESSAGE(VSExaminedPaths);
-    REGISTER_MESSAGE(VSNoInstances);
-    REGISTER_MESSAGE(WaitingForChildrenToExit);
-    REGISTER_MESSAGE(WaitingToTakeFilesystemLock);
-    REGISTER_MESSAGE(WarningMessageMustUsePrintWarning);
-    REGISTER_MESSAGE(WarningsTreatedAsErrors);
-    REGISTER_MESSAGE(WarnOnParseConfig);
-    REGISTER_MESSAGE(WhileLookingForSpec);
-    REGISTER_MESSAGE(WindowsOnlyCommand);
-    REGISTER_MESSAGE(WroteNuGetPkgConfInfo);
-    REGISTER_MESSAGE(FailedToFetchError);
-    REGISTER_MESSAGE(UnexpectedPortName);
-    REGISTER_MESSAGE(UnexpectedPortversion);
-    REGISTER_MESSAGE(FailedToLoadUnnamedPortFromPath);
-    REGISTER_MESSAGE(TrailingCommaInArray);
-    REGISTER_MESSAGE(TrailingCommaInObj);
-    REGISTER_MESSAGE(Utf8ConversionFailed);
-    REGISTER_MESSAGE(PrebuiltPackages);
-    REGISTER_MESSAGE(PortVersionConflict);
-    REGISTER_MESSAGE(PortVersionMultipleSpecification);
-    REGISTER_MESSAGE(ToUpdatePackages);
-    REGISTER_MESSAGE(AManifest);
-    REGISTER_MESSAGE(AmbiguousConfigDeleteConfigFile);
-    REGISTER_MESSAGE(TripletFileNotFound);
-    REGISTER_MESSAGE(VcpkgRegistriesCacheIsNotDirectory);
-    REGISTER_MESSAGE(FailedToParseNoTopLevelObj);
-    REGISTER_MESSAGE(MismatchedManifestAfterReserialize);
-    REGISTER_MESSAGE(PortBugIncludeDirInCMakeHelperPort);
-    REGISTER_MESSAGE(PortBugMissingIncludeDir);
-    REGISTER_MESSAGE(PortBugRestrictedHeaderPaths);
-    REGISTER_MESSAGE(PortBugAllowRestrictedHeaders);
-    REGISTER_MESSAGE(PortBugDuplicateIncludeFiles);
-    REGISTER_MESSAGE(PortBugDebugShareDir);
-    REGISTER_MESSAGE(PortBugMissingFile);
-    REGISTER_MESSAGE(PortBugMergeLibCMakeDir);
-    REGISTER_MESSAGE(PortBugMisplacedCMakeFiles);
-    REGISTER_MESSAGE(PortBugDllInLibDir);
-    REGISTER_MESSAGE(PortBugMissingLicense);
-    REGISTER_MESSAGE(PortBugMissingProvidedUsage);
-    REGISTER_MESSAGE(PortBugFoundCopyrightFiles);
-    REGISTER_MESSAGE(PortBugFoundExeInBinDir);
-    REGISTER_MESSAGE(PortBugSetDllsWithoutExports);
-    REGISTER_MESSAGE(PortBugDllAppContainerBitNotSet);
-    REGISTER_MESSAGE(BuiltWithIncorrectArchitecture);
-    REGISTER_MESSAGE(BinaryWithInvalidArchitecture);
-    REGISTER_MESSAGE(FailedToDetermineArchitecture);
-    REGISTER_MESSAGE(PortBugFoundDllInStaticBuild);
-    REGISTER_MESSAGE(PortBugMismatchedNumberOfBinaries);
-    REGISTER_MESSAGE(PortBugFoundDebugBinaries);
-    REGISTER_MESSAGE(PortBugFoundReleaseBinaries);
-    REGISTER_MESSAGE(PortBugMissingDebugBinaries);
-    REGISTER_MESSAGE(PortBugMissingReleaseBinaries);
-    REGISTER_MESSAGE(PortBugMissingImportedLibs);
-    REGISTER_MESSAGE(PortBugBinDirExists);
-    REGISTER_MESSAGE(PortBugDebugBinDirExists);
-    REGISTER_MESSAGE(PortBugRemoveBinDir);
-    REGISTER_MESSAGE(PortBugFoundEmptyDirectories);
-    REGISTER_MESSAGE(PortBugRemoveEmptyDirectories);
-    REGISTER_MESSAGE(PortBugMisplacedPkgConfigFiles);
-    REGISTER_MESSAGE(PortBugMovePkgConfigFiles);
-    REGISTER_MESSAGE(PortBugRemoveEmptyDirs);
-    REGISTER_MESSAGE(PortBugInvalidCrtLinkage);
-    REGISTER_MESSAGE(PortBugInvalidCrtLinkageEntry);
-    REGISTER_MESSAGE(PortBugInspectFiles);
-    REGISTER_MESSAGE(PortBugOutdatedCRT);
-    REGISTER_MESSAGE(PortBugMisplacedFiles);
-    REGISTER_MESSAGE(PortBugMisplacedFilesCont);
-    REGISTER_MESSAGE(PerformingPostBuildValidation);
-    REGISTER_MESSAGE(FailedPostBuildChecks);
-    REGISTER_MESSAGE(HelpTxtOptDryRun);
-    REGISTER_MESSAGE(HelpTxtOptUseHeadVersion);
-    REGISTER_MESSAGE(HelpTxtOptNoDownloads);
-    REGISTER_MESSAGE(HelpTxtOptOnlyDownloads);
-    REGISTER_MESSAGE(HelpTxtOptOnlyBinCache);
-    REGISTER_MESSAGE(HelpTxtOptRecurse);
-    REGISTER_MESSAGE(HelpTxtOptKeepGoing);
-    REGISTER_MESSAGE(HelpTxtOptEditable);
-    REGISTER_MESSAGE(HelpTxtOptUseAria2);
-    REGISTER_MESSAGE(HelpTxtOptCleanAfterBuild);
-    REGISTER_MESSAGE(HelpTxtOptCleanBuildTreesAfterBuild);
-    REGISTER_MESSAGE(HelpTxtOptCleanPkgAfterBuild);
-    REGISTER_MESSAGE(HelpTxtOptCleanDownloadsAfterBuild);
-    REGISTER_MESSAGE(HelpTxtOptManifestNoDefault);
-    REGISTER_MESSAGE(HelpTxtOptEnforcePortChecks);
-    REGISTER_MESSAGE(HelpTxtOptAllowUnsupportedPort);
-    REGISTER_MESSAGE(HelpTxtOptNoUsage);
-    REGISTER_MESSAGE(HelpTxtOptWritePkgConfig);
-    REGISTER_MESSAGE(HelpTxtOptManifestFeature);
-    REGISTER_MESSAGE(CmdAddVersionOptAll);
-    REGISTER_MESSAGE(CmdAddVersionOptOverwriteVersion);
-    REGISTER_MESSAGE(CmdAddVersionOptSkipFormatChk);
-    REGISTER_MESSAGE(CmdAddVersionOptSkipVersionFormatChk);
-    REGISTER_MESSAGE(CmdAddVersionOptVerbose);
-    REGISTER_MESSAGE(CISettingsOptExclude);
-    REGISTER_MESSAGE(CISettingsOptHostExclude);
-    REGISTER_MESSAGE(CISettingsOptXUnit);
-    REGISTER_MESSAGE(CISettingsOptCIBase);
-    REGISTER_MESSAGE(CISettingsOptFailureLogs);
-    REGISTER_MESSAGE(CISettingsOptOutputHashes);
-    REGISTER_MESSAGE(CISettingsOptParentHashes);
-    REGISTER_MESSAGE(CISettingsOptSkippedCascadeCount);
-    REGISTER_MESSAGE(CISwitchOptDryRun);
-    REGISTER_MESSAGE(CISwitchOptRandomize);
-    REGISTER_MESSAGE(CISwitchOptAllowUnexpectedPassing);
-    REGISTER_MESSAGE(CISwitchOptSkipFailures);
-    REGISTER_MESSAGE(CISwitchOptXUnitAll);
-    REGISTER_MESSAGE(CmdContactOptSurvey);
-    REGISTER_MESSAGE(CISettingsVerifyVersion);
-    REGISTER_MESSAGE(CISettingsVerifyGitTree);
-    REGISTER_MESSAGE(CISettingsExclude);
-    REGISTER_MESSAGE(CmdDependInfoOptDot);
-    REGISTER_MESSAGE(CmdDependInfoOptDGML);
-    REGISTER_MESSAGE(CmdDependInfoOptDepth);
-    REGISTER_MESSAGE(CmdDependInfoOptMaxRecurse);
-    REGISTER_MESSAGE(CmdDependInfoOptSort);
-    REGISTER_MESSAGE(CmdEditOptBuildTrees);
-    REGISTER_MESSAGE(CmdEditOptAll);
-    REGISTER_MESSAGE(CmdEnvOptions);
-    REGISTER_MESSAGE(CmdFetchOptXStderrStatus);
-    REGISTER_MESSAGE(CmdFormatManifestOptAll);
-    REGISTER_MESSAGE(CmdFormatManifestOptConvertControl);
-    REGISTER_MESSAGE(CmdGenerateMessageMapOptOutputComments);
-    REGISTER_MESSAGE(CmdGenerateMessageMapOptNoOutputComments);
-    REGISTER_MESSAGE(CmdInfoOptInstalled);
-    REGISTER_MESSAGE(CmdInfoOptTransitive);
-    REGISTER_MESSAGE(CmdNewOptApplication);
-    REGISTER_MESSAGE(CmdNewOptSingleFile);
-    REGISTER_MESSAGE(CmdNewOptVersionRelaxed);
-    REGISTER_MESSAGE(CmdNewOptVersionDate);
-    REGISTER_MESSAGE(CmdNewOptVersionString);
-    REGISTER_MESSAGE(CmdNewSettingName);
-    REGISTER_MESSAGE(CmdNewSettingVersion);
-    REGISTER_MESSAGE(CmdRegenerateOptForce);
-    REGISTER_MESSAGE(CmdRegenerateOptDryRun);
-    REGISTER_MESSAGE(CmdRegenerateOptNormalize);
-    REGISTER_MESSAGE(HelpTextOptFullDesc);
-    REGISTER_MESSAGE(CmdSettingCopiedFilesLog);
-    REGISTER_MESSAGE(CmdSettingInstalledDir);
-    REGISTER_MESSAGE(CmdSettingTargetBin);
-    REGISTER_MESSAGE(CmdSettingTLogFile);
-    REGISTER_MESSAGE(CmdSetInstalledOptDryRun);
-    REGISTER_MESSAGE(CmdSetInstalledOptNoUsage);
-    REGISTER_MESSAGE(CmdSetInstalledOptWritePkgConfig);
-    REGISTER_MESSAGE(CmdUpdateBaselineOptInitial);
-    REGISTER_MESSAGE(CmdUpdateBaselineOptDryRun);
-    REGISTER_MESSAGE(CmdUpgradeOptNoDryRun);
-    REGISTER_MESSAGE(CmdUpgradeOptNoKeepGoing);
-    REGISTER_MESSAGE(CmdUpgradeOptAllowUnsupported);
-    REGISTER_MESSAGE(CmdXDownloadOptStore);
-    REGISTER_MESSAGE(CmdXDownloadOptSkipSha);
-    REGISTER_MESSAGE(CmdXDownloadOptSha);
-    REGISTER_MESSAGE(CmdXDownloadOptUrl);
-    REGISTER_MESSAGE(CmdXDownloadOptHeader);
-    REGISTER_MESSAGE(CmdExportOptDryRun);
-    REGISTER_MESSAGE(CmdExportOptRaw);
-    REGISTER_MESSAGE(CmdExportOptNuget);
-    REGISTER_MESSAGE(CmdExportOptIFW);
-    REGISTER_MESSAGE(CmdExportOptZip);
-    REGISTER_MESSAGE(CmdExportOpt7Zip);
-    REGISTER_MESSAGE(CmdExportOptChocolatey);
-    REGISTER_MESSAGE(CmdExportOptPrefab);
-    REGISTER_MESSAGE(CmdExportOptMaven);
-    REGISTER_MESSAGE(CmdExportOptDebug);
-    REGISTER_MESSAGE(CmdExportOptInstalled);
-    REGISTER_MESSAGE(CmdExportSettingOutput);
-    REGISTER_MESSAGE(CmdExportSettingOutputDir);
-    REGISTER_MESSAGE(CmdExportSettingNugetID);
-    REGISTER_MESSAGE(CmdExportSettingNugetDesc);
-    REGISTER_MESSAGE(CmdExportSettingNugetVersion);
-    REGISTER_MESSAGE(CmdExportSettingRepoURL);
-    REGISTER_MESSAGE(CmdExportSettingPkgDir);
-    REGISTER_MESSAGE(CmdExportSettingRepoDir);
-    REGISTER_MESSAGE(CmdExportSettingConfigFile);
-    REGISTER_MESSAGE(CmdExportSettingInstallerPath);
-    REGISTER_MESSAGE(CmdExportSettingChocolateyMaint);
-    REGISTER_MESSAGE(CmdExportSettingChocolateyVersion);
-    REGISTER_MESSAGE(CmdExportSettingPrefabGroupID);
-    REGISTER_MESSAGE(CmdExportSettingPrefabArtifactID);
-    REGISTER_MESSAGE(CmdExportSettingPrefabVersion);
-    REGISTER_MESSAGE(CmdExportSettingSDKMinVersion);
-    REGISTER_MESSAGE(CmdExportSettingSDKTargetVersion);
-    REGISTER_MESSAGE(CmdRemoveOptRecurse);
-    REGISTER_MESSAGE(CmdRemoveOptDryRun);
-    REGISTER_MESSAGE(CmdRemoveOptOutdated);
-=======
     LocalizedString format_warning() { return format(msgWarningMessage); }
     LocalizedString format_warning(const LocalizedString& s) { return format(msgWarningMessage).append(s); }
     void println_warning(const LocalizedString& s) { println(Color::warning, format_warning(s)); }
->>>>>>> b9c33bb0
 }