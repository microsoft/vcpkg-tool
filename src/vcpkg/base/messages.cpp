--- conflicted
+++ resolved
@@ -484,31 +484,25 @@
     REGISTER_MESSAGE(CMakeTargetsUsageHeuristicMessage);
     REGISTER_MESSAGE(CMakeToolChainFile);
     REGISTER_MESSAGE(CommandFailed);
-    REGISTER_MESSAGE(CopyrightIsDir);
     REGISTER_MESSAGE(CompressFolderFailed);
     REGISTER_MESSAGE(ConflictingValuesForOption);
+    REGISTER_MESSAGE(CopyrightIsDir);
     REGISTER_MESSAGE(CouldNotDeduceNugetIdAndVersion);
     REGISTER_MESSAGE(CreatedNuGetPackage);
     REGISTER_MESSAGE(CurlReportedUnexpectedResults);
-<<<<<<< HEAD
+    REGISTER_MESSAGE(DefaultBrowserLaunched);
     REGISTER_MESSAGE(DefaultFlag);
-=======
-    REGISTER_MESSAGE(DefaultBrowserLaunched);
->>>>>>> a8ed3ded
     REGISTER_MESSAGE(DefaultPathToBinaries);
     REGISTER_MESSAGE(DetectCompilerHash);
     REGISTER_MESSAGE(DownloadAvailable);
     REGISTER_MESSAGE(DownloadedSources);
     REGISTER_MESSAGE(DownloadingVcpkgCeBundle);
     REGISTER_MESSAGE(DownloadingVcpkgCeBundleLatest);
-<<<<<<< HEAD
     REGISTER_MESSAGE(DownloadRootsDir);
     REGISTER_MESSAGE(DuplicateCommandOption);
     REGISTER_MESSAGE(DuplicateOptions);
+    REGISTER_MESSAGE(EmailVcpkgTeam);
     REGISTER_MESSAGE(EmptyArg);
-=======
-    REGISTER_MESSAGE(EmailVcpkgTeam);
->>>>>>> a8ed3ded
     REGISTER_MESSAGE(EmptyLicenseExpression);
     REGISTER_MESSAGE(EnvStrFailedToExtract);
     REGISTER_MESSAGE(ErrorDetectingCompilerInfo);
@@ -644,11 +638,8 @@
     REGISTER_MESSAGE(NewOnlyOneVersionKind);
     REGISTER_MESSAGE(NewSpecifyNameVersionOrApplication);
     REGISTER_MESSAGE(NewVersionCannotBeEmpty);
-<<<<<<< HEAD
     REGISTER_MESSAGE(NoArgumentsForOption);
-=======
     REGISTER_MESSAGE(NoCachedPackages);
->>>>>>> a8ed3ded
     REGISTER_MESSAGE(NoLocalizationForMessages);
     REGISTER_MESSAGE(NoRegistryForPort);
     REGISTER_MESSAGE(NugetPackageFileSucceededButCreationFailed);
@@ -697,12 +688,9 @@
     REGISTER_MESSAGE(UnknownParameterForIntegrate);
     REGISTER_MESSAGE(UnknownTool);
     REGISTER_MESSAGE(UnknownVariablesInTemplate);
-<<<<<<< HEAD
-    REGISTER_MESSAGE(UnsupportedShortOptions);
-=======
     REGISTER_MESSAGE(UnsupportedPort);
     REGISTER_MESSAGE(UnsupportedPortDependency);
->>>>>>> a8ed3ded
+    REGISTER_MESSAGE(UnsupportedShortOptions);
     REGISTER_MESSAGE(UnsupportedSystemName);
     REGISTER_MESSAGE(UnsupportedToolchain);
     REGISTER_MESSAGE(UpdateBaselineAddBaselineNoManifest);
