#include <vcpkg/base/json.h>
#include <vcpkg/base/messages.h>
#include <vcpkg/base/system.debug.h>

using namespace vcpkg;

namespace vcpkg::msg
{
    REGISTER_MESSAGE(SeeURL);
    REGISTER_MESSAGE(NoteMessage);
    REGISTER_MESSAGE(WarningMessage);
    REGISTER_MESSAGE(ErrorMessage);
    REGISTER_MESSAGE(InternalErrorMessage);
    REGISTER_MESSAGE(InternalErrorMessageContact);
    REGISTER_MESSAGE(BothYesAndNoOptionSpecifiedError);

    // basic implementation - the write_unlocalized_text_to_stdout
#if defined(_WIN32)
    static bool is_console(HANDLE h)
    {
        DWORD mode = 0;
        // GetConsoleMode succeeds iff `h` is a console
        // we do not actually care about the mode of the console
        return GetConsoleMode(h, &mode);
    }

    static void check_write(BOOL success)
    {
        if (!success)
        {
            ::fwprintf(stderr, L"[DEBUG] Failed to write to stdout: %lu\n", GetLastError());
            std::abort();
        }
    }
    static DWORD size_to_write(::size_t size) { return size > MAXDWORD ? MAXDWORD : static_cast<DWORD>(size); }

    static void write_unlocalized_text_impl(Color c, StringView sv, HANDLE the_handle, bool is_console)
    {
        if (sv.empty()) return;

        if (is_console)
        {
            WORD original_color = 0;
            if (c != Color::none)
            {
                CONSOLE_SCREEN_BUFFER_INFO console_screen_buffer_info{};
                ::GetConsoleScreenBufferInfo(the_handle, &console_screen_buffer_info);
                original_color = console_screen_buffer_info.wAttributes;
                ::SetConsoleTextAttribute(the_handle, static_cast<WORD>(c) | (original_color & 0xF0));
            }

            auto as_wstr = Strings::to_utf16(sv);

            const wchar_t* pointer = as_wstr.data();
            ::size_t size = as_wstr.size();

            while (size != 0)
            {
                DWORD written = 0;
                check_write(::WriteConsoleW(the_handle, pointer, size_to_write(size), &written, nullptr));
                pointer += written;
                size -= written;
            }

            if (c != Color::none)
            {
                ::SetConsoleTextAttribute(the_handle, original_color);
            }
        }
        else
        {
            const char* pointer = sv.data();
            ::size_t size = sv.size();

            while (size != 0)
            {
                DWORD written = 0;
                check_write(::WriteFile(the_handle, pointer, size_to_write(size), &written, nullptr));
                pointer += written;
                size -= written;
            }
        }
    }

    void write_unlocalized_text_to_stdout(Color c, StringView sv)
    {
        static const HANDLE stdout_handle = ::GetStdHandle(STD_OUTPUT_HANDLE);
        static const bool stdout_is_console = is_console(stdout_handle);
        return write_unlocalized_text_impl(c, sv, stdout_handle, stdout_is_console);
    }

    void write_unlocalized_text_to_stderr(Color c, StringView sv)
    {
        static const HANDLE stderr_handle = ::GetStdHandle(STD_ERROR_HANDLE);
        static const bool stderr_is_console = is_console(stderr_handle);
        return write_unlocalized_text_impl(c, sv, stderr_handle, stderr_is_console);
    }
#else
    static void write_all(const char* ptr, size_t to_write, int fd)
    {
        while (to_write != 0)
        {
            auto written = ::write(fd, ptr, to_write);
            if (written == -1)
            {
                ::fprintf(stderr, "[DEBUG] Failed to print to stdout: %d\n", errno);
                std::abort();
            }
            ptr += written;
            to_write -= written;
        }
    }

    static void write_unlocalized_text_impl(Color c, StringView sv, int fd, bool is_a_tty)
    {
        static constexpr char reset_color_sequence[] = {'\033', '[', '0', 'm'};

        if (sv.empty()) return;

        bool reset_color = false;
        if (is_a_tty && c != Color::none)
        {
            reset_color = true;

            const char set_color_sequence[] = {'\033', '[', '9', static_cast<char>(c), 'm'};
            write_all(set_color_sequence, sizeof(set_color_sequence), fd);
        }

        write_all(sv.data(), sv.size(), fd);

        if (reset_color)
        {
            write_all(reset_color_sequence, sizeof(reset_color_sequence), fd);
        }
    }

    void write_unlocalized_text_to_stdout(Color c, StringView sv)
    {
        static bool is_a_tty = ::isatty(STDOUT_FILENO);
        return write_unlocalized_text_impl(c, sv, STDOUT_FILENO, is_a_tty);
    }

    void write_unlocalized_text_to_stderr(Color c, StringView sv)
    {
        static bool is_a_tty = ::isatty(STDERR_FILENO);
        return write_unlocalized_text_impl(c, sv, STDERR_FILENO, is_a_tty);
    }
#endif

    namespace
    {
        struct Messages
        {
            // this is basically a SoA - each index is:
            // {
            //   name
            //   default_string
            //   localization_comment
            //   localized_string
            // }
            // requires: names.size() == default_strings.size() == localized_strings.size()
            std::vector<StringLiteral> names;
            std::vector<StringLiteral> default_strings;     // const after startup
            std::vector<std::string> localization_comments; // const after startup

            bool initialized = false;
            std::vector<std::string> localized_strings;
        };

        // to avoid static initialization order issues,
        // everything that needs the messages needs to get it from this function
        Messages& messages()
        {
            static Messages m;
            return m;
        }
    }

    void threadunsafe_initialize_context()
    {
        Messages& m = messages();
        if (m.initialized)
        {
            write_unlocalized_text_to_stdout(
                Color::error, "double-initialized message context; this is a very serious bug in vcpkg\n");
            Checks::exit_fail(VCPKG_LINE_INFO);
        }
        m.localized_strings.resize(m.names.size());
        m.initialized = true;

        std::set<StringLiteral, std::less<>> names_set(m.names.begin(), m.names.end());
        if (names_set.size() < m.names.size())
        {
            // This will not trigger on any correct code path, so it's fine to use a naive O(n^2)
            for (size_t i = 0; i < m.names.size() - 1; ++i)
            {
                for (size_t j = i + 1; j < m.names.size(); ++j)
                {
                    if (m.names[i] == m.names[j])
                    {
                        write_unlocalized_text_to_stdout(
                            Color::error,
                            fmt::format("INTERNAL ERROR: localization message '{}' has been declared multiple times\n",
                                        m.names[i]));
                        write_unlocalized_text_to_stdout(Color::error, fmt::format("INTERNAL ERROR: first message:\n"));
                        write_unlocalized_text_to_stdout(Color::none, m.default_strings[i]);
                        write_unlocalized_text_to_stdout(Color::error,
                                                         fmt::format("\nINTERNAL ERROR: second message:\n"));
                        write_unlocalized_text_to_stdout(Color::none, m.default_strings[j]);
                        write_unlocalized_text_to_stdout(Color::none, "\n");
                        ::abort();
                    }
                }
            }
            Checks::unreachable(VCPKG_LINE_INFO);
        }
    }
    static void load_from_message_map(const Json::Object& message_map)
    {
        Messages& m = messages();
        std::vector<std::string> names_without_localization;

        for (::size_t index = 0; index < m.names.size(); ++index)
        {
            const auto& name = m.names[index];
            if (auto p = message_map.get(m.names[index]))
            {
                m.localized_strings[index] = p->string(VCPKG_LINE_INFO).to_string();
            }
            else if (Debug::g_debugging)
            {
                // we only want to print these in debug
                names_without_localization.emplace_back(name);
            }
        }

        if (!names_without_localization.empty())
        {
            println(Color::warning, msgNoLocalizationForMessages);
            for (const auto& name : names_without_localization)
            {
                write_unlocalized_text_to_stdout(Color::warning, fmt::format("    - {}\n", name));
            }
        }
    }

    static std::string locale_file_name(StringView language)
    {
        std::string filename = "messages.";
        filename.append(language.begin(), language.end()).append(".json");
        return filename;
    }

    void threadunsafe_initialize_context(const Filesystem& fs, StringView language, const Path& locale_base)
    {
        threadunsafe_initialize_context();

        auto path_to_locale = locale_base / locale_file_name(language);

        auto message_map = Json::parse_file(VCPKG_LINE_INFO, fs, path_to_locale);
        if (!message_map.first.is_object())
        {
            write_unlocalized_text_to_stdout(
                Color::error,
                fmt::format("Invalid locale file '{}' - locale file must be an object.\n", path_to_locale));
            Checks::exit_fail(VCPKG_LINE_INFO);
        }

        load_from_message_map(message_map.first.object(VCPKG_LINE_INFO));
    }

    ::size_t detail::number_of_messages() { return messages().names.size(); }

    std::string detail::format_examples_for_args(StringView extra_comment,
                                                 const detail::FormatArgAbi* args,
                                                 std::size_t arg_count)
    {
        std::vector<std::string> blocks;
        if (!extra_comment.empty())
        {
            blocks.emplace_back(extra_comment.data(), extra_comment.size());
        }

        for (std::size_t idx = 0; idx < arg_count; ++idx)
        {
            auto& arg = args[idx];
            if (arg.example[0] != '\0')
            {
                blocks.emplace_back(fmt::format("An example of {{{}}} is {}.", arg.name, arg.example));
            }
        }

        return Strings::join(" ", blocks);
    }

    ::size_t detail::startup_register_message(StringLiteral name, StringLiteral format_string, std::string&& comment)
    {
        Messages& m = messages();
        const auto res = m.names.size();
        m.names.push_back(name);
        m.default_strings.push_back(format_string);
        m.localization_comments.push_back(std::move(comment));
        return res;
    }

    StringView detail::get_format_string(::size_t index)
    {
        Messages& m = messages();
        Checks::check_exit(VCPKG_LINE_INFO, m.localized_strings.size() == m.default_strings.size());
        Checks::check_exit(VCPKG_LINE_INFO, index < m.default_strings.size());
        const auto& localized = m.localized_strings[index];
        if (localized.empty())
        {
            return m.default_strings[index];
        }
        else
        {
            return localized;
        }
    }
    StringView detail::get_message_name(::size_t index)
    {
        Messages& m = messages();
        Checks::check_exit(VCPKG_LINE_INFO, index < m.names.size());
        return m.names[index];
    }
    StringView detail::get_default_format_string(::size_t index)
    {
        Messages& m = messages();
        Checks::check_exit(VCPKG_LINE_INFO, index < m.default_strings.size());
        return m.default_strings[index];
    }
    StringView detail::get_localization_comment(::size_t index)
    {
        Messages& m = messages();
        Checks::check_exit(VCPKG_LINE_INFO, index < m.localization_comments.size());
        return m.localization_comments[index];
    }

    LocalizedString detail::internal_vformat(::size_t index, fmt::format_args args)
    {
        auto fmt_string = get_format_string(index);
        try
        {
            return LocalizedString::from_raw(fmt::vformat({fmt_string.data(), fmt_string.size()}, args));
        }
        catch (...)
        {
            auto default_format_string = get_default_format_string(index);
            try
            {
                return LocalizedString::from_raw(
                    fmt::vformat({default_format_string.data(), default_format_string.size()}, args));
            }
            catch (...)
            {
                ::fprintf(stderr,
                          "INTERNAL ERROR: failed to format default format string for index %zu\nformat string: %.*s\n",
                          index,
                          (int)default_format_string.size(),
                          default_format_string.data());
                Checks::exit_fail(VCPKG_LINE_INFO);
            }
        }
    }

    void println_warning(const LocalizedString& s)
    {
        print(Color::warning, format(msgWarningMessage).append(s).append_raw('\n'));
    }

    void println_error(const LocalizedString& s)
    {
        print(Color::error, format(msgErrorMessage).append(s).append_raw('\n'));
    }
}

namespace
{
    struct NullMessageSink : MessageSink
    {
        virtual void print(Color, StringView) override { }
    };

    NullMessageSink null_sink_instance;

    struct StdOutMessageSink : MessageSink
    {
        virtual void print(Color c, StringView sv) override { msg::write_unlocalized_text_to_stdout(c, sv); }
    };

    StdOutMessageSink stdout_sink_instance;

    struct StdErrMessageSink : MessageSink
    {
        virtual void print(Color c, StringView sv) override { msg::write_unlocalized_text_to_stderr(c, sv); }
    };

    StdErrMessageSink stderr_sink_instance;
}

namespace vcpkg
{
    MessageSink& null_sink = null_sink_instance;
    MessageSink& stdout_sink = stdout_sink_instance;
    MessageSink& stderr_sink = stderr_sink_instance;

    REGISTER_MESSAGE(AddArtifactOnlyOne);
    REGISTER_MESSAGE(AddFirstArgument);
    REGISTER_MESSAGE(AddPortRequiresManifest);
    REGISTER_MESSAGE(AddPortSucceeded);
    REGISTER_MESSAGE(AddTripletExpressionNotAllowed);
    REGISTER_MESSAGE(AddVersionAddedVersionToFile);
    REGISTER_MESSAGE(AddVersionCommitChangesReminder);
    REGISTER_MESSAGE(AddVersionCommitResultReminder);
    REGISTER_MESSAGE(AddVersionDetectLocalChangesError);
    REGISTER_MESSAGE(AddVersionFileNotFound);
    REGISTER_MESSAGE(AddVersionFormatPortSuggestion);
    REGISTER_MESSAGE(AddVersionIgnoringOptionAll);
    REGISTER_MESSAGE(AddVersionLoadPortFailed);
    REGISTER_MESSAGE(AddVersionNewFile);
    REGISTER_MESSAGE(AddVersionNewShaIs);
    REGISTER_MESSAGE(AddVersionNoFilesUpdated);
    REGISTER_MESSAGE(AddVersionNoFilesUpdatedForPort);
    REGISTER_MESSAGE(AddVersionNoGitSha);
    REGISTER_MESSAGE(AddVersionOldShaIs);
    REGISTER_MESSAGE(AddVersionOverwriteOptionSuggestion);
    REGISTER_MESSAGE(AddVersionPortDoesNotExist);
    REGISTER_MESSAGE(AddVersionPortFilesShaChanged);
    REGISTER_MESSAGE(AddVersionPortFilesShaUnchanged);
    REGISTER_MESSAGE(AddVersionPortHasImproperFormat);
    REGISTER_MESSAGE(AddVersionSuggestNewVersionScheme);
    REGISTER_MESSAGE(AddVersionUnableToParseVersionsFile);
    REGISTER_MESSAGE(AddVersionUncommittedChanges);
    REGISTER_MESSAGE(AddVersionUpdateVersionReminder);
    REGISTER_MESSAGE(AddVersionUseOptionAll);
    REGISTER_MESSAGE(AddVersionVersionAlreadyInFile);
    REGISTER_MESSAGE(AddVersionVersionIs);
    REGISTER_MESSAGE(AllFormatArgsRawArgument);
    REGISTER_MESSAGE(AllFormatArgsUnbalancedBraces);
    REGISTER_MESSAGE(AlreadyInstalled);
    REGISTER_MESSAGE(AlreadyInstalledNotHead);
    REGISTER_MESSAGE(AnotherInstallationInProgress);
    REGISTER_MESSAGE(AssetSourcesArg);
    REGISTER_MESSAGE(AttemptingToFetchPackagesFromVendor);
    REGISTER_MESSAGE(AuthenticationMayRequireManualAction);
    REGISTER_MESSAGE(AutoSettingEnvVar);
    REGISTER_MESSAGE(BinarySourcesArg);
    REGISTER_MESSAGE(BuildAlreadyInstalled);
    REGISTER_MESSAGE(BuildDependenciesMissing);
    REGISTER_MESSAGE(BuildingFromHead);
    REGISTER_MESSAGE(BuildingPackage);
    REGISTER_MESSAGE(BuildingPackageFailed);
    REGISTER_MESSAGE(BuildingPackageFailedDueToMissingDeps);
    REGISTER_MESSAGE(BuildResultBuildFailed);
    REGISTER_MESSAGE(BuildResultCacheMissing);
    REGISTER_MESSAGE(BuildResultCascadeDueToMissingDependencies);
    REGISTER_MESSAGE(BuildResultDownloaded);
    REGISTER_MESSAGE(BuildResultExcluded);
    REGISTER_MESSAGE(BuildResultFileConflicts);
    REGISTER_MESSAGE(BuildResultPostBuildChecksFailed);
    REGISTER_MESSAGE(BuildResultRemoved);
    REGISTER_MESSAGE(BuildResultSucceeded);
    REGISTER_MESSAGE(BuildResultSummaryHeader);
    REGISTER_MESSAGE(BuildResultSummaryLine);
    REGISTER_MESSAGE(BuildTreesRootDir);
    REGISTER_MESSAGE(BuildTroubleshootingMessage1);
    REGISTER_MESSAGE(BuildTroubleshootingMessage2);
    REGISTER_MESSAGE(BuildTroubleshootingMessage3);
    REGISTER_MESSAGE(BuildTroubleshootingMessage4);
    REGISTER_MESSAGE(ChecksFailedCheck);
    REGISTER_MESSAGE(ChecksUnreachableCode);
    REGISTER_MESSAGE(ChecksUpdateVcpkg);
    REGISTER_MESSAGE(CiBaselineAllowUnexpectedPassingRequiresBaseline);
    REGISTER_MESSAGE(CiBaselineDisallowedCascade);
    REGISTER_MESSAGE(CiBaselineRegression);
    REGISTER_MESSAGE(CiBaselineRegressionHeader);
    REGISTER_MESSAGE(CiBaselineUnexpectedPass);
    REGISTER_MESSAGE(CmakeTargetsExcluded);
    REGISTER_MESSAGE(CMakeTargetsUsage);
    REGISTER_MESSAGE(CMakeTargetsUsageHeuristicMessage);
    REGISTER_MESSAGE(CommandFailed);
    REGISTER_MESSAGE(CompressFolderFailed);
    REGISTER_MESSAGE(ConflictingValuesForOption);
    REGISTER_MESSAGE(CouldNotDeduceNugetIdAndVersion);
    REGISTER_MESSAGE(CurlReportedUnexpectedResults);
    REGISTER_MESSAGE(DefaultFlag);
    REGISTER_MESSAGE(DefaultPathToBinaries);
    REGISTER_MESSAGE(DetectCompilerHash);
    REGISTER_MESSAGE(DownloadAvailable);
    REGISTER_MESSAGE(DownloadedSources);
    REGISTER_MESSAGE(DownloadingVcpkgCeBundle);
    REGISTER_MESSAGE(DownloadingVcpkgCeBundleLatest);
    REGISTER_MESSAGE(DownloadRootsDir);
    REGISTER_MESSAGE(DuplicateCommandOption);
    REGISTER_MESSAGE(DuplicateOptions);
    REGISTER_MESSAGE(EmptyArg);
    REGISTER_MESSAGE(EmptyLicenseExpression);
    REGISTER_MESSAGE(EnvStrFailedToExtract);
    REGISTER_MESSAGE(ErrorDetectingCompilerInfo);
    REGISTER_MESSAGE(ErrorIndividualPackagesUnsupported);
    REGISTER_MESSAGE(ErrorInvalidClassicModeOption);
    REGISTER_MESSAGE(ErrorInvalidManifestModeOption);
    REGISTER_MESSAGE(ErrorMessageMustUsePrintError);
    REGISTER_MESSAGE(ErrorMissingVcpkgRoot);
    REGISTER_MESSAGE(ErrorNoVSInstance);
    REGISTER_MESSAGE(ErrorNoVSInstanceAt);
    REGISTER_MESSAGE(ErrorNoVSInstanceFullVersion);
    REGISTER_MESSAGE(ErrorNoVSInstanceVersion);
    REGISTER_MESSAGE(ErrorRequireBaseline);
    REGISTER_MESSAGE(ErrorRequirePackagesList);
    REGISTER_MESSAGE(ErrorUnableToDetectCompilerInfo);
    REGISTER_MESSAGE(ErrorVcvarsUnsupported);
    REGISTER_MESSAGE(ErrorVsCodeNotFound);
    REGISTER_MESSAGE(ErrorVsCodeNotFoundPathExamined);
    REGISTER_MESSAGE(ExcludedPackage);
    REGISTER_MESSAGE(ExpectedCharacterHere);
    REGISTER_MESSAGE(ExpectedFailOrSkip);
    REGISTER_MESSAGE(ExpectedPortName);
    REGISTER_MESSAGE(ExpectedTripletName);
<<<<<<< HEAD
    REGISTER_MESSAGE(ExpectedValueForOption);
    REGISTER_MESSAGE(ExtendedDocumenationAtUrl);
=======
    REGISTER_MESSAGE(ExtendedDocumentationAtUrl);
>>>>>>> 623995f3
    REGISTER_MESSAGE(FailedToProvisionCe);
    REGISTER_MESSAGE(FailedToRunToolToDetermineVersion);
    REGISTER_MESSAGE(FailedToStoreBackToMirror);
    REGISTER_MESSAGE(FailedToStoreBinaryCache);
    REGISTER_MESSAGE(FailedVendorAuthentication);
    REGISTER_MESSAGE(ForceSystemBinariesOnWeirdPlatforms);
    REGISTER_MESSAGE(FormattedParseMessageExpression);
    REGISTER_MESSAGE(GenerateMsgErrorParsingFormatArgs);
    REGISTER_MESSAGE(GenerateMsgIncorrectComment);
    REGISTER_MESSAGE(GenerateMsgNoArgumentValue);
    REGISTER_MESSAGE(GenerateMsgNoCommentValue);
    REGISTER_MESSAGE(GitCommandFailed);
    REGISTER_MESSAGE(GitStatusOutputExpectedFileName);
    REGISTER_MESSAGE(GitStatusOutputExpectedNewLine);
    REGISTER_MESSAGE(GitStatusOutputExpectedRenameOrNewline);
    REGISTER_MESSAGE(GitStatusUnknownFileStatus);
    REGISTER_MESSAGE(GitUnexpectedCommandOutput);
    REGISTER_MESSAGE(HashFileFailureToRead);
    REGISTER_MESSAGE(HeaderOnlyUsage);
    REGISTER_MESSAGE(HelpContactCommand);
    REGISTER_MESSAGE(HelpCreateCommand);
    REGISTER_MESSAGE(HelpDependInfoCommand);
    REGISTER_MESSAGE(HelpEditCommand);
    REGISTER_MESSAGE(HelpEnvCommand);
    REGISTER_MESSAGE(HelpExampleCommand);
    REGISTER_MESSAGE(HelpExportCommand);
    REGISTER_MESSAGE(HelpFormatManifestCommand);
    REGISTER_MESSAGE(HelpHashCommand);
    REGISTER_MESSAGE(HelpHistoryCommand);
    REGISTER_MESSAGE(HelpInitializeRegistryCommand);
    REGISTER_MESSAGE(HelpInstallCommand);
    REGISTER_MESSAGE(HelpListCommand);
    REGISTER_MESSAGE(HelpOwnsCommand);
    REGISTER_MESSAGE(HelpRemoveCommand);
    REGISTER_MESSAGE(HelpRemoveOutdatedCommand);
    REGISTER_MESSAGE(HelpResponseFileCommand);
    REGISTER_MESSAGE(HelpSearchCommand);
    REGISTER_MESSAGE(HelpTopicCommand);
    REGISTER_MESSAGE(HelpTopicsCommand);
    REGISTER_MESSAGE(HelpUpdateCommand);
    REGISTER_MESSAGE(HelpUpgradeCommand);
    REGISTER_MESSAGE(HelpVersionCommand);
    REGISTER_MESSAGE(IllegalFeatures);
    REGISTER_MESSAGE(IllegalPlatformSpec);
    REGISTER_MESSAGE(IncorrectNumberOfArgs);
    REGISTER_MESSAGE(InfoSetEnvVar);
    REGISTER_MESSAGE(InstallingFromLocation);
    REGISTER_MESSAGE(InstallingPackage);
    REGISTER_MESSAGE(InstallRootDir);
    REGISTER_MESSAGE(InstallWithSystemManager);
    REGISTER_MESSAGE(InstallWithSystemManagerMono);
    REGISTER_MESSAGE(InstallWithSystemManagerPkg);
    REGISTER_MESSAGE(InvalidArgument);
    REGISTER_MESSAGE(InvalidArgumentRequiresAbsolutePath);
    REGISTER_MESSAGE(InvalidArgumentRequiresBaseUrl);
    REGISTER_MESSAGE(InvalidArgumentRequiresBaseUrlAndToken);
    REGISTER_MESSAGE(InvalidArgumentRequiresNoneArguments);
    REGISTER_MESSAGE(InvalidArgumentRequiresOneOrTwoArguments);
    REGISTER_MESSAGE(InvalidArgumentRequiresPathArgument);
    REGISTER_MESSAGE(InvalidArgumentRequiresPrefix);
    REGISTER_MESSAGE(InvalidArgumentRequiresSingleArgument);
    REGISTER_MESSAGE(InvalidArgumentRequiresSingleStringArgument);
    REGISTER_MESSAGE(InvalidArgumentRequiresSourceArgument);
    REGISTER_MESSAGE(InvalidArgumentRequiresTwoOrThreeArguments);
    REGISTER_MESSAGE(InvalidArgumentRequiresValidToken);
    REGISTER_MESSAGE(InvalidFormatString);
    REGISTER_MESSAGE(JsonErrorFailedToParse);
    REGISTER_MESSAGE(JsonErrorFailedToRead);
    REGISTER_MESSAGE(JsonErrorMustBeAnObject);
    REGISTER_MESSAGE(JsonSwitch);
    REGISTER_MESSAGE(LaunchingProgramFailed);
    REGISTER_MESSAGE(LicenseExpressionContainsExtraPlus);
    REGISTER_MESSAGE(LicenseExpressionContainsInvalidCharacter);
    REGISTER_MESSAGE(LicenseExpressionContainsUnicode);
    REGISTER_MESSAGE(LicenseExpressionDocumentRefUnsupported);
    REGISTER_MESSAGE(LicenseExpressionExpectCompoundFoundParen);
    REGISTER_MESSAGE(LicenseExpressionExpectCompoundFoundWith);
    REGISTER_MESSAGE(LicenseExpressionExpectCompoundFoundWord);
    REGISTER_MESSAGE(LicenseExpressionExpectCompoundOrWithFoundWord);
    REGISTER_MESSAGE(LicenseExpressionExpectExceptionFoundCompound);
    REGISTER_MESSAGE(LicenseExpressionExpectExceptionFoundEof);
    REGISTER_MESSAGE(LicenseExpressionExpectExceptionFoundParen);
    REGISTER_MESSAGE(LicenseExpressionExpectLicenseFoundCompound);
    REGISTER_MESSAGE(LicenseExpressionExpectLicenseFoundEof);
    REGISTER_MESSAGE(LicenseExpressionExpectLicenseFoundParen);
    REGISTER_MESSAGE(LicenseExpressionImbalancedParens);
    REGISTER_MESSAGE(LicenseExpressionUnknownException);
    REGISTER_MESSAGE(LicenseExpressionUnknownLicense);
    REGISTER_MESSAGE(LoadingCommunityTriplet);
    REGISTER_MESSAGE(LoadingOverlayTriplet);
    REGISTER_MESSAGE(LocalizedMessageMustNotContainIndents);
    REGISTER_MESSAGE(LocalizedMessageMustNotEndWithNewline);
    REGISTER_MESSAGE(MonoInstructions);
    REGISTER_MESSAGE(MsiexecFailedToExtract);
    REGISTER_MESSAGE(NoArgumentsForOption);
    REGISTER_MESSAGE(NoLocalizationForMessages);
    REGISTER_MESSAGE(NoRegistryForPort);
    REGISTER_MESSAGE(PackageRootDir);
    REGISTER_MESSAGE(PackingVendorFailed);
    REGISTER_MESSAGE(ParseControlErrorInfoInvalidFields);
    REGISTER_MESSAGE(ParseControlErrorInfoMissingFields);
    REGISTER_MESSAGE(ParseControlErrorInfoTypesEntry);
    REGISTER_MESSAGE(ParseControlErrorInfoWhileLoading);
    REGISTER_MESSAGE(ParseControlErrorInfoWrongTypeFields);
    REGISTER_MESSAGE(PortNotInBaseline);
    REGISTER_MESSAGE(ProcessorArchitectureMalformed);
    REGISTER_MESSAGE(ProcessorArchitectureMissing);
    REGISTER_MESSAGE(ProcessorArchitectureW6432Malformed);
    REGISTER_MESSAGE(ProgramReturnedNonzeroExitCode);
    REGISTER_MESSAGE(PushingVendorFailed);
    REGISTER_MESSAGE(ReplaceSecretsError);
    REGISTER_MESSAGE(RestoredPackage);
    REGISTER_MESSAGE(RestoredPackagesFromVendor);
    REGISTER_MESSAGE(ResultsHeader);
    REGISTER_MESSAGE(SettingEnvVar);
    REGISTER_MESSAGE(SourceFieldPortNameMismatch);
    REGISTER_MESSAGE(SpecifiedFeatureTurnedOff);
    REGISTER_MESSAGE(SpecifyDirectoriesContaining);
    REGISTER_MESSAGE(SpecifyDirectoriesWhenSearching);
    REGISTER_MESSAGE(SpecifyHostArch);
    REGISTER_MESSAGE(SpecifyTargetArch);
    REGISTER_MESSAGE(StoredBinaryCache);
    REGISTER_MESSAGE(SystemApiErrorMessage);
    REGISTER_MESSAGE(ToolFetchFailed);
    REGISTER_MESSAGE(ToolInWin10);
    REGISTER_MESSAGE(TwoFeatureFlagsSpecified);
    REGISTER_MESSAGE(UnexpectedErrorDuringBulkDownload);
    REGISTER_MESSAGE(UnexpectedToolOutput);
    REGISTER_MESSAGE(UnknownBaselineFileContent);
    REGISTER_MESSAGE(UnknownBinaryProviderType);
    REGISTER_MESSAGE(UnknownOptions);
    REGISTER_MESSAGE(UnknownTool);
    REGISTER_MESSAGE(UnknownVariablesInTemplate);
    REGISTER_MESSAGE(UnsupportedShortOptions);
    REGISTER_MESSAGE(UnsupportedSystemName);
    REGISTER_MESSAGE(UnsupportedToolchain);
    REGISTER_MESSAGE(UpdateBaselineAddBaselineNoManifest);
    REGISTER_MESSAGE(UpdateBaselineLocalGitError);
    REGISTER_MESSAGE(UpdateBaselineNoConfiguration);
    REGISTER_MESSAGE(UpdateBaselineNoExistingBuiltinBaseline);
    REGISTER_MESSAGE(UpdateBaselineNoUpdate);
    REGISTER_MESSAGE(UpdateBaselineRemoteGitError);
    REGISTER_MESSAGE(UpdateBaselineUpdatedBaseline);
    REGISTER_MESSAGE(UploadedBinaries);
    REGISTER_MESSAGE(UploadedPackagesToVendor);
    REGISTER_MESSAGE(UploadingBinariesToVendor);
    REGISTER_MESSAGE(UploadingBinariesUsingVendor);
    REGISTER_MESSAGE(UseEnvVar);
    REGISTER_MESSAGE(UsingCommunityTriplet);
    REGISTER_MESSAGE(UsingManifestAt);
    REGISTER_MESSAGE(VcpkgCeIsExperimental);
    REGISTER_MESSAGE(VcpkgDisallowedClassicMode);
    REGISTER_MESSAGE(VcpkgHasCrashed);
    REGISTER_MESSAGE(VcpkgInvalidCommand);
    REGISTER_MESSAGE(VcpkgRootsDir);
    REGISTER_MESSAGE(VcpkgSendMetricsButDisabled);
    REGISTER_MESSAGE(VersionCommandHeader);
    REGISTER_MESSAGE(VersionConstraintViolated);
    REGISTER_MESSAGE(VersionInvalidDate);
    REGISTER_MESSAGE(VersionInvalidRelaxed);
    REGISTER_MESSAGE(VersionInvalidSemver);
    REGISTER_MESSAGE(VersionSpecMismatch);
    REGISTER_MESSAGE(VSExaminedInstances);
    REGISTER_MESSAGE(VSExaminedPaths);
    REGISTER_MESSAGE(VSNoInstances);
    REGISTER_MESSAGE(WaitingForChildrenToExit);
    REGISTER_MESSAGE(WaitingToTakeFilesystemLock);
    REGISTER_MESSAGE(WarningMessageMustUsePrintWarning);
    REGISTER_MESSAGE(WarningsTreatedAsErrors);
}<|MERGE_RESOLUTION|>--- conflicted
+++ resolved
@@ -518,12 +518,8 @@
     REGISTER_MESSAGE(ExpectedFailOrSkip);
     REGISTER_MESSAGE(ExpectedPortName);
     REGISTER_MESSAGE(ExpectedTripletName);
-<<<<<<< HEAD
     REGISTER_MESSAGE(ExpectedValueForOption);
-    REGISTER_MESSAGE(ExtendedDocumenationAtUrl);
-=======
     REGISTER_MESSAGE(ExtendedDocumentationAtUrl);
->>>>>>> 623995f3
     REGISTER_MESSAGE(FailedToProvisionCe);
     REGISTER_MESSAGE(FailedToRunToolToDetermineVersion);
     REGISTER_MESSAGE(FailedToStoreBackToMirror);
