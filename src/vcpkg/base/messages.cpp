#include <vcpkg/base/json.h>
#include <vcpkg/base/messages.h>
#include <vcpkg/base/system.debug.h>

using namespace vcpkg;

namespace vcpkg::msg
{
    REGISTER_MESSAGE(SeeURL);
    REGISTER_MESSAGE(NoteMessage);
    REGISTER_MESSAGE(WarningMessage);
    REGISTER_MESSAGE(ErrorMessage);
    REGISTER_MESSAGE(InternalErrorMessage);
    REGISTER_MESSAGE(InternalErrorMessageContact);
    REGISTER_MESSAGE(BothYesAndNoOptionSpecifiedError);

    // basic implementation - the write_unlocalized_text_to_stdout
#if defined(_WIN32)
    static bool is_console(HANDLE h)
    {
        DWORD mode = 0;
        // GetConsoleMode succeeds iff `h` is a console
        // we do not actually care about the mode of the console
        return GetConsoleMode(h, &mode);
    }

    static void check_write(BOOL success)
    {
        if (!success)
        {
            ::fwprintf(stderr, L"[DEBUG] Failed to write to stdout: %lu\n", GetLastError());
            std::abort();
        }
    }
    static DWORD size_to_write(::size_t size) { return size > MAXDWORD ? MAXDWORD : static_cast<DWORD>(size); }

    static void write_unlocalized_text_impl(Color c, StringView sv, HANDLE the_handle, bool is_console)
    {
        if (sv.empty()) return;

        if (is_console)
        {
            WORD original_color = 0;
            if (c != Color::none)
            {
                CONSOLE_SCREEN_BUFFER_INFO console_screen_buffer_info{};
                ::GetConsoleScreenBufferInfo(the_handle, &console_screen_buffer_info);
                original_color = console_screen_buffer_info.wAttributes;
                ::SetConsoleTextAttribute(the_handle, static_cast<WORD>(c) | (original_color & 0xF0));
            }

            auto as_wstr = Strings::to_utf16(sv);

            const wchar_t* pointer = as_wstr.data();
            ::size_t size = as_wstr.size();

            while (size != 0)
            {
                DWORD written = 0;
                check_write(::WriteConsoleW(the_handle, pointer, size_to_write(size), &written, nullptr));
                pointer += written;
                size -= written;
            }

            if (c != Color::none)
            {
                ::SetConsoleTextAttribute(the_handle, original_color);
            }
        }
        else
        {
            const char* pointer = sv.data();
            ::size_t size = sv.size();

            while (size != 0)
            {
                DWORD written = 0;
                check_write(::WriteFile(the_handle, pointer, size_to_write(size), &written, nullptr));
                pointer += written;
                size -= written;
            }
        }
    }

    void write_unlocalized_text_to_stdout(Color c, StringView sv)
    {
        static const HANDLE stdout_handle = ::GetStdHandle(STD_OUTPUT_HANDLE);
        static const bool stdout_is_console = is_console(stdout_handle);
        return write_unlocalized_text_impl(c, sv, stdout_handle, stdout_is_console);
    }

    void write_unlocalized_text_to_stderr(Color c, StringView sv)
    {
        static const HANDLE stderr_handle = ::GetStdHandle(STD_ERROR_HANDLE);
        static const bool stderr_is_console = is_console(stderr_handle);
        return write_unlocalized_text_impl(c, sv, stderr_handle, stderr_is_console);
    }
#else
    static void write_all(const char* ptr, size_t to_write, int fd)
    {
        while (to_write != 0)
        {
            auto written = ::write(fd, ptr, to_write);
            if (written == -1)
            {
                ::fprintf(stderr, "[DEBUG] Failed to print to stdout: %d\n", errno);
                std::abort();
            }
            ptr += written;
            to_write -= written;
        }
    }

    static void write_unlocalized_text_impl(Color c, StringView sv, int fd, bool is_a_tty)
    {
        static constexpr char reset_color_sequence[] = {'\033', '[', '0', 'm'};

        if (sv.empty()) return;

        bool reset_color = false;
        if (is_a_tty && c != Color::none)
        {
            reset_color = true;

            const char set_color_sequence[] = {'\033', '[', '9', static_cast<char>(c), 'm'};
            write_all(set_color_sequence, sizeof(set_color_sequence), fd);
        }

        write_all(sv.data(), sv.size(), fd);

        if (reset_color)
        {
            write_all(reset_color_sequence, sizeof(reset_color_sequence), fd);
        }
    }

    void write_unlocalized_text_to_stdout(Color c, StringView sv)
    {
        static bool is_a_tty = ::isatty(STDOUT_FILENO);
        return write_unlocalized_text_impl(c, sv, STDOUT_FILENO, is_a_tty);
    }

    void write_unlocalized_text_to_stderr(Color c, StringView sv)
    {
        static bool is_a_tty = ::isatty(STDERR_FILENO);
        return write_unlocalized_text_impl(c, sv, STDERR_FILENO, is_a_tty);
    }
#endif

    namespace
    {
        struct Messages
        {
            // this is basically a SoA - each index is:
            // {
            //   name
            //   default_string
            //   localization_comment
            //   localized_string
            // }
            // requires: names.size() == default_strings.size() == localized_strings.size()
            std::vector<StringLiteral> names;
            std::vector<StringLiteral> default_strings;     // const after startup
            std::vector<std::string> localization_comments; // const after startup

            bool initialized = false;
            std::vector<std::string> localized_strings;
        };

        // to avoid static initialization order issues,
        // everything that needs the messages needs to get it from this function
        Messages& messages()
        {
            static Messages m;
            return m;
        }
    }

    void threadunsafe_initialize_context()
    {
        Messages& m = messages();
        if (m.initialized)
        {
            write_unlocalized_text_to_stdout(
                Color::error, "double-initialized message context; this is a very serious bug in vcpkg\n");
            Checks::exit_fail(VCPKG_LINE_INFO);
        }
        m.localized_strings.resize(m.names.size());
        m.initialized = true;

        std::set<StringLiteral, std::less<>> names_set(m.names.begin(), m.names.end());
        if (names_set.size() < m.names.size())
        {
            // This will not trigger on any correct code path, so it's fine to use a naive O(n^2)
            for (size_t i = 0; i < m.names.size() - 1; ++i)
            {
                for (size_t j = i + 1; j < m.names.size(); ++j)
                {
                    if (m.names[i] == m.names[j])
                    {
                        write_unlocalized_text_to_stdout(
                            Color::error,
                            fmt::format("INTERNAL ERROR: localization message '{}' has been declared multiple times\n",
                                        m.names[i]));
                        write_unlocalized_text_to_stdout(Color::error, fmt::format("INTERNAL ERROR: first message:\n"));
                        write_unlocalized_text_to_stdout(Color::none, m.default_strings[i]);
                        write_unlocalized_text_to_stdout(Color::error,
                                                         fmt::format("\nINTERNAL ERROR: second message:\n"));
                        write_unlocalized_text_to_stdout(Color::none, m.default_strings[j]);
                        write_unlocalized_text_to_stdout(Color::none, "\n");
                        ::abort();
                    }
                }
            }
            Checks::unreachable(VCPKG_LINE_INFO);
        }
    }
    static void load_from_message_map(const Json::Object& message_map)
    {
        Messages& m = messages();
        std::vector<std::string> names_without_localization;

        for (::size_t index = 0; index < m.names.size(); ++index)
        {
            const auto& name = m.names[index];
            if (auto p = message_map.get(m.names[index]))
            {
                m.localized_strings[index] = p->string(VCPKG_LINE_INFO).to_string();
            }
            else if (Debug::g_debugging)
            {
                // we only want to print these in debug
                names_without_localization.emplace_back(name);
            }
        }

        if (!names_without_localization.empty())
        {
            println(Color::warning, msgNoLocalizationForMessages);
            for (const auto& name : names_without_localization)
            {
                write_unlocalized_text_to_stdout(Color::warning, fmt::format("    - {}\n", name));
            }
        }
    }

    static std::string locale_file_name(StringView language)
    {
        std::string filename = "messages.";
        filename.append(language.begin(), language.end()).append(".json");
        return filename;
    }

    void threadunsafe_initialize_context(const Filesystem& fs, StringView language, const Path& locale_base)
    {
        threadunsafe_initialize_context();

        auto path_to_locale = locale_base / locale_file_name(language);

        auto message_map = Json::parse_file(VCPKG_LINE_INFO, fs, path_to_locale);
        if (!message_map.first.is_object())
        {
            write_unlocalized_text_to_stdout(
                Color::error,
                fmt::format("Invalid locale file '{}' - locale file must be an object.\n", path_to_locale));
            Checks::exit_fail(VCPKG_LINE_INFO);
        }

        load_from_message_map(message_map.first.object(VCPKG_LINE_INFO));
    }

    ::size_t detail::number_of_messages() { return messages().names.size(); }

    std::string detail::format_examples_for_args(StringView extra_comment,
                                                 const detail::FormatArgAbi* args,
                                                 std::size_t arg_count)
    {
        std::vector<std::string> blocks;
        if (!extra_comment.empty())
        {
            blocks.emplace_back(extra_comment.data(), extra_comment.size());
        }

        for (std::size_t idx = 0; idx < arg_count; ++idx)
        {
            auto& arg = args[idx];
            if (arg.example[0] != '\0')
            {
                blocks.emplace_back(fmt::format("An example of {{{}}} is {}.", arg.name, arg.example));
            }
        }

        return Strings::join(" ", blocks);
    }

    ::size_t detail::startup_register_message(StringLiteral name, StringLiteral format_string, std::string&& comment)
    {
        Messages& m = messages();
        const auto res = m.names.size();
        m.names.push_back(name);
        m.default_strings.push_back(format_string);
        m.localization_comments.push_back(std::move(comment));
        return res;
    }

    StringView detail::get_format_string(::size_t index)
    {
        Messages& m = messages();
        Checks::check_exit(VCPKG_LINE_INFO, m.localized_strings.size() == m.default_strings.size());
        Checks::check_exit(VCPKG_LINE_INFO, index < m.default_strings.size());
        const auto& localized = m.localized_strings[index];
        if (localized.empty())
        {
            return m.default_strings[index];
        }
        else
        {
            return localized;
        }
    }
    StringView detail::get_message_name(::size_t index)
    {
        Messages& m = messages();
        Checks::check_exit(VCPKG_LINE_INFO, index < m.names.size());
        return m.names[index];
    }
    StringView detail::get_default_format_string(::size_t index)
    {
        Messages& m = messages();
        Checks::check_exit(VCPKG_LINE_INFO, index < m.default_strings.size());
        return m.default_strings[index];
    }
    StringView detail::get_localization_comment(::size_t index)
    {
        Messages& m = messages();
        Checks::check_exit(VCPKG_LINE_INFO, index < m.localization_comments.size());
        return m.localization_comments[index];
    }

    LocalizedString detail::internal_vformat(::size_t index, fmt::format_args args)
    {
        auto fmt_string = get_format_string(index);
        try
        {
            return LocalizedString::from_raw(fmt::vformat({fmt_string.data(), fmt_string.size()}, args));
        }
        catch (...)
        {
            auto default_format_string = get_default_format_string(index);
            try
            {
                return LocalizedString::from_raw(
                    fmt::vformat({default_format_string.data(), default_format_string.size()}, args));
            }
            catch (...)
            {
                ::fprintf(stderr,
                          "INTERNAL ERROR: failed to format default format string for index %zu\nformat string: %.*s\n",
                          index,
                          (int)default_format_string.size(),
                          default_format_string.data());
                Checks::exit_fail(VCPKG_LINE_INFO);
            }
        }
    }

    void println_warning(const LocalizedString& s)
    {
        print(Color::warning, format(msgWarningMessage).append(s).append_raw('\n'));
    }

    void println_error(const LocalizedString& s)
    {
        print(Color::error, format(msgErrorMessage).append(s).append_raw('\n'));
    }
}

namespace
{
    struct NullMessageSink : MessageSink
    {
        virtual void print(Color, StringView) override { }
    };

    NullMessageSink null_sink_instance;

    struct StdOutMessageSink : MessageSink
    {
        virtual void print(Color c, StringView sv) override { msg::write_unlocalized_text_to_stdout(c, sv); }
    };

    StdOutMessageSink stdout_sink_instance;

    struct StdErrMessageSink : MessageSink
    {
        virtual void print(Color c, StringView sv) override { msg::write_unlocalized_text_to_stderr(c, sv); }
    };

    StdErrMessageSink stderr_sink_instance;
}

namespace vcpkg
{
    MessageSink& null_sink = null_sink_instance;
    MessageSink& stdout_sink = stdout_sink_instance;
    MessageSink& stderr_sink = stderr_sink_instance;

    REGISTER_MESSAGE(AddArtifactOnlyOne);
    REGISTER_MESSAGE(AddFirstArgument);
    REGISTER_MESSAGE(AddingCompletionEntry);
    REGISTER_MESSAGE(AddPortRequiresManifest);
    REGISTER_MESSAGE(AddPortSucceeded);
    REGISTER_MESSAGE(AddTripletExpressionNotAllowed);
    REGISTER_MESSAGE(AddVersionAddedVersionToFile);
    REGISTER_MESSAGE(AddVersionCommitChangesReminder);
    REGISTER_MESSAGE(AddVersionCommitResultReminder);
    REGISTER_MESSAGE(AddVersionDetectLocalChangesError);
    REGISTER_MESSAGE(AddVersionFileNotFound);
    REGISTER_MESSAGE(AddVersionFormatPortSuggestion);
    REGISTER_MESSAGE(AddVersionIgnoringOptionAll);
    REGISTER_MESSAGE(AddVersionLoadPortFailed);
    REGISTER_MESSAGE(AddVersionNewFile);
    REGISTER_MESSAGE(AddVersionNewShaIs);
    REGISTER_MESSAGE(AddVersionNoFilesUpdated);
    REGISTER_MESSAGE(AddVersionNoFilesUpdatedForPort);
    REGISTER_MESSAGE(AddVersionNoGitSha);
    REGISTER_MESSAGE(AddVersionOldShaIs);
    REGISTER_MESSAGE(AddVersionOverwriteOptionSuggestion);
    REGISTER_MESSAGE(AddVersionPortDoesNotExist);
    REGISTER_MESSAGE(AddVersionPortFilesShaChanged);
    REGISTER_MESSAGE(AddVersionPortFilesShaUnchanged);
    REGISTER_MESSAGE(AddVersionPortHasImproperFormat);
    REGISTER_MESSAGE(AddVersionSuggestNewVersionScheme);
    REGISTER_MESSAGE(AddVersionUnableToParseVersionsFile);
    REGISTER_MESSAGE(AddVersionUncommittedChanges);
    REGISTER_MESSAGE(AddVersionUpdateVersionReminder);
    REGISTER_MESSAGE(AddVersionUseOptionAll);
    REGISTER_MESSAGE(AddVersionVersionAlreadyInFile);
    REGISTER_MESSAGE(AddVersionVersionIs);
    REGISTER_MESSAGE(AllFormatArgsRawArgument);
    REGISTER_MESSAGE(AllFormatArgsUnbalancedBraces);
    REGISTER_MESSAGE(AlreadyInstalled);
    REGISTER_MESSAGE(AlreadyInstalledNotHead);
    REGISTER_MESSAGE(AnotherInstallationInProgress);
    REGISTER_MESSAGE(AppliedUserIntegration);
    REGISTER_MESSAGE(AttemptingToFetchPackagesFromVendor);
    REGISTER_MESSAGE(AuthenticationMayRequireManualAction);
    REGISTER_MESSAGE(AutomaticLinkingForMSBuildProjects);
    REGISTER_MESSAGE(AutoSettingEnvVar);
    REGISTER_MESSAGE(BuildAlreadyInstalled);
    REGISTER_MESSAGE(BuildDependenciesMissing);
    REGISTER_MESSAGE(BuildingFromHead);
    REGISTER_MESSAGE(BuildingPackage);
    REGISTER_MESSAGE(BuildingPackageFailed);
    REGISTER_MESSAGE(BuildingPackageFailedDueToMissingDeps);
    REGISTER_MESSAGE(BuildResultBuildFailed);
    REGISTER_MESSAGE(BuildResultCacheMissing);
    REGISTER_MESSAGE(BuildResultCascadeDueToMissingDependencies);
    REGISTER_MESSAGE(BuildResultDownloaded);
    REGISTER_MESSAGE(BuildResultExcluded);
    REGISTER_MESSAGE(BuildResultFileConflicts);
    REGISTER_MESSAGE(BuildResultPostBuildChecksFailed);
    REGISTER_MESSAGE(BuildResultRemoved);
    REGISTER_MESSAGE(BuildResultSucceeded);
    REGISTER_MESSAGE(BuildResultSummaryHeader);
    REGISTER_MESSAGE(BuildResultSummaryLine);
    REGISTER_MESSAGE(BuildTroubleshootingMessage1);
    REGISTER_MESSAGE(BuildTroubleshootingMessage2);
    REGISTER_MESSAGE(BuildTroubleshootingMessage3);
    REGISTER_MESSAGE(BuildTroubleshootingMessage4);
    REGISTER_MESSAGE(ChecksFailedCheck);
    REGISTER_MESSAGE(ChecksUnreachableCode);
    REGISTER_MESSAGE(ChecksUpdateVcpkg);
    REGISTER_MESSAGE(CiBaselineAllowUnexpectedPassingRequiresBaseline);
    REGISTER_MESSAGE(CiBaselineDisallowedCascade);
    REGISTER_MESSAGE(CiBaselineRegression);
    REGISTER_MESSAGE(CiBaselineRegressionHeader);
    REGISTER_MESSAGE(CiBaselineUnexpectedPass);
    REGISTER_MESSAGE(CmakeTargetsExcluded);
    REGISTER_MESSAGE(CMakeTargetsUsage);
    REGISTER_MESSAGE(CMakeTargetsUsageHeuristicMessage);
    REGISTER_MESSAGE(CMakeToolChainFile);
    REGISTER_MESSAGE(CommandFailed);
    REGISTER_MESSAGE(CompressFolderFailed);
    REGISTER_MESSAGE(CouldNotDeduceNugetIdAndVersion);
    REGISTER_MESSAGE(CreatedNuGetPackage);
    REGISTER_MESSAGE(CurlReportedUnexpectedResults);
    REGISTER_MESSAGE(DefaultBrowserLaunched);
    REGISTER_MESSAGE(DefaultPathToBinaries);
    REGISTER_MESSAGE(DetectCompilerHash);
    REGISTER_MESSAGE(DownloadAvailable);
    REGISTER_MESSAGE(DownloadedSources);
    REGISTER_MESSAGE(DownloadingVcpkgCeBundle);
    REGISTER_MESSAGE(DownloadingVcpkgCeBundleLatest);
    REGISTER_MESSAGE(EmailVcpkgTeam);
    REGISTER_MESSAGE(EmptyLicenseExpression);
    REGISTER_MESSAGE(EnvStrFailedToExtract);
    REGISTER_MESSAGE(ErrorDetectingCompilerInfo);
    REGISTER_MESSAGE(ErrorIndividualPackagesUnsupported);
    REGISTER_MESSAGE(ErrorInvalidClassicModeOption);
    REGISTER_MESSAGE(ErrorInvalidManifestModeOption);
    REGISTER_MESSAGE(ErrorMessageMustUsePrintError);
    REGISTER_MESSAGE(ErrorMissingVcpkgRoot);
    REGISTER_MESSAGE(ErrorNoVSInstance);
    REGISTER_MESSAGE(ErrorNoVSInstanceAt);
    REGISTER_MESSAGE(ErrorNoVSInstanceFullVersion);
    REGISTER_MESSAGE(ErrorNoVSInstanceVersion);
    REGISTER_MESSAGE(ErrorRequireBaseline);
    REGISTER_MESSAGE(ErrorRequirePackagesList);
    REGISTER_MESSAGE(ErrorUnableToDetectCompilerInfo);
    REGISTER_MESSAGE(ErrorVcvarsUnsupported);
    REGISTER_MESSAGE(ErrorVsCodeNotFound);
    REGISTER_MESSAGE(ErrorVsCodeNotFoundPathExamined);
    REGISTER_MESSAGE(ExcludedPackage);
    REGISTER_MESSAGE(ExpectedCharacterHere);
    REGISTER_MESSAGE(ExpectedFailOrSkip);
    REGISTER_MESSAGE(ExpectedPortName);
    REGISTER_MESSAGE(ExpectedTripletName);
    REGISTER_MESSAGE(ExtendedDocumenationAtUrl);
    REGISTER_MESSAGE(FailedToExtract);
    REGISTER_MESSAGE(FailedToParseCMakeConsoleOut);
    REGISTER_MESSAGE(FailedToProvisionCe);
    REGISTER_MESSAGE(FailedToRunToolToDetermineVersion);
    REGISTER_MESSAGE(FailedToStoreBackToMirror);
    REGISTER_MESSAGE(FailedToStoreBinaryCache);
    REGISTER_MESSAGE(FailedVendorAuthentication);
<<<<<<< HEAD
    REGISTER_MESSAGE(FeedbackAppreciated);
=======
    REGISTER_MESSAGE(FishCompletion);
>>>>>>> 1428a27a
    REGISTER_MESSAGE(ForceSystemBinariesOnWeirdPlatforms);
    REGISTER_MESSAGE(FormattedParseMessageExpression);
    REGISTER_MESSAGE(GenerateMsgErrorParsingFormatArgs);
    REGISTER_MESSAGE(GenerateMsgIncorrectComment);
    REGISTER_MESSAGE(GenerateMsgNoArgumentValue);
    REGISTER_MESSAGE(GenerateMsgNoCommentValue);
    REGISTER_MESSAGE(GitCommandFailed);
    REGISTER_MESSAGE(GitStatusOutputExpectedFileName);
    REGISTER_MESSAGE(GitStatusOutputExpectedNewLine);
    REGISTER_MESSAGE(GitStatusOutputExpectedRenameOrNewline);
    REGISTER_MESSAGE(GitStatusUnknownFileStatus);
    REGISTER_MESSAGE(GitUnexpectedCommandOutput);
    REGISTER_MESSAGE(HashFileFailureToRead);
    REGISTER_MESSAGE(HeaderOnlyUsage);
    REGISTER_MESSAGE(IllegalFeatures);
    REGISTER_MESSAGE(IllegalPlatformSpec);
    REGISTER_MESSAGE(InfoSetEnvVar);
    REGISTER_MESSAGE(InstallingFromLocation);
    REGISTER_MESSAGE(InstallingPackage);
    REGISTER_MESSAGE(InstallPackageInstruction);
    REGISTER_MESSAGE(InstallWithSystemManager);
    REGISTER_MESSAGE(InstallWithSystemManagerMono);
    REGISTER_MESSAGE(InstallWithSystemManagerPkg);
    REGISTER_MESSAGE(IntegrationFailed);
    REGISTER_MESSAGE(InvalidArgument);
    REGISTER_MESSAGE(InvalidArgumentRequiresAbsolutePath);
    REGISTER_MESSAGE(InvalidArgumentRequiresBaseUrl);
    REGISTER_MESSAGE(InvalidArgumentRequiresBaseUrlAndToken);
    REGISTER_MESSAGE(InvalidArgumentRequiresNoneArguments);
    REGISTER_MESSAGE(InvalidArgumentRequiresOneOrTwoArguments);
    REGISTER_MESSAGE(InvalidArgumentRequiresPathArgument);
    REGISTER_MESSAGE(InvalidArgumentRequiresPrefix);
    REGISTER_MESSAGE(InvalidArgumentRequiresSingleArgument);
    REGISTER_MESSAGE(InvalidArgumentRequiresSingleStringArgument);
    REGISTER_MESSAGE(InvalidArgumentRequiresSourceArgument);
    REGISTER_MESSAGE(InvalidArgumentRequiresTwoOrThreeArguments);
    REGISTER_MESSAGE(InvalidArgumentRequiresValidToken);
    REGISTER_MESSAGE(InvalidFormatString);
    REGISTER_MESSAGE(JsonErrorFailedToParse);
    REGISTER_MESSAGE(JsonErrorFailedToRead);
    REGISTER_MESSAGE(JsonErrorMustBeAnObject);
    REGISTER_MESSAGE(LaunchingProgramFailed);
    REGISTER_MESSAGE(LicenseExpressionContainsExtraPlus);
    REGISTER_MESSAGE(LicenseExpressionContainsInvalidCharacter);
    REGISTER_MESSAGE(LicenseExpressionContainsUnicode);
    REGISTER_MESSAGE(LicenseExpressionDocumentRefUnsupported);
    REGISTER_MESSAGE(LicenseExpressionExpectCompoundFoundParen);
    REGISTER_MESSAGE(LicenseExpressionExpectCompoundFoundWith);
    REGISTER_MESSAGE(LicenseExpressionExpectCompoundFoundWord);
    REGISTER_MESSAGE(LicenseExpressionExpectCompoundOrWithFoundWord);
    REGISTER_MESSAGE(LicenseExpressionExpectExceptionFoundCompound);
    REGISTER_MESSAGE(LicenseExpressionExpectExceptionFoundEof);
    REGISTER_MESSAGE(LicenseExpressionExpectExceptionFoundParen);
    REGISTER_MESSAGE(LicenseExpressionExpectLicenseFoundCompound);
    REGISTER_MESSAGE(LicenseExpressionExpectLicenseFoundEof);
    REGISTER_MESSAGE(LicenseExpressionExpectLicenseFoundParen);
    REGISTER_MESSAGE(LicenseExpressionImbalancedParens);
    REGISTER_MESSAGE(LicenseExpressionUnknownException);
    REGISTER_MESSAGE(LicenseExpressionUnknownLicense);
    REGISTER_MESSAGE(LoadingCommunityTriplet);
    REGISTER_MESSAGE(LoadingDependencyInformation);
    REGISTER_MESSAGE(LoadingOverlayTriplet);
    REGISTER_MESSAGE(LocalizedMessageMustNotContainIndents);
    REGISTER_MESSAGE(LocalizedMessageMustNotEndWithNewline);
    REGISTER_MESSAGE(Missing7zHeader);
    REGISTER_MESSAGE(MissingExtension);
    REGISTER_MESSAGE(MonoInstructions);
    REGISTER_MESSAGE(MsiexecFailedToExtract);
<<<<<<< HEAD
    REGISTER_MESSAGE(NavigateToNPS);
    REGISTER_MESSAGE(NoCachedPackages);
=======
    REGISTER_MESSAGE(NewConfigurationAlreadyExists);
    REGISTER_MESSAGE(NewManifestAlreadyExists);
    REGISTER_MESSAGE(NewNameCannotBeEmpty);
    REGISTER_MESSAGE(NewOnlyOneVersionKind);
    REGISTER_MESSAGE(NewSpecifyNameVersionOrApplication);
    REGISTER_MESSAGE(NewVersionCannotBeEmpty);
>>>>>>> 1428a27a
    REGISTER_MESSAGE(NoLocalizationForMessages);
    REGISTER_MESSAGE(NoRegistryForPort);
    REGISTER_MESSAGE(NugetPackageFileSucceededButCreationFailed);
    REGISTER_MESSAGE(PackageFailedtWhileExtracting);
    REGISTER_MESSAGE(PackingVendorFailed);
    REGISTER_MESSAGE(ParseControlErrorInfoInvalidFields);
    REGISTER_MESSAGE(ParseControlErrorInfoMissingFields);
    REGISTER_MESSAGE(ParseControlErrorInfoTypesEntry);
    REGISTER_MESSAGE(ParseControlErrorInfoWhileLoading);
    REGISTER_MESSAGE(ParseControlErrorInfoWrongTypeFields);
    REGISTER_MESSAGE(PortDependencyConflict);
    REGISTER_MESSAGE(PortNotInBaseline);
<<<<<<< HEAD
    REGISTER_MESSAGE(PortSupportsField);
=======
    REGISTER_MESSAGE(PreviousIntegrationFileRemains);
>>>>>>> 1428a27a
    REGISTER_MESSAGE(ProcessorArchitectureMalformed);
    REGISTER_MESSAGE(ProcessorArchitectureMissing);
    REGISTER_MESSAGE(ProcessorArchitectureW6432Malformed);
    REGISTER_MESSAGE(ProgramReturnedNonzeroExitCode);
    REGISTER_MESSAGE(PushingVendorFailed);
    REGISTER_MESSAGE(ReplaceSecretsError);
    REGISTER_MESSAGE(RestoredPackage);
    REGISTER_MESSAGE(RestoredPackagesFromVendor);
    REGISTER_MESSAGE(ResultsHeader);
    REGISTER_MESSAGE(SettingEnvVar);
    REGISTER_MESSAGE(SourceFieldPortNameMismatch);
    REGISTER_MESSAGE(StoredBinaryCache);
<<<<<<< HEAD
    REGISTER_MESSAGE(SupportedPort);
=======
    REGISTER_MESSAGE(SuggestStartingBashShell);
>>>>>>> 1428a27a
    REGISTER_MESSAGE(SystemApiErrorMessage);
    REGISTER_MESSAGE(ToolFetchFailed);
    REGISTER_MESSAGE(ToolInWin10);
    REGISTER_MESSAGE(UnexpectedErrorDuringBulkDownload);
    REGISTER_MESSAGE(UnexpectedExtension);
    REGISTER_MESSAGE(UnexpectedFormat);
    REGISTER_MESSAGE(UnexpectedToolOutput);
    REGISTER_MESSAGE(UnknownBaselineFileContent);
    REGISTER_MESSAGE(UnknownBinaryProviderType);
    REGISTER_MESSAGE(UnknownParameterForIntegrate);
    REGISTER_MESSAGE(UnknownTool);
    REGISTER_MESSAGE(UnknownVariablesInTemplate);
    REGISTER_MESSAGE(UnsupportedPort);
    REGISTER_MESSAGE(UnsupportedPortDependency);
    REGISTER_MESSAGE(UnsupportedSystemName);
    REGISTER_MESSAGE(UnsupportedToolchain);
    REGISTER_MESSAGE(UpdateBaselineAddBaselineNoManifest);
    REGISTER_MESSAGE(UpdateBaselineLocalGitError);
    REGISTER_MESSAGE(UpdateBaselineNoConfiguration);
    REGISTER_MESSAGE(UpdateBaselineNoExistingBuiltinBaseline);
    REGISTER_MESSAGE(UpdateBaselineNoUpdate);
    REGISTER_MESSAGE(UpdateBaselineRemoteGitError);
    REGISTER_MESSAGE(UpdateBaselineUpdatedBaseline);
    REGISTER_MESSAGE(UploadedBinaries);
    REGISTER_MESSAGE(UploadedPackagesToVendor);
    REGISTER_MESSAGE(UploadingBinariesToVendor);
    REGISTER_MESSAGE(UploadingBinariesUsingVendor);
    REGISTER_MESSAGE(UseEnvVar);
    REGISTER_MESSAGE(UserWideIntegrationDeleted);
    REGISTER_MESSAGE(UserWideIntegrationRemoved);
    REGISTER_MESSAGE(UsingCommunityTriplet);
    REGISTER_MESSAGE(UsingManifestAt);
    REGISTER_MESSAGE(VcpkgCeIsExperimental);
    REGISTER_MESSAGE(VcpkgCompletion);
    REGISTER_MESSAGE(VcpkgDisallowedClassicMode);
    REGISTER_MESSAGE(VcpkgHasCrashed);
    REGISTER_MESSAGE(VcpkgInvalidCommand);
    REGISTER_MESSAGE(VcpkgSendMetricsButDisabled);
    REGISTER_MESSAGE(VersionCommandHeader);
    REGISTER_MESSAGE(VersionConstraintViolated);
    REGISTER_MESSAGE(VersionInvalidDate);
    REGISTER_MESSAGE(VersionInvalidRelaxed);
    REGISTER_MESSAGE(VersionInvalidSemver);
    REGISTER_MESSAGE(VersionSpecMismatch);
    REGISTER_MESSAGE(VSExaminedInstances);
    REGISTER_MESSAGE(VSExaminedPaths);
    REGISTER_MESSAGE(VSNoInstances);
    REGISTER_MESSAGE(WaitingForChildrenToExit);
    REGISTER_MESSAGE(WaitingToTakeFilesystemLock);
    REGISTER_MESSAGE(WarningMessageMustUsePrintWarning);
    REGISTER_MESSAGE(WarningsTreatedAsErrors);
}<|MERGE_RESOLUTION|>--- conflicted
+++ resolved
@@ -524,11 +524,8 @@
     REGISTER_MESSAGE(FailedToStoreBackToMirror);
     REGISTER_MESSAGE(FailedToStoreBinaryCache);
     REGISTER_MESSAGE(FailedVendorAuthentication);
-<<<<<<< HEAD
     REGISTER_MESSAGE(FeedbackAppreciated);
-=======
     REGISTER_MESSAGE(FishCompletion);
->>>>>>> 1428a27a
     REGISTER_MESSAGE(ForceSystemBinariesOnWeirdPlatforms);
     REGISTER_MESSAGE(FormattedParseMessageExpression);
     REGISTER_MESSAGE(GenerateMsgErrorParsingFormatArgs);
@@ -597,17 +594,14 @@
     REGISTER_MESSAGE(MissingExtension);
     REGISTER_MESSAGE(MonoInstructions);
     REGISTER_MESSAGE(MsiexecFailedToExtract);
-<<<<<<< HEAD
-    REGISTER_MESSAGE(NavigateToNPS);
-    REGISTER_MESSAGE(NoCachedPackages);
-=======
+	REGISTER_MESSAGE(NavigateToNPS);
     REGISTER_MESSAGE(NewConfigurationAlreadyExists);
     REGISTER_MESSAGE(NewManifestAlreadyExists);
     REGISTER_MESSAGE(NewNameCannotBeEmpty);
     REGISTER_MESSAGE(NewOnlyOneVersionKind);
     REGISTER_MESSAGE(NewSpecifyNameVersionOrApplication);
     REGISTER_MESSAGE(NewVersionCannotBeEmpty);
->>>>>>> 1428a27a
+    REGISTER_MESSAGE(NoCachedPackages);
     REGISTER_MESSAGE(NoLocalizationForMessages);
     REGISTER_MESSAGE(NoRegistryForPort);
     REGISTER_MESSAGE(NugetPackageFileSucceededButCreationFailed);
@@ -620,11 +614,8 @@
     REGISTER_MESSAGE(ParseControlErrorInfoWrongTypeFields);
     REGISTER_MESSAGE(PortDependencyConflict);
     REGISTER_MESSAGE(PortNotInBaseline);
-<<<<<<< HEAD
     REGISTER_MESSAGE(PortSupportsField);
-=======
     REGISTER_MESSAGE(PreviousIntegrationFileRemains);
->>>>>>> 1428a27a
     REGISTER_MESSAGE(ProcessorArchitectureMalformed);
     REGISTER_MESSAGE(ProcessorArchitectureMissing);
     REGISTER_MESSAGE(ProcessorArchitectureW6432Malformed);
@@ -637,11 +628,8 @@
     REGISTER_MESSAGE(SettingEnvVar);
     REGISTER_MESSAGE(SourceFieldPortNameMismatch);
     REGISTER_MESSAGE(StoredBinaryCache);
-<<<<<<< HEAD
+    REGISTER_MESSAGE(SuggestStartingBashShell);
     REGISTER_MESSAGE(SupportedPort);
-=======
-    REGISTER_MESSAGE(SuggestStartingBashShell);
->>>>>>> 1428a27a
     REGISTER_MESSAGE(SystemApiErrorMessage);
     REGISTER_MESSAGE(ToolFetchFailed);
     REGISTER_MESSAGE(ToolInWin10);
