--- conflicted
+++ resolved
@@ -469,17 +469,13 @@
     REGISTER_MESSAGE(CommandFailed);
     REGISTER_MESSAGE(ComparingUtf8Decoders);
     REGISTER_MESSAGE(CompressFolderFailed);
-<<<<<<< HEAD
-    REGISTER_MESSAGE(ConflictingValuesForOption);
-    REGISTER_MESSAGE(ConstraintViolation);
-    REGISTER_MESSAGE(ContinueCodeUnitInStart);
-=======
     REGISTER_MESSAGE(ComputingInstallPlan);
     REGISTER_MESSAGE(ConflictingFiles);
     REGISTER_MESSAGE(ConflictingValuesForOption);
     REGISTER_MESSAGE(ConstraintViolation);
->>>>>>> bf121733
+    REGISTER_MESSAGE(ContinueCodeUnitInStart);
     REGISTER_MESSAGE(ControlAndManifestFilesPresent);
+
     REGISTER_MESSAGE(CopyrightIsDir);
     REGISTER_MESSAGE(CorruptedDatabase);
     REGISTER_MESSAGE(CouldNotDeduceNugetIdAndVersion);
