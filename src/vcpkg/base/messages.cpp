--- conflicted
+++ resolved
@@ -667,11 +667,8 @@
     REGISTER_MESSAGE(NoLocalizationForMessages);
     REGISTER_MESSAGE(NoRegistryForPort);
     REGISTER_MESSAGE(NugetPackageFileSucceededButCreationFailed);
-<<<<<<< HEAD
+    REGISTER_MESSAGE(OptionMustBeInteger);
     REGISTER_MESSAGE(OptionRequiresOption);
-=======
-    REGISTER_MESSAGE(OptionMustBeInteger);
->>>>>>> 1a800461
     REGISTER_MESSAGE(OriginalBinParagraphHeader);
     REGISTER_MESSAGE(PackageFailedtWhileExtracting);
     REGISTER_MESSAGE(PackageRootDir);
