#include <vcpkg/base/json.h>
#include <vcpkg/base/messages.h>
#include <vcpkg/base/setup_messages.h>
#include <vcpkg/base/system.debug.h>
#include <vcpkg/base/util.h>

#include <iterator>
#include <vector>

#include <cmrc/cmrc.hpp>

CMRC_DECLARE(cmakerc);

using namespace vcpkg;

namespace vcpkg::msg
{
    REGISTER_MESSAGE(SeeURL);
    REGISTER_MESSAGE(NoteMessage);
    REGISTER_MESSAGE(WarningMessage);
    REGISTER_MESSAGE(ErrorMessage);
    REGISTER_MESSAGE(InternalErrorMessage);
    REGISTER_MESSAGE(InternalErrorMessageContact);
    REGISTER_MESSAGE(BothYesAndNoOptionSpecifiedError);

    // basic implementation - the write_unlocalized_text_to_stdout
#if defined(_WIN32)
    static bool is_console(HANDLE h)
    {
        DWORD mode = 0;
        // GetConsoleMode succeeds iff `h` is a console
        // we do not actually care about the mode of the console
        return GetConsoleMode(h, &mode);
    }

    static void check_write(BOOL success)
    {
        if (!success)
        {
            ::fwprintf(stderr, L"[DEBUG] Failed to write to stdout: %lu\n", GetLastError());
            std::abort();
        }
    }
    static DWORD size_to_write(::size_t size) { return size > MAXDWORD ? MAXDWORD : static_cast<DWORD>(size); }

    static void write_unlocalized_text_impl(Color c, StringView sv, HANDLE the_handle, bool is_console)
    {
        if (sv.empty()) return;

        if (is_console)
        {
            WORD original_color = 0;
            if (c != Color::none)
            {
                CONSOLE_SCREEN_BUFFER_INFO console_screen_buffer_info{};
                ::GetConsoleScreenBufferInfo(the_handle, &console_screen_buffer_info);
                original_color = console_screen_buffer_info.wAttributes;
                ::SetConsoleTextAttribute(the_handle, static_cast<WORD>(c) | (original_color & 0xF0));
            }

            auto as_wstr = Strings::to_utf16(sv);

            const wchar_t* pointer = as_wstr.data();
            ::size_t size = as_wstr.size();

            while (size != 0)
            {
                DWORD written = 0;
                check_write(::WriteConsoleW(the_handle, pointer, size_to_write(size), &written, nullptr));
                pointer += written;
                size -= written;
            }

            if (c != Color::none)
            {
                ::SetConsoleTextAttribute(the_handle, original_color);
            }
        }
        else
        {
            const char* pointer = sv.data();
            ::size_t size = sv.size();

            while (size != 0)
            {
                DWORD written = 0;
                check_write(::WriteFile(the_handle, pointer, size_to_write(size), &written, nullptr));
                pointer += written;
                size -= written;
            }
        }
    }

    void write_unlocalized_text_to_stdout(Color c, StringView sv)
    {
        static const HANDLE stdout_handle = ::GetStdHandle(STD_OUTPUT_HANDLE);
        static const bool stdout_is_console = is_console(stdout_handle);
        return write_unlocalized_text_impl(c, sv, stdout_handle, stdout_is_console);
    }

    void write_unlocalized_text_to_stderr(Color c, StringView sv)
    {
        static const HANDLE stderr_handle = ::GetStdHandle(STD_ERROR_HANDLE);
        static const bool stderr_is_console = is_console(stderr_handle);
        return write_unlocalized_text_impl(c, sv, stderr_handle, stderr_is_console);
    }
#else
    static void write_all(const char* ptr, size_t to_write, int fd)
    {
        while (to_write != 0)
        {
            auto written = ::write(fd, ptr, to_write);
            if (written == -1)
            {
                ::fprintf(stderr, "[DEBUG] Failed to print to stdout: %d\n", errno);
                std::abort();
            }
            ptr += written;
            to_write -= written;
        }
    }

    static void write_unlocalized_text_impl(Color c, StringView sv, int fd, bool is_a_tty)
    {
        static constexpr char reset_color_sequence[] = {'\033', '[', '0', 'm'};

        if (sv.empty()) return;

        bool reset_color = false;
        if (is_a_tty && c != Color::none)
        {
            reset_color = true;

            const char set_color_sequence[] = {'\033', '[', '9', static_cast<char>(c), 'm'};
            write_all(set_color_sequence, sizeof(set_color_sequence), fd);
        }

        write_all(sv.data(), sv.size(), fd);

        if (reset_color)
        {
            write_all(reset_color_sequence, sizeof(reset_color_sequence), fd);
        }
    }

    void write_unlocalized_text_to_stdout(Color c, StringView sv)
    {
        static bool is_a_tty = ::isatty(STDOUT_FILENO);
        return write_unlocalized_text_impl(c, sv, STDOUT_FILENO, is_a_tty);
    }

    void write_unlocalized_text_to_stderr(Color c, StringView sv)
    {
        static bool is_a_tty = ::isatty(STDERR_FILENO);
        return write_unlocalized_text_impl(c, sv, STDERR_FILENO, is_a_tty);
    }
#endif

    namespace
    {
        struct Messages
        {
            // this is basically a SoA - each index is:
            // {
            //   name
            //   default_string
            //   localization_comment
            //   localized_string
            // }
            // requires: names.size() == default_strings.size() == localized_strings.size()
            std::vector<StringLiteral> names;
            std::vector<StringLiteral> default_strings;     // const after startup
            std::vector<ZStringView> localization_comments; // const after startup

            std::vector<std::string> localized_strings;
        };

        // to avoid static initialization order issues,
        // everything that needs the messages needs to get it from this function
        Messages& messages()
        {
            static Messages m;
            return m;
        }
    }

    void threadunsafe_initialize_context()
    {
        Messages& m = messages();
        auto names_sorted = m.names;
        std::sort(names_sorted.begin(), names_sorted.end());
        std::vector<StringLiteral> duplicate_names;
        Util::set_duplicates(names_sorted.begin(), names_sorted.end(), std::back_inserter(duplicate_names));
        for (auto&& duplicate : duplicate_names)
        {
            write_unlocalized_text_to_stdout(
                Color::error,
                fmt::format("INTERNAL ERROR: localization message '{}' has been declared multiple times\n", duplicate));
        }

        if (!duplicate_names.empty())
        {
            ::abort();
        }
    }

    void load_from_message_map(const Json::Object& message_map)
    {
        Messages& m = messages();
        m.localized_strings.resize(m.names.size());

        std::vector<std::string> names_without_localization;

        for (::size_t index = 0; index < m.names.size(); ++index)
        {
            const StringView name = msg::detail::get_message_name(index);
            if (auto p = message_map.get(msg::detail::get_message_name(index)))
            {
                m.localized_strings[index] = p->string(VCPKG_LINE_INFO).to_string();
            }
            else if (Debug::g_debugging)
            {
                // we only want to print these in debug
                names_without_localization.emplace_back(name);
            }
        }

        if (!names_without_localization.empty())
        {
            println(Color::warning, msgNoLocalizationForMessages);
            for (const auto& name : names_without_localization)
            {
                write_unlocalized_text_to_stdout(Color::warning, fmt::format("    - {}\n", name));
            }
        }
    }

    ExpectedS<Json::Object> get_message_map_from_lcid(int LCID)
    {
        threadunsafe_initialize_context();
        auto embedded_filesystem = cmrc::cmakerc::get_filesystem();

        const auto maybe_locale_path = get_locale_path(LCID);
        if (const auto locale_path = maybe_locale_path.get())
        {
            auto file = embedded_filesystem.open(*locale_path);
            return Json::parse_object(StringView{file.begin(), file.end()}, *locale_path);
        }

        return std::string{"Unrecognized LCID"};
    }

    Optional<std::string> get_locale_path(int LCID)
    {
        return get_language_tag(LCID).map(
            [](StringLiteral tag) { return fmt::format("locales/messages.{}.json", tag); });
    }

    // LCIDs supported by VS:
    // https://learn.microsoft.com/en-us/visualstudio/ide/reference/lcid-devenv-exe?view=vs-2022
    Optional<StringLiteral> get_language_tag(int LCID)
    {
        static constexpr std::pair<int, StringLiteral> languages[] = {
            std::pair<int, StringLiteral>(1029, "cs"), // Czech
            std::pair<int, StringLiteral>(1031, "de"), // German
            // Always use default handling for 1033 (English)
            // std::pair<int, StringLiteral>(1033, "en"),       // English
            std::pair<int, StringLiteral>(3082, "es"),       // Spanish (Spain)
            std::pair<int, StringLiteral>(1036, "fr"),       // French
            std::pair<int, StringLiteral>(1040, "it"),       // Italian
            std::pair<int, StringLiteral>(1041, "ja"),       // Japanese
            std::pair<int, StringLiteral>(1042, "ko"),       // Korean
            std::pair<int, StringLiteral>(1045, "pl"),       // Polish
            std::pair<int, StringLiteral>(1046, "pt-BR"),    // Portuguese (Brazil)
            std::pair<int, StringLiteral>(1049, "ru"),       // Russian
            std::pair<int, StringLiteral>(1055, "tr"),       // Turkish
            std::pair<int, StringLiteral>(2052, "zh-Hans"),  // Chinese (Simplified)
            std::pair<int, StringLiteral>(1028, "zh-Hant")}; // Chinese (Traditional)

        for (auto&& l : languages)
        {
            if (l.first == LCID)
            {
                return l.second;
            }
        }

        return nullopt;
    }

    ::size_t detail::number_of_messages() { return messages().names.size(); }

    ::size_t detail::startup_register_message(StringLiteral name, StringLiteral format_string, ZStringView comment)
    {
        Messages& m = messages();
        const auto res = m.names.size();
        m.names.push_back(name);
        m.default_strings.push_back(format_string);
        m.localization_comments.push_back(comment);
        return res;
    }

    StringView detail::get_format_string(::size_t index)
    {
        Messages& m = messages();
        if (m.localized_strings.empty())
        {
            return m.default_strings[index];
        }

        if (m.localized_strings.size() != m.default_strings.size() || index >= m.default_strings.size())
        {
            // abort is used rather than check_exit to avoid infinite recursion trying to get a format string to print
            std::abort();
        }

        return m.localized_strings[index];
    }
    StringView detail::get_message_name(::size_t index)
    {
        Messages& m = messages();
        Checks::check_exit(VCPKG_LINE_INFO, index < m.names.size());
        return m.names[index];
    }
    StringView detail::get_default_format_string(::size_t index)
    {
        Messages& m = messages();
        Checks::check_exit(VCPKG_LINE_INFO, index < m.default_strings.size());
        return m.default_strings[index];
    }
    StringView detail::get_localization_comment(::size_t index)
    {
        Messages& m = messages();
        Checks::check_exit(VCPKG_LINE_INFO, index < m.localization_comments.size());
        return m.localization_comments[index];
    }

    LocalizedString detail::internal_vformat(::size_t index, fmt::format_args args)
    {
        const auto fmt_string = get_format_string(index);
        try
        {
            return LocalizedString::from_raw(fmt::vformat({fmt_string.data(), fmt_string.size()}, args));
        }
        catch (...)
        {
            const auto default_format_string = get_default_format_string(index);
            try
            {
                return LocalizedString::from_raw(
                    fmt::vformat({default_format_string.data(), default_format_string.size()}, args));
            }
            catch (...)
            {
                ::fprintf(stderr,
                          "INTERNAL ERROR: failed to format default format string for index %zu\nformat string: %.*s\n",
                          index,
                          (int)default_format_string.size(),
                          default_format_string.data());
                Checks::exit_fail(VCPKG_LINE_INFO);
            }
        }
    }

    void println_warning(const LocalizedString& s)
    {
        print(Color::warning, format(msgWarningMessage).append(s).append_raw('\n'));
    }

    void println_error(const LocalizedString& s)
    {
        print(Color::error, format(msgErrorMessage).append(s).append_raw('\n'));
    }
}

namespace
{
    struct NullMessageSink : MessageSink
    {
        virtual void print(Color, StringView) override { }
    };

    NullMessageSink null_sink_instance;

    struct StdOutMessageSink : MessageSink
    {
        virtual void print(Color c, StringView sv) override { msg::write_unlocalized_text_to_stdout(c, sv); }
    };

    StdOutMessageSink stdout_sink_instance;

    struct StdErrMessageSink : MessageSink
    {
        virtual void print(Color c, StringView sv) override { msg::write_unlocalized_text_to_stderr(c, sv); }
    };

    StdErrMessageSink stderr_sink_instance;
}

namespace vcpkg
{

    MessageSink& null_sink = null_sink_instance;
    MessageSink& stderr_sink = stderr_sink_instance;
    MessageSink& stdout_sink = stdout_sink_instance;

    REGISTER_MESSAGE(AddArtifactOnlyOne);
    REGISTER_MESSAGE(AddCommandFirstArg);
    REGISTER_MESSAGE(AddFirstArgument);
    REGISTER_MESSAGE(AddingCompletionEntry);
    REGISTER_MESSAGE(AdditionalPackagesToExport);
    REGISTER_MESSAGE(AdditionalPackagesToRemove);
    REGISTER_MESSAGE(AddPortRequiresManifest);
    REGISTER_MESSAGE(AddPortSucceeded);
    REGISTER_MESSAGE(AddRecurseOption);
    REGISTER_MESSAGE(AddTripletExpressionNotAllowed);
    REGISTER_MESSAGE(AddVersionAddedVersionToFile);
    REGISTER_MESSAGE(AddVersionCommitChangesReminder);
    REGISTER_MESSAGE(AddVersionCommitResultReminder);
    REGISTER_MESSAGE(AddVersionDetectLocalChangesError);
    REGISTER_MESSAGE(AddVersionFileNotFound);
    REGISTER_MESSAGE(AddVersionFormatPortSuggestion);
    REGISTER_MESSAGE(AddVersionIgnoringOptionAll);
    REGISTER_MESSAGE(AddVersionLoadPortFailed);
    REGISTER_MESSAGE(AddVersionNewFile);
    REGISTER_MESSAGE(AddVersionNewShaIs);
    REGISTER_MESSAGE(AddVersionNoFilesUpdated);
    REGISTER_MESSAGE(AddVersionNoFilesUpdatedForPort);
    REGISTER_MESSAGE(AddVersionNoGitSha);
    REGISTER_MESSAGE(AddVersionOldShaIs);
    REGISTER_MESSAGE(AddVersionOverwriteOptionSuggestion);
    REGISTER_MESSAGE(AddVersionPortDoesNotExist);
    REGISTER_MESSAGE(AddVersionPortFilesShaChanged);
    REGISTER_MESSAGE(AddVersionPortFilesShaUnchanged);
    REGISTER_MESSAGE(AddVersionPortHasImproperFormat);
    REGISTER_MESSAGE(AddVersionSuggestNewVersionScheme);
    REGISTER_MESSAGE(AddVersionUnableToParseVersionsFile);
    REGISTER_MESSAGE(AddVersionUncommittedChanges);
    REGISTER_MESSAGE(AddVersionUpdateVersionReminder);
    REGISTER_MESSAGE(AddVersionUseOptionAll);
    REGISTER_MESSAGE(AddVersionVersionAlreadyInFile);
    REGISTER_MESSAGE(AddVersionVersionIs);
    REGISTER_MESSAGE(AllFormatArgsRawArgument);
    REGISTER_MESSAGE(AllFormatArgsUnbalancedBraces);
    REGISTER_MESSAGE(AllPackagesAreUpdated);
    REGISTER_MESSAGE(AlreadyInstalled);
    REGISTER_MESSAGE(AlreadyInstalledNotHead);
    REGISTER_MESSAGE(AnotherInstallationInProgress);
    REGISTER_MESSAGE(AppliedUserIntegration);
    REGISTER_MESSAGE(ArtifactsOptionIncompatibility);
    REGISTER_MESSAGE(AssetSourcesArg);
    REGISTER_MESSAGE(AttemptingToFetchPackagesFromVendor);
    REGISTER_MESSAGE(AttemptingToSetBuiltInBaseline);
    REGISTER_MESSAGE(AuthenticationMayRequireManualAction);
    REGISTER_MESSAGE(AutomaticLinkingForMSBuildProjects);
    REGISTER_MESSAGE(AutoSettingEnvVar);
    REGISTER_MESSAGE(BaselineConflict);
    REGISTER_MESSAGE(BaselineFileNoDefaultField);
    REGISTER_MESSAGE(BaselineMissingDefault);
    REGISTER_MESSAGE(AvailableArchitectureTriplets);
    REGISTER_MESSAGE(AvailableHelpTopics);
    REGISTER_MESSAGE(BinarySourcesArg);
    REGISTER_MESSAGE(BuildAlreadyInstalled);
    REGISTER_MESSAGE(BuildDependenciesMissing);
    REGISTER_MESSAGE(BuildingFromHead);
    REGISTER_MESSAGE(BuildingPackage);
    REGISTER_MESSAGE(BuildingPackageFailed);
    REGISTER_MESSAGE(BuildingPackageFailedDueToMissingDeps);
    REGISTER_MESSAGE(BuildResultBuildFailed);
    REGISTER_MESSAGE(BuildResultCacheMissing);
    REGISTER_MESSAGE(BuildResultCascadeDueToMissingDependencies);
    REGISTER_MESSAGE(BuildResultDownloaded);
    REGISTER_MESSAGE(BuildResultExcluded);
    REGISTER_MESSAGE(BuildResultFileConflicts);
    REGISTER_MESSAGE(BuildResultPostBuildChecksFailed);
    REGISTER_MESSAGE(BuildResultRemoved);
    REGISTER_MESSAGE(BuildResultSucceeded);
    REGISTER_MESSAGE(BuildResultSummaryHeader);
    REGISTER_MESSAGE(BuildResultSummaryLine);
    REGISTER_MESSAGE(BuildTreesRootDir);
    REGISTER_MESSAGE(BuildTroubleshootingMessage1);
    REGISTER_MESSAGE(BuildTroubleshootingMessage2);
    REGISTER_MESSAGE(BuildTroubleshootingMessage3);
    REGISTER_MESSAGE(BuildTroubleshootingMessage4);
    REGISTER_MESSAGE(BuiltInTriplets);
    REGISTER_MESSAGE(ChecksFailedCheck);
    REGISTER_MESSAGE(ChecksUnreachableCode);
    REGISTER_MESSAGE(ChecksUpdateVcpkg);
    REGISTER_MESSAGE(CiBaselineAllowUnexpectedPassingRequiresBaseline);
    REGISTER_MESSAGE(CiBaselineDisallowedCascade);
    REGISTER_MESSAGE(CiBaselineRegression);
    REGISTER_MESSAGE(CiBaselineRegressionHeader);
    REGISTER_MESSAGE(CiBaselineUnexpectedPass);
    REGISTER_MESSAGE(ClearingContents);
    REGISTER_MESSAGE(CmakeTargetsExcluded);
    REGISTER_MESSAGE(CMakeTargetsUsage);
    REGISTER_MESSAGE(CMakeTargetsUsageHeuristicMessage);
    REGISTER_MESSAGE(CMakeToolChainFile);
    REGISTER_MESSAGE(CommandFailed);
    REGISTER_MESSAGE(CompressFolderFailed);
    REGISTER_MESSAGE(ComputingInstallPlan);
    REGISTER_MESSAGE(ConflictingFiles);
    REGISTER_MESSAGE(CMakeUsingExportedLibs);
    REGISTER_MESSAGE(CommunityTriplets);
    REGISTER_MESSAGE(ComparingUtf8Decoders);
    REGISTER_MESSAGE(ConflictingValuesForOption);
    REGISTER_MESSAGE(ConstraintViolation);
    REGISTER_MESSAGE(ContinueCodeUnitInStart);
    REGISTER_MESSAGE(ControlAndManifestFilesPresent);
    REGISTER_MESSAGE(ControlCharacterInString);
    REGISTER_MESSAGE(CopyrightIsDir);
    REGISTER_MESSAGE(CorruptedDatabase);
    REGISTER_MESSAGE(CouldNotDeduceNugetIdAndVersion);
    REGISTER_MESSAGE(CouldNotFindToolVersion);
    REGISTER_MESSAGE(CorruptedInstallTree);
    REGISTER_MESSAGE(CouldNotFindBaseline);
    REGISTER_MESSAGE(CouldNotFindBaselineForRepo);
    REGISTER_MESSAGE(CouldNotFindBaselineInCommit);
    REGISTER_MESSAGE(CouldNotFindGitTreeAtCommit);
    REGISTER_MESSAGE(CreatedNuGetPackage);
    REGISTER_MESSAGE(CreateFailureLogsDir);
    REGISTER_MESSAGE(CurlFailedToExecute);
    REGISTER_MESSAGE(CurlReturnedUnexpectedResponseCodes);
    REGISTER_MESSAGE(Creating7ZipArchive);
    REGISTER_MESSAGE(CreatingNugetPackage);
    REGISTER_MESSAGE(CreatingZipArchive);
    REGISTER_MESSAGE(CreationFailed);
    REGISTER_MESSAGE(CurlReportedUnexpectedResults);
    REGISTER_MESSAGE(CurrentCommitBaseline);
    REGISTER_MESSAGE(DateTableHeader);
    REGISTER_MESSAGE(DefaultBrowserLaunched);
    REGISTER_MESSAGE(DefaultFlag);
    REGISTER_MESSAGE(DefaultPathToBinaries);
    REGISTER_MESSAGE(DeleteVcpkgConfigFromManifest);
    REGISTER_MESSAGE(DeprecatedPrefabDebugOption);
    REGISTER_MESSAGE(DetectCompilerHash);
    REGISTER_MESSAGE(DocumentedFieldsSuggestUpdate);
    REGISTER_MESSAGE(DownloadAvailable);
    REGISTER_MESSAGE(DownloadedSources);
    REGISTER_MESSAGE(DownloadingPortableToolVersionX);
    REGISTER_MESSAGE(DownloadingTool);
    REGISTER_MESSAGE(DownloadingVcpkgCeBundle);
    REGISTER_MESSAGE(DownloadingVcpkgCeBundleLatest);
    REGISTER_MESSAGE(DownloadingVcpkgStandaloneBundle);
    REGISTER_MESSAGE(DownloadingVcpkgStandaloneBundleLatest);
    REGISTER_MESSAGE(DownloadRootsDir);
    REGISTER_MESSAGE(DuplicateCommandOption);
    REGISTER_MESSAGE(DuplicatedKeyInObj);
    REGISTER_MESSAGE(DuplicateOptions);
    REGISTER_MESSAGE(ElapsedInstallTime);
    REGISTER_MESSAGE(ElapsedTimeForChecks);
    REGISTER_MESSAGE(EmailVcpkgTeam);
    REGISTER_MESSAGE(EmbeddingVcpkgConfigInManifest);
    REGISTER_MESSAGE(EmptyArg);
    REGISTER_MESSAGE(EmptyLicenseExpression);
    REGISTER_MESSAGE(EndOfStringInCodeUnit);
    REGISTER_MESSAGE(EnvStrFailedToExtract);
    REGISTER_MESSAGE(ErrorDetectingCompilerInfo);
    REGISTER_MESSAGE(ErrorIndividualPackagesUnsupported);
    REGISTER_MESSAGE(ErrorInvalidClassicModeOption);
    REGISTER_MESSAGE(ErrorInvalidManifestModeOption);
    REGISTER_MESSAGE(ErrorMessageMustUsePrintError);
    REGISTER_MESSAGE(ErrorMissingVcpkgRoot);
    REGISTER_MESSAGE(ErrorNoVSInstance);
    REGISTER_MESSAGE(ErrorNoVSInstanceAt);
    REGISTER_MESSAGE(ErrorNoVSInstanceFullVersion);
    REGISTER_MESSAGE(ErrorNoVSInstanceVersion);
    REGISTER_MESSAGE(ErrorParsingBinaryParagraph);
    REGISTER_MESSAGE(ErrorRequireBaseline);
    REGISTER_MESSAGE(ErrorRequirePackagesList);
    REGISTER_MESSAGE(ErrorsFound);
    REGISTER_MESSAGE(ErrorUnableToDetectCompilerInfo);
    REGISTER_MESSAGE(ErrorVcvarsUnsupported);
    REGISTER_MESSAGE(ErrorVsCodeNotFound);
    REGISTER_MESSAGE(ErrorVsCodeNotFoundPathExamined);
    REGISTER_MESSAGE(ErrorWhileFetchingBaseline);
    REGISTER_MESSAGE(ErrorWhileParsing);
    REGISTER_MESSAGE(ErrorWhileWriting);
    REGISTER_MESSAGE(ExceededRecursionDepth);
    REGISTER_MESSAGE(ExcludedPackage);
    REGISTER_MESSAGE(ExcludedPackages);
    REGISTER_MESSAGE(ExpectedAtMostOneSetOfTags);
    REGISTER_MESSAGE(ExpectedCascadeFailure);
    REGISTER_MESSAGE(ExpectedCharacterHere);
    REGISTER_MESSAGE(ExpectedFailOrSkip);
    REGISTER_MESSAGE(ExpectedPathToExist);
    REGISTER_MESSAGE(ExpectedDigitsAfterDecimal);
    REGISTER_MESSAGE(ExpectedOneSetOfTags);
    REGISTER_MESSAGE(ExpectedPortName);
    REGISTER_MESSAGE(ExpectedStatusField);
    REGISTER_MESSAGE(ExpectedTripletName);
    REGISTER_MESSAGE(ExpectedValueForOption);
    REGISTER_MESSAGE(ExtendedDocumentationAtUrl);
    REGISTER_MESSAGE(ExtractingTool);
    REGISTER_MESSAGE(FailedToDetermineCurrentCommit);
    REGISTER_MESSAGE(FailedToExtract);
    REGISTER_MESSAGE(ExportArchitectureReq);
    REGISTER_MESSAGE(Exported7zipArchive);
    REGISTER_MESSAGE(ExportedZipArchive);
    REGISTER_MESSAGE(ExportingAlreadyBuiltPackages);
    REGISTER_MESSAGE(ExportingMaintenanceTool);
    REGISTER_MESSAGE(ExportingPackage);
    REGISTER_MESSAGE(ExportPrefabRequiresAndroidTriplet);
    REGISTER_MESSAGE(ExportUnsupportedInManifest);
    REGISTER_MESSAGE(FailedToCheckoutRepo);
    REGISTER_MESSAGE(FailedToDownloadFromMirrorSet);
    REGISTER_MESSAGE(FailedToFindBaseline);
    REGISTER_MESSAGE(FailedToFindPortFeature);
    REGISTER_MESSAGE(FailedToFormatMissingFile);
    REGISTER_MESSAGE(FailedToLoadInstalledManifest);
    REGISTER_MESSAGE(FailedToLoadManifest);
    REGISTER_MESSAGE(FailedToLoadPort);
    REGISTER_MESSAGE(FailedToLoadPortFrom);
    REGISTER_MESSAGE(FailedToLocateSpec);
    REGISTER_MESSAGE(FailedToObtainDependencyVersion);
    REGISTER_MESSAGE(FailedToObtainLocalPortGitSha);
    REGISTER_MESSAGE(FailedToObtainPackageVersion);
    REGISTER_MESSAGE(FailedToParseCMakeConsoleOut);
    REGISTER_MESSAGE(FailedToParseConfig);
    REGISTER_MESSAGE(FailedToParseControl);
    REGISTER_MESSAGE(FailedToParseJson);
    REGISTER_MESSAGE(FailedToParseManifest);
    REGISTER_MESSAGE(FailedToParseSerializedBinParagraph);
    REGISTER_MESSAGE(FailedToParseVersionXML);
    REGISTER_MESSAGE(FailedToProvisionCe);
    REGISTER_MESSAGE(FailedToRead);
    REGISTER_MESSAGE(FailedToReadParagraph);
    REGISTER_MESSAGE(FailedToRemoveControl);
    REGISTER_MESSAGE(FailedToRunToolToDetermineVersion);
    REGISTER_MESSAGE(FailedToStoreBackToMirror);
    REGISTER_MESSAGE(FailedToStoreBinaryCache);
    REGISTER_MESSAGE(FailedToTakeFileSystemLock);
    REGISTER_MESSAGE(FailedToWriteManifest);
    REGISTER_MESSAGE(FailedVendorAuthentication);
    REGISTER_MESSAGE(FeedbackAppreciated);
    REGISTER_MESSAGE(FetchingBaselineInfo);
    REGISTER_MESSAGE(FetchingRegistryInfo);
    REGISTER_MESSAGE(FishCompletion);
<<<<<<< HEAD
    REGISTER_MESSAGE(FolderNameMismatchedCasing);
=======
    REGISTER_MESSAGE(FloatingPointConstTooBig);
    REGISTER_MESSAGE(FileNotFound);
    REGISTER_MESSAGE(FilesExported);
    REGISTER_MESSAGE(FileSystemOperationFailed);
>>>>>>> 07ab87dd
    REGISTER_MESSAGE(FollowingPackagesMissingControl);
    REGISTER_MESSAGE(FollowingPackagesNotInstalled);
    REGISTER_MESSAGE(FollowingPackagesUpgraded);
    REGISTER_MESSAGE(ForceSystemBinariesOnWeirdPlatforms);
    REGISTER_MESSAGE(FormattedParseMessageExpression);
    REGISTER_MESSAGE(GeneratedConfiguration);
    REGISTER_MESSAGE(GeneratedInstaller);
    REGISTER_MESSAGE(GenerateMsgErrorParsingFormatArgs);
    REGISTER_MESSAGE(GenerateMsgIncorrectComment);
    REGISTER_MESSAGE(GenerateMsgNoArgumentValue);
    REGISTER_MESSAGE(GenerateMsgNoCommentValue);
    REGISTER_MESSAGE(GeneratingConfiguration);
    REGISTER_MESSAGE(GeneratingInstaller);
    REGISTER_MESSAGE(GeneratingRepo);
    REGISTER_MESSAGE(GetParseFailureInfo);
    REGISTER_MESSAGE(GitCommandFailed);
    REGISTER_MESSAGE(GitRegistryMustHaveBaseline);
    REGISTER_MESSAGE(GitStatusOutputExpectedFileName);
    REGISTER_MESSAGE(GitStatusOutputExpectedNewLine);
    REGISTER_MESSAGE(GitStatusOutputExpectedRenameOrNewline);
    REGISTER_MESSAGE(GitStatusUnknownFileStatus);
    REGISTER_MESSAGE(GitUnexpectedCommandOutput);
    REGISTER_MESSAGE(HashFileFailureToRead);
    REGISTER_MESSAGE(HeaderOnlyUsage);
    REGISTER_MESSAGE(HelpBuiltinBase);
    REGISTER_MESSAGE(HelpContactCommand);
    REGISTER_MESSAGE(HelpCreateCommand);
    REGISTER_MESSAGE(HelpDependInfoCommand);
    REGISTER_MESSAGE(HelpEditCommand);
    REGISTER_MESSAGE(HelpEnvCommand);
    REGISTER_MESSAGE(HelpExampleCommand);
    REGISTER_MESSAGE(HelpExampleManifest);
    REGISTER_MESSAGE(HelpExportCommand);
    REGISTER_MESSAGE(HelpFormatManifestCommand);
    REGISTER_MESSAGE(HelpHashCommand);
    REGISTER_MESSAGE(HelpInitializeRegistryCommand);
    REGISTER_MESSAGE(HelpInstallCommand);
    REGISTER_MESSAGE(HelpListCommand);
    REGISTER_MESSAGE(HelpManifestConstraints);
    REGISTER_MESSAGE(HelpMinVersion);
    REGISTER_MESSAGE(HelpOverrides);
    REGISTER_MESSAGE(HelpOwnsCommand);
    REGISTER_MESSAGE(HelpPackagePublisher);
    REGISTER_MESSAGE(HelpPortVersionScheme);
    REGISTER_MESSAGE(HelpRemoveCommand);
    REGISTER_MESSAGE(HelpRemoveOutdatedCommand);
    REGISTER_MESSAGE(HelpResponseFileCommand);
    REGISTER_MESSAGE(HelpSearchCommand);
    REGISTER_MESSAGE(HelpTopicCommand);
    REGISTER_MESSAGE(HelpTopicsCommand);
    REGISTER_MESSAGE(HelpUpdateBaseline);
    REGISTER_MESSAGE(HelpUpdateCommand);
    REGISTER_MESSAGE(HelpUpgradeCommand);
    REGISTER_MESSAGE(HelpVersionCommand);
    REGISTER_MESSAGE(HelpVersionDateScheme);
    REGISTER_MESSAGE(HelpVersionGreater);
    REGISTER_MESSAGE(HelpVersioning);
    REGISTER_MESSAGE(HelpVersionScheme);
    REGISTER_MESSAGE(HelpVersionSchemes);
    REGISTER_MESSAGE(HelpVersionSemverScheme);
    REGISTER_MESSAGE(HelpVersionStringScheme);
    REGISTER_MESSAGE(IgnoringVcpkgRootEnvironment);
    REGISTER_MESSAGE(IllegalFeatures);
    REGISTER_MESSAGE(IllegalPlatformSpec);
    REGISTER_MESSAGE(ImproperShaLength);
    REGISTER_MESSAGE(IncorrectArchiveFileSignature);
    REGISTER_MESSAGE(IncorrectLibHeaderEnd);
    REGISTER_MESSAGE(IncorrectPESignature);
    REGISTER_MESSAGE(IncorrectNumberOfArgs);
    REGISTER_MESSAGE(IncrementedUtf8Decoder);
    REGISTER_MESSAGE(InfoSetEnvVar);
    REGISTER_MESSAGE(InitRegistryFailedNoRepo);
    REGISTER_MESSAGE(InstalledBy);
    REGISTER_MESSAGE(InstalledPackages);
    REGISTER_MESSAGE(InstalledRequestedPackages);
    REGISTER_MESSAGE(InstallFailed);
    REGISTER_MESSAGE(InstallingFromLocation);
    REGISTER_MESSAGE(InstallingMavenFile);
    REGISTER_MESSAGE(InstallingPackage);
    REGISTER_MESSAGE(InstallPackageInstruction);
    REGISTER_MESSAGE(InstallRootDir);
    REGISTER_MESSAGE(InstallWithSystemManager);
    REGISTER_MESSAGE(InstallWithSystemManagerMono);
    REGISTER_MESSAGE(InstallWithSystemManagerPkg);
    REGISTER_MESSAGE(IntegrationFailed);
    REGISTER_MESSAGE(InternalCICommand);
    REGISTER_MESSAGE(InvalidArgMustBeAnInt);
    REGISTER_MESSAGE(InvalidArgMustBePositive);
    REGISTER_MESSAGE(InvalidArgument);
    REGISTER_MESSAGE(InvalidArgumentRequiresAbsolutePath);
    REGISTER_MESSAGE(InvalidArgumentRequiresBaseUrl);
    REGISTER_MESSAGE(InvalidArgumentRequiresBaseUrlAndToken);
    REGISTER_MESSAGE(InvalidArgumentRequiresNoneArguments);
    REGISTER_MESSAGE(InvalidArgumentRequiresOneOrTwoArguments);
    REGISTER_MESSAGE(InvalidArgumentRequiresPathArgument);
    REGISTER_MESSAGE(InvalidArgumentRequiresPrefix);
    REGISTER_MESSAGE(InvalidArgumentRequiresSingleArgument);
    REGISTER_MESSAGE(InvalidArgumentRequiresSingleStringArgument);
    REGISTER_MESSAGE(InvalidArgumentRequiresSourceArgument);
    REGISTER_MESSAGE(InvalidArgumentRequiresTwoOrThreeArguments);
    REGISTER_MESSAGE(InvalidArgumentRequiresValidToken);
    REGISTER_MESSAGE(InvalidBuildInfo);
    REGISTER_MESSAGE(InvalidBuiltInBaseline);
    REGISTER_MESSAGE(InvalidBundleDefinition);
    REGISTER_MESSAGE(InvalidCodePoint);
    REGISTER_MESSAGE(InvalidCodeUnit);
    REGISTER_MESSAGE(InvalidCommandArgSort);
    REGISTER_MESSAGE(InvalidCommitId);
    REGISTER_MESSAGE(InvalidFilename);
    REGISTER_MESSAGE(InvalidFloatingPointConst);
    REGISTER_MESSAGE(InvalidHexDigit);
    REGISTER_MESSAGE(InvalidIntegerConst);
    REGISTER_MESSAGE(InvalidPortVersonName);
    REGISTER_MESSAGE(InvalidString);
    REGISTER_MESSAGE(InvalidFileType);
    REGISTER_MESSAGE(InvalidFormatString);
    REGISTER_MESSAGE(InvalidLinkage);
    REGISTER_MESSAGE(InvalidOptionForRemove);
    REGISTER_MESSAGE(InvalidTriplet);
    REGISTER_MESSAGE(IrregularFile);
    REGISTER_MESSAGE(JsonErrorMustBeAnObject);
    REGISTER_MESSAGE(JsonFileMissingExtension);
    REGISTER_MESSAGE(JsonSwitch);
    REGISTER_MESSAGE(JsonValueNotArray);
    REGISTER_MESSAGE(JsonValueNotObject);
    REGISTER_MESSAGE(JsonValueNotString);
    REGISTER_MESSAGE(LaunchingProgramFailed);
    REGISTER_MESSAGE(LicenseExpressionContainsExtraPlus);
    REGISTER_MESSAGE(LicenseExpressionContainsInvalidCharacter);
    REGISTER_MESSAGE(LicenseExpressionContainsUnicode);
    REGISTER_MESSAGE(LicenseExpressionDocumentRefUnsupported);
    REGISTER_MESSAGE(LicenseExpressionExpectCompoundFoundParen);
    REGISTER_MESSAGE(LicenseExpressionExpectCompoundFoundWith);
    REGISTER_MESSAGE(LicenseExpressionExpectCompoundFoundWord);
    REGISTER_MESSAGE(LicenseExpressionExpectCompoundOrWithFoundWord);
    REGISTER_MESSAGE(LicenseExpressionExpectExceptionFoundCompound);
    REGISTER_MESSAGE(LicenseExpressionExpectExceptionFoundEof);
    REGISTER_MESSAGE(LicenseExpressionExpectExceptionFoundParen);
    REGISTER_MESSAGE(LicenseExpressionExpectLicenseFoundCompound);
    REGISTER_MESSAGE(LicenseExpressionExpectLicenseFoundEof);
    REGISTER_MESSAGE(LicenseExpressionExpectLicenseFoundParen);
    REGISTER_MESSAGE(LicenseExpressionImbalancedParens);
    REGISTER_MESSAGE(LicenseExpressionUnknownException);
    REGISTER_MESSAGE(LicenseExpressionUnknownLicense);
    REGISTER_MESSAGE(ListOfValidFieldsForControlFiles);
    REGISTER_MESSAGE(LoadingCommunityTriplet);
    REGISTER_MESSAGE(LoadingDependencyInformation);
    REGISTER_MESSAGE(LoadingOverlayTriplet);
    REGISTER_MESSAGE(LocalizedMessageMustNotContainIndents);
    REGISTER_MESSAGE(LocalizedMessageMustNotEndWithNewline);
    REGISTER_MESSAGE(LocalPortfileVersion);
    REGISTER_MESSAGE(ManifestConflict);
    REGISTER_MESSAGE(ManifestFormatCompleted);
    REGISTER_MESSAGE(MismatchedFiles);
    REGISTER_MESSAGE(MismatchedNames);
    REGISTER_MESSAGE(Missing7zHeader);
    REGISTER_MESSAGE(MissingAndroidEnv);
    REGISTER_MESSAGE(MissingAndroidHomeDir);
    REGISTER_MESSAGE(MissingArgFormatManifest);
    REGISTER_MESSAGE(MissingDependency);
    REGISTER_MESSAGE(MissingExtension);
    REGISTER_MESSAGE(MissingOption);
    REGISTER_MESSAGE(MissingPortSuggestPullRequest);
    REGISTER_MESSAGE(MissmatchedBinParagraphs);
    REGISTER_MESSAGE(MonoInstructions);
    REGISTER_MESSAGE(MsiexecFailedToExtract);
    REGISTER_MESSAGE(MultiArch);
    REGISTER_MESSAGE(MutuallyExclusiveOption);
    REGISTER_MESSAGE(NavigateToNPS);
    REGISTER_MESSAGE(NewConfigurationAlreadyExists);
    REGISTER_MESSAGE(NewManifestAlreadyExists);
    REGISTER_MESSAGE(NewNameCannotBeEmpty);
    REGISTER_MESSAGE(NewOnlyOneVersionKind);
    REGISTER_MESSAGE(NewSpecifyNameVersionOrApplication);
    REGISTER_MESSAGE(NewVersionCannotBeEmpty);
    REGISTER_MESSAGE(NoArgumentsForOption);
    REGISTER_MESSAGE(NoCachedPackages);
    REGISTER_MESSAGE(NoError);
    REGISTER_MESSAGE(NoInstalledPackages);
    REGISTER_MESSAGE(NoLocalizationForMessages);
    REGISTER_MESSAGE(NoOutdatedPackages);
    REGISTER_MESSAGE(NoRegistryForPort);
    REGISTER_MESSAGE(NugetPackageFileSucceededButCreationFailed);
    REGISTER_MESSAGE(OptionMustBeInteger);
    REGISTER_MESSAGE(OptionRequired);
    REGISTER_MESSAGE(OptionRequiresOption);
    REGISTER_MESSAGE(OriginalBinParagraphHeader);
    REGISTER_MESSAGE(OverlayPatchDir);
    REGISTER_MESSAGE(OverlayTriplets);
    REGISTER_MESSAGE(OverwritingFile);
    REGISTER_MESSAGE(PackageAlreadyRemoved);
    REGISTER_MESSAGE(PackageFailedtWhileExtracting);
    REGISTER_MESSAGE(PackageRootDir);
    REGISTER_MESSAGE(PackagesToInstall);
    REGISTER_MESSAGE(PackagesToInstallDirectly);
    REGISTER_MESSAGE(PackagesToModify);
    REGISTER_MESSAGE(PackagesToRebuild);
    REGISTER_MESSAGE(PackagesToRebuildSuggestRecurse);
    REGISTER_MESSAGE(PackagesToRemove);
    REGISTER_MESSAGE(PackagesUpToDate);
    REGISTER_MESSAGE(PackingVendorFailed);
    REGISTER_MESSAGE(PairedSurrogatesAreInvalid);
    REGISTER_MESSAGE(ParseControlErrorInfoInvalidFields);
    REGISTER_MESSAGE(ParseControlErrorInfoMissingFields);
    REGISTER_MESSAGE(ParseControlErrorInfoTypesEntry);
    REGISTER_MESSAGE(ParseControlErrorInfoWhileLoading);
    REGISTER_MESSAGE(ParseControlErrorInfoWrongTypeFields);
    REGISTER_MESSAGE(PathMustBeAbsolute);
    REGISTER_MESSAGE(PortDependencyConflict);
    REGISTER_MESSAGE(PortNotInBaseline);
    REGISTER_MESSAGE(PortsAdded);
    REGISTER_MESSAGE(PortsNoDiff);
    REGISTER_MESSAGE(PortsRemoved);
    REGISTER_MESSAGE(PortsUpdated);
    REGISTER_MESSAGE(PortSupportsField);
    REGISTER_MESSAGE(PortTypeConflict);
    REGISTER_MESSAGE(PreviousIntegrationFileRemains);
    REGISTER_MESSAGE(ProgramReturnedNonzeroExitCode);
    REGISTER_MESSAGE(ProvideExportType);
    REGISTER_MESSAGE(PushingVendorFailed);
    REGISTER_MESSAGE(RegistryCreated);
    REGISTER_MESSAGE(RemoveDependencies);
    REGISTER_MESSAGE(RemovePackageConflict);
    REGISTER_MESSAGE(ReplaceSecretsError);
    REGISTER_MESSAGE(RestoredPackage);
    REGISTER_MESSAGE(RestoredPackagesFromVendor);
    REGISTER_MESSAGE(ResultsHeader);
    REGISTER_MESSAGE(SerializedBinParagraphHeader);
    REGISTER_MESSAGE(SettingEnvVar);
    REGISTER_MESSAGE(ShallowRepositoryDetected);
    REGISTER_MESSAGE(ShaPassedAsArgAndOption);
    REGISTER_MESSAGE(ShaPassedWithConflict);
    REGISTER_MESSAGE(SkipClearingInvalidDir);
    REGISTER_MESSAGE(SourceFieldPortNameMismatch);
    REGISTER_MESSAGE(SpecifiedFeatureTurnedOff);
    REGISTER_MESSAGE(SpecifyDirectoriesContaining);
    REGISTER_MESSAGE(SpecifyDirectoriesWhenSearching);
    REGISTER_MESSAGE(SpecifyHostArch);
    REGISTER_MESSAGE(SpecifyTargetArch);
    REGISTER_MESSAGE(StartCodeUnitInContinue);
    REGISTER_MESSAGE(StoredBinaryCache);
    REGISTER_MESSAGE(StoreOptionMissingSha);
    REGISTER_MESSAGE(SuccessfulyExported);
    REGISTER_MESSAGE(SuggestGitPull);
    REGISTER_MESSAGE(SuggestResolution);
    REGISTER_MESSAGE(SuggestStartingBashShell);
    REGISTER_MESSAGE(SuggestUpdateVcpkg);
    REGISTER_MESSAGE(SupportedPort);
    REGISTER_MESSAGE(SystemApiErrorMessage);
    REGISTER_MESSAGE(ToolFetchFailed);
    REGISTER_MESSAGE(ToolInWin10);
    REGISTER_MESSAGE(ToolOfVersionXNotFound);
    REGISTER_MESSAGE(ToRemovePackages);
    REGISTER_MESSAGE(TotalInstallTime);
    REGISTER_MESSAGE(TwoFeatureFlagsSpecified);
    REGISTER_MESSAGE(UndeterminedToolChainForTriplet);
    REGISTER_MESSAGE(UnexpectedCharExpectedCloseBrace);
    REGISTER_MESSAGE(UnexpectedCharExpectedColon);
    REGISTER_MESSAGE(UnexpectedCharExpectedComma);
    REGISTER_MESSAGE(UnexpectedCharExpectedName);
    REGISTER_MESSAGE(UnexpectedCharExpectedValue);
    REGISTER_MESSAGE(UnexpectedCharMidArray);
    REGISTER_MESSAGE(UnexpectedCharMidKeyword);
    REGISTER_MESSAGE(UnexpectedDigitsAfterLeadingZero);
    REGISTER_MESSAGE(UnexpectedEOFAfterEscape);
    REGISTER_MESSAGE(UnexpectedEOFAfterMinus);
    REGISTER_MESSAGE(UnexpectedEOFExpectedChar);
    REGISTER_MESSAGE(UnexpectedEOFExpectedCloseBrace);
    REGISTER_MESSAGE(UnexpectedEOFExpectedColon);
    REGISTER_MESSAGE(UnexpectedEOFExpectedName);
    REGISTER_MESSAGE(UnexpectedEOFExpectedProp);
    REGISTER_MESSAGE(UnexpectedEOFExpectedValue);
    REGISTER_MESSAGE(UnexpectedEOFMidArray);
    REGISTER_MESSAGE(UnexpectedEOFMidKeyword);
    REGISTER_MESSAGE(UnexpectedEOFMidString);
    REGISTER_MESSAGE(UnexpectedEOFMidUnicodeEscape);
    REGISTER_MESSAGE(UnexpectedErrorDuringBulkDownload);
    REGISTER_MESSAGE(UnexpectedEscapeSequence);
    REGISTER_MESSAGE(UnexpectedByteSize);
    REGISTER_MESSAGE(UnexpectedExtension);
    REGISTER_MESSAGE(UnexpectedFormat);
    REGISTER_MESSAGE(UnexpectedToolOutput);
    REGISTER_MESSAGE(UnknownBaselineFileContent);
    REGISTER_MESSAGE(UnknownBinaryProviderType);
    REGISTER_MESSAGE(UnknownMachineCode);
    REGISTER_MESSAGE(UnknownOptions);
    REGISTER_MESSAGE(UnknownParameterForIntegrate);
    REGISTER_MESSAGE(UnknownPolicySetting);
    REGISTER_MESSAGE(UnknownSettingForBuildType);
    REGISTER_MESSAGE(UnknownTool);
    REGISTER_MESSAGE(UnknownTopic);
    REGISTER_MESSAGE(UnknownVariablesInTemplate);
    REGISTER_MESSAGE(UnrecognizedConfigField);
    REGISTER_MESSAGE(UnrecognizedIdentifier);
    REGISTER_MESSAGE(UnsupportedFeature);
    REGISTER_MESSAGE(UnsupportedPort);
    REGISTER_MESSAGE(UnsupportedPortDependency);
    REGISTER_MESSAGE(UnsupportedPortFeature);
    REGISTER_MESSAGE(UnsupportedShortOptions);
    REGISTER_MESSAGE(UnsupportedSyntaxInCDATA);
    REGISTER_MESSAGE(UnsupportedSystemName);
    REGISTER_MESSAGE(UnsupportedToolchain);
    REGISTER_MESSAGE(UnsupportedUpdateCMD);
    REGISTER_MESSAGE(UpdateBaselineAddBaselineNoManifest);
    REGISTER_MESSAGE(UpdateBaselineLocalGitError);
    REGISTER_MESSAGE(UpdateBaselineNoConfiguration);
    REGISTER_MESSAGE(UpdateBaselineNoExistingBuiltinBaseline);
    REGISTER_MESSAGE(UpdateBaselineNoUpdate);
    REGISTER_MESSAGE(UpdateBaselineRemoteGitError);
    REGISTER_MESSAGE(UpdateBaselineUpdatedBaseline);
    REGISTER_MESSAGE(UpgradeInManifest);
    REGISTER_MESSAGE(UpgradeRunWithNoDryRun);
    REGISTER_MESSAGE(UploadedBinaries);
    REGISTER_MESSAGE(UploadedPackagesToVendor);
    REGISTER_MESSAGE(UploadingBinariesToVendor);
    REGISTER_MESSAGE(UploadingBinariesUsingVendor);
    REGISTER_MESSAGE(UseEnvVar);
    REGISTER_MESSAGE(UserWideIntegrationDeleted);
    REGISTER_MESSAGE(UserWideIntegrationRemoved);
    REGISTER_MESSAGE(UsingCommunityTriplet);
    REGISTER_MESSAGE(UsingManifestAt);
    REGISTER_MESSAGE(VcpkgCeIsExperimental);
    REGISTER_MESSAGE(VcpkgCommitTableHeader);
    REGISTER_MESSAGE(VcpkgCompletion);
    REGISTER_MESSAGE(VcpkgDisallowedClassicMode);
    REGISTER_MESSAGE(VcpkgHasCrashed);
    REGISTER_MESSAGE(VcpkgInvalidCommand);
    REGISTER_MESSAGE(InvalidCommentStyle);
    REGISTER_MESSAGE(VcpkgInVsPrompt);
    REGISTER_MESSAGE(VcpkgRootRequired);
    REGISTER_MESSAGE(VcpkgRootsDir);
    REGISTER_MESSAGE(VcpkgSendMetricsButDisabled);
    REGISTER_MESSAGE(VersionCommandHeader);
    REGISTER_MESSAGE(VersionConflictXML);
    REGISTER_MESSAGE(VersionConstraintViolated);
    REGISTER_MESSAGE(VersionInvalidDate);
    REGISTER_MESSAGE(VersionInvalidRelaxed);
    REGISTER_MESSAGE(VersionInvalidSemver);
    REGISTER_MESSAGE(VersionSpecMismatch);
    REGISTER_MESSAGE(VersionTableHeader);
    REGISTER_MESSAGE(VSExaminedInstances);
    REGISTER_MESSAGE(VSExaminedPaths);
    REGISTER_MESSAGE(VSNoInstances);
    REGISTER_MESSAGE(WaitingForChildrenToExit);
    REGISTER_MESSAGE(WaitingToTakeFilesystemLock);
    REGISTER_MESSAGE(WarningMessageMustUsePrintWarning);
    REGISTER_MESSAGE(WarningsTreatedAsErrors);
    REGISTER_MESSAGE(WhileLookingForSpec);
    REGISTER_MESSAGE(WindowsOnlyCommand);
    REGISTER_MESSAGE(WroteNuGetPkgConfInfo);
    REGISTER_MESSAGE(FailedToFetchError);
    REGISTER_MESSAGE(UnexpectedPortName);
    REGISTER_MESSAGE(FailedToLoadUnnamedPortFromPath);

    REGISTER_MESSAGE(TrailingCommaInArray);
    REGISTER_MESSAGE(TrailingCommaInObj);
    REGISTER_MESSAGE(Utf8ConversionFailed);
    REGISTER_MESSAGE(PrebuiltPackages);
    REGISTER_MESSAGE(AndroidHomeDirMissingProps);
    REGISTER_MESSAGE(PortVersionConflict);
    REGISTER_MESSAGE(ToUpdatePackages);
    REGISTER_MESSAGE(AmbiguousConfigDeleteConfigFile);
    REGISTER_MESSAGE(TripletFileNotFound);
    REGISTER_MESSAGE(VcpkgRegistriesCacheIsNotDirectory);
    REGISTER_MESSAGE(FailedToParseNoTopLevelObj);
}<|MERGE_RESOLUTION|>--- conflicted
+++ resolved
@@ -636,14 +636,11 @@
     REGISTER_MESSAGE(FetchingBaselineInfo);
     REGISTER_MESSAGE(FetchingRegistryInfo);
     REGISTER_MESSAGE(FishCompletion);
-<<<<<<< HEAD
-    REGISTER_MESSAGE(FolderNameMismatchedCasing);
-=======
     REGISTER_MESSAGE(FloatingPointConstTooBig);
     REGISTER_MESSAGE(FileNotFound);
     REGISTER_MESSAGE(FilesExported);
     REGISTER_MESSAGE(FileSystemOperationFailed);
->>>>>>> 07ab87dd
+    REGISTER_MESSAGE(FolderNameMismatchedCasing);
     REGISTER_MESSAGE(FollowingPackagesMissingControl);
     REGISTER_MESSAGE(FollowingPackagesNotInstalled);
     REGISTER_MESSAGE(FollowingPackagesUpgraded);
