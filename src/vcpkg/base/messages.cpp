#include <vcpkg/base/json.h>
#include <vcpkg/base/messages.h>
#include <vcpkg/base/system.debug.h>

using namespace vcpkg;

namespace vcpkg::msg
{
    REGISTER_MESSAGE(SeeURL);
    REGISTER_MESSAGE(NoteMessage);
    REGISTER_MESSAGE(WarningMessage);
    REGISTER_MESSAGE(ErrorMessage);
    REGISTER_MESSAGE(InternalErrorMessage);
    REGISTER_MESSAGE(InternalErrorMessageContact);
    REGISTER_MESSAGE(BothYesAndNoOptionSpecifiedError);

    // basic implementation - the write_unlocalized_text_to_stdout
#if defined(_WIN32)
    static bool is_console(HANDLE h)
    {
        DWORD mode = 0;
        // GetConsoleMode succeeds iff `h` is a console
        // we do not actually care about the mode of the console
        return GetConsoleMode(h, &mode);
    }

    static void check_write(BOOL success)
    {
        if (!success)
        {
            ::fwprintf(stderr, L"[DEBUG] Failed to write to stdout: %lu\n", GetLastError());
            std::abort();
        }
    }
    static DWORD size_to_write(::size_t size) { return size > MAXDWORD ? MAXDWORD : static_cast<DWORD>(size); }

    static void write_unlocalized_text_impl(Color c, StringView sv, HANDLE the_handle, bool is_console)
    {
        if (sv.empty()) return;

        if (is_console)
        {
            WORD original_color = 0;
            if (c != Color::none)
            {
                CONSOLE_SCREEN_BUFFER_INFO console_screen_buffer_info{};
                ::GetConsoleScreenBufferInfo(the_handle, &console_screen_buffer_info);
                original_color = console_screen_buffer_info.wAttributes;
                ::SetConsoleTextAttribute(the_handle, static_cast<WORD>(c) | (original_color & 0xF0));
            }

            auto as_wstr = Strings::to_utf16(sv);

            const wchar_t* pointer = as_wstr.data();
            ::size_t size = as_wstr.size();

            while (size != 0)
            {
                DWORD written = 0;
                check_write(::WriteConsoleW(the_handle, pointer, size_to_write(size), &written, nullptr));
                pointer += written;
                size -= written;
            }

            if (c != Color::none)
            {
                ::SetConsoleTextAttribute(the_handle, original_color);
            }
        }
        else
        {
            const char* pointer = sv.data();
            ::size_t size = sv.size();

            while (size != 0)
            {
                DWORD written = 0;
                check_write(::WriteFile(the_handle, pointer, size_to_write(size), &written, nullptr));
                pointer += written;
                size -= written;
            }
        }
    }

    void write_unlocalized_text_to_stdout(Color c, StringView sv)
    {
        static const HANDLE stdout_handle = ::GetStdHandle(STD_OUTPUT_HANDLE);
        static const bool stdout_is_console = is_console(stdout_handle);
        return write_unlocalized_text_impl(c, sv, stdout_handle, stdout_is_console);
    }

    void write_unlocalized_text_to_stderr(Color c, StringView sv)
    {
        static const HANDLE stderr_handle = ::GetStdHandle(STD_ERROR_HANDLE);
        static const bool stderr_is_console = is_console(stderr_handle);
        return write_unlocalized_text_impl(c, sv, stderr_handle, stderr_is_console);
    }
#else
    static void write_all(const char* ptr, size_t to_write, int fd)
    {
        while (to_write != 0)
        {
            auto written = ::write(fd, ptr, to_write);
            if (written == -1)
            {
                ::fprintf(stderr, "[DEBUG] Failed to print to stdout: %d\n", errno);
                std::abort();
            }
            ptr += written;
            to_write -= written;
        }
    }

    static void write_unlocalized_text_impl(Color c, StringView sv, int fd, bool is_a_tty)
    {
        static constexpr char reset_color_sequence[] = {'\033', '[', '0', 'm'};

        if (sv.empty()) return;

        bool reset_color = false;
        if (is_a_tty && c != Color::none)
        {
            reset_color = true;

            const char set_color_sequence[] = {'\033', '[', '9', static_cast<char>(c), 'm'};
            write_all(set_color_sequence, sizeof(set_color_sequence), fd);
        }

        write_all(sv.data(), sv.size(), fd);

        if (reset_color)
        {
            write_all(reset_color_sequence, sizeof(reset_color_sequence), fd);
        }
    }

    void write_unlocalized_text_to_stdout(Color c, StringView sv)
    {
        static bool is_a_tty = ::isatty(STDOUT_FILENO);
        return write_unlocalized_text_impl(c, sv, STDOUT_FILENO, is_a_tty);
    }

    void write_unlocalized_text_to_stderr(Color c, StringView sv)
    {
        static bool is_a_tty = ::isatty(STDERR_FILENO);
        return write_unlocalized_text_impl(c, sv, STDERR_FILENO, is_a_tty);
    }
#endif

    namespace
    {
        struct Messages
        {
            // this is basically a SoA - each index is:
            // {
            //   name
            //   default_string
            //   localization_comment
            //   localized_string
            // }
            // requires: names.size() == default_strings.size() == localized_strings.size()
            std::vector<StringLiteral> names;
            std::vector<StringLiteral> default_strings;     // const after startup
            std::vector<ZStringView> localization_comments; // const after startup

            bool initialized = false;
            std::vector<std::string> localized_strings;
        };

        // to avoid static initialization order issues,
        // everything that needs the messages needs to get it from this function
        Messages& messages()
        {
            static Messages m;
            return m;
        }
    }

    void threadunsafe_initialize_context()
    {
        Messages& m = messages();
        if (m.initialized)
        {
            write_unlocalized_text_to_stdout(
                Color::error, "double-initialized message context; this is a very serious bug in vcpkg\n");
            Checks::exit_fail(VCPKG_LINE_INFO);
        }
        m.localized_strings.resize(m.names.size());
        m.initialized = true;

        std::set<StringLiteral, std::less<>> names_set(m.names.begin(), m.names.end());
        if (names_set.size() < m.names.size())
        {
            // This will not trigger on any correct code path, so it's fine to use a naive O(n^2)
            for (size_t i = 0; i < m.names.size() - 1; ++i)
            {
                for (size_t j = i + 1; j < m.names.size(); ++j)
                {
                    if (msg::detail::get_message_name(i) == msg::detail::get_message_name(j))
                    {
                        write_unlocalized_text_to_stdout(
                            Color::error,
                            fmt::format("INTERNAL ERROR: localization message '{}' has been declared multiple times\n",
                                        msg::detail::get_message_name(i)));
                        write_unlocalized_text_to_stdout(Color::error, "INTERNAL ERROR: first message:\n");
                        write_unlocalized_text_to_stdout(Color::none, m.default_strings[i]);
                        write_unlocalized_text_to_stdout(Color::error, "\nINTERNAL ERROR: second message:\n");
                        write_unlocalized_text_to_stdout(Color::none, m.default_strings[j]);
                        write_unlocalized_text_to_stdout(Color::none, "\n");
                        ::abort();
                    }
                }
            }
            Checks::unreachable(VCPKG_LINE_INFO);
        }
    }
    static void load_from_message_map(const Json::Object& message_map)
    {
        Messages& m = messages();
        std::vector<std::string> names_without_localization;

        for (::size_t index = 0; index < m.names.size(); ++index)
        {
            const StringView name = msg::detail::get_message_name(index);
            if (auto p = message_map.get(msg::detail::get_message_name(index)))
            {
                m.localized_strings[index] = p->string(VCPKG_LINE_INFO).to_string();
            }
            else if (Debug::g_debugging)
            {
                // we only want to print these in debug
                names_without_localization.emplace_back(name);
            }
        }

        if (!names_without_localization.empty())
        {
            println(Color::warning, msgNoLocalizationForMessages);
            for (const auto& name : names_without_localization)
            {
                write_unlocalized_text_to_stdout(Color::warning, fmt::format("    - {}\n", name));
            }
        }
    }

    static std::string locale_file_name(StringView language)
    {
        std::string filename = "messages.";
        filename.append(language.begin(), language.end()).append(".json");
        return filename;
    }

    void threadunsafe_initialize_context(const Filesystem& fs, StringView language, const Path& locale_base)
    {
        threadunsafe_initialize_context();

        auto path_to_locale = locale_base / locale_file_name(language);

        auto message_map = Json::parse_file(VCPKG_LINE_INFO, fs, path_to_locale);
        if (!message_map.first.is_object())
        {
            write_unlocalized_text_to_stdout(
                Color::error,
                fmt::format("Invalid locale file '{}' - locale file must be an object.\n", path_to_locale));
            Checks::exit_fail(VCPKG_LINE_INFO);
        }

        load_from_message_map(message_map.first.object(VCPKG_LINE_INFO));
    }

    ::size_t detail::number_of_messages() { return messages().names.size(); }

    ::size_t detail::startup_register_message(StringLiteral name, StringLiteral format_string, ZStringView comment)
    {
        Messages& m = messages();
        const auto res = m.names.size();
        m.names.push_back(name);
        m.default_strings.push_back(format_string);
        m.localization_comments.push_back(comment);
        return res;
    }

    StringView detail::get_format_string(::size_t index)
    {
        Messages& m = messages();
        Checks::check_exit(VCPKG_LINE_INFO, m.localized_strings.size() == m.default_strings.size());
        Checks::check_exit(VCPKG_LINE_INFO, index < m.default_strings.size());
        const auto& localized = m.localized_strings[index];
        if (localized.empty())
        {
            return m.default_strings[index];
        }
        else
        {
            return localized;
        }
    }
    StringView detail::get_message_name(::size_t index)
    {
        Messages& m = messages();
        Checks::check_exit(VCPKG_LINE_INFO, index < m.names.size());
        return m.names[index];
    }
    StringView detail::get_default_format_string(::size_t index)
    {
        Messages& m = messages();
        Checks::check_exit(VCPKG_LINE_INFO, index < m.default_strings.size());
        return m.default_strings[index];
    }
    StringView detail::get_localization_comment(::size_t index)
    {
        Messages& m = messages();
        Checks::check_exit(VCPKG_LINE_INFO, index < m.localization_comments.size());
        return m.localization_comments[index];
    }

    LocalizedString detail::internal_vformat(::size_t index, fmt::format_args args)
    {
        const auto fmt_string = get_format_string(index);
        try
        {
            return LocalizedString::from_raw(fmt::vformat({fmt_string.data(), fmt_string.size()}, args));
        }
        catch (...)
        {
            const auto default_format_string = get_default_format_string(index);
            try
            {
                return LocalizedString::from_raw(
                    fmt::vformat({default_format_string.data(), default_format_string.size()}, args));
            }
            catch (...)
            {
                ::fprintf(stderr,
                          "INTERNAL ERROR: failed to format default format string for index %zu\nformat string: %.*s\n",
                          index,
                          (int)default_format_string.size(),
                          default_format_string.data());
                Checks::exit_fail(VCPKG_LINE_INFO);
            }
        }
    }

    void println_warning(const LocalizedString& s)
    {
        print(Color::warning, format(msgWarningMessage).append(s).append_raw('\n'));
    }

    void println_error(const LocalizedString& s)
    {
        print(Color::error, format(msgErrorMessage).append(s).append_raw('\n'));
    }
}

namespace
{
    struct NullMessageSink : MessageSink
    {
        virtual void print(Color, StringView) override { }
    };

    NullMessageSink null_sink_instance;

    struct StdOutMessageSink : MessageSink
    {
        virtual void print(Color c, StringView sv) override { msg::write_unlocalized_text_to_stdout(c, sv); }
    };

    StdOutMessageSink stdout_sink_instance;

    struct StdErrMessageSink : MessageSink
    {
        virtual void print(Color c, StringView sv) override { msg::write_unlocalized_text_to_stderr(c, sv); }
    };

    StdErrMessageSink stderr_sink_instance;
}

namespace vcpkg
{
    MessageSink& null_sink = null_sink_instance;
    MessageSink& stdout_sink = stdout_sink_instance;
    MessageSink& stderr_sink = stderr_sink_instance;

    REGISTER_MESSAGE(AddArtifactOnlyOne);
    REGISTER_MESSAGE(AddCommandFirstArg);
    REGISTER_MESSAGE(AddFirstArgument);
    REGISTER_MESSAGE(AddingCompletionEntry);
    REGISTER_MESSAGE(AdditionalPackagesToRemove);
    REGISTER_MESSAGE(AddPortRequiresManifest);
    REGISTER_MESSAGE(AddPortSucceeded);
    REGISTER_MESSAGE(AddRecurseOption);
    REGISTER_MESSAGE(AddTripletExpressionNotAllowed);
    REGISTER_MESSAGE(AddVersionAddedVersionToFile);
    REGISTER_MESSAGE(AddVersionCommitChangesReminder);
    REGISTER_MESSAGE(AddVersionCommitResultReminder);
    REGISTER_MESSAGE(AddVersionDetectLocalChangesError);
    REGISTER_MESSAGE(AddVersionFileNotFound);
    REGISTER_MESSAGE(AddVersionFormatPortSuggestion);
    REGISTER_MESSAGE(AddVersionIgnoringOptionAll);
    REGISTER_MESSAGE(AddVersionLoadPortFailed);
    REGISTER_MESSAGE(AddVersionNewFile);
    REGISTER_MESSAGE(AddVersionNewShaIs);
    REGISTER_MESSAGE(AddVersionNoFilesUpdated);
    REGISTER_MESSAGE(AddVersionNoFilesUpdatedForPort);
    REGISTER_MESSAGE(AddVersionNoGitSha);
    REGISTER_MESSAGE(AddVersionOldShaIs);
    REGISTER_MESSAGE(AddVersionOverwriteOptionSuggestion);
    REGISTER_MESSAGE(AddVersionPortDoesNotExist);
    REGISTER_MESSAGE(AddVersionPortFilesShaChanged);
    REGISTER_MESSAGE(AddVersionPortFilesShaUnchanged);
    REGISTER_MESSAGE(AddVersionPortHasImproperFormat);
    REGISTER_MESSAGE(AddVersionSuggestNewVersionScheme);
    REGISTER_MESSAGE(AddVersionUnableToParseVersionsFile);
    REGISTER_MESSAGE(AddVersionUncommittedChanges);
    REGISTER_MESSAGE(AddVersionUpdateVersionReminder);
    REGISTER_MESSAGE(AddVersionUseOptionAll);
    REGISTER_MESSAGE(AddVersionVersionAlreadyInFile);
    REGISTER_MESSAGE(AddVersionVersionIs);
    REGISTER_MESSAGE(AllFormatArgsRawArgument);
    REGISTER_MESSAGE(AllFormatArgsUnbalancedBraces);
    REGISTER_MESSAGE(AllPackagesAreUpdated);
    REGISTER_MESSAGE(AlreadyInstalled);
    REGISTER_MESSAGE(AlreadyInstalledNotHead);
    REGISTER_MESSAGE(AmbiguousConfigDeleteConfigFile);
    REGISTER_MESSAGE(AnotherInstallationInProgress);
    REGISTER_MESSAGE(AppliedUserIntegration);
    REGISTER_MESSAGE(ArtifactsOptionIncompatibility);
    REGISTER_MESSAGE(AssetSourcesArg);
    REGISTER_MESSAGE(AttemptingToFetchPackagesFromVendor);
    REGISTER_MESSAGE(AttemptingToSetBuiltInBaseline);
    REGISTER_MESSAGE(AuthenticationMayRequireManualAction);
    REGISTER_MESSAGE(AutomaticLinkingForMSBuildProjects);
    REGISTER_MESSAGE(AutoSettingEnvVar);
    REGISTER_MESSAGE(BaselineConflict);
    REGISTER_MESSAGE(BinarySourcesArg);
    REGISTER_MESSAGE(BuildAlreadyInstalled);
    REGISTER_MESSAGE(BuildDependenciesMissing);
    REGISTER_MESSAGE(BuildingFromHead);
    REGISTER_MESSAGE(BuildingPackage);
    REGISTER_MESSAGE(BuildingPackageFailed);
    REGISTER_MESSAGE(BuildingPackageFailedDueToMissingDeps);
    REGISTER_MESSAGE(BuildResultBuildFailed);
    REGISTER_MESSAGE(BuildResultCacheMissing);
    REGISTER_MESSAGE(BuildResultCascadeDueToMissingDependencies);
    REGISTER_MESSAGE(BuildResultDownloaded);
    REGISTER_MESSAGE(BuildResultExcluded);
    REGISTER_MESSAGE(BuildResultFileConflicts);
    REGISTER_MESSAGE(BuildResultPostBuildChecksFailed);
    REGISTER_MESSAGE(BuildResultRemoved);
    REGISTER_MESSAGE(BuildResultSucceeded);
    REGISTER_MESSAGE(BuildResultSummaryHeader);
    REGISTER_MESSAGE(BuildResultSummaryLine);
    REGISTER_MESSAGE(BuildTreesRootDir);
    REGISTER_MESSAGE(BuildTroubleshootingMessage1);
    REGISTER_MESSAGE(BuildTroubleshootingMessage2);
    REGISTER_MESSAGE(BuildTroubleshootingMessage3);
    REGISTER_MESSAGE(BuildTroubleshootingMessage4);
    REGISTER_MESSAGE(ChecksFailedCheck);
    REGISTER_MESSAGE(ChecksUnreachableCode);
    REGISTER_MESSAGE(ChecksUpdateVcpkg);
    REGISTER_MESSAGE(CiBaselineAllowUnexpectedPassingRequiresBaseline);
    REGISTER_MESSAGE(CiBaselineDisallowedCascade);
    REGISTER_MESSAGE(CiBaselineRegression);
    REGISTER_MESSAGE(CiBaselineRegressionHeader);
    REGISTER_MESSAGE(CiBaselineUnexpectedPass);
    REGISTER_MESSAGE(ClearingContents);
    REGISTER_MESSAGE(CmakeTargetsExcluded);
    REGISTER_MESSAGE(CMakeTargetsUsage);
    REGISTER_MESSAGE(CMakeTargetsUsageHeuristicMessage);
    REGISTER_MESSAGE(CMakeToolChainFile);
    REGISTER_MESSAGE(CommandFailed);
    REGISTER_MESSAGE(CompressFolderFailed);
<<<<<<< HEAD
    REGISTER_MESSAGE(ConfigWithNoTopLevelObj);
=======
    REGISTER_MESSAGE(ComputingInstallPlan);
    REGISTER_MESSAGE(ConflictingFiles);
>>>>>>> 37a91afd
    REGISTER_MESSAGE(ConflictingValuesForOption);
    REGISTER_MESSAGE(ConstraintViolation);
    REGISTER_MESSAGE(ControlAndManifestFilesPresent);
    REGISTER_MESSAGE(CopyrightIsDir);
    REGISTER_MESSAGE(CorruptedDatabase);
    REGISTER_MESSAGE(CorruptedDatabaseNoCoreParagraph);
    REGISTER_MESSAGE(CouldNotDeduceNugetIdAndVersion);
    REGISTER_MESSAGE(CouldNotFindToolVersion);
    REGISTER_MESSAGE(CreatedNuGetPackage);
    REGISTER_MESSAGE(CreateFailureLogsDir);
    REGISTER_MESSAGE(CurlReportedUnexpectedResults);
    REGISTER_MESSAGE(CurrentCommitBaseline);
    REGISTER_MESSAGE(DateTableHeader);
    REGISTER_MESSAGE(DefaultBrowserLaunched);
    REGISTER_MESSAGE(DefaultFlag);
    REGISTER_MESSAGE(DefaultPathToBinaries);
    REGISTER_MESSAGE(DeleteVcpkgConfigFromManifest);
    REGISTER_MESSAGE(DetectCompilerHash);
    REGISTER_MESSAGE(DocumentedFieldsSuggestUpdate);
    REGISTER_MESSAGE(DownloadAvailable);
    REGISTER_MESSAGE(DownloadedSources);
    REGISTER_MESSAGE(DownloadingPortableToolVersionX);
    REGISTER_MESSAGE(DownloadingTool);
    REGISTER_MESSAGE(DownloadingVcpkgCeBundle);
    REGISTER_MESSAGE(DownloadingVcpkgCeBundleLatest);
    REGISTER_MESSAGE(DownloadingVcpkgStandaloneBundle);
    REGISTER_MESSAGE(DownloadingVcpkgStandaloneBundleLatest);
    REGISTER_MESSAGE(DownloadRootsDir);
    REGISTER_MESSAGE(DuplicateCommandOption);
    REGISTER_MESSAGE(DuplicateOptions);
    REGISTER_MESSAGE(ElapsedInstallTime);
    REGISTER_MESSAGE(ElapsedTimeForChecks);
    REGISTER_MESSAGE(EmailVcpkgTeam);
    REGISTER_MESSAGE(EmbeddingVcpkgConfigInManifest);
    REGISTER_MESSAGE(EmptyArg);
    REGISTER_MESSAGE(EmptyLicenseExpression);
    REGISTER_MESSAGE(EnvStrFailedToExtract);
    REGISTER_MESSAGE(ErrorDetectingCompilerInfo);
    REGISTER_MESSAGE(ErrorIndividualPackagesUnsupported);
    REGISTER_MESSAGE(ErrorInvalidClassicModeOption);
    REGISTER_MESSAGE(ErrorInvalidManifestModeOption);
    REGISTER_MESSAGE(ErrorMessageMustUsePrintError);
    REGISTER_MESSAGE(ErrorMissingVcpkgRoot);
    REGISTER_MESSAGE(ErrorNoVSInstance);
    REGISTER_MESSAGE(ErrorNoVSInstanceAt);
    REGISTER_MESSAGE(ErrorNoVSInstanceFullVersion);
    REGISTER_MESSAGE(ErrorNoVSInstanceVersion);
    REGISTER_MESSAGE(ErrorParsingBinaryParagraph);
    REGISTER_MESSAGE(ErrorRequireBaseline);
    REGISTER_MESSAGE(ErrorRequirePackagesList);
    REGISTER_MESSAGE(ErrorsFound);
    REGISTER_MESSAGE(ErrorUnableToDetectCompilerInfo);
    REGISTER_MESSAGE(ErrorVcvarsUnsupported);
    REGISTER_MESSAGE(ErrorVsCodeNotFound);
    REGISTER_MESSAGE(ErrorVsCodeNotFoundPathExamined);
    REGISTER_MESSAGE(ErrorWhileParsing);
    REGISTER_MESSAGE(ErrorWhileWriting);
    REGISTER_MESSAGE(ExceededRecursionDepth);
    REGISTER_MESSAGE(ExcludedPackage);
    REGISTER_MESSAGE(ExcludedPackages);
    REGISTER_MESSAGE(ExpectedCascadeFailure);
    REGISTER_MESSAGE(ExpectedCharacterHere);
    REGISTER_MESSAGE(ExpectedFailOrSkip);
    REGISTER_MESSAGE(ExpectedPathToExist);
    REGISTER_MESSAGE(ExpectedPortName);
    REGISTER_MESSAGE(ExpectedStatusField);
    REGISTER_MESSAGE(ExpectedTripletName);
    REGISTER_MESSAGE(ExpectedValueForOption);
    REGISTER_MESSAGE(ExportingPackage);
    REGISTER_MESSAGE(ExtendedDocumentationAtUrl);
    REGISTER_MESSAGE(ExtractingTool);
    REGISTER_MESSAGE(FailedToDetermineCurrentCommit);
    REGISTER_MESSAGE(FailedToExtract);
    REGISTER_MESSAGE(FailedToFindPortFeature);
    REGISTER_MESSAGE(FailedToFormatMissingFile);
    REGISTER_MESSAGE(FailedToLoadInstalledManifest);
<<<<<<< HEAD
    REGISTER_MESSAGE(FailedToLoadManifest);
=======
    REGISTER_MESSAGE(FailedToLoadPort);
    REGISTER_MESSAGE(FailedToLoadPortFrom);
>>>>>>> 37a91afd
    REGISTER_MESSAGE(FailedToLocateSpec);
    REGISTER_MESSAGE(FailedToObtainDependencyVersion);
    REGISTER_MESSAGE(FailedToObtainLocalPortGitSha);
    REGISTER_MESSAGE(FailedToObtainPackageVersion);
    REGISTER_MESSAGE(FailedToParseCMakeConsoleOut);
    REGISTER_MESSAGE(FailedToParseConfig);
    REGISTER_MESSAGE(FailedToParseControl);
    REGISTER_MESSAGE(FailedToParseJson);
    REGISTER_MESSAGE(FailedToParseManifest);
    REGISTER_MESSAGE(FailedToParseSerializedBinParagraph);
    REGISTER_MESSAGE(FailedToParseVersionXML);
    REGISTER_MESSAGE(FailedToProvisionCe);
    REGISTER_MESSAGE(FailedToRead);
    REGISTER_MESSAGE(FailedToReadParagraph);
    REGISTER_MESSAGE(FailedToRemoveControl);
    REGISTER_MESSAGE(FailedToRunToolToDetermineVersion);
    REGISTER_MESSAGE(FailedToStoreBackToMirror);
    REGISTER_MESSAGE(FailedToStoreBinaryCache);
    REGISTER_MESSAGE(FailedToTakeFileSystemLock);
    REGISTER_MESSAGE(FailedToWriteManifest);
    REGISTER_MESSAGE(FailedVendorAuthentication);
    REGISTER_MESSAGE(FeedbackAppreciated);
    REGISTER_MESSAGE(FileNotFound);
    REGISTER_MESSAGE(FishCompletion);
    REGISTER_MESSAGE(FollowingPackagesMissingControl);
    REGISTER_MESSAGE(FollowingPackagesNotInstalled);
    REGISTER_MESSAGE(FollowingPackagesUpgraded);
    REGISTER_MESSAGE(ForceSystemBinariesOnWeirdPlatforms);
    REGISTER_MESSAGE(FormattedParseMessageExpression);
    REGISTER_MESSAGE(GenerateMsgErrorParsingFormatArgs);
    REGISTER_MESSAGE(GenerateMsgIncorrectComment);
    REGISTER_MESSAGE(GenerateMsgNoArgumentValue);
    REGISTER_MESSAGE(GenerateMsgNoCommentValue);
    REGISTER_MESSAGE(GetParseFailureInfo);
    REGISTER_MESSAGE(GitCommandFailed);
    REGISTER_MESSAGE(GitStatusOutputExpectedFileName);
    REGISTER_MESSAGE(GitStatusOutputExpectedNewLine);
    REGISTER_MESSAGE(GitStatusOutputExpectedRenameOrNewline);
    REGISTER_MESSAGE(GitStatusUnknownFileStatus);
    REGISTER_MESSAGE(GitUnexpectedCommandOutput);
    REGISTER_MESSAGE(HashFileFailureToRead);
    REGISTER_MESSAGE(HeaderOnlyUsage);
    REGISTER_MESSAGE(HelpContactCommand);
    REGISTER_MESSAGE(HelpCreateCommand);
    REGISTER_MESSAGE(HelpDependInfoCommand);
    REGISTER_MESSAGE(HelpEditCommand);
    REGISTER_MESSAGE(HelpEnvCommand);
    REGISTER_MESSAGE(HelpExampleCommand);
    REGISTER_MESSAGE(HelpExportCommand);
    REGISTER_MESSAGE(HelpFormatManifestCommand);
    REGISTER_MESSAGE(HelpHashCommand);
    REGISTER_MESSAGE(HelpInitializeRegistryCommand);
    REGISTER_MESSAGE(HelpInstallCommand);
    REGISTER_MESSAGE(HelpListCommand);
    REGISTER_MESSAGE(HelpOwnsCommand);
    REGISTER_MESSAGE(HelpRemoveCommand);
    REGISTER_MESSAGE(HelpRemoveOutdatedCommand);
    REGISTER_MESSAGE(HelpResponseFileCommand);
    REGISTER_MESSAGE(HelpSearchCommand);
    REGISTER_MESSAGE(HelpTopicCommand);
    REGISTER_MESSAGE(HelpTopicsCommand);
    REGISTER_MESSAGE(HelpUpdateCommand);
    REGISTER_MESSAGE(HelpUpgradeCommand);
    REGISTER_MESSAGE(HelpVersionCommand);
    REGISTER_MESSAGE(IllegalFeatures);
    REGISTER_MESSAGE(IllegalPlatformSpec);
    REGISTER_MESSAGE(ImproperShaLength);
    REGISTER_MESSAGE(IncorrectNumberOfArgs);
    REGISTER_MESSAGE(InfoSetEnvVar);
    REGISTER_MESSAGE(InitRegistryFailedNoRepo);
    REGISTER_MESSAGE(InstalledBy);
    REGISTER_MESSAGE(InstalledPackages);
    REGISTER_MESSAGE(InstalledRequestedPackages);
    REGISTER_MESSAGE(InstallFailed);
    REGISTER_MESSAGE(InstallingFromLocation);
    REGISTER_MESSAGE(InstallingPackage);
    REGISTER_MESSAGE(InstallPackageInstruction);
    REGISTER_MESSAGE(InstallRootDir);
    REGISTER_MESSAGE(InstallWithSystemManager);
    REGISTER_MESSAGE(InstallWithSystemManagerMono);
    REGISTER_MESSAGE(InstallWithSystemManagerPkg);
    REGISTER_MESSAGE(IntegrationFailed);
    REGISTER_MESSAGE(InternalCICommand);
    REGISTER_MESSAGE(InvalidArgMustBeAnInt);
    REGISTER_MESSAGE(InvalidArgMustBePositive);
    REGISTER_MESSAGE(InvalidArgument);
    REGISTER_MESSAGE(InvalidArgumentRequiresAbsolutePath);
    REGISTER_MESSAGE(InvalidArgumentRequiresBaseUrl);
    REGISTER_MESSAGE(InvalidArgumentRequiresBaseUrlAndToken);
    REGISTER_MESSAGE(InvalidArgumentRequiresNoneArguments);
    REGISTER_MESSAGE(InvalidArgumentRequiresOneOrTwoArguments);
    REGISTER_MESSAGE(InvalidArgumentRequiresPathArgument);
    REGISTER_MESSAGE(InvalidArgumentRequiresPrefix);
    REGISTER_MESSAGE(InvalidArgumentRequiresSingleArgument);
    REGISTER_MESSAGE(InvalidArgumentRequiresSingleStringArgument);
    REGISTER_MESSAGE(InvalidArgumentRequiresSourceArgument);
    REGISTER_MESSAGE(InvalidArgumentRequiresTwoOrThreeArguments);
    REGISTER_MESSAGE(InvalidArgumentRequiresValidToken);
    REGISTER_MESSAGE(InvalidBuildInfo);
    REGISTER_MESSAGE(InvalidBuiltInBaseline);
    REGISTER_MESSAGE(InvalidBundleDefinition);
    REGISTER_MESSAGE(InvalidCommandArgSort);
    REGISTER_MESSAGE(InvalidCommitId);
    REGISTER_MESSAGE(InvalidFilename);
    REGISTER_MESSAGE(InvalidFileType);
    REGISTER_MESSAGE(InvalidFormatString);
    REGISTER_MESSAGE(InvalidLinkage);
    REGISTER_MESSAGE(InvalidOptionForRemove);
    REGISTER_MESSAGE(InvalidTriplet);
    REGISTER_MESSAGE(IrregularFile);
    REGISTER_MESSAGE(JsonErrorMustBeAnObject);
    REGISTER_MESSAGE(JsonSwitch);
    REGISTER_MESSAGE(LaunchingProgramFailed);
    REGISTER_MESSAGE(LicenseExpressionContainsExtraPlus);
    REGISTER_MESSAGE(LicenseExpressionContainsInvalidCharacter);
    REGISTER_MESSAGE(LicenseExpressionContainsUnicode);
    REGISTER_MESSAGE(LicenseExpressionDocumentRefUnsupported);
    REGISTER_MESSAGE(LicenseExpressionExpectCompoundFoundParen);
    REGISTER_MESSAGE(LicenseExpressionExpectCompoundFoundWith);
    REGISTER_MESSAGE(LicenseExpressionExpectCompoundFoundWord);
    REGISTER_MESSAGE(LicenseExpressionExpectCompoundOrWithFoundWord);
    REGISTER_MESSAGE(LicenseExpressionExpectExceptionFoundCompound);
    REGISTER_MESSAGE(LicenseExpressionExpectExceptionFoundEof);
    REGISTER_MESSAGE(LicenseExpressionExpectExceptionFoundParen);
    REGISTER_MESSAGE(LicenseExpressionExpectLicenseFoundCompound);
    REGISTER_MESSAGE(LicenseExpressionExpectLicenseFoundEof);
    REGISTER_MESSAGE(LicenseExpressionExpectLicenseFoundParen);
    REGISTER_MESSAGE(LicenseExpressionImbalancedParens);
    REGISTER_MESSAGE(LicenseExpressionUnknownException);
    REGISTER_MESSAGE(LicenseExpressionUnknownLicense);
    REGISTER_MESSAGE(ListOfValidFieldsForControlFiles);
    REGISTER_MESSAGE(LoadingCommunityTriplet);
    REGISTER_MESSAGE(LoadingDependencyInformation);
    REGISTER_MESSAGE(LoadingOverlayTriplet);
    REGISTER_MESSAGE(LocalizedMessageMustNotContainIndents);
    REGISTER_MESSAGE(LocalizedMessageMustNotEndWithNewline);
<<<<<<< HEAD
    REGISTER_MESSAGE(LocalPortfileVersion);
=======
    REGISTER_MESSAGE(ManifestConflict);
>>>>>>> 37a91afd
    REGISTER_MESSAGE(ManifestFormatCompleted);
    REGISTER_MESSAGE(ManifestWithNoTopLevelObj);
    REGISTER_MESSAGE(MismatchedFiles);
    REGISTER_MESSAGE(MismatchedNames);
    REGISTER_MESSAGE(Missing7zHeader);
    REGISTER_MESSAGE(MissingArgFormatManifest);
    REGISTER_MESSAGE(MissingDependency);
    REGISTER_MESSAGE(MissingExtension);
    REGISTER_MESSAGE(MissingOption);
<<<<<<< HEAD
    REGISTER_MESSAGE(MissingPathToRegistryCache);
=======
>>>>>>> 37a91afd
    REGISTER_MESSAGE(MissingPortSuggestPullRequest);
    REGISTER_MESSAGE(MissmatchedBinParagraphs);
    REGISTER_MESSAGE(MonoInstructions);
    REGISTER_MESSAGE(MsiexecFailedToExtract);
    REGISTER_MESSAGE(MultiArch);
    REGISTER_MESSAGE(NavigateToNPS);
    REGISTER_MESSAGE(NewConfigurationAlreadyExists);
    REGISTER_MESSAGE(NewManifestAlreadyExists);
    REGISTER_MESSAGE(NewNameCannotBeEmpty);
    REGISTER_MESSAGE(NewOnlyOneVersionKind);
    REGISTER_MESSAGE(NewSpecifyNameVersionOrApplication);
    REGISTER_MESSAGE(NewVersionCannotBeEmpty);
    REGISTER_MESSAGE(NoArgumentsForOption);
    REGISTER_MESSAGE(NoCachedPackages);
    REGISTER_MESSAGE(NoInstalledPackages);
    REGISTER_MESSAGE(NoLocalizationForMessages);
    REGISTER_MESSAGE(NoOutdatedPackages);
    REGISTER_MESSAGE(NoRegistryForPort);
    REGISTER_MESSAGE(NugetPackageFileSucceededButCreationFailed);
    REGISTER_MESSAGE(OptionMustBeInteger);
    REGISTER_MESSAGE(OptionRequired);
    REGISTER_MESSAGE(OptionRequiresOption);
    REGISTER_MESSAGE(OriginalBinParagraphHeader);
    REGISTER_MESSAGE(OverlayPatchDir);
    REGISTER_MESSAGE(OverwritingFile);
    REGISTER_MESSAGE(PackageAlreadyRemoved);
    REGISTER_MESSAGE(PackageFailedtWhileExtracting);
    REGISTER_MESSAGE(PackageRootDir);
    REGISTER_MESSAGE(PackagesToInstall);
    REGISTER_MESSAGE(PackagesToInstallDirectly);
    REGISTER_MESSAGE(PackagesToModify);
    REGISTER_MESSAGE(PackagesToRebuild);
    REGISTER_MESSAGE(PackagesToRebuildSuggestRecurse);
    REGISTER_MESSAGE(PackagesToRemove);
    REGISTER_MESSAGE(PackagesUpToDate);
    REGISTER_MESSAGE(PackingVendorFailed);
    REGISTER_MESSAGE(ParseControlErrorInfoInvalidFields);
    REGISTER_MESSAGE(ParseControlErrorInfoMissingFields);
    REGISTER_MESSAGE(ParseControlErrorInfoTypesEntry);
    REGISTER_MESSAGE(ParseControlErrorInfoWhileLoading);
    REGISTER_MESSAGE(ParseControlErrorInfoWrongTypeFields);
    REGISTER_MESSAGE(PathMustBeAbsolute);
    REGISTER_MESSAGE(PortDependencyConflict);
    REGISTER_MESSAGE(PortNotInBaseline);
    REGISTER_MESSAGE(PortsAdded);
    REGISTER_MESSAGE(PortsNoDiff);
    REGISTER_MESSAGE(PortsRemoved);
    REGISTER_MESSAGE(PortsUpdated);
    REGISTER_MESSAGE(PortSupportsField);
    REGISTER_MESSAGE(PortTypeConflict);
    REGISTER_MESSAGE(PortVersionConflict);
    REGISTER_MESSAGE(PreviousIntegrationFileRemains);
    REGISTER_MESSAGE(ProcessorArchitectureMalformed);
    REGISTER_MESSAGE(ProcessorArchitectureMissing);
    REGISTER_MESSAGE(ProcessorArchitectureW6432Malformed);
    REGISTER_MESSAGE(ProgramReturnedNonzeroExitCode);
    REGISTER_MESSAGE(MutuallyExclusiveOption);
    REGISTER_MESSAGE(PushingVendorFailed);
    REGISTER_MESSAGE(RegistryCreated);
    REGISTER_MESSAGE(RemoveDependencies);
    REGISTER_MESSAGE(RemovePackageConflict);
    REGISTER_MESSAGE(ReplaceSecretsError);
    REGISTER_MESSAGE(RestoredPackage);
    REGISTER_MESSAGE(RestoredPackagesFromVendor);
    REGISTER_MESSAGE(ResultsHeader);
    REGISTER_MESSAGE(SerializedBinParagraphHeader);
    REGISTER_MESSAGE(SettingEnvVar);
    REGISTER_MESSAGE(ShaPassedAsArgAndOption);
    REGISTER_MESSAGE(ShaPassedWithConflict);
    REGISTER_MESSAGE(SkipClearingInvalidDir);
    REGISTER_MESSAGE(SourceFieldPortNameMismatch);
    REGISTER_MESSAGE(SpecifiedFeatureTurnedOff);
    REGISTER_MESSAGE(SpecifyDirectoriesContaining);
    REGISTER_MESSAGE(SpecifyDirectoriesWhenSearching);
    REGISTER_MESSAGE(SpecifyHostArch);
    REGISTER_MESSAGE(SpecifyTargetArch);
    REGISTER_MESSAGE(StoredBinaryCache);
    REGISTER_MESSAGE(StoreOptionMissingSha);
    REGISTER_MESSAGE(SuggestGitPull);
    REGISTER_MESSAGE(SuggestResolution);
    REGISTER_MESSAGE(SuggestStartingBashShell);
    REGISTER_MESSAGE(SuggestUpdateVcpkg);
    REGISTER_MESSAGE(SupportedPort);
    REGISTER_MESSAGE(SystemApiErrorMessage);
    REGISTER_MESSAGE(ToolFetchFailed);
    REGISTER_MESSAGE(ToolInWin10);
    REGISTER_MESSAGE(ToolOfVersionXNotFound);
    REGISTER_MESSAGE(ToRemovePackages);
    REGISTER_MESSAGE(TotalTime);
    REGISTER_MESSAGE(ToUpdatePackages);
    REGISTER_MESSAGE(TripletFileNotFound);
    REGISTER_MESSAGE(TwoFeatureFlagsSpecified);
    REGISTER_MESSAGE(UndeterminedToolChainForTriplet);
    REGISTER_MESSAGE(UnexpectedErrorDuringBulkDownload);
    REGISTER_MESSAGE(UnexpectedExtension);
    REGISTER_MESSAGE(UnexpectedFormat);
    REGISTER_MESSAGE(UnexpectedToolOutput);
    REGISTER_MESSAGE(UnknownBaselineFileContent);
    REGISTER_MESSAGE(UnknownBinaryProviderType);
    REGISTER_MESSAGE(UnknownOptions);
    REGISTER_MESSAGE(UnknownParameterForIntegrate);
    REGISTER_MESSAGE(UnknownPolicySetting);
    REGISTER_MESSAGE(UnknownSettingForBuildType);
    REGISTER_MESSAGE(UnknownTool);
    REGISTER_MESSAGE(UnknownVariablesInTemplate);
    REGISTER_MESSAGE(UnrecognizedConfigField);
    REGISTER_MESSAGE(UnrecognizedIdentifier);
    REGISTER_MESSAGE(UnsupportedFeature);
    REGISTER_MESSAGE(UnsupportedPort);
    REGISTER_MESSAGE(UnsupportedPortDependency);
    REGISTER_MESSAGE(UnsupportedPortFeature);
    REGISTER_MESSAGE(UnsupportedShortOptions);
    REGISTER_MESSAGE(UnsupportedSystemName);
    REGISTER_MESSAGE(UnsupportedToolchain);
    REGISTER_MESSAGE(UnsupportedUpdateCMD);
    REGISTER_MESSAGE(UpdateBaselineAddBaselineNoManifest);
    REGISTER_MESSAGE(UpdateBaselineLocalGitError);
    REGISTER_MESSAGE(UpdateBaselineNoConfiguration);
    REGISTER_MESSAGE(UpdateBaselineNoExistingBuiltinBaseline);
    REGISTER_MESSAGE(UpdateBaselineNoUpdate);
    REGISTER_MESSAGE(UpdateBaselineRemoteGitError);
    REGISTER_MESSAGE(UpdateBaselineUpdatedBaseline);
    REGISTER_MESSAGE(UpgradeInManifest);
    REGISTER_MESSAGE(UpgradeRunWithNoDryRun);
    REGISTER_MESSAGE(UploadedBinaries);
    REGISTER_MESSAGE(UploadedPackagesToVendor);
    REGISTER_MESSAGE(UploadingBinariesToVendor);
    REGISTER_MESSAGE(UploadingBinariesUsingVendor);
    REGISTER_MESSAGE(UseEnvVar);
    REGISTER_MESSAGE(UserWideIntegrationDeleted);
    REGISTER_MESSAGE(UserWideIntegrationRemoved);
    REGISTER_MESSAGE(UsingCommunityTriplet);
    REGISTER_MESSAGE(UsingManifestAt);
    REGISTER_MESSAGE(ValueMustBePath);
    REGISTER_MESSAGE(VcpkgCeIsExperimental);
    REGISTER_MESSAGE(VcpkgCommitTableHeader);
    REGISTER_MESSAGE(VcpkgCompletion);
    REGISTER_MESSAGE(VcpkgDisallowedClassicMode);
    REGISTER_MESSAGE(VcpkgHasCrashed);
    REGISTER_MESSAGE(VcpkgInvalidCommand);
    REGISTER_MESSAGE(VcpkgInVsPrompt);
    REGISTER_MESSAGE(VcpkgRootRequired);
    REGISTER_MESSAGE(VcpkgRootsDir);
    REGISTER_MESSAGE(VcpkgSendMetricsButDisabled);
    REGISTER_MESSAGE(VersionCommandHeader);
    REGISTER_MESSAGE(VersionConflictXML);
    REGISTER_MESSAGE(VersionConstraintViolated);
    REGISTER_MESSAGE(VersionInvalidDate);
    REGISTER_MESSAGE(VersionInvalidRelaxed);
    REGISTER_MESSAGE(VersionInvalidSemver);
    REGISTER_MESSAGE(VersionSpecMismatch);
    REGISTER_MESSAGE(VersionTableHeader);
    REGISTER_MESSAGE(VSExaminedInstances);
    REGISTER_MESSAGE(VSExaminedPaths);
    REGISTER_MESSAGE(VSNoInstances);
    REGISTER_MESSAGE(WaitingForChildrenToExit);
    REGISTER_MESSAGE(WaitingToTakeFilesystemLock);
    REGISTER_MESSAGE(WarningMessageMustUsePrintWarning);
    REGISTER_MESSAGE(WarningsTreatedAsErrors);
    REGISTER_MESSAGE(WhileLookingForSpec);
    REGISTER_MESSAGE(WindowsOnlyCommand);
    REGISTER_MESSAGE(WroteNuGetPkgConfInfo);
    REGISTER_MESSAGE(FileSystemOperationFailed);
}<|MERGE_RESOLUTION|>--- conflicted
+++ resolved
@@ -471,12 +471,9 @@
     REGISTER_MESSAGE(CMakeToolChainFile);
     REGISTER_MESSAGE(CommandFailed);
     REGISTER_MESSAGE(CompressFolderFailed);
-<<<<<<< HEAD
     REGISTER_MESSAGE(ConfigWithNoTopLevelObj);
-=======
     REGISTER_MESSAGE(ComputingInstallPlan);
     REGISTER_MESSAGE(ConflictingFiles);
->>>>>>> 37a91afd
     REGISTER_MESSAGE(ConflictingValuesForOption);
     REGISTER_MESSAGE(ConstraintViolation);
     REGISTER_MESSAGE(ControlAndManifestFilesPresent);
@@ -553,12 +550,9 @@
     REGISTER_MESSAGE(FailedToFindPortFeature);
     REGISTER_MESSAGE(FailedToFormatMissingFile);
     REGISTER_MESSAGE(FailedToLoadInstalledManifest);
-<<<<<<< HEAD
     REGISTER_MESSAGE(FailedToLoadManifest);
-=======
     REGISTER_MESSAGE(FailedToLoadPort);
     REGISTER_MESSAGE(FailedToLoadPortFrom);
->>>>>>> 37a91afd
     REGISTER_MESSAGE(FailedToLocateSpec);
     REGISTER_MESSAGE(FailedToObtainDependencyVersion);
     REGISTER_MESSAGE(FailedToObtainLocalPortGitSha);
@@ -695,26 +689,20 @@
     REGISTER_MESSAGE(LoadingOverlayTriplet);
     REGISTER_MESSAGE(LocalizedMessageMustNotContainIndents);
     REGISTER_MESSAGE(LocalizedMessageMustNotEndWithNewline);
-<<<<<<< HEAD
     REGISTER_MESSAGE(LocalPortfileVersion);
-=======
     REGISTER_MESSAGE(ManifestConflict);
->>>>>>> 37a91afd
     REGISTER_MESSAGE(ManifestFormatCompleted);
     REGISTER_MESSAGE(ManifestWithNoTopLevelObj);
     REGISTER_MESSAGE(MismatchedFiles);
-    REGISTER_MESSAGE(MismatchedNames);
     REGISTER_MESSAGE(Missing7zHeader);
     REGISTER_MESSAGE(MissingArgFormatManifest);
     REGISTER_MESSAGE(MissingDependency);
     REGISTER_MESSAGE(MissingExtension);
     REGISTER_MESSAGE(MissingOption);
-<<<<<<< HEAD
     REGISTER_MESSAGE(MissingPathToRegistryCache);
-=======
->>>>>>> 37a91afd
+    REGISTER_MESSAGE(MissmatchedBinParagraphs);
+    REGISTER_MESSAGE(MismatchedNames);
     REGISTER_MESSAGE(MissingPortSuggestPullRequest);
-    REGISTER_MESSAGE(MissmatchedBinParagraphs);
     REGISTER_MESSAGE(MonoInstructions);
     REGISTER_MESSAGE(MsiexecFailedToExtract);
     REGISTER_MESSAGE(MultiArch);
