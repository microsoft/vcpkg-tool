#include <vcpkg/base/json.h>
#include <vcpkg/base/messages.h>
#include <vcpkg/base/system.debug.h>

using namespace vcpkg;

namespace vcpkg::msg
{
    REGISTER_MESSAGE(SeeURL);
    REGISTER_MESSAGE(NoteMessage);
    REGISTER_MESSAGE(WarningMessage);
    REGISTER_MESSAGE(ErrorMessage);
    REGISTER_MESSAGE(InternalErrorMessage);
    REGISTER_MESSAGE(InternalErrorMessageContact);
    REGISTER_MESSAGE(BothYesAndNoOptionSpecifiedError);

    // basic implementation - the write_unlocalized_text_to_stdout
#if defined(_WIN32)
    static bool is_console(HANDLE h)
    {
        DWORD mode = 0;
        // GetConsoleMode succeeds iff `h` is a console
        // we do not actually care about the mode of the console
        return GetConsoleMode(h, &mode);
    }

    static void check_write(BOOL success)
    {
        if (!success)
        {
            ::fwprintf(stderr, L"[DEBUG] Failed to write to stdout: %lu\n", GetLastError());
            std::abort();
        }
    }
    static DWORD size_to_write(::size_t size) { return size > MAXDWORD ? MAXDWORD : static_cast<DWORD>(size); }

    static void write_unlocalized_text_impl(Color c, StringView sv, HANDLE the_handle, bool is_console)
    {
        if (sv.empty()) return;

        if (is_console)
        {
            WORD original_color = 0;
            if (c != Color::none)
            {
                CONSOLE_SCREEN_BUFFER_INFO console_screen_buffer_info{};
                ::GetConsoleScreenBufferInfo(the_handle, &console_screen_buffer_info);
                original_color = console_screen_buffer_info.wAttributes;
                ::SetConsoleTextAttribute(the_handle, static_cast<WORD>(c) | (original_color & 0xF0));
            }

            auto as_wstr = Strings::to_utf16(sv);

            const wchar_t* pointer = as_wstr.data();
            ::size_t size = as_wstr.size();

            while (size != 0)
            {
                DWORD written = 0;
                check_write(::WriteConsoleW(the_handle, pointer, size_to_write(size), &written, nullptr));
                pointer += written;
                size -= written;
            }

            if (c != Color::none)
            {
                ::SetConsoleTextAttribute(the_handle, original_color);
            }
        }
        else
        {
            const char* pointer = sv.data();
            ::size_t size = sv.size();

            while (size != 0)
            {
                DWORD written = 0;
                check_write(::WriteFile(the_handle, pointer, size_to_write(size), &written, nullptr));
                pointer += written;
                size -= written;
            }
        }
    }

    void write_unlocalized_text_to_stdout(Color c, StringView sv)
    {
        static const HANDLE stdout_handle = ::GetStdHandle(STD_OUTPUT_HANDLE);
        static const bool stdout_is_console = is_console(stdout_handle);
        return write_unlocalized_text_impl(c, sv, stdout_handle, stdout_is_console);
    }

    void write_unlocalized_text_to_stderr(Color c, StringView sv)
    {
        static const HANDLE stderr_handle = ::GetStdHandle(STD_ERROR_HANDLE);
        static const bool stderr_is_console = is_console(stderr_handle);
        return write_unlocalized_text_impl(c, sv, stderr_handle, stderr_is_console);
    }
#else
    static void write_all(const char* ptr, size_t to_write, int fd)
    {
        while (to_write != 0)
        {
            auto written = ::write(fd, ptr, to_write);
            if (written == -1)
            {
                ::fprintf(stderr, "[DEBUG] Failed to print to stdout: %d\n", errno);
                std::abort();
            }
            ptr += written;
            to_write -= written;
        }
    }

    static void write_unlocalized_text_impl(Color c, StringView sv, int fd, bool is_a_tty)
    {
        static constexpr char reset_color_sequence[] = {'\033', '[', '0', 'm'};

        if (sv.empty()) return;

        bool reset_color = false;
        if (is_a_tty && c != Color::none)
        {
            reset_color = true;

            const char set_color_sequence[] = {'\033', '[', '9', static_cast<char>(c), 'm'};
            write_all(set_color_sequence, sizeof(set_color_sequence), fd);
        }

        write_all(sv.data(), sv.size(), fd);

        if (reset_color)
        {
            write_all(reset_color_sequence, sizeof(reset_color_sequence), fd);
        }
    }

    void write_unlocalized_text_to_stdout(Color c, StringView sv)
    {
        static bool is_a_tty = ::isatty(STDOUT_FILENO);
        return write_unlocalized_text_impl(c, sv, STDOUT_FILENO, is_a_tty);
    }

    void write_unlocalized_text_to_stderr(Color c, StringView sv)
    {
        static bool is_a_tty = ::isatty(STDERR_FILENO);
        return write_unlocalized_text_impl(c, sv, STDERR_FILENO, is_a_tty);
    }
#endif

    namespace
    {
        struct Messages
        {
            // this is basically a SoA - each index is:
            // {
            //   name
            //   default_string
            //   localization_comment
            //   localized_string
            // }
            // requires: names.size() == default_strings.size() == localized_strings.size()
            std::vector<StringLiteral> names;
            std::vector<StringLiteral> default_strings;     // const after startup
            std::vector<ZStringView> localization_comments; // const after startup

            bool initialized = false;
            std::vector<std::string> localized_strings;
        };

        // to avoid static initialization order issues,
        // everything that needs the messages needs to get it from this function
        Messages& messages()
        {
            static Messages m;
            return m;
        }
    }

    void threadunsafe_initialize_context()
    {
        Messages& m = messages();
        if (m.initialized)
        {
            write_unlocalized_text_to_stdout(
                Color::error, "double-initialized message context; this is a very serious bug in vcpkg\n");
            Checks::exit_fail(VCPKG_LINE_INFO);
        }
        m.localized_strings.resize(m.names.size());
        m.initialized = true;

        std::set<StringLiteral, std::less<>> names_set(m.names.begin(), m.names.end());
        if (names_set.size() < m.names.size())
        {
            // This will not trigger on any correct code path, so it's fine to use a naive O(n^2)
            for (size_t i = 0; i < m.names.size() - 1; ++i)
            {
                for (size_t j = i + 1; j < m.names.size(); ++j)
                {
                    if (msg::detail::get_message_name(i) == msg::detail::get_message_name(j))
                    {
                        write_unlocalized_text_to_stdout(
                            Color::error,
                            fmt::format("INTERNAL ERROR: localization message '{}' has been declared multiple times\n",
                                        msg::detail::get_message_name(i)));
                        write_unlocalized_text_to_stdout(Color::error, "INTERNAL ERROR: first message:\n");
                        write_unlocalized_text_to_stdout(Color::none, m.default_strings[i]);
                        write_unlocalized_text_to_stdout(Color::error, "\nINTERNAL ERROR: second message:\n");
                        write_unlocalized_text_to_stdout(Color::none, m.default_strings[j]);
                        write_unlocalized_text_to_stdout(Color::none, "\n");
                        ::abort();
                    }
                }
            }
            Checks::unreachable(VCPKG_LINE_INFO);
        }
    }
    static void load_from_message_map(const Json::Object& message_map)
    {
        Messages& m = messages();
        std::vector<std::string> names_without_localization;

        for (::size_t index = 0; index < m.names.size(); ++index)
        {
            const StringView name = msg::detail::get_message_name(index);
            if (auto p = message_map.get(msg::detail::get_message_name(index)))
            {
                m.localized_strings[index] = p->string(VCPKG_LINE_INFO).to_string();
            }
            else if (Debug::g_debugging)
            {
                // we only want to print these in debug
                names_without_localization.emplace_back(name);
            }
        }

        if (!names_without_localization.empty())
        {
            println(Color::warning, msgNoLocalizationForMessages);
            for (const auto& name : names_without_localization)
            {
                write_unlocalized_text_to_stdout(Color::warning, fmt::format("    - {}\n", name));
            }
        }
    }

    static std::string locale_file_name(StringView language)
    {
        std::string filename = "messages.";
        filename.append(language.begin(), language.end()).append(".json");
        return filename;
    }

    void threadunsafe_initialize_context(const Filesystem& fs, StringView language, const Path& locale_base)
    {
        threadunsafe_initialize_context();

        auto path_to_locale = locale_base / locale_file_name(language);

        auto message_map = Json::parse_file(VCPKG_LINE_INFO, fs, path_to_locale);
        if (!message_map.first.is_object())
        {
            write_unlocalized_text_to_stdout(
                Color::error,
                fmt::format("Invalid locale file '{}' - locale file must be an object.\n", path_to_locale));
            Checks::exit_fail(VCPKG_LINE_INFO);
        }

        load_from_message_map(message_map.first.object(VCPKG_LINE_INFO));
    }

    ::size_t detail::number_of_messages() { return messages().names.size(); }

    ::size_t detail::startup_register_message(StringLiteral name, StringLiteral format_string, ZStringView comment)
    {
        Messages& m = messages();
        const auto res = m.names.size();
        m.names.push_back(name);
        m.default_strings.push_back(format_string);
        m.localization_comments.push_back(comment);
        return res;
    }

    StringView detail::get_format_string(::size_t index)
    {
        Messages& m = messages();
        Checks::check_exit(VCPKG_LINE_INFO, m.localized_strings.size() == m.default_strings.size());
        Checks::check_exit(VCPKG_LINE_INFO, index < m.default_strings.size());
        const auto& localized = m.localized_strings[index];
        if (localized.empty())
        {
            return m.default_strings[index];
        }
        else
        {
            return localized;
        }
    }
    StringView detail::get_message_name(::size_t index)
    {
        Messages& m = messages();
        Checks::check_exit(VCPKG_LINE_INFO, index < m.names.size());
        return m.names[index];
    }
    StringView detail::get_default_format_string(::size_t index)
    {
        Messages& m = messages();
        Checks::check_exit(VCPKG_LINE_INFO, index < m.default_strings.size());
        return m.default_strings[index];
    }
    StringView detail::get_localization_comment(::size_t index)
    {
        Messages& m = messages();
        Checks::check_exit(VCPKG_LINE_INFO, index < m.localization_comments.size());
        return m.localization_comments[index];
    }

    LocalizedString detail::internal_vformat(::size_t index, fmt::format_args args)
    {
        const auto fmt_string = get_format_string(index);
        try
        {
            return LocalizedString::from_raw(fmt::vformat({fmt_string.data(), fmt_string.size()}, args));
        }
        catch (...)
        {
            const auto default_format_string = get_default_format_string(index);
            try
            {
                return LocalizedString::from_raw(
                    fmt::vformat({default_format_string.data(), default_format_string.size()}, args));
            }
            catch (...)
            {
                ::fprintf(stderr,
                          "INTERNAL ERROR: failed to format default format string for index %zu\nformat string: %.*s\n",
                          index,
                          (int)default_format_string.size(),
                          default_format_string.data());
                Checks::exit_fail(VCPKG_LINE_INFO);
            }
        }
    }

    void println_warning(const LocalizedString& s)
    {
        print(Color::warning, format(msgWarningMessage).append(s).append_raw('\n'));
    }

    void println_error(const LocalizedString& s)
    {
        print(Color::error, format(msgErrorMessage).append(s).append_raw('\n'));
    }
}

namespace
{
    struct NullMessageSink : MessageSink
    {
        virtual void print(Color, StringView) override { }
    };

    NullMessageSink null_sink_instance;

    struct StdOutMessageSink : MessageSink
    {
        virtual void print(Color c, StringView sv) override { msg::write_unlocalized_text_to_stdout(c, sv); }
    };

    StdOutMessageSink stdout_sink_instance;

    struct StdErrMessageSink : MessageSink
    {
        virtual void print(Color c, StringView sv) override { msg::write_unlocalized_text_to_stderr(c, sv); }
    };

    StdErrMessageSink stderr_sink_instance;
}

namespace vcpkg
{
    MessageSink& null_sink = null_sink_instance;
    MessageSink& stdout_sink = stdout_sink_instance;
    MessageSink& stderr_sink = stderr_sink_instance;

    REGISTER_MESSAGE(AddArtifactOnlyOne);
    REGISTER_MESSAGE(AddCommandFirstArg);
    REGISTER_MESSAGE(AddFirstArgument);
    REGISTER_MESSAGE(AddingCompletionEntry);
    REGISTER_MESSAGE(AdditionalPackagesToRemove);
    REGISTER_MESSAGE(AddPortRequiresManifest);
    REGISTER_MESSAGE(AddPortSucceeded);
    REGISTER_MESSAGE(AddRecurseOption);
    REGISTER_MESSAGE(AddTripletExpressionNotAllowed);
    REGISTER_MESSAGE(AddVersionAddedVersionToFile);
    REGISTER_MESSAGE(AddVersionCommitChangesReminder);
    REGISTER_MESSAGE(AddVersionCommitResultReminder);
    REGISTER_MESSAGE(AddVersionDetectLocalChangesError);
    REGISTER_MESSAGE(AddVersionFileNotFound);
    REGISTER_MESSAGE(AddVersionFormatPortSuggestion);
    REGISTER_MESSAGE(AddVersionIgnoringOptionAll);
    REGISTER_MESSAGE(AddVersionLoadPortFailed);
    REGISTER_MESSAGE(AddVersionNewFile);
    REGISTER_MESSAGE(AddVersionNewShaIs);
    REGISTER_MESSAGE(AddVersionNoFilesUpdated);
    REGISTER_MESSAGE(AddVersionNoFilesUpdatedForPort);
    REGISTER_MESSAGE(AddVersionNoGitSha);
    REGISTER_MESSAGE(AddVersionOldShaIs);
    REGISTER_MESSAGE(AddVersionOverwriteOptionSuggestion);
    REGISTER_MESSAGE(AddVersionPortDoesNotExist);
    REGISTER_MESSAGE(AddVersionPortFilesShaChanged);
    REGISTER_MESSAGE(AddVersionPortFilesShaUnchanged);
    REGISTER_MESSAGE(AddVersionPortHasImproperFormat);
    REGISTER_MESSAGE(AddVersionSuggestNewVersionScheme);
    REGISTER_MESSAGE(AddVersionUnableToParseVersionsFile);
    REGISTER_MESSAGE(AddVersionUncommittedChanges);
    REGISTER_MESSAGE(AddVersionUpdateVersionReminder);
    REGISTER_MESSAGE(AddVersionUseOptionAll);
    REGISTER_MESSAGE(AddVersionVersionAlreadyInFile);
    REGISTER_MESSAGE(AddVersionVersionIs);
    REGISTER_MESSAGE(AllFormatArgsRawArgument);
    REGISTER_MESSAGE(AllFormatArgsUnbalancedBraces);
    REGISTER_MESSAGE(AllPackagesAreUpdated);
    REGISTER_MESSAGE(AlreadyInstalled);
    REGISTER_MESSAGE(AlreadyInstalledNotHead);
    REGISTER_MESSAGE(AnotherInstallationInProgress);
    REGISTER_MESSAGE(AppliedUserIntegration);
    REGISTER_MESSAGE(ArtifactsOptionIncompatibility);
    REGISTER_MESSAGE(AssetSourcesArg);
    REGISTER_MESSAGE(AttemptingToFetchPackagesFromVendor);
    REGISTER_MESSAGE(AuthenticationMayRequireManualAction);
    REGISTER_MESSAGE(AutomaticLinkingForMSBuildProjects);
    REGISTER_MESSAGE(AutoSettingEnvVar);
    REGISTER_MESSAGE(AvailableArchitectureTriplets);
    REGISTER_MESSAGE(AvailableHelpTopics);
    REGISTER_MESSAGE(BinarySourcesArg);
    REGISTER_MESSAGE(BuildAlreadyInstalled);
    REGISTER_MESSAGE(BuildDependenciesMissing);
    REGISTER_MESSAGE(BuildingFromHead);
    REGISTER_MESSAGE(BuildingPackage);
    REGISTER_MESSAGE(BuildingPackageFailed);
    REGISTER_MESSAGE(BuildingPackageFailedDueToMissingDeps);
    REGISTER_MESSAGE(BuildResultBuildFailed);
    REGISTER_MESSAGE(BuildResultCacheMissing);
    REGISTER_MESSAGE(BuildResultCascadeDueToMissingDependencies);
    REGISTER_MESSAGE(BuildResultDownloaded);
    REGISTER_MESSAGE(BuildResultExcluded);
    REGISTER_MESSAGE(BuildResultFileConflicts);
    REGISTER_MESSAGE(BuildResultPostBuildChecksFailed);
    REGISTER_MESSAGE(BuildResultRemoved);
    REGISTER_MESSAGE(BuildResultSucceeded);
    REGISTER_MESSAGE(BuildResultSummaryHeader);
    REGISTER_MESSAGE(BuildResultSummaryLine);
    REGISTER_MESSAGE(BuildTreesRootDir);
    REGISTER_MESSAGE(BuildTroubleshootingMessage1);
    REGISTER_MESSAGE(BuildTroubleshootingMessage2);
    REGISTER_MESSAGE(BuildTroubleshootingMessage3);
    REGISTER_MESSAGE(BuildTroubleshootingMessage4);
    REGISTER_MESSAGE(HelpBuiltinBase);
    REGISTER_MESSAGE(BuiltInTriplets);
    REGISTER_MESSAGE(ChecksFailedCheck);
    REGISTER_MESSAGE(ChecksUnreachableCode);
    REGISTER_MESSAGE(ChecksUpdateVcpkg);
    REGISTER_MESSAGE(CiBaselineAllowUnexpectedPassingRequiresBaseline);
    REGISTER_MESSAGE(CiBaselineDisallowedCascade);
    REGISTER_MESSAGE(CiBaselineRegression);
    REGISTER_MESSAGE(CiBaselineRegressionHeader);
    REGISTER_MESSAGE(CiBaselineUnexpectedPass);
    REGISTER_MESSAGE(ClearingContents);
    REGISTER_MESSAGE(CmakeTargetsExcluded);
    REGISTER_MESSAGE(CMakeTargetsUsage);
    REGISTER_MESSAGE(CMakeTargetsUsageHeuristicMessage);
    REGISTER_MESSAGE(CMakeToolChainFile);
    REGISTER_MESSAGE(CommandFailed);
<<<<<<< HEAD
    REGISTER_MESSAGE(CommunityTriplets);
=======
    REGISTER_MESSAGE(ComparingUtf8Decoders);
>>>>>>> 1c0b3e14
    REGISTER_MESSAGE(CompressFolderFailed);
    REGISTER_MESSAGE(ComputingInstallPlan);
    REGISTER_MESSAGE(ConflictingFiles);
    REGISTER_MESSAGE(ConflictingValuesForOption);
    REGISTER_MESSAGE(ConstraintViolation);
    REGISTER_MESSAGE(ContinueCodeUnitInStart);
    REGISTER_MESSAGE(ControlAndManifestFilesPresent);
    REGISTER_MESSAGE(CopyrightIsDir);
    REGISTER_MESSAGE(CorruptedDatabase);
    REGISTER_MESSAGE(CouldNotDeduceNugetIdAndVersion);
    REGISTER_MESSAGE(CreatedNuGetPackage);
    REGISTER_MESSAGE(CreateFailureLogsDir);
    REGISTER_MESSAGE(CurlReportedUnexpectedResults);
    REGISTER_MESSAGE(DateTableHeader);
    REGISTER_MESSAGE(DefaultBrowserLaunched);
    REGISTER_MESSAGE(DefaultFlag);
    REGISTER_MESSAGE(DefaultPathToBinaries);
    REGISTER_MESSAGE(DetectCompilerHash);
    REGISTER_MESSAGE(DocumentedFieldsSuggestUpdate);
    REGISTER_MESSAGE(DownloadAvailable);
    REGISTER_MESSAGE(DownloadedSources);
    REGISTER_MESSAGE(DownloadingVcpkgCeBundle);
    REGISTER_MESSAGE(DownloadingVcpkgCeBundleLatest);
    REGISTER_MESSAGE(DownloadingVcpkgStandaloneBundle);
    REGISTER_MESSAGE(DownloadingVcpkgStandaloneBundleLatest);
    REGISTER_MESSAGE(DownloadRootsDir);
    REGISTER_MESSAGE(DuplicateCommandOption);
    REGISTER_MESSAGE(DuplicateOptions);
    REGISTER_MESSAGE(ElapsedInstallTime);
    REGISTER_MESSAGE(ElapsedTimeForChecks);
    REGISTER_MESSAGE(EmailVcpkgTeam);
    REGISTER_MESSAGE(EmptyArg);
    REGISTER_MESSAGE(EmptyLicenseExpression);
    REGISTER_MESSAGE(EndOfStringInCodeUnit);
    REGISTER_MESSAGE(EnvStrFailedToExtract);
    REGISTER_MESSAGE(ErrorDetectingCompilerInfo);
    REGISTER_MESSAGE(ErrorIndividualPackagesUnsupported);
    REGISTER_MESSAGE(ErrorInvalidClassicModeOption);
    REGISTER_MESSAGE(ErrorInvalidManifestModeOption);
    REGISTER_MESSAGE(ErrorMessageMustUsePrintError);
    REGISTER_MESSAGE(ErrorMissingVcpkgRoot);
    REGISTER_MESSAGE(ErrorNoVSInstance);
    REGISTER_MESSAGE(ErrorNoVSInstanceAt);
    REGISTER_MESSAGE(ErrorNoVSInstanceFullVersion);
    REGISTER_MESSAGE(ErrorNoVSInstanceVersion);
    REGISTER_MESSAGE(ErrorParsingBinaryParagraph);
    REGISTER_MESSAGE(ErrorRequireBaseline);
    REGISTER_MESSAGE(ErrorRequirePackagesList);
    REGISTER_MESSAGE(ErrorsFound);
    REGISTER_MESSAGE(ErrorUnableToDetectCompilerInfo);
    REGISTER_MESSAGE(ErrorVcvarsUnsupported);
    REGISTER_MESSAGE(ErrorVsCodeNotFound);
    REGISTER_MESSAGE(ErrorVsCodeNotFoundPathExamined);
    REGISTER_MESSAGE(ErrorWhileParsing);
    REGISTER_MESSAGE(ErrorWhileWriting);
    REGISTER_MESSAGE(HelpExampleManifest);
    REGISTER_MESSAGE(ExceededRecursionDepth);
    REGISTER_MESSAGE(ExcludedPackage);
    REGISTER_MESSAGE(ExcludedPackages);
    REGISTER_MESSAGE(ExpectedAtMostOneSetOfTags);
    REGISTER_MESSAGE(ExpectedCascadeFailure);
    REGISTER_MESSAGE(ExpectedCharacterHere);
    REGISTER_MESSAGE(ExpectedFailOrSkip);
    REGISTER_MESSAGE(ExpectedOneSetOfTags);
    REGISTER_MESSAGE(ExpectedPortName);
    REGISTER_MESSAGE(ExpectedStatusField);
    REGISTER_MESSAGE(ExpectedTripletName);
    REGISTER_MESSAGE(ExpectedValueForOption);
    REGISTER_MESSAGE(ExportingPackage);
    REGISTER_MESSAGE(ExtendedDocumentationAtUrl);
    REGISTER_MESSAGE(FailedToExtract);
    REGISTER_MESSAGE(FailedToFindPortFeature);
    REGISTER_MESSAGE(FailedToFormatMissingFile);
    REGISTER_MESSAGE(FailedToLoadInstalledManifest);
    REGISTER_MESSAGE(FailedToLoadPort);
    REGISTER_MESSAGE(FailedToLoadPortFrom);
    REGISTER_MESSAGE(FailedToLocateSpec);
    REGISTER_MESSAGE(FailedToObtainDependencyVersion);
    REGISTER_MESSAGE(FailedToObtainLocalPortGitSha);
    REGISTER_MESSAGE(FailedToObtainPackageVersion);
    REGISTER_MESSAGE(FailedToParseCMakeConsoleOut);
    REGISTER_MESSAGE(FailedToParseControl);
    REGISTER_MESSAGE(FailedToParseJson);
    REGISTER_MESSAGE(FailedToParseManifest);
    REGISTER_MESSAGE(FailedToParseSerializedBinParagraph);
    REGISTER_MESSAGE(FailedToProvisionCe);
    REGISTER_MESSAGE(FailedToRead);
    REGISTER_MESSAGE(FailedToReadParagraph);
    REGISTER_MESSAGE(FailedToRemoveControl);
    REGISTER_MESSAGE(FailedToRunToolToDetermineVersion);
    REGISTER_MESSAGE(FailedToStoreBackToMirror);
    REGISTER_MESSAGE(FailedToStoreBinaryCache);
    REGISTER_MESSAGE(FailedToWriteManifest);
    REGISTER_MESSAGE(FailedVendorAuthentication);
    REGISTER_MESSAGE(FeedbackAppreciated);
    REGISTER_MESSAGE(FileNotFound);
    REGISTER_MESSAGE(FishCompletion);
    REGISTER_MESSAGE(FollowingPackagesMissingControl);
    REGISTER_MESSAGE(FollowingPackagesNotInstalled);
    REGISTER_MESSAGE(FollowingPackagesUpgraded);
    REGISTER_MESSAGE(ForceSystemBinariesOnWeirdPlatforms);
    REGISTER_MESSAGE(FormattedParseMessageExpression);
    REGISTER_MESSAGE(GenerateMsgErrorParsingFormatArgs);
    REGISTER_MESSAGE(GenerateMsgIncorrectComment);
    REGISTER_MESSAGE(GenerateMsgNoArgumentValue);
    REGISTER_MESSAGE(GenerateMsgNoCommentValue);
    REGISTER_MESSAGE(GetParseFailureInfo);
    REGISTER_MESSAGE(GitCommandFailed);
    REGISTER_MESSAGE(GitStatusOutputExpectedFileName);
    REGISTER_MESSAGE(GitStatusOutputExpectedNewLine);
    REGISTER_MESSAGE(GitStatusOutputExpectedRenameOrNewline);
    REGISTER_MESSAGE(GitStatusUnknownFileStatus);
    REGISTER_MESSAGE(GitUnexpectedCommandOutput);
    REGISTER_MESSAGE(HashFileFailureToRead);
    REGISTER_MESSAGE(HeaderOnlyUsage);
    REGISTER_MESSAGE(HelpContactCommand);
    REGISTER_MESSAGE(HelpCreateCommand);
    REGISTER_MESSAGE(HelpDependInfoCommand);
    REGISTER_MESSAGE(HelpEditCommand);
    REGISTER_MESSAGE(HelpEnvCommand);
    REGISTER_MESSAGE(HelpExampleCommand);
    REGISTER_MESSAGE(HelpExportCommand);
    REGISTER_MESSAGE(HelpFormatManifestCommand);
    REGISTER_MESSAGE(HelpHashCommand);
    REGISTER_MESSAGE(HelpInitializeRegistryCommand);
    REGISTER_MESSAGE(HelpInstallCommand);
    REGISTER_MESSAGE(HelpListCommand);
    REGISTER_MESSAGE(HelpOwnsCommand);
    REGISTER_MESSAGE(HelpRemoveCommand);
    REGISTER_MESSAGE(HelpRemoveOutdatedCommand);
    REGISTER_MESSAGE(HelpResponseFileCommand);
    REGISTER_MESSAGE(HelpSearchCommand);
    REGISTER_MESSAGE(HelpTopicCommand);
    REGISTER_MESSAGE(HelpTopicsCommand);
    REGISTER_MESSAGE(HelpUpdateCommand);
    REGISTER_MESSAGE(HelpUpgradeCommand);
    REGISTER_MESSAGE(HelpVersionCommand);
    REGISTER_MESSAGE(IllegalFeatures);
    REGISTER_MESSAGE(IllegalPlatformSpec);
    REGISTER_MESSAGE(ImproperShaLength);
    REGISTER_MESSAGE(IncorrectNumberOfArgs);
    REGISTER_MESSAGE(IncrementedUtf8Decoder);
    REGISTER_MESSAGE(InfoSetEnvVar);
    REGISTER_MESSAGE(InitRegistryFailedNoRepo);
    REGISTER_MESSAGE(InstalledBy);
    REGISTER_MESSAGE(InstalledPackages);
    REGISTER_MESSAGE(InstalledRequestedPackages);
    REGISTER_MESSAGE(InstallFailed);
    REGISTER_MESSAGE(InstallingFromLocation);
    REGISTER_MESSAGE(InstallingPackage);
    REGISTER_MESSAGE(InstallPackageInstruction);
    REGISTER_MESSAGE(InstallRootDir);
    REGISTER_MESSAGE(InstallWithSystemManager);
    REGISTER_MESSAGE(InstallWithSystemManagerMono);
    REGISTER_MESSAGE(InstallWithSystemManagerPkg);
    REGISTER_MESSAGE(IntegrationFailed);
    REGISTER_MESSAGE(InternalCICommand);
    REGISTER_MESSAGE(InvalidArgMustBeAnInt);
    REGISTER_MESSAGE(InvalidArgMustBePositive);
    REGISTER_MESSAGE(InvalidArgument);
    REGISTER_MESSAGE(InvalidArgumentRequiresAbsolutePath);
    REGISTER_MESSAGE(InvalidArgumentRequiresBaseUrl);
    REGISTER_MESSAGE(InvalidArgumentRequiresBaseUrlAndToken);
    REGISTER_MESSAGE(InvalidArgumentRequiresNoneArguments);
    REGISTER_MESSAGE(InvalidArgumentRequiresOneOrTwoArguments);
    REGISTER_MESSAGE(InvalidArgumentRequiresPathArgument);
    REGISTER_MESSAGE(InvalidArgumentRequiresPrefix);
    REGISTER_MESSAGE(InvalidArgumentRequiresSingleArgument);
    REGISTER_MESSAGE(InvalidArgumentRequiresSingleStringArgument);
    REGISTER_MESSAGE(InvalidArgumentRequiresSourceArgument);
    REGISTER_MESSAGE(InvalidArgumentRequiresTwoOrThreeArguments);
    REGISTER_MESSAGE(InvalidArgumentRequiresValidToken);
    REGISTER_MESSAGE(InvalidBuildInfo);
    REGISTER_MESSAGE(InvalidCodePoint);
    REGISTER_MESSAGE(InvalidCodeUnit);
    REGISTER_MESSAGE(InvalidCommandArgSort);
    REGISTER_MESSAGE(InvalidCommitId);
    REGISTER_MESSAGE(InvalidFilename);
    REGISTER_MESSAGE(InvalidFileType);
    REGISTER_MESSAGE(InvalidFormatString);
    REGISTER_MESSAGE(InvalidLinkage);
    REGISTER_MESSAGE(InvalidOptionForRemove);
    REGISTER_MESSAGE(InvalidTriplet);
    REGISTER_MESSAGE(IrregularFile);
    REGISTER_MESSAGE(JsonErrorMustBeAnObject);
    REGISTER_MESSAGE(JsonSwitch);
    REGISTER_MESSAGE(LaunchingProgramFailed);
    REGISTER_MESSAGE(LicenseExpressionContainsExtraPlus);
    REGISTER_MESSAGE(LicenseExpressionContainsInvalidCharacter);
    REGISTER_MESSAGE(LicenseExpressionContainsUnicode);
    REGISTER_MESSAGE(LicenseExpressionDocumentRefUnsupported);
    REGISTER_MESSAGE(LicenseExpressionExpectCompoundFoundParen);
    REGISTER_MESSAGE(LicenseExpressionExpectCompoundFoundWith);
    REGISTER_MESSAGE(LicenseExpressionExpectCompoundFoundWord);
    REGISTER_MESSAGE(LicenseExpressionExpectCompoundOrWithFoundWord);
    REGISTER_MESSAGE(LicenseExpressionExpectExceptionFoundCompound);
    REGISTER_MESSAGE(LicenseExpressionExpectExceptionFoundEof);
    REGISTER_MESSAGE(LicenseExpressionExpectExceptionFoundParen);
    REGISTER_MESSAGE(LicenseExpressionExpectLicenseFoundCompound);
    REGISTER_MESSAGE(LicenseExpressionExpectLicenseFoundEof);
    REGISTER_MESSAGE(LicenseExpressionExpectLicenseFoundParen);
    REGISTER_MESSAGE(LicenseExpressionImbalancedParens);
    REGISTER_MESSAGE(LicenseExpressionUnknownException);
    REGISTER_MESSAGE(LicenseExpressionUnknownLicense);
    REGISTER_MESSAGE(ListOfValidFieldsForControlFiles);
    REGISTER_MESSAGE(LoadingCommunityTriplet);
    REGISTER_MESSAGE(LoadingDependencyInformation);
    REGISTER_MESSAGE(LoadingOverlayTriplet);
    REGISTER_MESSAGE(LocalizedMessageMustNotContainIndents);
    REGISTER_MESSAGE(LocalizedMessageMustNotEndWithNewline);
    REGISTER_MESSAGE(ManifestConflict);
    REGISTER_MESSAGE(HelpManifestConstraints);
    REGISTER_MESSAGE(ManifestFormatCompleted);
    REGISTER_MESSAGE(HelpMinVersion);
    REGISTER_MESSAGE(MismatchedFiles);
    REGISTER_MESSAGE(MismatchedNames);
    REGISTER_MESSAGE(Missing7zHeader);
    REGISTER_MESSAGE(MissingArgFormatManifest);
    REGISTER_MESSAGE(MissingDependency);
    REGISTER_MESSAGE(MissingExtension);
    REGISTER_MESSAGE(MissingOption);
    REGISTER_MESSAGE(MissingPortSuggestPullRequest);
    REGISTER_MESSAGE(MissmatchedBinParagraphs);
    REGISTER_MESSAGE(MonoInstructions);
    REGISTER_MESSAGE(MsiexecFailedToExtract);
    REGISTER_MESSAGE(MultiArch);
    REGISTER_MESSAGE(NavigateToNPS);
    REGISTER_MESSAGE(NewConfigurationAlreadyExists);
    REGISTER_MESSAGE(NewManifestAlreadyExists);
    REGISTER_MESSAGE(NewNameCannotBeEmpty);
    REGISTER_MESSAGE(NewOnlyOneVersionKind);
    REGISTER_MESSAGE(NewSpecifyNameVersionOrApplication);
    REGISTER_MESSAGE(NewVersionCannotBeEmpty);
    REGISTER_MESSAGE(NoArgumentsForOption);
    REGISTER_MESSAGE(NoCachedPackages);
    REGISTER_MESSAGE(NoError);
    REGISTER_MESSAGE(NoInstalledPackages);
    REGISTER_MESSAGE(NoLocalizationForMessages);
    REGISTER_MESSAGE(NoOutdatedPackages);
    REGISTER_MESSAGE(NoRegistryForPort);
    REGISTER_MESSAGE(NugetPackageFileSucceededButCreationFailed);
    REGISTER_MESSAGE(OptionMustBeInteger);
    REGISTER_MESSAGE(OptionRequired);
    REGISTER_MESSAGE(OptionRequiresOption);
    REGISTER_MESSAGE(OriginalBinParagraphHeader);
    REGISTER_MESSAGE(OverlayPatchDir);
    REGISTER_MESSAGE(OverlayTriplets);
    REGISTER_MESSAGE(HelpOverrides);
    REGISTER_MESSAGE(OverwritingFile);
    REGISTER_MESSAGE(PackageAlreadyRemoved);
    REGISTER_MESSAGE(PackageFailedtWhileExtracting);
    REGISTER_MESSAGE(HelpPackagePublisher);
    REGISTER_MESSAGE(PackageRootDir);
    REGISTER_MESSAGE(PackagesToInstall);
    REGISTER_MESSAGE(PackagesToInstallDirectly);
    REGISTER_MESSAGE(PackagesToModify);
    REGISTER_MESSAGE(PackagesToRebuild);
    REGISTER_MESSAGE(PackagesToRebuildSuggestRecurse);
    REGISTER_MESSAGE(PackagesToRemove);
    REGISTER_MESSAGE(PackingVendorFailed);
    REGISTER_MESSAGE(PairedSurrogatesAreInvalid);
    REGISTER_MESSAGE(ParseControlErrorInfoInvalidFields);
    REGISTER_MESSAGE(ParseControlErrorInfoMissingFields);
    REGISTER_MESSAGE(ParseControlErrorInfoTypesEntry);
    REGISTER_MESSAGE(ParseControlErrorInfoWhileLoading);
    REGISTER_MESSAGE(ParseControlErrorInfoWrongTypeFields);
    REGISTER_MESSAGE(PortDependencyConflict);
    REGISTER_MESSAGE(PortNotInBaseline);
    REGISTER_MESSAGE(PortsAdded);
    REGISTER_MESSAGE(PortsNoDiff);
    REGISTER_MESSAGE(PortsRemoved);
    REGISTER_MESSAGE(PortsUpdated);
    REGISTER_MESSAGE(PortSupportsField);
    REGISTER_MESSAGE(PortTypeConflict);
    REGISTER_MESSAGE(HelpPortVersionScheme);
    REGISTER_MESSAGE(PreviousIntegrationFileRemains);
    REGISTER_MESSAGE(ProcessorArchitectureMalformed);
    REGISTER_MESSAGE(ProcessorArchitectureMissing);
    REGISTER_MESSAGE(ProcessorArchitectureW6432Malformed);
    REGISTER_MESSAGE(ProgramReturnedNonzeroExitCode);
    REGISTER_MESSAGE(MutuallyExclusiveOption);
    REGISTER_MESSAGE(PushingVendorFailed);
    REGISTER_MESSAGE(RegistryCreated);
    REGISTER_MESSAGE(RemoveDependencies);
    REGISTER_MESSAGE(RemovePackageConflict);
    REGISTER_MESSAGE(ReplaceSecretsError);
    REGISTER_MESSAGE(RestoredPackage);
    REGISTER_MESSAGE(RestoredPackagesFromVendor);
    REGISTER_MESSAGE(ResultsHeader);
    REGISTER_MESSAGE(SerializedBinParagraphHeader);
    REGISTER_MESSAGE(SettingEnvVar);
    REGISTER_MESSAGE(ShaPassedAsArgAndOption);
    REGISTER_MESSAGE(ShaPassedWithConflict);
    REGISTER_MESSAGE(SkipClearingInvalidDir);
    REGISTER_MESSAGE(SourceFieldPortNameMismatch);
    REGISTER_MESSAGE(SpecifiedFeatureTurnedOff);
    REGISTER_MESSAGE(SpecifyDirectoriesContaining);
    REGISTER_MESSAGE(SpecifyDirectoriesWhenSearching);
    REGISTER_MESSAGE(SpecifyHostArch);
    REGISTER_MESSAGE(SpecifyTargetArch);
    REGISTER_MESSAGE(StartCodeUnitInContinue);
    REGISTER_MESSAGE(StoredBinaryCache);
    REGISTER_MESSAGE(StoreOptionMissingSha);
    REGISTER_MESSAGE(SuggestGitPull);
    REGISTER_MESSAGE(SuggestResolution);
    REGISTER_MESSAGE(SuggestStartingBashShell);
    REGISTER_MESSAGE(SuggestUpdateVcpkg);
    REGISTER_MESSAGE(SupportedPort);
    REGISTER_MESSAGE(SystemApiErrorMessage);
    REGISTER_MESSAGE(ToolFetchFailed);
    REGISTER_MESSAGE(ToolInWin10);
    REGISTER_MESSAGE(TotalTime);
    REGISTER_MESSAGE(TwoFeatureFlagsSpecified);
    REGISTER_MESSAGE(UndeterminedToolChainForTriplet);
    REGISTER_MESSAGE(UnexpectedErrorDuringBulkDownload);
    REGISTER_MESSAGE(UnexpectedExtension);
    REGISTER_MESSAGE(UnexpectedFormat);
    REGISTER_MESSAGE(UnexpectedToolOutput);
    REGISTER_MESSAGE(UnknownBaselineFileContent);
    REGISTER_MESSAGE(UnknownBinaryProviderType);
    REGISTER_MESSAGE(UnknownOptions);
    REGISTER_MESSAGE(UnknownParameterForIntegrate);
    REGISTER_MESSAGE(UnknownPolicySetting);
    REGISTER_MESSAGE(UnknownSettingForBuildType);
    REGISTER_MESSAGE(UnknownTool);
    REGISTER_MESSAGE(UnknownTopic);
    REGISTER_MESSAGE(UnknownVariablesInTemplate);
    REGISTER_MESSAGE(UnrecognizedConfigField);
    REGISTER_MESSAGE(UnrecognizedIdentifier);
    REGISTER_MESSAGE(UnsupportedFeature);
    REGISTER_MESSAGE(UnsupportedPort);
    REGISTER_MESSAGE(UnsupportedPortDependency);
    REGISTER_MESSAGE(UnsupportedPortFeature);
    REGISTER_MESSAGE(UnsupportedShortOptions);
    REGISTER_MESSAGE(UnsupportedSyntaxInCDATA);
    REGISTER_MESSAGE(UnsupportedSystemName);
    REGISTER_MESSAGE(UnsupportedToolchain);
    REGISTER_MESSAGE(UpdateBaselineAddBaselineNoManifest);
    REGISTER_MESSAGE(HelpUpdateBaseline);
    REGISTER_MESSAGE(UpdateBaselineLocalGitError);
    REGISTER_MESSAGE(UpdateBaselineNoConfiguration);
    REGISTER_MESSAGE(UpdateBaselineNoExistingBuiltinBaseline);
    REGISTER_MESSAGE(UpdateBaselineNoUpdate);
    REGISTER_MESSAGE(UpdateBaselineRemoteGitError);
    REGISTER_MESSAGE(UpdateBaselineUpdatedBaseline);
    REGISTER_MESSAGE(UpgradeInManifest);
    REGISTER_MESSAGE(UpgradeRunWithNoDryRun);
    REGISTER_MESSAGE(UploadedBinaries);
    REGISTER_MESSAGE(UploadedPackagesToVendor);
    REGISTER_MESSAGE(UploadingBinariesToVendor);
    REGISTER_MESSAGE(UploadingBinariesUsingVendor);
    REGISTER_MESSAGE(UseEnvVar);
    REGISTER_MESSAGE(UserWideIntegrationDeleted);
    REGISTER_MESSAGE(UserWideIntegrationRemoved);
    REGISTER_MESSAGE(UsingCommunityTriplet);
    REGISTER_MESSAGE(UsingManifestAt);
    REGISTER_MESSAGE(Utf8ConversionFailed);
    REGISTER_MESSAGE(VcpkgCeIsExperimental);
    REGISTER_MESSAGE(VcpkgCommitTableHeader);
    REGISTER_MESSAGE(VcpkgCompletion);
    REGISTER_MESSAGE(VcpkgDisallowedClassicMode);
    REGISTER_MESSAGE(VcpkgHasCrashed);
    REGISTER_MESSAGE(VcpkgInvalidCommand);
    REGISTER_MESSAGE(VcpkgInVsPrompt);
    REGISTER_MESSAGE(VcpkgRootRequired);
    REGISTER_MESSAGE(VcpkgRootsDir);
    REGISTER_MESSAGE(VcpkgSendMetricsButDisabled);
    REGISTER_MESSAGE(VersionCommandHeader);
    REGISTER_MESSAGE(VersionConstraintViolated);
    REGISTER_MESSAGE(HelpVersionDateScheme);
    REGISTER_MESSAGE(HelpVersionSchemes);
    REGISTER_MESSAGE(HelpVersionGreater);
    REGISTER_MESSAGE(HelpVersionScheme);
    REGISTER_MESSAGE(HelpVersioning);
    REGISTER_MESSAGE(VersionInvalidDate);
    REGISTER_MESSAGE(VersionInvalidRelaxed);
    REGISTER_MESSAGE(VersionInvalidSemver);
    REGISTER_MESSAGE(HelpVersionSemverScheme);
    REGISTER_MESSAGE(VersionSpecMismatch);
    REGISTER_MESSAGE(HelpVersionStringScheme);
    REGISTER_MESSAGE(VersionTableHeader);
    REGISTER_MESSAGE(VSExaminedInstances);
    REGISTER_MESSAGE(VSExaminedPaths);
    REGISTER_MESSAGE(VSNoInstances);
    REGISTER_MESSAGE(WaitingForChildrenToExit);
    REGISTER_MESSAGE(WaitingToTakeFilesystemLock);
    REGISTER_MESSAGE(WarningMessageMustUsePrintWarning);
    REGISTER_MESSAGE(WarningsTreatedAsErrors);
    REGISTER_MESSAGE(WhileLookingForSpec);
    REGISTER_MESSAGE(WindowsOnlyCommand);
    REGISTER_MESSAGE(WroteNuGetPkgConfInfo);
    REGISTER_MESSAGE(FileSystemOperationFailed);
}<|MERGE_RESOLUTION|>--- conflicted
+++ resolved
@@ -455,7 +455,6 @@
     REGISTER_MESSAGE(BuildTroubleshootingMessage2);
     REGISTER_MESSAGE(BuildTroubleshootingMessage3);
     REGISTER_MESSAGE(BuildTroubleshootingMessage4);
-    REGISTER_MESSAGE(HelpBuiltinBase);
     REGISTER_MESSAGE(BuiltInTriplets);
     REGISTER_MESSAGE(ChecksFailedCheck);
     REGISTER_MESSAGE(ChecksUnreachableCode);
@@ -471,11 +470,8 @@
     REGISTER_MESSAGE(CMakeTargetsUsageHeuristicMessage);
     REGISTER_MESSAGE(CMakeToolChainFile);
     REGISTER_MESSAGE(CommandFailed);
-<<<<<<< HEAD
     REGISTER_MESSAGE(CommunityTriplets);
-=======
     REGISTER_MESSAGE(ComparingUtf8Decoders);
->>>>>>> 1c0b3e14
     REGISTER_MESSAGE(CompressFolderFailed);
     REGISTER_MESSAGE(ComputingInstallPlan);
     REGISTER_MESSAGE(ConflictingFiles);
@@ -531,7 +527,6 @@
     REGISTER_MESSAGE(ErrorVsCodeNotFoundPathExamined);
     REGISTER_MESSAGE(ErrorWhileParsing);
     REGISTER_MESSAGE(ErrorWhileWriting);
-    REGISTER_MESSAGE(HelpExampleManifest);
     REGISTER_MESSAGE(ExceededRecursionDepth);
     REGISTER_MESSAGE(ExcludedPackage);
     REGISTER_MESSAGE(ExcludedPackages);
@@ -572,6 +567,7 @@
     REGISTER_MESSAGE(FailedVendorAuthentication);
     REGISTER_MESSAGE(FeedbackAppreciated);
     REGISTER_MESSAGE(FileNotFound);
+    REGISTER_MESSAGE(FileSystemOperationFailed);
     REGISTER_MESSAGE(FishCompletion);
     REGISTER_MESSAGE(FollowingPackagesMissingControl);
     REGISTER_MESSAGE(FollowingPackagesNotInstalled);
@@ -591,28 +587,43 @@
     REGISTER_MESSAGE(GitUnexpectedCommandOutput);
     REGISTER_MESSAGE(HashFileFailureToRead);
     REGISTER_MESSAGE(HeaderOnlyUsage);
+    REGISTER_MESSAGE(HelpBuiltinBase);
     REGISTER_MESSAGE(HelpContactCommand);
     REGISTER_MESSAGE(HelpCreateCommand);
     REGISTER_MESSAGE(HelpDependInfoCommand);
     REGISTER_MESSAGE(HelpEditCommand);
     REGISTER_MESSAGE(HelpEnvCommand);
     REGISTER_MESSAGE(HelpExampleCommand);
+    REGISTER_MESSAGE(HelpExampleManifest);
     REGISTER_MESSAGE(HelpExportCommand);
     REGISTER_MESSAGE(HelpFormatManifestCommand);
     REGISTER_MESSAGE(HelpHashCommand);
     REGISTER_MESSAGE(HelpInitializeRegistryCommand);
     REGISTER_MESSAGE(HelpInstallCommand);
     REGISTER_MESSAGE(HelpListCommand);
+    REGISTER_MESSAGE(HelpManifestConstraints);
+    REGISTER_MESSAGE(HelpMinVersion);
+    REGISTER_MESSAGE(HelpOverrides);
     REGISTER_MESSAGE(HelpOwnsCommand);
+    REGISTER_MESSAGE(HelpPackagePublisher);
+    REGISTER_MESSAGE(HelpPortVersionScheme);
     REGISTER_MESSAGE(HelpRemoveCommand);
     REGISTER_MESSAGE(HelpRemoveOutdatedCommand);
     REGISTER_MESSAGE(HelpResponseFileCommand);
     REGISTER_MESSAGE(HelpSearchCommand);
     REGISTER_MESSAGE(HelpTopicCommand);
     REGISTER_MESSAGE(HelpTopicsCommand);
+    REGISTER_MESSAGE(HelpUpdateBaseline);
     REGISTER_MESSAGE(HelpUpdateCommand);
     REGISTER_MESSAGE(HelpUpgradeCommand);
     REGISTER_MESSAGE(HelpVersionCommand);
+    REGISTER_MESSAGE(HelpVersionDateScheme);
+    REGISTER_MESSAGE(HelpVersionGreater);
+    REGISTER_MESSAGE(HelpVersioning);
+    REGISTER_MESSAGE(HelpVersionScheme);
+    REGISTER_MESSAGE(HelpVersionSchemes);
+    REGISTER_MESSAGE(HelpVersionSemverScheme);
+    REGISTER_MESSAGE(HelpVersionStringScheme);
     REGISTER_MESSAGE(IllegalFeatures);
     REGISTER_MESSAGE(IllegalPlatformSpec);
     REGISTER_MESSAGE(ImproperShaLength);
@@ -687,9 +698,7 @@
     REGISTER_MESSAGE(LocalizedMessageMustNotContainIndents);
     REGISTER_MESSAGE(LocalizedMessageMustNotEndWithNewline);
     REGISTER_MESSAGE(ManifestConflict);
-    REGISTER_MESSAGE(HelpManifestConstraints);
     REGISTER_MESSAGE(ManifestFormatCompleted);
-    REGISTER_MESSAGE(HelpMinVersion);
     REGISTER_MESSAGE(MismatchedFiles);
     REGISTER_MESSAGE(MismatchedNames);
     REGISTER_MESSAGE(Missing7zHeader);
@@ -702,6 +711,7 @@
     REGISTER_MESSAGE(MonoInstructions);
     REGISTER_MESSAGE(MsiexecFailedToExtract);
     REGISTER_MESSAGE(MultiArch);
+    REGISTER_MESSAGE(MutuallyExclusiveOption);
     REGISTER_MESSAGE(NavigateToNPS);
     REGISTER_MESSAGE(NewConfigurationAlreadyExists);
     REGISTER_MESSAGE(NewManifestAlreadyExists);
@@ -723,11 +733,9 @@
     REGISTER_MESSAGE(OriginalBinParagraphHeader);
     REGISTER_MESSAGE(OverlayPatchDir);
     REGISTER_MESSAGE(OverlayTriplets);
-    REGISTER_MESSAGE(HelpOverrides);
     REGISTER_MESSAGE(OverwritingFile);
     REGISTER_MESSAGE(PackageAlreadyRemoved);
     REGISTER_MESSAGE(PackageFailedtWhileExtracting);
-    REGISTER_MESSAGE(HelpPackagePublisher);
     REGISTER_MESSAGE(PackageRootDir);
     REGISTER_MESSAGE(PackagesToInstall);
     REGISTER_MESSAGE(PackagesToInstallDirectly);
@@ -750,13 +758,11 @@
     REGISTER_MESSAGE(PortsUpdated);
     REGISTER_MESSAGE(PortSupportsField);
     REGISTER_MESSAGE(PortTypeConflict);
-    REGISTER_MESSAGE(HelpPortVersionScheme);
     REGISTER_MESSAGE(PreviousIntegrationFileRemains);
     REGISTER_MESSAGE(ProcessorArchitectureMalformed);
     REGISTER_MESSAGE(ProcessorArchitectureMissing);
     REGISTER_MESSAGE(ProcessorArchitectureW6432Malformed);
     REGISTER_MESSAGE(ProgramReturnedNonzeroExitCode);
-    REGISTER_MESSAGE(MutuallyExclusiveOption);
     REGISTER_MESSAGE(PushingVendorFailed);
     REGISTER_MESSAGE(RegistryCreated);
     REGISTER_MESSAGE(RemoveDependencies);
@@ -814,7 +820,6 @@
     REGISTER_MESSAGE(UnsupportedSystemName);
     REGISTER_MESSAGE(UnsupportedToolchain);
     REGISTER_MESSAGE(UpdateBaselineAddBaselineNoManifest);
-    REGISTER_MESSAGE(HelpUpdateBaseline);
     REGISTER_MESSAGE(UpdateBaselineLocalGitError);
     REGISTER_MESSAGE(UpdateBaselineNoConfiguration);
     REGISTER_MESSAGE(UpdateBaselineNoExistingBuiltinBaseline);
@@ -845,17 +850,10 @@
     REGISTER_MESSAGE(VcpkgSendMetricsButDisabled);
     REGISTER_MESSAGE(VersionCommandHeader);
     REGISTER_MESSAGE(VersionConstraintViolated);
-    REGISTER_MESSAGE(HelpVersionDateScheme);
-    REGISTER_MESSAGE(HelpVersionSchemes);
-    REGISTER_MESSAGE(HelpVersionGreater);
-    REGISTER_MESSAGE(HelpVersionScheme);
-    REGISTER_MESSAGE(HelpVersioning);
     REGISTER_MESSAGE(VersionInvalidDate);
     REGISTER_MESSAGE(VersionInvalidRelaxed);
     REGISTER_MESSAGE(VersionInvalidSemver);
-    REGISTER_MESSAGE(HelpVersionSemverScheme);
     REGISTER_MESSAGE(VersionSpecMismatch);
-    REGISTER_MESSAGE(HelpVersionStringScheme);
     REGISTER_MESSAGE(VersionTableHeader);
     REGISTER_MESSAGE(VSExaminedInstances);
     REGISTER_MESSAGE(VSExaminedPaths);
@@ -867,5 +865,4 @@
     REGISTER_MESSAGE(WhileLookingForSpec);
     REGISTER_MESSAGE(WindowsOnlyCommand);
     REGISTER_MESSAGE(WroteNuGetPkgConfInfo);
-    REGISTER_MESSAGE(FileSystemOperationFailed);
 }