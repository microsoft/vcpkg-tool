#include <vcpkg/base/json.h>
#include <vcpkg/base/messages.h>
#include <vcpkg/base/system.debug.h>

using namespace vcpkg;

namespace vcpkg::msg
{
    REGISTER_MESSAGE(SeeURL);
    REGISTER_MESSAGE(NoteMessage);
    REGISTER_MESSAGE(WarningMessage);
    REGISTER_MESSAGE(ErrorMessage);
    REGISTER_MESSAGE(InternalErrorMessage);
    REGISTER_MESSAGE(InternalErrorMessageContact);
    REGISTER_MESSAGE(BothYesAndNoOptionSpecifiedError);

    // basic implementation - the write_unlocalized_text_to_stdout
#if defined(_WIN32)
    static bool is_console(HANDLE h)
    {
        DWORD mode = 0;
        // GetConsoleMode succeeds iff `h` is a console
        // we do not actually care about the mode of the console
        return GetConsoleMode(h, &mode);
    }

    static void check_write(BOOL success)
    {
        if (!success)
        {
            ::fwprintf(stderr, L"[DEBUG] Failed to write to stdout: %lu\n", GetLastError());
            std::abort();
        }
    }
    static DWORD size_to_write(::size_t size) { return size > MAXDWORD ? MAXDWORD : static_cast<DWORD>(size); }

    static void write_unlocalized_text_impl(Color c, StringView sv, HANDLE the_handle, bool is_console)
    {
        if (sv.empty()) return;

        if (is_console)
        {
            WORD original_color = 0;
            if (c != Color::none)
            {
                CONSOLE_SCREEN_BUFFER_INFO console_screen_buffer_info{};
                ::GetConsoleScreenBufferInfo(the_handle, &console_screen_buffer_info);
                original_color = console_screen_buffer_info.wAttributes;
                ::SetConsoleTextAttribute(the_handle, static_cast<WORD>(c) | (original_color & 0xF0));
            }

            auto as_wstr = Strings::to_utf16(sv);

            const wchar_t* pointer = as_wstr.data();
            ::size_t size = as_wstr.size();

            while (size != 0)
            {
                DWORD written = 0;
                check_write(::WriteConsoleW(the_handle, pointer, size_to_write(size), &written, nullptr));
                pointer += written;
                size -= written;
            }

            if (c != Color::none)
            {
                ::SetConsoleTextAttribute(the_handle, original_color);
            }
        }
        else
        {
            const char* pointer = sv.data();
            ::size_t size = sv.size();

            while (size != 0)
            {
                DWORD written = 0;
                check_write(::WriteFile(the_handle, pointer, size_to_write(size), &written, nullptr));
                pointer += written;
                size -= written;
            }
        }
    }

    void write_unlocalized_text_to_stdout(Color c, StringView sv)
    {
        static const HANDLE stdout_handle = ::GetStdHandle(STD_OUTPUT_HANDLE);
        static const bool stdout_is_console = is_console(stdout_handle);
        return write_unlocalized_text_impl(c, sv, stdout_handle, stdout_is_console);
    }

    void write_unlocalized_text_to_stderr(Color c, StringView sv)
    {
        static const HANDLE stderr_handle = ::GetStdHandle(STD_ERROR_HANDLE);
        static const bool stderr_is_console = is_console(stderr_handle);
        return write_unlocalized_text_impl(c, sv, stderr_handle, stderr_is_console);
    }
#else
    static void write_all(const char* ptr, size_t to_write, int fd)
    {
        while (to_write != 0)
        {
            auto written = ::write(fd, ptr, to_write);
            if (written == -1)
            {
                ::fprintf(stderr, "[DEBUG] Failed to print to stdout: %d\n", errno);
                std::abort();
            }
            ptr += written;
            to_write -= written;
        }
    }

    static void write_unlocalized_text_impl(Color c, StringView sv, int fd, bool is_a_tty)
    {
        static constexpr char reset_color_sequence[] = {'\033', '[', '0', 'm'};

        if (sv.empty()) return;

        bool reset_color = false;
        if (is_a_tty && c != Color::none)
        {
            reset_color = true;

            const char set_color_sequence[] = {'\033', '[', '9', static_cast<char>(c), 'm'};
            write_all(set_color_sequence, sizeof(set_color_sequence), fd);
        }

        write_all(sv.data(), sv.size(), fd);

        if (reset_color)
        {
            write_all(reset_color_sequence, sizeof(reset_color_sequence), fd);
        }
    }

    void write_unlocalized_text_to_stdout(Color c, StringView sv)
    {
        static bool is_a_tty = ::isatty(STDOUT_FILENO);
        return write_unlocalized_text_impl(c, sv, STDOUT_FILENO, is_a_tty);
    }

    void write_unlocalized_text_to_stderr(Color c, StringView sv)
    {
        static bool is_a_tty = ::isatty(STDERR_FILENO);
        return write_unlocalized_text_impl(c, sv, STDERR_FILENO, is_a_tty);
    }
#endif

    namespace
    {
        struct Messages
        {
            // this is basically a SoA - each index is:
            // {
            //   name
            //   default_string
            //   localization_comment
            //   localized_string
            // }
            // requires: names.size() == default_strings.size() == localized_strings.size()
            std::vector<StringLiteral> names;
            std::vector<StringLiteral> default_strings;     // const after startup
            std::vector<ZStringView> localization_comments; // const after startup

            bool initialized = false;
            std::vector<std::string> localized_strings;
        };

        // to avoid static initialization order issues,
        // everything that needs the messages needs to get it from this function
        Messages& messages()
        {
            static Messages m;
            return m;
        }
    }

    void threadunsafe_initialize_context()
    {
        Messages& m = messages();
        if (m.initialized)
        {
            write_unlocalized_text_to_stdout(
                Color::error, "double-initialized message context; this is a very serious bug in vcpkg\n");
            Checks::exit_fail(VCPKG_LINE_INFO);
        }
        m.localized_strings.resize(m.names.size());
        m.initialized = true;

        std::set<StringLiteral, std::less<>> names_set(m.names.begin(), m.names.end());
        if (names_set.size() < m.names.size())
        {
            // This will not trigger on any correct code path, so it's fine to use a naive O(n^2)
            for (size_t i = 0; i < m.names.size() - 1; ++i)
            {
                for (size_t j = i + 1; j < m.names.size(); ++j)
                {
                    if (msg::detail::get_message_name(i) == msg::detail::get_message_name(j))
                    {
                        write_unlocalized_text_to_stdout(
                            Color::error,
                            fmt::format("INTERNAL ERROR: localization message '{}' has been declared multiple times\n",
                                        msg::detail::get_message_name(i)));
                        write_unlocalized_text_to_stdout(Color::error, "INTERNAL ERROR: first message:\n");
                        write_unlocalized_text_to_stdout(Color::none, m.default_strings[i]);
                        write_unlocalized_text_to_stdout(Color::error, "\nINTERNAL ERROR: second message:\n");
                        write_unlocalized_text_to_stdout(Color::none, m.default_strings[j]);
                        write_unlocalized_text_to_stdout(Color::none, "\n");
                        ::abort();
                    }
                }
            }
            Checks::unreachable(VCPKG_LINE_INFO);
        }
    }
    static void load_from_message_map(const Json::Object& message_map)
    {
        Messages& m = messages();
        std::vector<std::string> names_without_localization;

        for (::size_t index = 0; index < m.names.size(); ++index)
        {
            const StringView name = msg::detail::get_message_name(index);
            if (auto p = message_map.get(msg::detail::get_message_name(index)))
            {
                m.localized_strings[index] = p->string(VCPKG_LINE_INFO).to_string();
            }
            else if (Debug::g_debugging)
            {
                // we only want to print these in debug
                names_without_localization.emplace_back(name);
            }
        }

        if (!names_without_localization.empty())
        {
            println(Color::warning, msgNoLocalizationForMessages);
            for (const auto& name : names_without_localization)
            {
                write_unlocalized_text_to_stdout(Color::warning, fmt::format("    - {}\n", name));
            }
        }
    }

    static std::string locale_file_name(StringView language)
    {
        std::string filename = "messages.";
        filename.append(language.begin(), language.end()).append(".json");
        return filename;
    }

    void threadunsafe_initialize_context(const Filesystem& fs, StringView language, const Path& locale_base)
    {
        threadunsafe_initialize_context();

        auto path_to_locale = locale_base / locale_file_name(language);

        auto message_map = Json::parse_file(VCPKG_LINE_INFO, fs, path_to_locale);
        if (!message_map.first.is_object())
        {
            write_unlocalized_text_to_stdout(
                Color::error,
                fmt::format("Invalid locale file '{}' - locale file must be an object.\n", path_to_locale));
            Checks::exit_fail(VCPKG_LINE_INFO);
        }

        load_from_message_map(message_map.first.object(VCPKG_LINE_INFO));
    }

    ::size_t detail::number_of_messages() { return messages().names.size(); }

    ::size_t detail::startup_register_message(StringLiteral name, StringLiteral format_string, ZStringView comment)
    {
        Messages& m = messages();
        const auto res = m.names.size();
        m.names.push_back(name);
        m.default_strings.push_back(format_string);
        m.localization_comments.push_back(comment);
        return res;
    }

    StringView detail::get_format_string(::size_t index)
    {
        Messages& m = messages();
        Checks::check_exit(VCPKG_LINE_INFO, m.localized_strings.size() == m.default_strings.size());
        Checks::check_exit(VCPKG_LINE_INFO, index < m.default_strings.size());
        const auto& localized = m.localized_strings[index];
        if (localized.empty())
        {
            return m.default_strings[index];
        }
        else
        {
            return localized;
        }
    }
    StringView detail::get_message_name(::size_t index)
    {
        Messages& m = messages();
        Checks::check_exit(VCPKG_LINE_INFO, index < m.names.size());
        return m.names[index];
    }
    StringView detail::get_default_format_string(::size_t index)
    {
        Messages& m = messages();
        Checks::check_exit(VCPKG_LINE_INFO, index < m.default_strings.size());
        return m.default_strings[index];
    }
    StringView detail::get_localization_comment(::size_t index)
    {
        Messages& m = messages();
        Checks::check_exit(VCPKG_LINE_INFO, index < m.localization_comments.size());
        return m.localization_comments[index];
    }

    LocalizedString detail::internal_vformat(::size_t index, fmt::format_args args)
    {
        const auto fmt_string = get_format_string(index);
        try
        {
            return LocalizedString::from_raw(fmt::vformat({fmt_string.data(), fmt_string.size()}, args));
        }
        catch (...)
        {
            const auto default_format_string = get_default_format_string(index);
            try
            {
                return LocalizedString::from_raw(
                    fmt::vformat({default_format_string.data(), default_format_string.size()}, args));
            }
            catch (...)
            {
                ::fprintf(stderr,
                          "INTERNAL ERROR: failed to format default format string for index %zu\nformat string: %.*s\n",
                          index,
                          (int)default_format_string.size(),
                          default_format_string.data());
                Checks::exit_fail(VCPKG_LINE_INFO);
            }
        }
    }

    void println_warning(const LocalizedString& s)
    {
        print(Color::warning, format(msgWarningMessage).append(s).append_raw('\n'));
    }

    void println_error(const LocalizedString& s)
    {
        print(Color::error, format(msgErrorMessage).append(s).append_raw('\n'));
    }
}

namespace
{
    struct NullMessageSink : MessageSink
    {
        virtual void print(Color, StringView) override { }
    };

    NullMessageSink null_sink_instance;

    struct StdOutMessageSink : MessageSink
    {
        virtual void print(Color c, StringView sv) override { msg::write_unlocalized_text_to_stdout(c, sv); }
    };

    StdOutMessageSink stdout_sink_instance;

    struct StdErrMessageSink : MessageSink
    {
        virtual void print(Color c, StringView sv) override { msg::write_unlocalized_text_to_stderr(c, sv); }
    };

    StdErrMessageSink stderr_sink_instance;
}

namespace vcpkg
{
    MessageSink& null_sink = null_sink_instance;
    MessageSink& stdout_sink = stdout_sink_instance;
    MessageSink& stderr_sink = stderr_sink_instance;

    REGISTER_MESSAGE(AddArtifactOnlyOne);
    REGISTER_MESSAGE(AddCommandFirstArg);
    REGISTER_MESSAGE(AddFirstArgument);
    REGISTER_MESSAGE(AddingCompletionEntry);
    REGISTER_MESSAGE(AdditionalPackagesToRemove);
    REGISTER_MESSAGE(AddPortRequiresManifest);
    REGISTER_MESSAGE(AddPortSucceeded);
    REGISTER_MESSAGE(AddRecurseOption);
    REGISTER_MESSAGE(AddTripletExpressionNotAllowed);
    REGISTER_MESSAGE(AddVersionAddedVersionToFile);
    REGISTER_MESSAGE(AddVersionCommitChangesReminder);
    REGISTER_MESSAGE(AddVersionCommitResultReminder);
    REGISTER_MESSAGE(AddVersionDetectLocalChangesError);
    REGISTER_MESSAGE(AddVersionFileNotFound);
    REGISTER_MESSAGE(AddVersionFormatPortSuggestion);
    REGISTER_MESSAGE(AddVersionIgnoringOptionAll);
    REGISTER_MESSAGE(AddVersionLoadPortFailed);
    REGISTER_MESSAGE(AddVersionNewFile);
    REGISTER_MESSAGE(AddVersionNewShaIs);
    REGISTER_MESSAGE(AddVersionNoFilesUpdated);
    REGISTER_MESSAGE(AddVersionNoFilesUpdatedForPort);
    REGISTER_MESSAGE(AddVersionNoGitSha);
    REGISTER_MESSAGE(AddVersionOldShaIs);
    REGISTER_MESSAGE(AddVersionOverwriteOptionSuggestion);
    REGISTER_MESSAGE(AddVersionPortDoesNotExist);
    REGISTER_MESSAGE(AddVersionPortFilesShaChanged);
    REGISTER_MESSAGE(AddVersionPortFilesShaUnchanged);
    REGISTER_MESSAGE(AddVersionPortHasImproperFormat);
    REGISTER_MESSAGE(AddVersionSuggestNewVersionScheme);
    REGISTER_MESSAGE(AddVersionUnableToParseVersionsFile);
    REGISTER_MESSAGE(AddVersionUncommittedChanges);
    REGISTER_MESSAGE(AddVersionUpdateVersionReminder);
    REGISTER_MESSAGE(AddVersionUseOptionAll);
    REGISTER_MESSAGE(AddVersionVersionAlreadyInFile);
    REGISTER_MESSAGE(AddVersionVersionIs);
    REGISTER_MESSAGE(AllFormatArgsRawArgument);
    REGISTER_MESSAGE(AllFormatArgsUnbalancedBraces);
    REGISTER_MESSAGE(AllPackagesAreUpdated);
    REGISTER_MESSAGE(AlreadyInstalled);
    REGISTER_MESSAGE(AlreadyInstalledNotHead);
    REGISTER_MESSAGE(AnotherInstallationInProgress);
    REGISTER_MESSAGE(AppliedUserIntegration);
    REGISTER_MESSAGE(ArtifactsOptionIncompatibility);
    REGISTER_MESSAGE(AssetSourcesArg);
    REGISTER_MESSAGE(AttemptingToFetchPackagesFromVendor);
    REGISTER_MESSAGE(AuthenticationMayRequireManualAction);
    REGISTER_MESSAGE(AutomaticLinkingForMSBuildProjects);
    REGISTER_MESSAGE(AutoSettingEnvVar);
    REGISTER_MESSAGE(AvailableArchitectureTriplets);
    REGISTER_MESSAGE(AvailableHelpTopics);
    REGISTER_MESSAGE(BinarySourcesArg);
    REGISTER_MESSAGE(BuildAlreadyInstalled);
    REGISTER_MESSAGE(BuildDependenciesMissing);
    REGISTER_MESSAGE(BuildingFromHead);
    REGISTER_MESSAGE(BuildingPackage);
    REGISTER_MESSAGE(BuildingPackageFailed);
    REGISTER_MESSAGE(BuildingPackageFailedDueToMissingDeps);
    REGISTER_MESSAGE(BuildResultBuildFailed);
    REGISTER_MESSAGE(BuildResultCacheMissing);
    REGISTER_MESSAGE(BuildResultCascadeDueToMissingDependencies);
    REGISTER_MESSAGE(BuildResultDownloaded);
    REGISTER_MESSAGE(BuildResultExcluded);
    REGISTER_MESSAGE(BuildResultFileConflicts);
    REGISTER_MESSAGE(BuildResultPostBuildChecksFailed);
    REGISTER_MESSAGE(BuildResultRemoved);
    REGISTER_MESSAGE(BuildResultSucceeded);
    REGISTER_MESSAGE(BuildResultSummaryHeader);
    REGISTER_MESSAGE(BuildResultSummaryLine);
    REGISTER_MESSAGE(BuildTreesRootDir);
    REGISTER_MESSAGE(BuildTroubleshootingMessage1);
    REGISTER_MESSAGE(BuildTroubleshootingMessage2);
    REGISTER_MESSAGE(BuildTroubleshootingMessage3);
    REGISTER_MESSAGE(BuildTroubleshootingMessage4);
    REGISTER_MESSAGE(BuiltInTriplets);
    REGISTER_MESSAGE(ChecksFailedCheck);
    REGISTER_MESSAGE(ChecksUnreachableCode);
    REGISTER_MESSAGE(ChecksUpdateVcpkg);
    REGISTER_MESSAGE(CiBaselineAllowUnexpectedPassingRequiresBaseline);
    REGISTER_MESSAGE(CiBaselineDisallowedCascade);
    REGISTER_MESSAGE(CiBaselineRegression);
    REGISTER_MESSAGE(CiBaselineRegressionHeader);
    REGISTER_MESSAGE(CiBaselineUnexpectedPass);
    REGISTER_MESSAGE(ClearingContents);
    REGISTER_MESSAGE(CmakeTargetsExcluded);
    REGISTER_MESSAGE(CMakeTargetsUsage);
    REGISTER_MESSAGE(CMakeTargetsUsageHeuristicMessage);
    REGISTER_MESSAGE(CMakeToolChainFile);
    REGISTER_MESSAGE(CommandFailed);
    REGISTER_MESSAGE(CommunityTriplets);
    REGISTER_MESSAGE(ComparingUtf8Decoders);
    REGISTER_MESSAGE(CompressFolderFailed);
    REGISTER_MESSAGE(ComputingInstallPlan);
    REGISTER_MESSAGE(ConflictingFiles);
    REGISTER_MESSAGE(ConflictingValuesForOption);
    REGISTER_MESSAGE(ConstraintViolation);
    REGISTER_MESSAGE(ContinueCodeUnitInStart);
    REGISTER_MESSAGE(ControlAndManifestFilesPresent);
    REGISTER_MESSAGE(CopyrightIsDir);
    REGISTER_MESSAGE(CorruptedDatabase);
    REGISTER_MESSAGE(CouldNotDeduceNugetIdAndVersion);
    REGISTER_MESSAGE(CreatedNuGetPackage);
    REGISTER_MESSAGE(CreateFailureLogsDir);
    REGISTER_MESSAGE(CurlReportedUnexpectedResults);
    REGISTER_MESSAGE(DateTableHeader);
    REGISTER_MESSAGE(DefaultBrowserLaunched);
    REGISTER_MESSAGE(DefaultFlag);
    REGISTER_MESSAGE(DefaultPathToBinaries);
    REGISTER_MESSAGE(DetectCompilerHash);
    REGISTER_MESSAGE(DocumentedFieldsSuggestUpdate);
    REGISTER_MESSAGE(DownloadAvailable);
    REGISTER_MESSAGE(DownloadedSources);
    REGISTER_MESSAGE(DownloadingVcpkgCeBundle);
    REGISTER_MESSAGE(DownloadingVcpkgCeBundleLatest);
    REGISTER_MESSAGE(DownloadingVcpkgStandaloneBundle);
    REGISTER_MESSAGE(DownloadingVcpkgStandaloneBundleLatest);
    REGISTER_MESSAGE(DownloadRootsDir);
    REGISTER_MESSAGE(DuplicateCommandOption);
    REGISTER_MESSAGE(DuplicateOptions);
    REGISTER_MESSAGE(ElapsedInstallTime);
    REGISTER_MESSAGE(ElapsedTimeForChecks);
    REGISTER_MESSAGE(EmailVcpkgTeam);
    REGISTER_MESSAGE(EmptyArg);
    REGISTER_MESSAGE(EmptyLicenseExpression);
    REGISTER_MESSAGE(EndOfStringInCodeUnit);
    REGISTER_MESSAGE(EnvStrFailedToExtract);
    REGISTER_MESSAGE(ErrorDetectingCompilerInfo);
    REGISTER_MESSAGE(ErrorIndividualPackagesUnsupported);
    REGISTER_MESSAGE(ErrorInvalidClassicModeOption);
    REGISTER_MESSAGE(ErrorInvalidManifestModeOption);
    REGISTER_MESSAGE(ErrorMessageMustUsePrintError);
    REGISTER_MESSAGE(ErrorMissingVcpkgRoot);
    REGISTER_MESSAGE(ErrorNoVSInstance);
    REGISTER_MESSAGE(ErrorNoVSInstanceAt);
    REGISTER_MESSAGE(ErrorNoVSInstanceFullVersion);
    REGISTER_MESSAGE(ErrorNoVSInstanceVersion);
    REGISTER_MESSAGE(ErrorParsingBinaryParagraph);
    REGISTER_MESSAGE(ErrorRequireBaseline);
    REGISTER_MESSAGE(ErrorRequirePackagesList);
    REGISTER_MESSAGE(ErrorsFound);
    REGISTER_MESSAGE(ErrorUnableToDetectCompilerInfo);
    REGISTER_MESSAGE(ErrorVcvarsUnsupported);
    REGISTER_MESSAGE(ErrorVsCodeNotFound);
    REGISTER_MESSAGE(ErrorVsCodeNotFoundPathExamined);
    REGISTER_MESSAGE(ErrorWhileParsing);
    REGISTER_MESSAGE(ErrorWhileWriting);
    REGISTER_MESSAGE(ExceededRecursionDepth);
    REGISTER_MESSAGE(ExcludedPackage);
    REGISTER_MESSAGE(ExcludedPackages);
    REGISTER_MESSAGE(ExpectedAtMostOneSetOfTags);
    REGISTER_MESSAGE(ExpectedCascadeFailure);
    REGISTER_MESSAGE(ExpectedCharacterHere);
    REGISTER_MESSAGE(ExpectedFailOrSkip);
    REGISTER_MESSAGE(ExpectedOneSetOfTags);
    REGISTER_MESSAGE(ExpectedPortName);
    REGISTER_MESSAGE(ExpectedStatusField);
    REGISTER_MESSAGE(ExpectedTripletName);
    REGISTER_MESSAGE(ExpectedValueForOption);
    REGISTER_MESSAGE(ExportingPackage);
    REGISTER_MESSAGE(ExtendedDocumentationAtUrl);
    REGISTER_MESSAGE(FailedToExtract);
    REGISTER_MESSAGE(FailedToFindPortFeature);
    REGISTER_MESSAGE(FailedToFormatMissingFile);
    REGISTER_MESSAGE(FailedToLoadInstalledManifest);
    REGISTER_MESSAGE(FailedToLoadPort);
    REGISTER_MESSAGE(FailedToLoadPortFrom);
    REGISTER_MESSAGE(FailedToLocateSpec);
    REGISTER_MESSAGE(FailedToObtainDependencyVersion);
    REGISTER_MESSAGE(FailedToObtainLocalPortGitSha);
    REGISTER_MESSAGE(FailedToObtainPackageVersion);
    REGISTER_MESSAGE(FailedToParseCMakeConsoleOut);
    REGISTER_MESSAGE(FailedToParseControl);
    REGISTER_MESSAGE(FailedToParseJson);
    REGISTER_MESSAGE(FailedToParseManifest);
    REGISTER_MESSAGE(FailedToParseSerializedBinParagraph);
    REGISTER_MESSAGE(FailedToProvisionCe);
    REGISTER_MESSAGE(FailedToRead);
    REGISTER_MESSAGE(FailedToReadParagraph);
    REGISTER_MESSAGE(FailedToRemoveControl);
    REGISTER_MESSAGE(FailedToRunToolToDetermineVersion);
    REGISTER_MESSAGE(FailedToStoreBackToMirror);
    REGISTER_MESSAGE(FailedToStoreBinaryCache);
    REGISTER_MESSAGE(FailedToWriteManifest);
    REGISTER_MESSAGE(FailedVendorAuthentication);
    REGISTER_MESSAGE(FeedbackAppreciated);
    REGISTER_MESSAGE(FileNotFound);
    REGISTER_MESSAGE(FileSystemOperationFailed);
    REGISTER_MESSAGE(FishCompletion);
    REGISTER_MESSAGE(FollowingPackagesMissingControl);
    REGISTER_MESSAGE(FollowingPackagesNotInstalled);
    REGISTER_MESSAGE(FollowingPackagesUpgraded);
    REGISTER_MESSAGE(ForceSystemBinariesOnWeirdPlatforms);
    REGISTER_MESSAGE(FormattedParseMessageExpression);
    REGISTER_MESSAGE(GenerateMsgErrorParsingFormatArgs);
    REGISTER_MESSAGE(GenerateMsgIncorrectComment);
    REGISTER_MESSAGE(GenerateMsgNoArgumentValue);
    REGISTER_MESSAGE(GenerateMsgNoCommentValue);
    REGISTER_MESSAGE(GetParseFailureInfo);
    REGISTER_MESSAGE(GitCommandFailed);
    REGISTER_MESSAGE(GitStatusOutputExpectedFileName);
    REGISTER_MESSAGE(GitStatusOutputExpectedNewLine);
    REGISTER_MESSAGE(GitStatusOutputExpectedRenameOrNewline);
    REGISTER_MESSAGE(GitStatusUnknownFileStatus);
    REGISTER_MESSAGE(GitUnexpectedCommandOutput);
    REGISTER_MESSAGE(HashFileFailureToRead);
    REGISTER_MESSAGE(HeaderOnlyUsage);
    REGISTER_MESSAGE(HelpBuiltinBase);
    REGISTER_MESSAGE(HelpContactCommand);
    REGISTER_MESSAGE(HelpCreateCommand);
    REGISTER_MESSAGE(HelpDependInfoCommand);
    REGISTER_MESSAGE(HelpEditCommand);
    REGISTER_MESSAGE(HelpEnvCommand);
    REGISTER_MESSAGE(HelpExampleCommand);
    REGISTER_MESSAGE(HelpExampleManifest);
    REGISTER_MESSAGE(HelpExportCommand);
    REGISTER_MESSAGE(HelpFormatManifestCommand);
    REGISTER_MESSAGE(HelpHashCommand);
    REGISTER_MESSAGE(HelpInitializeRegistryCommand);
    REGISTER_MESSAGE(HelpInstallCommand);
    REGISTER_MESSAGE(HelpListCommand);
    REGISTER_MESSAGE(HelpManifestConstraints);
    REGISTER_MESSAGE(HelpMinVersion);
    REGISTER_MESSAGE(HelpOverrides);
    REGISTER_MESSAGE(HelpOwnsCommand);
    REGISTER_MESSAGE(HelpPackagePublisher);
    REGISTER_MESSAGE(HelpPortVersionScheme);
    REGISTER_MESSAGE(HelpRemoveCommand);
    REGISTER_MESSAGE(HelpRemoveOutdatedCommand);
    REGISTER_MESSAGE(HelpResponseFileCommand);
    REGISTER_MESSAGE(HelpSearchCommand);
    REGISTER_MESSAGE(HelpTopicCommand);
    REGISTER_MESSAGE(HelpTopicsCommand);
    REGISTER_MESSAGE(HelpUpdateBaseline);
    REGISTER_MESSAGE(HelpUpdateCommand);
    REGISTER_MESSAGE(HelpUpgradeCommand);
    REGISTER_MESSAGE(HelpVersionCommand);
<<<<<<< HEAD
    REGISTER_MESSAGE(IgnoringVcpkgRootEnvironment);
=======
    REGISTER_MESSAGE(HelpVersionDateScheme);
    REGISTER_MESSAGE(HelpVersionGreater);
    REGISTER_MESSAGE(HelpVersioning);
    REGISTER_MESSAGE(HelpVersionScheme);
    REGISTER_MESSAGE(HelpVersionSchemes);
    REGISTER_MESSAGE(HelpVersionSemverScheme);
    REGISTER_MESSAGE(HelpVersionStringScheme);
>>>>>>> 8eec4133
    REGISTER_MESSAGE(IllegalFeatures);
    REGISTER_MESSAGE(IllegalPlatformSpec);
    REGISTER_MESSAGE(ImproperShaLength);
    REGISTER_MESSAGE(IncorrectNumberOfArgs);
    REGISTER_MESSAGE(IncrementedUtf8Decoder);
    REGISTER_MESSAGE(InfoSetEnvVar);
    REGISTER_MESSAGE(InitRegistryFailedNoRepo);
    REGISTER_MESSAGE(InstalledBy);
    REGISTER_MESSAGE(InstalledPackages);
    REGISTER_MESSAGE(InstalledRequestedPackages);
    REGISTER_MESSAGE(InstallFailed);
    REGISTER_MESSAGE(InstallingFromLocation);
    REGISTER_MESSAGE(InstallingPackage);
    REGISTER_MESSAGE(InstallPackageInstruction);
    REGISTER_MESSAGE(InstallRootDir);
    REGISTER_MESSAGE(InstallWithSystemManager);
    REGISTER_MESSAGE(InstallWithSystemManagerMono);
    REGISTER_MESSAGE(InstallWithSystemManagerPkg);
    REGISTER_MESSAGE(IntegrationFailed);
    REGISTER_MESSAGE(InternalCICommand);
    REGISTER_MESSAGE(InvalidArgMustBeAnInt);
    REGISTER_MESSAGE(InvalidArgMustBePositive);
    REGISTER_MESSAGE(InvalidArgument);
    REGISTER_MESSAGE(InvalidArgumentRequiresAbsolutePath);
    REGISTER_MESSAGE(InvalidArgumentRequiresBaseUrl);
    REGISTER_MESSAGE(InvalidArgumentRequiresBaseUrlAndToken);
    REGISTER_MESSAGE(InvalidArgumentRequiresNoneArguments);
    REGISTER_MESSAGE(InvalidArgumentRequiresOneOrTwoArguments);
    REGISTER_MESSAGE(InvalidArgumentRequiresPathArgument);
    REGISTER_MESSAGE(InvalidArgumentRequiresPrefix);
    REGISTER_MESSAGE(InvalidArgumentRequiresSingleArgument);
    REGISTER_MESSAGE(InvalidArgumentRequiresSingleStringArgument);
    REGISTER_MESSAGE(InvalidArgumentRequiresSourceArgument);
    REGISTER_MESSAGE(InvalidArgumentRequiresTwoOrThreeArguments);
    REGISTER_MESSAGE(InvalidArgumentRequiresValidToken);
    REGISTER_MESSAGE(InvalidBuildInfo);
    REGISTER_MESSAGE(InvalidCodePoint);
    REGISTER_MESSAGE(InvalidCodeUnit);
    REGISTER_MESSAGE(InvalidCommandArgSort);
    REGISTER_MESSAGE(InvalidCommitId);
    REGISTER_MESSAGE(InvalidFilename);
    REGISTER_MESSAGE(InvalidFileType);
    REGISTER_MESSAGE(InvalidFormatString);
    REGISTER_MESSAGE(InvalidLinkage);
    REGISTER_MESSAGE(InvalidOptionForRemove);
    REGISTER_MESSAGE(InvalidTriplet);
    REGISTER_MESSAGE(IrregularFile);
    REGISTER_MESSAGE(JsonErrorMustBeAnObject);
    REGISTER_MESSAGE(JsonSwitch);
    REGISTER_MESSAGE(LaunchingProgramFailed);
    REGISTER_MESSAGE(LicenseExpressionContainsExtraPlus);
    REGISTER_MESSAGE(LicenseExpressionContainsInvalidCharacter);
    REGISTER_MESSAGE(LicenseExpressionContainsUnicode);
    REGISTER_MESSAGE(LicenseExpressionDocumentRefUnsupported);
    REGISTER_MESSAGE(LicenseExpressionExpectCompoundFoundParen);
    REGISTER_MESSAGE(LicenseExpressionExpectCompoundFoundWith);
    REGISTER_MESSAGE(LicenseExpressionExpectCompoundFoundWord);
    REGISTER_MESSAGE(LicenseExpressionExpectCompoundOrWithFoundWord);
    REGISTER_MESSAGE(LicenseExpressionExpectExceptionFoundCompound);
    REGISTER_MESSAGE(LicenseExpressionExpectExceptionFoundEof);
    REGISTER_MESSAGE(LicenseExpressionExpectExceptionFoundParen);
    REGISTER_MESSAGE(LicenseExpressionExpectLicenseFoundCompound);
    REGISTER_MESSAGE(LicenseExpressionExpectLicenseFoundEof);
    REGISTER_MESSAGE(LicenseExpressionExpectLicenseFoundParen);
    REGISTER_MESSAGE(LicenseExpressionImbalancedParens);
    REGISTER_MESSAGE(LicenseExpressionUnknownException);
    REGISTER_MESSAGE(LicenseExpressionUnknownLicense);
    REGISTER_MESSAGE(ListOfValidFieldsForControlFiles);
    REGISTER_MESSAGE(LoadingCommunityTriplet);
    REGISTER_MESSAGE(LoadingDependencyInformation);
    REGISTER_MESSAGE(LoadingOverlayTriplet);
    REGISTER_MESSAGE(LocalizedMessageMustNotContainIndents);
    REGISTER_MESSAGE(LocalizedMessageMustNotEndWithNewline);
    REGISTER_MESSAGE(ManifestConflict);
    REGISTER_MESSAGE(ManifestFormatCompleted);
    REGISTER_MESSAGE(MismatchedFiles);
    REGISTER_MESSAGE(MismatchedNames);
    REGISTER_MESSAGE(Missing7zHeader);
    REGISTER_MESSAGE(MissingArgFormatManifest);
    REGISTER_MESSAGE(MissingDependency);
    REGISTER_MESSAGE(MissingExtension);
    REGISTER_MESSAGE(MissingOption);
    REGISTER_MESSAGE(MissingPortSuggestPullRequest);
    REGISTER_MESSAGE(MissmatchedBinParagraphs);
    REGISTER_MESSAGE(MonoInstructions);
    REGISTER_MESSAGE(MsiexecFailedToExtract);
    REGISTER_MESSAGE(MultiArch);
    REGISTER_MESSAGE(MutuallyExclusiveOption);
    REGISTER_MESSAGE(NavigateToNPS);
    REGISTER_MESSAGE(NewConfigurationAlreadyExists);
    REGISTER_MESSAGE(NewManifestAlreadyExists);
    REGISTER_MESSAGE(NewNameCannotBeEmpty);
    REGISTER_MESSAGE(NewOnlyOneVersionKind);
    REGISTER_MESSAGE(NewSpecifyNameVersionOrApplication);
    REGISTER_MESSAGE(NewVersionCannotBeEmpty);
    REGISTER_MESSAGE(NoArgumentsForOption);
    REGISTER_MESSAGE(NoCachedPackages);
    REGISTER_MESSAGE(NoError);
    REGISTER_MESSAGE(NoInstalledPackages);
    REGISTER_MESSAGE(NoLocalizationForMessages);
    REGISTER_MESSAGE(NoOutdatedPackages);
    REGISTER_MESSAGE(NoRegistryForPort);
    REGISTER_MESSAGE(NugetPackageFileSucceededButCreationFailed);
    REGISTER_MESSAGE(OptionMustBeInteger);
    REGISTER_MESSAGE(OptionRequired);
    REGISTER_MESSAGE(OptionRequiresOption);
    REGISTER_MESSAGE(OriginalBinParagraphHeader);
    REGISTER_MESSAGE(OverlayPatchDir);
    REGISTER_MESSAGE(OverlayTriplets);
    REGISTER_MESSAGE(OverwritingFile);
    REGISTER_MESSAGE(PackageAlreadyRemoved);
    REGISTER_MESSAGE(PackageFailedtWhileExtracting);
    REGISTER_MESSAGE(PackageRootDir);
    REGISTER_MESSAGE(PackagesToInstall);
    REGISTER_MESSAGE(PackagesToInstallDirectly);
    REGISTER_MESSAGE(PackagesToModify);
    REGISTER_MESSAGE(PackagesToRebuild);
    REGISTER_MESSAGE(PackagesToRebuildSuggestRecurse);
    REGISTER_MESSAGE(PackagesToRemove);
    REGISTER_MESSAGE(PackingVendorFailed);
    REGISTER_MESSAGE(PairedSurrogatesAreInvalid);
    REGISTER_MESSAGE(ParseControlErrorInfoInvalidFields);
    REGISTER_MESSAGE(ParseControlErrorInfoMissingFields);
    REGISTER_MESSAGE(ParseControlErrorInfoTypesEntry);
    REGISTER_MESSAGE(ParseControlErrorInfoWhileLoading);
    REGISTER_MESSAGE(ParseControlErrorInfoWrongTypeFields);
    REGISTER_MESSAGE(PortDependencyConflict);
    REGISTER_MESSAGE(PortNotInBaseline);
    REGISTER_MESSAGE(PortsAdded);
    REGISTER_MESSAGE(PortsNoDiff);
    REGISTER_MESSAGE(PortsRemoved);
    REGISTER_MESSAGE(PortsUpdated);
    REGISTER_MESSAGE(PortSupportsField);
    REGISTER_MESSAGE(PortTypeConflict);
    REGISTER_MESSAGE(PreviousIntegrationFileRemains);
    REGISTER_MESSAGE(ProcessorArchitectureMalformed);
    REGISTER_MESSAGE(ProcessorArchitectureMissing);
    REGISTER_MESSAGE(ProcessorArchitectureW6432Malformed);
    REGISTER_MESSAGE(ProgramReturnedNonzeroExitCode);
    REGISTER_MESSAGE(PushingVendorFailed);
    REGISTER_MESSAGE(RegistryCreated);
    REGISTER_MESSAGE(RemoveDependencies);
    REGISTER_MESSAGE(RemovePackageConflict);
    REGISTER_MESSAGE(ReplaceSecretsError);
    REGISTER_MESSAGE(RestoredPackage);
    REGISTER_MESSAGE(RestoredPackagesFromVendor);
    REGISTER_MESSAGE(ResultsHeader);
    REGISTER_MESSAGE(SerializedBinParagraphHeader);
    REGISTER_MESSAGE(SettingEnvVar);
    REGISTER_MESSAGE(ShaPassedAsArgAndOption);
    REGISTER_MESSAGE(ShaPassedWithConflict);
    REGISTER_MESSAGE(SkipClearingInvalidDir);
    REGISTER_MESSAGE(SourceFieldPortNameMismatch);
    REGISTER_MESSAGE(SpecifiedFeatureTurnedOff);
    REGISTER_MESSAGE(SpecifyDirectoriesContaining);
    REGISTER_MESSAGE(SpecifyDirectoriesWhenSearching);
    REGISTER_MESSAGE(SpecifyHostArch);
    REGISTER_MESSAGE(SpecifyTargetArch);
    REGISTER_MESSAGE(StartCodeUnitInContinue);
    REGISTER_MESSAGE(StoredBinaryCache);
    REGISTER_MESSAGE(StoreOptionMissingSha);
    REGISTER_MESSAGE(SuggestGitPull);
    REGISTER_MESSAGE(SuggestResolution);
    REGISTER_MESSAGE(SuggestStartingBashShell);
    REGISTER_MESSAGE(SuggestUpdateVcpkg);
    REGISTER_MESSAGE(SupportedPort);
    REGISTER_MESSAGE(SystemApiErrorMessage);
    REGISTER_MESSAGE(ToolFetchFailed);
    REGISTER_MESSAGE(ToolInWin10);
    REGISTER_MESSAGE(TotalTime);
    REGISTER_MESSAGE(TwoFeatureFlagsSpecified);
    REGISTER_MESSAGE(UndeterminedToolChainForTriplet);
    REGISTER_MESSAGE(UnexpectedErrorDuringBulkDownload);
    REGISTER_MESSAGE(UnexpectedExtension);
    REGISTER_MESSAGE(UnexpectedFormat);
    REGISTER_MESSAGE(UnexpectedToolOutput);
    REGISTER_MESSAGE(UnknownBaselineFileContent);
    REGISTER_MESSAGE(UnknownBinaryProviderType);
    REGISTER_MESSAGE(UnknownOptions);
    REGISTER_MESSAGE(UnknownParameterForIntegrate);
    REGISTER_MESSAGE(UnknownPolicySetting);
    REGISTER_MESSAGE(UnknownSettingForBuildType);
    REGISTER_MESSAGE(UnknownTool);
    REGISTER_MESSAGE(UnknownTopic);
    REGISTER_MESSAGE(UnknownVariablesInTemplate);
    REGISTER_MESSAGE(UnrecognizedConfigField);
    REGISTER_MESSAGE(UnrecognizedIdentifier);
    REGISTER_MESSAGE(UnsupportedFeature);
    REGISTER_MESSAGE(UnsupportedPort);
    REGISTER_MESSAGE(UnsupportedPortDependency);
    REGISTER_MESSAGE(UnsupportedPortFeature);
    REGISTER_MESSAGE(UnsupportedShortOptions);
    REGISTER_MESSAGE(UnsupportedSyntaxInCDATA);
    REGISTER_MESSAGE(UnsupportedSystemName);
    REGISTER_MESSAGE(UnsupportedToolchain);
    REGISTER_MESSAGE(UpdateBaselineAddBaselineNoManifest);
    REGISTER_MESSAGE(UpdateBaselineLocalGitError);
    REGISTER_MESSAGE(UpdateBaselineNoConfiguration);
    REGISTER_MESSAGE(UpdateBaselineNoExistingBuiltinBaseline);
    REGISTER_MESSAGE(UpdateBaselineNoUpdate);
    REGISTER_MESSAGE(UpdateBaselineRemoteGitError);
    REGISTER_MESSAGE(UpdateBaselineUpdatedBaseline);
    REGISTER_MESSAGE(UpgradeInManifest);
    REGISTER_MESSAGE(UpgradeRunWithNoDryRun);
    REGISTER_MESSAGE(UploadedBinaries);
    REGISTER_MESSAGE(UploadedPackagesToVendor);
    REGISTER_MESSAGE(UploadingBinariesToVendor);
    REGISTER_MESSAGE(UploadingBinariesUsingVendor);
    REGISTER_MESSAGE(UseEnvVar);
    REGISTER_MESSAGE(UserWideIntegrationDeleted);
    REGISTER_MESSAGE(UserWideIntegrationRemoved);
    REGISTER_MESSAGE(UsingCommunityTriplet);
    REGISTER_MESSAGE(UsingManifestAt);
    REGISTER_MESSAGE(Utf8ConversionFailed);
    REGISTER_MESSAGE(VcpkgCeIsExperimental);
    REGISTER_MESSAGE(VcpkgCommitTableHeader);
    REGISTER_MESSAGE(VcpkgCompletion);
    REGISTER_MESSAGE(VcpkgDisallowedClassicMode);
    REGISTER_MESSAGE(VcpkgHasCrashed);
    REGISTER_MESSAGE(VcpkgInvalidCommand);
    REGISTER_MESSAGE(VcpkgInVsPrompt);
    REGISTER_MESSAGE(VcpkgRootRequired);
    REGISTER_MESSAGE(VcpkgRootsDir);
    REGISTER_MESSAGE(VcpkgSendMetricsButDisabled);
    REGISTER_MESSAGE(VersionCommandHeader);
    REGISTER_MESSAGE(VersionConstraintViolated);
    REGISTER_MESSAGE(VersionInvalidDate);
    REGISTER_MESSAGE(VersionInvalidRelaxed);
    REGISTER_MESSAGE(VersionInvalidSemver);
    REGISTER_MESSAGE(VersionSpecMismatch);
    REGISTER_MESSAGE(VersionTableHeader);
    REGISTER_MESSAGE(VSExaminedInstances);
    REGISTER_MESSAGE(VSExaminedPaths);
    REGISTER_MESSAGE(VSNoInstances);
    REGISTER_MESSAGE(WaitingForChildrenToExit);
    REGISTER_MESSAGE(WaitingToTakeFilesystemLock);
    REGISTER_MESSAGE(WarningMessageMustUsePrintWarning);
    REGISTER_MESSAGE(WarningsTreatedAsErrors);
    REGISTER_MESSAGE(WhileLookingForSpec);
    REGISTER_MESSAGE(WindowsOnlyCommand);
    REGISTER_MESSAGE(WroteNuGetPkgConfInfo);
}<|MERGE_RESOLUTION|>--- conflicted
+++ resolved
@@ -617,9 +617,6 @@
     REGISTER_MESSAGE(HelpUpdateCommand);
     REGISTER_MESSAGE(HelpUpgradeCommand);
     REGISTER_MESSAGE(HelpVersionCommand);
-<<<<<<< HEAD
-    REGISTER_MESSAGE(IgnoringVcpkgRootEnvironment);
-=======
     REGISTER_MESSAGE(HelpVersionDateScheme);
     REGISTER_MESSAGE(HelpVersionGreater);
     REGISTER_MESSAGE(HelpVersioning);
@@ -627,7 +624,7 @@
     REGISTER_MESSAGE(HelpVersionSchemes);
     REGISTER_MESSAGE(HelpVersionSemverScheme);
     REGISTER_MESSAGE(HelpVersionStringScheme);
->>>>>>> 8eec4133
+    REGISTER_MESSAGE(IgnoringVcpkgRootEnvironment);
     REGISTER_MESSAGE(IllegalFeatures);
     REGISTER_MESSAGE(IllegalPlatformSpec);
     REGISTER_MESSAGE(ImproperShaLength);
