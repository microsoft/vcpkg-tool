--- conflicted
+++ resolved
@@ -579,14 +579,11 @@
     REGISTER_MESSAGE(APackagePatternArray);
     REGISTER_MESSAGE(APath);
     REGISTER_MESSAGE(AppliedUserIntegration);
-<<<<<<< HEAD
+    REGISTER_MESSAGE(ApplocalProcessing);
     REGISTER_MESSAGE(ARegistry);
     REGISTER_MESSAGE(ARegistryImplementationKind);
     REGISTER_MESSAGE(ARegistryPath);
     REGISTER_MESSAGE(ARelaxedVersionString);
-=======
-    REGISTER_MESSAGE(ApplocalProcessing);
->>>>>>> c71582d1
     REGISTER_MESSAGE(ArtifactsOptionIncompatibility);
     REGISTER_MESSAGE(ASemanticVersionString);
     REGISTER_MESSAGE(ASetOfFeatures);
