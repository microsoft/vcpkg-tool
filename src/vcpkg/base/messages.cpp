--- conflicted
+++ resolved
@@ -1004,7 +1004,48 @@
     REGISTER_MESSAGE(TripletFileNotFound);
     REGISTER_MESSAGE(VcpkgRegistriesCacheIsNotDirectory);
     REGISTER_MESSAGE(FailedToParseNoTopLevelObj);
-<<<<<<< HEAD
+    REGISTER_MESSAGE(MismatchedManifestAfterReserialize);
+    REGISTER_MESSAGE(PortBugIncludeDirInCMakeHelperPort);
+    REGISTER_MESSAGE(PortBugMissingIncludeDir);
+    REGISTER_MESSAGE(PortBugRestrictedHeaderPaths);
+    REGISTER_MESSAGE(PortBugAllowRestrictedHeaders);
+    REGISTER_MESSAGE(PortBugDuplicateIncludeFiles);
+    REGISTER_MESSAGE(PortBugDebugShareDir);
+    REGISTER_MESSAGE(PortBugMissingFile);
+    REGISTER_MESSAGE(PortBugMergeLibCMakeDir);
+    REGISTER_MESSAGE(PortBugMisplacedCMakeFiles);
+    REGISTER_MESSAGE(PortBugDllInLibDir);
+    REGISTER_MESSAGE(PortBugMissingLicense);
+    REGISTER_MESSAGE(PortBugFoundCopyrightFiles);
+    REGISTER_MESSAGE(PortBugFoundExeInBinDir);
+    REGISTER_MESSAGE(PortBugSetDllsWithoutExports);
+    REGISTER_MESSAGE(PortBugDllAppContainerBitNotSet);
+    REGISTER_MESSAGE(BuiltWithIncorrectArchitecture);
+    REGISTER_MESSAGE(BinaryWithInvalidArchitecture);
+    REGISTER_MESSAGE(ExpectedExtension);
+    REGISTER_MESSAGE(FailedToDetermineArchitecture);
+    REGISTER_MESSAGE(PortBugFoundDllInStaticBuild);
+    REGISTER_MESSAGE(PortBugMismatchedNumberOfBinaries);
+    REGISTER_MESSAGE(PortBugFoundDebugBinaries);
+    REGISTER_MESSAGE(PortBugFoundReleaseBinaries);
+    REGISTER_MESSAGE(PortBugMissingDebugBinaries);
+    REGISTER_MESSAGE(PortBugMissingReleaseBinaries);
+    REGISTER_MESSAGE(PortBugMissingImportedLibs);
+    REGISTER_MESSAGE(PortBugBinDirExists);
+    REGISTER_MESSAGE(PortBugDebugBinDirExists);
+    REGISTER_MESSAGE(PortBugRemoveBinDir);
+    REGISTER_MESSAGE(PortBugFoundEmptyDirectories);
+    REGISTER_MESSAGE(PortBugRemoveEmptyDirectories);
+    REGISTER_MESSAGE(PortBugMisplacedPkgConfigFiles);
+    REGISTER_MESSAGE(PortBugMovePkgConfigFiles);
+    REGISTER_MESSAGE(PortBugRemoveEmptyDirs);
+    REGISTER_MESSAGE(PortBugInvalidCrtLinkage);
+    REGISTER_MESSAGE(PortBugInspectFiles);
+    REGISTER_MESSAGE(PortBugOutdatedCRT);
+    REGISTER_MESSAGE(PortBugMisplacedFiles);
+    REGISTER_MESSAGE(PortBugMisplacedFilesCont);
+    REGISTER_MESSAGE(PerformingPostBuildValidation);
+    REGISTER_MESSAGE(FailedPostBuildChecks);
     REGISTER_MESSAGE(HelpTxtOptDryRun);
     REGISTER_MESSAGE(HelpTxtOptUseHeadVersion);
     REGISTER_MESSAGE(HelpTxtOptNoDownloads);
@@ -1116,48 +1157,4 @@
     REGISTER_MESSAGE(CmdRemoveOptRecurse);
     REGISTER_MESSAGE(CmdRemoveOptDryRun);
     REGISTER_MESSAGE(CmdRemoveOptOutdated);
-=======
-    REGISTER_MESSAGE(MismatchedManifestAfterReserialize);
-    REGISTER_MESSAGE(PortBugIncludeDirInCMakeHelperPort);
-    REGISTER_MESSAGE(PortBugMissingIncludeDir);
-    REGISTER_MESSAGE(PortBugRestrictedHeaderPaths);
-    REGISTER_MESSAGE(PortBugAllowRestrictedHeaders);
-    REGISTER_MESSAGE(PortBugDuplicateIncludeFiles);
-    REGISTER_MESSAGE(PortBugDebugShareDir);
-    REGISTER_MESSAGE(PortBugMissingFile);
-    REGISTER_MESSAGE(PortBugMergeLibCMakeDir);
-    REGISTER_MESSAGE(PortBugMisplacedCMakeFiles);
-    REGISTER_MESSAGE(PortBugDllInLibDir);
-    REGISTER_MESSAGE(PortBugMissingLicense);
-    REGISTER_MESSAGE(PortBugFoundCopyrightFiles);
-    REGISTER_MESSAGE(PortBugFoundExeInBinDir);
-    REGISTER_MESSAGE(PortBugSetDllsWithoutExports);
-    REGISTER_MESSAGE(PortBugDllAppContainerBitNotSet);
-    REGISTER_MESSAGE(BuiltWithIncorrectArchitecture);
-    REGISTER_MESSAGE(BinaryWithInvalidArchitecture);
-    REGISTER_MESSAGE(ExpectedExtension);
-    REGISTER_MESSAGE(FailedToDetermineArchitecture);
-    REGISTER_MESSAGE(PortBugFoundDllInStaticBuild);
-    REGISTER_MESSAGE(PortBugMismatchedNumberOfBinaries);
-    REGISTER_MESSAGE(PortBugFoundDebugBinaries);
-    REGISTER_MESSAGE(PortBugFoundReleaseBinaries);
-    REGISTER_MESSAGE(PortBugMissingDebugBinaries);
-    REGISTER_MESSAGE(PortBugMissingReleaseBinaries);
-    REGISTER_MESSAGE(PortBugMissingImportedLibs);
-    REGISTER_MESSAGE(PortBugBinDirExists);
-    REGISTER_MESSAGE(PortBugDebugBinDirExists);
-    REGISTER_MESSAGE(PortBugRemoveBinDir);
-    REGISTER_MESSAGE(PortBugFoundEmptyDirectories);
-    REGISTER_MESSAGE(PortBugRemoveEmptyDirectories);
-    REGISTER_MESSAGE(PortBugMisplacedPkgConfigFiles);
-    REGISTER_MESSAGE(PortBugMovePkgConfigFiles);
-    REGISTER_MESSAGE(PortBugRemoveEmptyDirs);
-    REGISTER_MESSAGE(PortBugInvalidCrtLinkage);
-    REGISTER_MESSAGE(PortBugInspectFiles);
-    REGISTER_MESSAGE(PortBugOutdatedCRT);
-    REGISTER_MESSAGE(PortBugMisplacedFiles);
-    REGISTER_MESSAGE(PortBugMisplacedFilesCont);
-    REGISTER_MESSAGE(PerformingPostBuildValidation);
-    REGISTER_MESSAGE(FailedPostBuildChecks);
->>>>>>> f945ddcd
 }