--- conflicted
+++ resolved
@@ -473,11 +473,8 @@
     REGISTER_MESSAGE(CommandFailed);
     REGISTER_MESSAGE(CommunityTriplets);
     REGISTER_MESSAGE(CompressFolderFailed);
-<<<<<<< HEAD
-=======
     REGISTER_MESSAGE(ComputingInstallPlan);
     REGISTER_MESSAGE(ConflictingFiles);
->>>>>>> bf121733
     REGISTER_MESSAGE(ConflictingValuesForOption);
     REGISTER_MESSAGE(ConstraintViolation);
     REGISTER_MESSAGE(ControlAndManifestFilesPresent);
@@ -649,10 +646,7 @@
     REGISTER_MESSAGE(InvalidFileType);
     REGISTER_MESSAGE(InvalidFormatString);
     REGISTER_MESSAGE(InvalidLinkage);
-<<<<<<< HEAD
-=======
     REGISTER_MESSAGE(InvalidOptionForRemove);
->>>>>>> bf121733
     REGISTER_MESSAGE(InvalidTriplet);
     REGISTER_MESSAGE(IrregularFile);
     REGISTER_MESSAGE(JsonErrorMustBeAnObject);
@@ -681,11 +675,8 @@
     REGISTER_MESSAGE(LoadingOverlayTriplet);
     REGISTER_MESSAGE(LocalizedMessageMustNotContainIndents);
     REGISTER_MESSAGE(LocalizedMessageMustNotEndWithNewline);
-<<<<<<< HEAD
+    REGISTER_MESSAGE(ManifestConflict);
     REGISTER_MESSAGE(ManifestConstraints);
-=======
-    REGISTER_MESSAGE(ManifestConflict);
->>>>>>> bf121733
     REGISTER_MESSAGE(ManifestFormatCompleted);
     REGISTER_MESSAGE(MinVersionHelp);
     REGISTER_MESSAGE(MismatchedFiles);
@@ -718,14 +709,11 @@
     REGISTER_MESSAGE(OptionRequired);
     REGISTER_MESSAGE(OptionRequiresOption);
     REGISTER_MESSAGE(OriginalBinParagraphHeader);
-<<<<<<< HEAD
+    REGISTER_MESSAGE(OverlayPatchDir);
     REGISTER_MESSAGE(OverlayTriplets);
     REGISTER_MESSAGE(OverridesHelp);
-=======
-    REGISTER_MESSAGE(OverlayPatchDir);
     REGISTER_MESSAGE(OverwritingFile);
     REGISTER_MESSAGE(PackageAlreadyRemoved);
->>>>>>> bf121733
     REGISTER_MESSAGE(PackageFailedtWhileExtracting);
     REGISTER_MESSAGE(PackagePublisherHelp);
     REGISTER_MESSAGE(PackageRootDir);
