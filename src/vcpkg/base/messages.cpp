--- conflicted
+++ resolved
@@ -823,16 +823,13 @@
     REGISTER_MESSAGE(WaitingToTakeFilesystemLock);
     REGISTER_MESSAGE(WarningMessageMustUsePrintWarning);
     REGISTER_MESSAGE(WarningsTreatedAsErrors);
-<<<<<<< HEAD
+    REGISTER_MESSAGE(WhileLookingForSpec);
+    REGISTER_MESSAGE(WindowsOnlyCommand);
+    REGISTER_MESSAGE(WroteNuGetPkgConfInfo);
     REGISTER_MESSAGE(ExportingPackages);
     REGISTER_MESSAGE(BuildingPackages);
     REGISTER_MESSAGE(UnexpectedByteSize);
     REGISTER_MESSAGE(CreationFailed);
     REGISTER_MESSAGE(ProvideExportType);
     REGISTER_MESSAGE(IncompatibleOptionSetting);
-=======
-    REGISTER_MESSAGE(WhileLookingForSpec);
-    REGISTER_MESSAGE(WindowsOnlyCommand);
-    REGISTER_MESSAGE(WroteNuGetPkgConfInfo);
->>>>>>> 2afbba46
 }