#include <vcpkg/base/json.h>
#include <vcpkg/base/messages.h>
#include <vcpkg/base/system.debug.h>

using namespace vcpkg;

namespace vcpkg::msg
{
    REGISTER_MESSAGE(SeeURL);
    REGISTER_MESSAGE(NoteMessage);
    REGISTER_MESSAGE(WarningMessage);
    REGISTER_MESSAGE(ErrorMessage);
    REGISTER_MESSAGE(InternalErrorMessage);
    REGISTER_MESSAGE(InternalErrorMessageContact);
    REGISTER_MESSAGE(BothYesAndNoOptionSpecifiedError);

    // basic implementation - the write_unlocalized_text_to_stdout
#if defined(_WIN32)
    static bool is_console(HANDLE h)
    {
        DWORD mode = 0;
        // GetConsoleMode succeeds iff `h` is a console
        // we do not actually care about the mode of the console
        return GetConsoleMode(h, &mode);
    }

    static void check_write(BOOL success)
    {
        if (!success)
        {
            ::fwprintf(stderr, L"[DEBUG] Failed to write to stdout: %lu\n", GetLastError());
            std::abort();
        }
    }
    static DWORD size_to_write(::size_t size) { return size > MAXDWORD ? MAXDWORD : static_cast<DWORD>(size); }

    static void write_unlocalized_text_impl(Color c, StringView sv, HANDLE the_handle, bool is_console)
    {
        if (sv.empty()) return;

        if (is_console)
        {
            WORD original_color = 0;
            if (c != Color::none)
            {
                CONSOLE_SCREEN_BUFFER_INFO console_screen_buffer_info{};
                ::GetConsoleScreenBufferInfo(the_handle, &console_screen_buffer_info);
                original_color = console_screen_buffer_info.wAttributes;
                ::SetConsoleTextAttribute(the_handle, static_cast<WORD>(c) | (original_color & 0xF0));
            }

            auto as_wstr = Strings::to_utf16(sv);

            const wchar_t* pointer = as_wstr.data();
            ::size_t size = as_wstr.size();

            while (size != 0)
            {
                DWORD written = 0;
                check_write(::WriteConsoleW(the_handle, pointer, size_to_write(size), &written, nullptr));
                pointer += written;
                size -= written;
            }

            if (c != Color::none)
            {
                ::SetConsoleTextAttribute(the_handle, original_color);
            }
        }
        else
        {
            const char* pointer = sv.data();
            ::size_t size = sv.size();

            while (size != 0)
            {
                DWORD written = 0;
                check_write(::WriteFile(the_handle, pointer, size_to_write(size), &written, nullptr));
                pointer += written;
                size -= written;
            }
        }
    }

    void write_unlocalized_text_to_stdout(Color c, StringView sv)
    {
        static const HANDLE stdout_handle = ::GetStdHandle(STD_OUTPUT_HANDLE);
        static const bool stdout_is_console = is_console(stdout_handle);
        return write_unlocalized_text_impl(c, sv, stdout_handle, stdout_is_console);
    }

    void write_unlocalized_text_to_stderr(Color c, StringView sv)
    {
        static const HANDLE stderr_handle = ::GetStdHandle(STD_ERROR_HANDLE);
        static const bool stderr_is_console = is_console(stderr_handle);
        return write_unlocalized_text_impl(c, sv, stderr_handle, stderr_is_console);
    }
#else
    static void write_all(const char* ptr, size_t to_write, int fd)
    {
        while (to_write != 0)
        {
            auto written = ::write(fd, ptr, to_write);
            if (written == -1)
            {
                ::fprintf(stderr, "[DEBUG] Failed to print to stdout: %d\n", errno);
                std::abort();
            }
            ptr += written;
            to_write -= written;
        }
    }

    static void write_unlocalized_text_impl(Color c, StringView sv, int fd, bool is_a_tty)
    {
        static constexpr char reset_color_sequence[] = {'\033', '[', '0', 'm'};

        if (sv.empty()) return;

        bool reset_color = false;
        if (is_a_tty && c != Color::none)
        {
            reset_color = true;

            const char set_color_sequence[] = {'\033', '[', '9', static_cast<char>(c), 'm'};
            write_all(set_color_sequence, sizeof(set_color_sequence), fd);
        }

        write_all(sv.data(), sv.size(), fd);

        if (reset_color)
        {
            write_all(reset_color_sequence, sizeof(reset_color_sequence), fd);
        }
    }

    void write_unlocalized_text_to_stdout(Color c, StringView sv)
    {
        static bool is_a_tty = ::isatty(STDOUT_FILENO);
        return write_unlocalized_text_impl(c, sv, STDOUT_FILENO, is_a_tty);
    }

    void write_unlocalized_text_to_stderr(Color c, StringView sv)
    {
        static bool is_a_tty = ::isatty(STDERR_FILENO);
        return write_unlocalized_text_impl(c, sv, STDERR_FILENO, is_a_tty);
    }
#endif

    namespace
    {
        struct Messages
        {
            // this is basically a SoA - each index is:
            // {
            //   name
            //   default_string
            //   localization_comment
            //   localized_string
            // }
            // requires: names.size() == default_strings.size() == localized_strings.size()
            std::vector<StringLiteral> names;
            std::vector<StringLiteral> default_strings;     // const after startup
            std::vector<std::string> localization_comments; // const after startup

            bool initialized = false;
            std::vector<std::string> localized_strings;
        };

        // to avoid static initialization order issues,
        // everything that needs the messages needs to get it from this function
        Messages& messages()
        {
            static Messages m;
            return m;
        }
    }

    void threadunsafe_initialize_context()
    {
        Messages& m = messages();
        if (m.initialized)
        {
            write_unlocalized_text_to_stdout(
                Color::error, "double-initialized message context; this is a very serious bug in vcpkg\n");
            Checks::exit_fail(VCPKG_LINE_INFO);
        }
        m.localized_strings.resize(m.names.size());
        m.initialized = true;

        std::set<StringLiteral, std::less<>> names_set(m.names.begin(), m.names.end());
        if (names_set.size() < m.names.size())
        {
            // This will not trigger on any correct code path, so it's fine to use a naive O(n^2)
            for (size_t i = 0; i < m.names.size() - 1; ++i)
            {
                for (size_t j = i + 1; j < m.names.size(); ++j)
                {
                    if (m.names[i] == m.names[j])
                    {
                        write_unlocalized_text_to_stdout(
                            Color::error,
                            fmt::format("INTERNAL ERROR: localization message '{}' has been declared multiple times\n",
                                        m.names[i]));
                        write_unlocalized_text_to_stdout(Color::error, fmt::format("INTERNAL ERROR: first message:\n"));
                        write_unlocalized_text_to_stdout(Color::none, m.default_strings[i]);
                        write_unlocalized_text_to_stdout(Color::error,
                                                         fmt::format("\nINTERNAL ERROR: second message:\n"));
                        write_unlocalized_text_to_stdout(Color::none, m.default_strings[j]);
                        write_unlocalized_text_to_stdout(Color::none, "\n");
                        ::abort();
                    }
                }
            }
            Checks::unreachable(VCPKG_LINE_INFO);
        }
    }
    static void load_from_message_map(const Json::Object& message_map)
    {
        Messages& m = messages();
        std::vector<std::string> names_without_localization;

        for (::size_t index = 0; index < m.names.size(); ++index)
        {
            const auto& name = m.names[index];
            if (auto p = message_map.get(m.names[index]))
            {
                m.localized_strings[index] = p->string(VCPKG_LINE_INFO).to_string();
            }
            else if (Debug::g_debugging)
            {
                // we only want to print these in debug
                names_without_localization.emplace_back(name);
            }
        }

        if (!names_without_localization.empty())
        {
            println(Color::warning, msgNoLocalizationForMessages);
            for (const auto& name : names_without_localization)
            {
                write_unlocalized_text_to_stdout(Color::warning, fmt::format("    - {}\n", name));
            }
        }
    }

    static std::string locale_file_name(StringView language)
    {
        std::string filename = "messages.";
        filename.append(language.begin(), language.end()).append(".json");
        return filename;
    }

    void threadunsafe_initialize_context(const Filesystem& fs, StringView language, const Path& locale_base)
    {
        threadunsafe_initialize_context();

        auto path_to_locale = locale_base / locale_file_name(language);

        auto message_map = Json::parse_file(VCPKG_LINE_INFO, fs, path_to_locale);
        if (!message_map.first.is_object())
        {
            write_unlocalized_text_to_stdout(
                Color::error,
                fmt::format("Invalid locale file '{}' - locale file must be an object.\n", path_to_locale));
            Checks::exit_fail(VCPKG_LINE_INFO);
        }

        load_from_message_map(message_map.first.object(VCPKG_LINE_INFO));
    }

    ::size_t detail::number_of_messages() { return messages().names.size(); }

    std::string detail::format_examples_for_args(StringView extra_comment,
                                                 const detail::FormatArgAbi* args,
                                                 std::size_t arg_count)
    {
        std::vector<std::string> blocks;
        if (!extra_comment.empty())
        {
            blocks.emplace_back(extra_comment.data(), extra_comment.size());
        }

        for (std::size_t idx = 0; idx < arg_count; ++idx)
        {
            auto& arg = args[idx];
            if (arg.example[0] != '\0')
            {
                blocks.emplace_back(fmt::format("An example of {{{}}} is {}.", arg.name, arg.example));
            }
        }

        return Strings::join(" ", blocks);
    }

    ::size_t detail::startup_register_message(StringLiteral name, StringLiteral format_string, std::string&& comment)
    {
        Messages& m = messages();
        const auto res = m.names.size();
        m.names.push_back(name);
        m.default_strings.push_back(format_string);
        m.localization_comments.push_back(std::move(comment));
        return res;
    }

    StringView detail::get_format_string(::size_t index)
    {
        Messages& m = messages();
        Checks::check_exit(VCPKG_LINE_INFO, m.localized_strings.size() == m.default_strings.size());
        Checks::check_exit(VCPKG_LINE_INFO, index < m.default_strings.size());
        const auto& localized = m.localized_strings[index];
        if (localized.empty())
        {
            return m.default_strings[index];
        }
        else
        {
            return localized;
        }
    }
    StringView detail::get_message_name(::size_t index)
    {
        Messages& m = messages();
        Checks::check_exit(VCPKG_LINE_INFO, index < m.names.size());
        return m.names[index];
    }
    StringView detail::get_default_format_string(::size_t index)
    {
        Messages& m = messages();
        Checks::check_exit(VCPKG_LINE_INFO, index < m.default_strings.size());
        return m.default_strings[index];
    }
    StringView detail::get_localization_comment(::size_t index)
    {
        Messages& m = messages();
        Checks::check_exit(VCPKG_LINE_INFO, index < m.localization_comments.size());
        return m.localization_comments[index];
    }

    LocalizedString detail::internal_vformat(::size_t index, fmt::format_args args)
    {
        auto fmt_string = get_format_string(index);
        try
        {
            return LocalizedString::from_raw(fmt::vformat({fmt_string.data(), fmt_string.size()}, args));
        }
        catch (...)
        {
            auto default_format_string = get_default_format_string(index);
            try
            {
                return LocalizedString::from_raw(
                    fmt::vformat({default_format_string.data(), default_format_string.size()}, args));
            }
            catch (...)
            {
                ::fprintf(stderr,
                          "INTERNAL ERROR: failed to format default format string for index %zu\nformat string: %.*s\n",
                          index,
                          (int)default_format_string.size(),
                          default_format_string.data());
                Checks::exit_fail(VCPKG_LINE_INFO);
            }
        }
    }

    void println_warning(const LocalizedString& s)
    {
        print(Color::warning, format(msgWarningMessage).append(s).append_raw('\n'));
    }

    void println_error(const LocalizedString& s)
    {
        print(Color::error, format(msgErrorMessage).append(s).append_raw('\n'));
    }
}

namespace
{
    struct NullMessageSink : MessageSink
    {
        virtual void print(Color, StringView) override { }
    };

    NullMessageSink null_sink_instance;

    struct StdOutMessageSink : MessageSink
    {
        virtual void print(Color c, StringView sv) override { msg::write_unlocalized_text_to_stdout(c, sv); }
    };

    StdOutMessageSink stdout_sink_instance;

    struct StdErrMessageSink : MessageSink
    {
        virtual void print(Color c, StringView sv) override { msg::write_unlocalized_text_to_stderr(c, sv); }
    };

    StdErrMessageSink stderr_sink_instance;
}

namespace vcpkg
{
    MessageSink& null_sink = null_sink_instance;
    MessageSink& stdout_sink = stdout_sink_instance;
    MessageSink& stderr_sink = stderr_sink_instance;

    REGISTER_MESSAGE(AddArtifactOnlyOne);
    REGISTER_MESSAGE(AddFirstArgument);
    REGISTER_MESSAGE(AddingCompletionEntry);
    REGISTER_MESSAGE(AddPortRequiresManifest);
    REGISTER_MESSAGE(AddPortSucceeded);
    REGISTER_MESSAGE(AddTripletExpressionNotAllowed);
    REGISTER_MESSAGE(AddVersionAddedVersionToFile);
    REGISTER_MESSAGE(AddVersionCommitChangesReminder);
    REGISTER_MESSAGE(AddVersionCommitResultReminder);
    REGISTER_MESSAGE(AddVersionDetectLocalChangesError);
    REGISTER_MESSAGE(AddVersionFileNotFound);
    REGISTER_MESSAGE(AddVersionFormatPortSuggestion);
    REGISTER_MESSAGE(AddVersionIgnoringOptionAll);
    REGISTER_MESSAGE(AddVersionLoadPortFailed);
    REGISTER_MESSAGE(AddVersionNewFile);
    REGISTER_MESSAGE(AddVersionNewShaIs);
    REGISTER_MESSAGE(AddVersionNoFilesUpdated);
    REGISTER_MESSAGE(AddVersionNoFilesUpdatedForPort);
    REGISTER_MESSAGE(AddVersionNoGitSha);
    REGISTER_MESSAGE(AddVersionOldShaIs);
    REGISTER_MESSAGE(AddVersionOverwriteOptionSuggestion);
    REGISTER_MESSAGE(AddVersionPortDoesNotExist);
    REGISTER_MESSAGE(AddVersionPortFilesShaChanged);
    REGISTER_MESSAGE(AddVersionPortFilesShaUnchanged);
    REGISTER_MESSAGE(AddVersionPortHasImproperFormat);
    REGISTER_MESSAGE(AddVersionSuggestNewVersionScheme);
    REGISTER_MESSAGE(AddVersionUnableToParseVersionsFile);
    REGISTER_MESSAGE(AddVersionUncommittedChanges);
    REGISTER_MESSAGE(AddVersionUpdateVersionReminder);
    REGISTER_MESSAGE(AddVersionUseOptionAll);
    REGISTER_MESSAGE(AddVersionVersionAlreadyInFile);
    REGISTER_MESSAGE(AddVersionVersionIs);
    REGISTER_MESSAGE(AllFormatArgsRawArgument);
    REGISTER_MESSAGE(AllFormatArgsUnbalancedBraces);
    REGISTER_MESSAGE(AlreadyInstalled);
    REGISTER_MESSAGE(AlreadyInstalledNotHead);
    REGISTER_MESSAGE(AnotherInstallationInProgress);
    REGISTER_MESSAGE(AppliedUserIntegration);
    REGISTER_MESSAGE(AssetSourcesArg);
    REGISTER_MESSAGE(AttemptingToFetchPackagesFromVendor);
    REGISTER_MESSAGE(AuthenticationMayRequireManualAction);
    REGISTER_MESSAGE(AutomaticLinkingForMSBuildProjects);
    REGISTER_MESSAGE(AutoSettingEnvVar);
    REGISTER_MESSAGE(BinarySourcesArg);
    REGISTER_MESSAGE(BuildAlreadyInstalled);
    REGISTER_MESSAGE(BuildDependenciesMissing);
    REGISTER_MESSAGE(BuildingFromHead);
    REGISTER_MESSAGE(BuildingPackage);
    REGISTER_MESSAGE(BuildingPackageFailed);
    REGISTER_MESSAGE(BuildingPackageFailedDueToMissingDeps);
    REGISTER_MESSAGE(BuildResultBuildFailed);
    REGISTER_MESSAGE(BuildResultCacheMissing);
    REGISTER_MESSAGE(BuildResultCascadeDueToMissingDependencies);
    REGISTER_MESSAGE(BuildResultDownloaded);
    REGISTER_MESSAGE(BuildResultExcluded);
    REGISTER_MESSAGE(BuildResultFileConflicts);
    REGISTER_MESSAGE(BuildResultPostBuildChecksFailed);
    REGISTER_MESSAGE(BuildResultRemoved);
    REGISTER_MESSAGE(BuildResultSucceeded);
    REGISTER_MESSAGE(BuildResultSummaryHeader);
    REGISTER_MESSAGE(BuildResultSummaryLine);
    REGISTER_MESSAGE(BuildTreesRootDir);
    REGISTER_MESSAGE(BuildTroubleshootingMessage1);
    REGISTER_MESSAGE(BuildTroubleshootingMessage2);
    REGISTER_MESSAGE(BuildTroubleshootingMessage3);
    REGISTER_MESSAGE(BuildTroubleshootingMessage4);
    REGISTER_MESSAGE(ChecksFailedCheck);
    REGISTER_MESSAGE(ChecksUnreachableCode);
    REGISTER_MESSAGE(ChecksUpdateVcpkg);
    REGISTER_MESSAGE(CiBaselineAllowUnexpectedPassingRequiresBaseline);
    REGISTER_MESSAGE(CiBaselineDisallowedCascade);
    REGISTER_MESSAGE(CiBaselineRegression);
    REGISTER_MESSAGE(CiBaselineRegressionHeader);
    REGISTER_MESSAGE(CiBaselineUnexpectedPass);
    REGISTER_MESSAGE(CmakeTargetsExcluded);
    REGISTER_MESSAGE(CMakeTargetsUsage);
    REGISTER_MESSAGE(CMakeTargetsUsageHeuristicMessage);
    REGISTER_MESSAGE(CMakeToolChainFile);
    REGISTER_MESSAGE(CommandFailed);
    REGISTER_MESSAGE(CompressFolderFailed);
    REGISTER_MESSAGE(ConflictingValuesForOption);
    REGISTER_MESSAGE(CopyrightIsDir);
    REGISTER_MESSAGE(CouldNotDeduceNugetIdAndVersion);
    REGISTER_MESSAGE(CreatedNuGetPackage);
    REGISTER_MESSAGE(CurlReportedUnexpectedResults);
    REGISTER_MESSAGE(DefaultBrowserLaunched);
    REGISTER_MESSAGE(DefaultFlag);
    REGISTER_MESSAGE(DefaultPathToBinaries);
    REGISTER_MESSAGE(DetectCompilerHash);
    REGISTER_MESSAGE(DownloadAvailable);
    REGISTER_MESSAGE(DownloadedSources);
    REGISTER_MESSAGE(DownloadingVcpkgCeBundle);
    REGISTER_MESSAGE(DownloadingVcpkgCeBundleLatest);
    REGISTER_MESSAGE(DownloadRootsDir);
    REGISTER_MESSAGE(DuplicateCommandOption);
    REGISTER_MESSAGE(DuplicateOptions);
    REGISTER_MESSAGE(EmailVcpkgTeam);
    REGISTER_MESSAGE(EmptyArg);
    REGISTER_MESSAGE(EmptyLicenseExpression);
    REGISTER_MESSAGE(EnvStrFailedToExtract);
    REGISTER_MESSAGE(ErrorDetectingCompilerInfo);
    REGISTER_MESSAGE(ErrorIndividualPackagesUnsupported);
    REGISTER_MESSAGE(ErrorInvalidClassicModeOption);
    REGISTER_MESSAGE(ErrorInvalidManifestModeOption);
    REGISTER_MESSAGE(ErrorMessageMustUsePrintError);
    REGISTER_MESSAGE(ErrorMissingVcpkgRoot);
    REGISTER_MESSAGE(ErrorNoVSInstance);
    REGISTER_MESSAGE(ErrorNoVSInstanceAt);
    REGISTER_MESSAGE(ErrorNoVSInstanceFullVersion);
    REGISTER_MESSAGE(ErrorNoVSInstanceVersion);
    REGISTER_MESSAGE(ErrorParsingBinaryParagraph);
    REGISTER_MESSAGE(ErrorRequireBaseline);
    REGISTER_MESSAGE(ErrorRequirePackagesList);
    REGISTER_MESSAGE(ErrorUnableToDetectCompilerInfo);
    REGISTER_MESSAGE(ErrorVcvarsUnsupported);
    REGISTER_MESSAGE(ErrorVsCodeNotFound);
    REGISTER_MESSAGE(ErrorVsCodeNotFoundPathExamined);
<<<<<<< HEAD
    REGISTER_MESSAGE(ErrorWhileParsing);
=======
    REGISTER_MESSAGE(ErrorWhileWriting);
>>>>>>> 3c3bbbdc
    REGISTER_MESSAGE(ExcludedPackage);
    REGISTER_MESSAGE(ExpectedCharacterHere);
    REGISTER_MESSAGE(ExpectedFailOrSkip);
    REGISTER_MESSAGE(ExpectedPortName);
    REGISTER_MESSAGE(ExpectedTripletName);
<<<<<<< HEAD
    REGISTER_MESSAGE(ExtendedDocumentationAtUrl);
=======
    REGISTER_MESSAGE(ExpectedValueForOption);
    REGISTER_MESSAGE(ExtendedDocumenationAtUrl);
>>>>>>> 3c3bbbdc
    REGISTER_MESSAGE(FailedToExtract);
    REGISTER_MESSAGE(FailedToParseBinParagraph);
    REGISTER_MESSAGE(FailedToParseCMakeConsoleOut);
    REGISTER_MESSAGE(FailedToProvisionCe);
    REGISTER_MESSAGE(FailedToRunToolToDetermineVersion);
    REGISTER_MESSAGE(FailedToStoreBackToMirror);
    REGISTER_MESSAGE(FailedToStoreBinaryCache);
    REGISTER_MESSAGE(FailedVendorAuthentication);
    REGISTER_MESSAGE(FeedbackAppreciated);
    REGISTER_MESSAGE(FishCompletion);
    REGISTER_MESSAGE(ForceSystemBinariesOnWeirdPlatforms);
    REGISTER_MESSAGE(FormattedParseMessageExpression);
    REGISTER_MESSAGE(GenerateMsgErrorParsingFormatArgs);
    REGISTER_MESSAGE(GenerateMsgIncorrectComment);
    REGISTER_MESSAGE(GenerateMsgNoArgumentValue);
    REGISTER_MESSAGE(GenerateMsgNoCommentValue);
    REGISTER_MESSAGE(GitCommandFailed);
    REGISTER_MESSAGE(GitStatusOutputExpectedFileName);
    REGISTER_MESSAGE(GitStatusOutputExpectedNewLine);
    REGISTER_MESSAGE(GitStatusOutputExpectedRenameOrNewline);
    REGISTER_MESSAGE(GitStatusUnknownFileStatus);
    REGISTER_MESSAGE(GitUnexpectedCommandOutput);
    REGISTER_MESSAGE(HashFileFailureToRead);
    REGISTER_MESSAGE(HeaderOnlyUsage);
    REGISTER_MESSAGE(HelpContactCommand);
    REGISTER_MESSAGE(HelpCreateCommand);
    REGISTER_MESSAGE(HelpDependInfoCommand);
    REGISTER_MESSAGE(HelpEditCommand);
    REGISTER_MESSAGE(HelpEnvCommand);
    REGISTER_MESSAGE(HelpExampleCommand);
    REGISTER_MESSAGE(HelpExportCommand);
    REGISTER_MESSAGE(HelpFormatManifestCommand);
    REGISTER_MESSAGE(HelpHashCommand);
    REGISTER_MESSAGE(HelpHistoryCommand);
    REGISTER_MESSAGE(HelpInitializeRegistryCommand);
    REGISTER_MESSAGE(HelpInstallCommand);
    REGISTER_MESSAGE(HelpListCommand);
    REGISTER_MESSAGE(HelpOwnsCommand);
    REGISTER_MESSAGE(HelpRemoveCommand);
    REGISTER_MESSAGE(HelpRemoveOutdatedCommand);
    REGISTER_MESSAGE(HelpResponseFileCommand);
    REGISTER_MESSAGE(HelpSearchCommand);
    REGISTER_MESSAGE(HelpTopicCommand);
    REGISTER_MESSAGE(HelpTopicsCommand);
    REGISTER_MESSAGE(HelpUpdateCommand);
    REGISTER_MESSAGE(HelpUpgradeCommand);
    REGISTER_MESSAGE(HelpVersionCommand);
    REGISTER_MESSAGE(IllegalFeatures);
    REGISTER_MESSAGE(IllegalPlatformSpec);
    REGISTER_MESSAGE(IncorrectNumberOfArgs);
    REGISTER_MESSAGE(InfoSetEnvVar);
    REGISTER_MESSAGE(InstallingFromLocation);
    REGISTER_MESSAGE(InstallingPackage);
    REGISTER_MESSAGE(InstallPackageInstruction);
    REGISTER_MESSAGE(InstallRootDir);
    REGISTER_MESSAGE(InstallWithSystemManager);
    REGISTER_MESSAGE(InstallWithSystemManagerMono);
    REGISTER_MESSAGE(InstallWithSystemManagerPkg);
    REGISTER_MESSAGE(IntegrationFailed);
    REGISTER_MESSAGE(InvalidArgument);
    REGISTER_MESSAGE(InvalidArgumentRequiresAbsolutePath);
    REGISTER_MESSAGE(InvalidArgumentRequiresBaseUrl);
    REGISTER_MESSAGE(InvalidArgumentRequiresBaseUrlAndToken);
    REGISTER_MESSAGE(InvalidArgumentRequiresNoneArguments);
    REGISTER_MESSAGE(InvalidArgumentRequiresOneOrTwoArguments);
    REGISTER_MESSAGE(InvalidArgumentRequiresPathArgument);
    REGISTER_MESSAGE(InvalidArgumentRequiresPrefix);
    REGISTER_MESSAGE(InvalidArgumentRequiresSingleArgument);
    REGISTER_MESSAGE(InvalidArgumentRequiresSingleStringArgument);
    REGISTER_MESSAGE(InvalidArgumentRequiresSourceArgument);
    REGISTER_MESSAGE(InvalidArgumentRequiresTwoOrThreeArguments);
    REGISTER_MESSAGE(InvalidArgumentRequiresValidToken);
    REGISTER_MESSAGE(InvalidBuildInfo);
    REGISTER_MESSAGE(InvalidFormatString);
    REGISTER_MESSAGE(InvalidLinkage);
    REGISTER_MESSAGE(JsonErrorFailedToParse);
    REGISTER_MESSAGE(JsonErrorFailedToRead);
    REGISTER_MESSAGE(JsonErrorMustBeAnObject);
    REGISTER_MESSAGE(JsonSwitch);
    REGISTER_MESSAGE(LaunchingProgramFailed);
    REGISTER_MESSAGE(LicenseExpressionContainsExtraPlus);
    REGISTER_MESSAGE(LicenseExpressionContainsInvalidCharacter);
    REGISTER_MESSAGE(LicenseExpressionContainsUnicode);
    REGISTER_MESSAGE(LicenseExpressionDocumentRefUnsupported);
    REGISTER_MESSAGE(LicenseExpressionExpectCompoundFoundParen);
    REGISTER_MESSAGE(LicenseExpressionExpectCompoundFoundWith);
    REGISTER_MESSAGE(LicenseExpressionExpectCompoundFoundWord);
    REGISTER_MESSAGE(LicenseExpressionExpectCompoundOrWithFoundWord);
    REGISTER_MESSAGE(LicenseExpressionExpectExceptionFoundCompound);
    REGISTER_MESSAGE(LicenseExpressionExpectExceptionFoundEof);
    REGISTER_MESSAGE(LicenseExpressionExpectExceptionFoundParen);
    REGISTER_MESSAGE(LicenseExpressionExpectLicenseFoundCompound);
    REGISTER_MESSAGE(LicenseExpressionExpectLicenseFoundEof);
    REGISTER_MESSAGE(LicenseExpressionExpectLicenseFoundParen);
    REGISTER_MESSAGE(LicenseExpressionImbalancedParens);
    REGISTER_MESSAGE(LicenseExpressionUnknownException);
    REGISTER_MESSAGE(LicenseExpressionUnknownLicense);
    REGISTER_MESSAGE(ListOfValidFieldsForControlFiles);
    REGISTER_MESSAGE(LoadingCommunityTriplet);
    REGISTER_MESSAGE(LoadingDependencyInformation);
    REGISTER_MESSAGE(LoadingOverlayTriplet);
    REGISTER_MESSAGE(LocalizedMessageMustNotContainIndents);
    REGISTER_MESSAGE(LocalizedMessageMustNotEndWithNewline);
    REGISTER_MESSAGE(Missing7zHeader);
<<<<<<< HEAD
    REGISTER_MESSAGE(MismatchedBinaryParagraphs);
    REGISTER_MESSAGE(MonoInstructions);
    REGISTER_MESSAGE(MsiexecFailedToExtract);
    REGISTER_MESSAGE(MultiArch);
=======
    REGISTER_MESSAGE(MissingExtension);
    REGISTER_MESSAGE(MonoInstructions);
    REGISTER_MESSAGE(MsiexecFailedToExtract);
    REGISTER_MESSAGE(NavigateToNPS);
>>>>>>> 3c3bbbdc
    REGISTER_MESSAGE(NewConfigurationAlreadyExists);
    REGISTER_MESSAGE(NewManifestAlreadyExists);
    REGISTER_MESSAGE(NewNameCannotBeEmpty);
    REGISTER_MESSAGE(NewOnlyOneVersionKind);
    REGISTER_MESSAGE(NewSpecifyNameVersionOrApplication);
    REGISTER_MESSAGE(NewVersionCannotBeEmpty);
    REGISTER_MESSAGE(NoArgumentsForOption);
    REGISTER_MESSAGE(NoCachedPackages);
    REGISTER_MESSAGE(NoLocalizationForMessages);
    REGISTER_MESSAGE(NoRegistryForPort);
    REGISTER_MESSAGE(NugetPackageFileSucceededButCreationFailed);
    REGISTER_MESSAGE(PackageFailedtWhileExtracting);
    REGISTER_MESSAGE(PackageRootDir);
    REGISTER_MESSAGE(PackingVendorFailed);
    REGISTER_MESSAGE(ParseControlErrorInfoInvalidFields);
    REGISTER_MESSAGE(ParseControlErrorInfoMissingFields);
    REGISTER_MESSAGE(ParseControlErrorInfoTypesEntry);
    REGISTER_MESSAGE(ParseControlErrorInfoWhileLoading);
    REGISTER_MESSAGE(ParseControlErrorInfoWrongTypeFields);
    REGISTER_MESSAGE(PortDependencyConflict);
    REGISTER_MESSAGE(PortNotInBaseline);
    REGISTER_MESSAGE(PortSupportsField);
    REGISTER_MESSAGE(PreviousIntegrationFileRemains);
    REGISTER_MESSAGE(ProcessorArchitectureMalformed);
    REGISTER_MESSAGE(ProcessorArchitectureMissing);
    REGISTER_MESSAGE(ProcessorArchitectureW6432Malformed);
    REGISTER_MESSAGE(ProgramReturnedNonzeroExitCode);
    REGISTER_MESSAGE(PushingVendorFailed);
    REGISTER_MESSAGE(ReplaceSecretsError);
    REGISTER_MESSAGE(RestoredPackage);
    REGISTER_MESSAGE(RestoredPackagesFromVendor);
    REGISTER_MESSAGE(ResultsHeader);
    REGISTER_MESSAGE(SettingEnvVar);
    REGISTER_MESSAGE(SourceFieldPortNameMismatch);
    REGISTER_MESSAGE(SpecifiedFeatureTurnedOff);
    REGISTER_MESSAGE(SpecifyDirectoriesContaining);
    REGISTER_MESSAGE(SpecifyDirectoriesWhenSearching);
    REGISTER_MESSAGE(SpecifyHostArch);
    REGISTER_MESSAGE(SpecifyTargetArch);
    REGISTER_MESSAGE(StoredBinaryCache);
    REGISTER_MESSAGE(SuggestStartingBashShell);
<<<<<<< HEAD
    REGISTER_MESSAGE(SuggestUpdateVcpkg);
=======
    REGISTER_MESSAGE(SupportedPort);
>>>>>>> 3c3bbbdc
    REGISTER_MESSAGE(SystemApiErrorMessage);
    REGISTER_MESSAGE(ToolFetchFailed);
    REGISTER_MESSAGE(ToolInWin10);
    REGISTER_MESSAGE(TwoFeatureFlagsSpecified);
    REGISTER_MESSAGE(UndeterminedToolChainForTriplet);
    REGISTER_MESSAGE(UnexpectedErrorDuringBulkDownload);
    REGISTER_MESSAGE(UnexpectedExtension);
    REGISTER_MESSAGE(UnexpectedFormat);
    REGISTER_MESSAGE(UnexpectedToolOutput);
    REGISTER_MESSAGE(UnknownBaselineFileContent);
    REGISTER_MESSAGE(UnknownBinaryProviderType);
    REGISTER_MESSAGE(UnknownOptions);
    REGISTER_MESSAGE(UnknownParameterForIntegrate);
    REGISTER_MESSAGE(UnknownPolicySetting);
    REGISTER_MESSAGE(UnknownSettingForBuildType);
    REGISTER_MESSAGE(UnknownTool);
    REGISTER_MESSAGE(UnknownVariablesInTemplate);
    REGISTER_MESSAGE(UnsupportedPort);
    REGISTER_MESSAGE(UnsupportedPortDependency);
    REGISTER_MESSAGE(UnsupportedShortOptions);
    REGISTER_MESSAGE(UnsupportedSystemName);
    REGISTER_MESSAGE(UnsupportedToolchain);
    REGISTER_MESSAGE(UpdateBaselineAddBaselineNoManifest);
    REGISTER_MESSAGE(UpdateBaselineLocalGitError);
    REGISTER_MESSAGE(UpdateBaselineNoConfiguration);
    REGISTER_MESSAGE(UpdateBaselineNoExistingBuiltinBaseline);
    REGISTER_MESSAGE(UpdateBaselineNoUpdate);
    REGISTER_MESSAGE(UpdateBaselineRemoteGitError);
    REGISTER_MESSAGE(UpdateBaselineUpdatedBaseline);
    REGISTER_MESSAGE(UploadedBinaries);
    REGISTER_MESSAGE(UploadedPackagesToVendor);
    REGISTER_MESSAGE(UploadingBinariesToVendor);
    REGISTER_MESSAGE(UploadingBinariesUsingVendor);
    REGISTER_MESSAGE(UseEnvVar);
    REGISTER_MESSAGE(UserWideIntegrationDeleted);
    REGISTER_MESSAGE(UserWideIntegrationRemoved);
    REGISTER_MESSAGE(UsingCommunityTriplet);
    REGISTER_MESSAGE(UsingManifestAt);
    REGISTER_MESSAGE(VcpkgCeIsExperimental);
    REGISTER_MESSAGE(VcpkgCompletion);
    REGISTER_MESSAGE(VcpkgDisallowedClassicMode);
    REGISTER_MESSAGE(VcpkgHasCrashed);
    REGISTER_MESSAGE(VcpkgInvalidCommand);
    REGISTER_MESSAGE(VcpkgRootsDir);
    REGISTER_MESSAGE(VcpkgSendMetricsButDisabled);
    REGISTER_MESSAGE(VersionCommandHeader);
    REGISTER_MESSAGE(VersionConstraintViolated);
    REGISTER_MESSAGE(VersionInvalidDate);
    REGISTER_MESSAGE(VersionInvalidRelaxed);
    REGISTER_MESSAGE(VersionInvalidSemver);
    REGISTER_MESSAGE(VersionSpecMismatch);
    REGISTER_MESSAGE(VSExaminedInstances);
    REGISTER_MESSAGE(VSExaminedPaths);
    REGISTER_MESSAGE(VSNoInstances);
    REGISTER_MESSAGE(WaitingForChildrenToExit);
    REGISTER_MESSAGE(WaitingToTakeFilesystemLock);
    REGISTER_MESSAGE(WarningMessageMustUsePrintWarning);
    REGISTER_MESSAGE(WarningsTreatedAsErrors);
}<|MERGE_RESOLUTION|>--- conflicted
+++ resolved
@@ -522,22 +522,15 @@
     REGISTER_MESSAGE(ErrorVcvarsUnsupported);
     REGISTER_MESSAGE(ErrorVsCodeNotFound);
     REGISTER_MESSAGE(ErrorVsCodeNotFoundPathExamined);
-<<<<<<< HEAD
     REGISTER_MESSAGE(ErrorWhileParsing);
-=======
     REGISTER_MESSAGE(ErrorWhileWriting);
->>>>>>> 3c3bbbdc
     REGISTER_MESSAGE(ExcludedPackage);
     REGISTER_MESSAGE(ExpectedCharacterHere);
     REGISTER_MESSAGE(ExpectedFailOrSkip);
     REGISTER_MESSAGE(ExpectedPortName);
     REGISTER_MESSAGE(ExpectedTripletName);
-<<<<<<< HEAD
+    REGISTER_MESSAGE(ExpectedValueForOption);
     REGISTER_MESSAGE(ExtendedDocumentationAtUrl);
-=======
-    REGISTER_MESSAGE(ExpectedValueForOption);
-    REGISTER_MESSAGE(ExtendedDocumenationAtUrl);
->>>>>>> 3c3bbbdc
     REGISTER_MESSAGE(FailedToExtract);
     REGISTER_MESSAGE(FailedToParseBinParagraph);
     REGISTER_MESSAGE(FailedToParseCMakeConsoleOut);
@@ -641,18 +634,13 @@
     REGISTER_MESSAGE(LoadingOverlayTriplet);
     REGISTER_MESSAGE(LocalizedMessageMustNotContainIndents);
     REGISTER_MESSAGE(LocalizedMessageMustNotEndWithNewline);
+    REGISTER_MESSAGE(MismatchedBinaryParagraphs);
     REGISTER_MESSAGE(Missing7zHeader);
-<<<<<<< HEAD
-    REGISTER_MESSAGE(MismatchedBinaryParagraphs);
+    REGISTER_MESSAGE(MissingExtension);
     REGISTER_MESSAGE(MonoInstructions);
     REGISTER_MESSAGE(MsiexecFailedToExtract);
     REGISTER_MESSAGE(MultiArch);
-=======
-    REGISTER_MESSAGE(MissingExtension);
-    REGISTER_MESSAGE(MonoInstructions);
-    REGISTER_MESSAGE(MsiexecFailedToExtract);
     REGISTER_MESSAGE(NavigateToNPS);
->>>>>>> 3c3bbbdc
     REGISTER_MESSAGE(NewConfigurationAlreadyExists);
     REGISTER_MESSAGE(NewManifestAlreadyExists);
     REGISTER_MESSAGE(NewNameCannotBeEmpty);
@@ -694,11 +682,8 @@
     REGISTER_MESSAGE(SpecifyTargetArch);
     REGISTER_MESSAGE(StoredBinaryCache);
     REGISTER_MESSAGE(SuggestStartingBashShell);
-<<<<<<< HEAD
     REGISTER_MESSAGE(SuggestUpdateVcpkg);
-=======
     REGISTER_MESSAGE(SupportedPort);
->>>>>>> 3c3bbbdc
     REGISTER_MESSAGE(SystemApiErrorMessage);
     REGISTER_MESSAGE(ToolFetchFailed);
     REGISTER_MESSAGE(ToolInWin10);
