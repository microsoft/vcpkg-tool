--- conflicted
+++ resolved
@@ -430,13 +430,10 @@
     REGISTER_MESSAGE(AuthenticationMayRequireManualAction);
     REGISTER_MESSAGE(AutomaticLinkingForMSBuildProjects);
     REGISTER_MESSAGE(AutoSettingEnvVar);
-<<<<<<< HEAD
     REGISTER_MESSAGE(BaselineFileNoDefaultField);
     REGISTER_MESSAGE(BaselineMissingDefault);
-=======
     REGISTER_MESSAGE(AvailableArchitectureTriplets);
     REGISTER_MESSAGE(AvailableHelpTopics);
->>>>>>> 6386d3e1
     REGISTER_MESSAGE(BinarySourcesArg);
     REGISTER_MESSAGE(BuildAlreadyInstalled);
     REGISTER_MESSAGE(BuildDependenciesMissing);
@@ -478,16 +475,10 @@
     REGISTER_MESSAGE(CommunityTriplets);
     REGISTER_MESSAGE(ComparingUtf8Decoders);
     REGISTER_MESSAGE(CompressFolderFailed);
-<<<<<<< HEAD
-    REGISTER_MESSAGE(ConflictingValuesForOption);
-    REGISTER_MESSAGE(ConstraintViolation);
-=======
-    REGISTER_MESSAGE(ComputingInstallPlan);
     REGISTER_MESSAGE(ConflictingFiles);
     REGISTER_MESSAGE(ConflictingValuesForOption);
     REGISTER_MESSAGE(ConstraintViolation);
     REGISTER_MESSAGE(ContinueCodeUnitInStart);
->>>>>>> 6386d3e1
     REGISTER_MESSAGE(ControlAndManifestFilesPresent);
     REGISTER_MESSAGE(ControlCharacterInString);
     REGISTER_MESSAGE(CopyrightIsDir);
@@ -570,11 +561,6 @@
     REGISTER_MESSAGE(FailedToFindPortFeature);
     REGISTER_MESSAGE(FailedToFormatMissingFile);
     REGISTER_MESSAGE(FailedToLoadInstalledManifest);
-<<<<<<< HEAD
-=======
-    REGISTER_MESSAGE(FailedToLoadPort);
->>>>>>> 6386d3e1
-    REGISTER_MESSAGE(FailedToLoadPortFrom);
     REGISTER_MESSAGE(FailedToLocateSpec);
     REGISTER_MESSAGE(FailedToObtainDependencyVersion);
     REGISTER_MESSAGE(FailedToObtainLocalPortGitSha);
@@ -594,15 +580,12 @@
     REGISTER_MESSAGE(FailedToWriteManifest);
     REGISTER_MESSAGE(FailedVendorAuthentication);
     REGISTER_MESSAGE(FeedbackAppreciated);
-<<<<<<< HEAD
     REGISTER_MESSAGE(FetchingBaselineInfo);
     REGISTER_MESSAGE(FetchingRegistryInfo);
-=======
+    REGISTER_MESSAGE(FishCompletion);
+    REGISTER_MESSAGE(FloatingPointConstTooBig);
     REGISTER_MESSAGE(FileNotFound);
     REGISTER_MESSAGE(FileSystemOperationFailed);
->>>>>>> 6386d3e1
-    REGISTER_MESSAGE(FishCompletion);
-    REGISTER_MESSAGE(FloatingPointConstTooBig);
     REGISTER_MESSAGE(FollowingPackagesMissingControl);
     REGISTER_MESSAGE(FollowingPackagesNotInstalled);
     REGISTER_MESSAGE(FollowingPackagesUpgraded);
@@ -664,12 +647,9 @@
     REGISTER_MESSAGE(ImproperShaLength);
     REGISTER_MESSAGE(IncorrectArchiveFileSignature);
     REGISTER_MESSAGE(IncorrectLibHeaderEnd);
+    REGISTER_MESSAGE(IncorrectPESignature);
     REGISTER_MESSAGE(IncorrectNumberOfArgs);
-<<<<<<< HEAD
-    REGISTER_MESSAGE(IncorrectPESignature);
-=======
     REGISTER_MESSAGE(IncrementedUtf8Decoder);
->>>>>>> 6386d3e1
     REGISTER_MESSAGE(InfoSetEnvVar);
     REGISTER_MESSAGE(InitRegistryFailedNoRepo);
     REGISTER_MESSAGE(InstalledBy);
@@ -706,22 +686,16 @@
     REGISTER_MESSAGE(InvalidCommandArgSort);
     REGISTER_MESSAGE(InvalidCommitId);
     REGISTER_MESSAGE(InvalidFilename);
-<<<<<<< HEAD
     REGISTER_MESSAGE(InvalidFloatingPointConst);
-=======
-    REGISTER_MESSAGE(InvalidFileType);
->>>>>>> 6386d3e1
-    REGISTER_MESSAGE(InvalidFormatString);
     REGISTER_MESSAGE(InvalidHexDigit);
     REGISTER_MESSAGE(InvalidIntegerConst);
-    REGISTER_MESSAGE(InvalidLinkage);
-<<<<<<< HEAD
     REGISTER_MESSAGE(InvalidPortVersonName);
     REGISTER_MESSAGE(InvalidString);
-=======
+    REGISTER_MESSAGE(InvalidFileType);
+    REGISTER_MESSAGE(InvalidFormatString);
+    REGISTER_MESSAGE(InvalidLinkage);
     REGISTER_MESSAGE(InvalidOptionForRemove);
     REGISTER_MESSAGE(InvalidTriplet);
->>>>>>> 6386d3e1
     REGISTER_MESSAGE(IrregularFile);
     REGISTER_MESSAGE(JsonErrorMustBeAnObject);
     REGISTER_MESSAGE(JsonFileMissingExtension);
@@ -926,11 +900,8 @@
     REGISTER_MESSAGE(VcpkgDisallowedClassicMode);
     REGISTER_MESSAGE(VcpkgHasCrashed);
     REGISTER_MESSAGE(VcpkgInvalidCommand);
-<<<<<<< HEAD
     REGISTER_MESSAGE(InvalidCommentStyle);
-=======
     REGISTER_MESSAGE(VcpkgInVsPrompt);
->>>>>>> 6386d3e1
     REGISTER_MESSAGE(VcpkgRootRequired);
     REGISTER_MESSAGE(VcpkgRootsDir);
     REGISTER_MESSAGE(VcpkgSendMetricsButDisabled);
@@ -952,4 +923,8 @@
     REGISTER_MESSAGE(WindowsOnlyCommand);
     REGISTER_MESSAGE(WroteNuGetPkgConfInfo);
     REGISTER_MESSAGE(FailedToFetchError);
+    REGISTER_MESSAGE(UnexpectedPortName);
+    REGISTER_MESSAGE(FailedToLoadNamedPortFromPath);
+    REGISTER_MESSAGE(FailedToLoadUnnamedPortFromPath);
+    REGISTER_MESSAGE(ComputingInstallPlan);
 }