#include <vcpkg/base/json.h>
#include <vcpkg/base/messages.h>
#include <vcpkg/base/system.debug.h>

using namespace vcpkg;

namespace vcpkg::msg
{
    REGISTER_MESSAGE(SeeURL);
    REGISTER_MESSAGE(NoteMessage);
    REGISTER_MESSAGE(WarningMessage);
    REGISTER_MESSAGE(ErrorMessage);
    REGISTER_MESSAGE(InternalErrorMessage);
    REGISTER_MESSAGE(InternalErrorMessageContact);
    REGISTER_MESSAGE(BothYesAndNoOptionSpecifiedError);

    // basic implementation - the write_unlocalized_text_to_stdout
#if defined(_WIN32)
    static bool is_console(HANDLE h)
    {
        DWORD mode = 0;
        // GetConsoleMode succeeds iff `h` is a console
        // we do not actually care about the mode of the console
        return GetConsoleMode(h, &mode);
    }

    static void check_write(BOOL success)
    {
        if (!success)
        {
            ::fwprintf(stderr, L"[DEBUG] Failed to write to stdout: %lu\n", GetLastError());
            std::abort();
        }
    }
    static DWORD size_to_write(::size_t size) { return size > MAXDWORD ? MAXDWORD : static_cast<DWORD>(size); }

    static void write_unlocalized_text_impl(Color c, StringView sv, HANDLE the_handle, bool is_console)
    {
        if (sv.empty()) return;

        if (is_console)
        {
            WORD original_color = 0;
            if (c != Color::none)
            {
                CONSOLE_SCREEN_BUFFER_INFO console_screen_buffer_info{};
                ::GetConsoleScreenBufferInfo(the_handle, &console_screen_buffer_info);
                original_color = console_screen_buffer_info.wAttributes;
                ::SetConsoleTextAttribute(the_handle, static_cast<WORD>(c) | (original_color & 0xF0));
            }

            auto as_wstr = Strings::to_utf16(sv);

            const wchar_t* pointer = as_wstr.data();
            ::size_t size = as_wstr.size();

            while (size != 0)
            {
                DWORD written = 0;
                check_write(::WriteConsoleW(the_handle, pointer, size_to_write(size), &written, nullptr));
                pointer += written;
                size -= written;
            }

            if (c != Color::none)
            {
                ::SetConsoleTextAttribute(the_handle, original_color);
            }
        }
        else
        {
            const char* pointer = sv.data();
            ::size_t size = sv.size();

            while (size != 0)
            {
                DWORD written = 0;
                check_write(::WriteFile(the_handle, pointer, size_to_write(size), &written, nullptr));
                pointer += written;
                size -= written;
            }
        }
    }

    void write_unlocalized_text_to_stdout(Color c, StringView sv)
    {
        static const HANDLE stdout_handle = ::GetStdHandle(STD_OUTPUT_HANDLE);
        static const bool stdout_is_console = is_console(stdout_handle);
        return write_unlocalized_text_impl(c, sv, stdout_handle, stdout_is_console);
    }

    void write_unlocalized_text_to_stderr(Color c, StringView sv)
    {
        static const HANDLE stderr_handle = ::GetStdHandle(STD_ERROR_HANDLE);
        static const bool stderr_is_console = is_console(stderr_handle);
        return write_unlocalized_text_impl(c, sv, stderr_handle, stderr_is_console);
    }
#else
    static void write_all(const char* ptr, size_t to_write, int fd)
    {
        while (to_write != 0)
        {
            auto written = ::write(fd, ptr, to_write);
            if (written == -1)
            {
                ::fprintf(stderr, "[DEBUG] Failed to print to stdout: %d\n", errno);
                std::abort();
            }
            ptr += written;
            to_write -= written;
        }
    }

    static void write_unlocalized_text_impl(Color c, StringView sv, int fd, bool is_a_tty)
    {
        static constexpr char reset_color_sequence[] = {'\033', '[', '0', 'm'};

        if (sv.empty()) return;

        bool reset_color = false;
        if (is_a_tty && c != Color::none)
        {
            reset_color = true;

            const char set_color_sequence[] = {'\033', '[', '9', static_cast<char>(c), 'm'};
            write_all(set_color_sequence, sizeof(set_color_sequence), fd);
        }

        write_all(sv.data(), sv.size(), fd);

        if (reset_color)
        {
            write_all(reset_color_sequence, sizeof(reset_color_sequence), fd);
        }
    }

    void write_unlocalized_text_to_stdout(Color c, StringView sv)
    {
        static bool is_a_tty = ::isatty(STDOUT_FILENO);
        return write_unlocalized_text_impl(c, sv, STDOUT_FILENO, is_a_tty);
    }

    void write_unlocalized_text_to_stderr(Color c, StringView sv)
    {
        static bool is_a_tty = ::isatty(STDERR_FILENO);
        return write_unlocalized_text_impl(c, sv, STDERR_FILENO, is_a_tty);
    }
#endif

    namespace
    {
        struct Messages
        {
            // this is basically a SoA - each index is:
            // {
            //   name
            //   default_string
            //   localization_comment
            //   localized_string
            // }
            // requires: names.size() == default_strings.size() == localized_strings.size()
            std::vector<StringLiteral> names;
            std::vector<StringLiteral> default_strings;     // const after startup
            std::vector<std::string> localization_comments; // const after startup

            bool initialized = false;
            std::vector<std::string> localized_strings;
        };

        // to avoid static initialization order issues,
        // everything that needs the messages needs to get it from this function
        Messages& messages()
        {
            static Messages m;
            return m;
        }
    }

    void threadunsafe_initialize_context()
    {
        Messages& m = messages();
        if (m.initialized)
        {
            write_unlocalized_text_to_stdout(
                Color::error, "double-initialized message context; this is a very serious bug in vcpkg\n");
            Checks::exit_fail(VCPKG_LINE_INFO);
        }
        m.localized_strings.resize(m.names.size());
        m.initialized = true;

        std::set<StringLiteral, std::less<>> names_set(m.names.begin(), m.names.end());
        if (names_set.size() < m.names.size())
        {
            // This will not trigger on any correct code path, so it's fine to use a naive O(n^2)
            for (size_t i = 0; i < m.names.size() - 1; ++i)
            {
                for (size_t j = i + 1; j < m.names.size(); ++j)
                {
                    if (m.names[i] == m.names[j])
                    {
                        write_unlocalized_text_to_stdout(
                            Color::error,
                            fmt::format("INTERNAL ERROR: localization message '{}' has been declared multiple times\n",
                                        m.names[i]));
                        write_unlocalized_text_to_stdout(Color::error, fmt::format("INTERNAL ERROR: first message:\n"));
                        write_unlocalized_text_to_stdout(Color::none, m.default_strings[i]);
                        write_unlocalized_text_to_stdout(Color::error,
                                                         fmt::format("\nINTERNAL ERROR: second message:\n"));
                        write_unlocalized_text_to_stdout(Color::none, m.default_strings[j]);
                        write_unlocalized_text_to_stdout(Color::none, "\n");
                        ::abort();
                    }
                }
            }
            Checks::unreachable(VCPKG_LINE_INFO);
        }
    }
    static void load_from_message_map(const Json::Object& message_map)
    {
        Messages& m = messages();
        std::vector<std::string> names_without_localization;

        for (::size_t index = 0; index < m.names.size(); ++index)
        {
            const auto& name = m.names[index];
            if (auto p = message_map.get(m.names[index]))
            {
                m.localized_strings[index] = p->string(VCPKG_LINE_INFO).to_string();
            }
            else if (Debug::g_debugging)
            {
                // we only want to print these in debug
                names_without_localization.emplace_back(name);
            }
        }

        if (!names_without_localization.empty())
        {
            println(Color::warning, msgNoLocalizationForMessages);
            for (const auto& name : names_without_localization)
            {
                write_unlocalized_text_to_stdout(Color::warning, fmt::format("    - {}\n", name));
            }
        }
    }

    static std::string locale_file_name(StringView language)
    {
        std::string filename = "messages.";
        filename.append(language.begin(), language.end()).append(".json");
        return filename;
    }

    void threadunsafe_initialize_context(const Filesystem& fs, StringView language, const Path& locale_base)
    {
        threadunsafe_initialize_context();

        auto path_to_locale = locale_base / locale_file_name(language);

        auto message_map = Json::parse_file(VCPKG_LINE_INFO, fs, path_to_locale);
        if (!message_map.first.is_object())
        {
            write_unlocalized_text_to_stdout(
                Color::error,
                fmt::format("Invalid locale file '{}' - locale file must be an object.\n", path_to_locale));
            Checks::exit_fail(VCPKG_LINE_INFO);
        }

        load_from_message_map(message_map.first.object(VCPKG_LINE_INFO));
    }

    ::size_t detail::number_of_messages() { return messages().names.size(); }

    std::string detail::format_examples_for_args(StringView extra_comment,
                                                 const detail::FormatArgAbi* args,
                                                 std::size_t arg_count)
    {
        std::vector<std::string> blocks;
        if (!extra_comment.empty())
        {
            blocks.emplace_back(extra_comment.data(), extra_comment.size());
        }

        for (std::size_t idx = 0; idx < arg_count; ++idx)
        {
            auto& arg = args[idx];
            if (arg.example[0] != '\0')
            {
                blocks.emplace_back(fmt::format("An example of {{{}}} is {}.", arg.name, arg.example));
            }
        }

        return Strings::join(" ", blocks);
    }

    ::size_t detail::startup_register_message(StringLiteral name, StringLiteral format_string, std::string&& comment)
    {
        Messages& m = messages();
        const auto res = m.names.size();
        m.names.push_back(name);
        m.default_strings.push_back(format_string);
        m.localization_comments.push_back(std::move(comment));
        return res;
    }

    StringView detail::get_format_string(::size_t index)
    {
        Messages& m = messages();
        Checks::check_exit(VCPKG_LINE_INFO, m.localized_strings.size() == m.default_strings.size());
        Checks::check_exit(VCPKG_LINE_INFO, index < m.default_strings.size());
        const auto& localized = m.localized_strings[index];
        if (localized.empty())
        {
            return m.default_strings[index];
        }
        else
        {
            return localized;
        }
    }
    StringView detail::get_message_name(::size_t index)
    {
        Messages& m = messages();
        Checks::check_exit(VCPKG_LINE_INFO, index < m.names.size());
        return m.names[index];
    }
    StringView detail::get_default_format_string(::size_t index)
    {
        Messages& m = messages();
        Checks::check_exit(VCPKG_LINE_INFO, index < m.default_strings.size());
        return m.default_strings[index];
    }
    StringView detail::get_localization_comment(::size_t index)
    {
        Messages& m = messages();
        Checks::check_exit(VCPKG_LINE_INFO, index < m.localization_comments.size());
        return m.localization_comments[index];
    }

    LocalizedString detail::internal_vformat(::size_t index, fmt::format_args args)
    {
        auto fmt_string = get_format_string(index);
        try
        {
            return LocalizedString::from_raw(fmt::vformat({fmt_string.data(), fmt_string.size()}, args));
        }
        catch (...)
        {
            auto default_format_string = get_default_format_string(index);
            try
            {
                return LocalizedString::from_raw(
                    fmt::vformat({default_format_string.data(), default_format_string.size()}, args));
            }
            catch (...)
            {
                ::fprintf(stderr,
                          "INTERNAL ERROR: failed to format default format string for index %zu\nformat string: %.*s\n",
                          index,
                          (int)default_format_string.size(),
                          default_format_string.data());
                Checks::exit_fail(VCPKG_LINE_INFO);
            }
        }
    }

    void println_warning(const LocalizedString& s)
    {
        print(Color::warning, format(msgWarningMessage).append(s).append_raw('\n'));
    }

    void println_error(const LocalizedString& s)
    {
        print(Color::error, format(msgErrorMessage).append(s).append_raw('\n'));
    }
}

namespace
{
    struct NullMessageSink : MessageSink
    {
        virtual void print(Color, StringView) override { }
    };

    NullMessageSink null_sink_instance;

    struct StdOutMessageSink : MessageSink
    {
        virtual void print(Color c, StringView sv) override { msg::write_unlocalized_text_to_stdout(c, sv); }
    };

    StdOutMessageSink stdout_sink_instance;

    struct StdErrMessageSink : MessageSink
    {
        virtual void print(Color c, StringView sv) override { msg::write_unlocalized_text_to_stderr(c, sv); }
    };

    StdErrMessageSink stderr_sink_instance;
}

namespace vcpkg
{
    MessageSink& null_sink = null_sink_instance;
    MessageSink& stdout_sink = stdout_sink_instance;
    MessageSink& stderr_sink = stderr_sink_instance;

    REGISTER_MESSAGE(AddArtifactOnlyOne);
    REGISTER_MESSAGE(AddCommandFirstArg);
    REGISTER_MESSAGE(AddFirstArgument);
    REGISTER_MESSAGE(AddingCompletionEntry);
    REGISTER_MESSAGE(AddPortRequiresManifest);
    REGISTER_MESSAGE(AddPortSucceeded);
    REGISTER_MESSAGE(AddTripletExpressionNotAllowed);
    REGISTER_MESSAGE(AddVersionAddedVersionToFile);
    REGISTER_MESSAGE(AddVersionCommitChangesReminder);
    REGISTER_MESSAGE(AddVersionCommitResultReminder);
    REGISTER_MESSAGE(AddVersionDetectLocalChangesError);
    REGISTER_MESSAGE(AddVersionFileNotFound);
    REGISTER_MESSAGE(AddVersionFormatPortSuggestion);
    REGISTER_MESSAGE(AddVersionIgnoringOptionAll);
    REGISTER_MESSAGE(AddVersionLoadPortFailed);
    REGISTER_MESSAGE(AddVersionNewFile);
    REGISTER_MESSAGE(AddVersionNewShaIs);
    REGISTER_MESSAGE(AddVersionNoFilesUpdated);
    REGISTER_MESSAGE(AddVersionNoFilesUpdatedForPort);
    REGISTER_MESSAGE(AddVersionNoGitSha);
    REGISTER_MESSAGE(AddVersionOldShaIs);
    REGISTER_MESSAGE(AddVersionOverwriteOptionSuggestion);
    REGISTER_MESSAGE(AddVersionPortDoesNotExist);
    REGISTER_MESSAGE(AddVersionPortFilesShaChanged);
    REGISTER_MESSAGE(AddVersionPortFilesShaUnchanged);
    REGISTER_MESSAGE(AddVersionPortHasImproperFormat);
    REGISTER_MESSAGE(AddVersionSuggestNewVersionScheme);
    REGISTER_MESSAGE(AddVersionUnableToParseVersionsFile);
    REGISTER_MESSAGE(AddVersionUncommittedChanges);
    REGISTER_MESSAGE(AddVersionUpdateVersionReminder);
    REGISTER_MESSAGE(AddVersionUseOptionAll);
    REGISTER_MESSAGE(AddVersionVersionAlreadyInFile);
    REGISTER_MESSAGE(AddVersionVersionIs);
    REGISTER_MESSAGE(AllFormatArgsRawArgument);
    REGISTER_MESSAGE(AllFormatArgsUnbalancedBraces);
    REGISTER_MESSAGE(AlreadyInstalled);
    REGISTER_MESSAGE(AlreadyInstalledNotHead);
    REGISTER_MESSAGE(AnotherInstallationInProgress);
    REGISTER_MESSAGE(AppliedUserIntegration);
<<<<<<< HEAD
    REGISTER_MESSAGE(ArtifactsOptionIncompatibility);
=======
    REGISTER_MESSAGE(AssetSourcesArg);
>>>>>>> 04813161
    REGISTER_MESSAGE(AttemptingToFetchPackagesFromVendor);
    REGISTER_MESSAGE(AuthenticationMayRequireManualAction);
    REGISTER_MESSAGE(AutomaticLinkingForMSBuildProjects);
    REGISTER_MESSAGE(AutoSettingEnvVar);
    REGISTER_MESSAGE(BinarySourcesArg);
    REGISTER_MESSAGE(BuildAlreadyInstalled);
    REGISTER_MESSAGE(BuildDependenciesMissing);
    REGISTER_MESSAGE(BuildingFromHead);
    REGISTER_MESSAGE(BuildingPackage);
    REGISTER_MESSAGE(BuildingPackageFailed);
    REGISTER_MESSAGE(BuildingPackageFailedDueToMissingDeps);
    REGISTER_MESSAGE(BuildResultBuildFailed);
    REGISTER_MESSAGE(BuildResultCacheMissing);
    REGISTER_MESSAGE(BuildResultCascadeDueToMissingDependencies);
    REGISTER_MESSAGE(BuildResultDownloaded);
    REGISTER_MESSAGE(BuildResultExcluded);
    REGISTER_MESSAGE(BuildResultFileConflicts);
    REGISTER_MESSAGE(BuildResultPostBuildChecksFailed);
    REGISTER_MESSAGE(BuildResultRemoved);
    REGISTER_MESSAGE(BuildResultSucceeded);
    REGISTER_MESSAGE(BuildResultSummaryHeader);
    REGISTER_MESSAGE(BuildResultSummaryLine);
    REGISTER_MESSAGE(BuildTreesRootDir);
    REGISTER_MESSAGE(BuildTroubleshootingMessage1);
    REGISTER_MESSAGE(BuildTroubleshootingMessage2);
    REGISTER_MESSAGE(BuildTroubleshootingMessage3);
    REGISTER_MESSAGE(BuildTroubleshootingMessage4);
    REGISTER_MESSAGE(ChecksFailedCheck);
    REGISTER_MESSAGE(ChecksUnreachableCode);
    REGISTER_MESSAGE(ChecksUpdateVcpkg);
    REGISTER_MESSAGE(CiBaselineAllowUnexpectedPassingRequiresBaseline);
    REGISTER_MESSAGE(CiBaselineDisallowedCascade);
    REGISTER_MESSAGE(CiBaselineRegression);
    REGISTER_MESSAGE(CiBaselineRegressionHeader);
    REGISTER_MESSAGE(CiBaselineUnexpectedPass);
    REGISTER_MESSAGE(CmakeTargetsExcluded);
    REGISTER_MESSAGE(CMakeTargetsUsage);
    REGISTER_MESSAGE(CMakeTargetsUsageHeuristicMessage);
    REGISTER_MESSAGE(CMakeToolChainFile);
    REGISTER_MESSAGE(CommandFailed);
    REGISTER_MESSAGE(CompressFolderFailed);
<<<<<<< HEAD
    REGISTER_MESSAGE(ControlAndManifestFilesPresent);
=======
    REGISTER_MESSAGE(ConflictingValuesForOption);
    REGISTER_MESSAGE(CopyrightIsDir);
>>>>>>> 04813161
    REGISTER_MESSAGE(CouldNotDeduceNugetIdAndVersion);
    REGISTER_MESSAGE(CreatedNuGetPackage);
    REGISTER_MESSAGE(CurlReportedUnexpectedResults);
    REGISTER_MESSAGE(DefaultBrowserLaunched);
    REGISTER_MESSAGE(DefaultFlag);
    REGISTER_MESSAGE(DefaultPathToBinaries);
    REGISTER_MESSAGE(DetectCompilerHash);
    REGISTER_MESSAGE(DownloadAvailable);
    REGISTER_MESSAGE(DownloadedSources);
    REGISTER_MESSAGE(DownloadingVcpkgCeBundle);
    REGISTER_MESSAGE(DownloadingVcpkgCeBundleLatest);
    REGISTER_MESSAGE(DownloadRootsDir);
    REGISTER_MESSAGE(DuplicateCommandOption);
    REGISTER_MESSAGE(DuplicateOptions);
    REGISTER_MESSAGE(EmailVcpkgTeam);
    REGISTER_MESSAGE(EmptyArg);
    REGISTER_MESSAGE(EmptyLicenseExpression);
    REGISTER_MESSAGE(EnvStrFailedToExtract);
    REGISTER_MESSAGE(ErrorDetectingCompilerInfo);
    REGISTER_MESSAGE(ErrorIndividualPackagesUnsupported);
    REGISTER_MESSAGE(ErrorInvalidClassicModeOption);
    REGISTER_MESSAGE(ErrorInvalidManifestModeOption);
    REGISTER_MESSAGE(ErrorMessageMustUsePrintError);
    REGISTER_MESSAGE(ErrorMissingVcpkgRoot);
    REGISTER_MESSAGE(ErrorNoVSInstance);
    REGISTER_MESSAGE(ErrorNoVSInstanceAt);
    REGISTER_MESSAGE(ErrorNoVSInstanceFullVersion);
    REGISTER_MESSAGE(ErrorNoVSInstanceVersion);
    REGISTER_MESSAGE(ErrorParsingBinaryParagraph);
    REGISTER_MESSAGE(ErrorRequireBaseline);
    REGISTER_MESSAGE(ErrorRequirePackagesList);
    REGISTER_MESSAGE(ErrorsFound);
    REGISTER_MESSAGE(ErrorUnableToDetectCompilerInfo);
    REGISTER_MESSAGE(ErrorVcvarsUnsupported);
    REGISTER_MESSAGE(ErrorVsCodeNotFound);
    REGISTER_MESSAGE(ErrorVsCodeNotFoundPathExamined);
    REGISTER_MESSAGE(ErrorWhileParsing);
    REGISTER_MESSAGE(ErrorWhileWriting);
    REGISTER_MESSAGE(ExcludedPackage);
    REGISTER_MESSAGE(ExpectedCharacterHere);
    REGISTER_MESSAGE(ExpectedFailOrSkip);
    REGISTER_MESSAGE(ExpectedPortName);
    REGISTER_MESSAGE(ExpectedTripletName);
    REGISTER_MESSAGE(ExpectedValueForOption);
    REGISTER_MESSAGE(ExtendedDocumentationAtUrl);
    REGISTER_MESSAGE(FailedToExtract);
<<<<<<< HEAD
    REGISTER_MESSAGE(FailedToFormatMissingFile);
    REGISTER_MESSAGE(FailedToObtainLocalPortGitSha);
=======
    REGISTER_MESSAGE(FailedToParseBinParagraph);
>>>>>>> 04813161
    REGISTER_MESSAGE(FailedToParseCMakeConsoleOut);
    REGISTER_MESSAGE(FailedToParseControl);
    REGISTER_MESSAGE(FailedToParseJson);
    REGISTER_MESSAGE(FailedToParseManifest);
    REGISTER_MESSAGE(FailedToProvisionCe);
    REGISTER_MESSAGE(FailedToRead);
    REGISTER_MESSAGE(FailedToReadParagraph);
    REGISTER_MESSAGE(FailedToRemoveControl);
    REGISTER_MESSAGE(FailedToRunToolToDetermineVersion);
    REGISTER_MESSAGE(FailedToStoreBackToMirror);
    REGISTER_MESSAGE(FailedToStoreBinaryCache);
    REGISTER_MESSAGE(FailedToWriteManifest);
    REGISTER_MESSAGE(FailedVendorAuthentication);
    REGISTER_MESSAGE(FeedbackAppreciated);
    REGISTER_MESSAGE(FishCompletion);
    REGISTER_MESSAGE(ForceSystemBinariesOnWeirdPlatforms);
    REGISTER_MESSAGE(FormattedParseMessageExpression);
    REGISTER_MESSAGE(GenerateMsgErrorParsingFormatArgs);
    REGISTER_MESSAGE(GenerateMsgIncorrectComment);
    REGISTER_MESSAGE(GenerateMsgNoArgumentValue);
    REGISTER_MESSAGE(GenerateMsgNoCommentValue);
    REGISTER_MESSAGE(GitCommandFailed);
    REGISTER_MESSAGE(GitStatusOutputExpectedFileName);
    REGISTER_MESSAGE(GitStatusOutputExpectedNewLine);
    REGISTER_MESSAGE(GitStatusOutputExpectedRenameOrNewline);
    REGISTER_MESSAGE(GitStatusUnknownFileStatus);
    REGISTER_MESSAGE(GitUnexpectedCommandOutput);
    REGISTER_MESSAGE(HashFileFailureToRead);
    REGISTER_MESSAGE(HeaderOnlyUsage);
    REGISTER_MESSAGE(HelpContactCommand);
    REGISTER_MESSAGE(HelpCreateCommand);
    REGISTER_MESSAGE(HelpDependInfoCommand);
    REGISTER_MESSAGE(HelpEditCommand);
    REGISTER_MESSAGE(HelpEnvCommand);
    REGISTER_MESSAGE(HelpExampleCommand);
    REGISTER_MESSAGE(HelpExportCommand);
    REGISTER_MESSAGE(HelpFormatManifestCommand);
    REGISTER_MESSAGE(HelpHashCommand);
    REGISTER_MESSAGE(HelpHistoryCommand);
    REGISTER_MESSAGE(HelpInitializeRegistryCommand);
    REGISTER_MESSAGE(HelpInstallCommand);
    REGISTER_MESSAGE(HelpListCommand);
    REGISTER_MESSAGE(HelpOwnsCommand);
    REGISTER_MESSAGE(HelpRemoveCommand);
    REGISTER_MESSAGE(HelpRemoveOutdatedCommand);
    REGISTER_MESSAGE(HelpResponseFileCommand);
    REGISTER_MESSAGE(HelpSearchCommand);
    REGISTER_MESSAGE(HelpTopicCommand);
    REGISTER_MESSAGE(HelpTopicsCommand);
    REGISTER_MESSAGE(HelpUpdateCommand);
    REGISTER_MESSAGE(HelpUpgradeCommand);
    REGISTER_MESSAGE(HelpVersionCommand);
    REGISTER_MESSAGE(IllegalFeatures);
    REGISTER_MESSAGE(IllegalPlatformSpec);
    REGISTER_MESSAGE(IncorrectNumberOfArgs);
    REGISTER_MESSAGE(InfoSetEnvVar);
    REGISTER_MESSAGE(InstallingFromLocation);
    REGISTER_MESSAGE(InstallingPackage);
    REGISTER_MESSAGE(InstallPackageInstruction);
    REGISTER_MESSAGE(InstallRootDir);
    REGISTER_MESSAGE(InstallWithSystemManager);
    REGISTER_MESSAGE(InstallWithSystemManagerMono);
    REGISTER_MESSAGE(InstallWithSystemManagerPkg);
    REGISTER_MESSAGE(IntegrationFailed);
    REGISTER_MESSAGE(InvalidArgument);
    REGISTER_MESSAGE(InvalidArgumentRequiresAbsolutePath);
    REGISTER_MESSAGE(InvalidArgumentRequiresBaseUrl);
    REGISTER_MESSAGE(InvalidArgumentRequiresBaseUrlAndToken);
    REGISTER_MESSAGE(InvalidArgumentRequiresNoneArguments);
    REGISTER_MESSAGE(InvalidArgumentRequiresOneOrTwoArguments);
    REGISTER_MESSAGE(InvalidArgumentRequiresPathArgument);
    REGISTER_MESSAGE(InvalidArgumentRequiresPrefix);
    REGISTER_MESSAGE(InvalidArgumentRequiresSingleArgument);
    REGISTER_MESSAGE(InvalidArgumentRequiresSingleStringArgument);
    REGISTER_MESSAGE(InvalidArgumentRequiresSourceArgument);
    REGISTER_MESSAGE(InvalidArgumentRequiresTwoOrThreeArguments);
    REGISTER_MESSAGE(InvalidArgumentRequiresValidToken);
    REGISTER_MESSAGE(InvalidBuildInfo);
    REGISTER_MESSAGE(InvalidFormatString);
<<<<<<< HEAD
=======
    REGISTER_MESSAGE(InvalidLinkage);
    REGISTER_MESSAGE(JsonErrorFailedToParse);
    REGISTER_MESSAGE(JsonErrorFailedToRead);
>>>>>>> 04813161
    REGISTER_MESSAGE(JsonErrorMustBeAnObject);
    REGISTER_MESSAGE(JsonSwitch);
    REGISTER_MESSAGE(LaunchingProgramFailed);
    REGISTER_MESSAGE(LicenseExpressionContainsExtraPlus);
    REGISTER_MESSAGE(LicenseExpressionContainsInvalidCharacter);
    REGISTER_MESSAGE(LicenseExpressionContainsUnicode);
    REGISTER_MESSAGE(LicenseExpressionDocumentRefUnsupported);
    REGISTER_MESSAGE(LicenseExpressionExpectCompoundFoundParen);
    REGISTER_MESSAGE(LicenseExpressionExpectCompoundFoundWith);
    REGISTER_MESSAGE(LicenseExpressionExpectCompoundFoundWord);
    REGISTER_MESSAGE(LicenseExpressionExpectCompoundOrWithFoundWord);
    REGISTER_MESSAGE(LicenseExpressionExpectExceptionFoundCompound);
    REGISTER_MESSAGE(LicenseExpressionExpectExceptionFoundEof);
    REGISTER_MESSAGE(LicenseExpressionExpectExceptionFoundParen);
    REGISTER_MESSAGE(LicenseExpressionExpectLicenseFoundCompound);
    REGISTER_MESSAGE(LicenseExpressionExpectLicenseFoundEof);
    REGISTER_MESSAGE(LicenseExpressionExpectLicenseFoundParen);
    REGISTER_MESSAGE(LicenseExpressionImbalancedParens);
    REGISTER_MESSAGE(LicenseExpressionUnknownException);
    REGISTER_MESSAGE(LicenseExpressionUnknownLicense);
    REGISTER_MESSAGE(ListOfValidFieldsForControlFiles);
    REGISTER_MESSAGE(LoadingCommunityTriplet);
    REGISTER_MESSAGE(LoadingDependencyInformation);
    REGISTER_MESSAGE(LoadingOverlayTriplet);
    REGISTER_MESSAGE(LocalizedMessageMustNotContainIndents);
    REGISTER_MESSAGE(LocalizedMessageMustNotEndWithNewline);
<<<<<<< HEAD
    REGISTER_MESSAGE(ManifestFormatCompleted);
=======
    REGISTER_MESSAGE(MismatchedBinaryParagraphs);
>>>>>>> 04813161
    REGISTER_MESSAGE(Missing7zHeader);
    REGISTER_MESSAGE(MissingArgFormatManifest);
    REGISTER_MESSAGE(MissingExtension);
<<<<<<< HEAD
    REGISTER_MESSAGE(MissingPortSuggestPullRequest);
=======
    REGISTER_MESSAGE(MissmatchedBinParagraphs);
>>>>>>> 04813161
    REGISTER_MESSAGE(MonoInstructions);
    REGISTER_MESSAGE(MsiexecFailedToExtract);
    REGISTER_MESSAGE(MultiArch);
    REGISTER_MESSAGE(NavigateToNPS);
    REGISTER_MESSAGE(NewConfigurationAlreadyExists);
    REGISTER_MESSAGE(NewManifestAlreadyExists);
    REGISTER_MESSAGE(NewNameCannotBeEmpty);
    REGISTER_MESSAGE(NewOnlyOneVersionKind);
    REGISTER_MESSAGE(NewSpecifyNameVersionOrApplication);
    REGISTER_MESSAGE(NewVersionCannotBeEmpty);
    REGISTER_MESSAGE(NoArgumentsForOption);
    REGISTER_MESSAGE(NoCachedPackages);
    REGISTER_MESSAGE(NoLocalizationForMessages);
    REGISTER_MESSAGE(NoRegistryForPort);
    REGISTER_MESSAGE(NugetPackageFileSucceededButCreationFailed);
    REGISTER_MESSAGE(OriginalBinParagraphHeader);
    REGISTER_MESSAGE(PackageFailedtWhileExtracting);
    REGISTER_MESSAGE(PackageRootDir);
    REGISTER_MESSAGE(PackingVendorFailed);
    REGISTER_MESSAGE(ParseControlErrorInfoInvalidFields);
    REGISTER_MESSAGE(ParseControlErrorInfoMissingFields);
    REGISTER_MESSAGE(ParseControlErrorInfoTypesEntry);
    REGISTER_MESSAGE(ParseControlErrorInfoWhileLoading);
    REGISTER_MESSAGE(ParseControlErrorInfoWrongTypeFields);
    REGISTER_MESSAGE(PortDependencyConflict);
    REGISTER_MESSAGE(PortNotInBaseline);
    REGISTER_MESSAGE(PortSupportsField);
    REGISTER_MESSAGE(PreviousIntegrationFileRemains);
    REGISTER_MESSAGE(ProcessorArchitectureMalformed);
    REGISTER_MESSAGE(ProcessorArchitectureMissing);
    REGISTER_MESSAGE(ProcessorArchitectureW6432Malformed);
    REGISTER_MESSAGE(ProgramReturnedNonzeroExitCode);
    REGISTER_MESSAGE(PushingVendorFailed);
    REGISTER_MESSAGE(ReplaceSecretsError);
    REGISTER_MESSAGE(RestoredPackage);
    REGISTER_MESSAGE(RestoredPackagesFromVendor);
    REGISTER_MESSAGE(ResultsHeader);
    REGISTER_MESSAGE(SerializedBinParagraphHeader);
    REGISTER_MESSAGE(SettingEnvVar);
    REGISTER_MESSAGE(SourceFieldPortNameMismatch);
    REGISTER_MESSAGE(SpecifiedFeatureTurnedOff);
    REGISTER_MESSAGE(SpecifyDirectoriesContaining);
    REGISTER_MESSAGE(SpecifyDirectoriesWhenSearching);
    REGISTER_MESSAGE(SpecifyHostArch);
    REGISTER_MESSAGE(SpecifyTargetArch);
    REGISTER_MESSAGE(StoredBinaryCache);
    REGISTER_MESSAGE(SuggestGitPull);
    REGISTER_MESSAGE(SuggestResolution);
    REGISTER_MESSAGE(SuggestStartingBashShell);
    REGISTER_MESSAGE(SuggestUpdateVcpkg);
    REGISTER_MESSAGE(SupportedPort);
    REGISTER_MESSAGE(SystemApiErrorMessage);
    REGISTER_MESSAGE(ToolFetchFailed);
    REGISTER_MESSAGE(ToolInWin10);
    REGISTER_MESSAGE(TwoFeatureFlagsSpecified);
    REGISTER_MESSAGE(UndeterminedToolChainForTriplet);
    REGISTER_MESSAGE(UnexpectedErrorDuringBulkDownload);
    REGISTER_MESSAGE(UnexpectedExtension);
    REGISTER_MESSAGE(UnexpectedFormat);
    REGISTER_MESSAGE(UnexpectedToolOutput);
    REGISTER_MESSAGE(UnknownBaselineFileContent);
    REGISTER_MESSAGE(UnknownBinaryProviderType);
    REGISTER_MESSAGE(UnknownOptions);
    REGISTER_MESSAGE(UnknownParameterForIntegrate);
    REGISTER_MESSAGE(UnknownPolicySetting);
    REGISTER_MESSAGE(UnknownSettingForBuildType);
    REGISTER_MESSAGE(UnknownTool);
    REGISTER_MESSAGE(UnknownVariablesInTemplate);
    REGISTER_MESSAGE(UnsupportedPort);
    REGISTER_MESSAGE(UnsupportedPortDependency);
    REGISTER_MESSAGE(UnsupportedShortOptions);
    REGISTER_MESSAGE(UnsupportedSystemName);
    REGISTER_MESSAGE(UnsupportedToolchain);
    REGISTER_MESSAGE(UpdateBaselineAddBaselineNoManifest);
    REGISTER_MESSAGE(UpdateBaselineLocalGitError);
    REGISTER_MESSAGE(UpdateBaselineNoConfiguration);
    REGISTER_MESSAGE(UpdateBaselineNoExistingBuiltinBaseline);
    REGISTER_MESSAGE(UpdateBaselineNoUpdate);
    REGISTER_MESSAGE(UpdateBaselineRemoteGitError);
    REGISTER_MESSAGE(UpdateBaselineUpdatedBaseline);
    REGISTER_MESSAGE(UploadedBinaries);
    REGISTER_MESSAGE(UploadedPackagesToVendor);
    REGISTER_MESSAGE(UploadingBinariesToVendor);
    REGISTER_MESSAGE(UploadingBinariesUsingVendor);
    REGISTER_MESSAGE(UseEnvVar);
    REGISTER_MESSAGE(UserWideIntegrationDeleted);
    REGISTER_MESSAGE(UserWideIntegrationRemoved);
    REGISTER_MESSAGE(UsingCommunityTriplet);
    REGISTER_MESSAGE(UsingManifestAt);
    REGISTER_MESSAGE(VcpkgCeIsExperimental);
    REGISTER_MESSAGE(VcpkgCompletion);
    REGISTER_MESSAGE(VcpkgDisallowedClassicMode);
    REGISTER_MESSAGE(VcpkgHasCrashed);
    REGISTER_MESSAGE(VcpkgInvalidCommand);
    REGISTER_MESSAGE(VcpkgRootsDir);
    REGISTER_MESSAGE(VcpkgSendMetricsButDisabled);
    REGISTER_MESSAGE(VersionCommandHeader);
    REGISTER_MESSAGE(VersionConstraintViolated);
    REGISTER_MESSAGE(VersionInvalidDate);
    REGISTER_MESSAGE(VersionInvalidRelaxed);
    REGISTER_MESSAGE(VersionInvalidSemver);
    REGISTER_MESSAGE(VersionSpecMismatch);
    REGISTER_MESSAGE(VSExaminedInstances);
    REGISTER_MESSAGE(VSExaminedPaths);
    REGISTER_MESSAGE(VSNoInstances);
    REGISTER_MESSAGE(WaitingForChildrenToExit);
    REGISTER_MESSAGE(WaitingToTakeFilesystemLock);
    REGISTER_MESSAGE(WarningMessageMustUsePrintWarning);
    REGISTER_MESSAGE(WarningsTreatedAsErrors);
}<|MERGE_RESOLUTION|>--- conflicted
+++ resolved
@@ -444,11 +444,8 @@
     REGISTER_MESSAGE(AlreadyInstalledNotHead);
     REGISTER_MESSAGE(AnotherInstallationInProgress);
     REGISTER_MESSAGE(AppliedUserIntegration);
-<<<<<<< HEAD
     REGISTER_MESSAGE(ArtifactsOptionIncompatibility);
-=======
     REGISTER_MESSAGE(AssetSourcesArg);
->>>>>>> 04813161
     REGISTER_MESSAGE(AttemptingToFetchPackagesFromVendor);
     REGISTER_MESSAGE(AuthenticationMayRequireManualAction);
     REGISTER_MESSAGE(AutomaticLinkingForMSBuildProjects);
@@ -490,12 +487,9 @@
     REGISTER_MESSAGE(CMakeToolChainFile);
     REGISTER_MESSAGE(CommandFailed);
     REGISTER_MESSAGE(CompressFolderFailed);
-<<<<<<< HEAD
+    REGISTER_MESSAGE(ConflictingValuesForOption);
     REGISTER_MESSAGE(ControlAndManifestFilesPresent);
-=======
-    REGISTER_MESSAGE(ConflictingValuesForOption);
     REGISTER_MESSAGE(CopyrightIsDir);
->>>>>>> 04813161
     REGISTER_MESSAGE(CouldNotDeduceNugetIdAndVersion);
     REGISTER_MESSAGE(CreatedNuGetPackage);
     REGISTER_MESSAGE(CurlReportedUnexpectedResults);
@@ -542,12 +536,9 @@
     REGISTER_MESSAGE(ExpectedValueForOption);
     REGISTER_MESSAGE(ExtendedDocumentationAtUrl);
     REGISTER_MESSAGE(FailedToExtract);
-<<<<<<< HEAD
     REGISTER_MESSAGE(FailedToFormatMissingFile);
     REGISTER_MESSAGE(FailedToObtainLocalPortGitSha);
-=======
     REGISTER_MESSAGE(FailedToParseBinParagraph);
->>>>>>> 04813161
     REGISTER_MESSAGE(FailedToParseCMakeConsoleOut);
     REGISTER_MESSAGE(FailedToParseControl);
     REGISTER_MESSAGE(FailedToParseJson);
@@ -627,12 +618,9 @@
     REGISTER_MESSAGE(InvalidArgumentRequiresValidToken);
     REGISTER_MESSAGE(InvalidBuildInfo);
     REGISTER_MESSAGE(InvalidFormatString);
-<<<<<<< HEAD
-=======
     REGISTER_MESSAGE(InvalidLinkage);
     REGISTER_MESSAGE(JsonErrorFailedToParse);
     REGISTER_MESSAGE(JsonErrorFailedToRead);
->>>>>>> 04813161
     REGISTER_MESSAGE(JsonErrorMustBeAnObject);
     REGISTER_MESSAGE(JsonSwitch);
     REGISTER_MESSAGE(LaunchingProgramFailed);
@@ -659,19 +647,13 @@
     REGISTER_MESSAGE(LoadingOverlayTriplet);
     REGISTER_MESSAGE(LocalizedMessageMustNotContainIndents);
     REGISTER_MESSAGE(LocalizedMessageMustNotEndWithNewline);
-<<<<<<< HEAD
     REGISTER_MESSAGE(ManifestFormatCompleted);
-=======
     REGISTER_MESSAGE(MismatchedBinaryParagraphs);
->>>>>>> 04813161
     REGISTER_MESSAGE(Missing7zHeader);
     REGISTER_MESSAGE(MissingArgFormatManifest);
     REGISTER_MESSAGE(MissingExtension);
-<<<<<<< HEAD
+    REGISTER_MESSAGE(MissmatchedBinParagraphs);
     REGISTER_MESSAGE(MissingPortSuggestPullRequest);
-=======
-    REGISTER_MESSAGE(MissmatchedBinParagraphs);
->>>>>>> 04813161
     REGISTER_MESSAGE(MonoInstructions);
     REGISTER_MESSAGE(MsiexecFailedToExtract);
     REGISTER_MESSAGE(MultiArch);
