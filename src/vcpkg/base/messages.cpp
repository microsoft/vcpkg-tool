#include <vcpkg/base/json.h>
#include <vcpkg/base/messages.h>
#include <vcpkg/base/setup-messages.h>
#include <vcpkg/base/system.debug.h>
#include <vcpkg/base/util.h>

#include <iterator>
#include <vector>

#include <cmrc/cmrc.hpp>

CMRC_DECLARE(cmakerc);

using namespace vcpkg;

namespace vcpkg
{
    LocalizedString::operator StringView() const noexcept { return m_data; }
    const std::string& LocalizedString::data() const noexcept { return m_data; }
    const std::string& LocalizedString::to_string() const noexcept { return m_data; }
    std::string LocalizedString::extract_data() { return std::exchange(m_data, std::string{}); }

    LocalizedString LocalizedString::from_raw(std::string&& s) noexcept { return LocalizedString(std::move(s)); }

    LocalizedString& LocalizedString::append_raw(char c)
    {
        m_data.push_back(c);
        return *this;
    }

    LocalizedString& LocalizedString::append_raw(StringView s)
    {
        m_data.append(s.begin(), s.size());
        return *this;
    }

    LocalizedString& LocalizedString::append(const LocalizedString& s)
    {
        m_data.append(s.m_data);
        return *this;
    }

    LocalizedString& LocalizedString::append_indent(size_t indent)
    {
        m_data.append(indent * 4, ' ');
        return *this;
    }

    LocalizedString& LocalizedString::append_floating_list(int indent, View<LocalizedString> items)
    {
        switch (items.size())
        {
            case 0: break;
            case 1: append_raw(' ').append(items[0]); break;
            default:
                for (auto&& item : items)
                {
                    append_raw('\n').append_indent(indent).append(item);
                }

                break;
        }

        return *this;
    }

    const char* to_printf_arg(const LocalizedString& s) noexcept { return s.data().c_str(); }

    bool operator==(const LocalizedString& lhs, const LocalizedString& rhs) noexcept
    {
        return lhs.data() == rhs.data();
    }

    bool operator!=(const LocalizedString& lhs, const LocalizedString& rhs) noexcept
    {
        return lhs.data() != rhs.data();
    }

    bool operator<(const LocalizedString& lhs, const LocalizedString& rhs) noexcept { return lhs.data() < rhs.data(); }

    bool operator<=(const LocalizedString& lhs, const LocalizedString& rhs) noexcept
    {
        return lhs.data() <= rhs.data();
    }

    bool operator>(const LocalizedString& lhs, const LocalizedString& rhs) noexcept { return lhs.data() > rhs.data(); }

    bool operator>=(const LocalizedString& lhs, const LocalizedString& rhs) noexcept
    {
        return lhs.data() >= rhs.data();
    }

    bool LocalizedString::empty() const noexcept { return m_data.empty(); }
    void LocalizedString::clear() noexcept { m_data.clear(); }

    LocalizedString::LocalizedString(StringView data) : m_data(data.data(), data.size()) { }
    LocalizedString::LocalizedString(std::string&& data) noexcept : m_data(std::move(data)) { }
}

namespace vcpkg::msg
{
    REGISTER_MESSAGE(SeeURL);
    REGISTER_MESSAGE(NoteMessage);
    REGISTER_MESSAGE(WarningMessage);
    REGISTER_MESSAGE(ErrorMessage);
    REGISTER_MESSAGE(InternalErrorMessage);
    REGISTER_MESSAGE(InternalErrorMessageContact);
    REGISTER_MESSAGE(BothYesAndNoOptionSpecifiedError);

    // basic implementation - the write_unlocalized_text_to_stdout
#if defined(_WIN32)
    static bool is_console(HANDLE h)
    {
        DWORD mode = 0;
        // GetConsoleMode succeeds iff `h` is a console
        // we do not actually care about the mode of the console
        return GetConsoleMode(h, &mode);
    }

    static void check_write(BOOL success)
    {
        if (!success)
        {
            ::fwprintf(stderr, L"[DEBUG] Failed to write to stdout: %lu\n", GetLastError());
            std::abort();
        }
    }
    static DWORD size_to_write(::size_t size) { return size > MAXDWORD ? MAXDWORD : static_cast<DWORD>(size); }

    static void write_unlocalized_text_impl(Color c, StringView sv, HANDLE the_handle, bool is_console)
    {
        if (sv.empty()) return;

        if (is_console)
        {
            WORD original_color = 0;
            if (c != Color::none)
            {
                CONSOLE_SCREEN_BUFFER_INFO console_screen_buffer_info{};
                ::GetConsoleScreenBufferInfo(the_handle, &console_screen_buffer_info);
                original_color = console_screen_buffer_info.wAttributes;
                ::SetConsoleTextAttribute(the_handle, static_cast<WORD>(c) | (original_color & 0xF0));
            }

            auto as_wstr = Strings::to_utf16(sv);

            const wchar_t* pointer = as_wstr.data();
            ::size_t size = as_wstr.size();

            while (size != 0)
            {
                DWORD written = 0;
                check_write(::WriteConsoleW(the_handle, pointer, size_to_write(size), &written, nullptr));
                pointer += written;
                size -= written;
            }

            if (c != Color::none)
            {
                ::SetConsoleTextAttribute(the_handle, original_color);
            }
        }
        else
        {
            const char* pointer = sv.data();
            ::size_t size = sv.size();

            while (size != 0)
            {
                DWORD written = 0;
                check_write(::WriteFile(the_handle, pointer, size_to_write(size), &written, nullptr));
                pointer += written;
                size -= written;
            }
        }
    }

    void write_unlocalized_text_to_stdout(Color c, StringView sv)
    {
        static const HANDLE stdout_handle = ::GetStdHandle(STD_OUTPUT_HANDLE);
        static const bool stdout_is_console = is_console(stdout_handle);
        return write_unlocalized_text_impl(c, sv, stdout_handle, stdout_is_console);
    }

    void write_unlocalized_text_to_stderr(Color c, StringView sv)
    {
        static const HANDLE stderr_handle = ::GetStdHandle(STD_ERROR_HANDLE);
        static const bool stderr_is_console = is_console(stderr_handle);
        return write_unlocalized_text_impl(c, sv, stderr_handle, stderr_is_console);
    }
#else
    static void write_all(const char* ptr, size_t to_write, int fd)
    {
        while (to_write != 0)
        {
            auto written = ::write(fd, ptr, to_write);
            if (written == -1)
            {
                ::fprintf(stderr, "[DEBUG] Failed to print to stdout: %d\n", errno);
                std::abort();
            }
            ptr += written;
            to_write -= written;
        }
    }

    static void write_unlocalized_text_impl(Color c, StringView sv, int fd, bool is_a_tty)
    {
        static constexpr char reset_color_sequence[] = {'\033', '[', '0', 'm'};

        if (sv.empty()) return;

        bool reset_color = false;
        if (is_a_tty && c != Color::none)
        {
            reset_color = true;

            const char set_color_sequence[] = {'\033', '[', '9', static_cast<char>(c), 'm'};
            write_all(set_color_sequence, sizeof(set_color_sequence), fd);
        }

        write_all(sv.data(), sv.size(), fd);

        if (reset_color)
        {
            write_all(reset_color_sequence, sizeof(reset_color_sequence), fd);
        }
    }

    void write_unlocalized_text_to_stdout(Color c, StringView sv)
    {
        static bool is_a_tty = ::isatty(STDOUT_FILENO);
        return write_unlocalized_text_impl(c, sv, STDOUT_FILENO, is_a_tty);
    }

    void write_unlocalized_text_to_stderr(Color c, StringView sv)
    {
        static bool is_a_tty = ::isatty(STDERR_FILENO);
        return write_unlocalized_text_impl(c, sv, STDERR_FILENO, is_a_tty);
    }
#endif

    namespace
    {
        struct Messages
        {
            // this is basically a SoA - each index is:
            // {
            //   name
            //   default_string
            //   localization_comment
            //   localized_string
            // }
            // requires: names.size() == default_strings.size() == localized_strings.size()
            std::vector<StringLiteral> names;
            std::vector<StringLiteral> default_strings;     // const after startup
            std::vector<ZStringView> localization_comments; // const after startup
            Optional<cmrc::file> json_file;
            std::vector<std::string> localized_strings;
        };

        // to avoid static initialization order issues,
        // everything that needs the messages needs to get it from this function
        Messages& messages()
        {
            static Messages m;
            return m;
        }
    }

    void threadunsafe_initialize_context()
    {
        Messages& m = messages();
        auto names_sorted = m.names;
        std::sort(names_sorted.begin(), names_sorted.end());
        std::vector<StringLiteral> duplicate_names;
        Util::set_duplicates(names_sorted.begin(), names_sorted.end(), std::back_inserter(duplicate_names));
        for (auto&& duplicate : duplicate_names)
        {
            write_unlocalized_text_to_stdout(
                Color::error,
                fmt::format("INTERNAL ERROR: localization message '{}' has been declared multiple times\n", duplicate));
        }

        if (!duplicate_names.empty())
        {
            ::abort();
        }
    }
    const Optional<cmrc::file> get_file()
    {
        Messages& m = messages();
        return m.json_file;
    }
    void load_from_message_map(const MessageMapAndFile& map_and_file)
    {
        auto&& message_map = map_and_file.map;
        Messages& m = messages();
        m.localized_strings.resize(m.names.size());
        m.json_file = map_and_file.map_file;

        std::vector<std::string> names_without_localization;

        for (::size_t index = 0; index < m.names.size(); ++index)
        {
            const StringView name = msg::detail::get_message_name(index);
            if (auto p = message_map.get(msg::detail::get_message_name(index)))
            {
                m.localized_strings[index] = p->string(VCPKG_LINE_INFO).to_string();
            }
            else if (Debug::g_debugging)
            {
                // we only want to print these in debug
                names_without_localization.emplace_back(name);
            }
        }

        if (!names_without_localization.empty())
        {
            println(Color::warning, msgNoLocalizationForMessages);
            for (const auto& name : names_without_localization)
            {
                write_unlocalized_text_to_stdout(Color::warning, fmt::format("    - {}\n", name));
            }
        }
    }

    ExpectedS<MessageMapAndFile> get_message_map_from_lcid(int LCID)
    {
        threadunsafe_initialize_context();
        auto embedded_filesystem = cmrc::cmakerc::get_filesystem();

        const auto maybe_locale_path = get_locale_path(LCID);
        if (const auto locale_path = maybe_locale_path.get())
        {
            auto file = embedded_filesystem.open(*locale_path);
            return Json::parse_object(StringView{file.begin(), file.end()}, *locale_path)
                .map([&](Json::Object&& parsed_file) {
                    return MessageMapAndFile{std::move(parsed_file), file};
                });
        }

        return std::string{"Unrecognized LCID"};
    }

    Optional<std::string> get_locale_path(int LCID)
    {
        return get_language_tag(LCID).map(
            [](StringLiteral tag) { return fmt::format("locales/messages.{}.json", tag); });
    }

    // LCIDs supported by VS:
    // https://learn.microsoft.com/en-us/visualstudio/ide/reference/lcid-devenv-exe?view=vs-2022
    Optional<StringLiteral> get_language_tag(int LCID)
    {
        static constexpr std::pair<int, StringLiteral> languages[] = {
            std::pair<int, StringLiteral>(1029, "cs"), // Czech
            std::pair<int, StringLiteral>(1031, "de"), // German
            // Always use default handling for 1033 (English)
            // std::pair<int, StringLiteral>(1033, "en"),    // English
            std::pair<int, StringLiteral>(3082, "es"),       // Spanish (Spain)
            std::pair<int, StringLiteral>(1036, "fr"),       // French
            std::pair<int, StringLiteral>(1040, "it"),       // Italian
            std::pair<int, StringLiteral>(1041, "ja"),       // Japanese
            std::pair<int, StringLiteral>(1042, "ko"),       // Korean
            std::pair<int, StringLiteral>(1045, "pl"),       // Polish
            std::pair<int, StringLiteral>(1046, "pt-BR"),    // Portuguese (Brazil)
            std::pair<int, StringLiteral>(1049, "ru"),       // Russian
            std::pair<int, StringLiteral>(1055, "tr"),       // Turkish
            std::pair<int, StringLiteral>(2052, "zh-Hans"),  // Chinese (Simplified)
            std::pair<int, StringLiteral>(1028, "zh-Hant")}; // Chinese (Traditional)

        for (auto&& l : languages)
        {
            if (l.first == LCID)
            {
                return l.second;
            }
        }

        return nullopt;
    }

    ::size_t detail::number_of_messages() { return messages().names.size(); }

    ::size_t detail::startup_register_message(StringLiteral name, StringLiteral format_string, ZStringView comment)
    {
        Messages& m = messages();
        const auto res = m.names.size();
        m.names.push_back(name);
        m.default_strings.push_back(format_string);
        m.localization_comments.push_back(comment);
        return res;
    }

    StringView detail::get_format_string(::size_t index)
    {
        Messages& m = messages();
        if (m.localized_strings.empty())
        {
            return m.default_strings[index];
        }

        if (m.localized_strings.size() != m.default_strings.size() || index >= m.default_strings.size())
        {
            // abort is used rather than check_exit to avoid infinite recursion trying to get a format string to print
            std::abort();
        }

        return m.localized_strings[index];
    }
    StringView detail::get_message_name(::size_t index)
    {
        Messages& m = messages();
        Checks::check_exit(VCPKG_LINE_INFO, index < m.names.size());
        return m.names[index];
    }
    StringView detail::get_default_format_string(::size_t index)
    {
        Messages& m = messages();
        Checks::check_exit(VCPKG_LINE_INFO, index < m.default_strings.size());
        return m.default_strings[index];
    }
    StringView detail::get_localization_comment(::size_t index)
    {
        Messages& m = messages();
        Checks::check_exit(VCPKG_LINE_INFO, index < m.localization_comments.size());
        return m.localization_comments[index];
    }

    LocalizedString detail::internal_vformat(::size_t index, fmt::format_args args)
    {
        const auto fmt_string = get_format_string(index);
        try
        {
            return LocalizedString::from_raw(fmt::vformat({fmt_string.data(), fmt_string.size()}, args));
        }
        catch (...)
        {
            const auto default_format_string = get_default_format_string(index);
            try
            {
                return LocalizedString::from_raw(
                    fmt::vformat({default_format_string.data(), default_format_string.size()}, args));
            }
            catch (...)
            {
                ::fprintf(stderr,
                          "INTERNAL ERROR: failed to format default format string for index %zu\nformat string: %.*s\n",
                          index,
                          (int)default_format_string.size(),
                          default_format_string.data());
                Checks::exit_fail(VCPKG_LINE_INFO);
            }
        }
    }

    void println_warning(const LocalizedString& s)
    {
        print(Color::warning, format(msgWarningMessage).append(s).append_raw('\n'));
    }

    void println_error(const LocalizedString& s)
    {
        print(Color::error, format(msgErrorMessage).append(s).append_raw('\n'));
    }
}

namespace
{
    struct NullMessageSink : MessageSink
    {
        virtual void print(Color, StringView) override { }
    };

    NullMessageSink null_sink_instance;

    struct StdOutMessageSink : MessageSink
    {
        virtual void print(Color c, StringView sv) override { msg::write_unlocalized_text_to_stdout(c, sv); }
    };

    StdOutMessageSink stdout_sink_instance;

    struct StdErrMessageSink : MessageSink
    {
        virtual void print(Color c, StringView sv) override { msg::write_unlocalized_text_to_stderr(c, sv); }
    };

    StdErrMessageSink stderr_sink_instance;
}

namespace vcpkg
{

    MessageSink& null_sink = null_sink_instance;
    MessageSink& stderr_sink = stderr_sink_instance;
    MessageSink& stdout_sink = stdout_sink_instance;

    REGISTER_MESSAGE(AddArtifactOnlyOne);
    REGISTER_MESSAGE(AddCommandFirstArg);
    REGISTER_MESSAGE(AddFirstArgument);
    REGISTER_MESSAGE(AddingCompletionEntry);
    REGISTER_MESSAGE(AdditionalPackagesToExport);
    REGISTER_MESSAGE(AdditionalPackagesToRemove);
    REGISTER_MESSAGE(AddPortRequiresManifest);
    REGISTER_MESSAGE(AddPortSucceeded);
    REGISTER_MESSAGE(AddRecurseOption);
    REGISTER_MESSAGE(AddTripletExpressionNotAllowed);
    REGISTER_MESSAGE(AddVersionAddedVersionToFile);
    REGISTER_MESSAGE(AddVersionCommitChangesReminder);
    REGISTER_MESSAGE(AddVersionCommitResultReminder);
    REGISTER_MESSAGE(AddVersionDetectLocalChangesError);
    REGISTER_MESSAGE(AddVersionFileNotFound);
    REGISTER_MESSAGE(AddVersionFormatPortSuggestion);
    REGISTER_MESSAGE(AddVersionIgnoringOptionAll);
    REGISTER_MESSAGE(AddVersionLoadPortFailed);
    REGISTER_MESSAGE(AddVersionNewFile);
    REGISTER_MESSAGE(AddVersionNewShaIs);
    REGISTER_MESSAGE(AddVersionNoFilesUpdated);
    REGISTER_MESSAGE(AddVersionNoFilesUpdatedForPort);
    REGISTER_MESSAGE(AddVersionNoGitSha);
    REGISTER_MESSAGE(AddVersionOldShaIs);
    REGISTER_MESSAGE(AddVersionOverwriteOptionSuggestion);
    REGISTER_MESSAGE(AddVersionPortDoesNotExist);
    REGISTER_MESSAGE(AddVersionPortFilesShaChanged);
    REGISTER_MESSAGE(AddVersionPortFilesShaUnchanged);
    REGISTER_MESSAGE(AddVersionPortHasImproperFormat);
    REGISTER_MESSAGE(AddVersionSuggestNewVersionScheme);
    REGISTER_MESSAGE(AddVersionUnableToParseVersionsFile);
    REGISTER_MESSAGE(AddVersionUncommittedChanges);
    REGISTER_MESSAGE(AddVersionUpdateVersionReminder);
    REGISTER_MESSAGE(AddVersionUseOptionAll);
    REGISTER_MESSAGE(AddVersionVersionAlreadyInFile);
    REGISTER_MESSAGE(AddVersionVersionIs);
    REGISTER_MESSAGE(AllFormatArgsRawArgument);
    REGISTER_MESSAGE(AllFormatArgsUnbalancedBraces);
    REGISTER_MESSAGE(AllPackagesAreUpdated);
    REGISTER_MESSAGE(AlreadyInstalled);
    REGISTER_MESSAGE(AlreadyInstalledNotHead);
    REGISTER_MESSAGE(AnotherInstallationInProgress);
    REGISTER_MESSAGE(AppliedUserIntegration);
    REGISTER_MESSAGE(ApplocalProcessing);
    REGISTER_MESSAGE(ArtifactsOptionIncompatibility);
    REGISTER_MESSAGE(AssetSourcesArg);
    REGISTER_MESSAGE(AttemptingToFetchPackagesFromVendor);
    REGISTER_MESSAGE(AttemptingToSetBuiltInBaseline);
    REGISTER_MESSAGE(AuthenticationMayRequireManualAction);
    REGISTER_MESSAGE(AutomaticLinkingForMSBuildProjects);
    REGISTER_MESSAGE(AutoSettingEnvVar);
    REGISTER_MESSAGE(BaselineConflict);
    REGISTER_MESSAGE(BaselineFileNoDefaultField);
    REGISTER_MESSAGE(BaselineMissingDefault);
    REGISTER_MESSAGE(AvailableArchitectureTriplets);
    REGISTER_MESSAGE(AvailableHelpTopics);
    REGISTER_MESSAGE(BinarySourcesArg);
    REGISTER_MESSAGE(BuildAlreadyInstalled);
    REGISTER_MESSAGE(BuildDependenciesMissing);
    REGISTER_MESSAGE(BuildingFromHead);
    REGISTER_MESSAGE(BuildingPackage);
    REGISTER_MESSAGE(BuildingPackageFailed);
    REGISTER_MESSAGE(BuildingPackageFailedDueToMissingDeps);
    REGISTER_MESSAGE(BuildResultBuildFailed);
    REGISTER_MESSAGE(BuildResultCacheMissing);
    REGISTER_MESSAGE(BuildResultCascadeDueToMissingDependencies);
    REGISTER_MESSAGE(BuildResultDownloaded);
    REGISTER_MESSAGE(BuildResultExcluded);
    REGISTER_MESSAGE(BuildResultFileConflicts);
    REGISTER_MESSAGE(BuildResultPostBuildChecksFailed);
    REGISTER_MESSAGE(BuildResultRemoved);
    REGISTER_MESSAGE(BuildResultSucceeded);
    REGISTER_MESSAGE(BuildResultSummaryHeader);
    REGISTER_MESSAGE(BuildResultSummaryLine);
    REGISTER_MESSAGE(BuildTreesRootDir);
    REGISTER_MESSAGE(BuildTroubleshootingMessage1);
    REGISTER_MESSAGE(BuildTroubleshootingMessage2);
    REGISTER_MESSAGE(BuildTroubleshootingMessage3);
    REGISTER_MESSAGE(BuildTroubleshootingMessage4);
    REGISTER_MESSAGE(BuiltInTriplets);
    REGISTER_MESSAGE(ChecksFailedCheck);
    REGISTER_MESSAGE(ChecksUnreachableCode);
    REGISTER_MESSAGE(ChecksUpdateVcpkg);
    REGISTER_MESSAGE(CiBaselineAllowUnexpectedPassingRequiresBaseline);
    REGISTER_MESSAGE(CiBaselineDisallowedCascade);
    REGISTER_MESSAGE(CiBaselineRegression);
    REGISTER_MESSAGE(CiBaselineRegressionHeader);
    REGISTER_MESSAGE(CiBaselineUnexpectedPass);
    REGISTER_MESSAGE(ClearingContents);
    REGISTER_MESSAGE(CmakeTargetsExcluded);
    REGISTER_MESSAGE(CMakeTargetsUsage);
    REGISTER_MESSAGE(CMakeTargetsUsageHeuristicMessage);
    REGISTER_MESSAGE(CMakeToolChainFile);
    REGISTER_MESSAGE(CommandFailed);
    REGISTER_MESSAGE(CompressFolderFailed);
    REGISTER_MESSAGE(ComputingInstallPlan);
    REGISTER_MESSAGE(ConfigurationErrorRegistriesWithoutBaseline);
    REGISTER_MESSAGE(ConflictingFiles);
    REGISTER_MESSAGE(CMakeUsingExportedLibs);
    REGISTER_MESSAGE(CommunityTriplets);
    REGISTER_MESSAGE(ComparingUtf8Decoders);
    REGISTER_MESSAGE(ConflictingValuesForOption);
    REGISTER_MESSAGE(ConstraintViolation);
    REGISTER_MESSAGE(ContinueCodeUnitInStart);
    REGISTER_MESSAGE(ControlAndManifestFilesPresent);
    REGISTER_MESSAGE(ControlCharacterInString);
    REGISTER_MESSAGE(CopyrightIsDir);
    REGISTER_MESSAGE(CorruptedDatabase);
    REGISTER_MESSAGE(CouldNotDeduceNugetIdAndVersion);
    REGISTER_MESSAGE(CouldNotFindToolVersion);
    REGISTER_MESSAGE(CorruptedInstallTree);
    REGISTER_MESSAGE(CouldNotFindBaseline);
    REGISTER_MESSAGE(CouldNotFindBaselineForRepo);
    REGISTER_MESSAGE(CouldNotFindBaselineInCommit);
    REGISTER_MESSAGE(CouldNotFindGitTreeAtCommit);
    REGISTER_MESSAGE(CreatedNuGetPackage);
    REGISTER_MESSAGE(CreateFailureLogsDir);
    REGISTER_MESSAGE(Creating7ZipArchive);
    REGISTER_MESSAGE(CreatingNugetPackage);
    REGISTER_MESSAGE(CreatingZipArchive);
    REGISTER_MESSAGE(CreationFailed);
    REGISTER_MESSAGE(CurlFailedToExecute);
    REGISTER_MESSAGE(CurlFailedToPut);
    REGISTER_MESSAGE(CurlFailedToPutHttp);
    REGISTER_MESSAGE(CurlReportedUnexpectedResults);
    REGISTER_MESSAGE(CurlReturnedUnexpectedResponseCodes);
    REGISTER_MESSAGE(CurrentCommitBaseline);
    REGISTER_MESSAGE(DateTableHeader);
    REGISTER_MESSAGE(DefaultBrowserLaunched);
    REGISTER_MESSAGE(DefaultFlag);
<<<<<<< HEAD
    REGISTER_MESSAGE(DefaultPathToBinaries);
    REGISTER_MESSAGE(DefaultTriplet);
=======
>>>>>>> e701024a
    REGISTER_MESSAGE(DeleteVcpkgConfigFromManifest);
    REGISTER_MESSAGE(DeprecatedPrefabDebugOption);
    REGISTER_MESSAGE(DetectCompilerHash);
    REGISTER_MESSAGE(DocumentedFieldsSuggestUpdate);
    REGISTER_MESSAGE(DownloadAvailable);
    REGISTER_MESSAGE(DownloadedSources);
    REGISTER_MESSAGE(DownloadFailedCurl);
    REGISTER_MESSAGE(DownloadFailedHashMismatch);
    REGISTER_MESSAGE(DownloadFailedRetrying);
    REGISTER_MESSAGE(DownloadFailedStatusCode);
    REGISTER_MESSAGE(DownloadingPortableToolVersionX);
    REGISTER_MESSAGE(DownloadingTool);
    REGISTER_MESSAGE(DownloadingUrl);
    REGISTER_MESSAGE(DownloadWinHttpError);
    REGISTER_MESSAGE(DownloadingVcpkgCeBundle);
    REGISTER_MESSAGE(DownloadingVcpkgCeBundleLatest);
    REGISTER_MESSAGE(DownloadingVcpkgStandaloneBundle);
    REGISTER_MESSAGE(DownloadingVcpkgStandaloneBundleLatest);
    REGISTER_MESSAGE(DownloadRootsDir);
    REGISTER_MESSAGE(DuplicateCommandOption);
    REGISTER_MESSAGE(DuplicatedKeyInObj);
    REGISTER_MESSAGE(DuplicateOptions);
    REGISTER_MESSAGE(DuplicatePackagePattern);
    REGISTER_MESSAGE(DuplicatePackagePatternFirstOcurrence);
    REGISTER_MESSAGE(DuplicatePackagePatternIgnoredLocations);
    REGISTER_MESSAGE(DuplicatePackagePatternLocation);
    REGISTER_MESSAGE(DuplicatePackagePatternRegistry);
    REGISTER_MESSAGE(ElapsedInstallTime);
    REGISTER_MESSAGE(ElapsedTimeForChecks);
    REGISTER_MESSAGE(EmailVcpkgTeam);
    REGISTER_MESSAGE(EmbeddingVcpkgConfigInManifest);
    REGISTER_MESSAGE(EmptyArg);
    REGISTER_MESSAGE(EmptyLicenseExpression);
    REGISTER_MESSAGE(EndOfStringInCodeUnit);
    REGISTER_MESSAGE(EnvInvalidMaxConcurrency);
    REGISTER_MESSAGE(EnvStrFailedToExtract);
    REGISTER_MESSAGE(EnvPlatformNotSupported);
    REGISTER_MESSAGE(ErrorDetectingCompilerInfo);
    REGISTER_MESSAGE(ErrorIndividualPackagesUnsupported);
    REGISTER_MESSAGE(ErrorInvalidClassicModeOption);
    REGISTER_MESSAGE(ErrorInvalidManifestModeOption);
    REGISTER_MESSAGE(ErrorMessageMustUsePrintError);
    REGISTER_MESSAGE(ErrorMissingVcpkgRoot);
    REGISTER_MESSAGE(ErrorNoVSInstance);
    REGISTER_MESSAGE(ErrorNoVSInstanceAt);
    REGISTER_MESSAGE(ErrorNoVSInstanceFullVersion);
    REGISTER_MESSAGE(ErrorNoVSInstanceVersion);
    REGISTER_MESSAGE(ErrorParsingBinaryParagraph);
    REGISTER_MESSAGE(ErrorRequireBaseline);
    REGISTER_MESSAGE(ErrorRequirePackagesList);
    REGISTER_MESSAGE(ErrorsFound);
    REGISTER_MESSAGE(ErrorUnableToDetectCompilerInfo);
    REGISTER_MESSAGE(ErrorVcvarsUnsupported);
    REGISTER_MESSAGE(ErrorVsCodeNotFound);
    REGISTER_MESSAGE(ErrorVsCodeNotFoundPathExamined);
    REGISTER_MESSAGE(ErrorWhileFetchingBaseline);
    REGISTER_MESSAGE(ErrorWhileParsing);
    REGISTER_MESSAGE(ErrorWhileWriting);
    REGISTER_MESSAGE(ExceededRecursionDepth);
    REGISTER_MESSAGE(ExcludedPackage);
    REGISTER_MESSAGE(ExcludedPackages);
    REGISTER_MESSAGE(ExpectedAtMostOneSetOfTags);
    REGISTER_MESSAGE(ExpectedCascadeFailure);
    REGISTER_MESSAGE(ExpectedCharacterHere);
    REGISTER_MESSAGE(ExpectedFailOrSkip);
    REGISTER_MESSAGE(ExpectedPathToExist);
    REGISTER_MESSAGE(ExpectedDigitsAfterDecimal);
    REGISTER_MESSAGE(ExpectedOneSetOfTags);
    REGISTER_MESSAGE(ExpectedPortName);
    REGISTER_MESSAGE(ExpectedStatusField);
    REGISTER_MESSAGE(ExpectedTripletName);
    REGISTER_MESSAGE(ExpectedValueForOption);
    REGISTER_MESSAGE(ExtendedDocumentationAtUrl);
    REGISTER_MESSAGE(ExtractingTool);
    REGISTER_MESSAGE(FailedToDetermineCurrentCommit);
    REGISTER_MESSAGE(FailedToExtract);
    REGISTER_MESSAGE(ExportArchitectureReq);
    REGISTER_MESSAGE(Exported7zipArchive);
    REGISTER_MESSAGE(ExportedZipArchive);
    REGISTER_MESSAGE(ExportingAlreadyBuiltPackages);
    REGISTER_MESSAGE(ExportingMaintenanceTool);
    REGISTER_MESSAGE(ExportingPackage);
    REGISTER_MESSAGE(ExportPrefabRequiresAndroidTriplet);
    REGISTER_MESSAGE(ExportUnsupportedInManifest);
    REGISTER_MESSAGE(FailedToCheckoutRepo);
    REGISTER_MESSAGE(FailedToDownloadFromMirrorSet);
    REGISTER_MESSAGE(FailedToFindBaseline);
    REGISTER_MESSAGE(FailedToFindPortFeature);
    REGISTER_MESSAGE(FailedToFormatMissingFile);
    REGISTER_MESSAGE(FailedToLoadInstalledManifest);
    REGISTER_MESSAGE(FailedToLoadManifest);
    REGISTER_MESSAGE(FailedToLoadPort);
    REGISTER_MESSAGE(FailedToLoadPortFrom);
    REGISTER_MESSAGE(FailedToLocateSpec);
    REGISTER_MESSAGE(FailedToObtainDependencyVersion);
    REGISTER_MESSAGE(FailedToObtainLocalPortGitSha);
    REGISTER_MESSAGE(FailedToObtainPackageVersion);
    REGISTER_MESSAGE(FailedToParseCMakeConsoleOut);
    REGISTER_MESSAGE(FailedToParseConfig);
    REGISTER_MESSAGE(FailedToParseControl);
    REGISTER_MESSAGE(FailedToParseJson);
    REGISTER_MESSAGE(FailedToParseManifest);
    REGISTER_MESSAGE(FailedToParseSerializedBinParagraph);
    REGISTER_MESSAGE(FailedToParseVersionXML);
    REGISTER_MESSAGE(FailedToProvisionCe);
    REGISTER_MESSAGE(FailedToRead);
    REGISTER_MESSAGE(FailedToReadParagraph);
    REGISTER_MESSAGE(FailedToRemoveControl);
    REGISTER_MESSAGE(FailedToRunToolToDetermineVersion);
    REGISTER_MESSAGE(FailedToStoreBackToMirror);
    REGISTER_MESSAGE(FailedToStoreBinaryCache);
    REGISTER_MESSAGE(FailedToTakeFileSystemLock);
    REGISTER_MESSAGE(FailedToWriteManifest);
    REGISTER_MESSAGE(FailedVendorAuthentication);
    REGISTER_MESSAGE(FeedbackAppreciated);
    REGISTER_MESSAGE(FetchingBaselineInfo);
    REGISTER_MESSAGE(FetchingRegistryInfo);
    REGISTER_MESSAGE(FloatingPointConstTooBig);
    REGISTER_MESSAGE(FileNotFound);
    REGISTER_MESSAGE(FileReadFailed);
    REGISTER_MESSAGE(FileSeekFailed);
    REGISTER_MESSAGE(FilesExported);
    REGISTER_MESSAGE(FileSystemOperationFailed);
    REGISTER_MESSAGE(FishCompletion);
    REGISTER_MESSAGE(FilesContainAbsolutePath1);
    REGISTER_MESSAGE(FilesContainAbsolutePath2);
    REGISTER_MESSAGE(FollowingPackagesMissingControl);
    REGISTER_MESSAGE(FollowingPackagesNotInstalled);
    REGISTER_MESSAGE(FollowingPackagesUpgraded);
    REGISTER_MESSAGE(ForceSystemBinariesOnWeirdPlatforms);
    REGISTER_MESSAGE(FormattedParseMessageExpression);
    REGISTER_MESSAGE(GeneratedConfiguration);
    REGISTER_MESSAGE(GeneratedInstaller);
    REGISTER_MESSAGE(GenerateMsgErrorParsingFormatArgs);
    REGISTER_MESSAGE(GenerateMsgIncorrectComment);
    REGISTER_MESSAGE(GenerateMsgNoArgumentValue);
    REGISTER_MESSAGE(GenerateMsgNoCommentValue);
    REGISTER_MESSAGE(GeneratingConfiguration);
    REGISTER_MESSAGE(GeneratingInstaller);
    REGISTER_MESSAGE(GeneratingRepo);
    REGISTER_MESSAGE(GetParseFailureInfo);
    REGISTER_MESSAGE(GitCommandFailed);
    REGISTER_MESSAGE(GitRegistryMustHaveBaseline);
    REGISTER_MESSAGE(GitStatusOutputExpectedFileName);
    REGISTER_MESSAGE(GitStatusOutputExpectedNewLine);
    REGISTER_MESSAGE(GitStatusOutputExpectedRenameOrNewline);
    REGISTER_MESSAGE(GitStatusUnknownFileStatus);
    REGISTER_MESSAGE(GitUnexpectedCommandOutput);
    REGISTER_MESSAGE(HashFileFailureToRead);
    REGISTER_MESSAGE(HeaderOnlyUsage);
    REGISTER_MESSAGE(HelpAssetCaching);
    REGISTER_MESSAGE(HelpAssetCachingAzUrl);
    REGISTER_MESSAGE(HelpAssetCachingBlockOrigin);
    REGISTER_MESSAGE(HelpAssetCachingScript);
    REGISTER_MESSAGE(HelpBinaryCaching);
    REGISTER_MESSAGE(HelpBinaryCachingAws);
    REGISTER_MESSAGE(HelpBinaryCachingAwsConfig);
    REGISTER_MESSAGE(HelpBinaryCachingAwsHeader);
    REGISTER_MESSAGE(HelpBinaryCachingAzBlob);
    REGISTER_MESSAGE(HelpBinaryCachingCos);
    REGISTER_MESSAGE(HelpBinaryCachingDefaults);
    REGISTER_MESSAGE(HelpBinaryCachingDefaultsError);
    REGISTER_MESSAGE(HelpBinaryCachingFiles);
    REGISTER_MESSAGE(HelpBinaryCachingGcs);
    REGISTER_MESSAGE(HelpBinaryCachingHttp);
    REGISTER_MESSAGE(HelpBinaryCachingNuGet);
    REGISTER_MESSAGE(HelpBinaryCachingNuGetConfig);
    REGISTER_MESSAGE(HelpBinaryCachingNuGetHeader);
    REGISTER_MESSAGE(HelpBinaryCachingNuGetInteractive);
    REGISTER_MESSAGE(HelpBinaryCachingNuGetFooter);
    REGISTER_MESSAGE(HelpBinaryCachingNuGetTimeout);
    REGISTER_MESSAGE(HelpBuiltinBase);
    REGISTER_MESSAGE(HelpCachingClear);
    REGISTER_MESSAGE(HelpContactCommand);
    REGISTER_MESSAGE(HelpCreateCommand);
    REGISTER_MESSAGE(HelpDependInfoCommand);
    REGISTER_MESSAGE(HelpEditCommand);
    REGISTER_MESSAGE(HelpEnvCommand);
    REGISTER_MESSAGE(HelpExampleCommand);
    REGISTER_MESSAGE(HelpExampleManifest);
    REGISTER_MESSAGE(HelpExportCommand);
    REGISTER_MESSAGE(HelpFormatManifestCommand);
    REGISTER_MESSAGE(HelpHashCommand);
    REGISTER_MESSAGE(HelpInitializeRegistryCommand);
    REGISTER_MESSAGE(HelpInstallCommand);
    REGISTER_MESSAGE(HelpListCommand);
    REGISTER_MESSAGE(HelpManifestConstraints);
    REGISTER_MESSAGE(HelpMinVersion);
    REGISTER_MESSAGE(HelpOverrides);
    REGISTER_MESSAGE(HelpOwnsCommand);
    REGISTER_MESSAGE(HelpPackagePublisher);
    REGISTER_MESSAGE(HelpPortVersionScheme);
    REGISTER_MESSAGE(HelpRemoveCommand);
    REGISTER_MESSAGE(HelpRemoveOutdatedCommand);
    REGISTER_MESSAGE(HelpResponseFileCommand);
    REGISTER_MESSAGE(HelpSearchCommand);
    REGISTER_MESSAGE(HelpTopicCommand);
    REGISTER_MESSAGE(HelpTopicsCommand);
    REGISTER_MESSAGE(HelpUpdateBaseline);
    REGISTER_MESSAGE(HelpUpdateCommand);
    REGISTER_MESSAGE(HelpUpgradeCommand);
    REGISTER_MESSAGE(HelpVersionCommand);
    REGISTER_MESSAGE(HelpVersionDateScheme);
    REGISTER_MESSAGE(HelpVersionGreater);
    REGISTER_MESSAGE(HelpVersioning);
    REGISTER_MESSAGE(HelpVersionScheme);
    REGISTER_MESSAGE(HelpVersionSchemes);
    REGISTER_MESSAGE(HelpVersionSemverScheme);
    REGISTER_MESSAGE(HelpVersionStringScheme);
    REGISTER_MESSAGE(IgnoringVcpkgRootEnvironment);
    REGISTER_MESSAGE(IllegalFeatures);
    REGISTER_MESSAGE(IllegalPlatformSpec);
    REGISTER_MESSAGE(ImproperShaLength);
    REGISTER_MESSAGE(IncorrectArchiveFileSignature);
    REGISTER_MESSAGE(IncorrectPESignature);
    REGISTER_MESSAGE(IncorrectNumberOfArgs);
    REGISTER_MESSAGE(IncrementedUtf8Decoder);
    REGISTER_MESSAGE(InfoSetEnvVar);
    REGISTER_MESSAGE(InitRegistryFailedNoRepo);
    REGISTER_MESSAGE(InstallCopiedFile);
    REGISTER_MESSAGE(InstalledBy);
    REGISTER_MESSAGE(InstalledPackages);
    REGISTER_MESSAGE(InstalledRequestedPackages);
    REGISTER_MESSAGE(InstallFailed);
    REGISTER_MESSAGE(InstallingFromLocation);
    REGISTER_MESSAGE(InstallingMavenFile);
    REGISTER_MESSAGE(InstallingPackage);
    REGISTER_MESSAGE(InstallPackageInstruction);
    REGISTER_MESSAGE(InstallRootDir);
    REGISTER_MESSAGE(InstallSkippedUpToDateFile);
    REGISTER_MESSAGE(InstallWithSystemManager);
    REGISTER_MESSAGE(InstallWithSystemManagerMono);
    REGISTER_MESSAGE(InstallWithSystemManagerPkg);
    REGISTER_MESSAGE(IntegrationFailed);
    REGISTER_MESSAGE(InternalCICommand);
    REGISTER_MESSAGE(InvalidArgMustBeAnInt);
    REGISTER_MESSAGE(InvalidArgMustBePositive);
    REGISTER_MESSAGE(InvalidArgument);
    REGISTER_MESSAGE(InvalidArgumentRequiresAbsolutePath);
    REGISTER_MESSAGE(InvalidArgumentRequiresBaseUrl);
    REGISTER_MESSAGE(InvalidArgumentRequiresBaseUrlAndToken);
    REGISTER_MESSAGE(InvalidArgumentRequiresNoneArguments);
    REGISTER_MESSAGE(InvalidArgumentRequiresOneOrTwoArguments);
    REGISTER_MESSAGE(InvalidArgumentRequiresPathArgument);
    REGISTER_MESSAGE(InvalidArgumentRequiresPrefix);
    REGISTER_MESSAGE(InvalidArgumentRequiresSingleArgument);
    REGISTER_MESSAGE(InvalidArgumentRequiresSingleStringArgument);
    REGISTER_MESSAGE(InvalidArgumentRequiresSourceArgument);
    REGISTER_MESSAGE(InvalidArgumentRequiresTwoOrThreeArguments);
    REGISTER_MESSAGE(InvalidArgumentRequiresValidToken);
    REGISTER_MESSAGE(InvalidBuildInfo);
    REGISTER_MESSAGE(InvalidBuiltInBaseline);
    REGISTER_MESSAGE(InvalidBundleDefinition);
    REGISTER_MESSAGE(InvalidCodePoint);
    REGISTER_MESSAGE(InvalidCodeUnit);
    REGISTER_MESSAGE(InvalidCommandArgSort);
    REGISTER_MESSAGE(InvalidCommitId);
    REGISTER_MESSAGE(InvalidFilename);
    REGISTER_MESSAGE(InvalidFloatingPointConst);
    REGISTER_MESSAGE(InvalidHexDigit);
    REGISTER_MESSAGE(InvalidIntegerConst);
    REGISTER_MESSAGE(InvalidLibraryMissingLinkerMembers);
    REGISTER_MESSAGE(InvalidPortVersonName);
    REGISTER_MESSAGE(InvalidString);
    REGISTER_MESSAGE(InvalidFileType);
    REGISTER_MESSAGE(InvalidFormatString);
    REGISTER_MESSAGE(InvalidLinkage);
    REGISTER_MESSAGE(InvalidOptionForRemove);
    REGISTER_MESSAGE(InvalidTriplet);
    REGISTER_MESSAGE(IrregularFile);
    REGISTER_MESSAGE(JsonErrorMustBeAnObject);
    REGISTER_MESSAGE(JsonFileMissingExtension);
    REGISTER_MESSAGE(JsonSwitch);
    REGISTER_MESSAGE(JsonValueNotArray);
    REGISTER_MESSAGE(JsonValueNotObject);
    REGISTER_MESSAGE(JsonValueNotString);
    REGISTER_MESSAGE(LaunchingProgramFailed);
    REGISTER_MESSAGE(LibraryArchiveMemberTooSmall);
    REGISTER_MESSAGE(LibraryFirstLinkerMemberMissing);
    REGISTER_MESSAGE(LicenseExpressionContainsExtraPlus);
    REGISTER_MESSAGE(LicenseExpressionContainsInvalidCharacter);
    REGISTER_MESSAGE(LicenseExpressionContainsUnicode);
    REGISTER_MESSAGE(LicenseExpressionDocumentRefUnsupported);
    REGISTER_MESSAGE(LicenseExpressionExpectCompoundFoundParen);
    REGISTER_MESSAGE(LicenseExpressionExpectCompoundFoundWith);
    REGISTER_MESSAGE(LicenseExpressionExpectCompoundFoundWord);
    REGISTER_MESSAGE(LicenseExpressionExpectCompoundOrWithFoundWord);
    REGISTER_MESSAGE(LicenseExpressionExpectExceptionFoundCompound);
    REGISTER_MESSAGE(LicenseExpressionExpectExceptionFoundEof);
    REGISTER_MESSAGE(LicenseExpressionExpectExceptionFoundParen);
    REGISTER_MESSAGE(LicenseExpressionExpectLicenseFoundCompound);
    REGISTER_MESSAGE(LicenseExpressionExpectLicenseFoundEof);
    REGISTER_MESSAGE(LicenseExpressionExpectLicenseFoundParen);
    REGISTER_MESSAGE(LicenseExpressionImbalancedParens);
    REGISTER_MESSAGE(LicenseExpressionUnknownException);
    REGISTER_MESSAGE(LicenseExpressionUnknownLicense);
    REGISTER_MESSAGE(LinkageDynamicDebug);
    REGISTER_MESSAGE(LinkageDynamicRelease);
    REGISTER_MESSAGE(LinkageStaticDebug);
    REGISTER_MESSAGE(LinkageStaticRelease);
    REGISTER_MESSAGE(ListOfValidFieldsForControlFiles);
    REGISTER_MESSAGE(LoadingCommunityTriplet);
    REGISTER_MESSAGE(LoadingDependencyInformation);
    REGISTER_MESSAGE(LoadingOverlayTriplet);
    REGISTER_MESSAGE(LocalizedMessageMustNotContainIndents);
    REGISTER_MESSAGE(LocalizedMessageMustNotEndWithNewline);
    REGISTER_MESSAGE(LocalPortfileVersion);
    REGISTER_MESSAGE(ManifestConflict);
    REGISTER_MESSAGE(ManifestFormatCompleted);
    REGISTER_MESSAGE(MismatchedFiles);
    REGISTER_MESSAGE(MismatchedNames);
    REGISTER_MESSAGE(Missing7zHeader);
    REGISTER_MESSAGE(MissingAndroidEnv);
    REGISTER_MESSAGE(MissingAndroidHomeDir);
    REGISTER_MESSAGE(MissingArgFormatManifest);
    REGISTER_MESSAGE(MissingDependency);
    REGISTER_MESSAGE(MissingExtension);
    REGISTER_MESSAGE(MissingOption);
    REGISTER_MESSAGE(MissingPortSuggestPullRequest);
    REGISTER_MESSAGE(MissmatchedBinParagraphs);
    REGISTER_MESSAGE(MonoInstructions);
    REGISTER_MESSAGE(MsiexecFailedToExtract);
    REGISTER_MESSAGE(MultiArch);
    REGISTER_MESSAGE(MutuallyExclusiveOption);
    REGISTER_MESSAGE(NavigateToNPS);
    REGISTER_MESSAGE(NewConfigurationAlreadyExists);
    REGISTER_MESSAGE(NewManifestAlreadyExists);
    REGISTER_MESSAGE(NewNameCannotBeEmpty);
    REGISTER_MESSAGE(NewOnlyOneVersionKind);
    REGISTER_MESSAGE(NewSpecifyNameVersionOrApplication);
    REGISTER_MESSAGE(NewVersionCannotBeEmpty);
    REGISTER_MESSAGE(NoArgumentsForOption);
    REGISTER_MESSAGE(NoCachedPackages);
    REGISTER_MESSAGE(NoError);
    REGISTER_MESSAGE(NoInstalledPackages);
    REGISTER_MESSAGE(NoLocalizationForMessages);
    REGISTER_MESSAGE(NoOutdatedPackages);
    REGISTER_MESSAGE(NoRegistryForPort);
    REGISTER_MESSAGE(NoUrlsAndHashSpecified);
    REGISTER_MESSAGE(NoUrlsAndNoHashSpecified);
    REGISTER_MESSAGE(NugetPackageFileSucceededButCreationFailed);
    REGISTER_MESSAGE(OptionMustBeInteger);
    REGISTER_MESSAGE(OptionRequired);
    REGISTER_MESSAGE(OptionRequiresOption);
    REGISTER_MESSAGE(OriginalBinParagraphHeader);
    REGISTER_MESSAGE(OverlayPatchDir);
    REGISTER_MESSAGE(OverlayTriplets);
    REGISTER_MESSAGE(OverwritingFile);
    REGISTER_MESSAGE(PackageAlreadyRemoved);
    REGISTER_MESSAGE(PackageFailedtWhileExtracting);
    REGISTER_MESSAGE(PackageRootDir);
    REGISTER_MESSAGE(PackagesToInstall);
    REGISTER_MESSAGE(PackagesToInstallDirectly);
    REGISTER_MESSAGE(PackagesToModify);
    REGISTER_MESSAGE(PackagesToRebuild);
    REGISTER_MESSAGE(PackagesToRebuildSuggestRecurse);
    REGISTER_MESSAGE(PackagesToRemove);
    REGISTER_MESSAGE(PackagesUpToDate);
    REGISTER_MESSAGE(PackingVendorFailed);
    REGISTER_MESSAGE(PairedSurrogatesAreInvalid);
    REGISTER_MESSAGE(ParseControlErrorInfoInvalidFields);
    REGISTER_MESSAGE(ParseControlErrorInfoMissingFields);
    REGISTER_MESSAGE(ParseControlErrorInfoTypesEntry);
    REGISTER_MESSAGE(ParseControlErrorInfoWhileLoading);
    REGISTER_MESSAGE(ParseControlErrorInfoWrongTypeFields);
    REGISTER_MESSAGE(ParseIdentifierError);
    REGISTER_MESSAGE(ParsePackageNameError);
    REGISTER_MESSAGE(ParsePackagePatternError);
    REGISTER_MESSAGE(PathMustBeAbsolute);
    REGISTER_MESSAGE(PECoffHeaderTooShort);
    REGISTER_MESSAGE(PEConfigCrossesSectionBoundary);
    REGISTER_MESSAGE(PEImportCrossesSectionBoundary);
    REGISTER_MESSAGE(PEPlusTagInvalid);
    REGISTER_MESSAGE(PERvaNotFound);
    REGISTER_MESSAGE(PESignatureMismatch);
    REGISTER_MESSAGE(PortDependencyConflict);
    REGISTER_MESSAGE(PortNotInBaseline);
    REGISTER_MESSAGE(PortsAdded);
    REGISTER_MESSAGE(PortsNoDiff);
    REGISTER_MESSAGE(PortsRemoved);
    REGISTER_MESSAGE(PortsUpdated);
    REGISTER_MESSAGE(PortSupportsField);
    REGISTER_MESSAGE(PreviousIntegrationFileRemains);
    REGISTER_MESSAGE(ProgramReturnedNonzeroExitCode);
    REGISTER_MESSAGE(ProvideExportType);
    REGISTER_MESSAGE(PushingVendorFailed);
    REGISTER_MESSAGE(RegistryCreated);
    REGISTER_MESSAGE(RemoveDependencies);
    REGISTER_MESSAGE(RemovePackageConflict);
    REGISTER_MESSAGE(RestoredPackage);
    REGISTER_MESSAGE(RestoredPackagesFromVendor);
    REGISTER_MESSAGE(ResultsHeader);
    REGISTER_MESSAGE(SecretBanner);
    REGISTER_MESSAGE(SerializedBinParagraphHeader);
    REGISTER_MESSAGE(SettingEnvVar);
    REGISTER_MESSAGE(ShallowRepositoryDetected);
    REGISTER_MESSAGE(ShaPassedAsArgAndOption);
    REGISTER_MESSAGE(ShaPassedWithConflict);
    REGISTER_MESSAGE(SkipClearingInvalidDir);
    REGISTER_MESSAGE(SourceFieldPortNameMismatch);
    REGISTER_MESSAGE(SpecifiedFeatureTurnedOff);
    REGISTER_MESSAGE(SpecifyDirectoriesContaining);
    REGISTER_MESSAGE(SpecifyDirectoriesWhenSearching);
    REGISTER_MESSAGE(SpecifyHostArch);
    REGISTER_MESSAGE(SpecifyTargetArch);
    REGISTER_MESSAGE(StartCodeUnitInContinue);
    REGISTER_MESSAGE(StoredBinaryCache);
    REGISTER_MESSAGE(StoreOptionMissingSha);
    REGISTER_MESSAGE(SuccessfulyExported);
    REGISTER_MESSAGE(SuggestGitPull);
    REGISTER_MESSAGE(SuggestResolution);
    REGISTER_MESSAGE(SuggestStartingBashShell);
    REGISTER_MESSAGE(SuggestUpdateVcpkg);
    REGISTER_MESSAGE(SupportedPort);
    REGISTER_MESSAGE(SystemApiErrorMessage);
    REGISTER_MESSAGE(ToolFetchFailed);
    REGISTER_MESSAGE(ToolInWin10);
    REGISTER_MESSAGE(ToolOfVersionXNotFound);
    REGISTER_MESSAGE(ToRemovePackages);
    REGISTER_MESSAGE(TotalInstallTime);
    REGISTER_MESSAGE(TwoFeatureFlagsSpecified);
    REGISTER_MESSAGE(UndeterminedToolChainForTriplet);
    REGISTER_MESSAGE(UnexpectedCharExpectedCloseBrace);
    REGISTER_MESSAGE(UnexpectedCharExpectedColon);
    REGISTER_MESSAGE(UnexpectedCharExpectedComma);
    REGISTER_MESSAGE(UnexpectedCharExpectedName);
    REGISTER_MESSAGE(UnexpectedCharExpectedValue);
    REGISTER_MESSAGE(UnexpectedCharMidArray);
    REGISTER_MESSAGE(UnexpectedCharMidKeyword);
    REGISTER_MESSAGE(UnexpectedDigitsAfterLeadingZero);
    REGISTER_MESSAGE(UnexpectedEOFAfterEscape);
    REGISTER_MESSAGE(UnexpectedEOFAfterMinus);
    REGISTER_MESSAGE(UnexpectedEOFExpectedChar);
    REGISTER_MESSAGE(UnexpectedEOFExpectedCloseBrace);
    REGISTER_MESSAGE(UnexpectedEOFExpectedColon);
    REGISTER_MESSAGE(UnexpectedEOFExpectedName);
    REGISTER_MESSAGE(UnexpectedEOFExpectedProp);
    REGISTER_MESSAGE(UnexpectedEOFExpectedValue);
    REGISTER_MESSAGE(UnexpectedEOFMidArray);
    REGISTER_MESSAGE(UnexpectedEOFMidKeyword);
    REGISTER_MESSAGE(UnexpectedEOFMidString);
    REGISTER_MESSAGE(UnexpectedEOFMidUnicodeEscape);
    REGISTER_MESSAGE(UnexpectedErrorDuringBulkDownload);
    REGISTER_MESSAGE(UnexpectedEscapeSequence);
    REGISTER_MESSAGE(UnexpectedByteSize);
    REGISTER_MESSAGE(UnexpectedExtension);
    REGISTER_MESSAGE(UnexpectedFormat);
    REGISTER_MESSAGE(UnexpectedToolOutput);
    REGISTER_MESSAGE(UnknownBaselineFileContent);
    REGISTER_MESSAGE(UnknownBinaryProviderType);
    REGISTER_MESSAGE(UnknownOptions);
    REGISTER_MESSAGE(UnknownParameterForIntegrate);
    REGISTER_MESSAGE(UnknownPolicySetting);
    REGISTER_MESSAGE(UnknownSettingForBuildType);
    REGISTER_MESSAGE(UnknownTool);
    REGISTER_MESSAGE(UnknownTopic);
    REGISTER_MESSAGE(UnknownVariablesInTemplate);
    REGISTER_MESSAGE(UnrecognizedConfigField);
    REGISTER_MESSAGE(UnrecognizedIdentifier);
    REGISTER_MESSAGE(UnsupportedFeature);
    REGISTER_MESSAGE(UnsupportedFeatureSupportsExpression);
    REGISTER_MESSAGE(UnsupportedFeatureSupportsExpressionWarning);
    REGISTER_MESSAGE(UnsupportedPort);
    REGISTER_MESSAGE(UnsupportedPortDependency);
    REGISTER_MESSAGE(UnsupportedShortOptions);
    REGISTER_MESSAGE(UnsupportedSupportsExpression);
    REGISTER_MESSAGE(UnsupportedSupportsExpressionWarning);
    REGISTER_MESSAGE(UnsupportedSyntaxInCDATA);
    REGISTER_MESSAGE(UnsupportedSystemName);
    REGISTER_MESSAGE(UnsupportedToolchain);
    REGISTER_MESSAGE(UnsupportedUpdateCMD);
    REGISTER_MESSAGE(UpdateBaselineAddBaselineNoManifest);
    REGISTER_MESSAGE(UpdateBaselineLocalGitError);
    REGISTER_MESSAGE(UpdateBaselineNoConfiguration);
    REGISTER_MESSAGE(UpdateBaselineNoExistingBuiltinBaseline);
    REGISTER_MESSAGE(UpdateBaselineNoUpdate);
    REGISTER_MESSAGE(UpdateBaselineRemoteGitError);
    REGISTER_MESSAGE(UpdateBaselineUpdatedBaseline);
    REGISTER_MESSAGE(UpgradeInManifest);
    REGISTER_MESSAGE(UpgradeRunWithNoDryRun);
    REGISTER_MESSAGE(UploadedBinaries);
    REGISTER_MESSAGE(UploadedPackagesToVendor);
    REGISTER_MESSAGE(UploadingBinariesToVendor);
    REGISTER_MESSAGE(UploadingBinariesUsingVendor);
    REGISTER_MESSAGE(UseEnvVar);
    REGISTER_MESSAGE(UserWideIntegrationDeleted);
    REGISTER_MESSAGE(UserWideIntegrationRemoved);
    REGISTER_MESSAGE(UsingCommunityTriplet);
    REGISTER_MESSAGE(UsingManifestAt);
    REGISTER_MESSAGE(VcpkgCeIsExperimental);
    REGISTER_MESSAGE(VcpkgCommitTableHeader);
    REGISTER_MESSAGE(VcpkgCompletion);
    REGISTER_MESSAGE(VcpkgDisallowedClassicMode);
    REGISTER_MESSAGE(VcpkgHasCrashed);
    REGISTER_MESSAGE(VcpkgInvalidCommand);
    REGISTER_MESSAGE(InvalidCommentStyle);
    REGISTER_MESSAGE(InvalidUri);
    REGISTER_MESSAGE(VcpkgInVsPrompt);
    REGISTER_MESSAGE(VcpkgRootRequired);
    REGISTER_MESSAGE(VcpkgRootsDir);
    REGISTER_MESSAGE(VcpkgSendMetricsButDisabled);
    REGISTER_MESSAGE(VersionCommandHeader);
    REGISTER_MESSAGE(VersionConflictXML);
    REGISTER_MESSAGE(VersionConstraintViolated);
    REGISTER_MESSAGE(VersionInvalidDate);
    REGISTER_MESSAGE(VersionInvalidRelaxed);
    REGISTER_MESSAGE(VersionInvalidSemver);
    REGISTER_MESSAGE(VersionSpecMismatch);
    REGISTER_MESSAGE(VersionTableHeader);
    REGISTER_MESSAGE(VSExaminedInstances);
    REGISTER_MESSAGE(VSExaminedPaths);
    REGISTER_MESSAGE(VSNoInstances);
    REGISTER_MESSAGE(WaitingForChildrenToExit);
    REGISTER_MESSAGE(WaitingToTakeFilesystemLock);
    REGISTER_MESSAGE(WarningMessageMustUsePrintWarning);
    REGISTER_MESSAGE(WarningsTreatedAsErrors);
    REGISTER_MESSAGE(WarnOnParseConfig);
    REGISTER_MESSAGE(WhileLookingForSpec);
    REGISTER_MESSAGE(WindowsOnlyCommand);
    REGISTER_MESSAGE(WroteNuGetPkgConfInfo);
    REGISTER_MESSAGE(FailedToFetchError);
    REGISTER_MESSAGE(UnexpectedPortName);
    REGISTER_MESSAGE(FailedToLoadUnnamedPortFromPath);
    REGISTER_MESSAGE(TrailingCommaInArray);
    REGISTER_MESSAGE(TrailingCommaInObj);
    REGISTER_MESSAGE(Utf8ConversionFailed);
    REGISTER_MESSAGE(PrebuiltPackages);
    REGISTER_MESSAGE(AndroidHomeDirMissingProps);
    REGISTER_MESSAGE(PortVersionConflict);
    REGISTER_MESSAGE(ToUpdatePackages);
    REGISTER_MESSAGE(AmbiguousConfigDeleteConfigFile);
    REGISTER_MESSAGE(TripletFileNotFound);
    REGISTER_MESSAGE(VcpkgRegistriesCacheIsNotDirectory);
    REGISTER_MESSAGE(FailedToParseNoTopLevelObj);
    REGISTER_MESSAGE(MismatchedManifestAfterReserialize);
    REGISTER_MESSAGE(PortBugIncludeDirInCMakeHelperPort);
    REGISTER_MESSAGE(PortBugMissingIncludeDir);
    REGISTER_MESSAGE(PortBugRestrictedHeaderPaths);
    REGISTER_MESSAGE(PortBugAllowRestrictedHeaders);
    REGISTER_MESSAGE(PortBugDuplicateIncludeFiles);
    REGISTER_MESSAGE(PortBugDebugShareDir);
    REGISTER_MESSAGE(PortBugMissingFile);
    REGISTER_MESSAGE(PortBugMergeLibCMakeDir);
    REGISTER_MESSAGE(PortBugMisplacedCMakeFiles);
    REGISTER_MESSAGE(PortBugDllInLibDir);
    REGISTER_MESSAGE(PortBugMissingLicense);
    REGISTER_MESSAGE(PortBugMissingProvidedUsage);
    REGISTER_MESSAGE(PortBugFoundCopyrightFiles);
    REGISTER_MESSAGE(PortBugFoundExeInBinDir);
    REGISTER_MESSAGE(PortBugSetDllsWithoutExports);
    REGISTER_MESSAGE(PortBugDllAppContainerBitNotSet);
    REGISTER_MESSAGE(BuiltWithIncorrectArchitecture);
    REGISTER_MESSAGE(BinaryWithInvalidArchitecture);
    REGISTER_MESSAGE(FailedToDetermineArchitecture);
    REGISTER_MESSAGE(PortBugFoundDllInStaticBuild);
    REGISTER_MESSAGE(PortBugMismatchedNumberOfBinaries);
    REGISTER_MESSAGE(PortBugFoundDebugBinaries);
    REGISTER_MESSAGE(PortBugFoundReleaseBinaries);
    REGISTER_MESSAGE(PortBugMissingDebugBinaries);
    REGISTER_MESSAGE(PortBugMissingReleaseBinaries);
    REGISTER_MESSAGE(PortBugMissingImportedLibs);
    REGISTER_MESSAGE(PortBugBinDirExists);
    REGISTER_MESSAGE(PortBugDebugBinDirExists);
    REGISTER_MESSAGE(PortBugRemoveBinDir);
    REGISTER_MESSAGE(PortBugFoundEmptyDirectories);
    REGISTER_MESSAGE(PortBugRemoveEmptyDirectories);
    REGISTER_MESSAGE(PortBugMisplacedPkgConfigFiles);
    REGISTER_MESSAGE(PortBugMovePkgConfigFiles);
    REGISTER_MESSAGE(PortBugRemoveEmptyDirs);
    REGISTER_MESSAGE(PortBugInvalidCrtLinkage);
    REGISTER_MESSAGE(PortBugInvalidCrtLinkageEntry);
    REGISTER_MESSAGE(PortBugInspectFiles);
    REGISTER_MESSAGE(PortBugOutdatedCRT);
    REGISTER_MESSAGE(PortBugMisplacedFiles);
    REGISTER_MESSAGE(PortBugMisplacedFilesCont);
    REGISTER_MESSAGE(PerformingPostBuildValidation);
    REGISTER_MESSAGE(FailedPostBuildChecks);
    REGISTER_MESSAGE(HelpTxtOptDryRun);
    REGISTER_MESSAGE(HelpTxtOptUseHeadVersion);
    REGISTER_MESSAGE(HelpTxtOptNoDownloads);
    REGISTER_MESSAGE(HelpTxtOptOnlyDownloads);
    REGISTER_MESSAGE(HelpTxtOptOnlyBinCache);
    REGISTER_MESSAGE(HelpTxtOptRecurse);
    REGISTER_MESSAGE(HelpTxtOptKeepGoing);
    REGISTER_MESSAGE(HelpTxtOptEditable);
    REGISTER_MESSAGE(HelpTxtOptUseAria2);
    REGISTER_MESSAGE(HelpTxtOptCleanAfterBuild);
    REGISTER_MESSAGE(HelpTxtOptCleanBuildTreesAfterBuild);
    REGISTER_MESSAGE(HelpTxtOptCleanPkgAfterBuild);
    REGISTER_MESSAGE(HelpTxtOptCleanDownloadsAfterBuild);
    REGISTER_MESSAGE(HelpTxtOptManifestNoDefault);
    REGISTER_MESSAGE(HelpTxtOptEnforcePortChecks);
    REGISTER_MESSAGE(HelpTxtOptAllowUnsupportedPort);
    REGISTER_MESSAGE(HelpTxtOptNoUsage);
    REGISTER_MESSAGE(HelpTxtOptWritePkgConfig);
    REGISTER_MESSAGE(HelpTxtOptManifestFeature);
    REGISTER_MESSAGE(CmdAddVersionOptAll);
    REGISTER_MESSAGE(CmdAddVersionOptOverwriteVersion);
    REGISTER_MESSAGE(CmdAddVersionOptSkipFormatChk);
    REGISTER_MESSAGE(CmdAddVersionOptSkipVersionFormatChk);
    REGISTER_MESSAGE(CmdAddVersionOptVerbose);
    REGISTER_MESSAGE(CISettingsOptExclude);
    REGISTER_MESSAGE(CISettingsOptHostExclude);
    REGISTER_MESSAGE(CISettingsOptXUnit);
    REGISTER_MESSAGE(CISettingsOptCIBase);
    REGISTER_MESSAGE(CISettingsOptFailureLogs);
    REGISTER_MESSAGE(CISettingsOptOutputHashes);
    REGISTER_MESSAGE(CISettingsOptParentHashes);
    REGISTER_MESSAGE(CISettingsOptSkippedCascadeCount);
    REGISTER_MESSAGE(CISwitchOptDryRun);
    REGISTER_MESSAGE(CISwitchOptRandomize);
    REGISTER_MESSAGE(CISwitchOptAllowUnexpectedPassing);
    REGISTER_MESSAGE(CISwitchOptSkipFailures);
    REGISTER_MESSAGE(CISwitchOptXUnitAll);
    REGISTER_MESSAGE(CmdContactOptSurvey);
    REGISTER_MESSAGE(CISettingsVerifyVersion);
    REGISTER_MESSAGE(CISettingsVerifyGitTree);
    REGISTER_MESSAGE(CISettingsExclude);
    REGISTER_MESSAGE(CmdDependInfoOptDot);
    REGISTER_MESSAGE(CmdDependInfoOptDGML);
    REGISTER_MESSAGE(CmdDependInfoOptDepth);
    REGISTER_MESSAGE(CmdDependInfoOptMaxRecurse);
    REGISTER_MESSAGE(CmdDependInfoOptSort);
    REGISTER_MESSAGE(CmdEditOptBuildTrees);
    REGISTER_MESSAGE(CmdEditOptAll);
    REGISTER_MESSAGE(CmdEnvOptions);
    REGISTER_MESSAGE(CmdFetchOptXStderrStatus);
    REGISTER_MESSAGE(CmdFormatManifestOptAll);
    REGISTER_MESSAGE(CmdFormatManifestOptConvertControl);
    REGISTER_MESSAGE(CmdGenerateMessageMapOptOutputComments);
    REGISTER_MESSAGE(CmdGenerateMessageMapOptNoOutputComments);
    REGISTER_MESSAGE(CmdInfoOptInstalled);
    REGISTER_MESSAGE(CmdInfoOptTransitive);
    REGISTER_MESSAGE(CmdNewOptApplication);
    REGISTER_MESSAGE(CmdNewOptSingleFile);
    REGISTER_MESSAGE(CmdNewOptVersionRelaxed);
    REGISTER_MESSAGE(CmdNewOptVersionDate);
    REGISTER_MESSAGE(CmdNewOptVersionString);
    REGISTER_MESSAGE(CmdNewSettingName);
    REGISTER_MESSAGE(CmdNewSettingVersion);
    REGISTER_MESSAGE(CmdRegenerateOptForce);
    REGISTER_MESSAGE(CmdRegenerateOptDryRun);
    REGISTER_MESSAGE(CmdRegenerateOptNormalize);
    REGISTER_MESSAGE(HelpTextOptFullDesc);
    REGISTER_MESSAGE(CmdSettingCopiedFilesLog);
    REGISTER_MESSAGE(CmdSettingInstalledDir);
    REGISTER_MESSAGE(CmdSettingTargetBin);
    REGISTER_MESSAGE(CmdSettingTLogFile);
    REGISTER_MESSAGE(CmdSetInstalledOptDryRun);
    REGISTER_MESSAGE(CmdSetInstalledOptNoUsage);
    REGISTER_MESSAGE(CmdSetInstalledOptWritePkgConfig);
    REGISTER_MESSAGE(CmdUpdateBaselineOptInitial);
    REGISTER_MESSAGE(CmdUpdateBaselineOptDryRun);
    REGISTER_MESSAGE(CmdUpgradeOptNoDryRun);
    REGISTER_MESSAGE(CmdUpgradeOptNoKeepGoing);
    REGISTER_MESSAGE(CmdUpgradeOptAllowUnsupported);
    REGISTER_MESSAGE(CmdXDownloadOptStore);
    REGISTER_MESSAGE(CmdXDownloadOptSkipSha);
    REGISTER_MESSAGE(CmdXDownloadOptSha);
    REGISTER_MESSAGE(CmdXDownloadOptUrl);
    REGISTER_MESSAGE(CmdXDownloadOptHeader);
    REGISTER_MESSAGE(CmdExportOptDryRun);
    REGISTER_MESSAGE(CmdExportOptRaw);
    REGISTER_MESSAGE(CmdExportOptNuget);
    REGISTER_MESSAGE(CmdExportOptIFW);
    REGISTER_MESSAGE(CmdExportOptZip);
    REGISTER_MESSAGE(CmdExportOpt7Zip);
    REGISTER_MESSAGE(CmdExportOptChocolatey);
    REGISTER_MESSAGE(CmdExportOptPrefab);
    REGISTER_MESSAGE(CmdExportOptMaven);
    REGISTER_MESSAGE(CmdExportOptDebug);
    REGISTER_MESSAGE(CmdExportOptInstalled);
    REGISTER_MESSAGE(CmdExportSettingOutput);
    REGISTER_MESSAGE(CmdExportSettingOutputDir);
    REGISTER_MESSAGE(CmdExportSettingNugetID);
    REGISTER_MESSAGE(CmdExportSettingNugetDesc);
    REGISTER_MESSAGE(CmdExportSettingNugetVersion);
    REGISTER_MESSAGE(CmdExportSettingRepoURL);
    REGISTER_MESSAGE(CmdExportSettingPkgDir);
    REGISTER_MESSAGE(CmdExportSettingRepoDir);
    REGISTER_MESSAGE(CmdExportSettingConfigFile);
    REGISTER_MESSAGE(CmdExportSettingInstallerPath);
    REGISTER_MESSAGE(CmdExportSettingChocolateyMaint);
    REGISTER_MESSAGE(CmdExportSettingChocolateyVersion);
    REGISTER_MESSAGE(CmdExportSettingPrefabGroupID);
    REGISTER_MESSAGE(CmdExportSettingPrefabArtifactID);
    REGISTER_MESSAGE(CmdExportSettingPrefabVersion);
    REGISTER_MESSAGE(CmdExportSettingSDKMinVersion);
    REGISTER_MESSAGE(CmdExportSettingSDKTargetVersion);
    REGISTER_MESSAGE(CmdRemoveOptRecurse);
    REGISTER_MESSAGE(CmdRemoveOptDryRun);
    REGISTER_MESSAGE(CmdRemoveOptOutdated);
}<|MERGE_RESOLUTION|>--- conflicted
+++ resolved
@@ -627,11 +627,7 @@
     REGISTER_MESSAGE(DateTableHeader);
     REGISTER_MESSAGE(DefaultBrowserLaunched);
     REGISTER_MESSAGE(DefaultFlag);
-<<<<<<< HEAD
-    REGISTER_MESSAGE(DefaultPathToBinaries);
     REGISTER_MESSAGE(DefaultTriplet);
-=======
->>>>>>> e701024a
     REGISTER_MESSAGE(DeleteVcpkgConfigFromManifest);
     REGISTER_MESSAGE(DeprecatedPrefabDebugOption);
     REGISTER_MESSAGE(DetectCompilerHash);
