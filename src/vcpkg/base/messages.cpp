--- conflicted
+++ resolved
@@ -1125,13 +1125,9 @@
     REGISTER_MESSAGE(PortDependencyConflict);
     REGISTER_MESSAGE(PortNotInBaseline);
     REGISTER_MESSAGE(PortsAdded);
-<<<<<<< HEAD
+    REGISTER_MESSAGE(PortsDiffHelp);
     REGISTER_MESSAGE(PortDoesNotExist);
     REGISTER_MESSAGE(PortMissingManifest);
-=======
-    REGISTER_MESSAGE(PortsDiffHelp);
-    REGISTER_MESSAGE(PortDoesNotExist);
->>>>>>> dee8fef2
     REGISTER_MESSAGE(PortsNoDiff);
     REGISTER_MESSAGE(PortsRemoved);
     REGISTER_MESSAGE(PortsUpdated);
