--- conflicted
+++ resolved
@@ -442,11 +442,8 @@
     REGISTER_MESSAGE(AlreadyInstalled);
     REGISTER_MESSAGE(AlreadyInstalledNotHead);
     REGISTER_MESSAGE(AnotherInstallationInProgress);
-<<<<<<< HEAD
+    REGISTER_MESSAGE(AppliedUserIntegration);
     REGISTER_MESSAGE(AssetSourcesArg);
-=======
-    REGISTER_MESSAGE(AppliedUserIntegration);
->>>>>>> aaa28664
     REGISTER_MESSAGE(AttemptingToFetchPackagesFromVendor);
     REGISTER_MESSAGE(AuthenticationMayRequireManualAction);
     REGISTER_MESSAGE(AutomaticLinkingForMSBuildProjects);
@@ -579,11 +576,8 @@
     REGISTER_MESSAGE(InfoSetEnvVar);
     REGISTER_MESSAGE(InstallingFromLocation);
     REGISTER_MESSAGE(InstallingPackage);
-<<<<<<< HEAD
+    REGISTER_MESSAGE(InstallPackageInstruction);
     REGISTER_MESSAGE(InstallRootDir);
-=======
-    REGISTER_MESSAGE(InstallPackageInstruction);
->>>>>>> aaa28664
     REGISTER_MESSAGE(InstallWithSystemManager);
     REGISTER_MESSAGE(InstallWithSystemManagerMono);
     REGISTER_MESSAGE(InstallWithSystemManagerPkg);
@@ -675,11 +669,8 @@
     REGISTER_MESSAGE(UnexpectedToolOutput);
     REGISTER_MESSAGE(UnknownBaselineFileContent);
     REGISTER_MESSAGE(UnknownBinaryProviderType);
-<<<<<<< HEAD
     REGISTER_MESSAGE(UnknownOptions);
-=======
     REGISTER_MESSAGE(UnknownParameterForIntegrate);
->>>>>>> aaa28664
     REGISTER_MESSAGE(UnknownTool);
     REGISTER_MESSAGE(UnknownVariablesInTemplate);
     REGISTER_MESSAGE(UnsupportedShortOptions);
