--- conflicted
+++ resolved
@@ -124,6 +124,7 @@
 
     LocalizedString error_prefix() { return LocalizedString::from_raw(ErrorPrefix); }
     LocalizedString internal_error_prefix() { return LocalizedString::from_raw(InternalErrorPrefix); }
+    LocalizedString message_prefix() { return LocalizedString::from_raw(MessagePrefix); }
     LocalizedString note_prefix() { return LocalizedString::from_raw(NotePrefix); }
     LocalizedString warning_prefix() { return LocalizedString::from_raw(WarningPrefix); }
 }
@@ -497,18 +498,8 @@
         return nullopt;
     }
 
-<<<<<<< HEAD
-    LocalizedString format_error(const LocalizedString& s) { return LocalizedString::from_raw(ErrorPrefix).append(s); }
-    void println_error(const LocalizedString& s) { println(Color::error, format_error(s)); }
-
-    LocalizedString format_warning(const LocalizedString& s)
-    {
-        return LocalizedString::from_raw(WarningPrefix).append(s);
-    }
-=======
     LocalizedString format_error(const LocalizedString& s) { return error_prefix().append(s); }
     void println_error(const LocalizedString& s) { println(Color::error, format_error(s)); }
     LocalizedString format_warning(const LocalizedString& s) { return warning_prefix().append(s); }
->>>>>>> 4afdf874
     void println_warning(const LocalizedString& s) { println(Color::warning, format_warning(s)); }
 }