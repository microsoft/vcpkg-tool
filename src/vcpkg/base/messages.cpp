#include <vcpkg/base/json.h>
#include <vcpkg/base/messages.h>
#include <vcpkg/base/system.debug.h>

using namespace vcpkg;

namespace vcpkg::msg
{
    REGISTER_MESSAGE(SeeURL);
    REGISTER_MESSAGE(NoteMessage);
    REGISTER_MESSAGE(WarningMessage);
    REGISTER_MESSAGE(ErrorMessage);
    REGISTER_MESSAGE(InternalErrorMessage);
    REGISTER_MESSAGE(InternalErrorMessageContact);
    REGISTER_MESSAGE(BothYesAndNoOptionSpecifiedError);

    // basic implementation - the write_unlocalized_text_to_stdout
#if defined(_WIN32)
    static bool is_console(HANDLE h)
    {
        DWORD mode = 0;
        // GetConsoleMode succeeds iff `h` is a console
        // we do not actually care about the mode of the console
        return GetConsoleMode(h, &mode);
    }

    static void check_write(BOOL success)
    {
        if (!success)
        {
            ::fwprintf(stderr, L"[DEBUG] Failed to write to stdout: %lu\n", GetLastError());
            std::abort();
        }
    }
    static DWORD size_to_write(::size_t size) { return size > MAXDWORD ? MAXDWORD : static_cast<DWORD>(size); }

    static void write_unlocalized_text_impl(Color c, StringView sv, HANDLE the_handle, bool is_console)
    {
        if (sv.empty()) return;

        if (is_console)
        {
            WORD original_color = 0;
            if (c != Color::none)
            {
                CONSOLE_SCREEN_BUFFER_INFO console_screen_buffer_info{};
                ::GetConsoleScreenBufferInfo(the_handle, &console_screen_buffer_info);
                original_color = console_screen_buffer_info.wAttributes;
                ::SetConsoleTextAttribute(the_handle, static_cast<WORD>(c) | (original_color & 0xF0));
            }

            auto as_wstr = Strings::to_utf16(sv);

            const wchar_t* pointer = as_wstr.data();
            ::size_t size = as_wstr.size();

            while (size != 0)
            {
                DWORD written = 0;
                check_write(::WriteConsoleW(the_handle, pointer, size_to_write(size), &written, nullptr));
                pointer += written;
                size -= written;
            }

            if (c != Color::none)
            {
                ::SetConsoleTextAttribute(the_handle, original_color);
            }
        }
        else
        {
            const char* pointer = sv.data();
            ::size_t size = sv.size();

            while (size != 0)
            {
                DWORD written = 0;
                check_write(::WriteFile(the_handle, pointer, size_to_write(size), &written, nullptr));
                pointer += written;
                size -= written;
            }
        }
    }

    void write_unlocalized_text_to_stdout(Color c, StringView sv)
    {
        static const HANDLE stdout_handle = ::GetStdHandle(STD_OUTPUT_HANDLE);
        static const bool stdout_is_console = is_console(stdout_handle);
        return write_unlocalized_text_impl(c, sv, stdout_handle, stdout_is_console);
    }

    void write_unlocalized_text_to_stderr(Color c, StringView sv)
    {
        static const HANDLE stderr_handle = ::GetStdHandle(STD_ERROR_HANDLE);
        static const bool stderr_is_console = is_console(stderr_handle);
        return write_unlocalized_text_impl(c, sv, stderr_handle, stderr_is_console);
    }
#else
    static void write_all(const char* ptr, size_t to_write, int fd)
    {
        while (to_write != 0)
        {
            auto written = ::write(fd, ptr, to_write);
            if (written == -1)
            {
                ::fprintf(stderr, "[DEBUG] Failed to print to stdout: %d\n", errno);
                std::abort();
            }
            ptr += written;
            to_write -= written;
        }
    }

    static void write_unlocalized_text_impl(Color c, StringView sv, int fd, bool is_a_tty)
    {
        static constexpr char reset_color_sequence[] = {'\033', '[', '0', 'm'};

        if (sv.empty()) return;

        bool reset_color = false;
        if (is_a_tty && c != Color::none)
        {
            reset_color = true;

            const char set_color_sequence[] = {'\033', '[', '9', static_cast<char>(c), 'm'};
            write_all(set_color_sequence, sizeof(set_color_sequence), fd);
        }

        write_all(sv.data(), sv.size(), fd);

        if (reset_color)
        {
            write_all(reset_color_sequence, sizeof(reset_color_sequence), fd);
        }
    }

    void write_unlocalized_text_to_stdout(Color c, StringView sv)
    {
        static bool is_a_tty = ::isatty(STDOUT_FILENO);
        return write_unlocalized_text_impl(c, sv, STDOUT_FILENO, is_a_tty);
    }

    void write_unlocalized_text_to_stderr(Color c, StringView sv)
    {
        static bool is_a_tty = ::isatty(STDERR_FILENO);
        return write_unlocalized_text_impl(c, sv, STDERR_FILENO, is_a_tty);
    }
#endif

    namespace
    {
        struct Messages
        {
            // this is basically a SoA - each index is:
            // {
            //   name
            //   default_string
            //   localization_comment
            //   localized_string
            // }
            // requires: names.size() == default_strings.size() == localized_strings.size()
            std::vector<StringLiteral> names;
            std::vector<StringLiteral> default_strings;     // const after startup
            std::vector<std::string> localization_comments; // const after startup

            bool initialized = false;
            std::vector<std::string> localized_strings;
        };

        // to avoid static initialization order issues,
        // everything that needs the messages needs to get it from this function
        Messages& messages()
        {
            static Messages m;
            return m;
        }
    }

    void threadunsafe_initialize_context()
    {
        Messages& m = messages();
        if (m.initialized)
        {
            write_unlocalized_text_to_stdout(
                Color::error, "double-initialized message context; this is a very serious bug in vcpkg\n");
            Checks::exit_fail(VCPKG_LINE_INFO);
        }
        m.localized_strings.resize(m.names.size());
        m.initialized = true;

        std::set<StringLiteral, std::less<>> names_set(m.names.begin(), m.names.end());
        if (names_set.size() < m.names.size())
        {
            // This will not trigger on any correct code path, so it's fine to use a naive O(n^2)
            for (size_t i = 0; i < m.names.size() - 1; ++i)
            {
                for (size_t j = i + 1; j < m.names.size(); ++j)
                {
                    if (m.names[i] == m.names[j])
                    {
                        write_unlocalized_text_to_stdout(
                            Color::error,
                            fmt::format("INTERNAL ERROR: localization message '{}' has been declared multiple times\n",
                                        m.names[i]));
                        write_unlocalized_text_to_stdout(Color::error, fmt::format("INTERNAL ERROR: first message:\n"));
                        write_unlocalized_text_to_stdout(Color::none, m.default_strings[i]);
                        write_unlocalized_text_to_stdout(Color::error,
                                                         fmt::format("\nINTERNAL ERROR: second message:\n"));
                        write_unlocalized_text_to_stdout(Color::none, m.default_strings[j]);
                        write_unlocalized_text_to_stdout(Color::none, "\n");
                        ::abort();
                    }
                }
            }
            Checks::unreachable(VCPKG_LINE_INFO);
        }
    }
    static void load_from_message_map(const Json::Object& message_map)
    {
        Messages& m = messages();
        std::vector<std::string> names_without_localization;

        for (::size_t index = 0; index < m.names.size(); ++index)
        {
            const auto& name = m.names[index];
            if (auto p = message_map.get(m.names[index]))
            {
                m.localized_strings[index] = p->string(VCPKG_LINE_INFO).to_string();
            }
            else if (Debug::g_debugging)
            {
                // we only want to print these in debug
                names_without_localization.emplace_back(name);
            }
        }

        if (!names_without_localization.empty())
        {
            println(Color::warning, msgNoLocalizationForMessages);
            for (const auto& name : names_without_localization)
            {
                write_unlocalized_text_to_stdout(Color::warning, fmt::format("    - {}\n", name));
            }
        }
    }

    static std::string locale_file_name(StringView language)
    {
        std::string filename = "messages.";
        filename.append(language.begin(), language.end()).append(".json");
        return filename;
    }

    void threadunsafe_initialize_context(const Filesystem& fs, StringView language, const Path& locale_base)
    {
        threadunsafe_initialize_context();

        auto path_to_locale = locale_base / locale_file_name(language);

        auto message_map = Json::parse_file(VCPKG_LINE_INFO, fs, path_to_locale);
        if (!message_map.first.is_object())
        {
            write_unlocalized_text_to_stdout(
                Color::error,
                fmt::format("Invalid locale file '{}' - locale file must be an object.\n", path_to_locale));
            Checks::exit_fail(VCPKG_LINE_INFO);
        }

        load_from_message_map(message_map.first.object(VCPKG_LINE_INFO));
    }

    ::size_t detail::number_of_messages() { return messages().names.size(); }

    std::string detail::format_examples_for_args(StringView extra_comment,
                                                 const detail::FormatArgAbi* args,
                                                 std::size_t arg_count)
    {
        std::vector<std::string> blocks;
        if (!extra_comment.empty())
        {
            blocks.emplace_back(extra_comment.data(), extra_comment.size());
        }

        for (std::size_t idx = 0; idx < arg_count; ++idx)
        {
            auto& arg = args[idx];
            if (arg.example[0] != '\0')
            {
                blocks.emplace_back(fmt::format("An example of {{{}}} is {}.", arg.name, arg.example));
            }
        }

        return Strings::join(" ", blocks);
    }

    ::size_t detail::startup_register_message(StringLiteral name, StringLiteral format_string, std::string&& comment)
    {
        Messages& m = messages();
        const auto res = m.names.size();
        m.names.push_back(name);
        m.default_strings.push_back(format_string);
        m.localization_comments.push_back(std::move(comment));
        return res;
    }

    StringView detail::get_format_string(::size_t index)
    {
        Messages& m = messages();
        Checks::check_exit(VCPKG_LINE_INFO, m.localized_strings.size() == m.default_strings.size());
        Checks::check_exit(VCPKG_LINE_INFO, index < m.default_strings.size());
        const auto& localized = m.localized_strings[index];
        if (localized.empty())
        {
            return m.default_strings[index];
        }
        else
        {
            return localized;
        }
    }
    StringView detail::get_message_name(::size_t index)
    {
        Messages& m = messages();
        Checks::check_exit(VCPKG_LINE_INFO, index < m.names.size());
        return m.names[index];
    }
    StringView detail::get_default_format_string(::size_t index)
    {
        Messages& m = messages();
        Checks::check_exit(VCPKG_LINE_INFO, index < m.default_strings.size());
        return m.default_strings[index];
    }
    StringView detail::get_localization_comment(::size_t index)
    {
        Messages& m = messages();
        Checks::check_exit(VCPKG_LINE_INFO, index < m.localization_comments.size());
        return m.localization_comments[index];
    }

    LocalizedString detail::internal_vformat(::size_t index, fmt::format_args args)
    {
        auto fmt_string = get_format_string(index);
        try
        {
            return LocalizedString::from_raw(fmt::vformat({fmt_string.data(), fmt_string.size()}, args));
        }
        catch (...)
        {
            auto default_format_string = get_default_format_string(index);
            try
            {
                return LocalizedString::from_raw(
                    fmt::vformat({default_format_string.data(), default_format_string.size()}, args));
            }
            catch (...)
            {
                ::fprintf(stderr,
                          "INTERNAL ERROR: failed to format default format string for index %zu\nformat string: %.*s\n",
                          index,
                          (int)default_format_string.size(),
                          default_format_string.data());
                Checks::exit_fail(VCPKG_LINE_INFO);
            }
        }
    }

    void println_warning(const LocalizedString& s)
    {
        print(Color::warning, format(msgWarningMessage).append(s).append_raw('\n'));
    }

    void println_error(const LocalizedString& s)
    {
        print(Color::error, format(msgErrorMessage).append(s).append_raw('\n'));
    }
}

namespace
{
    struct NullMessageSink : MessageSink
    {
        virtual void print(Color, StringView) override { }
    };

    NullMessageSink null_sink_instance;

    struct StdOutMessageSink : MessageSink
    {
        virtual void print(Color c, StringView sv) override { msg::write_unlocalized_text_to_stdout(c, sv); }
    };

    StdOutMessageSink stdout_sink_instance;

    struct StdErrMessageSink : MessageSink
    {
        virtual void print(Color c, StringView sv) override { msg::write_unlocalized_text_to_stderr(c, sv); }
    };

    StdErrMessageSink stderr_sink_instance;
}

namespace vcpkg
{
    MessageSink& null_sink = null_sink_instance;
    MessageSink& stdout_sink = stdout_sink_instance;
    MessageSink& stderr_sink = stderr_sink_instance;

    REGISTER_MESSAGE(AddArtifactOnlyOne);
    REGISTER_MESSAGE(AddFirstArgument);
    REGISTER_MESSAGE(AddingCompletionEntry);
    REGISTER_MESSAGE(AddPortRequiresManifest);
    REGISTER_MESSAGE(AddPortSucceeded);
    REGISTER_MESSAGE(AddTripletExpressionNotAllowed);
    REGISTER_MESSAGE(AddVersionAddedVersionToFile);
    REGISTER_MESSAGE(AddVersionCommitChangesReminder);
    REGISTER_MESSAGE(AddVersionCommitResultReminder);
    REGISTER_MESSAGE(AddVersionDetectLocalChangesError);
    REGISTER_MESSAGE(AddVersionFileNotFound);
    REGISTER_MESSAGE(AddVersionFormatPortSuggestion);
    REGISTER_MESSAGE(AddVersionIgnoringOptionAll);
    REGISTER_MESSAGE(AddVersionLoadPortFailed);
    REGISTER_MESSAGE(AddVersionNewFile);
    REGISTER_MESSAGE(AddVersionNewShaIs);
    REGISTER_MESSAGE(AddVersionNoFilesUpdated);
    REGISTER_MESSAGE(AddVersionNoFilesUpdatedForPort);
    REGISTER_MESSAGE(AddVersionNoGitSha);
    REGISTER_MESSAGE(AddVersionOldShaIs);
    REGISTER_MESSAGE(AddVersionOverwriteOptionSuggestion);
    REGISTER_MESSAGE(AddVersionPortDoesNotExist);
    REGISTER_MESSAGE(AddVersionPortFilesShaChanged);
    REGISTER_MESSAGE(AddVersionPortFilesShaUnchanged);
    REGISTER_MESSAGE(AddVersionPortHasImproperFormat);
    REGISTER_MESSAGE(AddVersionSuggestNewVersionScheme);
    REGISTER_MESSAGE(AddVersionUnableToParseVersionsFile);
    REGISTER_MESSAGE(AddVersionUncommittedChanges);
    REGISTER_MESSAGE(AddVersionUpdateVersionReminder);
    REGISTER_MESSAGE(AddVersionUseOptionAll);
    REGISTER_MESSAGE(AddVersionVersionAlreadyInFile);
    REGISTER_MESSAGE(AddVersionVersionIs);
    REGISTER_MESSAGE(AllFormatArgsRawArgument);
    REGISTER_MESSAGE(AllFormatArgsUnbalancedBraces);
    REGISTER_MESSAGE(AlreadyInstalled);
    REGISTER_MESSAGE(AlreadyInstalledNotHead);
    REGISTER_MESSAGE(AnotherInstallationInProgress);
    REGISTER_MESSAGE(AppliedUserIntegration);
    REGISTER_MESSAGE(AssetSourcesArg);
    REGISTER_MESSAGE(AttemptingToFetchPackagesFromVendor);
    REGISTER_MESSAGE(AuthenticationMayRequireManualAction);
    REGISTER_MESSAGE(AutomaticLinkingForMSBuildProjects);
    REGISTER_MESSAGE(AutoSettingEnvVar);
    REGISTER_MESSAGE(BinarySourcesArg);
    REGISTER_MESSAGE(BuildAlreadyInstalled);
    REGISTER_MESSAGE(BuildDependenciesMissing);
    REGISTER_MESSAGE(BuildingFromHead);
    REGISTER_MESSAGE(BuildingPackage);
    REGISTER_MESSAGE(BuildingPackageFailed);
    REGISTER_MESSAGE(BuildingPackageFailedDueToMissingDeps);
    REGISTER_MESSAGE(BuildResultBuildFailed);
    REGISTER_MESSAGE(BuildResultCacheMissing);
    REGISTER_MESSAGE(BuildResultCascadeDueToMissingDependencies);
    REGISTER_MESSAGE(BuildResultDownloaded);
    REGISTER_MESSAGE(BuildResultExcluded);
    REGISTER_MESSAGE(BuildResultFileConflicts);
    REGISTER_MESSAGE(BuildResultPostBuildChecksFailed);
    REGISTER_MESSAGE(BuildResultRemoved);
    REGISTER_MESSAGE(BuildResultSucceeded);
    REGISTER_MESSAGE(BuildResultSummaryHeader);
    REGISTER_MESSAGE(BuildResultSummaryLine);
    REGISTER_MESSAGE(BuildTreesRootDir);
    REGISTER_MESSAGE(BuildTroubleshootingMessage1);
    REGISTER_MESSAGE(BuildTroubleshootingMessage2);
    REGISTER_MESSAGE(BuildTroubleshootingMessage3);
    REGISTER_MESSAGE(BuildTroubleshootingMessage4);
    REGISTER_MESSAGE(ChecksFailedCheck);
    REGISTER_MESSAGE(ChecksUnreachableCode);
    REGISTER_MESSAGE(ChecksUpdateVcpkg);
    REGISTER_MESSAGE(CiBaselineAllowUnexpectedPassingRequiresBaseline);
    REGISTER_MESSAGE(CiBaselineDisallowedCascade);
    REGISTER_MESSAGE(CiBaselineRegression);
    REGISTER_MESSAGE(CiBaselineRegressionHeader);
    REGISTER_MESSAGE(CiBaselineUnexpectedPass);
    REGISTER_MESSAGE(CmakeTargetsExcluded);
    REGISTER_MESSAGE(CMakeTargetsUsage);
    REGISTER_MESSAGE(CMakeTargetsUsageHeuristicMessage);
    REGISTER_MESSAGE(CMakeToolChainFile);
    REGISTER_MESSAGE(CommandFailed);
    REGISTER_MESSAGE(CompressFolderFailed);
    REGISTER_MESSAGE(ConflictingValuesForOption);
    REGISTER_MESSAGE(CouldNotDeduceNugetIdAndVersion);
    REGISTER_MESSAGE(CreatedNuGetPackage);
    REGISTER_MESSAGE(CurlReportedUnexpectedResults);
    REGISTER_MESSAGE(DefaultFlag);
    REGISTER_MESSAGE(DefaultPathToBinaries);
    REGISTER_MESSAGE(DetectCompilerHash);
    REGISTER_MESSAGE(DownloadAvailable);
    REGISTER_MESSAGE(DownloadedSources);
    REGISTER_MESSAGE(DownloadingVcpkgCeBundle);
    REGISTER_MESSAGE(DownloadingVcpkgCeBundleLatest);
    REGISTER_MESSAGE(DownloadRootsDir);
    REGISTER_MESSAGE(DuplicateCommandOption);
    REGISTER_MESSAGE(DuplicateOptions);
    REGISTER_MESSAGE(EmptyArg);
    REGISTER_MESSAGE(EmptyLicenseExpression);
    REGISTER_MESSAGE(EnvStrFailedToExtract);
    REGISTER_MESSAGE(ErrorDetectingCompilerInfo);
    REGISTER_MESSAGE(ErrorIndividualPackagesUnsupported);
    REGISTER_MESSAGE(ErrorInvalidClassicModeOption);
    REGISTER_MESSAGE(ErrorInvalidManifestModeOption);
    REGISTER_MESSAGE(ErrorMessageMustUsePrintError);
    REGISTER_MESSAGE(ErrorMissingVcpkgRoot);
    REGISTER_MESSAGE(ErrorNoVSInstance);
    REGISTER_MESSAGE(ErrorNoVSInstanceAt);
    REGISTER_MESSAGE(ErrorNoVSInstanceFullVersion);
    REGISTER_MESSAGE(ErrorNoVSInstanceVersion);
    REGISTER_MESSAGE(ErrorRequireBaseline);
    REGISTER_MESSAGE(ErrorRequirePackagesList);
    REGISTER_MESSAGE(ErrorUnableToDetectCompilerInfo);
    REGISTER_MESSAGE(ErrorVcvarsUnsupported);
    REGISTER_MESSAGE(ErrorVsCodeNotFound);
    REGISTER_MESSAGE(ErrorVsCodeNotFoundPathExamined);
    REGISTER_MESSAGE(ExcludedPackage);
    REGISTER_MESSAGE(ExpectedCharacterHere);
    REGISTER_MESSAGE(ExpectedFailOrSkip);
    REGISTER_MESSAGE(ExpectedPortName);
    REGISTER_MESSAGE(ExpectedTripletName);
    REGISTER_MESSAGE(ExpectedValueForOption);
    REGISTER_MESSAGE(ExtendedDocumenationAtUrl);
    REGISTER_MESSAGE(FailedToExtract);
    REGISTER_MESSAGE(FailedToParseCMakeConsoleOut);
    REGISTER_MESSAGE(FailedToProvisionCe);
    REGISTER_MESSAGE(FailedToRunToolToDetermineVersion);
    REGISTER_MESSAGE(FailedToStoreBackToMirror);
    REGISTER_MESSAGE(FailedToStoreBinaryCache);
    REGISTER_MESSAGE(FailedVendorAuthentication);
    REGISTER_MESSAGE(FishCompletion);
    REGISTER_MESSAGE(ForceSystemBinariesOnWeirdPlatforms);
    REGISTER_MESSAGE(FormattedParseMessageExpression);
    REGISTER_MESSAGE(GenerateMsgErrorParsingFormatArgs);
    REGISTER_MESSAGE(GenerateMsgIncorrectComment);
    REGISTER_MESSAGE(GenerateMsgNoArgumentValue);
    REGISTER_MESSAGE(GenerateMsgNoCommentValue);
    REGISTER_MESSAGE(GitCommandFailed);
    REGISTER_MESSAGE(GitStatusOutputExpectedFileName);
    REGISTER_MESSAGE(GitStatusOutputExpectedNewLine);
    REGISTER_MESSAGE(GitStatusOutputExpectedRenameOrNewline);
    REGISTER_MESSAGE(GitStatusUnknownFileStatus);
    REGISTER_MESSAGE(GitUnexpectedCommandOutput);
    REGISTER_MESSAGE(HashFileFailureToRead);
    REGISTER_MESSAGE(HeaderOnlyUsage);
    REGISTER_MESSAGE(HelpContactCommand);
    REGISTER_MESSAGE(HelpCreateCommand);
    REGISTER_MESSAGE(HelpDependInfoCommand);
    REGISTER_MESSAGE(HelpEditCommand);
    REGISTER_MESSAGE(HelpEnvCommand);
    REGISTER_MESSAGE(HelpExampleCommand);
    REGISTER_MESSAGE(HelpExportCommand);
    REGISTER_MESSAGE(HelpFormatManifestCommand);
    REGISTER_MESSAGE(HelpHashCommand);
    REGISTER_MESSAGE(HelpHistoryCommand);
    REGISTER_MESSAGE(HelpInitializeRegistryCommand);
    REGISTER_MESSAGE(HelpInstallCommand);
    REGISTER_MESSAGE(HelpListCommand);
    REGISTER_MESSAGE(HelpOwnsCommand);
    REGISTER_MESSAGE(HelpRemoveCommand);
    REGISTER_MESSAGE(HelpRemoveOutdatedCommand);
    REGISTER_MESSAGE(HelpResponseFileCommand);
    REGISTER_MESSAGE(HelpSearchCommand);
    REGISTER_MESSAGE(HelpTopicCommand);
    REGISTER_MESSAGE(HelpTopicsCommand);
    REGISTER_MESSAGE(HelpUpdateCommand);
    REGISTER_MESSAGE(HelpUpgradeCommand);
    REGISTER_MESSAGE(HelpVersionCommand);
    REGISTER_MESSAGE(IllegalFeatures);
    REGISTER_MESSAGE(IllegalPlatformSpec);
    REGISTER_MESSAGE(IncorrectNumberOfArgs);
    REGISTER_MESSAGE(InfoSetEnvVar);
    REGISTER_MESSAGE(InstallingFromLocation);
    REGISTER_MESSAGE(InstallingPackage);
    REGISTER_MESSAGE(InstallPackageInstruction);
    REGISTER_MESSAGE(InstallRootDir);
    REGISTER_MESSAGE(InstallWithSystemManager);
    REGISTER_MESSAGE(InstallWithSystemManagerMono);
    REGISTER_MESSAGE(InstallWithSystemManagerPkg);
    REGISTER_MESSAGE(IntegrationFailed);
    REGISTER_MESSAGE(InvalidArgument);
    REGISTER_MESSAGE(InvalidArgumentRequiresAbsolutePath);
    REGISTER_MESSAGE(InvalidArgumentRequiresBaseUrl);
    REGISTER_MESSAGE(InvalidArgumentRequiresBaseUrlAndToken);
    REGISTER_MESSAGE(InvalidArgumentRequiresNoneArguments);
    REGISTER_MESSAGE(InvalidArgumentRequiresOneOrTwoArguments);
    REGISTER_MESSAGE(InvalidArgumentRequiresPathArgument);
    REGISTER_MESSAGE(InvalidArgumentRequiresPrefix);
    REGISTER_MESSAGE(InvalidArgumentRequiresSingleArgument);
    REGISTER_MESSAGE(InvalidArgumentRequiresSingleStringArgument);
    REGISTER_MESSAGE(InvalidArgumentRequiresSourceArgument);
    REGISTER_MESSAGE(InvalidArgumentRequiresTwoOrThreeArguments);
    REGISTER_MESSAGE(InvalidArgumentRequiresValidToken);
    REGISTER_MESSAGE(InvalidFormatString);
    REGISTER_MESSAGE(JsonErrorFailedToParse);
    REGISTER_MESSAGE(JsonErrorFailedToRead);
    REGISTER_MESSAGE(JsonErrorMustBeAnObject);
    REGISTER_MESSAGE(JsonSwitch);
    REGISTER_MESSAGE(LaunchingProgramFailed);
    REGISTER_MESSAGE(LicenseExpressionContainsExtraPlus);
    REGISTER_MESSAGE(LicenseExpressionContainsInvalidCharacter);
    REGISTER_MESSAGE(LicenseExpressionContainsUnicode);
    REGISTER_MESSAGE(LicenseExpressionDocumentRefUnsupported);
    REGISTER_MESSAGE(LicenseExpressionExpectCompoundFoundParen);
    REGISTER_MESSAGE(LicenseExpressionExpectCompoundFoundWith);
    REGISTER_MESSAGE(LicenseExpressionExpectCompoundFoundWord);
    REGISTER_MESSAGE(LicenseExpressionExpectCompoundOrWithFoundWord);
    REGISTER_MESSAGE(LicenseExpressionExpectExceptionFoundCompound);
    REGISTER_MESSAGE(LicenseExpressionExpectExceptionFoundEof);
    REGISTER_MESSAGE(LicenseExpressionExpectExceptionFoundParen);
    REGISTER_MESSAGE(LicenseExpressionExpectLicenseFoundCompound);
    REGISTER_MESSAGE(LicenseExpressionExpectLicenseFoundEof);
    REGISTER_MESSAGE(LicenseExpressionExpectLicenseFoundParen);
    REGISTER_MESSAGE(LicenseExpressionImbalancedParens);
    REGISTER_MESSAGE(LicenseExpressionUnknownException);
    REGISTER_MESSAGE(LicenseExpressionUnknownLicense);
    REGISTER_MESSAGE(LoadingCommunityTriplet);
    REGISTER_MESSAGE(LoadingDependencyInformation);
    REGISTER_MESSAGE(LoadingOverlayTriplet);
    REGISTER_MESSAGE(LocalizedMessageMustNotContainIndents);
    REGISTER_MESSAGE(LocalizedMessageMustNotEndWithNewline);
    REGISTER_MESSAGE(MissingExtension);
    REGISTER_MESSAGE(Missing7zHeader);
    REGISTER_MESSAGE(MonoInstructions);
    REGISTER_MESSAGE(MsiexecFailedToExtract);
<<<<<<< HEAD
    REGISTER_MESSAGE(NoArgumentsForOption);
=======
    REGISTER_MESSAGE(NewConfigurationAlreadyExists);
    REGISTER_MESSAGE(NewManifestAlreadyExists);
    REGISTER_MESSAGE(NewNameCannotBeEmpty);
    REGISTER_MESSAGE(NewOnlyOneVersionKind);
    REGISTER_MESSAGE(NewSpecifyNameVersionOrApplication);
    REGISTER_MESSAGE(NewVersionCannotBeEmpty);
>>>>>>> 1428a27a
    REGISTER_MESSAGE(NoLocalizationForMessages);
    REGISTER_MESSAGE(NoRegistryForPort);
    REGISTER_MESSAGE(NugetPackageFileSucceededButCreationFailed);
    REGISTER_MESSAGE(PackageFailedtWhileExtracting);
    REGISTER_MESSAGE(PackageRootDir);
    REGISTER_MESSAGE(PackingVendorFailed);
    REGISTER_MESSAGE(ParseControlErrorInfoInvalidFields);
    REGISTER_MESSAGE(ParseControlErrorInfoMissingFields);
    REGISTER_MESSAGE(ParseControlErrorInfoTypesEntry);
    REGISTER_MESSAGE(ParseControlErrorInfoWhileLoading);
    REGISTER_MESSAGE(ParseControlErrorInfoWrongTypeFields);
    REGISTER_MESSAGE(PortNotInBaseline);
    REGISTER_MESSAGE(PreviousIntegrationFileRemains);
    REGISTER_MESSAGE(ProcessorArchitectureMalformed);
    REGISTER_MESSAGE(ProcessorArchitectureMissing);
    REGISTER_MESSAGE(ProcessorArchitectureW6432Malformed);
    REGISTER_MESSAGE(ProgramReturnedNonzeroExitCode);
    REGISTER_MESSAGE(PushingVendorFailed);
    REGISTER_MESSAGE(ReplaceSecretsError);
    REGISTER_MESSAGE(RestoredPackage);
    REGISTER_MESSAGE(RestoredPackagesFromVendor);
    REGISTER_MESSAGE(ResultsHeader);
    REGISTER_MESSAGE(SettingEnvVar);
    REGISTER_MESSAGE(SourceFieldPortNameMismatch);
    REGISTER_MESSAGE(SpecifiedFeatureTurnedOff);
    REGISTER_MESSAGE(SpecifyDirectoriesContaining);
    REGISTER_MESSAGE(SpecifyDirectoriesWhenSearching);
    REGISTER_MESSAGE(SpecifyHostArch);
    REGISTER_MESSAGE(SpecifyTargetArch);
    REGISTER_MESSAGE(StoredBinaryCache);
    REGISTER_MESSAGE(SuggestStartingBashShell);
    REGISTER_MESSAGE(SystemApiErrorMessage);
    REGISTER_MESSAGE(ToolFetchFailed);
    REGISTER_MESSAGE(ToolInWin10);
    REGISTER_MESSAGE(TwoFeatureFlagsSpecified);
    REGISTER_MESSAGE(UnexpectedErrorDuringBulkDownload);
    REGISTER_MESSAGE(UnexpectedExtension);
    REGISTER_MESSAGE(UnexpectedFormat);
    REGISTER_MESSAGE(UnexpectedToolOutput);
    REGISTER_MESSAGE(UnknownBaselineFileContent);
    REGISTER_MESSAGE(UnknownBinaryProviderType);
    REGISTER_MESSAGE(UnknownOptions);
    REGISTER_MESSAGE(UnknownParameterForIntegrate);
    REGISTER_MESSAGE(UnknownTool);
    REGISTER_MESSAGE(UnknownVariablesInTemplate);
    REGISTER_MESSAGE(UnsupportedShortOptions);
    REGISTER_MESSAGE(UnsupportedSystemName);
    REGISTER_MESSAGE(UnsupportedToolchain);
    REGISTER_MESSAGE(UpdateBaselineAddBaselineNoManifest);
    REGISTER_MESSAGE(UpdateBaselineLocalGitError);
    REGISTER_MESSAGE(UpdateBaselineNoConfiguration);
    REGISTER_MESSAGE(UpdateBaselineNoExistingBuiltinBaseline);
    REGISTER_MESSAGE(UpdateBaselineNoUpdate);
    REGISTER_MESSAGE(UpdateBaselineRemoteGitError);
    REGISTER_MESSAGE(UpdateBaselineUpdatedBaseline);
    REGISTER_MESSAGE(UploadedBinaries);
    REGISTER_MESSAGE(UploadedPackagesToVendor);
    REGISTER_MESSAGE(UploadingBinariesToVendor);
    REGISTER_MESSAGE(UploadingBinariesUsingVendor);
    REGISTER_MESSAGE(UseEnvVar);
    REGISTER_MESSAGE(UserWideIntegrationDeleted);
    REGISTER_MESSAGE(UserWideIntegrationRemoved);
    REGISTER_MESSAGE(UsingCommunityTriplet);
    REGISTER_MESSAGE(UsingManifestAt);
    REGISTER_MESSAGE(VcpkgCeIsExperimental);
    REGISTER_MESSAGE(VcpkgCompletion);
    REGISTER_MESSAGE(VcpkgDisallowedClassicMode);
    REGISTER_MESSAGE(VcpkgHasCrashed);
    REGISTER_MESSAGE(VcpkgInvalidCommand);
    REGISTER_MESSAGE(VcpkgRootsDir);
    REGISTER_MESSAGE(VcpkgSendMetricsButDisabled);
    REGISTER_MESSAGE(VersionCommandHeader);
    REGISTER_MESSAGE(VersionConstraintViolated);
    REGISTER_MESSAGE(VersionInvalidDate);
    REGISTER_MESSAGE(VersionInvalidRelaxed);
    REGISTER_MESSAGE(VersionInvalidSemver);
    REGISTER_MESSAGE(VersionSpecMismatch);
    REGISTER_MESSAGE(VSExaminedInstances);
    REGISTER_MESSAGE(VSExaminedPaths);
    REGISTER_MESSAGE(VSNoInstances);
    REGISTER_MESSAGE(WaitingForChildrenToExit);
    REGISTER_MESSAGE(WaitingToTakeFilesystemLock);
    REGISTER_MESSAGE(WarningMessageMustUsePrintWarning);
    REGISTER_MESSAGE(WarningsTreatedAsErrors);
}<|MERGE_RESOLUTION|>--- conflicted
+++ resolved
@@ -627,16 +627,13 @@
     REGISTER_MESSAGE(Missing7zHeader);
     REGISTER_MESSAGE(MonoInstructions);
     REGISTER_MESSAGE(MsiexecFailedToExtract);
-<<<<<<< HEAD
-    REGISTER_MESSAGE(NoArgumentsForOption);
-=======
     REGISTER_MESSAGE(NewConfigurationAlreadyExists);
     REGISTER_MESSAGE(NewManifestAlreadyExists);
     REGISTER_MESSAGE(NewNameCannotBeEmpty);
     REGISTER_MESSAGE(NewOnlyOneVersionKind);
     REGISTER_MESSAGE(NewSpecifyNameVersionOrApplication);
     REGISTER_MESSAGE(NewVersionCannotBeEmpty);
->>>>>>> 1428a27a
+    REGISTER_MESSAGE(NoArgumentsForOption);
     REGISTER_MESSAGE(NoLocalizationForMessages);
     REGISTER_MESSAGE(NoRegistryForPort);
     REGISTER_MESSAGE(NugetPackageFileSucceededButCreationFailed);
