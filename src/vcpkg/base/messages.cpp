#include <vcpkg/base/json.h>
#include <vcpkg/base/messages.h>
#include <vcpkg/base/system.debug.h>

using namespace vcpkg;

namespace vcpkg::msg
{
    REGISTER_MESSAGE(SeeURL);
    REGISTER_MESSAGE(NoteMessage);
    REGISTER_MESSAGE(WarningMessage);
    REGISTER_MESSAGE(ErrorMessage);
    REGISTER_MESSAGE(InternalErrorMessage);
    REGISTER_MESSAGE(InternalErrorMessageContact);
    REGISTER_MESSAGE(BothYesAndNoOptionSpecifiedError);

    // basic implementation - the write_unlocalized_text_to_stdout
#if defined(_WIN32)
    static bool is_console(HANDLE h)
    {
        DWORD mode = 0;
        // GetConsoleMode succeeds iff `h` is a console
        // we do not actually care about the mode of the console
        return GetConsoleMode(h, &mode);
    }

    static void check_write(BOOL success)
    {
        if (!success)
        {
            ::fwprintf(stderr, L"[DEBUG] Failed to write to stdout: %lu\n", GetLastError());
            std::abort();
        }
    }
    static DWORD size_to_write(::size_t size) { return size > MAXDWORD ? MAXDWORD : static_cast<DWORD>(size); }

    static void write_unlocalized_text_impl(Color c, StringView sv, HANDLE the_handle, bool is_console)
    {
        if (sv.empty()) return;

        if (is_console)
        {
            WORD original_color = 0;
            if (c != Color::none)
            {
                CONSOLE_SCREEN_BUFFER_INFO console_screen_buffer_info{};
                ::GetConsoleScreenBufferInfo(the_handle, &console_screen_buffer_info);
                original_color = console_screen_buffer_info.wAttributes;
                ::SetConsoleTextAttribute(the_handle, static_cast<WORD>(c) | (original_color & 0xF0));
            }

            auto as_wstr = Strings::to_utf16(sv);

            const wchar_t* pointer = as_wstr.data();
            ::size_t size = as_wstr.size();

            while (size != 0)
            {
                DWORD written = 0;
                check_write(::WriteConsoleW(the_handle, pointer, size_to_write(size), &written, nullptr));
                pointer += written;
                size -= written;
            }

            if (c != Color::none)
            {
                ::SetConsoleTextAttribute(the_handle, original_color);
            }
        }
        else
        {
            const char* pointer = sv.data();
            ::size_t size = sv.size();

            while (size != 0)
            {
                DWORD written = 0;
                check_write(::WriteFile(the_handle, pointer, size_to_write(size), &written, nullptr));
                pointer += written;
                size -= written;
            }
        }
    }

    void write_unlocalized_text_to_stdout(Color c, StringView sv)
    {
        static const HANDLE stdout_handle = ::GetStdHandle(STD_OUTPUT_HANDLE);
        static const bool stdout_is_console = is_console(stdout_handle);
        return write_unlocalized_text_impl(c, sv, stdout_handle, stdout_is_console);
    }

    void write_unlocalized_text_to_stderr(Color c, StringView sv)
    {
        static const HANDLE stderr_handle = ::GetStdHandle(STD_ERROR_HANDLE);
        static const bool stderr_is_console = is_console(stderr_handle);
        return write_unlocalized_text_impl(c, sv, stderr_handle, stderr_is_console);
    }
#else
    static void write_all(const char* ptr, size_t to_write, int fd)
    {
        while (to_write != 0)
        {
            auto written = ::write(fd, ptr, to_write);
            if (written == -1)
            {
                ::fprintf(stderr, "[DEBUG] Failed to print to stdout: %d\n", errno);
                std::abort();
            }
            ptr += written;
            to_write -= written;
        }
    }

    static void write_unlocalized_text_impl(Color c, StringView sv, int fd, bool is_a_tty)
    {
        static constexpr char reset_color_sequence[] = {'\033', '[', '0', 'm'};

        if (sv.empty()) return;

        bool reset_color = false;
        if (is_a_tty && c != Color::none)
        {
            reset_color = true;

            const char set_color_sequence[] = {'\033', '[', '9', static_cast<char>(c), 'm'};
            write_all(set_color_sequence, sizeof(set_color_sequence), fd);
        }

        write_all(sv.data(), sv.size(), fd);

        if (reset_color)
        {
            write_all(reset_color_sequence, sizeof(reset_color_sequence), fd);
        }
    }

    void write_unlocalized_text_to_stdout(Color c, StringView sv)
    {
        static bool is_a_tty = ::isatty(STDOUT_FILENO);
        return write_unlocalized_text_impl(c, sv, STDOUT_FILENO, is_a_tty);
    }

    void write_unlocalized_text_to_stderr(Color c, StringView sv)
    {
        static bool is_a_tty = ::isatty(STDERR_FILENO);
        return write_unlocalized_text_impl(c, sv, STDERR_FILENO, is_a_tty);
    }
#endif

    namespace
    {
        struct Messages
        {
            // this is basically a SoA - each index is:
            // {
            //   name
            //   default_string
            //   localization_comment
            //   localized_string
            // }
            // requires: names.size() == default_strings.size() == localized_strings.size()
            std::vector<StringLiteral> names;
            std::vector<StringLiteral> default_strings;     // const after startup
            std::vector<std::string> localization_comments; // const after startup

            bool initialized = false;
            std::vector<std::string> localized_strings;
        };

        // to avoid static initialization order issues,
        // everything that needs the messages needs to get it from this function
        Messages& messages()
        {
            static Messages m;
            return m;
        }
    }

    void threadunsafe_initialize_context()
    {
        Messages& m = messages();
        if (m.initialized)
        {
            write_unlocalized_text_to_stdout(
                Color::error, "double-initialized message context; this is a very serious bug in vcpkg\n");
            Checks::exit_fail(VCPKG_LINE_INFO);
        }
        m.localized_strings.resize(m.names.size());
        m.initialized = true;

        std::set<StringLiteral, std::less<>> names_set(m.names.begin(), m.names.end());
        if (names_set.size() < m.names.size())
        {
            // This will not trigger on any correct code path, so it's fine to use a naive O(n^2)
            for (size_t i = 0; i < m.names.size() - 1; ++i)
            {
                for (size_t j = i + 1; j < m.names.size(); ++j)
                {
                    if (m.names[i] == m.names[j])
                    {
                        write_unlocalized_text_to_stdout(
                            Color::error,
                            fmt::format("INTERNAL ERROR: localization message '{}' has been declared multiple times\n",
                                        m.names[i]));
                        write_unlocalized_text_to_stdout(Color::error, fmt::format("INTERNAL ERROR: first message:\n"));
                        write_unlocalized_text_to_stdout(Color::none, m.default_strings[i]);
                        write_unlocalized_text_to_stdout(Color::error,
                                                         fmt::format("\nINTERNAL ERROR: second message:\n"));
                        write_unlocalized_text_to_stdout(Color::none, m.default_strings[j]);
                        write_unlocalized_text_to_stdout(Color::none, "\n");
                        ::abort();
                    }
                }
            }
            Checks::unreachable(VCPKG_LINE_INFO);
        }
    }
    static void load_from_message_map(const Json::Object& message_map)
    {
        Messages& m = messages();
        std::vector<std::string> names_without_localization;

        for (::size_t index = 0; index < m.names.size(); ++index)
        {
            const auto& name = m.names[index];
            if (auto p = message_map.get(m.names[index]))
            {
                m.localized_strings[index] = p->string(VCPKG_LINE_INFO).to_string();
            }
            else if (Debug::g_debugging)
            {
                // we only want to print these in debug
                names_without_localization.emplace_back(name);
            }
        }

        if (!names_without_localization.empty())
        {
            println(Color::warning, msgNoLocalizationForMessages);
            for (const auto& name : names_without_localization)
            {
                write_unlocalized_text_to_stdout(Color::warning, fmt::format("    - {}\n", name));
            }
        }
    }

    static std::string locale_file_name(StringView language)
    {
        std::string filename = "messages.";
        filename.append(language.begin(), language.end()).append(".json");
        return filename;
    }

    void threadunsafe_initialize_context(const Filesystem& fs, StringView language, const Path& locale_base)
    {
        threadunsafe_initialize_context();

        auto path_to_locale = locale_base / locale_file_name(language);

        auto message_map = Json::parse_file(VCPKG_LINE_INFO, fs, path_to_locale);
        if (!message_map.first.is_object())
        {
            write_unlocalized_text_to_stdout(
                Color::error,
                fmt::format("Invalid locale file '{}' - locale file must be an object.\n", path_to_locale));
            Checks::exit_fail(VCPKG_LINE_INFO);
        }

        load_from_message_map(message_map.first.object(VCPKG_LINE_INFO));
    }

    ::size_t detail::number_of_messages() { return messages().names.size(); }

    std::string detail::format_examples_for_args(StringView extra_comment,
                                                 const detail::FormatArgAbi* args,
                                                 std::size_t arg_count)
    {
        std::vector<std::string> blocks;
        if (!extra_comment.empty())
        {
            blocks.emplace_back(extra_comment.data(), extra_comment.size());
        }

        for (std::size_t idx = 0; idx < arg_count; ++idx)
        {
            auto& arg = args[idx];
            if (arg.example[0] != '\0')
            {
                blocks.emplace_back(fmt::format("An example of {{{}}} is {}.", arg.name, arg.example));
            }
        }

        return Strings::join(" ", blocks);
    }

    ::size_t detail::startup_register_message(StringLiteral name, StringLiteral format_string, std::string&& comment)
    {
        Messages& m = messages();
        const auto res = m.names.size();
        m.names.push_back(name);
        m.default_strings.push_back(format_string);
        m.localization_comments.push_back(std::move(comment));
        return res;
    }

    StringView detail::get_format_string(::size_t index)
    {
        Messages& m = messages();
        Checks::check_exit(VCPKG_LINE_INFO, m.localized_strings.size() == m.default_strings.size());
        Checks::check_exit(VCPKG_LINE_INFO, index < m.default_strings.size());
        const auto& localized = m.localized_strings[index];
        if (localized.empty())
        {
            return m.default_strings[index];
        }
        else
        {
            return localized;
        }
    }
    StringView detail::get_message_name(::size_t index)
    {
        Messages& m = messages();
        Checks::check_exit(VCPKG_LINE_INFO, index < m.names.size());
        return m.names[index];
    }
    StringView detail::get_default_format_string(::size_t index)
    {
        Messages& m = messages();
        Checks::check_exit(VCPKG_LINE_INFO, index < m.default_strings.size());
        return m.default_strings[index];
    }
    StringView detail::get_localization_comment(::size_t index)
    {
        Messages& m = messages();
        Checks::check_exit(VCPKG_LINE_INFO, index < m.localization_comments.size());
        return m.localization_comments[index];
    }

    LocalizedString detail::internal_vformat(::size_t index, fmt::format_args args)
    {
        auto fmt_string = get_format_string(index);
        try
        {
            return LocalizedString::from_raw(fmt::vformat({fmt_string.data(), fmt_string.size()}, args));
        }
        catch (...)
        {
            auto default_format_string = get_default_format_string(index);
            try
            {
                return LocalizedString::from_raw(
                    fmt::vformat({default_format_string.data(), default_format_string.size()}, args));
            }
            catch (...)
            {
                ::fprintf(stderr,
                          "INTERNAL ERROR: failed to format default format string for index %zu\nformat string: %.*s\n",
                          index,
                          (int)default_format_string.size(),
                          default_format_string.data());
                Checks::exit_fail(VCPKG_LINE_INFO);
            }
        }
    }

    void println_warning(const LocalizedString& s)
    {
        print(Color::warning, format(msgWarningMessage).append(s).append_raw('\n'));
    }

    void println_error(const LocalizedString& s)
    {
        print(Color::error, format(msgErrorMessage).append(s).append_raw('\n'));
    }
}

namespace
{
    struct NullMessageSink : MessageSink
    {
        virtual void print(Color, StringView) override { }
    };

    NullMessageSink null_sink_instance;

    struct StdOutMessageSink : MessageSink
    {
        virtual void print(Color c, StringView sv) override { msg::write_unlocalized_text_to_stdout(c, sv); }
    };

    StdOutMessageSink stdout_sink_instance;

    struct StdErrMessageSink : MessageSink
    {
        virtual void print(Color c, StringView sv) override { msg::write_unlocalized_text_to_stderr(c, sv); }
    };

    StdErrMessageSink stderr_sink_instance;
}

namespace vcpkg
{
    MessageSink& null_sink = null_sink_instance;
    MessageSink& stdout_sink = stdout_sink_instance;
    MessageSink& stderr_sink = stderr_sink_instance;

    REGISTER_MESSAGE(AddArtifactOnlyOne);
    REGISTER_MESSAGE(AddFirstArgument);
    REGISTER_MESSAGE(AddPortRequiresManifest);
    REGISTER_MESSAGE(AddPortSucceeded);
    REGISTER_MESSAGE(AddTripletExpressionNotAllowed);
    REGISTER_MESSAGE(AddVersionAddedVersionToFile);
    REGISTER_MESSAGE(AddVersionCommitChangesReminder);
    REGISTER_MESSAGE(AddVersionCommitResultReminder);
    REGISTER_MESSAGE(AddVersionDetectLocalChangesError);
    REGISTER_MESSAGE(AddVersionFileNotFound);
    REGISTER_MESSAGE(AddVersionFormatPortSuggestion);
    REGISTER_MESSAGE(AddVersionIgnoringOptionAll);
    REGISTER_MESSAGE(AddVersionLoadPortFailed);
    REGISTER_MESSAGE(AddVersionNewFile);
    REGISTER_MESSAGE(AddVersionNewShaIs);
    REGISTER_MESSAGE(AddVersionNoFilesUpdated);
    REGISTER_MESSAGE(AddVersionNoFilesUpdatedForPort);
    REGISTER_MESSAGE(AddVersionNoGitSha);
    REGISTER_MESSAGE(AddVersionOldShaIs);
    REGISTER_MESSAGE(AddVersionOverwriteOptionSuggestion);
    REGISTER_MESSAGE(AddVersionPortDoesNotExist);
    REGISTER_MESSAGE(AddVersionPortFilesShaChanged);
    REGISTER_MESSAGE(AddVersionPortFilesShaUnchanged);
    REGISTER_MESSAGE(AddVersionPortHasImproperFormat);
    REGISTER_MESSAGE(AddVersionSuggestNewVersionScheme);
    REGISTER_MESSAGE(AddVersionUnableToParseVersionsFile);
    REGISTER_MESSAGE(AddVersionUncommittedChanges);
    REGISTER_MESSAGE(AddVersionUpdateVersionReminder);
    REGISTER_MESSAGE(AddVersionUseOptionAll);
    REGISTER_MESSAGE(AddVersionVersionAlreadyInFile);
    REGISTER_MESSAGE(AddVersionVersionIs);
    REGISTER_MESSAGE(AllFormatArgsRawArgument);
    REGISTER_MESSAGE(AllFormatArgsUnbalancedBraces);
    REGISTER_MESSAGE(AlreadyInstalled);
    REGISTER_MESSAGE(AlreadyInstalledNotHead);
    REGISTER_MESSAGE(AnotherInstallationInProgress);
    REGISTER_MESSAGE(AssetSourcesArg);
    REGISTER_MESSAGE(AttemptingToFetchPackagesFromVendor);
    REGISTER_MESSAGE(AuthenticationMayRequireManualAction);
    REGISTER_MESSAGE(AutoSettingEnvVar);
    REGISTER_MESSAGE(BinarySourcesArg);
    REGISTER_MESSAGE(BuildAlreadyInstalled);
    REGISTER_MESSAGE(BuildDependenciesMissing);
    REGISTER_MESSAGE(BuildingFromHead);
    REGISTER_MESSAGE(BuildingPackage);
    REGISTER_MESSAGE(BuildingPackageFailed);
    REGISTER_MESSAGE(BuildingPackageFailedDueToMissingDeps);
    REGISTER_MESSAGE(BuildResultBuildFailed);
    REGISTER_MESSAGE(BuildResultCacheMissing);
    REGISTER_MESSAGE(BuildResultCascadeDueToMissingDependencies);
    REGISTER_MESSAGE(BuildResultDownloaded);
    REGISTER_MESSAGE(BuildResultExcluded);
    REGISTER_MESSAGE(BuildResultFileConflicts);
    REGISTER_MESSAGE(BuildResultPostBuildChecksFailed);
    REGISTER_MESSAGE(BuildResultRemoved);
    REGISTER_MESSAGE(BuildResultSucceeded);
    REGISTER_MESSAGE(BuildResultSummaryHeader);
    REGISTER_MESSAGE(BuildResultSummaryLine);
    REGISTER_MESSAGE(BuildTreesRootDir);
    REGISTER_MESSAGE(BuildTroubleshootingMessage1);
    REGISTER_MESSAGE(BuildTroubleshootingMessage2);
    REGISTER_MESSAGE(BuildTroubleshootingMessage3);
    REGISTER_MESSAGE(BuildTroubleshootingMessage4);
    REGISTER_MESSAGE(ChecksFailedCheck);
    REGISTER_MESSAGE(ChecksUnreachableCode);
    REGISTER_MESSAGE(ChecksUpdateVcpkg);
    REGISTER_MESSAGE(CiBaselineAllowUnexpectedPassingRequiresBaseline);
    REGISTER_MESSAGE(CiBaselineDisallowedCascade);
    REGISTER_MESSAGE(CiBaselineRegression);
    REGISTER_MESSAGE(CiBaselineRegressionHeader);
    REGISTER_MESSAGE(CiBaselineUnexpectedPass);
    REGISTER_MESSAGE(CmakeTargetsExcluded);
    REGISTER_MESSAGE(CMakeTargetsUsage);
    REGISTER_MESSAGE(CMakeTargetsUsageHeuristicMessage);
    REGISTER_MESSAGE(CommandFailed);
    REGISTER_MESSAGE(CompressFolderFailed);
    REGISTER_MESSAGE(ConflictingValuesForOption);
    REGISTER_MESSAGE(CouldNotDeduceNugetIdAndVersion);
    REGISTER_MESSAGE(CurlReportedUnexpectedResults);
    REGISTER_MESSAGE(DefaultFlag);
    REGISTER_MESSAGE(DefaultPathToBinaries);
    REGISTER_MESSAGE(DetectCompilerHash);
    REGISTER_MESSAGE(DownloadAvailable);
    REGISTER_MESSAGE(DownloadedSources);
    REGISTER_MESSAGE(DownloadingVcpkgCeBundle);
    REGISTER_MESSAGE(DownloadingVcpkgCeBundleLatest);
    REGISTER_MESSAGE(DownloadRootsDir);
    REGISTER_MESSAGE(DuplicateCommandOption);
    REGISTER_MESSAGE(DuplicateOptions);
    REGISTER_MESSAGE(EmptyArg);
    REGISTER_MESSAGE(EmptyLicenseExpression);
    REGISTER_MESSAGE(EnvStrFailedToExtract);
    REGISTER_MESSAGE(ErrorDetectingCompilerInfo);
    REGISTER_MESSAGE(ErrorIndividualPackagesUnsupported);
    REGISTER_MESSAGE(ErrorInvalidClassicModeOption);
    REGISTER_MESSAGE(ErrorInvalidManifestModeOption);
    REGISTER_MESSAGE(ErrorMessageMustUsePrintError);
    REGISTER_MESSAGE(ErrorMissingVcpkgRoot);
    REGISTER_MESSAGE(ErrorNoVSInstance);
    REGISTER_MESSAGE(ErrorNoVSInstanceAt);
    REGISTER_MESSAGE(ErrorNoVSInstanceFullVersion);
    REGISTER_MESSAGE(ErrorNoVSInstanceVersion);
    REGISTER_MESSAGE(ErrorRequireBaseline);
    REGISTER_MESSAGE(ErrorRequirePackagesList);
    REGISTER_MESSAGE(ErrorUnableToDetectCompilerInfo);
    REGISTER_MESSAGE(ErrorVcvarsUnsupported);
    REGISTER_MESSAGE(ErrorVsCodeNotFound);
    REGISTER_MESSAGE(ErrorVsCodeNotFoundPathExamined);
    REGISTER_MESSAGE(ExcludedPackage);
    REGISTER_MESSAGE(ExpectedCharacterHere);
    REGISTER_MESSAGE(ExpectedFailOrSkip);
    REGISTER_MESSAGE(ExpectedPortName);
    REGISTER_MESSAGE(ExpectedTripletName);
<<<<<<< HEAD
    REGISTER_MESSAGE(ExpectedValueForOption);
    REGISTER_MESSAGE(ExtendedDocumentationAtUrl);
=======
    REGISTER_MESSAGE(ExtendedDocumenationAtUrl);
    REGISTER_MESSAGE(FailedToExtract);
    REGISTER_MESSAGE(FailedToParseCMakeConsoleOut);
>>>>>>> f9bab011
    REGISTER_MESSAGE(FailedToProvisionCe);
    REGISTER_MESSAGE(FailedToRunToolToDetermineVersion);
    REGISTER_MESSAGE(FailedToStoreBackToMirror);
    REGISTER_MESSAGE(FailedToStoreBinaryCache);
    REGISTER_MESSAGE(FailedVendorAuthentication);
    REGISTER_MESSAGE(ForceSystemBinariesOnWeirdPlatforms);
    REGISTER_MESSAGE(FormattedParseMessageExpression);
    REGISTER_MESSAGE(GenerateMsgErrorParsingFormatArgs);
    REGISTER_MESSAGE(GenerateMsgIncorrectComment);
    REGISTER_MESSAGE(GenerateMsgNoArgumentValue);
    REGISTER_MESSAGE(GenerateMsgNoCommentValue);
    REGISTER_MESSAGE(GitCommandFailed);
    REGISTER_MESSAGE(GitStatusOutputExpectedFileName);
    REGISTER_MESSAGE(GitStatusOutputExpectedNewLine);
    REGISTER_MESSAGE(GitStatusOutputExpectedRenameOrNewline);
    REGISTER_MESSAGE(GitStatusUnknownFileStatus);
    REGISTER_MESSAGE(GitUnexpectedCommandOutput);
    REGISTER_MESSAGE(HashFileFailureToRead);
    REGISTER_MESSAGE(HeaderOnlyUsage);
    REGISTER_MESSAGE(HelpContactCommand);
    REGISTER_MESSAGE(HelpCreateCommand);
    REGISTER_MESSAGE(HelpDependInfoCommand);
    REGISTER_MESSAGE(HelpEditCommand);
    REGISTER_MESSAGE(HelpEnvCommand);
    REGISTER_MESSAGE(HelpExampleCommand);
    REGISTER_MESSAGE(HelpExportCommand);
    REGISTER_MESSAGE(HelpFormatManifestCommand);
    REGISTER_MESSAGE(HelpHashCommand);
    REGISTER_MESSAGE(HelpHistoryCommand);
    REGISTER_MESSAGE(HelpInitializeRegistryCommand);
    REGISTER_MESSAGE(HelpInstallCommand);
    REGISTER_MESSAGE(HelpListCommand);
    REGISTER_MESSAGE(HelpOwnsCommand);
    REGISTER_MESSAGE(HelpRemoveCommand);
    REGISTER_MESSAGE(HelpRemoveOutdatedCommand);
    REGISTER_MESSAGE(HelpResponseFileCommand);
    REGISTER_MESSAGE(HelpSearchCommand);
    REGISTER_MESSAGE(HelpTopicCommand);
    REGISTER_MESSAGE(HelpTopicsCommand);
    REGISTER_MESSAGE(HelpUpdateCommand);
    REGISTER_MESSAGE(HelpUpgradeCommand);
    REGISTER_MESSAGE(HelpVersionCommand);
    REGISTER_MESSAGE(IllegalFeatures);
    REGISTER_MESSAGE(IllegalPlatformSpec);
    REGISTER_MESSAGE(IncorrectNumberOfArgs);
    REGISTER_MESSAGE(InfoSetEnvVar);
    REGISTER_MESSAGE(InstallingFromLocation);
    REGISTER_MESSAGE(InstallingPackage);
    REGISTER_MESSAGE(InstallRootDir);
    REGISTER_MESSAGE(InstallWithSystemManager);
    REGISTER_MESSAGE(InstallWithSystemManagerMono);
    REGISTER_MESSAGE(InstallWithSystemManagerPkg);
    REGISTER_MESSAGE(InvalidArgument);
    REGISTER_MESSAGE(InvalidArgumentRequiresAbsolutePath);
    REGISTER_MESSAGE(InvalidArgumentRequiresBaseUrl);
    REGISTER_MESSAGE(InvalidArgumentRequiresBaseUrlAndToken);
    REGISTER_MESSAGE(InvalidArgumentRequiresNoneArguments);
    REGISTER_MESSAGE(InvalidArgumentRequiresOneOrTwoArguments);
    REGISTER_MESSAGE(InvalidArgumentRequiresPathArgument);
    REGISTER_MESSAGE(InvalidArgumentRequiresPrefix);
    REGISTER_MESSAGE(InvalidArgumentRequiresSingleArgument);
    REGISTER_MESSAGE(InvalidArgumentRequiresSingleStringArgument);
    REGISTER_MESSAGE(InvalidArgumentRequiresSourceArgument);
    REGISTER_MESSAGE(InvalidArgumentRequiresTwoOrThreeArguments);
    REGISTER_MESSAGE(InvalidArgumentRequiresValidToken);
    REGISTER_MESSAGE(InvalidFormatString);
    REGISTER_MESSAGE(JsonErrorFailedToParse);
    REGISTER_MESSAGE(JsonErrorFailedToRead);
    REGISTER_MESSAGE(JsonErrorMustBeAnObject);
    REGISTER_MESSAGE(JsonSwitch);
    REGISTER_MESSAGE(LaunchingProgramFailed);
    REGISTER_MESSAGE(LicenseExpressionContainsExtraPlus);
    REGISTER_MESSAGE(LicenseExpressionContainsInvalidCharacter);
    REGISTER_MESSAGE(LicenseExpressionContainsUnicode);
    REGISTER_MESSAGE(LicenseExpressionDocumentRefUnsupported);
    REGISTER_MESSAGE(LicenseExpressionExpectCompoundFoundParen);
    REGISTER_MESSAGE(LicenseExpressionExpectCompoundFoundWith);
    REGISTER_MESSAGE(LicenseExpressionExpectCompoundFoundWord);
    REGISTER_MESSAGE(LicenseExpressionExpectCompoundOrWithFoundWord);
    REGISTER_MESSAGE(LicenseExpressionExpectExceptionFoundCompound);
    REGISTER_MESSAGE(LicenseExpressionExpectExceptionFoundEof);
    REGISTER_MESSAGE(LicenseExpressionExpectExceptionFoundParen);
    REGISTER_MESSAGE(LicenseExpressionExpectLicenseFoundCompound);
    REGISTER_MESSAGE(LicenseExpressionExpectLicenseFoundEof);
    REGISTER_MESSAGE(LicenseExpressionExpectLicenseFoundParen);
    REGISTER_MESSAGE(LicenseExpressionImbalancedParens);
    REGISTER_MESSAGE(LicenseExpressionUnknownException);
    REGISTER_MESSAGE(LicenseExpressionUnknownLicense);
    REGISTER_MESSAGE(LoadingCommunityTriplet);
    REGISTER_MESSAGE(LoadingDependencyInformation);
    REGISTER_MESSAGE(LoadingOverlayTriplet);
    REGISTER_MESSAGE(LocalizedMessageMustNotContainIndents);
    REGISTER_MESSAGE(LocalizedMessageMustNotEndWithNewline);
    REGISTER_MESSAGE(MissingExtension);
    REGISTER_MESSAGE(Missing7zHeader);
    REGISTER_MESSAGE(MonoInstructions);
    REGISTER_MESSAGE(MsiexecFailedToExtract);
    REGISTER_MESSAGE(NoArgumentsForOption);
    REGISTER_MESSAGE(NoLocalizationForMessages);
    REGISTER_MESSAGE(NoRegistryForPort);
<<<<<<< HEAD
    REGISTER_MESSAGE(PackageRootDir);
=======
    REGISTER_MESSAGE(PackageFailedtWhileExtracting);
>>>>>>> f9bab011
    REGISTER_MESSAGE(PackingVendorFailed);
    REGISTER_MESSAGE(ParseControlErrorInfoInvalidFields);
    REGISTER_MESSAGE(ParseControlErrorInfoMissingFields);
    REGISTER_MESSAGE(ParseControlErrorInfoTypesEntry);
    REGISTER_MESSAGE(ParseControlErrorInfoWhileLoading);
    REGISTER_MESSAGE(ParseControlErrorInfoWrongTypeFields);
    REGISTER_MESSAGE(PortNotInBaseline);
    REGISTER_MESSAGE(ProcessorArchitectureMalformed);
    REGISTER_MESSAGE(ProcessorArchitectureMissing);
    REGISTER_MESSAGE(ProcessorArchitectureW6432Malformed);
    REGISTER_MESSAGE(ProgramReturnedNonzeroExitCode);
    REGISTER_MESSAGE(PushingVendorFailed);
    REGISTER_MESSAGE(ReplaceSecretsError);
    REGISTER_MESSAGE(RestoredPackage);
    REGISTER_MESSAGE(RestoredPackagesFromVendor);
    REGISTER_MESSAGE(ResultsHeader);
    REGISTER_MESSAGE(SettingEnvVar);
    REGISTER_MESSAGE(SourceFieldPortNameMismatch);
    REGISTER_MESSAGE(SpecifiedFeatureTurnedOff);
    REGISTER_MESSAGE(SpecifyDirectoriesContaining);
    REGISTER_MESSAGE(SpecifyDirectoriesWhenSearching);
    REGISTER_MESSAGE(SpecifyHostArch);
    REGISTER_MESSAGE(SpecifyTargetArch);
    REGISTER_MESSAGE(StoredBinaryCache);
    REGISTER_MESSAGE(SystemApiErrorMessage);
    REGISTER_MESSAGE(ToolFetchFailed);
    REGISTER_MESSAGE(ToolInWin10);
    REGISTER_MESSAGE(TwoFeatureFlagsSpecified);
    REGISTER_MESSAGE(UnexpectedErrorDuringBulkDownload);
    REGISTER_MESSAGE(UnexpectedExtension);
    REGISTER_MESSAGE(UnexpectedFormat);
    REGISTER_MESSAGE(UnexpectedToolOutput);
    REGISTER_MESSAGE(UnknownBaselineFileContent);
    REGISTER_MESSAGE(UnknownBinaryProviderType);
    REGISTER_MESSAGE(UnknownOptions);
    REGISTER_MESSAGE(UnknownTool);
    REGISTER_MESSAGE(UnknownVariablesInTemplate);
    REGISTER_MESSAGE(UnsupportedShortOptions);
    REGISTER_MESSAGE(UnsupportedSystemName);
    REGISTER_MESSAGE(UnsupportedToolchain);
    REGISTER_MESSAGE(UpdateBaselineAddBaselineNoManifest);
    REGISTER_MESSAGE(UpdateBaselineLocalGitError);
    REGISTER_MESSAGE(UpdateBaselineNoConfiguration);
    REGISTER_MESSAGE(UpdateBaselineNoExistingBuiltinBaseline);
    REGISTER_MESSAGE(UpdateBaselineNoUpdate);
    REGISTER_MESSAGE(UpdateBaselineRemoteGitError);
    REGISTER_MESSAGE(UpdateBaselineUpdatedBaseline);
    REGISTER_MESSAGE(UploadedBinaries);
    REGISTER_MESSAGE(UploadedPackagesToVendor);
    REGISTER_MESSAGE(UploadingBinariesToVendor);
    REGISTER_MESSAGE(UploadingBinariesUsingVendor);
    REGISTER_MESSAGE(UseEnvVar);
    REGISTER_MESSAGE(UsingCommunityTriplet);
    REGISTER_MESSAGE(UsingManifestAt);
    REGISTER_MESSAGE(VcpkgCeIsExperimental);
    REGISTER_MESSAGE(VcpkgDisallowedClassicMode);
    REGISTER_MESSAGE(VcpkgHasCrashed);
    REGISTER_MESSAGE(VcpkgInvalidCommand);
    REGISTER_MESSAGE(VcpkgRootsDir);
    REGISTER_MESSAGE(VcpkgSendMetricsButDisabled);
    REGISTER_MESSAGE(VersionCommandHeader);
    REGISTER_MESSAGE(VersionConstraintViolated);
    REGISTER_MESSAGE(VersionInvalidDate);
    REGISTER_MESSAGE(VersionInvalidRelaxed);
    REGISTER_MESSAGE(VersionInvalidSemver);
    REGISTER_MESSAGE(VersionSpecMismatch);
    REGISTER_MESSAGE(VSExaminedInstances);
    REGISTER_MESSAGE(VSExaminedPaths);
    REGISTER_MESSAGE(VSNoInstances);
    REGISTER_MESSAGE(WaitingForChildrenToExit);
    REGISTER_MESSAGE(WaitingToTakeFilesystemLock);
    REGISTER_MESSAGE(WarningMessageMustUsePrintWarning);
    REGISTER_MESSAGE(WarningsTreatedAsErrors);
}<|MERGE_RESOLUTION|>--- conflicted
+++ resolved
@@ -518,14 +518,10 @@
     REGISTER_MESSAGE(ExpectedFailOrSkip);
     REGISTER_MESSAGE(ExpectedPortName);
     REGISTER_MESSAGE(ExpectedTripletName);
-<<<<<<< HEAD
     REGISTER_MESSAGE(ExpectedValueForOption);
-    REGISTER_MESSAGE(ExtendedDocumentationAtUrl);
-=======
     REGISTER_MESSAGE(ExtendedDocumenationAtUrl);
     REGISTER_MESSAGE(FailedToExtract);
     REGISTER_MESSAGE(FailedToParseCMakeConsoleOut);
->>>>>>> f9bab011
     REGISTER_MESSAGE(FailedToProvisionCe);
     REGISTER_MESSAGE(FailedToRunToolToDetermineVersion);
     REGISTER_MESSAGE(FailedToStoreBackToMirror);
@@ -626,11 +622,8 @@
     REGISTER_MESSAGE(NoArgumentsForOption);
     REGISTER_MESSAGE(NoLocalizationForMessages);
     REGISTER_MESSAGE(NoRegistryForPort);
-<<<<<<< HEAD
+    REGISTER_MESSAGE(PackageFailedtWhileExtracting);
     REGISTER_MESSAGE(PackageRootDir);
-=======
-    REGISTER_MESSAGE(PackageFailedtWhileExtracting);
->>>>>>> f9bab011
     REGISTER_MESSAGE(PackingVendorFailed);
     REGISTER_MESSAGE(ParseControlErrorInfoInvalidFields);
     REGISTER_MESSAGE(ParseControlErrorInfoMissingFields);
