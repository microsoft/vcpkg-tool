--- conflicted
+++ resolved
@@ -749,13 +749,10 @@
     REGISTER_MESSAGE(FileSeekFailed);
     REGISTER_MESSAGE(FilesExported);
     REGISTER_MESSAGE(FileSystemOperationFailed);
-<<<<<<< HEAD
-    REGISTER_MESSAGE(FolderNameMismatchedCasing);
-=======
     REGISTER_MESSAGE(FishCompletion);
     REGISTER_MESSAGE(FilesContainAbsolutePath1);
     REGISTER_MESSAGE(FilesContainAbsolutePath2);
->>>>>>> cbe70894
+    REGISTER_MESSAGE(FolderNameMismatchedCasing);
     REGISTER_MESSAGE(FollowingPackagesMissingControl);
     REGISTER_MESSAGE(FollowingPackagesNotInstalled);
     REGISTER_MESSAGE(FollowingPackagesUpgraded);
