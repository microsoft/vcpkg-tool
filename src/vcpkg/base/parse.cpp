#include <vcpkg/base/messages.h>
#include <vcpkg/base/parse.h>
#include <vcpkg/base/util.h>

#include <memory>
#include <utility>

namespace vcpkg
{
    static void advance_rowcol(char32_t ch, int& row, int& column)
    {
        if (row == 0 && column == 0)
        {
            return;
        }
        else if (row == 0 || column == 0)
        {
            Checks::unreachable(VCPKG_LINE_INFO);
        }

        if (ch == '\t')
        {
            column = ((column + 7) & ~7) + 1; // round to next 8-width tab stop
        }
        else if (ch == '\n')
        {
            row++;
            column = 1;
        }
        else
        {
            ++column;
        }
    }

    void append_caret_line(LocalizedString& res,
                           const Unicode::Utf8Decoder& cursor,
                           const Unicode::Utf8Decoder& start_of_line)
    {
        auto line_end = Util::find_if(cursor, ParserBase::is_lineend);
        StringView line = StringView{
            start_of_line.pointer_to_current(),
            line_end.pointer_to_current(),
        };

        LocalizedString line_prefix = msg::format(msgFormattedParseMessageExpressionPrefix);
        size_t line_prefix_space = 1; // for the space after the prefix
        for (char32_t ch : Unicode::Utf8Decoder(line_prefix))
        {
            line_prefix_space += 1 + Unicode::is_double_width_code_point(ch);
        }

        res.append_indent().append(line_prefix).append_raw(' ').append_raw(line).append_raw('\n');

        std::string caret_string;
        caret_string.append(line_prefix_space, ' ');
        // note *cursor is excluded because it is where the ^ goes
        for (auto it = start_of_line; it != cursor; ++it)
        {
            if (*it == '\t')
                caret_string.push_back('\t');
            else if (Unicode::is_double_width_code_point(*it))
                caret_string.append(2, ' ');
            else
                caret_string.push_back(' ');
        }

        caret_string.push_back('^');

        res.append_indent().append_raw(caret_string);
    }

    void append_caret_line(LocalizedString& res, const SourceLoc& loc)
    {
        append_caret_line(res, loc.it, loc.start_of_line);
    }

    void ParseMessages::exit_if_errors_or_warnings() const
    {
        for (const auto& line : m_lines)
        {
            line.print_to(out_sink);
        }

        if (!m_good)
        {
            if (m_error_count == 0)
            {
                DiagnosticLine{DiagKind::Error, msg::format(msgWarningsTreatedAsErrors)}.print_to(out_sink);
            }

            Checks::exit_fail(VCPKG_LINE_INFO);
        }
    }

    void ParseMessages::add_line(DiagnosticLine&& line)
    {
        switch (line.kind())
        {
            case DiagKind::Error: ++m_error_count; [[fallthrough]];
            case DiagKind::Warning: m_good = false; break;
            case DiagKind::None:
            case DiagKind::Message:
            case DiagKind::Note: break;
            default: Checks::unreachable(VCPKG_LINE_INFO);
        }

        m_lines.push_back(std::move(line));
    }

    LocalizedString ParseMessages::join() const
    {
        std::string combined_messages;
        auto first = m_lines.begin();
        const auto last = m_lines.end();
        if (first != last)
        {
            first->to_string(combined_messages);
            while (++first != last)
            {
                combined_messages.push_back('\n');
                first->to_string(combined_messages);
            }
        }

        return LocalizedString::from_raw(std::move(combined_messages));
    }

    ParserBase::ParserBase(StringView text, Optional<StringView> origin, TextRowCol init_rowcol)
        : m_it(text.begin(), text.end())
        , m_start_of_line(m_it)
        , m_row(init_rowcol.row)
        , m_column(init_rowcol.column)
        , m_text(text)
        , m_origin(origin)
    {
#ifndef NDEBUG
        if (auto check_origin = origin.get())
        {
            if (check_origin->empty())
            {
                Checks::unreachable(VCPKG_LINE_INFO, "origin should not be empty");
            }
        }
#endif
    }

    StringView ParserBase::skip_whitespace() { return match_while(is_whitespace); }
    StringView ParserBase::skip_tabs_spaces()
    {
        return match_while([](char32_t ch) { return ch == ' ' || ch == '\t'; });
    }

    void ParserBase::skip_to_eof() { m_it = m_it.end(); }
    void ParserBase::skip_newline()
    {
        if (cur() == '\r') next();
        if (cur() == '\n') next();
    }
    void ParserBase::skip_line()
    {
        match_until(is_lineend);
        skip_newline();
    }

    bool ParserBase::require_character(char ch)
    {
        if (static_cast<char32_t>(ch) == cur())
        {
            next();
            return false;
        }

        add_error(msg::format(msgExpectedCharacterHere, msg::expected = ch));
        return true;
    }

    bool ParserBase::require_text(StringLiteral text)
    {
        auto encoded = m_it;
        // check that the encoded stream matches the keyword:
        for (const char ch : text)
        {
            if (encoded.is_eof() || *encoded != static_cast<char32_t>(ch))
            {
                add_error(msg::format(msgExpectedTextHere, msg::expected = text));
                return false;
            }

            ++encoded;
        }

        // success
        m_it = encoded;
        if (m_column != 0)
        {
            m_column += static_cast<int>(text.size());
        }

        return true;
    }

    bool ParserBase::try_match_keyword(StringView keyword_content)
    {
        auto encoded = m_it;
        // check that the encoded stream matches the keyword:
        for (const char ch : keyword_content)
        {
            if (encoded.is_eof() || *encoded != static_cast<char32_t>(ch))
            {
                return false;
            }

            ++encoded;
        }

        // whole keyword matched, now check for a word boundary:
        if (!encoded.is_eof() && !is_whitespace(*encoded))
        {
            return false;
        }

        // success
        m_it = encoded;
        if (m_column != 0)
        {
            m_column += static_cast<int>(keyword_content.size());
        }

        return true;
    }

    char32_t ParserBase::next()
    {
        if (m_it == m_it.end())
        {
            return Unicode::end_of_file;
        }
        auto ch = *m_it;
        // See https://www.gnu.org/prep/standards/standards.html#Errors
        advance_rowcol(ch, m_row, m_column);

        ++m_it;
        if (ch == '\n')
        {
            m_start_of_line = m_it;
        }
        if (m_it != m_it.end() && Unicode::utf16_is_surrogate_code_point(*m_it))
        {
            m_it = m_it.end();
        }

        return cur();
    }

    std::string ParserBase::format_file_prefix(int row, int column) const
    {
        if (auto origin = m_origin.get())
        {
            if (row == 0 && column == 0)
            {
                return fmt::format("{}: ", *origin);
            }
            else
            {
                return fmt::format("{}:{}:{}: ", *origin, row, column);
            }
        }

        return std::string();
    }

    LocalizedString& ParserBase::create_error_impl(LocalizedString&& message, const SourceLoc& loc)
    {
        auto& res = m_messages.error.emplace();
        res.append_raw(format_file_prefix(loc.row, loc.column));
        res.append_raw(ErrorPrefix);
        res.append(message);
        res.append_raw('\n');
        append_caret_line(res, loc);
        return res;
    }

    void ParserBase::add_error(LocalizedString&& message) { return add_error(std::move(message), cur_loc()); }

    void ParserBase::add_error(LocalizedString&& message, const SourceLoc& loc)
    {
<<<<<<< HEAD
        // avoid cascading errors by only saving the first
        if (!m_messages.any_errors())
        {
            message.append_raw('\n');
            append_caret_line(message, loc);

            if (auto origin = m_origin.get())
            {
                m_messages.add_line(
                    DiagnosticLine{DiagKind::Error, *origin, TextRowCol{loc.row, loc.column}, std::move(message)});
            }
            else
            {
                m_messages.add_line(DiagnosticLine{DiagKind::Error, std::move(message)});
            }
=======
        if (!m_messages.error)
        {
            create_error_impl(std::move(message), loc);
        }

        // Avoid error loops by skipping to the end
        skip_to_eof();
    }

    void ParserBase::add_error(LocalizedString&& message, const SourceLoc& loc, const LocalizedString& additional_info)
    {
        if (!m_messages.error)
        {
            create_error_impl(std::move(message), loc).append_raw('\n').append(additional_info);
>>>>>>> 06438aa8
        }

        // Avoid error loops by skipping to the end
        skip_to_eof();
    }

    void ParserBase::add_warning(LocalizedString&& message) { add_warning(std::move(message), cur_loc()); }

    void ParserBase::add_warning(LocalizedString&& message, const SourceLoc& loc)
    {
        message.append_raw('\n');
        append_caret_line(message, loc);
        if (auto origin = m_origin.get())
        {
            m_messages.add_line(
                DiagnosticLine{DiagKind::Warning, *origin, TextRowCol{loc.row, loc.column}, std::move(message)});
        }
        else
        {
            m_messages.add_line(DiagnosticLine{DiagKind::Warning, std::move(message)});
        }
    }
}<|MERGE_RESOLUTION|>--- conflicted
+++ resolved
@@ -70,7 +70,7 @@
         res.append_indent().append_raw(caret_string);
     }
 
-    void append_caret_line(LocalizedString& res, const SourceLoc& loc)
+    static void append_caret_line(LocalizedString& res, const SourceLoc& loc)
     {
         append_caret_line(res, loc.it, loc.start_of_line);
     }
@@ -253,90 +253,46 @@
         return cur();
     }
 
-    std::string ParserBase::format_file_prefix(int row, int column) const
-    {
-        if (auto origin = m_origin.get())
-        {
-            if (row == 0 && column == 0)
-            {
-                return fmt::format("{}: ", *origin);
-            }
-            else
-            {
-                return fmt::format("{}:{}:{}: ", *origin, row, column);
-            }
-        }
-
-        return std::string();
-    }
-
-    LocalizedString& ParserBase::create_error_impl(LocalizedString&& message, const SourceLoc& loc)
-    {
-        auto& res = m_messages.error.emplace();
-        res.append_raw(format_file_prefix(loc.row, loc.column));
-        res.append_raw(ErrorPrefix);
-        res.append(message);
-        res.append_raw('\n');
-        append_caret_line(res, loc);
-        return res;
-    }
-
-    void ParserBase::add_error(LocalizedString&& message) { return add_error(std::move(message), cur_loc()); }
+    void ParserBase::add_error(LocalizedString&& message) { add_error(std::move(message), cur_loc()); }
 
     void ParserBase::add_error(LocalizedString&& message, const SourceLoc& loc)
     {
-<<<<<<< HEAD
         // avoid cascading errors by only saving the first
         if (!m_messages.any_errors())
         {
-            message.append_raw('\n');
-            append_caret_line(message, loc);
-
-            if (auto origin = m_origin.get())
-            {
-                m_messages.add_line(
-                    DiagnosticLine{DiagKind::Error, *origin, TextRowCol{loc.row, loc.column}, std::move(message)});
-            }
-            else
-            {
-                m_messages.add_line(DiagnosticLine{DiagKind::Error, std::move(message)});
-            }
-=======
-        if (!m_messages.error)
-        {
-            create_error_impl(std::move(message), loc);
+            add_line(DiagKind::Error, std::move(message), loc);
         }
 
         // Avoid error loops by skipping to the end
         skip_to_eof();
     }
 
-    void ParserBase::add_error(LocalizedString&& message, const SourceLoc& loc, const LocalizedString& additional_info)
-    {
-        if (!m_messages.error)
-        {
-            create_error_impl(std::move(message), loc).append_raw('\n').append(additional_info);
->>>>>>> 06438aa8
-        }
-
-        // Avoid error loops by skipping to the end
-        skip_to_eof();
-    }
-
-    void ParserBase::add_warning(LocalizedString&& message) { add_warning(std::move(message), cur_loc()); }
+    void ParserBase::add_warning(LocalizedString&& message)
+    {
+        add_line(DiagKind::Warning, std::move(message), cur_loc());
+    }
 
     void ParserBase::add_warning(LocalizedString&& message, const SourceLoc& loc)
+    {
+        add_line(DiagKind::Warning, std::move(message), loc);
+    }
+
+    void ParserBase::add_note(LocalizedString&& message, const SourceLoc& loc)
+    {
+        add_line(DiagKind::Note, std::move(message), loc);
+    }
+
+    void ParserBase::add_line(DiagKind kind, LocalizedString&& message, const SourceLoc& loc)
     {
         message.append_raw('\n');
         append_caret_line(message, loc);
         if (auto origin = m_origin.get())
         {
-            m_messages.add_line(
-                DiagnosticLine{DiagKind::Warning, *origin, TextRowCol{loc.row, loc.column}, std::move(message)});
+            m_messages.add_line(DiagnosticLine{kind, *origin, TextRowCol{loc.row, loc.column}, std::move(message)});
         }
         else
         {
-            m_messages.add_line(DiagnosticLine{DiagKind::Warning, std::move(message)});
+            m_messages.add_line(DiagnosticLine{kind, std::move(message)});
         }
     }
 }