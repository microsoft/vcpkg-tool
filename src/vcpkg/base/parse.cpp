#include <vcpkg/base/messages.h>
#include <vcpkg/base/parse.h>
#include <vcpkg/base/util.h>

#include <memory>
#include <utility>

namespace vcpkg
{
    static void advance_rowcol(char32_t ch, int& row, int& column)
    {
        if (ch == '\t')
            column = ((column + 7) & ~7) + 1; // round to next 8-width tab stop
        else if (ch == '\n')
        {
            row++;
            column = 1;
        }
        else
        {
            ++column;
        }
    }

    static void append_caret_line(LocalizedString& res, const SourceLoc& loc)
    {
        auto line_end = Util::find_if(loc.it, ParserBase::is_lineend);
        StringView line = StringView{
            loc.start_of_line.pointer_to_current(),
            line_end.pointer_to_current(),
        };

        LocalizedString line_prefix = msg::format(msgFormattedParseMessageExpressionPrefix);
        size_t line_prefix_space = 1; // for the space after the prefix
        for (char32_t ch : Unicode::Utf8Decoder(line_prefix))
        {
            line_prefix_space += 1 + Unicode::is_double_width_code_point(ch);
        }

        res.append_indent().append(line_prefix).append_raw(' ').append_raw(line).append_raw('\n');

        std::string caret_string;
        caret_string.append(line_prefix_space, ' ');
        // note *it is excluded because it is where the ^ goes
        for (auto it = loc.start_of_line; it != loc.it; ++it)
        {
            if (*it == '\t')
                caret_string.push_back('\t');
            else if (Unicode::is_double_width_code_point(*it))
                caret_string.append(2, ' ');
            else
                caret_string.push_back(' ');
        }

        caret_string.push_back('^');

        res.append_indent().append_raw(caret_string);
    }

    LocalizedString ParseMessage::format(StringView origin, MessageKind kind) const
    {
        LocalizedString res;
        if (!origin.empty())
        {
            res.append_raw(fmt::format("{}:{}:{}: ", origin, location.row, location.column));
        }

        res.append_raw(kind == MessageKind::Warning ? WarningPrefix : ErrorPrefix);
        res.append(message);
        res.append_raw('\n');
        append_caret_line(res, location);
        return res;
    }

<<<<<<< HEAD
    ParserBase::ParserBase(DiagnosticContext& context, StringView text, StringView origin, TextRowCol init_rowcol)
=======
    void ParseMessages::exit_if_errors_or_warnings(StringView origin) const
    {
        for (const auto& warning : warnings)
        {
            msg::println(warning.format(origin, MessageKind::Warning));
        }

        if (auto e = error.get())
        {
            Checks::msg_exit_with_message(VCPKG_LINE_INFO, *e);
        }

        if (!warnings.empty())
        {
            Checks::msg_exit_with_error(VCPKG_LINE_INFO, msgWarningsTreatedAsErrors);
        }
    }

    ParserBase::ParserBase(StringView text, Optional<StringView> origin, TextRowCol init_rowcol)
>>>>>>> 58eb07e6
        : m_it(text.begin(), text.end())
        , m_start_of_line(m_it)
        , m_row(init_rowcol.row)
        , m_column(init_rowcol.column)
        , m_text(text)
        , m_origin(origin)
        , m_context(context)
        , m_any_errors(false)
    {
#ifndef NDEBUG
        if (auto check_origin = origin.get())
        {
            if (check_origin->empty())
            {
                Checks::unreachable(VCPKG_LINE_INFO, "origin should not be empty");
            }
        }
#endif
    }

    StringView ParserBase::skip_whitespace() { return match_while(is_whitespace); }
    StringView ParserBase::skip_tabs_spaces()
    {
        return match_while([](char32_t ch) { return ch == ' ' || ch == '\t'; });
    }

    void ParserBase::skip_to_eof() { m_it = m_it.end(); }
    void ParserBase::skip_newline()
    {
        if (cur() == '\r') next();
        if (cur() == '\n') next();
    }
    void ParserBase::skip_line()
    {
        match_until(is_lineend);
        skip_newline();
    }

    bool ParserBase::require_character(char ch)
    {
        if (static_cast<char32_t>(ch) == cur())
        {
            next();
            return false;
        }

        add_error(msg::format(msgExpectedCharacterHere, msg::expected = ch));
        return true;
    }

    bool ParserBase::try_match_keyword(StringView keyword_content)
    {
        auto encoded = m_it;
        // check that the encoded stream matches the keyword:
        for (const char ch : keyword_content)
        {
            if (encoded.is_eof() || *encoded != static_cast<char32_t>(ch))
            {
                return false;
            }

            ++encoded;
        }

        // whole keyword matched, now check for a word boundary:
        if (!encoded.is_eof() && !is_whitespace(*encoded))
        {
            return false;
        }

        // success
        m_it = encoded;
        m_column += static_cast<int>(keyword_content.size());
        return true;
    }

    char32_t ParserBase::next()
    {
        if (m_it == m_it.end())
        {
            return Unicode::end_of_file;
        }
        auto ch = *m_it;
        // See https://www.gnu.org/prep/standards/standards.html#Errors
        advance_rowcol(ch, m_row, m_column);

        ++m_it;
        if (ch == '\n')
        {
            m_start_of_line = m_it;
        }
        if (m_it != m_it.end() && Unicode::utf16_is_surrogate_code_point(*m_it))
        {
            m_it = m_it.end();
        }

        return cur();
    }

    void ParserBase::add_error(LocalizedString&& message) { add_error(std::move(message), cur_loc()); }

    void ParserBase::add_error(LocalizedString&& message, const SourceLoc& loc)
    {
        // avoid cascading errors by only saving the first
        if (!m_any_errors)
        {
<<<<<<< HEAD
            message.append_raw('\n');
            append_caret_line(message, loc);
            m_context.report(
                DiagnosticLine{DiagKind::Error, m_origin, TextRowCol{loc.row, loc.column}, std::move(message)});
            m_any_errors = true;
            // Avoid error loops by skipping to the end
            skip_to_eof();
=======
            auto& res = m_messages.error.emplace();
            if (auto origin = m_origin.get())
            {
                res.append_raw(fmt::format("{}:{}:{}: ", *origin, loc.row, loc.column));
            }

            res.append_raw(ErrorPrefix);
            res.append(message);
            res.append_raw('\n');
            append_caret_line(res, loc);
>>>>>>> 58eb07e6
        }
    }

    void ParserBase::add_warning(LocalizedString&& message) { add_warning(std::move(message), cur_loc()); }

    void ParserBase::add_warning(LocalizedString&& message, const SourceLoc& loc)
    {
        message.append_raw('\n');
        append_caret_line(message, loc);
        m_context.report(
            DiagnosticLine{DiagKind::Warning, m_origin, TextRowCol{loc.row, loc.column}, std::move(message)});
    }
}<|MERGE_RESOLUTION|>--- conflicted
+++ resolved
@@ -72,29 +72,10 @@
         return res;
     }
 
-<<<<<<< HEAD
-    ParserBase::ParserBase(DiagnosticContext& context, StringView text, StringView origin, TextRowCol init_rowcol)
-=======
-    void ParseMessages::exit_if_errors_or_warnings(StringView origin) const
-    {
-        for (const auto& warning : warnings)
-        {
-            msg::println(warning.format(origin, MessageKind::Warning));
-        }
-
-        if (auto e = error.get())
-        {
-            Checks::msg_exit_with_message(VCPKG_LINE_INFO, *e);
-        }
-
-        if (!warnings.empty())
-        {
-            Checks::msg_exit_with_error(VCPKG_LINE_INFO, msgWarningsTreatedAsErrors);
-        }
-    }
-
-    ParserBase::ParserBase(StringView text, Optional<StringView> origin, TextRowCol init_rowcol)
->>>>>>> 58eb07e6
+    ParserBase::ParserBase(DiagnosticContext& context,
+                           StringView text,
+                           Optional<StringView> origin,
+                           TextRowCol init_rowcol)
         : m_it(text.begin(), text.end())
         , m_start_of_line(m_it)
         , m_row(init_rowcol.row)
@@ -201,26 +182,21 @@
         // avoid cascading errors by only saving the first
         if (!m_any_errors)
         {
-<<<<<<< HEAD
             message.append_raw('\n');
             append_caret_line(message, loc);
-            m_context.report(
-                DiagnosticLine{DiagKind::Error, m_origin, TextRowCol{loc.row, loc.column}, std::move(message)});
+            if (auto origin = m_origin.get())
+            {
+                m_context.report(
+                    DiagnosticLine{DiagKind::Error, *origin, TextRowCol{loc.row, loc.column}, std::move(message)});
+            }
+            else
+            {
+                m_context.report(DiagnosticLine{DiagKind::Error, std::move(message)});
+            }
+
             m_any_errors = true;
             // Avoid error loops by skipping to the end
             skip_to_eof();
-=======
-            auto& res = m_messages.error.emplace();
-            if (auto origin = m_origin.get())
-            {
-                res.append_raw(fmt::format("{}:{}:{}: ", *origin, loc.row, loc.column));
-            }
-
-            res.append_raw(ErrorPrefix);
-            res.append(message);
-            res.append_raw('\n');
-            append_caret_line(res, loc);
->>>>>>> 58eb07e6
         }
     }
 
@@ -230,7 +206,14 @@
     {
         message.append_raw('\n');
         append_caret_line(message, loc);
-        m_context.report(
-            DiagnosticLine{DiagKind::Warning, m_origin, TextRowCol{loc.row, loc.column}, std::move(message)});
+        if (auto origin = m_origin.get())
+        {
+            m_context.report(
+                DiagnosticLine{DiagKind::Warning, *origin, TextRowCol{loc.row, loc.column}, std::move(message)});
+        }
+        else
+        {
+            m_context.report(DiagnosticLine{DiagKind::Warning, std::move(message)});
+        }
     }
 }