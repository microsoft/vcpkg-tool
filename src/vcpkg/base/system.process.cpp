#include <vcpkg/base/system-headers.h>

#include <vcpkg/base/checks.h>
#include <vcpkg/base/chrono.h>
#include <vcpkg/base/files.h>
#include <vcpkg/base/parallel-algorithms.h>
#include <vcpkg/base/parse.h>
#include <vcpkg/base/strings.h>
#include <vcpkg/base/system.debug.h>
#include <vcpkg/base/system.h>
#include <vcpkg/base/system.process.h>
#include <vcpkg/base/util.h>

#include <map>
#include <set>

#if defined(__APPLE__)
extern char** environ;
#include <mach-o/dyld.h>
#endif

#if defined(__FreeBSD__)
extern char** environ;
#include <sys/sysctl.h>
#include <sys/wait.h>
#endif

#if defined(_WIN32)
#include <Psapi.h>
#include <TlHelp32.h>
#include <sddl.h>
#pragma comment(lib, "Advapi32")
#else
#include <fcntl.h>
#include <poll.h>
#include <spawn.h>

#include <sys/wait.h>
#endif

namespace
{
    using namespace vcpkg;

#if defined(_WIN32)
    using error_value_type = unsigned long;
#else  // ^^^ _WIN32 // !_WIN32 vvv
    using error_value_type = int;
#endif // ^^^ !_WIN32

    LocalizedString format_system_error_message(StringLiteral api_name, error_value_type error_value)
    {
        return msg::format_error(msgSystemApiErrorMessage,
                                 msg::system_api = api_name,
                                 msg::exit_code = error_value,
                                 msg::error_msg = std::system_category().message(static_cast<int>(error_value)));
    }

    static std::atomic_int32_t debug_id_counter{1000};
#if defined(_WIN32)
    struct CtrlCStateMachine
    {
        CtrlCStateMachine() : m_number_of_external_processes(0), m_global_job(NULL), m_in_interactive(0) { }

        void transition_to_spawn_process() noexcept
        {
            int cur = 0;
            while (!m_number_of_external_processes.compare_exchange_strong(cur, cur + 1))
            {
                if (cur < 0)
                {
                    // Ctrl-C was hit and is asynchronously executing on another thread.
                    // Some other processes are outstanding.
                    // Sleep forever -- the other process will complete and exit the program
                    while (true)
                    {
                        std::this_thread::sleep_for(std::chrono::seconds(10));
                        msg::println(msgWaitingForChildrenToExit);
                    }
                }
            }
        }
        void transition_from_spawn_process() noexcept
        {
            auto previous = m_number_of_external_processes.fetch_add(-1);
            if (previous == INT_MIN + 1)
            {
                // Ctrl-C was hit while blocked on the child process
                // This is the last external process to complete
                // Therefore, exit
                Checks::final_cleanup_and_exit(1);
            }
            else if (previous < 0)
            {
                // Ctrl-C was hit while blocked on the child process
                // Some other processes are outstanding.
                // Sleep forever -- the other process will complete and exit the program
                while (true)
                {
                    std::this_thread::sleep_for(std::chrono::seconds(10));
                    msg::println(msgWaitingForChildrenToExit);
                }
            }
        }
        void transition_handle_ctrl_c() noexcept
        {
            int old_value = 0;
            while (!m_number_of_external_processes.compare_exchange_strong(old_value, old_value + INT_MIN))
            {
                if (old_value < 0)
                {
                    // Repeat calls to Ctrl-C -- a previous one succeeded.
                    return;
                }
            }

            if (old_value == 0)
            {
                // Not currently blocked on a child process
                Checks::final_cleanup_and_exit(1);
            }
            else
            {
                // We are currently blocked on a child process.
                // If none of the child processes are interactive, use the Job Object to terminate the tree.
                if (m_in_interactive.load() == 0)
                {
                    auto job = m_global_job.exchange(NULL);
                    if (job != NULL)
                    {
                        ::CloseHandle(job);
                    }
                }
            }
        }

        void initialize_job()
        {
            m_global_job = CreateJobObjectW(NULL, NULL);
            if (m_global_job != NULL)
            {
                JOBOBJECT_EXTENDED_LIMIT_INFORMATION info = {};
                info.BasicLimitInformation.LimitFlags =
                    JOB_OBJECT_LIMIT_BREAKAWAY_OK | JOB_OBJECT_LIMIT_KILL_ON_JOB_CLOSE;
                ::SetInformationJobObject(m_global_job, JobObjectExtendedLimitInformation, &info, sizeof(info));
                ::AssignProcessToJobObject(m_global_job, ::GetCurrentProcess());
            }
        }

        void enter_interactive() { ++m_in_interactive; }
        void exit_interactive() { --m_in_interactive; }

    private:
        std::atomic<int> m_number_of_external_processes;
        std::atomic<HANDLE> m_global_job;
        std::atomic<int> m_in_interactive;
    };

    static CtrlCStateMachine g_ctrl_c_state;

    struct SpawnProcessGuard
    {
        SpawnProcessGuard() { g_ctrl_c_state.transition_to_spawn_process(); }
        SpawnProcessGuard(const SpawnProcessGuard&) = delete;
        SpawnProcessGuard& operator=(const SpawnProcessGuard&) = delete;
        ~SpawnProcessGuard() { g_ctrl_c_state.transition_from_spawn_process(); }
    };
#endif // ^^^ _WIN32
} // unnamed namespace

namespace vcpkg
{
    void append_shell_escaped(std::string& target, StringView content)
    {
        if (Strings::find_first_of(content, " \t\n\r\"\\`$,;&^|'()") != content.end())
        {
            // TODO: improve this to properly handle all escaping
#if _WIN32
            // On Windows, `\`s before a double-quote must be doubled. Inner double-quotes must be escaped.
            target.push_back('"');
            size_t n_slashes = 0;
            for (auto ch : content)
            {
                if (ch == '\\')
                {
                    ++n_slashes;
                }
                else if (ch == '"')
                {
                    target.append(n_slashes + 1, '\\');
                    n_slashes = 0;
                }
                else
                {
                    n_slashes = 0;
                }
                target.push_back(ch);
            }
            target.append(n_slashes, '\\');
            target.push_back('"');
#else
            // On non-Windows, `\` is the escape character and always requires doubling. Inner double-quotes must be
            // escaped. Additionally, '`' and '$' must be escaped or they will retain their special meaning in the
            // shell.
            target.push_back('"');
            for (auto ch : content)
            {
                if (ch == '\\' || ch == '"' || ch == '`' || ch == '$') target.push_back('\\');
                target.push_back(ch);
            }
            target.push_back('"');
#endif
        }
        else
        {
            target.append(content.data(), content.size());
        }
    }

    static std::atomic<uint64_t> g_subprocess_stats(0);

#if defined(_WIN32)
    void initialize_global_job_object() { g_ctrl_c_state.initialize_job(); }
    void enter_interactive_subprocess() { g_ctrl_c_state.enter_interactive(); }
    void exit_interactive_subprocess() { g_ctrl_c_state.exit_interactive(); }
#endif

    Path get_exe_path_of_current_process()
    {
#if defined(_WIN32)
        wchar_t buf[_MAX_PATH];
        const int bytes = GetModuleFileNameW(nullptr, buf, _MAX_PATH);
        if (bytes == 0) std::abort();
        return Strings::to_utf8(buf, bytes);
#elif defined(__APPLE__)
        static constexpr const uint32_t buff_size = 1024 * 32;
        uint32_t size = buff_size;
        char buf[buff_size] = {};
        int result = _NSGetExecutablePath(buf, &size);
        Checks::check_exit(VCPKG_LINE_INFO, result != -1, "Could not determine current executable path.");
        std::unique_ptr<char> canonicalPath(realpath(buf, NULL));
        Checks::check_exit(VCPKG_LINE_INFO, result != -1, "Could not determine current executable path.");
        return canonicalPath.get();
#elif defined(__FreeBSD__)
        int mib[4] = {CTL_KERN, KERN_PROC, KERN_PROC_PATHNAME, -1};
        char exePath[2048];
        size_t len = sizeof(exePath);
        auto rcode = sysctl(mib, 4, exePath, &len, nullptr, 0);
        Checks::check_exit(VCPKG_LINE_INFO, rcode == 0, "Could not determine current executable path.");
        Checks::check_exit(VCPKG_LINE_INFO, len > 0, "Could not determine current executable path.");
        return Path(exePath, len - 1);
#elif defined(__OpenBSD__)
        const char* progname = getprogname();
        char resolved_path[PATH_MAX];
        auto ret = realpath(progname, resolved_path);
        Checks::check_exit(VCPKG_LINE_INFO, ret != nullptr, "Could not determine current executable path.");
        return resolved_path;
#else /* LINUX */
        char buf[1024 * 4] = {};
        auto written = readlink("/proc/self/exe", buf, sizeof(buf));
        Checks::check_exit(VCPKG_LINE_INFO, written != -1, "Could not determine current executable path.");
        return Path(buf, written);
#endif
    }

    Optional<ProcessStat> try_parse_process_stat_file(const FileContents& contents)
    {
        ParserBase p(contents.content, contents.origin);

        p.match_while(ParserBase::is_ascii_digit); // pid %d (ignored)

        p.skip_whitespace();
        p.require_character('(');
        // From: https://man7.org/linux/man-pages/man5/procfs.5.html
        //
        //  /proc/[pid]/stat
        //
        //  (2) comm  %s
        //  The filename of the executable, in parentheses.
        //  Strings longer than TASK_COMM_LEN (16) characters (including the terminating null byte) are silently
        //  truncated.  This is visible whether or not the executable is swapped out.
        const auto start = p.it().pointer_to_current();
        const auto end = p.it().end();
        size_t len = 0, last_seen = 0;
        for (auto it = p.it(); len < 17 && it != end; ++len, ++it)
        {
            if (*it == ')') last_seen = len;
        }
        for (size_t i = 0; i < last_seen; ++i)
        {
            p.next();
        }
        p.require_character(')');

        p.skip_whitespace();
        p.next(); // state %c (ignored)

        p.skip_whitespace();
        auto ppid_str = p.match_while(ParserBase::is_ascii_digit);
        auto maybe_ppid = Strings::strto<int>(ppid_str);
        if (auto ppid = maybe_ppid.get())
        {
            return ProcessStat{
                *ppid,
                std::string(start, last_seen),
            };
        }
        return nullopt;
    }
} // namespace vcpkg

namespace
{
#if defined(_WIN32)
    struct ToolHelpProcessSnapshot
    {
        ToolHelpProcessSnapshot() noexcept : snapshot(CreateToolhelp32Snapshot(TH32CS_SNAPPROCESS, 0)) { }
        ToolHelpProcessSnapshot(const ToolHelpProcessSnapshot&) = delete;
        ToolHelpProcessSnapshot& operator=(const ToolHelpProcessSnapshot&) = delete;
        ~ToolHelpProcessSnapshot()
        {
            if (snapshot != INVALID_HANDLE_VALUE)
            {
                CloseHandle(snapshot);
            }
        }
        explicit operator bool() const noexcept { return snapshot != INVALID_HANDLE_VALUE; }

        BOOL Process32First(PPROCESSENTRY32W entry) const noexcept { return Process32FirstW(snapshot, entry); }
        BOOL Process32Next(PPROCESSENTRY32W entry) const noexcept { return Process32NextW(snapshot, entry); }

    private:
        HANDLE snapshot;
    };
#elif defined(__linux__)
    Optional<ProcessStat> try_get_process_stat_by_pid(int pid)
    {
        auto filepath = fmt::format("/proc/{}/stat", pid);
        auto maybe_contents = real_filesystem.try_read_contents(filepath);
        if (auto contents = maybe_contents.get())
        {
            return try_parse_process_stat_file(*contents);
        }

        return nullopt;
    }
#endif // ^^^ __linux__
} // unnamed namespace

namespace vcpkg
{
    void get_parent_process_list(std::vector<std::string>& ret)
    {
        ret.clear();
#if defined(_WIN32)
        // Enumerate all processes in the system snapshot.
        std::map<DWORD, DWORD> pid_ppid_map;
        std::map<DWORD, std::string> pid_exe_path_map;
        std::set<DWORD> seen_pids;

        PROCESSENTRY32W entry{};
        entry.dwSize = sizeof(entry);
        {
            ToolHelpProcessSnapshot snapshot;
            if (!snapshot)
            {
                return;
            }

            if (snapshot.Process32First(&entry))
            {
                do
                {
                    pid_ppid_map.emplace(entry.th32ProcessID, entry.th32ParentProcessID);
                    pid_exe_path_map.emplace(entry.th32ProcessID, Strings::to_utf8(entry.szExeFile));
                } while (snapshot.Process32Next(&entry));
            }
        } // destroy snapshot

        // Find hierarchy of current process

        for (DWORD next_parent = GetCurrentProcessId();;)
        {
            if (Util::Sets::contains(seen_pids, next_parent))
            {
                // parent graph loops, for example if a parent terminates and the PID is reused by a child launch
                break;
            }

            seen_pids.insert(next_parent);
            auto it = pid_ppid_map.find(next_parent);
            if (it == pid_ppid_map.end())
            {
                break;
            }

            ret.push_back(pid_exe_path_map[it->first]);
            next_parent = it->second;
        }
#elif defined(__linux__)
        std::set<int> seen_pids;
        auto maybe_vcpkg_stat = try_get_process_stat_by_pid(getpid());
        if (auto vcpkg_stat = maybe_vcpkg_stat.get())
        {
            for (auto next_parent = vcpkg_stat->ppid; next_parent != 0;)
            {
                if (Util::Sets::contains(seen_pids, next_parent))
                {
                    // parent graph loops, for example if a parent terminates and the PID is reused by a child launch
                    break;
                }

                seen_pids.insert(next_parent);
                auto maybe_next_parent_stat = try_get_process_stat_by_pid(next_parent);
                if (auto next_parent_stat = maybe_next_parent_stat.get())
                {
                    ret.push_back(next_parent_stat->executable_name);
                    next_parent = next_parent_stat->ppid;
                }
                else
                {
                    break;
                }
            }
        }
#endif
    }

    CMakeVariable::CMakeVariable(const StringView varname, const char* varvalue)
        : s(format_cmake_variable(varname, varvalue))
    {
    }
    CMakeVariable::CMakeVariable(const StringView varname, const std::string& varvalue)
        : s(format_cmake_variable(varname, varvalue))
    {
    }
    CMakeVariable::CMakeVariable(const StringView varname, StringLiteral varvalue)
        : s(format_cmake_variable(varname, varvalue))
    {
    }
    CMakeVariable::CMakeVariable(const StringView varname, const Path& varvalue)
        : s(format_cmake_variable(varname, varvalue.generic_u8string()))
    {
    }
    CMakeVariable::CMakeVariable(const std::string& var) : s(var) { }

    std::string format_cmake_variable(StringView key, StringView value) { return fmt::format("-D{}={}", key, value); }

    Command make_basic_cmake_cmd(const Path& cmake_tool_path,
                                 const Path& cmake_script,
                                 const std::vector<CMakeVariable>& pass_variables)
    {
        Command cmd{cmake_tool_path};
        for (auto&& var : pass_variables)
        {
            cmd.string_arg(var.s);
        }
        cmd.string_arg("-P").string_arg(cmake_script);
        return cmd;
    }

    Command& Command::string_arg(StringView s) &
    {
        if (!buf.empty()) buf.push_back(' ');
        append_shell_escaped(buf, s);
        return *this;
    }

#if defined(_WIN32)
    Environment get_modified_clean_environment(const std::unordered_map<std::string, std::string>& extra_env,
                                               StringView prepend_to_path)
    {
        const std::string& system_root_env = get_system_root().value_or_exit(VCPKG_LINE_INFO).native();
        const std::string& system32_env = get_system32().value_or_exit(VCPKG_LINE_INFO).native();
        std::string new_path;
        if (!prepend_to_path.empty())
        {
            Strings::append(new_path, prepend_to_path);
            if (prepend_to_path.back() != ';')
            {
                new_path.push_back(';');
            }
        }

        Strings::append(new_path,
                        system32_env,
                        ';',
                        system_root_env,
                        ';',
                        system32_env,
                        "\\Wbem;",
                        system32_env,
                        "\\WindowsPowerShell\\v1.0\\");

        std::vector<std::string> env_strings = {
            "ALLUSERSPROFILE",
            "APPDATA",
            "CommonProgramFiles",
            "CommonProgramFiles(x86)",
            "CommonProgramW6432",
            "COMPUTERNAME",
            "ComSpec",
            "HOMEDRIVE",
            "HOMEPATH",
            "LOCALAPPDATA",
            "LOGONSERVER",
            "NUMBER_OF_PROCESSORS",
            "OS",
            "PATHEXT",
            "PROCESSOR_ARCHITECTURE",
            "PROCESSOR_ARCHITEW6432",
            "PROCESSOR_IDENTIFIER",
            "PROCESSOR_LEVEL",
            "PROCESSOR_REVISION",
            "ProgramData",
            "ProgramFiles",
            "ProgramFiles(x86)",
            "ProgramW6432",
            "PROMPT",
            "PSModulePath",
            "PUBLIC",
            "SystemDrive",
            "SystemRoot",
            "TEMP",
            "TMP",
            "USERDNSDOMAIN",
            "USERDOMAIN",
            "USERDOMAIN_ROAMINGPROFILE",
            "USERNAME",
            "USERPROFILE",
            "windir",
            // Enables proxy information to be passed to Curl, the underlying download library in cmake.exe
            "http_proxy",
            "https_proxy",
            // Environment variables to tell git to use custom SSH executable or command
            "GIT_SSH",
            "GIT_SSH_COMMAND",
            // Points to a credential-manager binary for git authentication
            "GIT_ASKPASS",
            // Environment variables needed for ssh-agent based authentication
            "SSH_AUTH_SOCK",
            "SSH_AGENT_PID",
            // Enables find_package(CUDA) and enable_language(CUDA) in CMake
            "CUDA_PATH",
            "CUDA_PATH_V9_0",
            "CUDA_PATH_V9_1",
            "CUDA_PATH_V10_0",
            "CUDA_PATH_V10_1",
            "CUDA_PATH_V10_2",
            "CUDA_PATH_V11_0",
            "CUDA_PATH_V11_1",
            "CUDA_PATH_V11_2",
            "CUDA_TOOLKIT_ROOT_DIR",
            // Environment variable generated automatically by CUDA after installation
            "NVCUDASAMPLES_ROOT",
            "NVTOOLSEXT_PATH",
            // Enables find_package(Vulkan) in CMake. Environment variable generated by Vulkan SDK installer
            "VULKAN_SDK",
            // Enable targeted Android NDK
            "ANDROID_NDK_HOME",
            // Environment variables generated automatically by Intel oneAPI after installation
            "ONEAPI_ROOT",
            "IFORT_COMPILER19",
            "IFORT_COMPILER20",
            "IFORT_COMPILER21",
            // Environment variables used by wrapper scripts to allow us to set environment variables in parent shells
            "Z_VCPKG_POSTSCRIPT",
            "Z_VCPKG_UNDO",
            // Ensures that the escape hatch persists to recursive vcpkg invocations like x-download
            "VCPKG_KEEP_ENV_VARS",
            // Enables Xbox SDKs
            "GameDKLatest",
            "GRDKLatest",
            "GXDKLatest",
        };

        const Optional<std::string> keep_vars = get_environment_variable("VCPKG_KEEP_ENV_VARS");
        const auto k = keep_vars.get();

        if (k && !k->empty())
        {
            auto vars = Strings::split(*k, ';');

            for (auto&& var : vars)
            {
                if (Strings::case_insensitive_ascii_equals(var, "PATH"))
                {
                    new_path.assign(prepend_to_path.data(), prepend_to_path.size());
                    if (!new_path.empty()) new_path.push_back(';');
                    new_path.append(get_environment_variable("PATH").value_or(""));
                }
                else
                {
                    env_strings.push_back(std::move(var));
                }
            }
        }

        Environment env;

        for (auto&& env_string : env_strings)
        {
            const Optional<std::string> value = get_environment_variable(env_string);
            const auto v = value.get();
            if (!v || v->empty()) continue;

            env.add_entry(env_string, *v);
        }

        if (extra_env.find("PATH") != extra_env.end())
        {
            new_path.push_back(';');
            new_path += extra_env.find("PATH")->second;
        }
        env.add_entry("PATH", new_path);
        // NOTE: we support VS's without the english language pack,
        // but we still want to default to english just in case your specific
        // non-standard build system doesn't support non-english
        env.add_entry("VSLANG", "1033");
        env.add_entry("VSCMD_SKIP_SENDTELEMETRY", "1");

        for (const auto& item : extra_env)
        {
            if (item.first == "PATH") continue;
            env.add_entry(item.first, item.second);
        }

        return env;
    }
#else
    Environment get_modified_clean_environment(const std::unordered_map<std::string, std::string>&,
                                               StringView prepend_to_path)
    {
        Environment env;
        if (!prepend_to_path.empty())
        {
            env.add_entry(
                "PATH",
                Strings::concat(prepend_to_path, ':', get_environment_variable("PATH").value_or_exit(VCPKG_LINE_INFO)));
        }

        return env;
    }
#endif

    void Environment::add_entry(StringView key, StringView value)
    {
#if defined(_WIN32)
        m_env_data.append(Strings::to_utf16(key));
        m_env_data.push_back(L'=');
        m_env_data.append(Strings::to_utf16(value));
        m_env_data.push_back(L'\0');
#else
        Strings::append(m_env_data, key);
        m_env_data.push_back('=');
        append_shell_escaped(m_env_data, value);
        m_env_data.push_back(' ');
#endif
    }

    const Environment::string_t& Environment::get() const { return m_env_data; }

    const Environment& get_clean_environment()
    {
        static const Environment clean_env = get_modified_clean_environment({});
        return clean_env;
    }

    std::vector<ExpectedL<ExitCodeAndOutput>> cmd_execute_and_capture_output_parallel(
        View<RedirectedProcessLaunchSettings> settings)
    {
        std::vector<ExpectedL<ExitCodeAndOutput>> res(settings.size(), LocalizedString{});

        parallel_transform(settings, res.begin(), [&](const RedirectedProcessLaunchSettings& settings) {
            return cmd_execute_and_capture_output(settings);
        });

        return res;
    }
} // namespace vcpkg

namespace
{
#if defined(_WIN32)
    void close_handle_mark_invalid(HANDLE& target) noexcept
    {
        auto to_close = std::exchange(target, INVALID_HANDLE_VALUE);
        if (to_close != INVALID_HANDLE_VALUE && to_close)
        {
            CloseHandle(to_close);
        }
    }

    struct ProcessInfo : PROCESS_INFORMATION
    {
        ProcessInfo() noexcept : PROCESS_INFORMATION{INVALID_HANDLE_VALUE, INVALID_HANDLE_VALUE, 0, 0} { }
        ProcessInfo(const ProcessInfo&) = delete;
        ProcessInfo& operator=(const ProcessInfo&) = delete;
        ~ProcessInfo()
        {
            close_handle_mark_invalid(hThread);
            close_handle_mark_invalid(hProcess);
        }

        unsigned int wait()
        {
            close_handle_mark_invalid(hThread);
            const DWORD result = WaitForSingleObject(hProcess, INFINITE);
            Checks::check_exit(VCPKG_LINE_INFO, result != WAIT_FAILED, "WaitForSingleObject failed");
            DWORD exit_code = 0;
            GetExitCodeProcess(hProcess, &exit_code);
            close_handle_mark_invalid(hProcess);
            return exit_code;
        }
    };

    ExpectedL<Unit> windows_create_process(std::int32_t debug_id,
                                           ProcessInfo& process_info,
                                           StringView command_line,
                                           const Optional<Path>& working_directory,
                                           const Optional<Environment>& environment,
                                           BOOL bInheritHandles,
                                           DWORD dwCreationFlags,
                                           STARTUPINFOEXW& startup_info) noexcept
    {
        Debug::print(fmt::format("{}: CreateProcessW({})\n", debug_id, command_line));

        // Flush stdout before launching external process
        fflush(nullptr);

        Optional<std::wstring> working_directory_wide = working_directory.map([](const Path& wd) {
            // this only fails if we can't get the current working directory of vcpkg, and we assume that we have that,
            // so it's fine anyways
            return Strings::to_utf16(real_filesystem.absolute(wd, VCPKG_LINE_INFO));
        });

        LPCWSTR working_directory_arg = nullptr;
        if (auto wd = working_directory_wide.get())
        {
            working_directory_arg = wd->c_str();
        }

        std::wstring environment_block;
        LPVOID call_environment = nullptr;
        if (auto env_unpacked = environment.get())
        {
            environment_block = env_unpacked->get();
            environment_block.push_back('\0');
            call_environment = environment_block.data();
        }

        // Leaking process information handle 'process_info.proc_info.hProcess'
        // /analyze can't tell that we transferred ownership here
        VCPKG_MSVC_WARNING(suppress : 6335)
        if (!CreateProcessW(nullptr,
                            Strings::to_utf16(command_line).data(),
                            nullptr,
                            nullptr,
                            bInheritHandles,
                            IDLE_PRIORITY_CLASS | CREATE_UNICODE_ENVIRONMENT | EXTENDED_STARTUPINFO_PRESENT |
                                dwCreationFlags,
                            call_environment,
                            working_directory_arg,
                            &startup_info.StartupInfo,
                            &process_info))
        {
            return format_system_error_message("CreateProcessW", GetLastError());
        }

        return Unit{};
    }

    // Used to, among other things, control which handles are inherited by child processes.
    // from https://devblogs.microsoft.com/oldnewthing/20111216-00/?p=8873
    struct ProcAttributeList
    {
        ExpectedL<Unit> create(DWORD dwAttributeCount)
        {
            Checks::check_exit(VCPKG_LINE_INFO, buffer.empty());
            SIZE_T size = 0;
            if (InitializeProcThreadAttributeList(nullptr, dwAttributeCount, 0, &size) ||
                GetLastError() != ERROR_INSUFFICIENT_BUFFER)
            {
                return format_system_error_message("InitializeProcThreadAttributeList nullptr", GetLastError());
            }
            Checks::check_exit(VCPKG_LINE_INFO, size > 0);
            ASSUME(size > 0);
            buffer.resize(size);
            if (!InitializeProcThreadAttributeList(
                    reinterpret_cast<LPPROC_THREAD_ATTRIBUTE_LIST>(buffer.data()), dwAttributeCount, 0, &size))
            {
                return format_system_error_message("InitializeProcThreadAttributeList attribute_list", GetLastError());
            }

            return Unit{};
        }
        ExpectedL<Unit> update_attribute(DWORD_PTR Attribute, PVOID lpValue, SIZE_T cbSize)
        {
            if (!UpdateProcThreadAttribute(get(), 0, Attribute, lpValue, cbSize, nullptr, nullptr))
            {
                return format_system_error_message("InitializeProcThreadAttributeList attribute_list", GetLastError());
            }
            return Unit{};
        }
        LPPROC_THREAD_ATTRIBUTE_LIST get() noexcept
        {
            return reinterpret_cast<LPPROC_THREAD_ATTRIBUTE_LIST>(buffer.data());
        }

        ProcAttributeList() = default;
        ProcAttributeList(const ProcAttributeList&) = delete;
        ProcAttributeList& operator=(const ProcAttributeList&) = delete;
        ~ProcAttributeList()
        {
            if (!buffer.empty())
            {
                DeleteProcThreadAttributeList(get());
            }
        }

    private:
        std::vector<unsigned char> buffer;
    };

    struct AnonymousPipe
    {
        HANDLE read_pipe = INVALID_HANDLE_VALUE;
        HANDLE write_pipe = INVALID_HANDLE_VALUE;

        AnonymousPipe() = default;
        AnonymousPipe(const AnonymousPipe&) = delete;
        AnonymousPipe& operator=(const AnonymousPipe&) = delete;
        ~AnonymousPipe()
        {
            close_handle_mark_invalid(read_pipe);
            close_handle_mark_invalid(write_pipe);
        }

        ExpectedL<Unit> create()
        {
            Checks::check_exit(VCPKG_LINE_INFO, read_pipe == INVALID_HANDLE_VALUE);
            Checks::check_exit(VCPKG_LINE_INFO, write_pipe == INVALID_HANDLE_VALUE);
            SECURITY_ATTRIBUTES anonymousSa{sizeof(SECURITY_ATTRIBUTES), nullptr, TRUE};
            if (!CreatePipe(&read_pipe, &write_pipe, &anonymousSa, 0))
            {
                return format_system_error_message("CreatePipe", GetLastError());
            }

            return Unit{};
        }
    };

    struct CreatorOnlySecurityDescriptor
    {
        PSECURITY_DESCRIPTOR sd;

        CreatorOnlySecurityDescriptor() : sd{}
        {
            // DACL:
            //  ACE 0: Allow; FILE_READ;;;OWNER_RIGHTS
            Checks::check_exit(
                VCPKG_LINE_INFO,
                ConvertStringSecurityDescriptorToSecurityDescriptorW(L"D:(A;;FR;;;OW)", SDDL_REVISION_1, &sd, 0));
        }

        ~CreatorOnlySecurityDescriptor() { LocalFree(sd); }

        CreatorOnlySecurityDescriptor(const CreatorOnlySecurityDescriptor&) = delete;
        CreatorOnlySecurityDescriptor& operator=(const CreatorOnlySecurityDescriptor&) = delete;
    };

    // An output pipe to use as stdin for a child process
    struct OverlappedOutputPipe
    {
        HANDLE read_pipe = INVALID_HANDLE_VALUE;
        HANDLE write_pipe = INVALID_HANDLE_VALUE;

        OverlappedOutputPipe() = default;
        OverlappedOutputPipe(const OverlappedOutputPipe&) = delete;
        OverlappedOutputPipe& operator=(const OverlappedOutputPipe&) = delete;
        ~OverlappedOutputPipe()
        {
            close_handle_mark_invalid(read_pipe);
            close_handle_mark_invalid(write_pipe);
        }

        ExpectedL<Unit> create(std::int32_t debug_id)
        {
            Checks::check_exit(VCPKG_LINE_INFO, read_pipe == INVALID_HANDLE_VALUE);
            Checks::check_exit(VCPKG_LINE_INFO, write_pipe == INVALID_HANDLE_VALUE);

            static CreatorOnlySecurityDescriptor creator_owner_sd;
            SECURITY_ATTRIBUTES namedPipeSa{sizeof(SECURITY_ATTRIBUTES), creator_owner_sd.sd, FALSE};
            std::wstring pipe_name{Strings::to_utf16(
                fmt::format(R"(\\.\pipe\local\vcpkg-to-stdin-A8B4F218-4DB1-4A3E-8E5B-C41F1633F627-{}-{})",
                            GetCurrentProcessId(),
                            debug_id))};
            write_pipe = CreateNamedPipeW(pipe_name.c_str(),
                                          PIPE_ACCESS_OUTBOUND | FILE_FLAG_FIRST_PIPE_INSTANCE | FILE_FLAG_OVERLAPPED,
                                          PIPE_TYPE_BYTE | PIPE_REJECT_REMOTE_CLIENTS,
                                          1,     // nMaxInstances
                                          65535, // nOutBufferSize
                                          0,     // nInBufferSize (unused / PIPE_ACCESS_OUTBOUND)
                                          0,     // nDefaultTimeout (only for WaitPipe; unused)
                                          &namedPipeSa);
            if (write_pipe == INVALID_HANDLE_VALUE)
            {
                return format_system_error_message("CreateNamedPipeW stdin", GetLastError());
            }

            SECURITY_ATTRIBUTES openSa{sizeof(SECURITY_ATTRIBUTES), nullptr, TRUE};
            read_pipe = CreateFileW(pipe_name.c_str(), FILE_GENERIC_READ, 0, &openSa, OPEN_EXISTING, 0, 0);
            if (read_pipe == INVALID_HANDLE_VALUE)
            {
                return format_system_error_message("CreateFileW stdin", GetLastError());
            }

            return Unit{};
        }
    };

    // Ensure that all asynchronous procedure calls pending for this thread are called
    void drain_apcs()
    {
        switch (SleepEx(0, TRUE))
        {
            case 0:
                // timeout expired, OK
                break;
            case WAIT_IO_COMPLETION:
                // completion queue drained completed, OK
                break;
            default: vcpkg::Checks::unreachable(VCPKG_LINE_INFO); break;
        }
    }

    struct OverlappedStatus : OVERLAPPED
    {
        DWORD expected_write;
        HANDLE* target;
        int32_t debug_id;
    };

    struct RedirectedProcessInfo
    {
        AnonymousPipe stdout_pipe;
        OverlappedOutputPipe stdin_pipe;
        ProcessInfo proc_info;

        RedirectedProcessInfo() = default;
        RedirectedProcessInfo(const RedirectedProcessInfo&) = delete;
        RedirectedProcessInfo& operator=(const RedirectedProcessInfo&) = delete;
        ~RedirectedProcessInfo() = default;

        VCPKG_MSVC_WARNING(suppress : 6262) // function uses 32k of stack
        int wait_and_stream_output(int32_t debug_id,
                                   const char* input,
                                   DWORD input_size,
                                   const std::function<void(char*, size_t)>& raw_cb)
        {
            static const auto stdin_completion_routine =
                [](DWORD dwErrorCode, DWORD dwNumberOfBytesTransferred, LPOVERLAPPED pOverlapped) {
                    const auto status = static_cast<OverlappedStatus*>(pOverlapped);
                    switch (dwErrorCode)
                    {
                        case 0:
                            // OK, done
                            Checks::check_exit(VCPKG_LINE_INFO, dwNumberOfBytesTransferred == status->expected_write);
                            break;
                        case ERROR_BROKEN_PIPE:
                        case ERROR_OPERATION_ABORTED:
                            // OK, child didn't want all the data
                            break;
                        default:
                            Debug::print(fmt::format("{}: Unexpected error writing to stdin of a child process: {:X}\n",
                                                     status->debug_id,
                                                     dwErrorCode));
                            break;
                    }

                    close_handle_mark_invalid(*status->target);
                };

            OverlappedStatus stdin_write{};
            stdin_write.expected_write = input_size;
            stdin_write.target = &stdin_pipe.write_pipe;
            stdin_write.debug_id = debug_id;
            if (input_size == 0)
            {
                close_handle_mark_invalid(stdin_pipe.write_pipe);
            }
            else
            {
                stdin_write.expected_write = input_size;
                if (WriteFileEx(stdin_pipe.write_pipe, input, input_size, &stdin_write, stdin_completion_routine))
                {
                    DWORD last_error = GetLastError();
                    if (last_error)
                    {
                        Debug::print(
                            fmt::format("{}: Unexpected WriteFileEx partial success: {:X}\n", debug_id, last_error));
                    }
                }
                else
                {
                    Debug::print(fmt::format("{}: stdin WriteFileEx failure: {:x}\n", debug_id, GetLastError()));
                    close_handle_mark_invalid(stdin_pipe.write_pipe);
                }
            }

            DWORD bytes_read = 0;
            static constexpr DWORD buffer_size = 1024 * 32;
            char buf[buffer_size];
            while (stdout_pipe.read_pipe != INVALID_HANDLE_VALUE)
            {
                switch (WaitForSingleObjectEx(stdout_pipe.read_pipe, INFINITE, TRUE))
                {
                    case WAIT_OBJECT_0:
                        if (ReadFile(stdout_pipe.read_pipe, static_cast<void*>(buf), buffer_size, &bytes_read, nullptr))
                        {
                            raw_cb(buf, bytes_read);
                        }
                        else
                        {
                            DWORD last_error = GetLastError();
                            if (last_error != ERROR_BROKEN_PIPE)
                            {
                                Debug::print(fmt::format("{}: Writing to stdout failed: {:x}\n", debug_id, last_error));
                            }

                            close_handle_mark_invalid(stdout_pipe.read_pipe);
                        }

                        break;
                    case WAIT_IO_COMPLETION:
                        // stdin might have completed, that's OK
                        break;
                    case WAIT_FAILED:
                        vcpkg::Checks::unreachable(
                            VCPKG_LINE_INFO,
                            fmt::format("{}: Waiting for stdout failed: {:x}", debug_id, GetLastError()));
                        break;
                    default: vcpkg::Checks::unreachable(VCPKG_LINE_INFO); break;
                }
            }

            auto child_exit_code = proc_info.wait();
            drain_apcs();
            if (stdin_pipe.write_pipe != INVALID_HANDLE_VALUE)
            {
                // this block probably never runs
                Debug::print(fmt::format("{}: stdin write outlived the child process?\n", debug_id));
                if (CancelIo(stdin_pipe.write_pipe))
                {
                    drain_apcs();
                }
                else
                {
                    Debug::print(fmt::format("{}: Cancelling stdin write failed: {:x}\n", debug_id, GetLastError()));
                }
            }

            return child_exit_code;
        }
    };
#else // ^^^ _WIN32 // !_WIN32 vvv
    struct AnonymousPipe
    {
        // pipefd[0] is the read end of the pipe, pipefd[1] is the write end
        int pipefd[2];

        AnonymousPipe() : pipefd{-1, -1} { }
        AnonymousPipe(const AnonymousPipe&) = delete;
        AnonymousPipe& operator=(const AnonymousPipe&) = delete;
        ~AnonymousPipe()
        {
            for (size_t idx = 0; idx < 2; ++idx)
            {
                close_mark_invalid(pipefd[idx]);
            }
        }

        ExpectedL<Unit> create()
        {
#if defined(__APPLE__)
            static std::mutex pipe_creation_lock;
            std::lock_guard<std::mutex> lck{pipe_creation_lock};
            if (pipe(pipefd))
            {
                return format_system_error_message("pipe", errno);
            }

            for (size_t idx = 0; idx < 2; ++idx)
            {
                if (fcntl(pipefd[idx], F_SETFD, FD_CLOEXEC))
                {
                    return format_system_error_message("fcntl", errno);
                }
            }
#else  // ^^^ Apple // !Apple vvv
            if (pipe2(pipefd, O_CLOEXEC))
            {
                return format_system_error_message("pipe2", errno);
            }
#endif // ^^^ !Apple

            return Unit{};
        }
    };

    struct PosixSpawnFileActions
    {
        posix_spawn_file_actions_t actions;

        PosixSpawnFileActions() { Checks::check_exit(VCPKG_LINE_INFO, posix_spawn_file_actions_init(&actions) == 0); }

        ~PosixSpawnFileActions()
        {
            Checks::check_exit(VCPKG_LINE_INFO, posix_spawn_file_actions_destroy(&actions) == 0);
        }

        PosixSpawnFileActions(const PosixSpawnFileActions&) = delete;
        PosixSpawnFileActions& operator=(const PosixSpawnFileActions&) = delete;

        ExpectedL<Unit> adddup2(int fd, int newfd)
        {
            const int error = posix_spawn_file_actions_adddup2(&actions, fd, newfd);
            if (error)
            {
                return format_system_error_message("posix_spawn_file_actions_adddup2", error);
            }

            return Unit{};
        }
    };

    struct PosixPid
    {
        pid_t pid;

        PosixPid() : pid{-1} { }

        ExpectedL<int> wait_for_termination()
        {
            int exit_code = -1;
            if (pid != -1)
            {
                int status;
                const auto child = waitpid(pid, &status, 0);
                if (child != pid)
                {
                    return format_system_error_message("waitpid", errno);
                }

                if (WIFEXITED(status))
                {
                    exit_code = WEXITSTATUS(status);
                }
                else if (WIFSIGNALED(status))
                {
                    exit_code = WTERMSIG(status);
                }
                else if (WIFSTOPPED(status))
                {
                    exit_code = WSTOPSIG(status);
                }

                pid = -1;
            }

            return exit_code;
        }

        PosixPid(const PosixPid&) = delete;
        PosixPid& operator=(const PosixPid&) = delete;
    };
#endif // ^^^ !_WIN32
} // unnamed namespace

namespace vcpkg
{
#if defined(_WIN32)
    Environment cmd_execute_and_capture_environment(const Command& cmd_line, const Environment& env)
    {
        static StringLiteral magic_string = "cdARN4xjKueKScMy9C6H";

        RedirectedProcessLaunchSettings settings{cmd_line};
        settings.raw_arg(Strings::concat(" & echo ", magic_string, " & set"));

        Debug::print("command line: ", settings.command_line(), "\n");
        settings.environment = env;
        settings.create_new_console = CreateNewConsole::Yes;
        auto maybe_rc_output = cmd_execute_and_capture_output(settings);
        if (!maybe_rc_output)
        {
            Checks::msg_exit_with_error(
                VCPKG_LINE_INFO, msg::format(msgVcvarsRunFailed).append_raw("\n").append(maybe_rc_output.error()));
        }

        auto& rc_output = maybe_rc_output.value_or_exit(VCPKG_LINE_INFO);
        Debug::print(rc_output.output, "\n");
        if (rc_output.exit_code != 0)
        {
            Checks::msg_exit_with_error(
                VCPKG_LINE_INFO, msgVcvarsRunFailedExitCode, msg::exit_code = rc_output.exit_code);
        }

        auto it = Strings::search(rc_output.output, magic_string);
        const char* const last = rc_output.output.data() + rc_output.output.size();

        Checks::check_exit(VCPKG_LINE_INFO, it != last);
        // find the first non-whitespace character after the magic string
        it = std::find_if_not(it + magic_string.size(), last, ::isspace);
        Checks::check_exit(VCPKG_LINE_INFO, it != last);

        Environment new_env;

        for (;;)
        {
            auto equal_it = std::find(it, last, '=');
            if (equal_it == last) break;
            StringView variable_name(it, equal_it);
            auto newline_it = std::find(equal_it + 1, last, '\r');
            if (newline_it == last) break;
            StringView value(equal_it + 1, newline_it);

            new_env.add_entry(variable_name, value);

            it = newline_it + 1;
            if (it != last && *it == '\n') ++it;
        }

        return new_env;
    }
#endif
} // namespace vcpkg

namespace
{
    void debug_print_cmd_execute_background_failure(int32_t debug_id, const LocalizedString& error)
    {
        Debug::print(fmt::format("{}: cmd_execute_background() failed: {}\n", debug_id, error));
    }
}

namespace vcpkg
{
    void cmd_execute_background(const Command& cmd_line)
    {
        const auto debug_id = debug_id_counter.fetch_add(1, std::memory_order_relaxed);
        Debug::print(fmt::format("{}: cmd_execute_background: {}\n", debug_id, cmd_line.command_line()));
#if defined(_WIN32)
        ProcessInfo process_info;
        STARTUPINFOEXW startup_info_ex;
        memset(&startup_info_ex, 0, sizeof(STARTUPINFOEXW));
        startup_info_ex.StartupInfo.cb = sizeof(STARTUPINFOEXW);
        startup_info_ex.StartupInfo.dwFlags = STARTF_USESHOWWINDOW;
        startup_info_ex.StartupInfo.wShowWindow = SW_HIDE;
        auto process_create = windows_create_process(debug_id,
                                                     process_info,
                                                     cmd_line.command_line(),
                                                     nullopt,
                                                     nullopt,
                                                     FALSE,
                                                     CREATE_NEW_CONSOLE | CREATE_BREAKAWAY_FROM_JOB,
                                                     startup_info_ex);
        if (!process_create)
        {
            debug_print_cmd_execute_background_failure(debug_id, process_create.error());
        }
#else  // ^^^ _WIN32 // !_WIN32
        pid_t pid;

        std::vector<std::string> argv_builder; // as if by system()
        argv_builder.reserve(3);
        argv_builder.emplace_back("sh");
        argv_builder.emplace_back("-c");
        StringView command_line = cmd_line.command_line();
        argv_builder.emplace_back(command_line.data(), command_line.size());

        std::vector<char*> argv;
        argv.reserve(argv_builder.size() + 1);
        for (std::string& arg : argv_builder)
        {
            argv.emplace_back(arg.data());
        }

        argv.emplace_back(nullptr);

        int error = posix_spawn(&pid, "/bin/sh", nullptr /*file_actions*/, nullptr /*attrp*/, argv.data(), environ);
        if (error)
        {
            debug_print_cmd_execute_background_failure(debug_id, format_system_error_message("posix_spawn", errno));
            return;
        }
#endif // ^^^ !_WIN32
    }

    static ExpectedL<int> cmd_execute_impl(const ProcessLaunchSettings& settings, const int32_t debug_id)
    {
#if defined(_WIN32)
        STARTUPINFOEXW startup_info_ex;
        memset(&startup_info_ex, 0, sizeof(STARTUPINFOEXW));
        startup_info_ex.StartupInfo.cb = sizeof(STARTUPINFOEXW);
        startup_info_ex.StartupInfo.dwFlags = STARTF_USESHOWWINDOW;
        startup_info_ex.StartupInfo.wShowWindow = SW_HIDE;

        ProcAttributeList proc_attribute_list;
        auto proc_attribute_list_create = proc_attribute_list.create(1);
        if (!proc_attribute_list_create)
        {
            return std::move(proc_attribute_list_create).error();
        }

        constexpr size_t number_of_candidate_handles = 3;
        HANDLE handles_to_inherit[number_of_candidate_handles] = {
            GetStdHandle(STD_INPUT_HANDLE), GetStdHandle(STD_OUTPUT_HANDLE), GetStdHandle(STD_ERROR_HANDLE)};
        Util::sort(handles_to_inherit);
        size_t number_of_handles =
            std::unique(handles_to_inherit, handles_to_inherit + number_of_candidate_handles) - handles_to_inherit;

        auto maybe_error = proc_attribute_list.update_attribute(
            PROC_THREAD_ATTRIBUTE_HANDLE_LIST, handles_to_inherit, number_of_handles * sizeof(HANDLE));
        if (!maybe_error.has_value())
        {
            return maybe_error.error();
        }
        startup_info_ex.lpAttributeList = proc_attribute_list.get();

        SpawnProcessGuard spawn_process_guard;
        ProcessInfo process_info;
        auto process_create = windows_create_process(debug_id,
                                                     process_info,
                                                     settings.command_line(),
                                                     settings.working_directory,
                                                     settings.environment,
                                                     TRUE,
                                                     0,
                                                     startup_info_ex);
        if (!process_create)
        {
            return std::move(process_create).error();
        }

        auto long_exit_code = process_info.wait();
        if (long_exit_code > INT_MAX) long_exit_code = INT_MAX;
        return static_cast<int>(long_exit_code);
#else
        Command real_command_line_builder;
        if (const auto wd = settings.working_directory.get())
        {
            real_command_line_builder.string_arg("cd");
            real_command_line_builder.string_arg(*wd);
            real_command_line_builder.raw_arg("&&");
        }

        if (const auto env = settings.environment.get())
        {
            real_command_line_builder.raw_arg(env->get());
        }

        real_command_line_builder.raw_arg(settings.command_line());

        std::string real_command_line = std::move(real_command_line_builder).extract();
        Debug::print(fmt::format("{}: system({})\n", debug_id, real_command_line));
        fflush(nullptr);

        return system(real_command_line.c_str());
#endif
    }

    ExpectedL<int> cmd_execute(const ProcessLaunchSettings& settings)
    {
        const ElapsedTimer timer;
        const auto debug_id = debug_id_counter.fetch_add(1, std::memory_order_relaxed);
        auto maybe_result = cmd_execute_impl(settings, debug_id);
        const auto elapsed = timer.us_64();
        g_subprocess_stats += elapsed;
        if (auto result = maybe_result.get())
        {
            Debug::print(fmt::format("{}: cmd_execute() returned {} after {} us\n", debug_id, *result, elapsed));
        }
        else
        {
            Debug::print(
                fmt::format("{}: cmd_execute() returned ({}) after {} us\n", debug_id, maybe_result.error(), elapsed));
        }

        return maybe_result;
    }

    ExpectedL<int> cmd_execute_and_stream_lines(const RedirectedProcessLaunchSettings& settings,
                                                const std::function<void(StringView)>& per_line_cb)
    {
        Strings::LinesStream lines;
        auto rc = cmd_execute_and_stream_data(settings, [&](const StringView sv) { lines.on_data(sv, per_line_cb); });
        lines.on_end(per_line_cb);
        return rc;
    }

} // namespace vcpkg

namespace
{
#if !defined(_WIN32)
    struct ChildStdinTracker
    {
        StringView input;
        std::size_t offset;

        // Write a hunk of data to `target`. If there is no more input to write, returns `true`.
        ExpectedL<bool> do_write(int target)
        {
            const auto this_write = input.size() - offset;
            // Big enough to be big, small enough to avoid implementation limits
            static constexpr std::size_t max_write = 1 << 28;
            if (this_write != 0)
            {
                const auto this_write_clamped = this_write > max_write ? max_write : this_write;
                const auto actually_written =
                    write(target, static_cast<const void*>(input.data() + offset), this_write_clamped);
                if (actually_written < 0)
                {
                    return format_system_error_message("write", errno);
                }

                offset += actually_written;
            }

            return offset == input.size();
        }
    };
#endif // ^^^ !_WIN32

    ExpectedL<int> cmd_execute_and_stream_data_impl(const RedirectedProcessLaunchSettings& settings,
                                                    const std::function<void(StringView)>& data_cb,
                                                    uint32_t debug_id)
    {
#if defined(_WIN32)
        std::wstring as_utf16;
        StringView stdin_content = settings.stdin_content;
        if (settings.encoding == Encoding::Utf16)
        {
            as_utf16 = Strings::to_utf16(settings.stdin_content);
            stdin_content =
                StringView{reinterpret_cast<const char*>(as_utf16.data()), as_utf16.size() * sizeof(wchar_t)};
        }

        auto stdin_content_size_raw = stdin_content.size();
        if (stdin_content_size_raw > MAXDWORD)
        {
            return format_system_error_message("WriteFileEx", ERROR_INSUFFICIENT_BUFFER);
        }

        auto stdin_content_size = static_cast<DWORD>(stdin_content_size_raw);

        SpawnProcessGuard spawn_process_guard;
        RedirectedProcessInfo process_info;
        DWORD dwCreationFlags = 0;
        STARTUPINFOEXW startup_info_ex{};
        startup_info_ex.StartupInfo.cb = sizeof(STARTUPINFOEXW);
        startup_info_ex.StartupInfo.dwFlags = STARTF_USESTDHANDLES;
        switch (settings.create_new_console)
        {
            case CreateNewConsole::No: break;
            case CreateNewConsole::Yes:
                dwCreationFlags |= CREATE_NEW_CONSOLE;
                startup_info_ex.StartupInfo.dwFlags |= STARTF_USESHOWWINDOW;
                startup_info_ex.StartupInfo.wShowWindow = SW_HIDE;
                break;
            default: Checks::unreachable(VCPKG_LINE_INFO);
        }

        // Create a pipe for the child process's STDIN.
        auto stdin_create = process_info.stdin_pipe.create(debug_id);
        if (!stdin_create)
        {
            return std::move(stdin_create).error();
        }

        startup_info_ex.StartupInfo.hStdInput = process_info.stdin_pipe.read_pipe;

        // Create a pipe for the child process's STDOUT/STDERR.
        auto stdout_create = process_info.stdout_pipe.create();
        if (!stdout_create)
        {
            return std::move(stdout_create).error();
        }

        startup_info_ex.StartupInfo.hStdOutput = process_info.stdout_pipe.write_pipe;
        startup_info_ex.StartupInfo.hStdError = process_info.stdout_pipe.write_pipe;

        ProcAttributeList proc_attribute_list;
        auto proc_attribute_list_create = proc_attribute_list.create(1);
        if (!proc_attribute_list_create)
        {
            return std::move(proc_attribute_list_create).error();
        }

        HANDLE handles_to_inherit[2] = {startup_info_ex.StartupInfo.hStdOutput, startup_info_ex.StartupInfo.hStdInput};
        auto maybe_error = proc_attribute_list.update_attribute(
            PROC_THREAD_ATTRIBUTE_HANDLE_LIST, handles_to_inherit, 2 * sizeof(HANDLE));
        if (!maybe_error.has_value())
        {
            return maybe_error.error();
        }
        startup_info_ex.lpAttributeList = proc_attribute_list.get();

        auto process_create = windows_create_process(debug_id,
                                                     process_info.proc_info,
                                                     settings.command_line(),
                                                     settings.working_directory,
                                                     settings.environment,
                                                     TRUE,
                                                     dwCreationFlags,
                                                     startup_info_ex);

        if (!process_create)
        {
            return std::move(process_create).error();
        }

        close_handle_mark_invalid(process_info.stdin_pipe.read_pipe);
        close_handle_mark_invalid(process_info.stdout_pipe.write_pipe);

        std::function<void(char*, size_t)> raw_cb;
        switch (settings.encoding)
        {
            case Encoding::Utf8:
                raw_cb = [&](char* buf, size_t bytes_read) {
                    std::replace(buf, buf + bytes_read, '\0', '?');
                    data_cb(StringView{buf, bytes_read});
                    if (settings.echo_in_debug == EchoInDebug::Show && Debug::g_debugging)
                    {
                        msg::write_unlocalized_text_to_stdout(Color::none, StringView{buf, bytes_read});
                    }
                };
                break;
            case Encoding::Utf16:
                raw_cb = [&](char* buf, size_t bytes_read) {
                    // Note: This doesn't handle unpaired surrogates or partial encoding units correctly in
                    // order to be able to reuse Strings::to_utf8 which we believe will be fine 99% of the time.
                    std::string encoded;
                    Strings::to_utf8(encoded, reinterpret_cast<const wchar_t*>(buf), bytes_read / 2);
                    std::replace(encoded.begin(), encoded.end(), '\0', '?');
                    data_cb(StringView{encoded});
                    if (settings.echo_in_debug == EchoInDebug::Show && Debug::g_debugging)
                    {
                        msg::write_unlocalized_text_to_stdout(Color::none, StringView{encoded});
                    }
                };
                break;
            default: vcpkg::Checks::unreachable(VCPKG_LINE_INFO);
        }

        return process_info.wait_and_stream_output(debug_id, stdin_content.data(), stdin_content_size, raw_cb);
#else  // ^^^ _WIN32 // !_WIN32 vvv

        std::string actual_cmd_line;
        if (auto wd = settings.working_directory.get())
        {
            actual_cmd_line.append("cd ");
            append_shell_escaped(actual_cmd_line, *wd);
            actual_cmd_line.append(" && ");
        }

        if (auto env_unpacked = settings.environment.get())
        {
            actual_cmd_line.append(env_unpacked->get());
            actual_cmd_line.push_back(' ');
        }

        const auto unwrapped_to_execute = settings.command_line();
        actual_cmd_line.append(unwrapped_to_execute.data(), unwrapped_to_execute.size());

        Debug::print(fmt::format("{}: execute_process({})\n", debug_id, actual_cmd_line));
        // Flush stdout before launching external process
        fflush(stdout);

        AnonymousPipe child_input;
        {
            auto err = child_input.create();
            if (!err)
            {
                return std::move(err).error();
            }
        }

        AnonymousPipe child_output;
        {
            auto err = child_output.create();
            if (!err)
            {
                return std::move(err).error();
            }
        }

        PosixSpawnFileActions actions;
        actions.adddup2(child_input.pipefd[0], 0);
        actions.adddup2(child_output.pipefd[1], 1);
        actions.adddup2(child_output.pipefd[1], 2);

        std::vector<std::string> argv_builder;
        argv_builder.reserve(3);
        argv_builder.emplace_back("sh"); // as if by system()
        argv_builder.emplace_back("-c");
        argv_builder.emplace_back(actual_cmd_line.data(), actual_cmd_line.size());

        std::vector<char*> argv;
        argv.reserve(argv_builder.size() + 1);
        for (std::string& arg : argv_builder)
        {
            argv.emplace_back(arg.data());
        }

        argv.emplace_back(nullptr);

        PosixPid pid;
        int error = posix_spawn(&pid.pid, "/bin/sh", &actions.actions, nullptr, argv.data(), environ);
        if (error)
        {
            return format_system_error_message("posix_spawn", error);
        }

        close_mark_invalid(child_input.pipefd[0]);
        close_mark_invalid(child_output.pipefd[1]);

        char buf[1024];
        ChildStdinTracker stdin_tracker{settings.stdin_content, 0};
        if (settings.stdin_content.empty())
        {
            close_mark_invalid(child_input.pipefd[1]);
        }
        else
        {
            if (fcntl(child_input.pipefd[1], F_SETFL, O_NONBLOCK))
            {
                return format_system_error_message("fcntl", errno);
            }

            auto maybe_done = stdin_tracker.do_write(child_input.pipefd[1]);
            bool done = false;
            if (const auto done_first = maybe_done.get())
            {
                if (*done_first)
                {
                    close_mark_invalid(child_input.pipefd[1]);
                    done = true;
                }
            }
            else
            {
                return std::move(maybe_done).error();
            }

            if (!done)
            {
                for (;;)
                {
                    pollfd polls[2]{};
                    polls[0].fd = child_input.pipefd[1];
                    polls[0].events = POLLOUT;
                    polls[1].fd = child_output.pipefd[0];
                    polls[1].events = POLLIN;
                    if (poll(polls, 2, -1) < 0)
                    {
                        return format_system_error_message("poll", errno);
                    }

                    if (polls[0].revents & POLLERR)
                    {
                        close_mark_invalid(child_input.pipefd[1]);
                        break;
                    }
                    else if (polls[0].revents & POLLOUT)
                    {
                        auto maybe_next_done = stdin_tracker.do_write(child_input.pipefd[1]);
                        if (const auto next_done = maybe_next_done.get())
                        {
                            if (*next_done)
                            {
                                close_mark_invalid(child_input.pipefd[1]);
                                break;
                            }
                        }
                        else
                        {
                            return std::move(maybe_next_done).error();
                        }
                    }

                    if (polls[1].revents & POLLIN)
                    {
                        auto read_amount = read(child_output.pipefd[0], buf, sizeof(buf));
                        if (read_amount < 0)
                        {
                            return format_system_error_message("read", errno);
                        }

                        // can't be 0 because poll told us otherwise
                        if (read_amount == 0)
                        {
                            Checks::unreachable(VCPKG_LINE_INFO);
                        }

                        StringView this_read_data{buf, static_cast<size_t>(read_amount)};
                        data_cb(this_read_data);
                        if (settings.echo_in_debug == EchoInDebug::Show && Debug::g_debugging)
                        {
                            msg::write_unlocalized_text_to_stdout(Color::none, this_read_data);
                        }
                    }
                }
            }
        }

        for (;;)
        {
            auto read_amount = read(child_output.pipefd[0], buf, sizeof(buf));
            if (read_amount < 0)
            {
                auto error = errno;
                if (error == EPIPE)
                {
                    close_mark_invalid(child_output.pipefd[0]);
                    break;
                }

                return format_system_error_message("read", error);
            }

            if (read_amount == 0)
            {
                close_mark_invalid(child_output.pipefd[0]);
                break;
            }

            StringView this_read_data{buf, static_cast<size_t>(read_amount)};
            data_cb(this_read_data);
            if (settings.echo_in_debug == EchoInDebug::Show && Debug::g_debugging)
            {
                msg::write_unlocalized_text_to_stdout(Color::none, this_read_data);
            }
        }

        return pid.wait_for_termination();
#endif /// ^^^ !_WIN32
    }
} // unnamed namespace

namespace vcpkg
{
    ExpectedL<int> cmd_execute_and_stream_data(const RedirectedProcessLaunchSettings& settings,
                                               const std::function<void(StringView)>& data_cb)
    {
        const ElapsedTimer timer;
        const auto debug_id = debug_id_counter.fetch_add(1, std::memory_order_relaxed);
        auto maybe_exit_code = cmd_execute_and_stream_data_impl(settings, data_cb, debug_id);
        const auto elapsed = timer.us_64();
        g_subprocess_stats += elapsed;
        if (const auto exit_code = maybe_exit_code.get())
        {
            Debug::print(fmt::format("{}: cmd_execute_and_stream_data() returned {} after {:8} us\n",
                                     debug_id,
                                     *exit_code,
                                     static_cast<unsigned long long>(elapsed)));
        }

        return maybe_exit_code;
    }

    ExpectedL<ExitCodeAndOutput> cmd_execute_and_capture_output(const RedirectedProcessLaunchSettings& settings)
    {
        std::string output;
<<<<<<< HEAD
        return cmd_execute_and_stream_data(settings, [&](StringView sv) { Strings::append(output, sv); })
=======
        return cmd_execute_and_stream_data(
                   cmd_line,
                   [&](StringView sv) {
                       Strings::append(output, sv);
                       if (echo_in_debug == EchoInDebug::Show && Debug::g_debugging)
                       {
                           msg::write_unlocalized_text(Color::none, sv);
                       }
                   },
                   wd,
                   env,
                   encoding,
                   stdin_content)
>>>>>>> 1c9ec197
            .map([&](int exit_code) {
                return ExitCodeAndOutput{exit_code, std::move(output)};
            });
    }

    uint64_t get_subproccess_stats() { return g_subprocess_stats.load(); }

#if defined(_WIN32)
    static BOOL ctrl_handler(DWORD fdw_ctrl_type)
    {
        switch (fdw_ctrl_type)
        {
            case CTRL_C_EVENT: g_ctrl_c_state.transition_handle_ctrl_c(); return TRUE;
            default: return FALSE;
        }
    }

    void register_console_ctrl_handler()
    {
        SetConsoleCtrlHandler(reinterpret_cast<PHANDLER_ROUTINE>(ctrl_handler), TRUE);
    }
#else
    void register_console_ctrl_handler() { }
#endif

    bool succeeded(const ExpectedL<int>& maybe_exit) noexcept
    {
        if (const auto exit = maybe_exit.get())
        {
            return *exit == 0;
        }

        return false;
    }

    ExpectedL<Unit> flatten(const ExpectedL<ExitCodeAndOutput>& maybe_exit, StringView tool_name)
    {
        if (auto exit = maybe_exit.get())
        {
            if (exit->exit_code == 0)
            {
                return {Unit{}};
            }

            return {msg::format_error(
                        msgProgramReturnedNonzeroExitCode, msg::tool_name = tool_name, msg::exit_code = exit->exit_code)
                        .append_raw('\n')
                        .append_raw(exit->output)};
        }

        return {msg::format_error(msgLaunchingProgramFailed, msg::tool_name = tool_name)
                    .append_raw(' ')
                    .append_raw(maybe_exit.error().to_string())};
    }

    ExpectedL<std::string> flatten_out(ExpectedL<ExitCodeAndOutput>&& maybe_exit, StringView tool_name)
    {
        if (auto exit = maybe_exit.get())
        {
            if (exit->exit_code == 0)
            {
                return {std::move(exit->output), expected_left_tag};
            }

            return {msg::format_error(
                        msgProgramReturnedNonzeroExitCode, msg::tool_name = tool_name, msg::exit_code = exit->exit_code)
                        .append_raw('\n')
                        .append_raw(exit->output),
                    expected_right_tag};
        }

        return {msg::format_error(msgLaunchingProgramFailed, msg::tool_name = tool_name)
                    .append_raw(' ')
                    .append_raw(maybe_exit.error().to_string()),
                expected_right_tag};
    }

} // namespace vcpkg<|MERGE_RESOLUTION|>--- conflicted
+++ resolved
@@ -1707,7 +1707,7 @@
                         data_cb(this_read_data);
                         if (settings.echo_in_debug == EchoInDebug::Show && Debug::g_debugging)
                         {
-                            msg::write_unlocalized_text_to_stdout(Color::none, this_read_data);
+                            msg::write_unlocalized_text(Color::none, this_read_data);
                         }
                     }
                 }
@@ -1739,7 +1739,7 @@
             data_cb(this_read_data);
             if (settings.echo_in_debug == EchoInDebug::Show && Debug::g_debugging)
             {
-                msg::write_unlocalized_text_to_stdout(Color::none, this_read_data);
+                msg::write_unlocalized_text(Color::none, this_read_data);
             }
         }
 
@@ -1772,23 +1772,7 @@
     ExpectedL<ExitCodeAndOutput> cmd_execute_and_capture_output(const RedirectedProcessLaunchSettings& settings)
     {
         std::string output;
-<<<<<<< HEAD
         return cmd_execute_and_stream_data(settings, [&](StringView sv) { Strings::append(output, sv); })
-=======
-        return cmd_execute_and_stream_data(
-                   cmd_line,
-                   [&](StringView sv) {
-                       Strings::append(output, sv);
-                       if (echo_in_debug == EchoInDebug::Show && Debug::g_debugging)
-                       {
-                           msg::write_unlocalized_text(Color::none, sv);
-                       }
-                   },
-                   wd,
-                   env,
-                   encoding,
-                   stdin_content)
->>>>>>> 1c9ec197
             .map([&](int exit_code) {
                 return ExitCodeAndOutput{exit_code, std::move(output)};
             });
