#include <vcpkg/base/system_headers.h>

#include <vcpkg/base/checks.h>
#include <vcpkg/base/chrono.h>
#include <vcpkg/base/strings.h>
#include <vcpkg/base/system.debug.h>
#include <vcpkg/base/system.h>
#include <vcpkg/base/system.process.h>
#include <vcpkg/base/util.h>

#include <ctime>
#include <future>
#include <set>

#if defined(__APPLE__)
#include <mach-o/dyld.h>
#endif

#if defined(__FreeBSD__)
#include <sys/sysctl.h>
#include <sys/wait.h>
#endif

#if defined(_WIN32)
#pragma comment(lib, "Advapi32")
#endif

namespace
{
    using namespace vcpkg;

#if defined(_WIN32)
    using error_value_type = unsigned long;
#else  // ^^^ _WIN32 // !_WIN32 vvv
    using error_value_type = int;
#endif // ^^^ !_WIN32

    LocalizedString format_system_error_message(StringLiteral api_name, error_value_type error_value)
    {
        return msg::format_error(msgSystemApiErrorMessage,
                                 msg::system_api = api_name,
                                 msg::exit_code = error_value,
                                 msg::error_msg = std::system_category().message(static_cast<int>(error_value)));
    }
}

namespace vcpkg
{
    void append_shell_escaped(std::string& target, StringView content)
    {
        if (Strings::find_first_of(content, " \t\n\r\"\\,;&`^|'") != content.end())
        {
            // TODO: improve this to properly handle all escaping
#if _WIN32
            // On Windows, `\`s before a double-quote must be doubled. Inner double-quotes must be escaped.
            target.push_back('"');
            size_t n_slashes = 0;
            for (auto ch : content)
            {
                if (ch == '\\')
                {
                    ++n_slashes;
                }
                else if (ch == '"')
                {
                    target.append(n_slashes + 1, '\\');
                    n_slashes = 0;
                }
                else
                {
                    n_slashes = 0;
                }
                target.push_back(ch);
            }
            target.append(n_slashes, '\\');
            target.push_back('"');
#else
            // On non-Windows, `\` is the escape character and always requires doubling. Inner double-quotes must be
            // escaped.
            target.push_back('"');
            for (auto ch : content)
            {
                if (ch == '\\' || ch == '"') target.push_back('\\');
                target.push_back(ch);
            }
            target.push_back('"');
#endif
        }
        else
        {
            target.append(content.data(), content.size());
        }
    }

    static std::atomic<uint64_t> g_subprocess_stats(0);

#if defined(_WIN32)
    namespace
    {
        struct CtrlCStateMachine
        {
            CtrlCStateMachine() : m_number_of_external_processes(0), m_global_job(NULL), m_in_interactive(0) { }

            void transition_to_spawn_process() noexcept
            {
                int cur = 0;
                while (!m_number_of_external_processes.compare_exchange_strong(cur, cur + 1))
                {
                    if (cur < 0)
                    {
                        // Ctrl-C was hit and is asynchronously executing on another thread.
                        // Some other processes are outstanding.
                        // Sleep forever -- the other process will complete and exit the program
                        while (true)
                        {
                            std::this_thread::sleep_for(std::chrono::seconds(10));
                            msg::println(msgWaitingForChildrenToExit);
                        }
                    }
                }
            }
            void transition_from_spawn_process() noexcept
            {
                auto previous = m_number_of_external_processes.fetch_add(-1);
                if (previous == INT_MIN + 1)
                {
                    // Ctrl-C was hit while blocked on the child process
                    // This is the last external process to complete
                    // Therefore, exit
                    Checks::final_cleanup_and_exit(1);
                }
                else if (previous < 0)
                {
                    // Ctrl-C was hit while blocked on the child process
                    // Some other processes are outstanding.
                    // Sleep forever -- the other process will complete and exit the program
                    while (true)
                    {
                        std::this_thread::sleep_for(std::chrono::seconds(10));
                        msg::println(msgWaitingForChildrenToExit);
                    }
                }
            }
            void transition_handle_ctrl_c() noexcept
            {
                int old_value = 0;
                while (!m_number_of_external_processes.compare_exchange_strong(old_value, old_value + INT_MIN))
                {
                    if (old_value < 0)
                    {
                        // Repeat calls to Ctrl-C -- a previous one succeeded.
                        return;
                    }
                }

                if (old_value == 0)
                {
                    // Not currently blocked on a child process
                    Checks::final_cleanup_and_exit(1);
                }
                else
                {
                    // We are currently blocked on a child process.
                    // If none of the child processes are interactive, use the Job Object to terminate the tree.
                    if (m_in_interactive.load() == 0)
                    {
                        auto job = m_global_job.exchange(NULL);
                        if (job != NULL)
                        {
                            ::CloseHandle(job);
                        }
                    }
                }
            }

            void initialize_job()
            {
                m_global_job = CreateJobObjectW(NULL, NULL);
                if (m_global_job != NULL)
                {
                    JOBOBJECT_EXTENDED_LIMIT_INFORMATION info = {};
                    info.BasicLimitInformation.LimitFlags =
                        JOB_OBJECT_LIMIT_BREAKAWAY_OK | JOB_OBJECT_LIMIT_KILL_ON_JOB_CLOSE;
                    ::SetInformationJobObject(m_global_job, JobObjectExtendedLimitInformation, &info, sizeof(info));
                    ::AssignProcessToJobObject(m_global_job, ::GetCurrentProcess());
                }
            }

            void enter_interactive() { ++m_in_interactive; }
            void exit_interactive() { --m_in_interactive; }

        private:
            std::atomic<int> m_number_of_external_processes;
            std::atomic<HANDLE> m_global_job;
            std::atomic<int> m_in_interactive;
        };

        static CtrlCStateMachine g_ctrl_c_state;
    }

    void initialize_global_job_object() { g_ctrl_c_state.initialize_job(); }
    void enter_interactive_subprocess() { g_ctrl_c_state.enter_interactive(); }
    void exit_interactive_subprocess() { g_ctrl_c_state.exit_interactive(); }
#endif

    Path get_exe_path_of_current_process()
    {
#if defined(_WIN32)
        wchar_t buf[_MAX_PATH];
        const int bytes = GetModuleFileNameW(nullptr, buf, _MAX_PATH);
        if (bytes == 0) std::abort();
        return Strings::to_utf8(buf, bytes);
#elif defined(__APPLE__)
        static constexpr const uint32_t buff_size = 1024 * 32;
        uint32_t size = buff_size;
        char buf[buff_size] = {};
        int result = _NSGetExecutablePath(buf, &size);
        Checks::check_exit(VCPKG_LINE_INFO, result != -1, "Could not determine current executable path.");
        std::unique_ptr<char> canonicalPath(realpath(buf, NULL));
        Checks::check_exit(VCPKG_LINE_INFO, result != -1, "Could not determine current executable path.");
        return canonicalPath.get();
#elif defined(__FreeBSD__)
        int mib[4] = {CTL_KERN, KERN_PROC, KERN_PROC_PATHNAME, -1};
        char exePath[2048];
        size_t len = sizeof(exePath);
        auto rcode = sysctl(mib, 4, exePath, &len, NULL, 0);
        Checks::check_exit(VCPKG_LINE_INFO, rcode == 0, "Could not determine current executable path.");
        Checks::check_exit(VCPKG_LINE_INFO, len > 0, "Could not determine current executable path.");
        return Path(exePath, exePath + len - 1);
#elif defined(__OpenBSD__)
        const char* progname = getprogname();
        char resolved_path[PATH_MAX];
        auto ret = realpath(progname, resolved_path);
        Checks::check_exit(VCPKG_LINE_INFO, ret != nullptr, "Could not determine current executable path.");
        return resolved_path;
#else /* LINUX */
        std::array<char, 1024 * 4> buf{};
        auto written = readlink("/proc/self/exe", buf.data(), buf.size());
        Checks::check_exit(VCPKG_LINE_INFO, written != -1, "Could not determine current executable path.");
        return Path(buf.data(), buf.data() + written);
#endif
    }

    CMakeVariable::CMakeVariable(const StringView varname, const char* varvalue)
        : s(Strings::format("-D%s=%s", varname, varvalue))
    {
    }
    CMakeVariable::CMakeVariable(const StringView varname, const std::string& varvalue)
        : CMakeVariable(varname, varvalue.c_str())
    {
    }
    CMakeVariable::CMakeVariable(const StringView varname, const Path& varvalue)
        : CMakeVariable(varname, varvalue.generic_u8string())
    {
    }
    CMakeVariable::CMakeVariable(std::string var) : s(std::move(var)) { }

    Command make_basic_cmake_cmd(const Path& cmake_tool_path,
                                 const Path& cmake_script,
                                 const std::vector<CMakeVariable>& pass_variables)
    {
        Command cmd{cmake_tool_path};
        for (auto&& var : pass_variables)
        {
            cmd.string_arg(var.s);
        }
        cmd.string_arg("-P").string_arg(cmake_script);
        return cmd;
    }

    Command& Command::string_arg(StringView s) &
    {
        if (!buf.empty()) buf.push_back(' ');
        append_shell_escaped(buf, s);
        return *this;
    }

#if defined(_WIN32)
    Environment get_modified_clean_environment(const std::unordered_map<std::string, std::string>& extra_env,
                                               StringView prepend_to_path)
    {
<<<<<<< HEAD
        static constexpr StringLiteral common_env[] = {
=======
        const std::string& system_root_env = get_system_root().value_or_exit(VCPKG_LINE_INFO).native();
        const std::string& system32_env = get_system32().value_or_exit(VCPKG_LINE_INFO).native();
        std::string new_path;
        if (!prepend_to_path.empty())
        {
            Strings::append(new_path, prepend_to_path);
            if (prepend_to_path.back() != ';')
            {
                new_path.push_back(';');
            }
        }

        Strings::append(new_path,
                        system32_env,
                        ';',
                        system_root_env,
                        ';',
                        system32_env,
                        "\\Wbem;",
                        system32_env,
                        "\\WindowsPowerShell\\v1.0\\");

        std::vector<std::string> env_strings = {
>>>>>>> e0fb132f
            "ALLUSERSPROFILE",
            "APPDATA",
            "CommonProgramFiles",
            "CommonProgramFiles(x86)",
            "CommonProgramW6432",
            "COMPUTERNAME",
            "ComSpec",
            "HOMEDRIVE",
            "HOMEPATH",
            "LOCALAPPDATA",
            "LOGONSERVER",
            "NUMBER_OF_PROCESSORS",
            "OS",
            "PATHEXT",
            "PROCESSOR_ARCHITECTURE",
            "PROCESSOR_ARCHITEW6432",
            "PROCESSOR_IDENTIFIER",
            "PROCESSOR_LEVEL",
            "PROCESSOR_REVISION",
            "ProgramData",
            "ProgramFiles",
            "ProgramFiles(x86)",
            "ProgramW6432",
            "PROMPT",
            "PSModulePath",
            "PUBLIC",
            "SystemDrive",
            "SystemRoot",
            "TEMP",
            "TMP",
            "USERDNSDOMAIN",
            "USERDOMAIN",
            "USERDOMAIN_ROAMINGPROFILE",
            "USERNAME",
            "USERPROFILE",
            "windir",
            // Enables proxy information to be passed to Curl, the underlying download library in cmake.exe
            "http_proxy",
            "https_proxy",
            // Environment variables to tell git to use custom SSH executable or command
            "GIT_SSH",
            "GIT_SSH_COMMAND",
<<<<<<< HEAD
            // Needed for private git repos. (#23225)
=======
            // Points to a credential-manager binary for git authentication
>>>>>>> e0fb132f
            "GIT_ASKPASS",
            // Environment variables needed for ssh-agent based authentication
            "SSH_AUTH_SOCK",
            "SSH_AGENT_PID",
            // Enables find_package(CUDA) and enable_language(CUDA) in CMake
            "CUDA_PATH",
            "CUDA_PATH_V9_0",
            "CUDA_PATH_V9_1",
            "CUDA_PATH_V10_0",
            "CUDA_PATH_V10_1",
            "CUDA_PATH_V10_2",
            "CUDA_PATH_V11_0",
            "CUDA_PATH_V11_1",
            "CUDA_PATH_V11_2",
            "CUDA_TOOLKIT_ROOT_DIR",
            // Environment variable generated automatically by CUDA after installation
            "NVCUDASAMPLES_ROOT",
            "NVTOOLSEXT_PATH",
            // Enables find_package(Vulkan) in CMake. Environment variable generated by Vulkan SDK installer
            "VULKAN_SDK",
            // Enable targeted Android NDK
            "ANDROID_NDK_HOME",
            // Environment variables generated automatically by Intel oneAPI after installation
            "ONEAPI_ROOT",
            "IFORT_COMPILER19",
            "IFORT_COMPILER20",
            "IFORT_COMPILER21",
<<<<<<< HEAD
            // Enables more obvious behavior for recursive vcpkg invocations (e.g. x-script)
            "VCPKG_KEEP_ENV_VARS",
=======
>>>>>>> e0fb132f
            // Environment variables used by wrapper scripts to allow us to set environment variables in parent shells
            "Z_VCPKG_POSTSCRIPT",
            "Z_VCPKG_UNDO",
        };

        // This map's keys are uppercase var names and values are actual assignments
        // e.g. { "PROGRAMFILES", "ProgramFiles=C:\\Program Files" }
        std::map<std::string, std::string, std::less<>> env_map;

        for (const auto& item : extra_env)
        {
            env_map.emplace(Strings::ascii_to_uppercase(std::string{item.first}),
                            Strings::concat(item.first, '=', item.second));
        }

        env_map.emplace("VSLANG", "VSLANG=1033");
        env_map.emplace("VSCMD_SKIP_SENDTELEMETRY", "VSCMD_SKIP_SENDTELEMETRY=1033");

        const Optional<std::string> keep_vars = get_environment_variable("VCPKG_KEEP_ENV_VARS");
        const auto k = keep_vars.get();
        if (k && !k->empty())
        {
            auto vars = Strings::split(*k, ';');

            for (auto&& var : vars)
            {
<<<<<<< HEAD
                const auto val = get_environment_variable(var);
                if (auto p = val.get())
                {
                    env_map.emplace(Strings::ascii_to_uppercase(std::string{var}), Strings::concat(var, '=', *p));
                }
            }
        }

        for (const auto& env : common_env)
        {
            const auto val = get_environment_variable(env);
            if (auto p = val.get())
            {
                env_map.emplace(Strings::ascii_to_uppercase(std::string{env}), Strings::concat(env, '=', *p));
            }
        }

        auto it = env_map.find("PATH");
        if (it == env_map.end())
        {
            const Path& system_root_env = get_system_root().value_or_exit(VCPKG_LINE_INFO);
            const Path& system32_env = get_system32().value_or_exit(VCPKG_LINE_INFO);
            env_map.emplace("PATH",
                            Strings::concat("PATH=",
                                            system32_env,
                                            ';',
                                            system_root_env,
                                            ';',
                                            system32_env,
                                            "\\Wbem;",
                                            system32_env,
                                            "\\WindowsPowerShell\\v1.0\\"));
        }

        if (!prepend_to_path.empty())
        {
            it->second.insert(5, 1, ';').insert(5, prepend_to_path.data(), prepend_to_path.size());
        }
=======
                env_strings.push_back(var);
            }
        }

        Environment env;

        for (auto&& env_string : env_strings)
        {
            const Optional<std::string> value = get_environment_variable(env_string.c_str());
            const auto v = value.get();
            if (!v || v->empty()) continue;

            env.add_entry(env_string, *v);
        }

        if (extra_env.find("PATH") != extra_env.end())
            new_path += Strings::format(";%s", extra_env.find("PATH")->second);
        env.add_entry("PATH", new_path);
        // NOTE: we support VS's without the english language pack,
        // but we still want to default to english just in case your specific
        // non-standard build system doesn't support non-english
        env.add_entry("VSLANG", "1033");
        env.add_entry("VSCMD_SKIP_SENDTELEMETRY", "1");
>>>>>>> e0fb132f

        std::wstring env_serialized;
        for (const auto& p : env_map)
        {
<<<<<<< HEAD
            env_serialized.append(Strings::to_utf16(p.second));
            env_serialized.push_back(L'\0');
        }

        return {env_serialized};
=======
            if (item.first == "PATH") continue;
            env.add_entry(item.first, item.second);
        }

        return env;
>>>>>>> e0fb132f
    }
#else
    Environment get_modified_clean_environment(const std::unordered_map<std::string, std::string>&,
                                               StringView prepend_to_path)
    {
        Environment env;
        if (!prepend_to_path.empty())
        {
            env.add_entry(
                "PATH",
                Strings::concat(prepend_to_path, ':', get_environment_variable("PATH").value_or_exit(VCPKG_LINE_INFO)));
        }

        return env;
    }
#endif

    void Environment::add_entry(StringView key, StringView value)
    {
#if defined(_WIN32)
        m_env_data.append(Strings::to_utf16(key));
        m_env_data.push_back(L'=');
        m_env_data.append(Strings::to_utf16(value));
        m_env_data.push_back(L'\0');
#else
        Strings::append(m_env_data, key);
        m_env_data.push_back('=');
        append_shell_escaped(m_env_data, value);
        m_env_data.push_back(' ');
#endif
    }

    const Environment::string_t& Environment::get() const { return m_env_data; }

    const Environment& get_clean_environment()
    {
        static const Environment clean_env = get_modified_clean_environment({});
        return clean_env;
    }

    const WorkingDirectory default_working_directory;
    const Environment default_environment;

    std::vector<ExpectedL<ExitCodeAndOutput>> cmd_execute_and_capture_output_parallel(View<Command> cmd_lines,
                                                                                      const WorkingDirectory& wd,
                                                                                      const Environment& env)
    {
        std::vector<ExpectedL<ExitCodeAndOutput>> res(cmd_lines.size(), LocalizedString());
        if (cmd_lines.size() == 0)
        {
            return res;
        }

        if (cmd_lines.size() == 1)
        {
            res[0] = cmd_execute_and_capture_output(cmd_lines[0], wd, env);
            return res;
        }

        std::atomic<size_t> work_item{0};
        const auto num_threads =
            static_cast<size_t>(std::max(1, std::min(get_concurrency(), static_cast<int>(cmd_lines.size()))));

        auto work = [&]() {
            std::size_t item;
            while (item = work_item.fetch_add(1), item < cmd_lines.size())
            {
                res[item] = cmd_execute_and_capture_output(cmd_lines[item], wd, env);
            }
        };

        std::vector<std::future<void>> workers;
        for (size_t x = 0; x < num_threads - 1; ++x)
        {
            workers.emplace_back(std::async(std::launch::async | std::launch::deferred, work));
            if (work_item >= cmd_lines.size())
            {
                break;
            }
        }
        work();
        for (auto&& w : workers)
        {
            w.get();
        }
        return res;
    }

    ExpectedL<int> cmd_execute_clean(const Command& cmd_line, const WorkingDirectory& wd)
    {
        return cmd_execute(cmd_line, wd, get_clean_environment());
    }

#if defined(_WIN32)
    struct ProcessInfo
    {
        constexpr ProcessInfo() noexcept : proc_info{} { }
        ProcessInfo(ProcessInfo&& other) noexcept : proc_info(other.proc_info)
        {
            other.proc_info.hProcess = nullptr;
            other.proc_info.hThread = nullptr;
        }
        ~ProcessInfo()
        {
            if (proc_info.hThread)
            {
                CloseHandle(proc_info.hThread);
            }
            if (proc_info.hProcess)
            {
                CloseHandle(proc_info.hProcess);
            }
        }

        ProcessInfo& operator=(ProcessInfo&& other) noexcept
        {
            ProcessInfo{std::move(other)}.swap(*this);
            return *this;
        }

        void swap(ProcessInfo& other) noexcept
        {
            std::swap(proc_info.hProcess, other.proc_info.hProcess);
            std::swap(proc_info.hThread, other.proc_info.hThread);
        }

        friend void swap(ProcessInfo& lhs, ProcessInfo& rhs) noexcept { lhs.swap(rhs); }

        unsigned int wait()
        {
            const DWORD result = WaitForSingleObject(proc_info.hProcess, INFINITE);
            Checks::check_exit(VCPKG_LINE_INFO, result != WAIT_FAILED, "WaitForSingleObject failed");
            DWORD exit_code = 0;
            GetExitCodeProcess(proc_info.hProcess, &exit_code);
            return exit_code;
        }

        PROCESS_INFORMATION proc_info;
    };

    /// <param name="maybe_environment">If non-null, an environment block to use for the new process. If null, the
    /// new process will inherit the current environment.</param>
    static ExpectedL<ProcessInfo> windows_create_process(StringView cmd_line,
                                                         const WorkingDirectory& wd,
                                                         const Environment& env,
                                                         DWORD dwCreationFlags,
                                                         STARTUPINFOW& startup_info) noexcept
    {
        ProcessInfo process_info;
        Debug::print("CreateProcessW(", cmd_line, ")\n");

        // Flush stdout before launching external process
        // fflush(nullptr);

        std::wstring working_directory;
        if (!wd.working_directory.empty())
        {
            // this only fails if we can't get the current working directory of vcpkg, and we assume that we have that,
            // so it's fine anyways
            working_directory =
                Strings::to_utf16(get_real_filesystem().absolute(wd.working_directory, VCPKG_LINE_INFO));
        }

        auto environment_block = env.get();
        environment_block.push_back('\0');
        // Leaking process information handle 'process_info.proc_info.hProcess'
        // /analyze can't tell that we transferred ownership here
        auto timer = ElapsedTimer::create_started();
        VCPKG_MSVC_WARNING(suppress : 6335)
        if (CreateProcessW(nullptr,
                           Strings::to_utf16(cmd_line).data(),
                           nullptr,
                           nullptr,
                           TRUE,
                           IDLE_PRIORITY_CLASS | CREATE_UNICODE_ENVIRONMENT | dwCreationFlags,
                           env.get().empty() ? nullptr : &environment_block[0],
                           working_directory.empty() ? nullptr : working_directory.data(),
                           &startup_info,
                           &process_info.proc_info))
        {
            return process_info;
        }

        return format_system_error_message("CreateProcessW", GetLastError());
    }

    static ExpectedL<ProcessInfo> windows_create_windowless_process(StringView cmd_line,
                                                                    const WorkingDirectory& wd,
                                                                    const Environment& env,
                                                                    DWORD dwCreationFlags) noexcept
    {
        STARTUPINFOW startup_info;
        memset(&startup_info, 0, sizeof(STARTUPINFOW));
        startup_info.cb = sizeof(STARTUPINFOW);
        startup_info.dwFlags = STARTF_USESHOWWINDOW;
        startup_info.wShowWindow = SW_HIDE;

        return windows_create_process(cmd_line, wd, env, dwCreationFlags, startup_info);
    }

    struct ProcessInfoAndPipes
    {
        ProcessInfo proc_info;
        HANDLE child_stdin = 0;
        HANDLE child_stdout = 0;

        template<class Function>
        int wait_and_stream_output(Function&& f, Encoding encoding)
        {
            CloseHandle(child_stdin);

            DWORD bytes_read = 0;
            static constexpr DWORD buffer_size = 1024 * 32;
            char buf[buffer_size];
            if (encoding == Encoding::Utf8)
            {
                while (ReadFile(child_stdout, static_cast<void*>(buf), buffer_size, &bytes_read, nullptr))
                {
                    std::replace(buf, buf + bytes_read, '\0', '?');
                    f(StringView{buf, static_cast<size_t>(bytes_read)});
                }
            }
            else if (encoding == Encoding::Utf16)
            {
                // Note: This doesn't handle unpaired surrogates or partial encoding units correctly in order
                // to be able to reuse Strings::to_utf8 which we believe will be fine 99% of the time.
                std::string encoded;
                while (ReadFile(child_stdout, static_cast<void*>(buf), buffer_size, &bytes_read, nullptr))
                {
                    Strings::to_utf8(encoded, reinterpret_cast<const wchar_t*>(buf), bytes_read);
                    f(StringView{encoded});
                }
            }
            else
            {
                vcpkg::Checks::unreachable(VCPKG_LINE_INFO);
            }

            Debug::print("ReadFile() finished with GetLastError(): ", GetLastError(), '\n');
            CloseHandle(child_stdout);
            return proc_info.wait();
        }
    };

    static ExpectedL<ProcessInfoAndPipes> windows_create_process_redirect(StringView cmd_line,
                                                                          const WorkingDirectory& wd,
                                                                          const Environment& env,
                                                                          DWORD dwCreationFlags) noexcept
    {
        ProcessInfoAndPipes ret;

        STARTUPINFOW startup_info;
        memset(&startup_info, 0, sizeof(STARTUPINFOW));
        startup_info.cb = sizeof(STARTUPINFOW);
        startup_info.dwFlags |= STARTF_USESTDHANDLES;

        SECURITY_ATTRIBUTES saAttr;
        memset(&saAttr, 0, sizeof(SECURITY_ATTRIBUTES));
        saAttr.nLength = sizeof(SECURITY_ATTRIBUTES);
        saAttr.bInheritHandle = TRUE;
        saAttr.lpSecurityDescriptor = NULL;

        // Create a pipe for the child process's STDOUT.
        if (!CreatePipe(&ret.child_stdout, &startup_info.hStdOutput, &saAttr, 0))
        {
            return format_system_error_message("CreatePipe stdout", GetLastError());
        }

        // Ensure the read handle to the pipe for STDOUT is not inherited.
        if (!SetHandleInformation(ret.child_stdout, HANDLE_FLAG_INHERIT, 0))
        {
            return format_system_error_message("SetHandleInformation stdout", GetLastError());
        }

        // Create a pipe for the child process's STDIN.
        if (!CreatePipe(&startup_info.hStdInput, &ret.child_stdin, &saAttr, 0))
        {
            return format_system_error_message("CreatePipe stdin", GetLastError());
        }

        // Ensure the write handle to the pipe for STDIN is not inherited.
        if (!SetHandleInformation(ret.child_stdin, HANDLE_FLAG_INHERIT, 0))
        {
            return format_system_error_message("SetHandleInformation stdin", GetLastError());
        }

        startup_info.hStdError = startup_info.hStdOutput;

        auto maybe_proc_info = windows_create_process(cmd_line, wd, env, dwCreationFlags, startup_info);

        CloseHandle(startup_info.hStdInput);
        CloseHandle(startup_info.hStdOutput);

        if (auto proc_info = maybe_proc_info.get())
        {
            ret.proc_info = std::move(*proc_info);
            return ret;
        }

        return maybe_proc_info.error();
    }
#endif

#if defined(_WIN32)
    void cmd_execute_background(const Command& cmd_line)
    {
        auto timer = ElapsedTimer::create_started();

        auto process_info =
            windows_create_windowless_process(cmd_line.command_line(),
                                              default_working_directory,
                                              default_environment,
                                              CREATE_NEW_CONSOLE | CREATE_NO_WINDOW | CREATE_BREAKAWAY_FROM_JOB);
        if (!process_info)
        {
            Debug::print("cmd_execute_background() failed: ", process_info.error(), "\n");
        }

        _flushall();
    }

    Environment cmd_execute_and_capture_environment(const Command& cmd_line, const Environment& env)
    {
        static StringLiteral magic_string = "cdARN4xjKueKScMy9C6H";

        auto actual_cmd_line = cmd_line;
        actual_cmd_line.raw_arg(Strings::concat(" & echo ", magic_string, " & set"));

        Debug::print("command line: ", actual_cmd_line.command_line(), "\n");
        auto maybe_rc_output = cmd_execute_and_capture_output(actual_cmd_line, default_working_directory, env);
        if (!maybe_rc_output)
        {
            Checks::exit_with_message(
                VCPKG_LINE_INFO, "Failed to run vcvarsall.bat to get Visual Studio env: ", maybe_rc_output.error());
        }

        auto& rc_output = maybe_rc_output.value_or_exit(VCPKG_LINE_INFO);
        Checks::check_exit(VCPKG_LINE_INFO,
                           rc_output.exit_code == 0,
                           "Run vcvarsall.bat to get Visual Studio env failed with exit code %d",
                           rc_output.exit_code);
        Debug::print(rc_output.output, "\n");

        auto it = Strings::search(rc_output.output, magic_string);
        const char* const last = rc_output.output.data() + rc_output.output.size();

        Checks::check_exit(VCPKG_LINE_INFO, it != last);
        // find the first non-whitespace character after the magic string
        it = std::find_if_not(it + magic_string.size(), last, ::isspace);
        Checks::check_exit(VCPKG_LINE_INFO, it != last);

        Environment new_env;

        for (;;)
        {
            auto equal_it = std::find(it, last, '=');
            if (equal_it == last) break;
            StringView variable_name(it, equal_it);
            auto newline_it = std::find(equal_it + 1, last, '\r');
            if (newline_it == last) break;
            StringView value(equal_it + 1, newline_it);

            new_env.add_entry(variable_name, value);

            it = newline_it + 1;
            if (it != last && *it == '\n') ++it;
        }

        return new_env;
    }
#endif

    static ExpectedL<int> cmd_execute_impl(const Command& cmd_line, const WorkingDirectory& wd, const Environment& env)
    {
#if defined(_WIN32)
        using vcpkg::g_ctrl_c_state;
        g_ctrl_c_state.transition_to_spawn_process();
        auto result =
            windows_create_windowless_process(cmd_line.command_line(), wd, env, 0).map([](ProcessInfo&& proc_info) {
                auto long_exit_code = proc_info.wait();
                if (long_exit_code > INT_MAX) long_exit_code = INT_MAX;
                return static_cast<int>(long_exit_code);
            });
        g_ctrl_c_state.transition_from_spawn_process();
        return result;
#else
        (void)env;
        Command real_command_line_builder;
        if (!wd.working_directory.empty())
        {
            real_command_line_builder.string_arg("cd");
            real_command_line_builder.string_arg(wd.working_directory);
            real_command_line_builder.raw_arg("&&");
        }

        if (!env.get().empty())
        {
            real_command_line_builder.raw_arg(env.get());
        }

        real_command_line_builder.raw_arg(cmd_line.command_line());

        std::string real_command_line = std::move(real_command_line_builder).extract();
        Debug::print("system(", real_command_line, ")\n");
        fflush(nullptr);

        return system(real_command_line.c_str());
#endif
    }

    ExpectedL<int> cmd_execute(const Command& cmd_line, const WorkingDirectory& wd, const Environment& env)
    {
        auto timer = ElapsedTimer::create_started();
        auto maybe_result = cmd_execute_impl(cmd_line, wd, env);
        const auto elapsed = timer.us_64();
        g_subprocess_stats += elapsed;
        if (auto result = maybe_result.get())
        {
            Debug::print("cmd_execute() returned ", *result, " after ", elapsed, " us\n");
        }
        else
        {
            Debug::print("cmd_execute() returned (", maybe_result.error(), ") after ", elapsed, " us\n");
        }

        return maybe_result;
    }

    ExpectedL<int> cmd_execute_and_stream_lines(const Command& cmd_line,
                                                std::function<void(StringView)> per_line_cb,
                                                const WorkingDirectory& wd,
                                                const Environment& env,
                                                Encoding encoding)
    {
        Strings::LinesStream lines;

        auto rc = cmd_execute_and_stream_data(
            cmd_line, [&](const StringView sv) { lines.on_data(sv, per_line_cb); }, wd, env, encoding);
        lines.on_end(per_line_cb);
        return rc;
    }

    ExpectedL<int> cmd_execute_and_stream_data(const Command& cmd_line,
                                               std::function<void(StringView)> data_cb,
                                               const WorkingDirectory& wd,
                                               const Environment& env,
                                               Encoding encoding)
    {
        const auto timer = ElapsedTimer::create_started();
#if defined(_WIN32)
        const auto proc_id = std::to_string(::GetCurrentProcessId());
        using vcpkg::g_ctrl_c_state;

        g_ctrl_c_state.transition_to_spawn_process();
        ExpectedL<int> exit_code =
            windows_create_process_redirect(cmd_line.command_line(), wd, env, 0).map([&](ProcessInfoAndPipes&& output) {
                return output.wait_and_stream_output(data_cb, encoding);
            });
        g_ctrl_c_state.transition_from_spawn_process();
#else  // ^^^ _WIN32 // !_WIN32 vvv
        Checks::check_exit(VCPKG_LINE_INFO, encoding == Encoding::Utf8);
        const auto proc_id = std::to_string(::getpid());

        std::string actual_cmd_line;
        if (wd.working_directory.empty())
        {
            actual_cmd_line = Strings::format(R"(%s %s 2>&1)", env.get(), cmd_line.command_line());
        }
        else
        {
            actual_cmd_line = Command("cd")
                                  .string_arg(wd.working_directory)
                                  .raw_arg("&&")
                                  .raw_arg(env.get())
                                  .raw_arg(cmd_line.command_line())
                                  .raw_arg("2>&1")
                                  .extract();
        }

        Debug::print(proc_id, ": popen(", actual_cmd_line, ")\n");
        // Flush stdout before launching external process
        fflush(stdout);

        const auto pipe = popen(actual_cmd_line.c_str(), "r");
        if (pipe == nullptr)
        {
            return format_system_error_message("popen", errno);
        }

        char buf[1024];
        // Use fgets because fread will block until the entire buffer is filled.
        while (fgets(buf, 1024, pipe))
        {
            data_cb(StringView{buf, strlen(buf)});
        }

        if (!feof(pipe))
        {
            return format_system_error_message("feof", errno);
        }

        int ec = pclose(pipe);
        if (WIFEXITED(ec))
        {
            ec = WEXITSTATUS(ec);
        }
        else if (WIFSIGNALED(ec))
        {
            ec = WTERMSIG(ec);
        }
        else if (WIFSTOPPED(ec))
        {
            ec = WSTOPSIG(ec);
        }

        ExpectedL<int> exit_code = ec;
#endif /// ^^^ !_WIN32

        const auto elapsed = timer.us_64();
        g_subprocess_stats += elapsed;
        if (const auto pec = exit_code.get())
        {
            Debug::print(proc_id,
                         ": cmd_execute_and_stream_data() returned ",
                         *pec,
                         " after ",
                         Strings::format("%8llu", static_cast<unsigned long long>(elapsed)),
                         " us\n");
        }

        return exit_code;
    }

    ExpectedL<ExitCodeAndOutput> cmd_execute_and_capture_output(const Command& cmd_line,
                                                                const WorkingDirectory& wd,
                                                                const Environment& env,
                                                                Encoding encoding,
                                                                EchoInDebug echo_in_debug)
    {
        std::string output;
        return cmd_execute_and_stream_data(
                   cmd_line,
                   [&](StringView sv) {
                       Strings::append(output, sv);
                       if (echo_in_debug == EchoInDebug::Show && Debug::g_debugging)
                       {
                           msg::write_unlocalized_text_to_stdout(Color::none, sv);
                       }
                   },
                   wd,
                   env,
                   encoding)
            .map([&](int exit_code) {
                return ExitCodeAndOutput{exit_code, std::move(output)};
            });
    }

    uint64_t get_subproccess_stats() { return g_subprocess_stats.load(); }

#if defined(_WIN32)
    static BOOL ctrl_handler(DWORD fdw_ctrl_type)
    {
        switch (fdw_ctrl_type)
        {
            case CTRL_C_EVENT: g_ctrl_c_state.transition_handle_ctrl_c(); return TRUE;
            default: return FALSE;
        }
    }

    void register_console_ctrl_handler()
    {
        SetConsoleCtrlHandler(reinterpret_cast<PHANDLER_ROUTINE>(ctrl_handler), TRUE);
    }
#else
    void register_console_ctrl_handler() { }
#endif

    bool succeeded(const ExpectedL<int>& maybe_exit) noexcept
    {
        if (const auto exit = maybe_exit.get())
        {
            return *exit == 0;
        }

        return false;
    }

    ExpectedL<Unit> flatten(const ExpectedL<ExitCodeAndOutput>& maybe_exit, StringView tool_name)
    {
        if (auto exit = maybe_exit.get())
        {
            if (exit->exit_code == 0)
            {
                return {Unit{}};
            }

            return {msg::format_error(
                        msgProgramReturnedNonzeroExitCode, msg::tool_name = tool_name, msg::exit_code = exit->exit_code)
                        .append_raw('\n')
                        .append_raw(exit->output)};
        }

        return {msg::format_error(msgLaunchingProgramFailed, msg::tool_name = tool_name)
                    .append_raw(' ')
                    .append_raw(maybe_exit.error().to_string())};
    }

    ExpectedL<std::string> flatten_out(ExpectedL<ExitCodeAndOutput>&& maybe_exit, StringView tool_name)
    {
        if (auto exit = maybe_exit.get())
        {
            if (exit->exit_code == 0)
            {
                return {std::move(exit->output), expected_left_tag};
            }

            return {msg::format_error(
                        msgProgramReturnedNonzeroExitCode, msg::tool_name = tool_name, msg::exit_code = exit->exit_code)
                        .append_raw('\n')
                        .append_raw(exit->output),
                    expected_right_tag};
        }

        return {msg::format_error(msgLaunchingProgramFailed, msg::tool_name = tool_name)
                    .append_raw(' ')
                    .append_raw(maybe_exit.error().to_string()),
                expected_right_tag};
    }

}<|MERGE_RESOLUTION|>--- conflicted
+++ resolved
@@ -279,33 +279,7 @@
     Environment get_modified_clean_environment(const std::unordered_map<std::string, std::string>& extra_env,
                                                StringView prepend_to_path)
     {
-<<<<<<< HEAD
         static constexpr StringLiteral common_env[] = {
-=======
-        const std::string& system_root_env = get_system_root().value_or_exit(VCPKG_LINE_INFO).native();
-        const std::string& system32_env = get_system32().value_or_exit(VCPKG_LINE_INFO).native();
-        std::string new_path;
-        if (!prepend_to_path.empty())
-        {
-            Strings::append(new_path, prepend_to_path);
-            if (prepend_to_path.back() != ';')
-            {
-                new_path.push_back(';');
-            }
-        }
-
-        Strings::append(new_path,
-                        system32_env,
-                        ';',
-                        system_root_env,
-                        ';',
-                        system32_env,
-                        "\\Wbem;",
-                        system32_env,
-                        "\\WindowsPowerShell\\v1.0\\");
-
-        std::vector<std::string> env_strings = {
->>>>>>> e0fb132f
             "ALLUSERSPROFILE",
             "APPDATA",
             "CommonProgramFiles",
@@ -348,11 +322,7 @@
             // Environment variables to tell git to use custom SSH executable or command
             "GIT_SSH",
             "GIT_SSH_COMMAND",
-<<<<<<< HEAD
             // Needed for private git repos. (#23225)
-=======
-            // Points to a credential-manager binary for git authentication
->>>>>>> e0fb132f
             "GIT_ASKPASS",
             // Environment variables needed for ssh-agent based authentication
             "SSH_AUTH_SOCK",
@@ -380,11 +350,8 @@
             "IFORT_COMPILER19",
             "IFORT_COMPILER20",
             "IFORT_COMPILER21",
-<<<<<<< HEAD
             // Enables more obvious behavior for recursive vcpkg invocations (e.g. x-script)
             "VCPKG_KEEP_ENV_VARS",
-=======
->>>>>>> e0fb132f
             // Environment variables used by wrapper scripts to allow us to set environment variables in parent shells
             "Z_VCPKG_POSTSCRIPT",
             "Z_VCPKG_UNDO",
@@ -411,7 +378,6 @@
 
             for (auto&& var : vars)
             {
-<<<<<<< HEAD
                 const auto val = get_environment_variable(var);
                 if (auto p = val.get())
                 {
@@ -450,48 +416,15 @@
         {
             it->second.insert(5, 1, ';').insert(5, prepend_to_path.data(), prepend_to_path.size());
         }
-=======
-                env_strings.push_back(var);
-            }
-        }
-
-        Environment env;
-
-        for (auto&& env_string : env_strings)
-        {
-            const Optional<std::string> value = get_environment_variable(env_string.c_str());
-            const auto v = value.get();
-            if (!v || v->empty()) continue;
-
-            env.add_entry(env_string, *v);
-        }
-
-        if (extra_env.find("PATH") != extra_env.end())
-            new_path += Strings::format(";%s", extra_env.find("PATH")->second);
-        env.add_entry("PATH", new_path);
-        // NOTE: we support VS's without the english language pack,
-        // but we still want to default to english just in case your specific
-        // non-standard build system doesn't support non-english
-        env.add_entry("VSLANG", "1033");
-        env.add_entry("VSCMD_SKIP_SENDTELEMETRY", "1");
->>>>>>> e0fb132f
 
         std::wstring env_serialized;
         for (const auto& p : env_map)
         {
-<<<<<<< HEAD
             env_serialized.append(Strings::to_utf16(p.second));
             env_serialized.push_back(L'\0');
         }
 
         return {env_serialized};
-=======
-            if (item.first == "PATH") continue;
-            env.add_entry(item.first, item.second);
-        }
-
-        return env;
->>>>>>> e0fb132f
     }
 #else
     Environment get_modified_clean_environment(const std::unordered_map<std::string, std::string>&,
