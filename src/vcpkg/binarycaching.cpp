#include <vcpkg/base/checks.h>
#include <vcpkg/base/downloads.h>
#include <vcpkg/base/files.h>
#include <vcpkg/base/messages.h>
#include <vcpkg/base/parse.h>
#include <vcpkg/base/strings.h>
#include <vcpkg/base/system.debug.h>
#include <vcpkg/base/system.print.h>
#include <vcpkg/base/system.process.h>
#include <vcpkg/base/xmlserializer.h>

#include <vcpkg/archives.h>
#include <vcpkg/binarycaching.h>
#include <vcpkg/binarycaching.private.h>
#include <vcpkg/build.h>
#include <vcpkg/dependencies.h>
#include <vcpkg/documentation.h>
#include <vcpkg/metrics.h>
#include <vcpkg/tools.h>
#include <vcpkg/vcpkgpaths.h>

#include <iterator>

#include "vcpkg/base/api_stable_format.h"

using namespace vcpkg;

namespace
{
    struct ConfigSegmentsParser : ParserBase
    {
        using ParserBase::ParserBase;

        void parse_segments(std::vector<std::pair<SourceLoc, std::string>>& out_segments);
        std::vector<std::vector<std::pair<SourceLoc, std::string>>> parse_all_segments();

        template<class T>
        void handle_readwrite(std::vector<T>& read,
                              std::vector<T>& write,
                              T&& t,
                              const std::vector<std::pair<SourceLoc, std::string>>& segments,
                              size_t segment_idx)
        {
            if (segment_idx >= segments.size())
            {
                read.push_back(std::move(t));
                return;
            }

            auto& mode = segments[segment_idx].second;

            if (mode == "read")
            {
                read.push_back(std::move(t));
            }
            else if (mode == "write")
            {
                write.push_back(std::move(t));
            }
            else if (mode == "readwrite")
            {
                read.push_back(t);
                write.push_back(std::move(t));
            }
            else
            {
                return add_error("unexpected argument: expected 'read', readwrite', or 'write'",
                                 segments[segment_idx].first);
            }
        }
    };

    void ConfigSegmentsParser::parse_segments(std::vector<std::pair<SourceLoc, std::string>>& segments)
    {
        for (;;)
        {
            SourceLoc loc = cur_loc();
            std::string segment;
            for (;;)
            {
                auto n = match_until([](char32_t ch) { return ch == ',' || ch == '`' || ch == ';'; });
                Strings::append(segment, n);
                auto ch = cur();
                if (ch == Unicode::end_of_file || ch == ',' || ch == ';')
                {
                    break;
                }

                if (ch == '`')
                {
                    ch = next();
                    if (ch == Unicode::end_of_file)
                    {
                        return add_error("unexpected eof: trailing unescaped backticks (`) are not allowed");
                    }
                    else
                    {
                        Unicode::utf8_append_code_point(segment, ch);
                    }

                    next();
                }
                else
                {
                    Checks::unreachable(VCPKG_LINE_INFO);
                }
            }
            segments.emplace_back(std::move(loc), std::move(segment));

            auto ch = cur();
            if (ch == Unicode::end_of_file || ch == ';')
            {
                break;
            }

            if (ch == ',')
            {
                next();
                continue;
            }

            Checks::unreachable(VCPKG_LINE_INFO);
        }
    }

    std::vector<std::vector<std::pair<SourceLoc, std::string>>> ConfigSegmentsParser::parse_all_segments()
    {
        std::vector<std::vector<std::pair<SourceLoc, std::string>>> ret;
        while (!at_eof())
        {
            std::vector<std::pair<SourceLoc, std::string>> segments;
            parse_segments(segments);

            if (get_error())
            {
                return {};
            }

            // Skip empty sources like ';;'
            if (segments.size() > 1 || (segments.size() == 1 && !segments[0].second.empty()))
            {
                ret.push_back(std::move(segments));
            }

            if (cur() == ';')
            {
                next();
            }
        }
        return ret;
    }

    static const std::string& get_nuget_prefix()
    {
        static std::string nuget_prefix = []() {
            auto x = get_environment_variable("X_VCPKG_NUGET_ID_PREFIX").value_or("");
            if (!x.empty())
            {
                x.push_back('_');
            }
            return x;
        }();
        return nuget_prefix;
    }

    static void clean_prepare_dir(Filesystem& fs, const Path& dir)
    {
        fs.remove_all(dir, VCPKG_LINE_INFO);
        bool created_last = fs.create_directories(dir, VCPKG_LINE_INFO);
        Checks::check_exit(VCPKG_LINE_INFO, created_last, "unable to clear path: %s", dir);
    }

    static Path make_temp_archive_path(const Path& buildtrees, const PackageSpec& spec)
    {
        return buildtrees / spec.name() / (spec.triplet().to_string() + ".zip");
    }

    struct ArchivesBinaryProvider : IBinaryProvider
    {
        ArchivesBinaryProvider(const VcpkgPaths& paths,
                               std::vector<Path>&& read_dirs,
                               std::vector<Path>&& write_dirs,
                               std::vector<UrlTemplate>&& put_url_templates,
                               const std::vector<std::string>& secrets)
            : paths(paths)
            , m_read_dirs(std::move(read_dirs))
            , m_write_dirs(std::move(write_dirs))
            , m_put_url_templates(std::move(put_url_templates))
            , m_secrets(std::move(secrets))
        {
        }

        static Path make_archive_subpath(const std::string& abi) { return Path(abi.substr(0, 2)) / (abi + ".zip"); }

        void prefetch(View<InstallPlanAction> actions, View<CacheStatus*> cache_status) const override
        {
            std::vector<size_t> to_try_restore_idxs;
            std::vector<const InstallPlanAction*> to_try_restore;

            for (const auto& archives_root_dir : m_read_dirs)
            {
                const auto timer = ElapsedTimer::create_started();
                to_try_restore_idxs.clear();
                to_try_restore.clear();
                for (size_t idx = 0; idx < cache_status.size(); ++idx)
                {
                    auto idx_cache_status = cache_status[idx];
                    if (idx_cache_status && idx_cache_status->should_attempt_restore(this))
                    {
                        to_try_restore_idxs.push_back(idx);
                        to_try_restore.push_back(&actions[idx]);
                    }
                }

                auto results = try_restore_n(to_try_restore, archives_root_dir);
                int num_restored = 0;
                for (size_t n = 0; n < to_try_restore.size(); ++n)
                {
                    if (results[n] == RestoreResult::restored)
                    {
                        cache_status[to_try_restore_idxs[n]]->mark_restored();
                        ++num_restored;
                    }
                }
                msg::println(msgRestoredPackagesFromVendor,
                             msg::count = num_restored,
                             msg::elapsed = timer.elapsed(),
                             msg::value = archives_root_dir.native());
            }
        }

        std::vector<RestoreResult> try_restore_n(View<const InstallPlanAction*> actions,
                                                 const Path& archives_root_dir) const
        {
            auto& fs = paths.get_filesystem();
            std::vector<RestoreResult> results(actions.size(), RestoreResult::unavailable);
            std::vector<size_t> action_idxs;
            std::vector<Command> jobs;
            std::vector<Path> archive_paths;
            for (size_t i = 0; i < actions.size(); ++i)
            {
                const auto& action = *actions[i];
                const auto& spec = action.spec;
                const auto& abi_tag = action.package_abi().value_or_exit(VCPKG_LINE_INFO);
                const auto archive_subpath = make_archive_subpath(abi_tag);
                auto archive_path = archives_root_dir / archive_subpath;
                if (fs.exists(archive_path, IgnoreErrors{}))
                {
                    auto pkg_path = paths.package_dir(spec);
                    clean_prepare_dir(fs, pkg_path);
                    jobs.push_back(
                        decompress_zip_archive_cmd(paths.get_tool_cache(), stdout_sink, pkg_path, archive_path));
                    action_idxs.push_back(i);
                    archive_paths.push_back(std::move(archive_path));
                }
            }

            auto job_results = decompress_in_parallel(jobs);

            for (size_t j = 0; j < jobs.size(); ++j)
            {
                const auto i = action_idxs[j];
                const auto& archive_result = job_results[j];
                if (archive_result)
                {
                    results[i] = RestoreResult::restored;
                    Debug::print("Restored ", archive_paths[j].native(), '\n');
                }
                else
                {
                    if (actions[i]->build_options.purge_decompress_failure == PurgeDecompressFailure::YES)
                    {
                        Debug::print(
                            "Failed to decompress archive package; purging: ", archive_paths[j].native(), '\n');
                        fs.remove(archive_paths[j], IgnoreErrors{});
                    }
                    else
                    {
                        Debug::print("Failed to decompress archive package: ", archive_paths[j].native(), '\n');
                    }
                }
            }
            return results;
        }

        RestoreResult try_restore(const InstallPlanAction& action) const override
        {
            // Note: this method is almost never called -- it will only be called if another provider promised to
            // restore a package but then failed at runtime
            auto p_action = &action;
            for (const auto& archives_root_dir : m_read_dirs)
            {
                if (try_restore_n({&p_action, 1}, archives_root_dir)[0] == RestoreResult::restored)
                {
                    msg::println(msgRestoredPackage, msg::path = archives_root_dir.native());
                    return RestoreResult::restored;
                }
            }
            return RestoreResult::unavailable;
        }

        void push_success(const InstallPlanAction& action) const override
        {
            if (m_write_dirs.empty() && m_put_url_templates.empty())
            {
                return;
            }

            const auto& abi_tag = action.package_abi().value_or_exit(VCPKG_LINE_INFO);
            auto& spec = action.spec;
            auto& fs = paths.get_filesystem();
            const auto archive_subpath = make_archive_subpath(abi_tag);
            const auto tmp_archive_path = make_temp_archive_path(paths.buildtrees(), spec);
            auto compress_result = compress_directory_to_zip(
                fs, paths.get_tool_cache(), stdout_sink, paths.package_dir(spec), tmp_archive_path);
            if (!compress_result)
            {
                msg::println(Color::warning,
                             msg::format_warning(msgCompressFolderFailed, msg::path = paths.package_dir(spec))
                                 .append_raw(' ')
                                 .append_raw(compress_result.error()));
                return;
            }
            size_t http_remotes_pushed = 0;
            for (auto&& put_url_template : m_put_url_templates)
            {
                auto url = put_url_template.instantiate_variables(action);
                auto maybe_success = put_file(fs, url, put_url_template.headers_for_put, tmp_archive_path);
                if (maybe_success)
                {
                    http_remotes_pushed++;
                    continue;
                }

                auto errors = replace_secrets(std::move(maybe_success).error(), m_secrets);
                msg::println(Color::warning, msgReplaceSecretsError, msg::error_msg = errors);
            }

            if (!m_put_url_templates.empty())
            {
                msg::println(msgUploadedBinaries, msg::count = http_remotes_pushed, msg::vendor = "HTTP remotes");
            }

            for (const auto& archives_root_dir : m_write_dirs)
            {
                const auto archive_path = archives_root_dir / archive_subpath;
                fs.create_directories(archive_path.parent_path(), IgnoreErrors{});
                std::error_code ec;
                if (m_write_dirs.size() > 1)
                {
                    fs.copy_file(tmp_archive_path, archive_path, CopyOptions::overwrite_existing, ec);
                }
                else
                {
                    fs.rename_or_copy(tmp_archive_path, archive_path, ".tmp", ec);
                }

                if (ec)
                {
                    msg::println(Color::warning,
                                 msg::format(msgFailedToStoreBinaryCache, msg::path = archive_path)
                                     .append_raw('\n')
                                     .append_raw(ec.message()));
                }
                else
                {
                    msg::println(msgStoredBinaryCache, msg::path = archive_path);
                }
            }
            // In the case of 1 write dir, the file will be moved instead of copied
            if (m_write_dirs.size() != 1)
            {
                fs.remove(tmp_archive_path, IgnoreErrors{});
            }
        }

        void precheck(View<InstallPlanAction> actions, View<CacheStatus*> cache_status) const override
        {
            auto& fs = paths.get_filesystem();
            for (size_t idx = 0; idx < actions.size(); ++idx)
            {
                const auto& action = actions[idx];
                const auto& abi_tag = action.package_abi().value_or_exit(VCPKG_LINE_INFO);
                if (!cache_status[idx]->should_attempt_precheck(this))
                {
                    continue;
                }

                const auto archive_subpath = make_archive_subpath(abi_tag);
                bool any_available = false;
                for (auto&& archives_root_dir : m_read_dirs)
                {
                    if (fs.exists(archives_root_dir / archive_subpath, IgnoreErrors{}))
                    {
                        any_available = true;
                        break;
                    }
                }

                if (any_available)
                {
                    cache_status[idx]->mark_available(this);
                }
                else
                {
                    cache_status[idx]->mark_unavailable(this);
                }
            }
        }

    private:
        const VcpkgPaths& paths;
        std::vector<Path> m_read_dirs;
        std::vector<Path> m_write_dirs;
        std::vector<UrlTemplate> m_put_url_templates;
        std::vector<std::string> m_secrets;
    };
    struct HttpGetBinaryProvider : IBinaryProvider
    {
        HttpGetBinaryProvider(const VcpkgPaths& paths,
                              std::vector<UrlTemplate>&& url_templates,
                              const std::vector<std::string>& secrets)
            : paths(paths), m_url_templates(std::move(url_templates)), m_secrets(secrets)
        {
        }

        RestoreResult try_restore(const InstallPlanAction&) const override { return RestoreResult::unavailable; }

        void push_success(const InstallPlanAction&) const override { }

        void prefetch(View<InstallPlanAction> actions, View<CacheStatus*> cache_status) const override
        {
            const auto timer = ElapsedTimer::create_started();
            auto& fs = paths.get_filesystem();
            size_t this_restore_count = 0;
            std::vector<std::pair<std::string, Path>> url_paths;
            std::vector<size_t> url_indices;
            for (auto&& url_template : m_url_templates)
            {
                url_paths.clear();
                url_indices.clear();
                for (size_t idx = 0; idx < cache_status.size(); ++idx)
                {
                    auto this_cache_status = cache_status[idx];
                    if (!this_cache_status || !this_cache_status->should_attempt_restore(this))
                    {
                        continue;
                    }

                    auto&& action = actions[idx];
                    clean_prepare_dir(fs, paths.package_dir(action.spec));
                    auto uri = url_template.instantiate_variables(action);
                    url_paths.emplace_back(std::move(uri), make_temp_archive_path(paths.buildtrees(), action.spec));
                    url_indices.push_back(idx);
                }

                if (url_paths.empty()) break;

                msg::println(msgAttemptingToFetchPackagesFromVendor,
                             msg::count = url_paths.size(),
                             msg::vendor = "HTTP servers");

                auto codes = download_files(fs, url_paths, url_template.headers_for_get);
                std::vector<size_t> action_idxs;
                std::vector<Command> jobs;
                for (size_t i = 0; i < codes.size(); ++i)
                {
                    if (codes[i] == 200)
                    {
                        action_idxs.push_back(i);
                        jobs.push_back(decompress_zip_archive_cmd(paths.get_tool_cache(),
                                                                  stdout_sink,
                                                                  paths.package_dir(actions[url_indices[i]].spec),
                                                                  url_paths[i].second));
                    }
                }
                auto job_results = decompress_in_parallel(jobs);
                for (size_t j = 0; j < jobs.size(); ++j)
                {
                    const auto i = action_idxs[j];
                    if (job_results[j])
                    {
                        ++this_restore_count;
                        fs.remove(url_paths[i].second, VCPKG_LINE_INFO);
                        cache_status[url_indices[i]]->mark_restored();
                    }
                    else
                    {
                        Debug::print("Failed to decompress ", url_paths[i].second, '\n');
                    }
                }
            }

            msg::println(msgRestoredPackagesFromVendor,
                         msg::count = this_restore_count,
                         msg::elapsed = timer.elapsed(),
                         msg::value = "HTTP servers");
        }

        void precheck(View<InstallPlanAction> actions, View<CacheStatus*> cache_status) const override
        {
            std::vector<CacheAvailability> actions_present{actions.size()};
            std::vector<std::string> urls;
            std::vector<size_t> url_indices;
            for (auto&& url_template : m_url_templates)
            {
                urls.clear();
                url_indices.clear();
                for (size_t idx = 0; idx < actions.size(); ++idx)
                {
                    if (!cache_status[idx]->should_attempt_precheck(this))
                    {
                        continue;
                    }

                    urls.push_back(url_template.instantiate_variables(actions[idx]));
                    url_indices.push_back(idx);
                }

                if (urls.empty())
                {
                    return;
                }

                auto codes = url_heads(urls, {}, m_secrets);
                Checks::check_exit(VCPKG_LINE_INFO, codes.size() == urls.size());
                for (size_t i = 0; i < codes.size(); ++i)
                {
                    if (codes[i] == 200)
                    {
                        cache_status[url_indices[i]]->mark_available(this);
                        actions_present[url_indices[i]] = CacheAvailability::available;
                    }
                }
            }

            for (size_t idx = 0; idx < actions.size(); ++idx)
            {
                if (actions_present[idx] == CacheAvailability::unavailable)
                {
                    cache_status[idx]->mark_unavailable(this);
                }
            }
        }

        const VcpkgPaths& paths;
        std::vector<UrlTemplate> m_url_templates;
        std::vector<std::string> m_secrets;
    };
    struct NugetBinaryProvider : IBinaryProvider
    {
        NugetBinaryProvider(const VcpkgPaths& paths,
                            std::vector<std::string>&& read_sources,
                            std::vector<std::string>&& write_sources,
                            std::vector<Path>&& read_configs,
                            std::vector<Path>&& write_configs,
                            std::string&& timeout,
                            bool interactive)
            : paths(paths)
            , m_read_sources(std::move(read_sources))
            , m_write_sources(std::move(write_sources))
            , m_read_configs(std::move(read_configs))
            , m_write_configs(std::move(write_configs))
            , m_timeout(std::move(timeout))
            , m_interactive(interactive)
            , m_use_nuget_cache(false)
        {
            const std::string use_nuget_cache = get_environment_variable("VCPKG_USE_NUGET_CACHE").value_or("");
            m_use_nuget_cache =
                Strings::case_insensitive_ascii_equals(use_nuget_cache, "true") || use_nuget_cache == "1";
        }

        ExpectedS<Unit> run_nuget_commandline(const Command& cmdline) const
        {
            if (m_interactive)
            {
                return cmd_execute(cmdline)
                    .map_error([](LocalizedString&& ls) { return ls.extract_data(); })
                    .then([](int exit_code) -> ExpectedS<Unit> {
                        if (exit_code == 0)
                        {
                            return {Unit{}};
                        }

                        return "NuGet command failed and output was not captured because --interactive was specified";
                    });
            }

            return cmd_execute_and_capture_output(cmdline)
                .map_error([](LocalizedString&& ls) { return ls.extract_data(); })
                .then([&](ExitCodeAndOutput&& res) -> ExpectedS<Unit> {
                    if (Debug::g_debugging)
                    {
                        msg::write_unlocalized_text_to_stdout(Color::error, res.output);
                    }

                    if (res.output.find("Authentication may require manual action.") != std::string::npos)
                    {
                        msg::println(Color::warning, msgAuthenticationMayRequireManualAction, msg::vendor = "Nuget");
                    }

                    if (res.exit_code == 0)
                    {
                        return {Unit{}};
                    }

                    if (res.output.find("Response status code does not indicate success: 401 (Unauthorized)") !=
                        std::string::npos)
                    {
                        msg::println(Color::warning,
                                     msgFailedVendorAuthentication,
                                     msg::vendor = "NuGet",
                                     msg::url = docs::binarycaching_url);
                    }
                    else if (res.output.find("for example \"-ApiKey AzureDevOps\"") != std::string::npos)
                    {
                        auto real_cmdline = cmdline;
                        real_cmdline.string_arg("-ApiKey").string_arg("AzureDevOps");
                        return cmd_execute_and_capture_output(real_cmdline)
                            .map_error([](LocalizedString&& ls) { return ls.extract_data(); })
                            .then([](ExitCodeAndOutput&& res) -> ExpectedS<Unit> {
                                if (Debug::g_debugging)
                                {
                                    msg::write_unlocalized_text_to_stdout(Color::error, res.output);
                                }

                                if (res.exit_code == 0)
                                {
                                    return {Unit{}};
                                }

                                return {std::move(res.output), expected_right_tag};
                            });
                    }

                    return {std::move(res.output), expected_right_tag};
                });
        }

        struct NuGetPrefetchAttempt
        {
            PackageSpec spec;
            NugetReference reference;
            size_t result_index;
        };

        static void generate_packages_config(Filesystem& fs,
                                             const Path& packages_config,
                                             const std::vector<NuGetPrefetchAttempt>& attempts)
        {
            XmlSerializer xml;
            xml.emit_declaration().line_break();
            xml.open_tag("packages").line_break();

            for (auto&& attempt : attempts)
            {
                xml.start_complex_open_tag("package")
                    .text_attr("id", attempt.reference.id)
                    .text_attr("version", attempt.reference.version)
                    .finish_self_closing_complex_tag()
                    .line_break();
            }

            xml.close_tag("packages").line_break();
            fs.write_contents(packages_config, xml.buf, VCPKG_LINE_INFO);
        }

        void prefetch(View<InstallPlanAction> actions, View<CacheStatus*> cache_status) const override
        {
            if (m_read_sources.empty() && m_read_configs.empty())
            {
                return;
            }
            const auto timer = ElapsedTimer::create_started();

            auto& fs = paths.get_filesystem();

            std::vector<NuGetPrefetchAttempt> attempts;
            for (size_t idx = 0; idx < cache_status.size(); ++idx)
            {
                auto this_cache_status = cache_status[idx];
                if (!this_cache_status || !this_cache_status->should_attempt_restore(this))
                {
                    continue;
                }

                const auto& action = actions[idx];
                const auto& spec = action.spec;
                fs.remove_all(paths.package_dir(spec), VCPKG_LINE_INFO);
                attempts.push_back({spec, make_nugetref(action, get_nuget_prefix()), idx});
            }

            if (attempts.empty())
            {
                return;
            }

            msg::println(msgAttemptingToFetchPackagesFromVendor, msg::count = attempts.size(), msg::vendor = "nuget");

            auto packages_config = paths.buildtrees() / "packages.config";
            const auto& nuget_exe = paths.get_tool_exe("nuget", stdout_sink);
            std::vector<Command> cmdlines;

            if (!m_read_sources.empty())
            {
                // First check using all sources
                Command cmdline;
#ifndef _WIN32
                cmdline.string_arg(paths.get_tool_exe(Tools::MONO, stdout_sink));
#endif
                cmdline.string_arg(nuget_exe)
                    .string_arg("install")
                    .string_arg(packages_config)
                    .string_arg("-OutputDirectory")
                    .string_arg(paths.packages())
                    .string_arg("-Source")
                    .string_arg(Strings::join(";", m_read_sources))
                    .string_arg("-ExcludeVersion")
                    .string_arg("-PreRelease")
                    .string_arg("-PackageSaveMode")
                    .string_arg("nupkg")
                    .string_arg("-Verbosity")
                    .string_arg("detailed")
                    .string_arg("-ForceEnglishOutput");
                if (!m_interactive)
                {
                    cmdline.string_arg("-NonInteractive");
                }
                if (!m_use_nuget_cache)
                {
                    cmdline.string_arg("-DirectDownload").string_arg("-NoCache");
                }

                cmdlines.push_back(std::move(cmdline));
            }

            for (auto&& cfg : m_read_configs)
            {
                // Then check using each config
                Command cmdline;
#ifndef _WIN32
                cmdline.string_arg(paths.get_tool_exe(Tools::MONO, stdout_sink));
#endif
                cmdline.string_arg(nuget_exe)
                    .string_arg("install")
                    .string_arg(packages_config)
                    .string_arg("-OutputDirectory")
                    .string_arg(paths.packages())
                    .string_arg("-ConfigFile")
                    .string_arg(cfg)
                    .string_arg("-ExcludeVersion")
                    .string_arg("-PreRelease")
                    .string_arg("-PackageSaveMode")
                    .string_arg("nupkg")
                    .string_arg("-Verbosity")
                    .string_arg("detailed")
                    .string_arg("-ForceEnglishOutput");
                if (!m_interactive)
                {
                    cmdline.string_arg("-NonInteractive");
                }
                if (!m_use_nuget_cache)
                {
                    cmdline.string_arg("-DirectDownload").string_arg("-NoCache");
                }

                cmdlines.push_back(std::move(cmdline));
            }

            const size_t total_restore_attempts = attempts.size();
            for (const auto& cmdline : cmdlines)
            {
                if (attempts.empty())
                {
                    break;
                }

                generate_packages_config(fs, packages_config, attempts);
                run_nuget_commandline(cmdline);
                Util::erase_remove_if(attempts, [&](const NuGetPrefetchAttempt& nuget_ref) -> bool {
                    // note that we would like the nupkg downloaded to buildtrees, but nuget.exe downloads it to the
                    // output directory
                    const auto nupkg_path =
                        paths.packages() / nuget_ref.reference.id / nuget_ref.reference.id + ".nupkg";
                    if (fs.exists(nupkg_path, IgnoreErrors{}))
                    {
                        fs.remove(nupkg_path, VCPKG_LINE_INFO);
                        Checks::check_exit(VCPKG_LINE_INFO,
                                           !fs.exists(nupkg_path, IgnoreErrors{}),
                                           "Unable to remove nupkg after restoring: %s",
                                           nupkg_path);
                        const auto nuget_dir = nuget_ref.spec.dir();
                        if (nuget_dir != nuget_ref.reference.id)
                        {
                            const auto path_from = paths.packages() / nuget_ref.reference.id;
                            const auto path_to = paths.packages() / nuget_dir;
                            fs.rename(path_from, path_to, VCPKG_LINE_INFO);
                        }
                        cache_status[nuget_ref.result_index]->mark_restored();
                        return true;
                    }

                    return false;
                });
            }
            msg::println(msgRestoredPackagesFromVendor,
                         msg::count = total_restore_attempts - attempts.size(),
                         msg::elapsed = timer.elapsed(),
                         msg::value = "NuGet");
        }

        RestoreResult try_restore(const InstallPlanAction&) const override { return RestoreResult::unavailable; }

        void push_success(const InstallPlanAction& action) const override
        {
            if (m_write_sources.empty() && m_write_configs.empty())
            {
                return;
            }

            auto& spec = action.spec;

            NugetReference nuget_ref = make_nugetref(action, get_nuget_prefix());
            auto nuspec_path = paths.buildtrees() / spec.name() / (spec.triplet().to_string() + ".nuspec");
            auto& fs = paths.get_filesystem();
            fs.write_contents(
                nuspec_path, generate_nuspec(paths.package_dir(spec), action, nuget_ref), VCPKG_LINE_INFO);

            const auto& nuget_exe = paths.get_tool_exe("nuget", stdout_sink);
            Command cmdline;
#ifndef _WIN32
            cmdline.string_arg(paths.get_tool_exe(Tools::MONO, stdout_sink));
#endif
            cmdline.string_arg(nuget_exe)
                .string_arg("pack")
                .string_arg(nuspec_path)
                .string_arg("-OutputDirectory")
                .string_arg(paths.buildtrees())
                .string_arg("-NoDefaultExcludes")
                .string_arg("-ForceEnglishOutput");

            if (!m_interactive)
            {
                cmdline.string_arg("-NonInteractive");
            }

            if (!run_nuget_commandline(cmdline))
            {
                msg::println(Color::error, msgPackingVendorFailed, msg::vendor = "NuGet");
                return;
            }

            auto nupkg_path = paths.buildtrees() / nuget_ref.nupkg_filename();
            for (auto&& write_src : m_write_sources)
            {
                Command cmd;
#ifndef _WIN32
                cmd.string_arg(paths.get_tool_exe(Tools::MONO, stdout_sink));
#endif
                cmd.string_arg(nuget_exe)
                    .string_arg("push")
                    .string_arg(nupkg_path)
                    .string_arg("-ForceEnglishOutput")
                    .string_arg("-Timeout")
                    .string_arg(m_timeout)
                    .string_arg("-Source")
                    .string_arg(write_src);

                if (!m_interactive)
                {
                    cmd.string_arg("-NonInteractive");
                }
                msg::println(
                    msgUploadingBinariesToVendor, msg::spec = spec, msg::vendor = "NuGet", msg::path = write_src);
                if (!run_nuget_commandline(cmd))
                {
                    msg::println(Color::error, msgPushingVendorFailed, msg::vendor = "NuGet", msg::path = write_src);
                }
            }
            for (auto&& write_cfg : m_write_configs)
            {
                Command cmd;
#ifndef _WIN32
                cmd.string_arg(paths.get_tool_exe(Tools::MONO, stdout_sink));
#endif
                cmd.string_arg(nuget_exe)
                    .string_arg("push")
                    .string_arg(nupkg_path)
                    .string_arg("-ForceEnglishOutput")
                    .string_arg("-Timeout")
                    .string_arg(m_timeout)
                    .string_arg("-ConfigFile")
                    .string_arg(write_cfg);
                if (!m_interactive)
                {
                    cmd.string_arg("-NonInteractive");
                }
                msg::println(Color::error,
                             msgUploadingBinariesUsingVendor,
                             msg::spec = spec,
                             msg::vendor = "NuGet config",
                             msg::path = write_cfg);
                if (!run_nuget_commandline(cmd))
                {
                    msg::println(Color::error, msgPushingVendorFailed, msg::vendor = "NuGet", msg::path = write_cfg);
                }
            }

            fs.remove(nupkg_path, IgnoreErrors{});
        }

        void precheck(View<InstallPlanAction>, View<CacheStatus*>) const override { }

    private:
        const VcpkgPaths& paths;

        std::vector<std::string> m_read_sources;
        std::vector<std::string> m_write_sources;

        std::vector<Path> m_read_configs;
        std::vector<Path> m_write_configs;

        std::string m_timeout;
        bool m_interactive;
        bool m_use_nuget_cache;
    };

    struct ObjectStorageProvider : IBinaryProvider
    {
        ObjectStorageProvider(const VcpkgPaths& paths,
                              std::vector<std::string>&& read_prefixes,
                              std::vector<std::string>&& write_prefixes)
            : paths(paths), m_read_prefixes(std::move(read_prefixes)), m_write_prefixes(std::move(write_prefixes))
        {
        }

        static std::string make_object_path(const std::string& prefix, const std::string& abi)
        {
            return Strings::concat(prefix, abi, ".zip");
        }

        void prefetch(View<InstallPlanAction> actions, View<CacheStatus*> cache_status) const override
        {
            auto& fs = paths.get_filesystem();

            const auto timer = ElapsedTimer::create_started();

            size_t restored_count = 0;
            for (const auto& prefix : m_read_prefixes)
            {
                std::vector<std::pair<std::string, Path>> url_paths;
                std::vector<size_t> url_indices;

                for (size_t idx = 0; idx < cache_status.size(); ++idx)
                {
                    const auto this_cache_status = cache_status[idx];
                    if (!this_cache_status || !this_cache_status->should_attempt_restore(this))
                    {
                        continue;
                    }

                    auto&& action = actions[idx];
                    clean_prepare_dir(fs, paths.package_dir(action.spec));
                    url_paths.emplace_back(
                        make_object_path(prefix, action.package_abi().value_or_exit(VCPKG_LINE_INFO)),
                        make_temp_archive_path(paths.buildtrees(), action.spec));
                    url_indices.push_back(idx);
                }

                if (url_paths.empty()) break;

                msg::println(
                    msgAttemptingToFetchPackagesFromVendor, msg::count = url_paths.size(), msg::vendor = vendor());

                std::vector<Command> jobs;
                std::vector<size_t> idxs;
                for (size_t idx = 0; idx < url_paths.size(); ++idx)
                {
                    auto&& action = actions[url_indices[idx]];
                    auto&& url_path = url_paths[idx];
                    if (!download_file(url_path.first, url_path.second)) continue;
                    jobs.push_back(decompress_zip_archive_cmd(
                        paths.get_tool_cache(), stdout_sink, paths.package_dir(action.spec), url_path.second));
                    idxs.push_back(idx);
                }

                const auto job_results =
                    cmd_execute_and_capture_output_parallel(jobs, default_working_directory, get_clean_environment());

                for (size_t j = 0; j < jobs.size(); ++j)
                {
                    const auto idx = idxs[j];
                    if (!job_results[j])
                    {
                        Debug::print("Failed to decompress ", url_paths[idx].second, '\n');
                        continue;
                    }

                    // decompression success
                    ++restored_count;
                    fs.remove(url_paths[idx].second, VCPKG_LINE_INFO);
                    cache_status[url_indices[idx]]->mark_restored();
                }
            }

            msg::println(msgRestoredPackagesFromVendor,
                         msg::count = restored_count,
                         msg::elapsed = timer.elapsed(),
                         msg::value = vendor());
        }

        RestoreResult try_restore(const InstallPlanAction&) const override { return RestoreResult::unavailable; }

        void push_success(const InstallPlanAction& action) const override
        {
            if (m_write_prefixes.empty()) return;
            const auto timer = ElapsedTimer::create_started();
            const auto& abi = action.package_abi().value_or_exit(VCPKG_LINE_INFO);
            auto& spec = action.spec;
            const auto tmp_archive_path = make_temp_archive_path(paths.buildtrees(), spec);
            auto compression_result = compress_directory_to_zip(
                paths.get_filesystem(), paths.get_tool_cache(), stdout_sink, paths.package_dir(spec), tmp_archive_path);
            if (!compression_result)
            {
                vcpkg::msg::println(Color::warning,
                                    msg::format_warning(msgCompressFolderFailed, msg::path = paths.package_dir(spec))
                                        .append_raw(' ')
                                        .append_raw(compression_result.error()));
                return;
            }

            size_t upload_count = 0;
            for (const auto& prefix : m_write_prefixes)
            {
                if (upload_file(make_object_path(prefix, abi), tmp_archive_path))
                {
                    ++upload_count;
                }
            }

            msg::println(msgUploadedPackagesToVendor,
                         msg::count = upload_count,
                         msg::elapsed = timer.elapsed(),
                         msg::vendor = vendor());
        }

        void precheck(View<InstallPlanAction> actions, View<CacheStatus*> cache_status) const override
        {
            std::vector<CacheAvailability> actions_availability{actions.size()};
            for (const auto& prefix : m_read_prefixes)
            {
                for (size_t idx = 0; idx < actions.size(); ++idx)
                {
                    auto&& action = actions[idx];
                    const auto& abi = action.package_abi().value_or_exit(VCPKG_LINE_INFO);
                    if (!cache_status[idx]->should_attempt_precheck(this))
                    {
                        continue;
                    }

                    if (stat(make_object_path(prefix, abi)))
                    {
                        actions_availability[idx] = CacheAvailability::available;
                        cache_status[idx]->mark_available(this);
                    }
                }
            }

            for (size_t idx = 0; idx < actions.size(); ++idx)
            {
                const auto this_cache_status = cache_status[idx];
                if (this_cache_status && actions_availability[idx] == CacheAvailability::unavailable)
                {
                    this_cache_status->mark_unavailable(this);
                }
            }
        }

    protected:
        virtual StringLiteral vendor() const = 0;
        virtual bool stat(StringView url) const = 0;
        virtual bool upload_file(StringView object, const Path& archive) const = 0;
        virtual bool download_file(StringView object, const Path& archive) const = 0;

        const VcpkgPaths& paths;

    private:
        std::vector<std::string> m_read_prefixes;
        std::vector<std::string> m_write_prefixes;
    };

    struct GcsBinaryProvider : ObjectStorageProvider
    {
        GcsBinaryProvider(const VcpkgPaths& paths,
                          std::vector<std::string>&& read_prefixes,
                          std::vector<std::string>&& write_prefixes)
            : ObjectStorageProvider(paths, std::move(read_prefixes), std::move(write_prefixes))
        {
        }

        StringLiteral vendor() const override { return "GCS"; }

        Command command() const { return Command{paths.get_tool_exe(Tools::GSUTIL, stdout_sink)}; }

        bool stat(StringView url) const override
        {
            auto cmd = command().string_arg("-q").string_arg("stat").string_arg(url);
            return succeeded(cmd_execute(cmd));
        }

        bool upload_file(StringView object, const Path& archive) const override
        {
            auto cmd = command().string_arg("-q").string_arg("cp").string_arg(archive).string_arg(object);
            const auto out = flatten(cmd_execute_and_capture_output(cmd), Tools::GSUTIL);
            if (out)
            {
                return true;
            }

            msg::write_unlocalized_text_to_stdout(Color::warning, out.error());
            return false;
        }

        bool download_file(StringView object, const Path& archive) const override
        {
            auto cmd = command().string_arg("-q").string_arg("cp").string_arg(object).string_arg(archive);
            const auto out = flatten(cmd_execute_and_capture_output(cmd), Tools::GSUTIL);
            if (out)
            {
                return true;
            }

            msg::write_unlocalized_text_to_stdout(Color::warning, out.error());
            return false;
        }
    };

    struct AwsBinaryProvider : ObjectStorageProvider
    {
        AwsBinaryProvider(const VcpkgPaths& paths,
                          std::vector<std::string>&& read_prefixes,
                          std::vector<std::string>&& write_prefixes,
                          const bool no_sign_request)
            : ObjectStorageProvider(paths, std::move(read_prefixes), std::move(write_prefixes))
            , m_no_sign_request(no_sign_request)
        {
        }

        StringLiteral vendor() const override { return "AWS"; }

        Command command() const { return Command{paths.get_tool_exe(Tools::AWSCLI, stdout_sink)}; }

        bool stat(StringView url) const override
        {
            auto cmd = command().string_arg("s3").string_arg("ls").string_arg(url);
            if (m_no_sign_request)
            {
                cmd.string_arg("--no-sign-request");
            }

            return succeeded(cmd_execute(cmd));
        }

        bool upload_file(StringView object, const Path& archive) const override
        {
            auto cmd = command().string_arg("s3").string_arg("cp").string_arg(archive).string_arg(object);
            if (m_no_sign_request)
            {
                cmd.string_arg("--no-sign-request");
            }
            const auto out = flatten(cmd_execute_and_capture_output(cmd), Tools::AWSCLI);
            if (out)
            {
                return true;
            }

            msg::write_unlocalized_text_to_stdout(Color::warning, out.error());
            return false;
        }

        bool download_file(StringView object, const Path& archive) const override
        {
            if (!stat(object))
            {
                return false;
            }

            auto cmd = command().string_arg("s3").string_arg("cp").string_arg(object).string_arg(archive);
            if (m_no_sign_request)
            {
                cmd.string_arg("--no-sign-request");
            }

            const auto out = flatten(cmd_execute_and_capture_output(cmd), Tools::AWSCLI);
            if (out)
            {
                return true;
            }

            msg::write_unlocalized_text_to_stdout(Color::warning, out.error());
            return false;
        }

    private:
        bool m_no_sign_request;
    };

    struct CosBinaryProvider : ObjectStorageProvider
    {
        CosBinaryProvider(const VcpkgPaths& paths,
                          std::vector<std::string>&& read_prefixes,
                          std::vector<std::string>&& write_prefixes)
            : ObjectStorageProvider(paths, std::move(read_prefixes), std::move(write_prefixes))
        {
        }

        StringLiteral vendor() const override { return "COS"; }

        Command command() const { return Command{paths.get_tool_exe(Tools::COSCLI, stdout_sink)}; }

        bool stat(StringView url) const override
        {
            auto cmd = command().string_arg("ls").string_arg(url);
            return succeeded(cmd_execute(cmd));
        }

        bool upload_file(StringView object, const Path& archive) const override
        {
            auto cmd = command().string_arg("cp").string_arg(archive).string_arg(object);
            const auto out = flatten(cmd_execute_and_capture_output(cmd), Tools::COSCLI);
            if (out)
            {
                return true;
            }

            msg::write_unlocalized_text_to_stdout(Color::warning, out.error());
            return false;
        }

        bool download_file(StringView object, const Path& archive) const override
        {
            auto cmd = command().string_arg("cp").string_arg(object).string_arg(archive);
            const auto out = flatten(cmd_execute_and_capture_output(cmd), Tools::COSCLI);
            if (out)
            {
                return true;
            }

            msg::write_unlocalized_text_to_stdout(Color::warning, out.error());
            return false;
        }
    };
}

namespace vcpkg
{
    LocalizedString UrlTemplate::valid()
    {
        std::vector<std::string> invalid_keys;
        auto result = api_stable_format(url_template, [&](std::string&, StringView key) {
            StringView valid_keys[] = {"name", "version", "sha", "triplet"};
            if (!Util::Vectors::contains(valid_keys, key))
            {
                invalid_keys.push_back(key.to_string());
            }
        });
        if (!result)
        {
            return result.error();
        }
        if (!invalid_keys.empty())
        {
            return msg::format(msgUnknownVariablesInTemplate,
                               msg::value = url_template,
                               msg::list = Strings::join(", ", invalid_keys));
        }
        return {};
    }

    std::string UrlTemplate::instantiate_variables(const InstallPlanAction& action) const
    {
        return api_stable_format(url_template,
                                 [&](std::string& out, StringView key) {
                                     if (key == "version")
                                     {
                                         out += action.source_control_file_and_location.value_or_exit(VCPKG_LINE_INFO)
                                                    .source_control_file->core_paragraph->raw_version;
                                     }
                                     else if (key == "name")
                                     {
                                         out += action.spec.name();
                                     }
                                     else if (key == "triplet")
                                     {
                                         out += action.spec.triplet().canonical_name();
                                     }
                                     else if (key == "sha")
                                     {
                                         out += action.abi_info.value_or_exit(VCPKG_LINE_INFO).package_abi;
                                     }
                                     else
                                     {
                                         Debug::println("Unknown key: ", key);
                                         // We do a input validation while parsing the config
                                         Checks::unreachable(VCPKG_LINE_INFO);
                                     };
                                 })
            .value_or_exit(VCPKG_LINE_INFO);
    }

    BinaryCache::BinaryCache(const VcpkgCmdArguments& args, const VcpkgPaths& paths)
    {
        install_providers_for(args, paths);
    }

    void BinaryCache::install_providers(std::vector<std::unique_ptr<IBinaryProvider>>&& providers)
    {
        Checks::check_exit(
            VCPKG_LINE_INFO, m_status.empty(), "Attempted to install additional providers in active binary cache");
        if (m_providers.empty())
        {
            m_providers = std::move(providers);
        }
        else
        {
            m_providers.insert(m_providers.end(),
                               std::make_move_iterator(providers.begin()),
                               std::make_move_iterator(providers.end()));
        }
    }

    void BinaryCache::install_providers_for(const VcpkgCmdArguments& args, const VcpkgPaths& paths)
    {
        if (args.binary_caching_enabled())
        {
            install_providers(
                create_binary_providers_from_configs(paths, args.binary_sources).value_or_exit(VCPKG_LINE_INFO));
        }
    }

    RestoreResult BinaryCache::try_restore(const InstallPlanAction& action)
    {
        const auto abi = action.package_abi().get();
        if (!abi)
        {
            // e.g. this is a `--head` package
            return RestoreResult::unavailable;
        }

        auto& cache_status = m_status[*abi];
        if (cache_status.is_restored())
        {
            return RestoreResult::restored;
        }

        const auto available = cache_status.get_available_provider();
        if (available)
        {
            switch (available->try_restore(action))
            {
                case RestoreResult::unavailable:
                    // Even though that provider thought it had it, it didn't; perhaps
                    // due to intermittent network problems etc.
                    // Try other providers below
                    break;
                case RestoreResult::restored: cache_status.mark_restored(); return RestoreResult::restored;
                default: Checks::unreachable(VCPKG_LINE_INFO);
            }
        }

        for (auto&& provider : m_providers)
        {
            if (provider.get() == available)
            {
                continue; // this one already tried :)
            }

            if (cache_status.is_unavailable(m_providers.size()))
            {
                break;
            }

            switch (provider->try_restore(action))
            {
                case RestoreResult::restored: cache_status.mark_restored(); return RestoreResult::restored;
                case RestoreResult::unavailable: cache_status.mark_unavailable(provider.get()); break;
                default: Checks::unreachable(VCPKG_LINE_INFO);
            }
        }

        return RestoreResult::unavailable;
    }

    void BinaryCache::push_success(const InstallPlanAction& action)
    {
        const auto abi = action.package_abi().get();
        if (abi)
        {
            for (auto&& provider : m_providers)
            {
                provider->push_success(action);
            }

            m_status[*abi].mark_restored();
        }
    }

    void BinaryCache::prefetch(View<InstallPlanAction> actions)
    {
        std::vector<CacheStatus*> cache_status{actions.size()};
        for (size_t idx = 0; idx < actions.size(); ++idx)
        {
            const auto abi = actions[idx].package_abi().get();
            if (abi)
            {
                cache_status[idx] = &m_status[*abi];
            }
        }

        for (auto&& provider : m_providers)
        {
            provider->prefetch(actions, cache_status);
            for (auto status : cache_status)
            {
                if (status)
                {
                    status->mark_unavailable(provider.get());
                }
            }
        }
    }

    std::vector<CacheAvailability> BinaryCache::precheck(View<InstallPlanAction> actions)
    {
        std::vector<CacheStatus*> cache_status{actions.size()};
        for (size_t idx = 0; idx < actions.size(); ++idx)
        {
            auto& action = actions[idx];
            const auto abi = action.package_abi().get();
            Checks::check_exit(VCPKG_LINE_INFO,
                               abi,
                               "Error: package %s did not have an abi during ci. This is an internal error.\n",
                               action.spec);
            cache_status[idx] = &m_status[*abi];
        }

        for (auto&& provider : m_providers)
        {
            provider->precheck(actions, cache_status);
        }

        std::vector<CacheAvailability> results{actions.size()};
        for (size_t idx = 0; idx < results.size(); ++idx)
        {
            results[idx] = cache_status[idx]->get_available_provider() ? CacheAvailability::available
                                                                       : CacheAvailability::unavailable;
        }

        return results;
    }

    bool CacheStatus::should_attempt_precheck(const IBinaryProvider* sender) const noexcept
    {
        switch (m_status)
        {
            case CacheStatusState::unknown: return !Util::Vectors::contains(m_known_unavailable_providers, sender);
            case CacheStatusState::available: return false;
            case CacheStatusState::restored: return false;
            default: Checks::unreachable(VCPKG_LINE_INFO);
        }
    }

    bool CacheStatus::should_attempt_restore(const IBinaryProvider* sender) const noexcept
    {
        switch (m_status)
        {
            case CacheStatusState::unknown: return !Util::Vectors::contains(m_known_unavailable_providers, sender);
            case CacheStatusState::available: return m_available_provider == sender;
            case CacheStatusState::restored: return false;
            default: Checks::unreachable(VCPKG_LINE_INFO);
        }
    }

    bool CacheStatus::is_unavailable(size_t total_providers) const noexcept
    {
        switch (m_status)
        {
            case CacheStatusState::unknown: return m_known_unavailable_providers.size() <= total_providers;
            case CacheStatusState::available:
            case CacheStatusState::restored: return false;
            default: Checks::unreachable(VCPKG_LINE_INFO);
        }
    }

    bool CacheStatus::is_restored() const noexcept { return m_status == CacheStatusState::restored; }

    void CacheStatus::mark_unavailable(const IBinaryProvider* sender)
    {
        switch (m_status)
        {
            case CacheStatusState::unknown:
                if (!Util::Vectors::contains(m_known_unavailable_providers, sender))
                {
                    m_known_unavailable_providers.push_back(sender);
                }
                break;
            case CacheStatusState::available:
            case CacheStatusState::restored: break;
            default: Checks::unreachable(VCPKG_LINE_INFO);
        }
    }
    void CacheStatus::mark_available(const IBinaryProvider* sender) noexcept
    {
        switch (m_status)
        {
            case CacheStatusState::unknown:
                m_known_unavailable_providers.~vector();
                m_status = CacheStatusState::available;
                m_available_provider = sender;
                break;
            case CacheStatusState::available:
            case CacheStatusState::restored: break;
            default: Checks::unreachable(VCPKG_LINE_INFO);
        }
    }

    void CacheStatus::mark_restored() noexcept
    {
        switch (m_status)
        {
            case CacheStatusState::unknown: m_known_unavailable_providers.~vector(); [[fallthrough]];
            case CacheStatusState::available: m_status = CacheStatusState::restored; break;
            case CacheStatusState::restored: break;
            default: Checks::unreachable(VCPKG_LINE_INFO);
        }
    }

    const IBinaryProvider* CacheStatus::get_available_provider() const noexcept
    {
        switch (m_status)
        {
            case CacheStatusState::available: return m_available_provider;
            case CacheStatusState::unknown:
            case CacheStatusState::restored: return nullptr;
            default: Checks::unreachable(VCPKG_LINE_INFO);
        }
    }

    void BinaryConfigParserState::clear()
    {
        binary_cache_providers.clear();
        binary_cache_providers.insert("clear");
        interactive = false;
        nugettimeout = "100";
        archives_to_read.clear();
        archives_to_write.clear();
        url_templates_to_get.clear();
        url_templates_to_put.clear();
        gcs_read_prefixes.clear();
        gcs_write_prefixes.clear();
        aws_read_prefixes.clear();
        aws_write_prefixes.clear();
        aws_no_sign_request = false;
        cos_read_prefixes.clear();
        cos_write_prefixes.clear();
        sources_to_read.clear();
        sources_to_write.clear();
        configs_to_read.clear();
        configs_to_write.clear();
        secrets.clear();
    }
}

namespace
{
    const ExpectedS<Path>& default_cache_path()
    {
        static auto cachepath = get_platform_cache_home().then([](Path p) -> ExpectedS<Path> {
            auto maybe_cachepath = get_environment_variable("VCPKG_DEFAULT_BINARY_CACHE");
            if (auto p_str = maybe_cachepath.get())
            {
                LockGuardPtr<Metrics>(g_metrics)->track_property("VCPKG_DEFAULT_BINARY_CACHE", "defined");
                Path path = *p_str;
                path.make_preferred();
                if (!get_real_filesystem().is_directory(path))
                {
                    return {"Value of environment variable VCPKG_DEFAULT_BINARY_CACHE is not a directory: " +
                                path.native(),
                            expected_right_tag};
                }

                if (!path.is_absolute())
                {
                    return {"Value of environment variable VCPKG_DEFAULT_BINARY_CACHE is not absolute: " +
                                path.native(),
                            expected_right_tag};
                }

                return {std::move(path), expected_left_tag};
            }
            p /= "vcpkg/archives";
            p.make_preferred();
            if (p.is_absolute())
            {
                return {std::move(p), expected_left_tag};
            }
            else
            {
                return {"default path was not absolute: " + p.native(), expected_right_tag};
            }
        });
        return cachepath;
    }

    struct BinaryConfigParser : ConfigSegmentsParser
    {
        BinaryConfigParser(StringView text, StringView origin, BinaryConfigParserState* state)
            : ConfigSegmentsParser(text, origin), state(state)
        {
        }

        BinaryConfigParserState* state;

        void parse()
        {
            auto all_segments = parse_all_segments();
            for (auto&& x : all_segments)
            {
                if (get_error()) return;
                handle_segments(std::move(x));
            }
        }

        void handle_segments(std::vector<std::pair<SourceLoc, std::string>>&& segments)
        {
            Checks::check_exit(VCPKG_LINE_INFO, !segments.empty());
            if (segments[0].second == "clear")
            {
                if (segments.size() != 1)
                {
                    return add_error(msg::format(msgInvalidArgumentRequiresNoneArguments, msg::binary_source = "clear"),
                                     segments[1].first);
                }

                state->clear();
            }
            else if (segments[0].second == "files")
            {
                if (segments.size() < 2)
                {
                    return add_error(msg::format(msgInvalidArgumentRequiresPathArgument, msg::binary_source = "files"),
                                     segments[0].first);
                }

                Path p = segments[1].second;
                if (!p.is_absolute())
                {
                    return add_error(msg::format(msgInvalidArgumentRequiresAbsolutePath, msg::binary_source = "files"),
                                     segments[1].first);
                }

                handle_readwrite(state->archives_to_read, state->archives_to_write, std::move(p), segments, 2);
                if (segments.size() > 3)
                {
                    return add_error(
                        msg::format(msgInvalidArgumentRequiresOneOrTwoArguments, msg::binary_source = "files"),
                        segments[3].first);
                }
                state->binary_cache_providers.insert("files");
            }
            else if (segments[0].second == "interactive")
            {
                if (segments.size() > 1)
                {
                    return add_error(
                        msg::format(msgInvalidArgumentRequiresNoneArguments, msg::binary_source = "interactive"),
                        segments[1].first);
                }

                state->interactive = true;
            }
            else if (segments[0].second == "nugetconfig")
            {
                if (segments.size() < 2)
                {
                    return add_error(
                        msg::format(msgInvalidArgumentRequiresSourceArgument, msg::binary_source = "nugetconfig"),
                        segments[0].first);
                }

                Path p = segments[1].second;
                if (!p.is_absolute())
                {
                    return add_error(
                        msg::format(msgInvalidArgumentRequiresAbsolutePath, msg::binary_source = "nugetconfig"),
                        segments[1].first);
                }

                handle_readwrite(state->configs_to_read, state->configs_to_write, std::move(p), segments, 2);
                if (segments.size() > 3)
                {
                    return add_error(
                        msg::format(msgInvalidArgumentRequiresOneOrTwoArguments, msg::binary_source = "nugetconfig"),
                        segments[3].first);
                }
                state->binary_cache_providers.insert("nuget");
            }
            else if (segments[0].second == "nuget")
            {
                if (segments.size() < 2)
                {
                    return add_error(
                        msg::format(msgInvalidArgumentRequiresSourceArgument, msg::binary_source = "nuget"),
                        segments[0].first);
                }

                auto&& p = segments[1].second;
                if (p.empty())
                {
                    return add_error(
                        msg::format(msgInvalidArgumentRequiresSourceArgument, msg::binary_source = "nuget"));
                }

                handle_readwrite(state->sources_to_read, state->sources_to_write, std::move(p), segments, 2);
                if (segments.size() > 3)
                {
                    return add_error(
                        msg::format(msgInvalidArgumentRequiresOneOrTwoArguments, msg::binary_source = "nuget"),
                        segments[3].first);
                }
                state->binary_cache_providers.insert("nuget");
            }
            else if (segments[0].second == "nugettimeout")
            {
                if (segments.size() != 2)
                {
                    return add_error(
                        "expected arguments: binary config 'nugettimeout' expects a single positive integer argument");
                }

                auto&& t = segments[1].second;
                if (t.empty())
                {
                    return add_error(
                        "unexpected arguments: binary config 'nugettimeout' requires non-empty nugettimeout");
                }
                char* end;
                long timeout = std::strtol(t.c_str(), &end, 0);
                if (*end != '\0')
                {
                    return add_error("invalid value: binary config 'nugettimeout' requires a valid integer");
                }
                if (timeout <= 0)
                {
                    return add_error("invalid value: binary config 'nugettimeout' requires integers greater than 0");
                }

                state->nugettimeout = std::to_string(timeout);
                state->binary_cache_providers.insert("nuget");
            }
            else if (segments[0].second == "default")
            {
                if (segments.size() > 2)
                {
                    return add_error(
                        msg::format(msgInvalidArgumentRequiresSingleArgument, msg::binary_source = "default"),
                        segments[0].first);
                }

                const auto& maybe_home = default_cache_path();
                if (!maybe_home)
                {
                    return add_error(maybe_home.error(), segments[0].first);
                }

                handle_readwrite(
                    state->archives_to_read, state->archives_to_write, Path(*maybe_home.get()), segments, 1);
                state->binary_cache_providers.insert("default");
            }
            else if (segments[0].second == "x-azblob")
            {
                // Scheme: x-azblob,<baseurl>,<sas>[,<readwrite>]
                if (segments.size() < 3)
                {
                    return add_error(
                        msg::format(msgInvalidArgumentRequiresBaseUrlAndToken, msg::binary_source = "azblob"),
                        segments[0].first);
                }

                if (!Strings::starts_with(segments[1].second, "https://"))
                {
                    return add_error(msg::format(msgInvalidArgumentRequiresBaseUrl,
                                                 msg::base_url = "https://",
                                                 msg::binary_source = "azblob"),
                                     segments[1].first);
                }

                if (Strings::starts_with(segments[2].second, "?"))
                {
                    return add_error(msg::format(msgInvalidArgumentRequiresValidToken, msg::binary_source = "azblob"),
                                     segments[2].first);
                }

                if (segments.size() > 4)
                {
                    return add_error(
                        msg::format(msgInvalidArgumentRequiresTwoOrThreeArguments, msg::binary_source = "azblob"),
                        segments[4].first);
                }

                auto p = segments[1].second;
                if (p.back() != '/')
                {
                    p.push_back('/');
                }

                p.append("{sha}.zip");
                if (!Strings::starts_with(segments[2].second, "?"))
                {
                    p.push_back('?');
                }

                p.append(segments[2].second);
                state->secrets.push_back(segments[2].second);
                UrlTemplate url_template = {p};
                auto headers = azure_blob_headers();
                url_template.headers_for_put.assign(headers.begin(), headers.end());
                handle_readwrite(
                    state->url_templates_to_get, state->url_templates_to_put, std::move(url_template), segments, 3);

                state->binary_cache_providers.insert("azblob");
            }
            else if (segments[0].second == "x-gcs")
            {
                // Scheme: x-gcs,<prefix>[,<readwrite>]
                if (segments.size() < 2)
                {
                    return add_error(msg::format(msgInvalidArgumentRequiresPrefix, msg::binary_source = "gcs"),
                                     segments[0].first);
                }

                if (!Strings::starts_with(segments[1].second, "gs://"))
                {
                    return add_error(msg::format(msgInvalidArgumentRequiresBaseUrl,
                                                 msg::base_url = "gs://",
                                                 msg::binary_source = "gcs"),
                                     segments[1].first);
                }

                if (segments.size() > 3)
                {
                    return add_error(
                        msg::format(msgInvalidArgumentRequiresOneOrTwoArguments, msg::binary_source = "gcs"),
                        segments[3].first);
                }

                auto p = segments[1].second;
                if (p.back() != '/')
                {
                    p.push_back('/');
                }

                handle_readwrite(state->gcs_read_prefixes, state->gcs_write_prefixes, std::move(p), segments, 2);

                state->binary_cache_providers.insert("gcs");
            }
            else if (segments[0].second == "x-aws")
            {
                // Scheme: x-aws,<prefix>[,<readwrite>]
                if (segments.size() < 2)
                {
                    return add_error(msg::format(msgInvalidArgumentRequiresPrefix, msg::binary_source = "aws"),
                                     segments[0].first);
                }

                if (!Strings::starts_with(segments[1].second, "s3://"))
                {
                    return add_error(msg::format(msgInvalidArgumentRequiresBaseUrl,
                                                 msg::base_url = "s3://",
                                                 msg::binary_source = "aws"),
                                     segments[1].first);
                }

                if (segments.size() > 3)
                {
                    return add_error(
                        msg::format(msgInvalidArgumentRequiresOneOrTwoArguments, msg::binary_source = "aws"),
                        segments[3].first);
                }

                auto p = segments[1].second;
                if (p.back() != '/')
                {
                    p.push_back('/');
                }

                handle_readwrite(state->aws_read_prefixes, state->aws_write_prefixes, std::move(p), segments, 2);

                state->binary_cache_providers.insert("aws");
            }
            else if (segments[0].second == "x-aws-config")
            {
                if (segments.size() != 2)
                {
                    return add_error(msg::format(msgInvalidArgumentRequiresSingleStringArgument,
                                                 msg::binary_source = "x-aws-config"));
                }

                auto no_sign_request = false;
                if (segments[1].second == "no-sign-request")
                {
                    no_sign_request = true;
                }
                else
                {
                    return add_error(msg::format(msgInvalidArgument), segments[1].first);
                }

                state->aws_no_sign_request = no_sign_request;
                state->binary_cache_providers.insert("aws");
            }
            else if (segments[0].second == "x-cos")
            {
                // Scheme: x-cos,<prefix>[,<readwrite>]
                if (segments.size() < 2)
                {
                    return add_error(msg::format(msgInvalidArgumentRequiresPrefix, msg::binary_source = "cos"),
                                     segments[0].first);
                }

                if (!Strings::starts_with(segments[1].second, "cos://"))
                {
                    return add_error(msg::format(msgInvalidArgumentRequiresBaseUrl,
                                                 msg::base_url = "cos://",
                                                 msg::binary_source = "cos"),
                                     segments[1].first);
                }

                if (segments.size() > 3)
                {
                    return add_error(
                        msg::format(msgInvalidArgumentRequiresOneOrTwoArguments, msg::binary_source = "cos"),
                        segments[3].first);
                }

                auto p = segments[1].second;
                if (p.back() != '/')
                {
                    p.push_back('/');
                }

                handle_readwrite(state->cos_read_prefixes, state->cos_write_prefixes, std::move(p), segments, 2);
                state->binary_cache_providers.insert("cos");
            }
            else if (segments[0].second == "http")
            {
                // Scheme: http,<url_template>[,<readwrite>[,<header>]]
                if (segments.size() < 2)
                {
                    return add_error(msg::format(msgInvalidArgumentRequiresPrefix, msg::binary_source = "http"),
                                     segments[0].first);
                }

                if (!Strings::starts_with(segments[1].second, "http://") &&
                    !Strings::starts_with(segments[1].second, "https://"))
                {
                    return add_error(msg::format(msgInvalidArgumentRequiresBaseUrl,
                                                 msg::base_url = "https://",
                                                 msg::binary_source = "http"),
                                     segments[1].first);
                }

                if (segments.size() > 4)
                {
                    return add_error(
                        msg::format(msgInvalidArgumentRequiresTwoOrThreeArguments, msg::binary_source = "http"),
                        segments[3].first);
                }

                UrlTemplate url_template{segments[1].second};
                if (auto err = url_template.valid(); !err.empty())
                {
                    return add_error(std::move(err), segments[1].first);
                }
                if (segments.size() == 4)
                {
                    url_template.headers_for_get.push_back(segments[3].second);
                    url_template.headers_for_put.push_back(segments[3].second);
                }

                handle_readwrite(
                    state->url_templates_to_get, state->url_templates_to_put, std::move(url_template), segments, 2);
                state->binary_cache_providers.insert("http");
            }
            else
            {
                return add_error(msg::format(msgUnknownBinaryProviderType), segments[0].first);
            }

            for (const auto& cache_provider : state->binary_cache_providers)
            {
                LockGuardPtr<Metrics>(g_metrics)->track_property("binarycaching_" + cache_provider, "defined");
            }
        }
    };

    struct AssetSourcesState
    {
        bool cleared = false;
        bool block_origin = false;
        std::vector<std::string> url_templates_to_get;
        std::vector<std::string> azblob_templates_to_put;
        std::vector<std::string> secrets;
        Optional<std::string> script;

        void clear()
        {
            cleared = true;
            block_origin = false;
            url_templates_to_get.clear();
            azblob_templates_to_put.clear();
            secrets.clear();
            script = nullopt;
        }
    };

    struct AssetSourcesParser : ConfigSegmentsParser
    {
        AssetSourcesParser(StringView text, StringView origin, AssetSourcesState* state)
            : ConfigSegmentsParser(text, origin), state(state)
        {
        }

        AssetSourcesState* state;

        void parse()
        {
            auto all_segments = parse_all_segments();
            for (auto&& x : all_segments)
            {
                if (get_error()) return;
                handle_segments(std::move(x));
            }
        }

        void handle_segments(std::vector<std::pair<SourceLoc, std::string>>&& segments)
        {
            Checks::check_exit(VCPKG_LINE_INFO, !segments.empty());

            if (segments[0].second == "x-block-origin")
            {
                if (segments.size() >= 2)
                {
                    return add_error("unexpected arguments: asset config 'x-block-origin' does not accept arguments",
                                     segments[1].first);
                }
                state->block_origin = true;
            }
            else if (segments[0].second == "clear")
            {
                if (segments.size() != 1)
                {
                    return add_error("unexpected arguments: asset config 'clear' does not take arguments",
                                     segments[1].first);
                }

                state->clear();
            }
            else if (segments[0].second == "x-azurl")
            {
                // Scheme: x-azurl,<baseurl>[,<sas>[,<readwrite>]]
                if (segments.size() < 2)
                {
                    return add_error("expected arguments: asset config 'azurl' requires at least a base url",
                                     segments[0].first);
                }

                if (segments.size() > 4)
                {
                    return add_error("unexpected arguments: asset config 'azurl' requires less than 4 arguments",
                                     segments[4].first);
                }

                if (segments[1].second.empty())
                {
                    return add_error("unexpected arguments: asset config 'azurl' requires a base uri",
                                     segments[1].first);
                }

                auto p = segments[1].second;
                if (p.back() != '/')
                {
                    p.push_back('/');
                }

                p.append("<SHA>");
                if (segments.size() > 2 && !segments[2].second.empty())
                {
                    if (!Strings::starts_with(segments[2].second, "?"))
                    {
                        p.push_back('?');
                    }
                    p.append(segments[2].second);
                    // Note: the download manager does not currently respect secrets
                    state->secrets.push_back(segments[2].second);
                }
                handle_readwrite(
                    state->url_templates_to_get, state->azblob_templates_to_put, std::move(p), segments, 3);
            }
            else if (segments[0].second == "x-script")
            {
                // Scheme: x-script,<script-template>
                if (segments.size() != 2)
                {
                    return add_error(
                        "expected arguments: asset config 'x-script' requires exactly the exec template as an argument",
                        segments[0].first);
                }
                state->script = segments[1].second;
            }
            else
            {
                return add_error("unknown asset provider type: valid source types are 'x-azurl', "
                                 "'x-script', 'x-block-origin', and 'clear'",
                                 segments[0].first);
            }
        }
    };
}

ExpectedS<DownloadManagerConfig> vcpkg::parse_download_configuration(const Optional<std::string>& arg)
{
    if (!arg || arg.get()->empty()) return DownloadManagerConfig{};

    LockGuardPtr<Metrics>(g_metrics)->track_property("asset-source", "defined");

    AssetSourcesState s;
    AssetSourcesParser parser(*arg.get(), Strings::concat("$", VcpkgCmdArguments::ASSET_SOURCES_ENV), &s);
    parser.parse();
    if (auto err = parser.get_error())
    {
        return Strings::concat(err->to_string(), "\nFor more information, see ", docs::assetcaching_url, "\n");
    }

    if (s.azblob_templates_to_put.size() > 1)
    {
        return Strings::concat("Error: a maximum of one asset write url can be specified\n"
                               "For more information, see ",
                               docs::assetcaching_url,
                               "\n");
    }
    if (s.url_templates_to_get.size() > 1)
    {
        return Strings::concat("Error: a maximum of one asset read url can be specified\n"
                               "For more information, see ",
                               docs::assetcaching_url,
                               "\n");
    }

    Optional<std::string> get_url;
    if (!s.url_templates_to_get.empty())
    {
        get_url = std::move(s.url_templates_to_get.back());
    }
    Optional<std::string> put_url;
    std::vector<std::string> put_headers;
    if (!s.azblob_templates_to_put.empty())
    {
        put_url = std::move(s.azblob_templates_to_put.back());
        auto v = azure_blob_headers();
        put_headers.assign(v.begin(), v.end());
    }

    return DownloadManagerConfig{std::move(get_url),
                                 std::vector<std::string>{},
                                 std::move(put_url),
                                 std::move(put_headers),
                                 std::move(s.secrets),
                                 s.block_origin,
                                 s.script};
}

ExpectedS<BinaryConfigParserState> vcpkg::create_binary_providers_from_configs_pure(const std::string& env_string,
                                                                                    View<std::string> args)
{
    {
        LockGuardPtr<Metrics> metrics(g_metrics);
        if (!env_string.empty())
        {
            metrics->track_property("VCPKG_BINARY_SOURCES", "defined");
        }

        if (args.size() != 0)
        {
            metrics->track_property("binarycaching-source", "defined");
        }
    }

    BinaryConfigParserState s;

    BinaryConfigParser default_parser("default,readwrite", "<defaults>", &s);
    default_parser.parse();
    if (auto err = default_parser.get_error())
    {
        return err->message;
    }

    BinaryConfigParser env_parser(env_string, "VCPKG_BINARY_SOURCES", &s);
    env_parser.parse();
    if (auto err = env_parser.get_error())
    {
        return err->to_string();
    }

    for (auto&& arg : args)
    {
        BinaryConfigParser arg_parser(arg, "<command>", &s);
        arg_parser.parse();
        if (auto err = arg_parser.get_error())
        {
            return err->to_string();
        }
    }

    return s;
}

ExpectedS<std::vector<std::unique_ptr<IBinaryProvider>>> vcpkg::create_binary_providers_from_configs(
    const VcpkgPaths& paths, View<std::string> args)
{
    std::string env_string = get_environment_variable("VCPKG_BINARY_SOURCES").value_or("");
    if (Debug::g_debugging)
    {
        const auto& maybe_cachepath = default_cache_path();
        if (const auto cachepath = maybe_cachepath.get())
        {
            Debug::print("Default binary cache path is: ", *cachepath, '\n');
        }
        else
        {
            Debug::print("No binary cache path. Reason: ", maybe_cachepath.error(), '\n');
        }
    }

    auto sRawHolder = create_binary_providers_from_configs_pure(env_string, args);
    if (!sRawHolder)
    {
        return sRawHolder.error();
    }

    auto& s = sRawHolder.value_or_exit(VCPKG_LINE_INFO);
    std::vector<std::unique_ptr<IBinaryProvider>> providers;
    if (!s.gcs_read_prefixes.empty() || !s.gcs_write_prefixes.empty())
    {
        providers.push_back(std::make_unique<GcsBinaryProvider>(
            paths, std::move(s.gcs_read_prefixes), std::move(s.gcs_write_prefixes)));
    }

    if (!s.aws_read_prefixes.empty() || !s.aws_write_prefixes.empty())
    {
        providers.push_back(std::make_unique<AwsBinaryProvider>(
            paths, std::move(s.aws_read_prefixes), std::move(s.aws_write_prefixes), s.aws_no_sign_request));
    }

    if (!s.cos_read_prefixes.empty() || !s.cos_write_prefixes.empty())
    {
        providers.push_back(std::make_unique<CosBinaryProvider>(
            paths, std::move(s.cos_read_prefixes), std::move(s.cos_write_prefixes)));
    }

    if (!s.archives_to_read.empty() || !s.archives_to_write.empty() || !s.url_templates_to_put.empty())
    {
        providers.push_back(std::make_unique<ArchivesBinaryProvider>(paths,
                                                                     std::move(s.archives_to_read),
                                                                     std::move(s.archives_to_write),
                                                                     std::move(s.url_templates_to_put),
                                                                     s.secrets));
    }

    if (!s.url_templates_to_get.empty())
    {
        providers.push_back(
            std::make_unique<HttpGetBinaryProvider>(paths, std::move(s.url_templates_to_get), s.secrets));
    }

    if (!s.sources_to_read.empty() || !s.sources_to_write.empty() || !s.configs_to_read.empty() ||
        !s.configs_to_write.empty())
    {
        providers.push_back(std::make_unique<NugetBinaryProvider>(paths,
                                                                  std::move(s.sources_to_read),
                                                                  std::move(s.sources_to_write),
                                                                  std::move(s.configs_to_read),
                                                                  std::move(s.configs_to_write),
                                                                  std::move(s.nugettimeout),
                                                                  s.interactive));
    }

    return providers;
}

std::string vcpkg::format_version_for_nugetref(StringView version, StringView abi_tag)
{
    // this cannot use DotVersion::try_parse or DateVersion::try_parse,
    // since this is a subtly different algorithm
    // and ignores random extra stuff from the end

    ParsedExternalVersion parsed_version;
    if (try_extract_external_date_version(parsed_version, version))
    {
        parsed_version.normalize();
        return fmt::format(
            "{}.{}.{}-vcpkg{}", parsed_version.major, parsed_version.minor, parsed_version.patch, abi_tag);
    }

    if (!version.empty() && version[0] == 'v')
    {
        version = version.substr(1);
    }
    if (try_extract_external_dot_version(parsed_version, version))
    {
        parsed_version.normalize();
        return fmt::format(
            "{}.{}.{}-vcpkg{}", parsed_version.major, parsed_version.minor, parsed_version.patch, abi_tag);
    }

    return Strings::concat("0.0.0-vcpkg", abi_tag);
}

details::NuGetRepoInfo details::get_nuget_repo_info_from_env()
{
    auto vcpkg_nuget_repository = get_environment_variable("VCPKG_NUGET_REPOSITORY");
    if (auto p = vcpkg_nuget_repository.get())
    {
        LockGuardPtr<Metrics>(g_metrics)->track_property("VCPKG_NUGET_REPOSITORY", "defined");
        return {std::move(*p)};
    }

    auto gh_repo = get_environment_variable("GITHUB_REPOSITORY").value_or("");
    if (gh_repo.empty())
    {
        return {};
    }

    auto gh_server = get_environment_variable("GITHUB_SERVER_URL").value_or("");
    if (gh_server.empty())
    {
        return {};
    }

    LockGuardPtr<Metrics>(g_metrics)->track_property("GITHUB_REPOSITORY", "defined");
    return {Strings::concat(gh_server, '/', gh_repo, ".git"),
            get_environment_variable("GITHUB_REF").value_or(""),
            get_environment_variable("GITHUB_SHA").value_or("")};
}

std::string vcpkg::generate_nuspec(const Path& package_dir,
                                   const InstallPlanAction& action,
                                   const vcpkg::NugetReference& ref,
                                   details::NuGetRepoInfo rinfo)
{
    auto& spec = action.spec;
    auto& scf = *action.source_control_file_and_location.value_or_exit(VCPKG_LINE_INFO).source_control_file;
    auto& version = scf.core_paragraph->raw_version;
    const auto& abi_info = action.abi_info.value_or_exit(VCPKG_LINE_INFO);
    const auto& compiler_info = abi_info.compiler_info.value_or_exit(VCPKG_LINE_INFO);
    std::string description =
        Strings::concat("NOT FOR DIRECT USE. Automatically generated cache package.\n\n",
                        Strings::join("\n    ", scf.core_paragraph->description),
                        "\n\nVersion: ",
                        version,
                        "\nTriplet: ",
                        spec.triplet().to_string(),
                        "\nCXX Compiler id: ",
                        compiler_info.id,
                        "\nCXX Compiler version: ",
                        compiler_info.version,
                        "\nTriplet/Compiler hash: ",
                        abi_info.triplet_abi.value_or_exit(VCPKG_LINE_INFO),
                        "\nFeatures:",
                        Strings::join(",", action.feature_list, [](const std::string& s) { return " " + s; }),
                        "\nDependencies:\n");

    for (auto&& dep : action.package_dependencies)
    {
        Strings::append(description, "    ", dep.name(), '\n');
    }

    XmlSerializer xml;
    xml.open_tag("package").line_break();
    xml.open_tag("metadata").line_break();
    xml.simple_tag("id", ref.id).line_break();
    xml.simple_tag("version", ref.version).line_break();
    if (!scf.core_paragraph->homepage.empty())
    {
        xml.simple_tag("projectUrl", scf.core_paragraph->homepage);
    }

    xml.simple_tag("authors", "vcpkg").line_break();
    xml.simple_tag("description", description).line_break();
    xml.open_tag("packageTypes");
    xml.start_complex_open_tag("packageType").text_attr("name", "vcpkg").finish_self_closing_complex_tag();
    xml.close_tag("packageTypes").line_break();
    if (!rinfo.repo.empty())
    {
        xml.start_complex_open_tag("repository").text_attr("type", "git").text_attr("url", rinfo.repo);
        if (!rinfo.branch.empty())
        {
            xml.text_attr("branch", rinfo.branch);
        }

        if (!rinfo.commit.empty())
        {
            xml.text_attr("commit", rinfo.commit);
        }

        xml.finish_self_closing_complex_tag().line_break();
    }

    xml.close_tag("metadata").line_break();
    xml.open_tag("files");
    xml.start_complex_open_tag("file")
        .text_attr("src", package_dir / "**")
        .text_attr("target", "")
        .finish_self_closing_complex_tag();
    xml.close_tag("files").line_break();
    xml.close_tag("package").line_break();
    return std::move(xml.buf);
}

void vcpkg::help_topic_asset_caching(const VcpkgPaths&)
{
    HelpTableFormatter tbl;
    tbl.text("**Experimental feature: this may change or be removed at any time**");
    tbl.blank();
    tbl.text("Vcpkg can use mirrors to cache downloaded assets, ensuring continued operation even if the original "
             "source changes or disappears.");
    tbl.blank();
    tbl.blank();
    tbl.text(Strings::concat("Asset caching can be configured either by setting the environment variable ",
                             VcpkgCmdArguments::ASSET_SOURCES_ENV,
                             " to a semicolon-delimited list of source strings or by passing a sequence of `--",
                             VcpkgCmdArguments::ASSET_SOURCES_ARG,
                             "=<source>` command line options. Command line sources are interpreted after environment "
                             "sources. Commas, semicolons, and backticks can be escaped using backtick (`)."));
    tbl.blank();
    tbl.blank();
    tbl.header("Valid source strings");
    tbl.format("clear", "Removes all previous sources");
    tbl.format(
        "x-azurl,<url>[,<sas>[,<rw>]]",
        "Adds an Azure Blob Storage source, optionally using Shared Access Signature validation. URL should include "
        "the container path and be terminated with a trailing `/`. SAS, if defined, should be prefixed with a `?`. "
        "Non-Azure servers will also work if they respond to GET and PUT requests of the form: `<url><sha512><sas>`.");
    tbl.format("x-script,<template>",
               "Dispatches to an external tool to fetch the asset. Within the template, \"{url}\" will be replaced by "
               "the original url, \"{sha512}\" will be replaced by the SHA512 value, and \"{dst}\" will be replaced by "
               "the output path to save to. These substitutions will all be properly shell escaped, so an example "
               "template would be: \"curl -L {url} --output {dst}\". \"{{\" will be replaced by \"}\" and \"}}\" will "
               "be replaced by \"}\" to avoid expansion. Note that this will be executed inside the build environment, "
               "so the PATH and other environment variables will be modified by the triplet.");
    tbl.format("x-block-origin",
               "Disables fallback to the original URLs in case the mirror does not have the file available.");
    tbl.blank();
    tbl.text("The `<rw>` optional parameter for certain strings controls how they will be accessed. It can be "
             "specified as `read`, `write`, or `readwrite` and defaults to `read`.");
    tbl.blank();
    print2(tbl.m_str);
<<<<<<< HEAD
    msg::println(msgExtendedDocumentionAtUrl, msg::url = docs::assetcaching_url);
=======
    msg::println(msgExtendedDocumentationAtUrl, msg::url = docs::assetcaching_url);
>>>>>>> 54012db8
}

void vcpkg::help_topic_binary_caching(const VcpkgPaths&)
{
    HelpTableFormatter tbl;
    tbl.text("Vcpkg can cache compiled packages to accelerate restoration on a single machine or across the network."
             " By default, vcpkg will save builds to a local machine cache. This can be disabled by passing "
             "`--binarysource=clear` as the last option on the command line.");
    tbl.blank();
    tbl.blank();
    tbl.text(
        "Binary caching can be further configured by either passing `--binarysource=<source>` options "
        "to every command line or setting the `VCPKG_BINARY_SOURCES` environment variable to a set of sources (Ex: "
        "\"<source>;<source>;...\"). Command line sources are interpreted after environment sources.");
    tbl.blank();
    tbl.blank();
    tbl.header("Valid source strings");
    tbl.format("clear", "Removes all previous sources");
    tbl.format("default[,<rw>]", "Adds the default file-based location.");
    tbl.format("files,<path>[,<rw>]", "Adds a custom file-based location.");
    tbl.format("http,<url_template>[,<rw>[,<header>]]",
               "Adds a custom http-based location. GET, HEAD and PUT request are done to download, check and upload "
               "the binaries. You can use the variables 'name', 'version', 'sha' and 'triplet'. An example url would "
               "be 'https://cache.example.com/{triplet}/{name}/{version}/{sha}'. Via the header field you can set a "
               "custom header to pass an authorization token.");
    tbl.format("nuget,<uri>[,<rw>]",
               "Adds a NuGet-based source; equivalent to the `-Source` parameter of the NuGet CLI.");
    tbl.format("nugetconfig,<path>[,<rw>]",
               "Adds a NuGet-config-file-based source; equivalent to the `-Config` parameter of the NuGet CLI. This "
               "config should specify `defaultPushSource` for uploads.");
    tbl.format("nugettimeout,<seconds>",
               "Specifies a nugettimeout for NuGet network operations; equivalent to the `-Timeout` parameter of the "
               "NuGet CLI.");
    tbl.format("x-azblob,<url>,<sas>[,<rw>]",
               "**Experimental: will change or be removed without warning** Adds an Azure Blob Storage source. Uses "
               "Shared Access Signature validation. URL should include the container path.");
    tbl.format("x-gcs,<prefix>[,<rw>]",
               "**Experimental: will change or be removed without warning** Adds a Google Cloud Storage (GCS) source. "
               "Uses the gsutil CLI for uploads and downloads. Prefix should include the gs:// scheme and be suffixed "
               "with a `/`.");
    tbl.format("x-aws,<prefix>[,<rw>]",
               "**Experimental: will change or be removed without warning** Adds an AWS S3 source. "
               "Uses the aws CLI for uploads and downloads. Prefix should include s3:// scheme and be suffixed "
               "with a `/`.");
    tbl.format(
        "x-aws-config,<parameter>",
        "**Experimental: will change or be removed without warning** Adds an AWS S3 source. "
        "Adds an AWS configuration; currently supports only 'no-sign-request' parameter that is an equivalent to the "
        "'--no-sign-request parameter of the AWS cli.");
    tbl.format("x-cos,<prefix>[,<rw>]",
               "**Experimental: will change or be removed without warning** Adds an COS source. "
               "Uses the cos CLI for uploads and downloads. Prefix should include cos:// scheme and be suffixed "
               "with a `/`.");
    tbl.format("interactive", "Enables interactive credential management for some source types");
    tbl.blank();
    tbl.text("The `<rw>` optional parameter for certain strings controls whether they will be consulted for "
             "downloading binaries and whether on-demand builds will be uploaded to that remote. It can be specified "
             "as 'read', 'write', or 'readwrite'.");
    tbl.blank();
    tbl.text("The `nuget` and `nugetconfig` source providers additionally respect certain environment variables while "
             "generating nuget packages. The `metadata.repository` field will be optionally generated like:\n"
             "\n"
             "    <repository type=\"git\" url=\"$VCPKG_NUGET_REPOSITORY\"/>\n"
             "or\n"
             "    <repository type=\"git\"\n"
             "                url=\"${GITHUB_SERVER_URL}/${GITHUB_REPOSITORY}.git\"\n"
             "                branch=\"${GITHUB_REF}\"\n"
             "                commit=\"${GITHUB_SHA}\"/>\n"
             "\n"
             "if the appropriate environment variables are defined and non-empty.\n");
    tbl.blank();
    tbl.text("NuGet's cache is not used by default. To use it for every nuget-based source, set the environment "
             "variable `VCPKG_USE_NUGET_CACHE` to `true` (case-insensitive) or `1`.\n");
    tbl.blank();
    print2(tbl.m_str);
    const auto& maybe_cachepath = default_cache_path();
    if (auto p = maybe_cachepath.get())
    {
        msg::println(msgDefaultPathToBinaries, msg::path = *p);
    }

<<<<<<< HEAD
    msg::println(msgExtendedDocumentionAtUrl, msg::url = docs::binarycaching_url);
=======
    msg::println(msgExtendedDocumentationAtUrl, msg::url = docs::binarycaching_url);
>>>>>>> 54012db8
}

std::string vcpkg::generate_nuget_packages_config(const ActionPlan& action)
{
    auto refs = Util::fmap(action.install_actions,
                           [&](const InstallPlanAction& ipa) { return make_nugetref(ipa, get_nuget_prefix()); });
    XmlSerializer xml;
    xml.emit_declaration().line_break();
    xml.open_tag("packages").line_break();
    for (auto&& ref : refs)
    {
        xml.start_complex_open_tag("package")
            .text_attr("id", ref.id)
            .text_attr("version", ref.version)
            .finish_self_closing_complex_tag()
            .line_break();
    }

    xml.close_tag("packages").line_break();
    return std::move(xml.buf);
}<|MERGE_RESOLUTION|>--- conflicted
+++ resolved
@@ -2465,11 +2465,7 @@
              "specified as `read`, `write`, or `readwrite` and defaults to `read`.");
     tbl.blank();
     print2(tbl.m_str);
-<<<<<<< HEAD
     msg::println(msgExtendedDocumentionAtUrl, msg::url = docs::assetcaching_url);
-=======
-    msg::println(msgExtendedDocumentationAtUrl, msg::url = docs::assetcaching_url);
->>>>>>> 54012db8
 }
 
 void vcpkg::help_topic_binary_caching(const VcpkgPaths&)
@@ -2551,11 +2547,7 @@
         msg::println(msgDefaultPathToBinaries, msg::path = *p);
     }
 
-<<<<<<< HEAD
     msg::println(msgExtendedDocumentionAtUrl, msg::url = docs::binarycaching_url);
-=======
-    msg::println(msgExtendedDocumentationAtUrl, msg::url = docs::binarycaching_url);
->>>>>>> 54012db8
 }
 
 std::string vcpkg::generate_nuget_packages_config(const ActionPlan& action)
