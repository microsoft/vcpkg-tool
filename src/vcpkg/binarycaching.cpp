#include <vcpkg/base/api-stable-format.h>
#include <vcpkg/base/checks.h>
#include <vcpkg/base/chrono.h>
#include <vcpkg/base/contractual-constants.h>
#include <vcpkg/base/diagnostics.h>
#include <vcpkg/base/downloads.h>
#include <vcpkg/base/files.h>
#include <vcpkg/base/json.h>
#include <vcpkg/base/message_sinks.h>
#include <vcpkg/base/messages.h>
#include <vcpkg/base/parse.h>
#include <vcpkg/base/strings.h>
#include <vcpkg/base/system.debug.h>
#include <vcpkg/base/system.h>
#include <vcpkg/base/system.process.h>
#include <vcpkg/base/util.h>
#include <vcpkg/base/xmlserializer.h>

#include <vcpkg/archives.h>
#include <vcpkg/binarycaching.h>
#include <vcpkg/binarycaching.private.h>
#include <vcpkg/dependencies.h>
#include <vcpkg/documentation.h>
#include <vcpkg/metrics.h>
#include <vcpkg/tools.h>
#include <vcpkg/vcpkgcmdarguments.h>
#include <vcpkg/vcpkgpaths.h>

#include <memory>
#include <utility>

using namespace vcpkg;

namespace
{
    struct ConfigSegmentsParser : ParserBase
    {
        using ParserBase::ParserBase;

        void parse_segments(std::vector<std::pair<SourceLoc, std::string>>& out_segments);
        std::vector<std::vector<std::pair<SourceLoc, std::string>>> parse_all_segments();

        template<class T>
        void handle_readwrite(std::vector<T>& read,
                              std::vector<T>& write,
                              T&& t,
                              const std::vector<std::pair<SourceLoc, std::string>>& segments,
                              size_t segment_idx)
        {
            if (segment_idx >= segments.size())
            {
                read.push_back(std::move(t));
                return;
            }

            auto& mode = segments[segment_idx].second;

            if (mode == "read")
            {
                read.push_back(std::move(t));
            }
            else if (mode == "write")
            {
                write.push_back(std::move(t));
            }
            else if (mode == "readwrite")
            {
                read.push_back(t);
                write.push_back(std::move(t));
            }
            else
            {
                add_error(msg::format(msgExpectedReadWriteReadWrite), segments[segment_idx].first);
                return;
            }
        }

        void handle_readwrite(bool& read,
                              bool& write,
                              const std::vector<std::pair<SourceLoc, std::string>>& segments,
                              size_t segment_idx)
        {
            if (segment_idx >= segments.size())
            {
                read = true;
                return;
            }

            auto& mode = segments[segment_idx].second;

            if (mode == "read")
            {
                read = true;
            }
            else if (mode == "write")
            {
                write = true;
            }
            else if (mode == "readwrite")
            {
                read = true;
                write = true;
            }
            else
            {
                add_error(msg::format(msgExpectedReadWriteReadWrite), segments[segment_idx].first);
            }
        }
    };

    void ConfigSegmentsParser::parse_segments(std::vector<std::pair<SourceLoc, std::string>>& segments)
    {
        for (;;)
        {
            SourceLoc loc = cur_loc();
            std::string segment;
            for (;;)
            {
                auto n = match_until([](char32_t ch) { return ch == ',' || ch == '`' || ch == ';'; });
                Strings::append(segment, n);
                auto ch = cur();
                if (ch == Unicode::end_of_file || ch == ',' || ch == ';')
                {
                    break;
                }

                if (ch == '`')
                {
                    ch = next();
                    if (ch == Unicode::end_of_file)
                    {
                        add_error(msg::format(msgUnexpectedEOFAfterBacktick));
                        return;
                    }
                    else
                    {
                        Unicode::utf8_append_code_point(segment, ch);
                    }

                    next();
                }
                else
                {
                    Checks::unreachable(VCPKG_LINE_INFO);
                }
            }
            segments.emplace_back(loc, std::move(segment));

            auto ch = cur();
            if (ch == Unicode::end_of_file || ch == ';')
            {
                break;
            }

            if (ch == ',')
            {
                next();
                continue;
            }

            Checks::unreachable(VCPKG_LINE_INFO);
        }
    }

    std::vector<std::vector<std::pair<SourceLoc, std::string>>> ConfigSegmentsParser::parse_all_segments()
    {
        std::vector<std::vector<std::pair<SourceLoc, std::string>>> ret;
        while (!at_eof())
        {
            std::vector<std::pair<SourceLoc, std::string>> segments;
            parse_segments(segments);

            if (get_error())
            {
                return {};
            }

            // Skip empty sources like ';;'
            if (segments.size() > 1 || (segments.size() == 1 && !segments[0].second.empty()))
            {
                ret.push_back(std::move(segments));
            }

            if (cur() == ';')
            {
                next();
            }
        }
        return ret;
    }

    FeedReference make_feedref(const PackageSpec& spec, const Version& version, StringView abi_tag, StringView prefix)
    {
        return {Strings::concat(prefix, spec.dir()), format_version_for_feedref(version.text, abi_tag)};
    }
    FeedReference make_feedref(const BinaryPackageReadInfo& info, StringView prefix)
    {
        return make_feedref(info.spec, info.version, info.package_abi, prefix);
    }

    void clean_prepare_dir(const Filesystem& fs, const Path& dir)
    {
        fs.remove_all(dir, VCPKG_LINE_INFO);
        if (!fs.create_directories(dir, VCPKG_LINE_INFO))
        {
            Checks::msg_exit_with_error(VCPKG_LINE_INFO, msgUnableToClearPath, msg::path = dir);
        }
    }

    Path make_temp_archive_path(const Path& buildtrees, const PackageSpec& spec, const std::string& abi)
    {
        return buildtrees / fmt::format("{}_{}.zip", spec.name(), abi);
    }

    Path files_archive_parent_path(const std::string& abi) { return Path(abi.substr(0, 2)); }
    Path files_archive_subpath(const std::string& abi) { return files_archive_parent_path(abi) / (abi + ".zip"); }

    struct FilesWriteBinaryProvider : IWriteBinaryProvider
    {
        FilesWriteBinaryProvider(const Filesystem& fs, std::vector<Path>&& dirs) : m_fs(fs), m_dirs(std::move(dirs)) { }

        size_t push_success(const BinaryPackageWriteInfo& request, MessageSink& msg_sink) override
        {
            const auto& zip_path = request.zip_path.value_or_exit(VCPKG_LINE_INFO);
            size_t count_stored = 0;
            // Can't rename if zip_path should be coppied to multiple locations;
            // otherwise, the original file would be gone.
            const bool can_attempt_rename = m_dirs.size() == 1 && request.unique_write_provider;
            for (const auto& archives_root_dir : m_dirs)
            {
                const auto archive_parent_path = archives_root_dir / files_archive_parent_path(request.package_abi);
                m_fs.create_directories(archive_parent_path, IgnoreErrors{});
                const auto archive_path = archive_parent_path / (request.package_abi + ".zip");
                const auto archive_temp_path = Path(fmt::format("{}.{}", archive_path.native(), get_process_id()));
                std::error_code ec;
                if (can_attempt_rename)
                {
                    m_fs.rename_or_delete(zip_path, archive_path, ec);
                }

                if (!can_attempt_rename || (ec && ec == std::make_error_condition(std::errc::cross_device_link)))
                {
                    // either we need to make a copy or the rename failed because buildtrees and the binary
                    // cache write target are on different filesystems, copy to a sibling in that directory and rename
                    // into place
                    // First copy to temporary location to avoid race between different vcpkg instances trying to upload
                    // the same archive, e.g. if 2 machines try to upload to a shared binary cache.
                    m_fs.copy_file(zip_path, archive_temp_path, CopyOptions::overwrite_existing, ec);
                    if (!ec)
                    {
                        m_fs.rename_or_delete(archive_temp_path, archive_path, ec);
                    }
                }

                if (ec)
                {
                    msg_sink.println(Color::warning,
                                     msg::format(msgFailedToStoreBinaryCache, msg::path = archive_path)
                                         .append_raw('\n')
                                         .append_raw(ec.message()));
                }
                else
                {
                    count_stored++;
                }
            }
            return count_stored;
        }

        bool needs_nuspec_data() const override { return false; }
        bool needs_zip_file() const override { return true; }

    private:
        const Filesystem& m_fs;
        std::vector<Path> m_dirs;
    };

    enum class RemoveWhen
    {
        nothing,
        always,
    };

    struct ZipResource
    {
        ZipResource(Path&& p, RemoveWhen t) : path(std::move(p)), to_remove(t) { }

        Path path;
        RemoveWhen to_remove;
    };

    // This middleware class contains logic for BinaryProviders that operate on zip files.
    // Derived classes must implement:
    // - acquire_zips()
    // - IReadBinaryProvider::precheck()
    struct ZipReadBinaryProvider : IReadBinaryProvider
    {
        ZipReadBinaryProvider(ZipTool zip, const Filesystem& fs) : m_zip(std::move(zip)), m_fs(fs) { }

        void fetch(View<const InstallPlanAction*> actions, Span<RestoreResult> out_status) const override
        {
            const ElapsedTimer timer;
            std::vector<Optional<ZipResource>> zip_paths(actions.size(), nullopt);
            acquire_zips(actions, zip_paths);

            std::vector<Command> jobs;
            std::vector<size_t> action_idxs;
            for (size_t i = 0; i < actions.size(); ++i)
            {
                if (!zip_paths[i]) continue;
                const auto& pkg_path = actions[i]->package_dir.value_or_exit(VCPKG_LINE_INFO);
                clean_prepare_dir(m_fs, pkg_path);
                jobs.push_back(m_zip.decompress_zip_archive_cmd(pkg_path, zip_paths[i].get()->path));
                action_idxs.push_back(i);
            }

            auto job_results = decompress_in_parallel(jobs);

            for (size_t j = 0; j < jobs.size(); ++j)
            {
                const auto i = action_idxs[j];
                const auto& zip_path = zip_paths[i].value_or_exit(VCPKG_LINE_INFO);
                if (job_results[j])
                {
                    Debug::print("Restored ", zip_path.path, '\n');
                    out_status[i] = RestoreResult::restored;
                }
                else
                {
                    Debug::print("Failed to decompress archive package: ", zip_path.path, '\n');
                }

                post_decompress(zip_path);
            }
        }

        void post_decompress(const ZipResource& r) const
        {
            if (r.to_remove == RemoveWhen::always)
            {
                m_fs.remove(r.path, IgnoreErrors{});
            }
        }

        // For every action denoted by actions, at corresponding indicies in out_zips, stores a ZipResource indicating
        // the downloaded location.
        //
        // Leaving an Optional disengaged indicates that the cache does not contain the requested zip.
        virtual void acquire_zips(View<const InstallPlanAction*> actions,
                                  Span<Optional<ZipResource>> out_zips) const = 0;

    protected:
        ZipTool m_zip;
        const Filesystem& m_fs;
    };

    struct FilesReadBinaryProvider : ZipReadBinaryProvider
    {
        FilesReadBinaryProvider(ZipTool zip, const Filesystem& fs, Path&& dir)
            : ZipReadBinaryProvider(std::move(zip), fs), m_dir(std::move(dir))
        {
        }

        void acquire_zips(View<const InstallPlanAction*> actions,
                          Span<Optional<ZipResource>> out_zip_paths) const override
        {
            for (size_t i = 0; i < actions.size(); ++i)
            {
                const auto& abi_tag = actions[i]->package_abi().value_or_exit(VCPKG_LINE_INFO);
                auto archive_path = m_dir / files_archive_subpath(abi_tag);
                if (m_fs.exists(archive_path, IgnoreErrors{}))
                {
                    out_zip_paths[i].emplace(std::move(archive_path), RemoveWhen::nothing);
                }
            }
        }

        void precheck(View<const InstallPlanAction*> actions, Span<CacheAvailability> cache_status) const override
        {
            for (size_t idx = 0; idx < actions.size(); ++idx)
            {
                const auto& action = *actions[idx];
                const auto& abi_tag = action.package_abi().value_or_exit(VCPKG_LINE_INFO);

                bool any_available = false;
                if (m_fs.exists(m_dir / files_archive_subpath(abi_tag), IgnoreErrors{}))
                {
                    any_available = true;
                }

                cache_status[idx] = any_available ? CacheAvailability::available : CacheAvailability::unavailable;
            }
        }
        LocalizedString restored_message(size_t count,
                                         std::chrono::high_resolution_clock::duration elapsed) const override
        {
            return msg::format(msgRestoredPackagesFromFiles,
                               msg::count = count,
                               msg::elapsed = ElapsedTime(elapsed),
                               msg::path = m_dir);
        }

    private:
        Path m_dir;
    };

    struct HTTPPutBinaryProvider : IWriteBinaryProvider
    {
        HTTPPutBinaryProvider(std::vector<UrlTemplate>&& urls, const std::vector<std::string>& secrets)
            : m_urls(std::move(urls)), m_secrets(secrets)
        {
        }

        size_t push_success(const BinaryPackageWriteInfo& request, MessageSink& msg_sink) override
        {
            if (!request.zip_path) return 0;
            const auto& zip_path = *request.zip_path.get();
            size_t count_stored = 0;
            for (auto&& templ : m_urls)
            {
                auto url = templ.instantiate_variables(request);
                PrintingDiagnosticContext pdc{msg_sink};
                WarningDiagnosticContext wdc{pdc};
                auto maybe_success =
                    store_to_asset_cache(wdc, url, SanitizedUrl{url, m_secrets}, "PUT", templ.headers, zip_path);
                if (maybe_success)
                {
                    count_stored++;
                }
            }
            return count_stored;
        }

        bool needs_nuspec_data() const override { return false; }
        bool needs_zip_file() const override { return true; }

    private:
        std::vector<UrlTemplate> m_urls;
        std::vector<std::string> m_secrets;
    };

    struct HttpGetBinaryProvider : ZipReadBinaryProvider
    {
        HttpGetBinaryProvider(ZipTool zip,
                              const Filesystem& fs,
                              const Path& buildtrees,
                              UrlTemplate&& url_template,
                              const std::vector<std::string>& secrets)
            : ZipReadBinaryProvider(std::move(zip), fs)
            , m_buildtrees(buildtrees)
            , m_url_template(std::move(url_template))
            , m_secrets(secrets)
        {
        }

        void acquire_zips(View<const InstallPlanAction*> actions,
                          Span<Optional<ZipResource>> out_zip_paths) const override
        {
            std::vector<std::pair<std::string, Path>> url_paths;
            for (size_t idx = 0; idx < actions.size(); ++idx)
            {
                auto&& action = *actions[idx];
                auto read_info = BinaryPackageReadInfo{action};
                url_paths.emplace_back(m_url_template.instantiate_variables(read_info),
                                       make_temp_archive_path(m_buildtrees, read_info.spec, read_info.package_abi));
            }

            WarningDiagnosticContext wdc{console_diagnostic_context};
            auto codes = download_files_no_cache(wdc, url_paths, m_url_template.headers, m_secrets);
            for (size_t i = 0; i < codes.size(); ++i)
            {
                if (codes[i] == 200)
                {
                    out_zip_paths[i].emplace(std::move(url_paths[i].second), RemoveWhen::always);
                }
            }
        }

        void precheck(View<const InstallPlanAction*> actions, Span<CacheAvailability> out_status) const override
        {
            std::vector<std::string> urls;
            for (size_t idx = 0; idx < actions.size(); ++idx)
            {
                urls.push_back(m_url_template.instantiate_variables(BinaryPackageReadInfo{*actions[idx]}));
            }

            WarningDiagnosticContext wdc{console_diagnostic_context};
            auto codes = url_heads(wdc, urls, {}, m_secrets);
            for (size_t i = 0; i < codes.size(); ++i)
            {
                out_status[i] = codes[i] == 200 ? CacheAvailability::available : CacheAvailability::unavailable;
            }

            for (size_t i = codes.size(); i < out_status.size(); ++i)
            {
                out_status[i] = CacheAvailability::unavailable;
            }
        }

        LocalizedString restored_message(size_t count,
                                         std::chrono::high_resolution_clock::duration elapsed) const override
        {
            return msg::format(msgRestoredPackagesFromHTTP, msg::count = count, msg::elapsed = ElapsedTime(elapsed));
        }

        Path m_buildtrees;
        UrlTemplate m_url_template;
        std::vector<std::string> m_secrets;
    };

    struct NuGetSource
    {
        StringLiteral option;
        std::string value;
    };

    NuGetSource nuget_sources_arg(View<std::string> sources) { return {"-Source", Strings::join(";", sources)}; }
    NuGetSource nuget_configfile_arg(const Path& config_path) { return {"-ConfigFile", config_path.native()}; }

    struct NuGetTool
    {
        NuGetTool(const ToolCache& cache, MessageSink& sink, const BinaryConfigParserState& shared)
            : m_timeout(shared.nugettimeout)
            , m_interactive(shared.nuget_interactive)
            , m_use_nuget_cache(shared.use_nuget_cache)
        {
#ifndef _WIN32
            m_cmd.string_arg(cache.get_tool_path(Tools::MONO, sink));
#endif
            m_cmd.string_arg(cache.get_tool_path(Tools::NUGET, sink));
        }

        ExpectedL<Unit> push(MessageSink& sink, const Path& nupkg_path, const NuGetSource& src) const
        {
            return run_nuget_commandline(push_cmd(nupkg_path, src), sink);
        }
        ExpectedL<Unit> pack(MessageSink& sink, const Path& nuspec_path, const Path& out_dir) const
        {
            return run_nuget_commandline(pack_cmd(nuspec_path, out_dir), sink);
        }
        ExpectedL<Unit> install(MessageSink& sink,
                                StringView packages_config,
                                const Path& out_dir,
                                const NuGetSource& src) const
        {
            return run_nuget_commandline(install_cmd(packages_config, out_dir, src), sink);
        }

    private:
        Command subcommand(StringLiteral sub) const
        {
            auto cmd = m_cmd;
            cmd.string_arg(sub).string_arg("-ForceEnglishOutput").string_arg("-Verbosity").string_arg("detailed");
            if (!m_interactive) cmd.string_arg("-NonInteractive");
            return cmd;
        }

        Command install_cmd(StringView packages_config, const Path& out_dir, const NuGetSource& src) const
        {
            auto cmd = subcommand("install");
            cmd.string_arg(packages_config)
                .string_arg("-OutputDirectory")
                .string_arg(out_dir)
                .string_arg("-ExcludeVersion")
                .string_arg("-PreRelease")
                .string_arg("-PackageSaveMode")
                .string_arg("nupkg");
            if (!m_use_nuget_cache) cmd.string_arg("-DirectDownload").string_arg("-NoCache");
            cmd.string_arg(src.option).string_arg(src.value);
            return cmd;
        }

        Command pack_cmd(const Path& nuspec_path, const Path& out_dir) const
        {
            return subcommand("pack")
                .string_arg(nuspec_path)
                .string_arg("-OutputDirectory")
                .string_arg(out_dir)
                .string_arg("-NoDefaultExcludes");
        }

        Command push_cmd(const Path& nupkg_path, const NuGetSource& src) const
        {
            return subcommand("push")
                .string_arg(nupkg_path)
                .string_arg("-Timeout")
                .string_arg(m_timeout)
                .string_arg(src.option)
                .string_arg(src.value);
        }

        ExpectedL<Unit> run_nuget_commandline(const Command& cmd, MessageSink& msg_sink) const
        {
            if (m_interactive)
            {
                return cmd_execute(cmd).then([](int exit_code) -> ExpectedL<Unit> {
                    if (exit_code == 0)
                    {
                        return {Unit{}};
                    }

                    return msg::format_error(msgNugetOutputNotCapturedBecauseInteractiveSpecified);
                });
            }

            RedirectedProcessLaunchSettings show_in_debug_settings;
            show_in_debug_settings.echo_in_debug = EchoInDebug::Show;
            return cmd_execute_and_capture_output(cmd, show_in_debug_settings)
                .then([&](ExitCodeAndOutput&& res) -> ExpectedL<Unit> {
                    if (res.output.find("Authentication may require manual action.") != std::string::npos)
                    {
                        msg_sink.println(
                            Color::warning, msgAuthenticationMayRequireManualAction, msg::vendor = "Nuget");
                    }

                    if (res.exit_code == 0)
                    {
                        return {Unit{}};
                    }

                    if (res.output.find("Response status code does not indicate success: 401 (Unauthorized)") !=
                        std::string::npos)
                    {
                        msg_sink.println(Color::warning,
                                         msgFailedVendorAuthentication,
                                         msg::vendor = "NuGet",
                                         msg::url = docs::troubleshoot_binary_cache_url);
                    }
                    else if (res.output.find("for example \"-ApiKey AzureDevOps\"") != std::string::npos)
                    {
                        auto real_cmd = cmd;
                        real_cmd.string_arg("-ApiKey").string_arg("AzureDevOps");
                        return cmd_execute_and_capture_output(real_cmd, show_in_debug_settings)
                            .then([&](ExitCodeAndOutput&& res) -> ExpectedL<Unit> {
                                if (res.exit_code == 0)
                                {
                                    return {Unit{}};
                                }

                                return LocalizedString::from_raw(std::move(res).output);
                            });
                    }

                    return LocalizedString::from_raw(std::move(res).output);
                });
        }

        Command m_cmd;
        std::string m_timeout;
        bool m_interactive;
        bool m_use_nuget_cache;
    };

    struct NugetBaseBinaryProvider
    {
        NugetBaseBinaryProvider(const Filesystem& fs,
                                const NuGetTool& tool,
                                const Path& packages,
                                const Path& buildtrees,
                                StringView nuget_prefix)
            : m_fs(fs)
            , m_cmd(tool)
            , m_packages(packages)
            , m_buildtrees(buildtrees)
            , m_nuget_prefix(nuget_prefix.to_string())
        {
        }

        const Filesystem& m_fs;
        NuGetTool m_cmd;
        Path m_packages;
        Path m_buildtrees;
        std::string m_nuget_prefix;
    };

    struct NugetReadBinaryProvider : IReadBinaryProvider, private NugetBaseBinaryProvider
    {
        NugetReadBinaryProvider(const NugetBaseBinaryProvider& base, NuGetSource src)
            : NugetBaseBinaryProvider(base), m_src(std::move(src))
        {
        }

        NuGetSource m_src;

        static std::string generate_packages_config(View<FeedReference> refs)
        {
            XmlSerializer xml;
            xml.emit_declaration().line_break();
            xml.open_tag("packages").line_break();

            for (auto&& ref : refs)
            {
                xml.start_complex_open_tag("package")
                    .text_attr("id", ref.id)
                    .text_attr("version", ref.version)
                    .finish_self_closing_complex_tag()
                    .line_break();
            }

            xml.close_tag("packages").line_break();
            return std::move(xml.buf);
        }

        // Prechecking is too expensive with NuGet, so it is not implemented
        void precheck(View<const InstallPlanAction*>, Span<CacheAvailability>) const override { }

        LocalizedString restored_message(size_t count,
                                         std::chrono::high_resolution_clock::duration elapsed) const override
        {
            return msg::format(msgRestoredPackagesFromNuGet, msg::count = count, msg::elapsed = ElapsedTime(elapsed));
        }

        void fetch(View<const InstallPlanAction*> actions, Span<RestoreResult> out_status) const override
        {
            auto packages_config = m_buildtrees / "packages.config";
            auto refs =
                Util::fmap(actions, [this](const InstallPlanAction* p) { return make_nugetref(*p, m_nuget_prefix); });
            m_fs.write_contents(packages_config, generate_packages_config(refs), VCPKG_LINE_INFO);
            m_cmd.install(out_sink, packages_config, m_packages, m_src);
            for (size_t i = 0; i < actions.size(); ++i)
            {
                // nuget.exe provides the nupkg file and the unpacked folder
                const auto nupkg_path = m_packages / refs[i].id / refs[i].id + ".nupkg";
                if (m_fs.exists(nupkg_path, IgnoreErrors{}))
                {
                    m_fs.remove(nupkg_path, VCPKG_LINE_INFO);
                    const auto nuget_dir = actions[i]->spec.dir();
                    if (nuget_dir != refs[i].id)
                    {
                        const auto path_from = m_packages / refs[i].id;
                        const auto path_to = m_packages / nuget_dir;
                        m_fs.rename(path_from, path_to, VCPKG_LINE_INFO);
                    }

                    out_status[i] = RestoreResult::restored;
                }
            }
        }
    };

    struct NugetBinaryPushProvider : IWriteBinaryProvider, private NugetBaseBinaryProvider
    {
        NugetBinaryPushProvider(const NugetBaseBinaryProvider& base,
                                std::vector<std::string>&& sources,
                                std::vector<Path>&& configs)
            : NugetBaseBinaryProvider(base), m_sources(std::move(sources)), m_configs(std::move(configs))
        {
        }

        std::vector<std::string> m_sources;
        std::vector<Path> m_configs;

        bool needs_nuspec_data() const override { return true; }
        bool needs_zip_file() const override { return false; }

        size_t push_success(const BinaryPackageWriteInfo& request, MessageSink& msg_sink) override
        {
            auto& spec = request.spec;

            auto nuspec_path = m_buildtrees / spec.name() / spec.triplet().canonical_name() + ".nuspec";
            std::error_code ec;
            m_fs.write_contents(nuspec_path, request.nuspec.value_or_exit(VCPKG_LINE_INFO), ec);
            if (ec)
            {
                msg_sink.println(Color::error, msgPackingVendorFailed, msg::vendor = "NuGet");
                return 0;
            }

            auto packed_result = m_cmd.pack(msg_sink, nuspec_path, m_buildtrees);
            m_fs.remove(nuspec_path, IgnoreErrors{});
            if (!packed_result)
            {
                msg_sink.println(Color::error, msgPackingVendorFailed, msg::vendor = "NuGet");
                return 0;
            }

            size_t count_stored = 0;
            auto nupkg_path = m_buildtrees / make_feedref(request, m_nuget_prefix).nupkg_filename();
            for (auto&& write_src : m_sources)
            {
                msg_sink.println(msgUploadingBinariesToVendor,
                                 msg::spec = request.display_name,
                                 msg::vendor = "NuGet",
                                 msg::path = write_src);
                if (!m_cmd.push(msg_sink, nupkg_path, nuget_sources_arg({&write_src, 1})))
                {
                    msg_sink.println(Color::error,
                                     msg::format(msgPushingVendorFailed, msg::vendor = "NuGet", msg::path = write_src)
                                         .append_raw('\n')
                                         .append(msgSeeURL, msg::url = docs::troubleshoot_binary_cache_url));
                }
                else
                {
                    count_stored++;
                }
            }
            for (auto&& write_cfg : m_configs)
            {
                msg_sink.println(msgUploadingBinariesToVendor,
                                 msg::spec = spec,
                                 msg::vendor = "NuGet config",
                                 msg::path = write_cfg);
                if (!m_cmd.push(msg_sink, nupkg_path, nuget_configfile_arg(write_cfg)))
                {
                    msg_sink.println(
                        Color::error,
                        msg::format(msgPushingVendorFailed, msg::vendor = "NuGet config", msg::path = write_cfg)
                            .append_raw('\n')
                            .append(msgSeeURL, msg::url = docs::troubleshoot_binary_cache_url));
                }
                else
                {
                    count_stored++;
                }
            }

            m_fs.remove(nupkg_path, IgnoreErrors{});
            return count_stored;
        }
    };

    template<class ResultOnSuccessType>
    static ExpectedL<ResultOnSuccessType> flatten_generic(const ExpectedL<ExitCodeAndOutput>& maybe_exit,
                                                          StringView tool_name,
                                                          ResultOnSuccessType result_on_success)
    {
        if (auto exit = maybe_exit.get())
        {
            if (exit->exit_code == 0)
            {
                return {result_on_success};
            }

            return {msg::format_error(
                        msgProgramReturnedNonzeroExitCode, msg::tool_name = tool_name, msg::exit_code = exit->exit_code)
                        .append_raw('\n')
                        .append_raw(exit->output)};
        }

        return {msg::format_error(msgLaunchingProgramFailed, msg::tool_name = tool_name)
                    .append_raw(' ')
                    .append_raw(maybe_exit.error().to_string())};
    }

    struct IObjectStorageTool
    {
        virtual ~IObjectStorageTool() = default;

        virtual LocalizedString restored_message(size_t count,
                                                 std::chrono::high_resolution_clock::duration elapsed) const = 0;
        virtual ExpectedL<CacheAvailability> stat(StringView url) const = 0;
        virtual ExpectedL<RestoreResult> download_file(StringView object, const Path& archive) const = 0;
        virtual ExpectedL<Unit> upload_file(StringView object, const Path& archive) const = 0;
    };

    struct ObjectStorageProvider : ZipReadBinaryProvider
    {
        ObjectStorageProvider(ZipTool zip,
                              const Filesystem& fs,
                              const Path& buildtrees,
                              std::string&& prefix,
                              const std::shared_ptr<const IObjectStorageTool>& tool)
            : ZipReadBinaryProvider(std::move(zip), fs)
            , m_buildtrees(buildtrees)
            , m_prefix(std::move(prefix))
            , m_tool(tool)
        {
        }

        static std::string make_object_path(const std::string& prefix, const std::string& abi)
        {
            return Strings::concat(prefix, abi, ".zip");
        }

        void acquire_zips(View<const InstallPlanAction*> actions,
                          Span<Optional<ZipResource>> out_zip_paths) const override
        {
            for (size_t idx = 0; idx < actions.size(); ++idx)
            {
                auto&& action = *actions[idx];
                const auto& abi = action.package_abi().value_or_exit(VCPKG_LINE_INFO);
                auto tmp = make_temp_archive_path(m_buildtrees, action.spec, abi);
                auto res = m_tool->download_file(make_object_path(m_prefix, abi), tmp);
                if (auto cache_result = res.get())
                {
                    if (*cache_result == RestoreResult::restored)
                    {
                        out_zip_paths[idx].emplace(std::move(tmp), RemoveWhen::always);
                    }
                }
                else
                {
                    msg::println_warning(res.error());
                }
            }
        }

        void precheck(View<const InstallPlanAction*> actions, Span<CacheAvailability> cache_status) const override
        {
            for (size_t idx = 0; idx < actions.size(); ++idx)
            {
                auto&& action = *actions[idx];
                const auto& abi = action.package_abi().value_or_exit(VCPKG_LINE_INFO);
                auto maybe_res = m_tool->stat(make_object_path(m_prefix, abi));
                if (auto res = maybe_res.get())
                {
                    cache_status[idx] = *res;
                }
                else
                {
                    cache_status[idx] = CacheAvailability::unavailable;
                }
            }
        }

        LocalizedString restored_message(size_t count,
                                         std::chrono::high_resolution_clock::duration elapsed) const override
        {
            return m_tool->restored_message(count, elapsed);
        }

        Path m_buildtrees;
        std::string m_prefix;
        std::shared_ptr<const IObjectStorageTool> m_tool;
    };
    struct ObjectStoragePushProvider : IWriteBinaryProvider
    {
        ObjectStoragePushProvider(std::vector<std::string>&& prefixes, std::shared_ptr<const IObjectStorageTool> tool)
            : m_prefixes(std::move(prefixes)), m_tool(std::move(tool))
        {
        }

        static std::string make_object_path(const std::string& prefix, const std::string& abi)
        {
            return Strings::concat(prefix, abi, ".zip");
        }

        size_t push_success(const BinaryPackageWriteInfo& request, MessageSink& msg_sink) override
        {
            if (!request.zip_path) return 0;
            const auto& zip_path = *request.zip_path.get();
            size_t upload_count = 0;
            for (const auto& prefix : m_prefixes)
            {
                auto res = m_tool->upload_file(make_object_path(prefix, request.package_abi), zip_path);
                if (res)
                {
                    ++upload_count;
                }
                else
                {
                    msg_sink.println(warning_prefix().append(std::move(res).error()));
                }
            }
            return upload_count;
        }

        bool needs_nuspec_data() const override { return false; }
        bool needs_zip_file() const override { return true; }

        std::vector<std::string> m_prefixes;
        std::shared_ptr<const IObjectStorageTool> m_tool;
    };

    struct GcsStorageTool : IObjectStorageTool
    {
        GcsStorageTool(const ToolCache& cache, MessageSink& sink) : m_tool(cache.get_tool_path(Tools::GSUTIL, sink)) { }

        LocalizedString restored_message(size_t count,
                                         std::chrono::high_resolution_clock::duration elapsed) const override
        {
            return msg::format(msgRestoredPackagesFromGCS, msg::count = count, msg::elapsed = ElapsedTime(elapsed));
        }

        ExpectedL<CacheAvailability> stat(StringView url) const override
        {
            return flatten_generic(
                cmd_execute_and_capture_output(Command{m_tool}.string_arg("-q").string_arg("stat").string_arg(url)),
                Tools::GSUTIL,
                CacheAvailability::available);
        }

        ExpectedL<RestoreResult> download_file(StringView object, const Path& archive) const override
        {
            return flatten_generic(
                cmd_execute_and_capture_output(
                    Command{m_tool}.string_arg("-q").string_arg("cp").string_arg(object).string_arg(archive)),
                Tools::GSUTIL,
                RestoreResult::restored);
        }

        ExpectedL<Unit> upload_file(StringView object, const Path& archive) const override
        {
            return flatten(
                cmd_execute_and_capture_output(
                    Command{m_tool}.string_arg("-q").string_arg("cp").string_arg(archive).string_arg(object)),
                Tools::GSUTIL);
        }

        Path m_tool;
    };

    struct AwsStorageTool : IObjectStorageTool
    {
        AwsStorageTool(const ToolCache& cache, MessageSink& sink, bool no_sign_request)
            : m_tool(cache.get_tool_path(Tools::AWSCLI, sink)), m_no_sign_request(no_sign_request)
        {
        }

        LocalizedString restored_message(size_t count,
                                         std::chrono::high_resolution_clock::duration elapsed) const override
        {
            return msg::format(msgRestoredPackagesFromAWS, msg::count = count, msg::elapsed = ElapsedTime(elapsed));
        }

        ExpectedL<CacheAvailability> stat(StringView url) const override
        {
            auto cmd = Command{m_tool}.string_arg("s3").string_arg("ls").string_arg(url);
            if (m_no_sign_request)
            {
                cmd.string_arg("--no-sign-request");
            }

            auto maybe_exit = cmd_execute_and_capture_output(cmd);

            // When the file is not found, "aws s3 ls" prints nothing, and returns exit code 1.
            // flatten_generic() would treat this as an error, but we want to treat it as a (silent) cache miss instead,
            // so we handle this special case before calling flatten_generic().
            // See https://github.com/aws/aws-cli/issues/5544 for the related aws-cli bug report.
            if (auto exit = maybe_exit.get())
            {
                // We want to return CacheAvailability::unavailable even if aws-cli starts to return exit code 0 with an
                // empty output when the file is missing. This way, both the current and possible future behavior of
                // aws-cli is covered.
                if (exit->exit_code == 0 || exit->exit_code == 1)
                {
                    if (Strings::trim(exit->output).empty())
                    {
                        return CacheAvailability::unavailable;
                    }
                }
            }

            // In the non-special case, simply let flatten_generic() do its job.
            return flatten_generic(maybe_exit, Tools::AWSCLI, CacheAvailability::available);
        }

        ExpectedL<RestoreResult> download_file(StringView object, const Path& archive) const override
        {
            auto r = stat(object);
            if (auto stat_result = r.get())
            {
                if (*stat_result != CacheAvailability::available)
                {
                    return RestoreResult::unavailable;
                }
            }
            else
            {
                return r.error();
            }

            auto cmd = Command{m_tool}.string_arg("s3").string_arg("cp").string_arg(object).string_arg(archive);
            if (m_no_sign_request)
            {
                cmd.string_arg("--no-sign-request");
            }

            return flatten_generic(cmd_execute_and_capture_output(cmd), Tools::AWSCLI, RestoreResult::restored);
        }

        ExpectedL<Unit> upload_file(StringView object, const Path& archive) const override
        {
            auto cmd = Command{m_tool}.string_arg("s3").string_arg("cp").string_arg(archive).string_arg(object);
            if (m_no_sign_request)
            {
                cmd.string_arg("--no-sign-request");
            }
            return flatten(cmd_execute_and_capture_output(cmd), Tools::AWSCLI);
        }

        Path m_tool;
        bool m_no_sign_request;
    };

    struct CosStorageTool : IObjectStorageTool
    {
        CosStorageTool(const ToolCache& cache, MessageSink& sink) : m_tool(cache.get_tool_path(Tools::COSCLI, sink)) { }

        LocalizedString restored_message(size_t count,
                                         std::chrono::high_resolution_clock::duration elapsed) const override
        {
            return msg::format(msgRestoredPackagesFromCOS, msg::count = count, msg::elapsed = ElapsedTime(elapsed));
        }

        ExpectedL<CacheAvailability> stat(StringView url) const override
        {
            return flatten_generic(cmd_execute_and_capture_output(Command{m_tool}.string_arg("ls").string_arg(url)),
                                   Tools::COSCLI,
                                   CacheAvailability::available);
        }

        ExpectedL<RestoreResult> download_file(StringView object, const Path& archive) const override
        {
            return flatten_generic(
                cmd_execute_and_capture_output(Command{m_tool}.string_arg("cp").string_arg(object).string_arg(archive)),
                Tools::COSCLI,
                RestoreResult::restored);
        }

        ExpectedL<Unit> upload_file(StringView object, const Path& archive) const override
        {
            return flatten(
                cmd_execute_and_capture_output(Command{m_tool}.string_arg("cp").string_arg(archive).string_arg(object)),
                Tools::COSCLI);
        }

        Path m_tool;
    };

    struct AzureUpkgTool
    {
        AzureUpkgTool(const ToolCache& cache, MessageSink& sink) { az_cli = cache.get_tool_path(Tools::AZCLI, sink); }

        Command base_cmd(const AzureUpkgSource& src,
                         StringView package_name,
                         StringView package_version,
                         StringView verb) const
        {
            Command cmd{az_cli};
            cmd.string_arg("artifacts")
                .string_arg("universal")
                .string_arg(verb)
                .string_arg("--organization")
                .string_arg(src.organization)
                .string_arg("--feed")
                .string_arg(src.feed)
                .string_arg("--name")
                .string_arg(package_name)
                .string_arg("--version")
                .string_arg(package_version);
            if (!src.project.empty())
            {
                cmd.string_arg("--project").string_arg(src.project).string_arg("--scope").string_arg("project");
            }
            return cmd;
        }

        ExpectedL<Unit> download(const AzureUpkgSource& src,
                                 StringView package_name,
                                 StringView package_version,
                                 const Path& download_path,
                                 MessageSink& sink) const
        {
            Command cmd = base_cmd(src, package_name, package_version, "download");
            cmd.string_arg("--path").string_arg(download_path);
            return run_az_artifacts_cmd(cmd, sink);
        }

        ExpectedL<Unit> publish(const AzureUpkgSource& src,
                                StringView package_name,
                                StringView package_version,
                                const Path& zip_path,
                                StringView description,
                                MessageSink& sink) const
        {
            Command cmd = base_cmd(src, package_name, package_version, "publish");
            cmd.string_arg("--description").string_arg(description).string_arg("--path").string_arg(zip_path);
            return run_az_artifacts_cmd(cmd, sink);
        }

        ExpectedL<Unit> run_az_artifacts_cmd(const Command& cmd, MessageSink& sink) const
        {
            RedirectedProcessLaunchSettings show_in_debug_settings;
            show_in_debug_settings.echo_in_debug = EchoInDebug::Show;
            return cmd_execute_and_capture_output(cmd, show_in_debug_settings)
                .then([&](ExitCodeAndOutput&& res) -> ExpectedL<Unit> {
                    if (res.exit_code == 0)
                    {
                        return {Unit{}};
                    }

                    // az command line error message: Before you can run Azure DevOps commands, you need to
                    // run the login command(az login if using AAD/MSA identity else az devops login if using PAT token)
                    // to setup credentials.
                    if (res.output.find("you need to run the login command") != std::string::npos)
                    {
                        sink.println(Color::warning,
                                     msgFailedVendorAuthentication,
                                     msg::vendor = "Universal Packages",
                                     msg::url = "https://learn.microsoft.com/cli/azure/authenticate-azure-cli");
                    }
                    return LocalizedString::from_raw(std::move(res).output);
                });
        }
        Path az_cli;
    };

    struct AzureUpkgPutBinaryProvider : public IWriteBinaryProvider
    {
        AzureUpkgPutBinaryProvider(const ToolCache& cache, MessageSink& sink, std::vector<AzureUpkgSource>&& sources)
            : m_azure_tool(cache, sink), m_sources(sources)
        {
        }

        size_t push_success(const BinaryPackageWriteInfo& request, MessageSink& msg_sink) override
        {
            size_t count_stored = 0;
            auto ref = make_feedref(request, "");
            std::string package_description = "Cached package for " + ref.id;

            const Path& zip_path = request.zip_path.value_or_exit(VCPKG_LINE_INFO);
            for (auto&& write_src : m_sources)
            {
                auto res =
                    m_azure_tool.publish(write_src, ref.id, ref.version, zip_path, package_description, msg_sink);
                if (res)
                {
                    count_stored++;
                }
                else
                {
                    msg_sink.println(res.error());
                }
            }

            return count_stored;
        }

        bool needs_nuspec_data() const override { return false; }
        bool needs_zip_file() const override { return true; }

    private:
        AzureUpkgTool m_azure_tool;
        std::vector<AzureUpkgSource> m_sources;
    };

    struct AzureUpkgGetBinaryProvider : public ZipReadBinaryProvider
    {
        AzureUpkgGetBinaryProvider(ZipTool zip,
                                   const Filesystem& fs,
                                   const ToolCache& cache,
                                   MessageSink& sink,
                                   const AzureUpkgSource& source,
                                   const Path& buildtrees)
            : ZipReadBinaryProvider(std::move(zip), fs)
            , m_azure_tool(cache, sink)
            , m_sink(sink)
            , m_source(std::move(source))
            , m_buildtrees(buildtrees)
        {
        }

        // Prechecking doesn't exist with universal packages so it's not implemented
        void precheck(View<const InstallPlanAction*>, Span<CacheAvailability>) const override { }

        LocalizedString restored_message(size_t count,
                                         std::chrono::high_resolution_clock::duration elapsed) const override
        {
            return msg::format(msgRestoredPackagesFromAZUPKG, msg::count = count, msg::elapsed = ElapsedTime(elapsed));
        }

        void acquire_zips(View<const InstallPlanAction*> actions, Span<Optional<ZipResource>> out_zips) const override
        {
            for (size_t i = 0; i < actions.size(); ++i)
            {
                const auto& action = *actions[i];
                const auto info = BinaryPackageReadInfo{action};
                const auto ref = make_feedref(info, "");

                Path temp_dir = m_buildtrees / fmt::format("upkg_download_{}", info.package_abi);
                Path temp_zip_path = temp_dir / fmt::format("{}.zip", ref.id);
                Path final_zip_path = m_buildtrees / fmt::format("{}.zip", ref.id);

                const auto result = m_azure_tool.download(m_source, ref.id, ref.version, temp_dir, m_sink);
                if (result.has_value() && m_fs.exists(temp_zip_path, IgnoreErrors{}))
                {
                    m_fs.rename(temp_zip_path, final_zip_path, VCPKG_LINE_INFO);
                    out_zips[i].emplace(std::move(final_zip_path), RemoveWhen::always);
                }
                else
                {
                    msg::println_warning(result.error());
                }

                if (m_fs.exists(temp_dir, IgnoreErrors{}))
                {
                    m_fs.remove(temp_dir, VCPKG_LINE_INFO);
                }
            }
        }

    private:
        AzureUpkgTool m_azure_tool;
        MessageSink& m_sink;
        AzureUpkgSource m_source;
        const Path& m_buildtrees;
    };

    ExpectedL<Path> default_cache_path_impl()
    {
        auto maybe_cachepath = get_environment_variable(EnvironmentVariableVcpkgDefaultBinaryCache);
        if (auto p_str = maybe_cachepath.get())
        {
            get_global_metrics_collector().track_define(DefineMetric::VcpkgDefaultBinaryCache);
            Path path = std::move(*p_str);
            path.make_preferred();
            if (!real_filesystem.is_directory(path))
            {
                return msg::format(msgDefaultBinaryCacheRequiresDirectory, msg::path = path);
            }

            if (!path.is_absolute())
            {
                return msg::format(msgDefaultBinaryCacheRequiresAbsolutePath, msg::path = path);
            }

            return std::move(path);
        }

        return get_platform_cache_vcpkg().then([](Path p) -> ExpectedL<Path> {
            if (p.is_absolute())
            {
                p /= "archives";
                p.make_preferred();
                return std::move(p);
            }

            return msg::format(msgDefaultBinaryCachePlatformCacheRequiresAbsolutePath, msg::path = p);
        });
    }

    const ExpectedL<Path>& default_cache_path()
    {
        static auto cachepath = default_cache_path_impl();
        return cachepath;
    }

    struct BinaryConfigParser : ConfigSegmentsParser
    {
        BinaryConfigParser(StringView text, Optional<StringView> origin, BinaryConfigParserState* state)
            : ConfigSegmentsParser(text, origin, {0, 0}), state(state)
        {
        }

        BinaryConfigParserState* state;

        void parse()
        {
            auto all_segments = parse_all_segments();
            for (auto&& x : all_segments)
            {
                if (get_error()) return;
                handle_segments(std::move(x));
            }
        }

        void handle_segments(std::vector<std::pair<SourceLoc, std::string>>&& segments)
        {
            Checks::check_exit(VCPKG_LINE_INFO, !segments.empty());
            if (segments[0].second == "clear")
            {
                if (segments.size() != 1)
                {
                    add_error(msg::format(msgInvalidArgumentRequiresNoneArguments, msg::binary_source = "clear"),
                              segments[1].first);
                    return;
                }

                state->clear();
            }
            else if (segments[0].second == "files")
            {
                if (segments.size() < 2)
                {
                    add_error(msg::format(msgInvalidArgumentRequiresPathArgument, msg::binary_source = "files"),
                              segments[0].first);
                    return;
                }

                Path p = segments[1].second;
                if (!p.is_absolute())
                {
                    add_error(msg::format(msgInvalidArgumentRequiresAbsolutePath, msg::binary_source = "files"),
                              segments[1].first);
                    return;
                }

                handle_readwrite(state->archives_to_read, state->archives_to_write, std::move(p), segments, 2);
                if (segments.size() > 3)
                {
                    add_error(msg::format(msgInvalidArgumentRequiresOneOrTwoArguments, msg::binary_source = "files"),
                              segments[3].first);
                    return;
                }
                state->binary_cache_providers.insert("files");
            }
            else if (segments[0].second == "interactive")
            {
                if (segments.size() > 1)
                {
                    add_error(msg::format(msgInvalidArgumentRequiresNoneArguments, msg::binary_source = "interactive"),
                              segments[1].first);
                    return;
                }

                state->nuget_interactive = true;
            }
            else if (segments[0].second == "nugetconfig")
            {
                if (segments.size() < 2)
                {
                    add_error(msg::format(msgInvalidArgumentRequiresSourceArgument, msg::binary_source = "nugetconfig"),
                              segments[0].first);
                    return;
                }

                Path p = segments[1].second;
                if (!p.is_absolute())
                {
                    add_error(msg::format(msgInvalidArgumentRequiresAbsolutePath, msg::binary_source = "nugetconfig"),
                              segments[1].first);
                    return;
                }

                handle_readwrite(state->configs_to_read, state->configs_to_write, std::move(p), segments, 2);
                if (segments.size() > 3)
                {
                    add_error(
                        msg::format(msgInvalidArgumentRequiresOneOrTwoArguments, msg::binary_source = "nugetconfig"),
                        segments[3].first);
                    return;
                }
                state->binary_cache_providers.insert("nuget");
            }
            else if (segments[0].second == "nuget")
            {
                if (segments.size() < 2)
                {
                    add_error(msg::format(msgInvalidArgumentRequiresSourceArgument, msg::binary_source = "nuget"),
                              segments[0].first);
                    return;
                }

                auto&& p = segments[1].second;
                if (p.empty())
                {
                    add_error(msg::format(msgInvalidArgumentRequiresSourceArgument, msg::binary_source = "nuget"));
                    return;
                }

                handle_readwrite(state->sources_to_read, state->sources_to_write, std::move(p), segments, 2);
                if (segments.size() > 3)
                {
                    add_error(msg::format(msgInvalidArgumentRequiresOneOrTwoArguments, msg::binary_source = "nuget"),
                              segments[3].first);
                    return;
                }
                state->binary_cache_providers.insert("nuget");
            }
            else if (segments[0].second == "nugettimeout")
            {
                if (segments.size() != 2)
                {
                    add_error(msg::format(msgNugetTimeoutExpectsSinglePositiveInteger));
                    return;
                }

                long timeout = Strings::strto<long>(segments[1].second).value_or(-1);
                if (timeout <= 0)
                {
                    add_error(msg::format(msgNugetTimeoutExpectsSinglePositiveInteger));
                    return;
                }

                state->nugettimeout = std::to_string(timeout);
                state->binary_cache_providers.insert("nuget");
            }
            else if (segments[0].second == "default")
            {
                if (segments.size() > 2)
                {
                    add_error(msg::format(msgInvalidArgumentRequiresSingleArgument, msg::binary_source = "default"),
                              segments[0].first);
                    return;
                }

                const auto& maybe_home = default_cache_path();
                if (!maybe_home)
                {
                    add_error(LocalizedString{maybe_home.error()}, segments[0].first);
                    return;
                }

                handle_readwrite(
                    state->archives_to_read, state->archives_to_write, Path(*maybe_home.get()), segments, 1);
                state->binary_cache_providers.insert("default");
            }
            else if (segments[0].second == "x-azblob")
            {
                // Scheme: x-azblob,<baseurl>,<sas>[,<readwrite>]
                if (segments.size() < 3)
                {
                    add_error(msg::format(msgInvalidArgumentRequiresBaseUrlAndToken, msg::binary_source = "azblob"),
                              segments[0].first);
                    return;
                }

                if (!Strings::starts_with(segments[1].second, "https://"))
                {
                    add_error(msg::format(msgInvalidArgumentRequiresBaseUrl,
                                          msg::base_url = "https://",
                                          msg::binary_source = "azblob"),
                              segments[1].first);
                    return;
                }

                if (Strings::starts_with(segments[2].second, "?"))
                {
                    add_error(msg::format(msgInvalidArgumentRequiresValidToken, msg::binary_source = "azblob"),
                              segments[2].first);
                    return;
                }

                if (segments.size() > 4)
                {
                    add_error(msg::format(msgInvalidArgumentRequiresTwoOrThreeArguments, msg::binary_source = "azblob"),
                              segments[4].first);
                    return;
                }

                auto p = segments[1].second;
                if (p.back() != '/')
                {
                    p.push_back('/');
                }

                p.append("{sha}.zip");
                if (!Strings::starts_with(segments[2].second, "?"))
                {
                    p.push_back('?');
                }

                p.append(segments[2].second);
                state->secrets.push_back(segments[2].second);
                UrlTemplate url_template = {p};
                bool read = false, write = false;
                handle_readwrite(read, write, segments, 3);
                if (read) state->url_templates_to_get.push_back(url_template);
                auto headers = azure_blob_headers();
                url_template.headers.assign(headers.begin(), headers.end());
                if (write) state->url_templates_to_put.push_back(url_template);

                state->binary_cache_providers.insert("azblob");
            }
            else if (segments[0].second == "x-gcs")
            {
                // Scheme: x-gcs,<prefix>[,<readwrite>]
                if (segments.size() < 2)
                {
                    add_error(msg::format(msgInvalidArgumentRequiresPrefix, msg::binary_source = "gcs"),
                              segments[0].first);
                    return;
                }

                if (!Strings::starts_with(segments[1].second, "gs://"))
                {
                    add_error(msg::format(msgInvalidArgumentRequiresBaseUrl,
                                          msg::base_url = "gs://",
                                          msg::binary_source = "gcs"),
                              segments[1].first);
                    return;
                }

                if (segments.size() > 3)
                {
                    add_error(msg::format(msgInvalidArgumentRequiresOneOrTwoArguments, msg::binary_source = "gcs"),
                              segments[3].first);
                    return;
                }

                auto p = segments[1].second;
                if (p.back() != '/')
                {
                    p.push_back('/');
                }

                handle_readwrite(state->gcs_read_prefixes, state->gcs_write_prefixes, std::move(p), segments, 2);

                state->binary_cache_providers.insert("gcs");
            }
            else if (segments[0].second == "x-aws")
            {
                // Scheme: x-aws,<prefix>[,<readwrite>]
                if (segments.size() < 2)
                {
                    add_error(msg::format(msgInvalidArgumentRequiresPrefix, msg::binary_source = "aws"),
                              segments[0].first);
                    return;
                }

                if (!Strings::starts_with(segments[1].second, "s3://"))
                {
                    add_error(msg::format(msgInvalidArgumentRequiresBaseUrl,
                                          msg::base_url = "s3://",
                                          msg::binary_source = "aws"),
                              segments[1].first);
                    return;
                }

                if (segments.size() > 3)
                {
                    add_error(msg::format(msgInvalidArgumentRequiresOneOrTwoArguments, msg::binary_source = "aws"),
                              segments[3].first);
                    return;
                }

                auto p = segments[1].second;
                if (p.back() != '/')
                {
                    p.push_back('/');
                }

                handle_readwrite(state->aws_read_prefixes, state->aws_write_prefixes, std::move(p), segments, 2);

                state->binary_cache_providers.insert("aws");
            }
            else if (segments[0].second == "x-aws-config")
            {
                if (segments.size() != 2)
                {
                    add_error(msg::format(msgInvalidArgumentRequiresSingleStringArgument,
                                          msg::binary_source = "x-aws-config"));
                    return;
                }

                bool no_sign_request = false;
                if (segments[1].second == "no-sign-request")
                {
                    no_sign_request = true;
                }
                else
                {
                    add_error(msg::format(msgInvalidArgument), segments[1].first);
                    return;
                }

                state->aws_no_sign_request = no_sign_request;
                state->binary_cache_providers.insert("aws");
            }
            else if (segments[0].second == "x-cos")
            {
                // Scheme: x-cos,<prefix>[,<readwrite>]
                if (segments.size() < 2)
                {
                    add_error(msg::format(msgInvalidArgumentRequiresPrefix, msg::binary_source = "cos"),
                              segments[0].first);
                    return;
                }

                if (!Strings::starts_with(segments[1].second, "cos://"))
                {
                    add_error(msg::format(msgInvalidArgumentRequiresBaseUrl,
                                          msg::base_url = "cos://",
                                          msg::binary_source = "cos"),
                              segments[1].first);
                    return;
                }

                if (segments.size() > 3)
                {
                    add_error(msg::format(msgInvalidArgumentRequiresOneOrTwoArguments, msg::binary_source = "cos"),
                              segments[3].first);
                    return;
                }

                auto p = segments[1].second;
                if (p.back() != '/')
                {
                    p.push_back('/');
                }

                handle_readwrite(state->cos_read_prefixes, state->cos_write_prefixes, std::move(p), segments, 2);
                state->binary_cache_providers.insert("cos");
            }
            else if (segments[0].second == "x-gha")
            {
<<<<<<< HEAD
                // Scheme: x-gha[,<readwrite>]
                if (segments.size() > 2)
                {
                    add_error(msg::format(msgInvalidArgumentRequiresZeroOrOneArgument, msg::binary_source = "gha"),
                              segments[2].first);
                    return;
                }

                handle_readwrite(state->gha_read, state->gha_write, segments, 1);

                state->binary_cache_providers.insert("gha");
=======
                add_warning(msg::format(msgGhaBinaryCacheDeprecated, msg::url = docs::binarycaching_url));
>>>>>>> d3138cbc
            }
            else if (segments[0].second == "http")
            {
                // Scheme: http,<url_template>[,<readwrite>[,<header>]]
                if (segments.size() < 2)
                {
                    add_error(msg::format(msgInvalidArgumentRequiresPrefix, msg::binary_source = "http"),
                              segments[0].first);
                    return;
                }

                if (!Strings::starts_with(segments[1].second, "http://") &&
                    !Strings::starts_with(segments[1].second, "https://"))
                {
                    add_error(msg::format(msgInvalidArgumentRequiresBaseUrl,
                                          msg::base_url = "https://",
                                          msg::binary_source = "http"),
                              segments[1].first);
                    return;
                }

                if (segments.size() > 4)
                {
                    add_error(msg::format(msgInvalidArgumentRequiresTwoOrThreeArguments, msg::binary_source = "http"),
                              segments[3].first);
                    return;
                }

                UrlTemplate url_template{segments[1].second};
                if (auto err = url_template.valid(); !err.empty())
                {
                    add_error(std::move(err), segments[1].first);
                    return;
                }
                bool has_sha = false;
                bool has_other = false;
                api_stable_format(
                    null_diagnostic_context, url_template.url_template, [&](std::string&, StringView key) {
                        if (key == "sha")
                        {
                            has_sha = true;
                        }
                        else
                        {
                            has_other = true;
                        }

                        return true;
                    });
                if (!has_sha)
                {
                    if (has_other)
                    {
                        add_error(msg::format(msgMissingShaVariable), segments[1].first);
                        return;
                    }
                    if (url_template.url_template.back() != '/')
                    {
                        url_template.url_template.push_back('/');
                    }
                    url_template.url_template.append("{sha}.zip");
                }
                if (segments.size() == 4)
                {
                    url_template.headers.push_back(segments[3].second);
                }

                handle_readwrite(
                    state->url_templates_to_get, state->url_templates_to_put, std::move(url_template), segments, 2);
                state->binary_cache_providers.insert("http");
            }
            else if (segments[0].second == "x-az-universal")
            {
                // Scheme: x-az-universal,<organization>,<project>,<feed>[,<readwrite>]
                if (segments.size() < 4 || segments.size() > 5)
                {
                    add_error(msg::format(msgInvalidArgumentRequiresFourOrFiveArguments,
                                          msg::binary_source = "Universal Packages"));
                    return;
                }
                AzureUpkgSource upkg_template{
                    segments[1].second,
                    segments[2].second,
                    segments[3].second,
                };

                state->binary_cache_providers.insert("upkg");
                handle_readwrite(
                    state->upkg_templates_to_get, state->upkg_templates_to_put, std::move(upkg_template), segments, 4);
            }
            else
            {
                add_error(msg::format(msgUnknownBinaryProviderType), segments[0].first);
                return;
            }
        }
    };

    struct AssetSourcesState
    {
        bool cleared = false;
        bool block_origin = false;
        std::vector<std::string> url_templates_to_get;
        std::vector<std::string> azblob_templates_to_put;
        std::vector<std::string> secrets;
        Optional<std::string> script;

        void clear()
        {
            cleared = true;
            block_origin = false;
            url_templates_to_get.clear();
            azblob_templates_to_put.clear();
            secrets.clear();
            script = nullopt;
        }
    };

    struct AssetSourcesParser : ConfigSegmentsParser
    {
        AssetSourcesParser(StringView text, StringView origin, AssetSourcesState* state)
            : ConfigSegmentsParser(text, origin, {0, 0}), state(state)
        {
        }

        AssetSourcesState* state;

        void parse()
        {
            auto all_segments = parse_all_segments();
            for (auto&& x : all_segments)
            {
                if (get_error()) return;
                handle_segments(std::move(x));
            }
        }

        void handle_segments(std::vector<std::pair<SourceLoc, std::string>>&& segments)
        {
            Checks::check_exit(VCPKG_LINE_INFO, !segments.empty());

            if (segments[0].second == "x-block-origin")
            {
                if (segments.size() >= 2)
                {
                    add_error(msg::format(msgAssetCacheProviderAcceptsNoArguments, msg::value = "x-block-origin"),
                              segments[1].first);
                    return;
                }

                state->block_origin = true;
            }
            else if (segments[0].second == "clear")
            {
                if (segments.size() >= 2)
                {
                    add_error(msg::format(msgAssetCacheProviderAcceptsNoArguments, msg::value = "clear"),
                              segments[1].first);
                    return;
                }

                state->clear();
            }
            else if (segments[0].second == "x-azurl")
            {
                // Scheme: x-azurl,<baseurl>[,<sas>[,<readwrite>]]
                if (segments.size() < 2)
                {
                    add_error(msg::format(msgAzUrlAssetCacheRequiresBaseUrl), segments[0].first);
                    return;
                }

                if (segments.size() > 4)
                {
                    add_error(msg::format(msgAzUrlAssetCacheRequiresLessThanFour), segments[4].first);
                    return;
                }

                if (segments[1].second.empty())
                {
                    add_error(msg::format(msgAzUrlAssetCacheRequiresBaseUrl), segments[1].first);
                    return;
                }

                auto p = segments[1].second;
                if (p.back() != '/')
                {
                    p.push_back('/');
                }

                p.append("<SHA>");
                if (segments.size() > 2 && !segments[2].second.empty())
                {
                    if (!Strings::starts_with(segments[2].second, "?"))
                    {
                        p.push_back('?');
                    }
                    p.append(segments[2].second);
                    // Note: the download manager does not currently respect secrets
                    state->secrets.push_back(segments[2].second);
                }
                handle_readwrite(
                    state->url_templates_to_get, state->azblob_templates_to_put, std::move(p), segments, 3);
            }
            else if (segments[0].second == "x-script")
            {
                // Scheme: x-script,<script-template>
                if (segments.size() != 2)
                {
                    add_error(msg::format(msgScriptAssetCacheRequiresScript), segments[0].first);
                    return;
                }
                state->script = segments[1].second;
            }
            else
            {
                // Don't forget to update this message if new providers are added.
                add_error(msg::format(msgUnexpectedAssetCacheProvider), segments[0].first);
                return;
            }
        }
    };
}

namespace vcpkg
{
    LocalizedString UrlTemplate::valid() const
    {
        BufferedDiagnosticContext bdc{out_sink};
        std::vector<std::string> invalid_keys;
        auto result = api_stable_format(bdc, url_template, [&](std::string&, StringView key) {
            static constexpr StringLiteral valid_keys[] = {"name", "version", "sha", "triplet"};
            if (!Util::Vectors::contains(valid_keys, key))
            {
                invalid_keys.push_back(key.to_string());
            }

            return true;
        });

        if (!invalid_keys.empty())
        {
            bdc.report_error(msg::format(msgUnknownVariablesInTemplate,
                                         msg::value = url_template,
                                         msg::list = Strings::join(", ", invalid_keys)));
            result.clear();
        }

        if (result.has_value())
        {
            return {};
        }

        return LocalizedString::from_raw(std::move(bdc).to_string());
    }

    std::string UrlTemplate::instantiate_variables(const BinaryPackageReadInfo& info) const
    {
        return api_stable_format(console_diagnostic_context,
                                 url_template,
                                 [&](std::string& out, StringView key) {
                                     if (key == "version")
                                     {
                                         out += info.version.text;
                                     }
                                     else if (key == "name")
                                     {
                                         out += info.spec.name();
                                     }
                                     else if (key == "triplet")
                                     {
                                         out += info.spec.triplet().canonical_name();
                                     }
                                     else if (key == "sha")
                                     {
                                         out += info.package_abi;
                                     }
                                     else
                                     {
                                         Checks::unreachable(
                                             VCPKG_LINE_INFO,
                                             "used instantiate_variables without checking valid() first");
                                     };

                                     return true;
                                 })
            .value_or_exit(VCPKG_LINE_INFO);
    }

    static NuGetRepoInfo get_nuget_repo_info_from_env(const VcpkgCmdArguments& args)
    {
        if (auto p = args.vcpkg_nuget_repository.get())
        {
            get_global_metrics_collector().track_define(DefineMetric::VcpkgNugetRepository);
            return {*p};
        }

        auto gh_repo = get_environment_variable(EnvironmentVariableGitHubRepository).value_or("");
        if (gh_repo.empty())
        {
            return {};
        }

        auto gh_server = get_environment_variable(EnvironmentVariableGitHubServerUrl).value_or("");
        if (gh_server.empty())
        {
            return {};
        }

        get_global_metrics_collector().track_define(DefineMetric::GitHubRepository);
        return {Strings::concat(gh_server, '/', gh_repo, ".git"),
                get_environment_variable(EnvironmentVariableGitHubRef).value_or(""),
                get_environment_variable(EnvironmentVariableGitHubSha).value_or("")};
    }

    void ReadOnlyBinaryCache::fetch(View<InstallPlanAction> actions)
    {
        std::vector<const InstallPlanAction*> action_ptrs;
        std::vector<RestoreResult> restores;
        std::vector<CacheStatus*> statuses;
        for (auto&& provider : m_config.read)
        {
            action_ptrs.clear();
            restores.clear();
            statuses.clear();
            for (size_t i = 0; i < actions.size(); ++i)
            {
                if (auto abi = actions[i].package_abi().get())
                {
                    CacheStatus& status = m_status[*abi];
                    if (status.should_attempt_restore(provider.get()))
                    {
                        action_ptrs.push_back(&actions[i]);
                        restores.push_back(RestoreResult::unavailable);
                        statuses.push_back(&status);
                    }
                }
            }
            if (action_ptrs.empty()) continue;

            ElapsedTimer timer;
            provider->fetch(action_ptrs, restores);
            size_t num_restored = 0;
            for (size_t i = 0; i < restores.size(); ++i)
            {
                if (restores[i] == RestoreResult::unavailable)
                {
                    statuses[i]->mark_unavailable(provider.get());
                }
                else
                {
                    statuses[i]->mark_restored();
                    ++num_restored;
                }
            }
            msg::println(provider->restored_message(
                num_restored, timer.elapsed().as<std::chrono::high_resolution_clock::duration>()));
        }
    }

    bool ReadOnlyBinaryCache::is_restored(const InstallPlanAction& action) const
    {
        if (auto abi = action.package_abi().get())
        {
            auto it = m_status.find(*abi);
            if (it != m_status.end()) return it->second.is_restored();
        }
        return false;
    }

    void ReadOnlyBinaryCache::install_read_provider(std::unique_ptr<IReadBinaryProvider>&& provider)
    {
        m_config.read.push_back(std::move(provider));
    }

    void ReadOnlyBinaryCache::mark_all_unrestored()
    {
        for (auto& entry : m_status)
        {
            entry.second.mark_unrestored();
        }
    }

    std::vector<CacheAvailability> ReadOnlyBinaryCache::precheck(View<const InstallPlanAction*> actions)
    {
        std::vector<CacheStatus*> statuses = Util::fmap(actions, [this](const auto& action) {
            Checks::check_exit(VCPKG_LINE_INFO, action && action->package_abi());
            ASSUME(action);
            return &m_status[*action->package_abi().get()];
        });

        std::vector<const InstallPlanAction*> action_ptrs;
        std::vector<CacheAvailability> cache_result;
        std::vector<size_t> indexes;
        for (auto&& provider : m_config.read)
        {
            action_ptrs.clear();
            cache_result.clear();
            indexes.clear();
            for (size_t i = 0; i < actions.size(); ++i)
            {
                if (statuses[i]->should_attempt_precheck(provider.get()))
                {
                    action_ptrs.push_back(actions[i]);
                    cache_result.push_back(CacheAvailability::unknown);
                    indexes.push_back(i);
                }
            }
            if (action_ptrs.empty()) continue;

            provider->precheck(action_ptrs, cache_result);

            for (size_t i = 0; i < action_ptrs.size(); ++i)
            {
                auto&& this_status = m_status[*action_ptrs[i]->package_abi().get()];
                if (cache_result[i] == CacheAvailability::available)
                {
                    this_status.mark_available(provider.get());
                }
                else if (cache_result[i] == CacheAvailability::unavailable)
                {
                    this_status.mark_unavailable(provider.get());
                }
            }
        }

        return Util::fmap(statuses, [](CacheStatus* s) {
            return s->get_available_provider() ? CacheAvailability::available : CacheAvailability::unavailable;
        });
    }

    void BinaryCacheSynchronizer::add_submitted() noexcept
    {
        // This can set the unused bit but if that happens we are terminating anyway.
        if ((m_state.fetch_add(1, std::memory_order_acq_rel) & SubmittedMask) == SubmittedMask)
        {
            Checks::unreachable(VCPKG_LINE_INFO, "Maximum job count exceeded");
        }
    }

    BinaryCacheSyncState BinaryCacheSynchronizer::fetch_add_completed() noexcept
    {
        auto old = m_state.load(std::memory_order_acquire);
        backing_uint_t local;
        do
        {
            local = old;
            if ((local & CompletedMask) == CompletedMask)
            {
                Checks::unreachable(VCPKG_LINE_INFO, "Maximum job count exceeded");
            }

            local += OneCompleted;
        } while (!m_state.compare_exchange_weak(old, local, std::memory_order_acq_rel));

        BinaryCacheSyncState result;
        result.jobs_submitted = local & SubmittedMask;
        result.jobs_completed = (local & CompletedMask) >> UpperShift;
        result.submission_complete = (local & SubmissionCompleteBit) != 0;
        return result;
    }

    BinaryCacheSynchronizer::counter_uint_t BinaryCacheSynchronizer::
        fetch_incomplete_mark_submission_complete() noexcept
    {
        auto old = m_state.load(std::memory_order_acquire);
        backing_uint_t local;
        BinaryCacheSynchronizer::counter_uint_t submitted;
        do
        {
            local = old;

            // Remove completions from the submission counter so that the (X/Y) console
            // output is prettier.
            submitted = local & SubmittedMask;
            auto completed = (local & CompletedMask) >> UpperShift;
            if (completed >= submitted)
            {
                local = SubmissionCompleteBit;
            }
            else
            {
                local = (submitted - completed) | SubmissionCompleteBit;
            }
        } while (!m_state.compare_exchange_weak(old, local, std::memory_order_acq_rel));
        auto state = m_state.fetch_or(SubmissionCompleteBit, std::memory_order_acq_rel);

        return (state & SubmittedMask) - ((state & CompletedMask) >> UpperShift);
    }

    bool BinaryCache::install_providers(const VcpkgCmdArguments& args,
                                        const VcpkgPaths& paths,
                                        MessageSink& status_sink)
    {
        if (args.binary_caching_enabled())
        {
            if (Debug::g_debugging)
            {
                const auto& maybe_cachepath = default_cache_path();
                if (const auto cachepath = maybe_cachepath.get())
                {
                    Debug::print("Default binary cache path is: ", *cachepath, '\n');
                }
                else
                {
                    Debug::print("No binary cache path. Reason: ", maybe_cachepath.error(), '\n');
                }
            }

            if (args.env_binary_sources.has_value())
            {
                get_global_metrics_collector().track_define(DefineMetric::VcpkgBinarySources);
            }

            if (args.cli_binary_sources.size() != 0)
            {
                get_global_metrics_collector().track_define(DefineMetric::BinaryCachingSource);
            }

            auto sRawHolder =
                parse_binary_provider_configs(args.env_binary_sources.value_or(""), args.cli_binary_sources);
            if (!sRawHolder)
            {
                status_sink.println(Color::error, std::move(sRawHolder).error());
                return false;
            }
            auto& s = *sRawHolder.get();

            static const std::map<StringLiteral, DefineMetric> metric_names{
                {"aws", DefineMetric::BinaryCachingAws},
                {"azblob", DefineMetric::BinaryCachingAzBlob},
                {"cos", DefineMetric::BinaryCachingCos},
                {"default", DefineMetric::BinaryCachingDefault},
                {"files", DefineMetric::BinaryCachingFiles},
                {"gcs", DefineMetric::BinaryCachingGcs},
                {"http", DefineMetric::BinaryCachingHttp},
                {"nuget", DefineMetric::BinaryCachingNuget},
                {"upkg", DefineMetric::BinaryCachingUpkg},
            };

            MetricsSubmission metrics;
            for (const auto& cache_provider : s.binary_cache_providers)
            {
                auto it = metric_names.find(cache_provider);
                if (it != metric_names.end())
                {
                    metrics.track_define(it->second);
                }
            }

            get_global_metrics_collector().track_submission(std::move(metrics));

            s.nuget_prefix = args.nuget_id_prefix.value_or("");
            if (!s.nuget_prefix.empty()) s.nuget_prefix.push_back('_');
            m_config.nuget_prefix = s.nuget_prefix;

            s.use_nuget_cache = args.use_nuget_cache.value_or(false);

            m_config.nuget_repo = get_nuget_repo_info_from_env(args);

            auto& fs = paths.get_filesystem();
            auto& tools = paths.get_tool_cache();
            const auto& buildtrees = paths.buildtrees();

            m_config.nuget_prefix = s.nuget_prefix;

            std::shared_ptr<const GcsStorageTool> gcs_tool;
            if (!s.gcs_read_prefixes.empty() || !s.gcs_write_prefixes.empty())
            {
                gcs_tool = std::make_shared<GcsStorageTool>(tools, out_sink);
            }
            std::shared_ptr<const AwsStorageTool> aws_tool;
            if (!s.aws_read_prefixes.empty() || !s.aws_write_prefixes.empty())
            {
                aws_tool = std::make_shared<AwsStorageTool>(tools, out_sink, s.aws_no_sign_request);
            }
            std::shared_ptr<const CosStorageTool> cos_tool;
            if (!s.cos_read_prefixes.empty() || !s.cos_write_prefixes.empty())
            {
                cos_tool = std::make_shared<CosStorageTool>(tools, out_sink);
            }

            if (!s.archives_to_read.empty() || !s.url_templates_to_get.empty() || !s.gcs_read_prefixes.empty() ||
                !s.aws_read_prefixes.empty() || !s.cos_read_prefixes.empty() || !s.upkg_templates_to_get.empty())
            {
                ZipTool zip_tool;
                zip_tool.setup(tools, out_sink);
                for (auto&& dir : s.archives_to_read)
                {
                    m_config.read.push_back(std::make_unique<FilesReadBinaryProvider>(zip_tool, fs, std::move(dir)));
                }

                for (auto&& url : s.url_templates_to_get)
                {
                    m_config.read.push_back(
                        std::make_unique<HttpGetBinaryProvider>(zip_tool, fs, buildtrees, std::move(url), s.secrets));
                }

                for (auto&& prefix : s.gcs_read_prefixes)
                {
                    m_config.read.push_back(
                        std::make_unique<ObjectStorageProvider>(zip_tool, fs, buildtrees, std::move(prefix), gcs_tool));
                }

                for (auto&& prefix : s.aws_read_prefixes)
                {
                    m_config.read.push_back(
                        std::make_unique<ObjectStorageProvider>(zip_tool, fs, buildtrees, std::move(prefix), aws_tool));
                }

                for (auto&& prefix : s.cos_read_prefixes)
                {
                    m_config.read.push_back(
                        std::make_unique<ObjectStorageProvider>(zip_tool, fs, buildtrees, std::move(prefix), cos_tool));
                }

                for (auto&& src : s.upkg_templates_to_get)
                {
                    m_config.read.push_back(std::make_unique<AzureUpkgGetBinaryProvider>(
                        zip_tool, fs, tools, out_sink, std::move(src), buildtrees));
                }
            }
            if (!s.upkg_templates_to_put.empty())
            {
                m_config.write.push_back(
                    std::make_unique<AzureUpkgPutBinaryProvider>(tools, out_sink, std::move(s.upkg_templates_to_put)));
            }
            if (!s.archives_to_write.empty())
            {
                m_config.write.push_back(
                    std::make_unique<FilesWriteBinaryProvider>(fs, std::move(s.archives_to_write)));
            }
            if (!s.url_templates_to_put.empty())
            {
                m_config.write.push_back(
                    std::make_unique<HTTPPutBinaryProvider>(std::move(s.url_templates_to_put), s.secrets));
            }
            if (!s.gcs_write_prefixes.empty())
            {
                m_config.write.push_back(
                    std::make_unique<ObjectStoragePushProvider>(std::move(s.gcs_write_prefixes), gcs_tool));
            }
            if (!s.aws_write_prefixes.empty())
            {
                m_config.write.push_back(
                    std::make_unique<ObjectStoragePushProvider>(std::move(s.aws_write_prefixes), aws_tool));
            }
            if (!s.cos_write_prefixes.empty())
            {
                m_config.write.push_back(
                    std::make_unique<ObjectStoragePushProvider>(std::move(s.cos_write_prefixes), cos_tool));
            }

            if (!s.sources_to_read.empty() || !s.configs_to_read.empty() || !s.sources_to_write.empty() ||
                !s.configs_to_write.empty())
            {
                NugetBaseBinaryProvider nuget_base(
                    fs, NuGetTool(tools, out_sink, s), paths.packages(), buildtrees, s.nuget_prefix);
                if (!s.sources_to_read.empty())
                    m_config.read.push_back(
                        std::make_unique<NugetReadBinaryProvider>(nuget_base, nuget_sources_arg(s.sources_to_read)));
                for (auto&& config : s.configs_to_read)
                    m_config.read.push_back(
                        std::make_unique<NugetReadBinaryProvider>(nuget_base, nuget_configfile_arg(config)));
                if (!s.sources_to_write.empty() || !s.configs_to_write.empty())
                {
                    m_config.write.push_back(std::make_unique<NugetBinaryPushProvider>(
                        nuget_base, std::move(s.sources_to_write), std::move(s.configs_to_write)));
                }
            }
        }

        m_needs_nuspec_data = Util::any_of(m_config.write, [](auto&& p) { return p->needs_nuspec_data(); });
        m_needs_zip_file = Util::any_of(m_config.write, [](auto&& p) { return p->needs_zip_file(); });
        if (m_needs_zip_file)
        {
            m_zip_tool.setup(paths.get_tool_cache(), status_sink);
        }

        return true;
    }
    BinaryCache::BinaryCache(const Filesystem& fs)
        : m_fs(fs), m_bg_msg_sink(stdout_sink), m_push_thread(&BinaryCache::push_thread_main, this)
    {
    }
    BinaryCache::~BinaryCache() { wait_for_async_complete_and_join(); }

    void BinaryCache::push_success(CleanPackages clean_packages, const InstallPlanAction& action)
    {
        if (auto abi = action.package_abi().get())
        {
            bool restored;
            auto it = m_status.find(*abi);
            if (it == m_status.end())
            {
                restored = false;
            }
            else
            {
                restored = it->second.is_restored();

                // Purge all status information on push_success (cache invalidation)
                // - push_success may delete packages/ (invalidate restore)
                // - push_success may make the package available from providers (invalidate unavailable)
                m_status.erase(it);
            }

            if (!restored && !m_config.write.empty())
            {
                ElapsedTimer timer;
                BinaryPackageWriteInfo request{action};

                if (m_needs_nuspec_data)
                {
                    request.nuspec =
                        generate_nuspec(request.package_dir, action, m_config.nuget_prefix, m_config.nuget_repo);
                }

                if (m_config.write.size() == 1)
                {
                    request.unique_write_provider = true;
                }

                m_synchronizer.add_submitted();
                msg::println(msg::format(msgSubmittingBinaryCacheBackground,
                                         msg::spec = action.display_name(),
                                         msg::count = m_config.write.size()));
                m_actions_to_push.push(ActionToPush{std::move(request), clean_packages});
                return;
            }
        }

        if (clean_packages == CleanPackages::Yes)
        {
            m_fs.remove_all(action.package_dir.value_or_exit(VCPKG_LINE_INFO), VCPKG_LINE_INFO);
        }
    }

    void BinaryCache::print_updates() { m_bg_msg_sink.print_published(); }

    void BinaryCache::wait_for_async_complete_and_join()
    {
        m_bg_msg_sink.print_published();
        auto incomplete_count = m_synchronizer.fetch_incomplete_mark_submission_complete();
        if (incomplete_count != 0)
        {
            msg::println(msgWaitUntilPackagesUploaded, msg::count = incomplete_count);
        }

        m_bg_msg_sink.publish_directly_to_out_sink();
        m_actions_to_push.stop();
        if (m_push_thread.joinable())
        {
            m_push_thread.join();
        }
    }

    void BinaryCache::push_thread_main()
    {
        std::vector<ActionToPush> my_tasks;
        while (m_actions_to_push.get_work(my_tasks))
        {
            for (auto& action_to_push : my_tasks)
            {
                ElapsedTimer timer;
                if (m_needs_zip_file)
                {
                    Path zip_path = action_to_push.request.package_dir + ".zip";
                    PrintingDiagnosticContext pdc{m_bg_msg_sink};
                    if (m_zip_tool.compress_directory_to_zip(pdc, m_fs, action_to_push.request.package_dir, zip_path))
                    {
                        action_to_push.request.zip_path = std::move(zip_path);
                    }
                }

                size_t num_destinations = 0;
                for (auto&& provider : m_config.write)
                {
                    if (!provider->needs_zip_file() || action_to_push.request.zip_path.has_value())
                    {
                        num_destinations += provider->push_success(action_to_push.request, m_bg_msg_sink);
                    }
                }

                if (action_to_push.request.zip_path)
                {
                    m_fs.remove(*action_to_push.request.zip_path.get(), IgnoreErrors{});
                }

                if (action_to_push.clean_after_push == CleanPackages::Yes)
                {
                    m_fs.remove_all(action_to_push.request.package_dir, VCPKG_LINE_INFO);
                }

                auto sync_state = m_synchronizer.fetch_add_completed();
                auto message = msg::format(msgSubmittingBinaryCacheComplete,
                                           msg::spec = action_to_push.request.display_name,
                                           msg::count = num_destinations,
                                           msg::elapsed = timer.elapsed());
                if (sync_state.submission_complete)
                {
                    message.append_raw(fmt::format(" ({}/{})", sync_state.jobs_completed, sync_state.jobs_submitted));
                }

                m_bg_msg_sink.println(message);
            }
        }
    }

    bool CacheStatus::should_attempt_precheck(const IReadBinaryProvider* sender) const noexcept
    {
        switch (m_status)
        {
            case CacheStatusState::unknown: return !Util::Vectors::contains(m_known_unavailable_providers, sender);
            case CacheStatusState::available: return false;
            case CacheStatusState::restored: return false;
            default: Checks::unreachable(VCPKG_LINE_INFO);
        }
    }

    bool CacheStatus::should_attempt_restore(const IReadBinaryProvider* sender) const noexcept
    {
        switch (m_status)
        {
            case CacheStatusState::unknown: return !Util::Vectors::contains(m_known_unavailable_providers, sender);
            case CacheStatusState::available: return m_available_provider == sender;
            case CacheStatusState::restored: return false;
            default: Checks::unreachable(VCPKG_LINE_INFO);
        }
    }

    bool CacheStatus::is_unavailable(const IReadBinaryProvider* sender) const noexcept
    {
        return Util::Vectors::contains(m_known_unavailable_providers, sender);
    }

    bool CacheStatus::is_restored() const noexcept { return m_status == CacheStatusState::restored; }

    void CacheStatus::mark_unavailable(const IReadBinaryProvider* sender)
    {
        if (!Util::Vectors::contains(m_known_unavailable_providers, sender))
        {
            m_known_unavailable_providers.push_back(sender);
        }
    }
    void CacheStatus::mark_available(const IReadBinaryProvider* sender) noexcept
    {
        switch (m_status)
        {
            case CacheStatusState::unknown:
                m_status = CacheStatusState::available;
                m_available_provider = sender;
                break;
            case CacheStatusState::available:
            case CacheStatusState::restored: break;
            default: Checks::unreachable(VCPKG_LINE_INFO);
        }
    }

    void CacheStatus::mark_restored() noexcept
    {
        switch (m_status)
        {
            case CacheStatusState::unknown: m_known_unavailable_providers.clear(); [[fallthrough]];
            case CacheStatusState::available: m_status = CacheStatusState::restored; break;
            case CacheStatusState::restored: break;
            default: Checks::unreachable(VCPKG_LINE_INFO);
        }
    }

    void CacheStatus::mark_unrestored() noexcept
    {
        if (m_status == CacheStatusState::restored)
        {
            m_status = CacheStatusState::available;
        }
    }

    const IReadBinaryProvider* CacheStatus::get_available_provider() const noexcept
    {
        switch (m_status)
        {
            case CacheStatusState::available: return m_available_provider;
            case CacheStatusState::unknown:
            case CacheStatusState::restored: return nullptr;
            default: Checks::unreachable(VCPKG_LINE_INFO);
        }
    }

    void BinaryConfigParserState::clear()
    {
        *this = BinaryConfigParserState();
        binary_cache_providers.insert("clear");
    }

    BinaryPackageReadInfo::BinaryPackageReadInfo(const InstallPlanAction& action)
        : package_abi(action.package_abi().value_or_exit(VCPKG_LINE_INFO))
        , spec(action.spec)
        , display_name(action.display_name())
        , version(action.version())
        , package_dir(action.package_dir.value_or_exit(VCPKG_LINE_INFO))
    {
    }
}

ExpectedL<AssetCachingSettings> vcpkg::parse_download_configuration(const Optional<std::string>& arg)
{
    AssetCachingSettings result;
    if (!arg || arg.get()->empty()) return result;

    get_global_metrics_collector().track_define(DefineMetric::AssetSource);

    AssetSourcesState s;
    const auto source = format_environment_variable(EnvironmentVariableXVcpkgAssetSources);
    AssetSourcesParser parser(*arg.get(), source, &s);
    parser.parse();
    if (auto err = parser.get_error())
    {
        return LocalizedString::from_raw(err->to_string()) // note that this already contains error:
            .append_raw('\n')
            .append_raw(NotePrefix)
            .append(msgSeeURL, msg::url = docs::assetcaching_url);
    }

    if (s.azblob_templates_to_put.size() > 1)
    {
        return msg::format_error(msgAMaximumOfOneAssetWriteUrlCanBeSpecified)
            .append_raw('\n')
            .append_raw(NotePrefix)
            .append(msgSeeURL, msg::url = docs::assetcaching_url);
    }
    if (s.url_templates_to_get.size() > 1)
    {
        return msg::format_error(msgAMaximumOfOneAssetReadUrlCanBeSpecified)
            .append_raw('\n')
            .append_raw(NotePrefix)
            .append(msgSeeURL, msg::url = docs::assetcaching_url);
    }

    if (!s.url_templates_to_get.empty())
    {
        result.m_read_url_template = std::move(s.url_templates_to_get.back());
    }

    if (!s.azblob_templates_to_put.empty())
    {
        result.m_write_url_template = std::move(s.azblob_templates_to_put.back());
        auto v = azure_blob_headers();
        result.m_write_headers.assign(v.begin(), v.end());
    }

    result.m_secrets = std::move(s.secrets);
    result.m_block_origin = s.block_origin;
    result.m_script = std::move(s.script);
    return result;
}

ExpectedL<BinaryConfigParserState> vcpkg::parse_binary_provider_configs(const std::string& env_string,
                                                                        View<std::string> args)
{
    BinaryConfigParserState s;

    BinaryConfigParser default_parser("default,readwrite", "<defaults>", &s);
    default_parser.parse();
    for (auto&& warning : default_parser.messages().warnings)
    {
        msg::println_warning(warning.message);
    }
    if (auto err = default_parser.get_error())
    {
        return *err;
    }

    // must live until the end of the function due to StringView in BinaryConfigParser
    const auto source = format_environment_variable("VCPKG_BINARY_SOURCES");
    BinaryConfigParser env_parser(env_string, source, &s);
    env_parser.parse();
    for (auto&& warning : env_parser.messages().warnings)
    {
        msg::println_warning(warning.message);
    }
    if (auto err = env_parser.get_error())
    {
        return *err;
    }

    for (auto&& arg : args)
    {
        BinaryConfigParser arg_parser(arg, nullopt, &s);
        arg_parser.parse();
        if (auto err = arg_parser.get_error())
        {
            return *err;
        }
    }

    return s;
}

std::string vcpkg::format_version_for_feedref(StringView version_text, StringView abi_tag)
{
    // this cannot use DotVersion::try_parse or DateVersion::try_parse,
    // since this is a subtly different algorithm
    // and ignores random extra stuff from the end

    ParsedExternalVersion parsed_version;
    if (try_extract_external_date_version(parsed_version, version_text))
    {
        parsed_version.normalize();
        return fmt::format(
            "{}.{}.{}-vcpkg{}", parsed_version.major, parsed_version.minor, parsed_version.patch, abi_tag);
    }

    if (!version_text.empty() && version_text[0] == 'v')
    {
        version_text = version_text.substr(1);
    }
    if (try_extract_external_dot_version(parsed_version, version_text))
    {
        parsed_version.normalize();
        return fmt::format(
            "{}.{}.{}-vcpkg{}", parsed_version.major, parsed_version.minor, parsed_version.patch, abi_tag);
    }

    return Strings::concat("0.0.0-vcpkg", abi_tag);
}

std::string vcpkg::generate_nuspec(const Path& package_dir,
                                   const InstallPlanAction& action,
                                   StringView id_prefix,
                                   const NuGetRepoInfo& rinfo)
{
    auto& spec = action.spec;
    auto& scf = *action.source_control_file_and_location.value_or_exit(VCPKG_LINE_INFO).source_control_file;
    auto& version = scf.core_paragraph->version;
    const auto& abi_info = action.abi_info.value_or_exit(VCPKG_LINE_INFO);
    const auto& compiler_info = abi_info.compiler_info.value_or_exit(VCPKG_LINE_INFO);
    auto ref = make_nugetref(action, id_prefix);
    std::string description =
        Strings::concat("NOT FOR DIRECT USE. Automatically generated cache package.\n\n",
                        Strings::join("\n    ", scf.core_paragraph->description),
                        "\n\nVersion: ",
                        version,
                        "\nTriplet: ",
                        spec.triplet().to_string(),
                        "\nCXX Compiler id: ",
                        compiler_info.id,
                        "\nCXX Compiler version: ",
                        compiler_info.version,
                        "\nTriplet/Compiler hash: ",
                        abi_info.triplet_abi.value_or_exit(VCPKG_LINE_INFO),
                        "\nFeatures:",
                        Strings::join(",", action.feature_list, [](const std::string& s) { return " " + s; }),
                        "\nDependencies:\n");

    for (auto&& dep : action.package_dependencies)
    {
        Strings::append(description, "    ", dep.name(), '\n');
    }

    XmlSerializer xml;
    xml.open_tag("package").line_break();
    xml.open_tag("metadata").line_break();
    xml.simple_tag("id", ref.id).line_break();
    xml.simple_tag("version", ref.version).line_break();
    if (!scf.core_paragraph->homepage.empty())
    {
        xml.simple_tag("projectUrl", scf.core_paragraph->homepage);
    }

    xml.simple_tag("authors", "vcpkg").line_break();
    xml.simple_tag("description", description).line_break();
    xml.open_tag("packageTypes");
    xml.start_complex_open_tag("packageType").text_attr("name", "vcpkg").finish_self_closing_complex_tag();
    xml.close_tag("packageTypes").line_break();
    if (!rinfo.repo.empty())
    {
        xml.start_complex_open_tag("repository").text_attr("type", "git").text_attr("url", rinfo.repo);
        if (!rinfo.branch.empty())
        {
            xml.text_attr("branch", rinfo.branch);
        }

        if (!rinfo.commit.empty())
        {
            xml.text_attr("commit", rinfo.commit);
        }

        xml.finish_self_closing_complex_tag().line_break();
    }

    xml.close_tag("metadata").line_break();
    xml.open_tag("files");
    xml.start_complex_open_tag("file")
        .text_attr("src", package_dir / "**")
        .text_attr("target", "")
        .finish_self_closing_complex_tag();
    xml.close_tag("files").line_break();
    xml.close_tag("package").line_break();
    return std::move(xml.buf);
}

LocalizedString vcpkg::format_help_topic_asset_caching()
{
    HelpTableFormatter table;
    table.format("clear", msg::format(msgHelpCachingClear));
    table.format("x-azurl,<url>[,<sas>[,<rw>]]", msg::format(msgHelpAssetCachingAzUrl));
    table.format("x-script,<template>", msg::format(msgHelpAssetCachingScript));
    table.format("x-block-origin", msg::format(msgHelpAssetCachingBlockOrigin));
    return msg::format(msgHelpAssetCaching)
        .append_raw('\n')
        .append_raw(table.m_str)
        .append_raw('\n')
        .append(msgExtendedDocumentationAtUrl, msg::url = docs::assetcaching_url);
}

LocalizedString vcpkg::format_help_topic_binary_caching()
{
    HelpTableFormatter table;

    // General sources:
    table.format("clear", msg::format(msgHelpCachingClear));
    const auto& maybe_cachepath = default_cache_path();
    if (auto p = maybe_cachepath.get())
    {
        table.format("default[,<rw>]", msg::format(msgHelpBinaryCachingDefaults, msg::path = *p));
    }
    else
    {
        table.format("default[,<rw>]", msg::format(msgHelpBinaryCachingDefaultsError));
    }

    table.format("files,<path>[,<rw>]", msg::format(msgHelpBinaryCachingFiles));
    table.format("http,<url_template>[,<rw>[,<header>]]", msg::format(msgHelpBinaryCachingHttp));
    table.format("x-azblob,<url>,<sas>[,<rw>]", msg::format(msgHelpBinaryCachingAzBlob));
    table.format("x-gcs,<prefix>[,<rw>]", msg::format(msgHelpBinaryCachingGcs));
    table.format("x-cos,<prefix>[,<rw>]", msg::format(msgHelpBinaryCachingCos));
    table.format("x-az-universal,<organization>,<project>,<feed>[,<rw>]", msg::format(msgHelpBinaryCachingAzUpkg));
    table.blank();

    // NuGet sources:
    table.header(msg::format(msgHelpBinaryCachingNuGetHeader));
    table.format("nuget,<uri>[,<rw>]", msg::format(msgHelpBinaryCachingNuGet));
    table.format("nugetconfig,<path>[,<rw>]", msg::format(msgHelpBinaryCachingNuGetConfig));
    table.format("nugettimeout,<seconds>", msg::format(msgHelpBinaryCachingNuGetTimeout));
    table.format("interactive", msg::format(msgHelpBinaryCachingNuGetInteractive));
    table.text(msg::format(msgHelpBinaryCachingNuGetFooter), 2);
    table.text("\n<repository type=\"git\" url=\"${VCPKG_NUGET_REPOSITORY}\"/>\n"
               "<repository type=\"git\"\n"
               "            url=\"${GITHUB_SERVER_URL}/${GITHUB_REPOSITORY}.git\"\n"
               "            branch=\"${GITHUB_REF}\"\n"
               "            commit=\"${GITHUB_SHA}\"/>",
               4);
    table.blank();

    // AWS sources:
    table.blank();
    table.header(msg::format(msgHelpBinaryCachingAwsHeader));
    table.format("x-aws,<prefix>[,<rw>]", msg::format(msgHelpBinaryCachingAws));
    table.format("x-aws-config,<parameter>", msg::format(msgHelpBinaryCachingAwsConfig));

    return msg::format(msgHelpBinaryCaching)
        .append_raw('\n')
        .append_raw(table.m_str)
        .append_raw('\n')
        .append(msgExtendedDocumentationAtUrl, msg::url = docs::binarycaching_url);
}

std::string vcpkg::generate_nuget_packages_config(const ActionPlan& plan, StringView prefix)
{
    XmlSerializer xml;
    xml.emit_declaration().line_break();
    xml.open_tag("packages").line_break();
    for (auto&& action : plan.install_actions)
    {
        auto ref = make_nugetref(action, prefix);
        xml.start_complex_open_tag("package")
            .text_attr("id", ref.id)
            .text_attr("version", ref.version)
            .finish_self_closing_complex_tag()
            .line_break();
    }

    xml.close_tag("packages").line_break();
    return std::move(xml.buf);
}

FeedReference vcpkg::make_nugetref(const InstallPlanAction& action, StringView prefix)
{
    return ::make_feedref(
        action.spec, action.version(), action.abi_info.value_or_exit(VCPKG_LINE_INFO).package_abi, prefix);
}<|MERGE_RESOLUTION|>--- conflicted
+++ resolved
@@ -1685,21 +1685,7 @@
             }
             else if (segments[0].second == "x-gha")
             {
-<<<<<<< HEAD
-                // Scheme: x-gha[,<readwrite>]
-                if (segments.size() > 2)
-                {
-                    add_error(msg::format(msgInvalidArgumentRequiresZeroOrOneArgument, msg::binary_source = "gha"),
-                              segments[2].first);
-                    return;
-                }
-
-                handle_readwrite(state->gha_read, state->gha_write, segments, 1);
-
-                state->binary_cache_providers.insert("gha");
-=======
                 add_warning(msg::format(msgGhaBinaryCacheDeprecated, msg::url = docs::binarycaching_url));
->>>>>>> d3138cbc
             }
             else if (segments[0].second == "http")
             {
