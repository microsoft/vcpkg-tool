#include <vcpkg/base/api-stable-format.h>
#include <vcpkg/base/checks.h>
#include <vcpkg/base/chrono.h>
#include <vcpkg/base/downloads.h>
#include <vcpkg/base/files.h>
#include <vcpkg/base/json.h>
#include <vcpkg/base/lazy.h>
#include <vcpkg/base/message_sinks.h>
#include <vcpkg/base/messages.h>
#include <vcpkg/base/parse.h>
#include <vcpkg/base/strings.h>
#include <vcpkg/base/system.debug.h>
#include <vcpkg/base/system.h>
#include <vcpkg/base/system.process.h>
#include <vcpkg/base/util.h>
#include <vcpkg/base/xmlserializer.h>

#include <vcpkg/archives.h>
#include <vcpkg/binarycaching.h>
#include <vcpkg/binarycaching.private.h>
#include <vcpkg/commands.build.h>
#include <vcpkg/dependencies.h>
#include <vcpkg/documentation.h>
#include <vcpkg/metrics.h>
#include <vcpkg/tools.h>
#include <vcpkg/vcpkgpaths.h>

#include <iterator>
#include <numeric>

using namespace vcpkg;

namespace
{
    struct ConfigSegmentsParser : ParserBase
    {
        using ParserBase::ParserBase;

        void parse_segments(std::vector<std::pair<SourceLoc, std::string>>& out_segments);
        std::vector<std::vector<std::pair<SourceLoc, std::string>>> parse_all_segments();

        template<class T>
        void handle_readwrite(std::vector<T>& read,
                              std::vector<T>& write,
                              T&& t,
                              const std::vector<std::pair<SourceLoc, std::string>>& segments,
                              size_t segment_idx)
        {
            if (segment_idx >= segments.size())
            {
                read.push_back(std::move(t));
                return;
            }

            auto& mode = segments[segment_idx].second;

            if (mode == "read")
            {
                read.push_back(std::move(t));
            }
            else if (mode == "write")
            {
                write.push_back(std::move(t));
            }
            else if (mode == "readwrite")
            {
                read.push_back(t);
                write.push_back(std::move(t));
            }
            else
            {
                return add_error(msg::format(msgExpectedReadWriteReadWrite), segments[segment_idx].first);
            }
        }

        void handle_readwrite(bool& read,
                              bool& write,
                              const std::vector<std::pair<SourceLoc, std::string>>& segments,
                              size_t segment_idx)
        {
            if (segment_idx >= segments.size())
            {
                read = true;
                return;
            }

            auto& mode = segments[segment_idx].second;

            if (mode == "read")
            {
                read = true;
            }
            else if (mode == "write")
            {
                write = true;
            }
            else if (mode == "readwrite")
            {
                read = true;
                write = true;
            }
            else
            {
                return add_error(msg::format(msgExpectedReadWriteReadWrite), segments[segment_idx].first);
            }
        }
    };

    void ConfigSegmentsParser::parse_segments(std::vector<std::pair<SourceLoc, std::string>>& segments)
    {
        for (;;)
        {
            SourceLoc loc = cur_loc();
            std::string segment;
            for (;;)
            {
                auto n = match_until([](char32_t ch) { return ch == ',' || ch == '`' || ch == ';'; });
                Strings::append(segment, n);
                auto ch = cur();
                if (ch == Unicode::end_of_file || ch == ',' || ch == ';')
                {
                    break;
                }

                if (ch == '`')
                {
                    ch = next();
                    if (ch == Unicode::end_of_file)
                    {
                        return add_error(msg::format(msgUnexpectedEOFAfterBacktick));
                    }
                    else
                    {
                        Unicode::utf8_append_code_point(segment, ch);
                    }

                    next();
                }
                else
                {
                    Checks::unreachable(VCPKG_LINE_INFO);
                }
            }
            segments.emplace_back(loc, std::move(segment));

            auto ch = cur();
            if (ch == Unicode::end_of_file || ch == ';')
            {
                break;
            }

            if (ch == ',')
            {
                next();
                continue;
            }

            Checks::unreachable(VCPKG_LINE_INFO);
        }
    }

    std::vector<std::vector<std::pair<SourceLoc, std::string>>> ConfigSegmentsParser::parse_all_segments()
    {
        std::vector<std::vector<std::pair<SourceLoc, std::string>>> ret;
        while (!at_eof())
        {
            std::vector<std::pair<SourceLoc, std::string>> segments;
            parse_segments(segments);

            if (get_error())
            {
                return {};
            }

            // Skip empty sources like ';;'
            if (segments.size() > 1 || (segments.size() == 1 && !segments[0].second.empty()))
            {
                ret.push_back(std::move(segments));
            }

            if (cur() == ';')
            {
                next();
            }
        }
        return ret;
    }

    NugetReference make_nugetref(const PackageSpec& spec, StringView raw_version, StringView abi_tag, StringView prefix)
    {
        return {Strings::concat(prefix, spec.dir()), format_version_for_nugetref(raw_version, abi_tag)};
    }
    NugetReference make_nugetref(const BinaryPackageReadInfo& info, StringView prefix)
    {
        return make_nugetref(info.spec, info.raw_version, info.package_abi, prefix);
    }

    void clean_prepare_dir(const Filesystem& fs, const Path& dir)
    {
        fs.remove_all(dir, VCPKG_LINE_INFO);
        if (!fs.create_directories(dir, VCPKG_LINE_INFO))
        {
            Checks::msg_exit_with_error(VCPKG_LINE_INFO, msgUnableToClearPath, msg::path = dir);
        }
    }

    Path make_temp_archive_path(const Path& buildtrees, const PackageSpec& spec)
    {
        return buildtrees / spec.name() / (spec.triplet().to_string() + ".zip");
    }

    Path files_archive_subpath(const std::string& abi) { return Path(abi.substr(0, 2)) / (abi + ".zip"); }

    struct FilesWriteBinaryProvider : IWriteBinaryProvider
    {
        FilesWriteBinaryProvider(const Filesystem& fs, std::vector<Path>&& dirs) : m_fs(fs), m_dirs(std::move(dirs)) { }

        size_t push_success(const BinaryPackageWriteInfo& request, MessageSink& msg_sink) override
        {
            const auto& zip_path = request.zip_path.value_or_exit(VCPKG_LINE_INFO);
            const auto archive_subpath = files_archive_subpath(request.package_abi);

            size_t count_stored = 0;
            for (const auto& archives_root_dir : m_dirs)
            {
                const auto archive_path = archives_root_dir / archive_subpath;
                std::error_code ec;
                m_fs.create_directories(archive_path.parent_path(), IgnoreErrors{});
                m_fs.copy_file(zip_path, archive_path, CopyOptions::overwrite_existing, ec);
                if (ec)
                {
                    msg_sink.println(Color::warning,
                                     msg::format(msgFailedToStoreBinaryCache, msg::path = archive_path)
                                         .append_raw('\n')
                                         .append_raw(ec.message()));
                }
                else
                {
                    count_stored++;
                }
            }
            return count_stored;
        }

        bool needs_nuspec_data() const override { return false; }
        bool needs_zip_file() const override { return true; }

    private:
        const Filesystem& m_fs;
        std::vector<Path> m_dirs;
    };

    enum class RemoveWhen
    {
        nothing,
        always,
        on_fail,
    };

    struct ZipResource
    {
        ZipResource(Path&& p, RemoveWhen t) : path(std::move(p)), to_remove(t) { }

        Path path;
        RemoveWhen to_remove;
    };

    // This middleware class contains logic for BinaryProviders that operate on zip files.
    // Derived classes must implement:
    // - acquire_zips()
    // - IReadBinaryProvider::precheck()
    struct ZipReadBinaryProvider : IReadBinaryProvider
    {
        ZipReadBinaryProvider(ZipTool zip, const Filesystem& fs) : m_zip(std::move(zip)), m_fs(fs) { }

        void fetch(View<const InstallPlanAction*> actions, Span<RestoreResult> out_status) const override
        {
            const ElapsedTimer timer;
            std::vector<Optional<ZipResource>> zip_paths(actions.size(), nullopt);
            acquire_zips(actions, zip_paths);

            std::vector<Command> jobs;
            std::vector<size_t> action_idxs;
            for (size_t i = 0; i < actions.size(); ++i)
            {
                if (!zip_paths[i]) continue;
                const auto& pkg_path = actions[i]->package_dir.value_or_exit(VCPKG_LINE_INFO);
                clean_prepare_dir(m_fs, pkg_path);
                jobs.push_back(m_zip.decompress_zip_archive_cmd(pkg_path, zip_paths[i].get()->path));
                action_idxs.push_back(i);
            }

            auto job_results = decompress_in_parallel(jobs);

            for (size_t j = 0; j < jobs.size(); ++j)
            {
                const auto i = action_idxs[j];
                const auto& zip_path = zip_paths[i].value_or_exit(VCPKG_LINE_INFO);
                if (job_results[j])
                {
                    Debug::print("Restored ", zip_path.path, '\n');
                    out_status[i] = RestoreResult::restored;
                }
                else
                {
                    Debug::print("Failed to decompress archive package: ", zip_path.path, '\n');
                }

                post_decompress(zip_path, job_results[j].has_value());
            }
        }

        void post_decompress(const ZipResource& r, bool succeeded) const
        {
            if ((!succeeded && r.to_remove == RemoveWhen::on_fail) || r.to_remove == RemoveWhen::always)
            {
                m_fs.remove(r.path, IgnoreErrors{});
            }
        }

        // For every action denoted by actions, at corresponding indicies in out_zips, stores a ZipResource indicating
        // the downloaded location.
        //
        // Leaving an Optional disengaged indicates that the cache does not contain the requested zip.
        virtual void acquire_zips(View<const InstallPlanAction*> actions,
                                  Span<Optional<ZipResource>> out_zips) const = 0;

    protected:
        ZipTool m_zip;
        const Filesystem& m_fs;
    };

    struct FilesReadBinaryProvider : ZipReadBinaryProvider
    {
        FilesReadBinaryProvider(ZipTool zip, const Filesystem& fs, Path&& dir)
            : ZipReadBinaryProvider(std::move(zip), fs), m_dir(std::move(dir))
        {
        }

        void acquire_zips(View<const InstallPlanAction*> actions,
                          Span<Optional<ZipResource>> out_zip_paths) const override
        {
            for (size_t i = 0; i < actions.size(); ++i)
            {
                const auto& abi_tag = actions[i]->package_abi().value_or_exit(VCPKG_LINE_INFO);
                auto archive_path = m_dir / files_archive_subpath(abi_tag);
                if (m_fs.exists(archive_path, IgnoreErrors{}))
                {
                    auto to_remove = actions[i]->build_options.purge_decompress_failure == PurgeDecompressFailure::YES
                                         ? RemoveWhen::on_fail
                                         : RemoveWhen::nothing;
                    out_zip_paths[i].emplace(std::move(archive_path), to_remove);
                }
            }
        }

        void precheck(View<const InstallPlanAction*> actions, Span<CacheAvailability> cache_status) const override
        {
            for (size_t idx = 0; idx < actions.size(); ++idx)
            {
                const auto& action = *actions[idx];
                const auto& abi_tag = action.package_abi().value_or_exit(VCPKG_LINE_INFO);

                bool any_available = false;
                if (m_fs.exists(m_dir / files_archive_subpath(abi_tag), IgnoreErrors{}))
                {
                    any_available = true;
                }

                cache_status[idx] = any_available ? CacheAvailability::available : CacheAvailability::unavailable;
            }
        }
        LocalizedString restored_message(size_t count,
                                         std::chrono::high_resolution_clock::duration elapsed) const override
        {
            return msg::format(msgRestoredPackagesFromFiles,
                               msg::count = count,
                               msg::elapsed = ElapsedTime(elapsed),
                               msg::path = m_dir);
        }

    private:
        Path m_dir;
    };

    struct HTTPPutBinaryProvider : IWriteBinaryProvider
    {
        HTTPPutBinaryProvider(const Filesystem& fs,
                              std::vector<UrlTemplate>&& urls,
                              const std::vector<std::string>& secrets)
            : m_fs(fs), m_urls(std::move(urls)), m_secrets(secrets)
        {
        }

        size_t push_success(const BinaryPackageWriteInfo& request, MessageSink& msg_sink) override
        {
            if (!request.zip_path) return 0;
            const auto& zip_path = *request.zip_path.get();
            size_t count_stored = 0;
            for (auto&& templ : m_urls)
            {
                auto url = templ.instantiate_variables(request);
                auto maybe_success = put_file(m_fs, url, m_secrets, templ.headers, zip_path);
                if (maybe_success)
                    count_stored++;
                else
                    msg_sink.println(Color::warning, maybe_success.error());
            }
            return count_stored;
        }

        bool needs_nuspec_data() const override { return false; }
        bool needs_zip_file() const override { return true; }

    private:
        const Filesystem& m_fs;
        std::vector<UrlTemplate> m_urls;
        std::vector<std::string> m_secrets;
    };

    struct HttpGetBinaryProvider : ZipReadBinaryProvider
    {
        HttpGetBinaryProvider(ZipTool zip,
                              const Filesystem& fs,
                              const Path& buildtrees,
                              UrlTemplate&& url_template,
                              const std::vector<std::string>& secrets)
            : ZipReadBinaryProvider(std::move(zip), fs)
            , m_buildtrees(buildtrees)
            , m_url_template(std::move(url_template))
            , m_secrets(secrets)
        {
        }

        void acquire_zips(View<const InstallPlanAction*> actions,
                          Span<Optional<ZipResource>> out_zip_paths) const override
        {
            std::vector<std::pair<std::string, Path>> url_paths;
            for (size_t idx = 0; idx < actions.size(); ++idx)
            {
                auto&& action = *actions[idx];
                url_paths.emplace_back(m_url_template.instantiate_variables(BinaryPackageReadInfo{action}),
                                       make_temp_archive_path(m_buildtrees, action.spec));
            }

            auto codes = download_files(m_fs, url_paths, m_url_template.headers);

            for (size_t i = 0; i < codes.size(); ++i)
            {
                if (codes[i] == 200)
                {
                    out_zip_paths[i].emplace(std::move(url_paths[i].second), RemoveWhen::always);
                }
            }
        }

        void precheck(View<const InstallPlanAction*> actions, Span<CacheAvailability> out_status) const override
        {
            std::vector<std::string> urls;
            for (size_t idx = 0; idx < actions.size(); ++idx)
            {
                urls.push_back(m_url_template.instantiate_variables(BinaryPackageReadInfo{*actions[idx]}));
            }

            auto codes = url_heads(urls, {}, m_secrets);
            for (size_t i = 0; i < codes.size(); ++i)
            {
                out_status[i] = codes[i] == 200 ? CacheAvailability::available : CacheAvailability::unavailable;
            }
        }

        LocalizedString restored_message(size_t count,
                                         std::chrono::high_resolution_clock::duration elapsed) const override
        {
            return msg::format(msgRestoredPackagesFromHTTP, msg::count = count, msg::elapsed = ElapsedTime(elapsed));
        }

        Path m_buildtrees;
        UrlTemplate m_url_template;
        std::vector<std::string> m_secrets;
    };

    struct NuGetSource
    {
        StringLiteral option;
        std::string value;
    };

    NuGetSource nuget_sources_arg(View<std::string> sources) { return {"-Source", Strings::join(";", sources)}; }
    NuGetSource nuget_configfile_arg(const Path& config_path) { return {"-ConfigFile", config_path.native()}; }

    struct NuGetTool
    {
        NuGetTool(const ToolCache& cache, MessageSink& sink, const BinaryConfigParserState& shared)
            : m_timeout(shared.nugettimeout)
            , m_interactive(shared.nuget_interactive)
            , m_use_nuget_cache(shared.use_nuget_cache)
        {
#ifndef _WIN32
            m_cmd.string_arg(cache.get_tool_path(Tools::MONO, sink));
#endif
            m_cmd.string_arg(cache.get_tool_path(Tools::NUGET, sink));
        }

        ExpectedL<Unit> push(MessageSink& sink, const Path& nupkg_path, const NuGetSource& src) const
        {
            return run_nuget_commandline(push_cmd(nupkg_path, src), sink);
        }
        ExpectedL<Unit> pack(MessageSink& sink, const Path& nuspec_path, const Path& out_dir) const
        {
            return run_nuget_commandline(pack_cmd(nuspec_path, out_dir), sink);
        }
        ExpectedL<Unit> install(MessageSink& sink,
                                StringView packages_config,
                                const Path& out_dir,
                                const NuGetSource& src) const
        {
            return run_nuget_commandline(install_cmd(packages_config, out_dir, src), sink);
        }

    private:
        Command subcommand(StringLiteral sub) const
        {
            Command cmd = m_cmd;
            cmd.string_arg(sub).string_arg("-ForceEnglishOutput").string_arg("-Verbosity").string_arg("detailed");
            if (!m_interactive) cmd.string_arg("-NonInteractive");
            return cmd;
        }

        Command install_cmd(StringView packages_config, const Path& out_dir, const NuGetSource& src) const
        {
            Command cmd = subcommand("install");
            cmd.string_arg(packages_config)
                .string_arg("-OutputDirectory")
                .string_arg(out_dir)
                .string_arg("-ExcludeVersion")
                .string_arg("-PreRelease")
                .string_arg("-PackageSaveMode")
                .string_arg("nupkg");
            if (!m_use_nuget_cache) cmd.string_arg("-DirectDownload").string_arg("-NoCache");
            cmd.string_arg(src.option).string_arg(src.value);
            return cmd;
        }

        Command pack_cmd(const Path& nuspec_path, const Path& out_dir) const
        {
            return subcommand("pack")
                .string_arg(nuspec_path)
                .string_arg("-OutputDirectory")
                .string_arg(out_dir)
                .string_arg("-NoDefaultExcludes");
        }

        Command push_cmd(const Path& nupkg_path, const NuGetSource& src) const
        {
            return subcommand("push")
                .string_arg(nupkg_path)
                .string_arg("-Timeout")
                .string_arg(m_timeout)
                .string_arg(src.option)
                .string_arg(src.value);
        }

        ExpectedL<Unit> run_nuget_commandline(const Command& cmdline, MessageSink& msg_sink) const
        {
            if (m_interactive)
            {
                return cmd_execute(cmdline).then([](int exit_code) -> ExpectedL<Unit> {
                    if (exit_code == 0)
                    {
                        return {Unit{}};
                    }

                    return msg::format_error(msgNugetOutputNotCapturedBecauseInteractiveSpecified);
                });
            }

            return cmd_execute_and_capture_output(cmdline).then([&](ExitCodeAndOutput&& res) -> ExpectedL<Unit> {
                if (Debug::g_debugging)
                {
                    msg_sink.print(Color::error, res.output);
                }

                if (res.output.find("Authentication may require manual action.") != std::string::npos)
                {
                    msg_sink.println(Color::warning, msgAuthenticationMayRequireManualAction, msg::vendor = "Nuget");
                }

                if (res.exit_code == 0)
                {
                    return {Unit{}};
                }

                if (res.output.find("Response status code does not indicate success: 401 (Unauthorized)") !=
                    std::string::npos)
                {
                    msg_sink.println(Color::warning,
                                     msgFailedVendorAuthentication,
                                     msg::vendor = "NuGet",
                                     msg::url = docs::binarycaching_url);
                }
                else if (res.output.find("for example \"-ApiKey AzureDevOps\"") != std::string::npos)
                {
                    auto real_cmdline = cmdline;
                    real_cmdline.string_arg("-ApiKey").string_arg("AzureDevOps");
                    return cmd_execute_and_capture_output(real_cmdline)
                        .then([&](ExitCodeAndOutput&& res) -> ExpectedL<Unit> {
                            if (Debug::g_debugging)
                            {
                                msg_sink.print(Color::error, res.output);
                            }

                            if (res.exit_code == 0)
                            {
                                return {Unit{}};
                            }

                            return LocalizedString::from_raw(std::move(res).output);
                        });
                }

                return LocalizedString::from_raw(std::move(res).output);
            });
        }

        Command m_cmd;
        std::string m_timeout;
        bool m_interactive;
        bool m_use_nuget_cache;
    };

    struct NugetBaseBinaryProvider
    {
        NugetBaseBinaryProvider(const Filesystem& fs,
                                const NuGetTool& tool,
                                const Path& packages,
                                const Path& buildtrees,
                                StringView nuget_prefix)
            : m_fs(fs)
            , m_cmd(tool)
            , m_packages(packages)
            , m_buildtrees(buildtrees)
            , m_nuget_prefix(nuget_prefix.to_string())
        {
        }

        const Filesystem& m_fs;
        NuGetTool m_cmd;
        Path m_packages;
        Path m_buildtrees;
        std::string m_nuget_prefix;
    };

    struct NugetReadBinaryProvider : IReadBinaryProvider, private NugetBaseBinaryProvider
    {
        NugetReadBinaryProvider(const NugetBaseBinaryProvider& base, NuGetSource src)
            : NugetBaseBinaryProvider(base), m_src(std::move(src))
        {
        }

        NuGetSource m_src;

        static std::string generate_packages_config(View<NugetReference> refs)
        {
            XmlSerializer xml;
            xml.emit_declaration().line_break();
            xml.open_tag("packages").line_break();

            for (auto&& ref : refs)
            {
                xml.start_complex_open_tag("package")
                    .text_attr("id", ref.id)
                    .text_attr("version", ref.version)
                    .finish_self_closing_complex_tag()
                    .line_break();
            }

            xml.close_tag("packages").line_break();
            return std::move(xml.buf);
        }

        // Prechecking is too expensive with NuGet, so it is not implemented
        void precheck(View<const InstallPlanAction*>, Span<CacheAvailability>) const override { }

        LocalizedString restored_message(size_t count,
                                         std::chrono::high_resolution_clock::duration elapsed) const override
        {
            return msg::format(msgRestoredPackagesFromNuGet, msg::count = count, msg::elapsed = ElapsedTime(elapsed));
        }

        void fetch(View<const InstallPlanAction*> actions, Span<RestoreResult> out_status) const override
        {
            auto packages_config = m_buildtrees / "packages.config";
            auto refs =
                Util::fmap(actions, [this](const InstallPlanAction* p) { return make_nugetref(*p, m_nuget_prefix); });
            m_fs.write_contents(packages_config, generate_packages_config(refs), VCPKG_LINE_INFO);
            m_cmd.install(stdout_sink, packages_config, m_packages, m_src);
            for (size_t i = 0; i < actions.size(); ++i)
            {
                // nuget.exe provides the nupkg file and the unpacked folder
                const auto nupkg_path = m_packages / refs[i].id / refs[i].id + ".nupkg";
                if (m_fs.exists(nupkg_path, IgnoreErrors{}))
                {
                    m_fs.remove(nupkg_path, VCPKG_LINE_INFO);
                    const auto nuget_dir = actions[i]->spec.dir();
                    if (nuget_dir != refs[i].id)
                    {
                        const auto path_from = m_packages / refs[i].id;
                        const auto path_to = m_packages / nuget_dir;
                        m_fs.rename(path_from, path_to, VCPKG_LINE_INFO);
                    }

                    out_status[i] = RestoreResult::restored;
                }
            }
        }
    };

    struct NugetBinaryPushProvider : IWriteBinaryProvider, private NugetBaseBinaryProvider
    {
        NugetBinaryPushProvider(const NugetBaseBinaryProvider& base,
                                std::vector<std::string>&& sources,
                                std::vector<Path>&& configs)
            : NugetBaseBinaryProvider(base), m_sources(std::move(sources)), m_configs(std::move(configs))
        {
        }

        std::vector<std::string> m_sources;
        std::vector<Path> m_configs;

        bool needs_nuspec_data() const override { return true; }
        bool needs_zip_file() const override { return false; }

        size_t push_success(const BinaryPackageWriteInfo& request, MessageSink& msg_sink) override
        {
            auto& spec = request.spec;

            auto nuspec_path = m_buildtrees / spec.name() / spec.triplet().canonical_name() + ".nuspec";
            std::error_code ec;
            m_fs.write_contents(nuspec_path, request.nuspec.value_or_exit(VCPKG_LINE_INFO), ec);
            if (ec)
            {
                msg_sink.println(Color::error, msgPackingVendorFailed, msg::vendor = "NuGet");
                return 0;
            }

            auto packed_result = m_cmd.pack(msg_sink, nuspec_path, m_buildtrees);
            m_fs.remove(nuspec_path, IgnoreErrors{});
            if (!packed_result)
            {
                msg_sink.println(Color::error, msgPackingVendorFailed, msg::vendor = "NuGet");
                return 0;
            }

            size_t count_stored = 0;
            auto nupkg_path = m_buildtrees / make_nugetref(request, m_nuget_prefix).nupkg_filename();
            for (auto&& write_src : m_sources)
            {
                msg_sink.println(
                    msgUploadingBinariesToVendor, msg::spec = spec, msg::vendor = "NuGet", msg::path = write_src);
                if (!m_cmd.push(msg_sink, nupkg_path, nuget_sources_arg({&write_src, 1})))
                {
                    msg_sink.println(
                        Color::error, msgPushingVendorFailed, msg::vendor = "NuGet", msg::path = write_src);
                }
                else
                {
                    count_stored++;
                }
            }
            for (auto&& write_cfg : m_configs)
            {
                msg_sink.println(msgUploadingBinariesToVendor,
                                 msg::spec = spec,
                                 msg::vendor = "NuGet config",
                                 msg::path = write_cfg);
                if (!m_cmd.push(msg_sink, nupkg_path, nuget_configfile_arg(write_cfg)))
                {
                    msg_sink.println(
                        Color::error, msgPushingVendorFailed, msg::vendor = "NuGet config", msg::path = write_cfg);
                }
                else
                {
                    count_stored++;
                }
            }

            m_fs.remove(nupkg_path, IgnoreErrors{});
            return count_stored;
        }
    };

    struct GHABinaryProvider : ZipReadBinaryProvider
    {
        GHABinaryProvider(
            ZipTool zip, const Filesystem& fs, const Path& buildtrees, const std::string& url, const std::string& token)
            : ZipReadBinaryProvider(std::move(zip), fs)
            , m_buildtrees(buildtrees)
            , m_url(url + "_apis/artifactcache/cache")
            , m_token_header("Authorization: Bearer " + token)
        {
        }

        Command command() const
        {
            Command cmd;
            cmd.string_arg("curl")
                .string_arg("-s")
                .string_arg("-H")
                .string_arg("Content-Type: application/json")
                .string_arg("-H")
                .string_arg(m_token_header)
                .string_arg("-H")
                .string_arg(m_accept_header);
            return cmd;
        }

        std::string lookup_cache_entry(const std::string& abi) const
        {
            auto cmd = command()
                           .string_arg(m_url)
                           .string_arg("-G")
                           .string_arg("-d")
                           .string_arg("keys=vcpkg")
                           .string_arg("-d")
                           .string_arg("version=" + abi);

            std::vector<std::string> lines;
            auto res = cmd_execute_and_capture_output(cmd);
            if (!res.has_value() || res.get()->exit_code) return {};
            auto json = Json::parse_object(res.get()->output);
            if (!json.has_value() || !json.get()->contains("archiveLocation")) return {};
            return json.get()->get("archiveLocation")->string(VCPKG_LINE_INFO).to_string();
        }

        void acquire_zips(View<const InstallPlanAction*> actions,
                          Span<Optional<ZipResource>> out_zip_paths) const override
        {
            std::vector<std::pair<std::string, Path>> url_paths;
            std::vector<size_t> url_indices;
            for (size_t idx = 0; idx < actions.size(); ++idx)
            {
                auto&& action = *actions[idx];
                auto url = lookup_cache_entry(action.package_abi().value_or_exit(VCPKG_LINE_INFO));
                if (url.empty()) continue;

                url_paths.emplace_back(std::move(url), make_temp_archive_path(m_buildtrees, action.spec));
                url_indices.push_back(idx);
            }

            auto codes = download_files(m_fs, url_paths, {});

            for (size_t i = 0; i < codes.size(); ++i)
            {
                if (codes[i] == 200)
                {
                    out_zip_paths[url_indices[i]].emplace(std::move(url_paths[i].second), RemoveWhen::always);
                }
            }
        }

        void precheck(View<const InstallPlanAction*>, Span<CacheAvailability>) const override { }

        LocalizedString restored_message(size_t count,
                                         std::chrono::high_resolution_clock::duration elapsed) const override
        {
            return msg::format(msgRestoredPackagesFromGHA, msg::count = count, msg::elapsed = ElapsedTime(elapsed));
        }

        static constexpr StringLiteral m_accept_header = "Accept: application/json;api-version=6.0-preview.1";

        Path m_buildtrees;
        std::string m_url;
        std::string m_token_header;
    };

    struct GHABinaryPushProvider : IWriteBinaryProvider
    {
        GHABinaryPushProvider(const Filesystem& fs, const std::string& url, const std::string& token)
            : m_fs(fs), m_url(url + "_apis/artifactcache/caches"), m_token_header("Authorization: Bearer " + token)
        {
        }

        Command command() const
        {
            Command cmd;
            cmd.string_arg("curl")
                .string_arg("-s")
                .string_arg("-H")
                .string_arg("Content-Type: application/json")
                .string_arg("-H")
                .string_arg(m_token_header)
                .string_arg("-H")
                .string_arg(m_accept_header);
            return cmd;
        }

        Optional<int64_t> reserve_cache_entry(const std::string& abi, int64_t cacheSize) const
        {
            Json::Object payload;
            payload.insert("key", "vcpkg");
            payload.insert("version", abi);
            payload.insert("cacheSize", Json::Value::integer(cacheSize));
            auto cmd = command().string_arg(m_url).string_arg("-d").string_arg(stringify(payload));

            auto res = cmd_execute_and_capture_output(cmd);
            if (!res.has_value() || res.get()->exit_code) return {};
            auto json = Json::parse_object(res.get()->output);
            if (!json.has_value() || !json.get()->contains("cacheId")) return {};
            return json.get()->get("cacheId")->integer(VCPKG_LINE_INFO);
        }

        size_t push_success(const BinaryPackageWriteInfo& request, MessageSink&) override
        {
            if (!request.zip_path) return 0;
            const auto& zip_path = *request.zip_path.get();
            const ElapsedTimer timer;
            const auto& abi = request.package_abi;

            int64_t cache_size;
            {
                auto archive = m_fs.open_for_read(zip_path, VCPKG_LINE_INFO);
                archive.try_seek_to(0, SEEK_END);
                cache_size = archive.tell();
            }

            size_t upload_count = 0;
            if (auto cacheId = reserve_cache_entry(abi, cache_size))
            {
                std::vector<std::string> headers{
                    m_token_header,
                    m_accept_header.to_string(),
                    "Content-Type: application/octet-stream",
                    "Content-Range: bytes 0-" + std::to_string(cache_size) + "/*",
                };
                auto url = m_url + "/" + std::to_string(*cacheId.get());
                if (put_file(m_fs, url, {}, headers, zip_path, "PATCH"))
                {
                    Json::Object commit;
                    commit.insert("size", std::to_string(cache_size));
                    auto cmd = command().string_arg(url).string_arg("-d").string_arg(stringify(commit));

                    auto res = cmd_execute_and_capture_output(cmd);
                    if (res.has_value() && !res.get()->exit_code)
                    {
                        ++upload_count;
                    }
                }
            }
            return upload_count;
        }

        bool needs_nuspec_data() const override { return false; }
        bool needs_zip_file() const override { return true; }

        static constexpr StringLiteral m_accept_header = "Accept: application/json;api-version=6.0-preview.1";

        const Filesystem& m_fs;
        std::string m_url;
        std::string m_token_header;
    };

    struct IObjectStorageTool
    {
        virtual ~IObjectStorageTool() = default;

        virtual LocalizedString restored_message(size_t count,
                                                 std::chrono::high_resolution_clock::duration elapsed) const = 0;
        virtual ExpectedL<Unit> stat(StringView url) const = 0;
        virtual ExpectedL<Unit> download_file(StringView object, const Path& archive) const = 0;
        virtual ExpectedL<Unit> upload_file(StringView object, const Path& archive) const = 0;
    };

    struct ObjectStorageProvider : ZipReadBinaryProvider
    {
        ObjectStorageProvider(ZipTool zip,
                              const Filesystem& fs,
                              const Path& buildtrees,
                              std::string&& prefix,
                              const std::shared_ptr<const IObjectStorageTool>& tool)
            : ZipReadBinaryProvider(std::move(zip), fs)
            , m_buildtrees(buildtrees)
            , m_prefix(std::move(prefix))
            , m_tool(tool)
        {
        }

        static std::string make_object_path(const std::string& prefix, const std::string& abi)
        {
            return Strings::concat(prefix, abi, ".zip");
        }

        void acquire_zips(View<const InstallPlanAction*> actions,
                          Span<Optional<ZipResource>> out_zip_paths) const override
        {
            for (size_t idx = 0; idx < actions.size(); ++idx)
            {
                auto&& action = *actions[idx];
                const auto& abi = action.package_abi().value_or_exit(VCPKG_LINE_INFO);
                auto tmp = make_temp_archive_path(m_buildtrees, action.spec);
                auto res = m_tool->download_file(make_object_path(m_prefix, abi), tmp);
                if (res)
                {
                    out_zip_paths[idx].emplace(std::move(tmp), RemoveWhen::always);
                }
                else
                {
                    stdout_sink.println_warning(res.error());
                }
            }
        }

        void precheck(View<const InstallPlanAction*> actions, Span<CacheAvailability> cache_status) const override
        {
            for (size_t idx = 0; idx < actions.size(); ++idx)
            {
                auto&& action = *actions[idx];
                const auto& abi = action.package_abi().value_or_exit(VCPKG_LINE_INFO);
                if (m_tool->stat(make_object_path(m_prefix, abi)))
                {
                    cache_status[idx] = CacheAvailability::available;
                }
                else
                {
                    cache_status[idx] = CacheAvailability::unavailable;
                }
            }
        }

        LocalizedString restored_message(size_t count,
                                         std::chrono::high_resolution_clock::duration elapsed) const override
        {
            return m_tool->restored_message(count, elapsed);
        }

        Path m_buildtrees;
        std::string m_prefix;
        std::shared_ptr<const IObjectStorageTool> m_tool;
    };
    struct ObjectStoragePushProvider : IWriteBinaryProvider
    {
        ObjectStoragePushProvider(std::vector<std::string>&& prefixes, std::shared_ptr<const IObjectStorageTool> tool)
            : m_prefixes(std::move(prefixes)), m_tool(std::move(tool))
        {
        }

        static std::string make_object_path(const std::string& prefix, const std::string& abi)
        {
            return Strings::concat(prefix, abi, ".zip");
        }

        size_t push_success(const BinaryPackageWriteInfo& request, MessageSink& msg_sink) override
        {
            if (!request.zip_path) return 0;
            const auto& zip_path = *request.zip_path.get();
            size_t upload_count = 0;
            for (const auto& prefix : m_prefixes)
            {
                auto res = m_tool->upload_file(make_object_path(prefix, request.package_abi), zip_path);
                if (res)
                {
                    ++upload_count;
                }
                else
                {
                    msg_sink.println_warning(res.error());
                }
            }
            return upload_count;
        }

        bool needs_nuspec_data() const override { return false; }
        bool needs_zip_file() const override { return true; }

        std::vector<std::string> m_prefixes;
        std::shared_ptr<const IObjectStorageTool> m_tool;
    };

    struct GcsStorageTool : IObjectStorageTool
    {
        GcsStorageTool(const ToolCache& cache, MessageSink& sink) : m_tool(cache.get_tool_path(Tools::GSUTIL, sink)) { }

        LocalizedString restored_message(size_t count,
                                         std::chrono::high_resolution_clock::duration elapsed) const override
        {
            return msg::format(msgRestoredPackagesFromGCS, msg::count = count, msg::elapsed = ElapsedTime(elapsed));
        }

        Command command() const { return m_tool; }

        ExpectedL<Unit> stat(StringView url) const override
        {
            auto cmd = command().string_arg("-q").string_arg("stat").string_arg(url);
            return flatten(cmd_execute_and_capture_output(cmd), Tools::GSUTIL);
        }

        ExpectedL<Unit> download_file(StringView object, const Path& archive) const override
        {
            auto cmd = command().string_arg("-q").string_arg("cp").string_arg(object).string_arg(archive);
            return flatten(cmd_execute_and_capture_output(cmd), Tools::GSUTIL);
        }

        ExpectedL<Unit> upload_file(StringView object, const Path& archive) const override
        {
            auto cmd = command().string_arg("-q").string_arg("cp").string_arg(archive).string_arg(object);
            return flatten(cmd_execute_and_capture_output(cmd), Tools::GSUTIL);
        }

        Command m_tool;
    };

    struct AwsStorageTool : IObjectStorageTool
    {
        AwsStorageTool(const ToolCache& cache, MessageSink& sink, bool no_sign_request)
            : m_tool(cache.get_tool_path(Tools::AWSCLI, sink)), m_no_sign_request(no_sign_request)
        {
        }

        LocalizedString restored_message(size_t count,
                                         std::chrono::high_resolution_clock::duration elapsed) const override
        {
            return msg::format(msgRestoredPackagesFromAWS, msg::count = count, msg::elapsed = ElapsedTime(elapsed));
        }

        Command command() const { return m_tool; }

        ExpectedL<Unit> stat(StringView url) const override
        {
            auto cmd = command().string_arg("s3").string_arg("ls").string_arg(url);
            if (m_no_sign_request)
            {
                cmd.string_arg("--no-sign-request");
            }

            return flatten(cmd_execute_and_capture_output(cmd), Tools::AWSCLI);
        }

        ExpectedL<Unit> download_file(StringView object, const Path& archive) const override
        {
            auto r = stat(object);
            if (!r) return r;

            auto cmd = command().string_arg("s3").string_arg("cp").string_arg(object).string_arg(archive);
            if (m_no_sign_request)
            {
                cmd.string_arg("--no-sign-request");
            }

            return flatten(cmd_execute_and_capture_output(cmd), Tools::AWSCLI);
        }

        ExpectedL<Unit> upload_file(StringView object, const Path& archive) const override
        {
            auto cmd = command().string_arg("s3").string_arg("cp").string_arg(archive).string_arg(object);
            if (m_no_sign_request)
            {
                cmd.string_arg("--no-sign-request");
            }
            return flatten(cmd_execute_and_capture_output(cmd), Tools::AWSCLI);
        }

        Command m_tool;
        bool m_no_sign_request;
    };

    struct CosStorageTool : IObjectStorageTool
    {
        CosStorageTool(const ToolCache& cache, MessageSink& sink) : m_tool(cache.get_tool_path(Tools::COSCLI, sink)) { }

        LocalizedString restored_message(size_t count,
                                         std::chrono::high_resolution_clock::duration elapsed) const override
        {
            return msg::format(msgRestoredPackagesFromCOS, msg::count = count, msg::elapsed = ElapsedTime(elapsed));
        }

        Command command() const { return m_tool; }

        ExpectedL<Unit> stat(StringView url) const override
        {
            auto cmd = command().string_arg("ls").string_arg(url);
            return flatten(cmd_execute_and_capture_output(cmd), Tools::COSCLI);
        }

        ExpectedL<Unit> download_file(StringView object, const Path& archive) const override
        {
            auto cmd = command().string_arg("cp").string_arg(object).string_arg(archive);
            return flatten(cmd_execute_and_capture_output(cmd), Tools::COSCLI);
        }

        ExpectedL<Unit> upload_file(StringView object, const Path& archive) const override
        {
            auto cmd = command().string_arg("cp").string_arg(archive).string_arg(object);
            return flatten(cmd_execute_and_capture_output(cmd), Tools::COSCLI);
        }

        Command m_tool;
    };

    ExpectedL<Path> default_cache_path_impl()
    {
        auto maybe_cachepath = get_environment_variable("VCPKG_DEFAULT_BINARY_CACHE");
        if (auto p_str = maybe_cachepath.get())
        {
            get_global_metrics_collector().track_define(DefineMetric::VcpkgDefaultBinaryCache);
            Path path = std::move(*p_str);
            path.make_preferred();
            if (!real_filesystem.is_directory(path))
            {
                return msg::format(msgDefaultBinaryCacheRequiresDirectory, msg::path = path);
            }

            if (!path.is_absolute())
            {
                return msg::format(msgDefaultBinaryCacheRequiresAbsolutePath, msg::path = path);
            }

            return std::move(path);
        }

        return get_platform_cache_vcpkg().then([](Path p) -> ExpectedL<Path> {
            if (p.is_absolute())
            {
                p /= "archives";
                p.make_preferred();
                return std::move(p);
            }

            return msg::format(msgDefaultBinaryCachePlatformCacheRequiresAbsolutePath, msg::path = p);
        });
    }

    const ExpectedL<Path>& default_cache_path()
    {
        static auto cachepath = default_cache_path_impl();
        return cachepath;
    }

    struct BinaryConfigParser : ConfigSegmentsParser
    {
        BinaryConfigParser(StringView text, StringView origin, BinaryConfigParserState* state)
            : ConfigSegmentsParser(text, origin), state(state)
        {
        }

        BinaryConfigParserState* state;

        void parse()
        {
            auto all_segments = parse_all_segments();
            for (auto&& x : all_segments)
            {
                if (get_error()) return;
                handle_segments(std::move(x));
            }
        }

        void handle_segments(std::vector<std::pair<SourceLoc, std::string>>&& segments)
        {
            Checks::check_exit(VCPKG_LINE_INFO, !segments.empty());
            if (segments[0].second == "clear")
            {
                if (segments.size() != 1)
                {
                    return add_error(msg::format(msgInvalidArgumentRequiresNoneArguments, msg::binary_source = "clear"),
                                     segments[1].first);
                }

                state->clear();
            }
            else if (segments[0].second == "files")
            {
                if (segments.size() < 2)
                {
                    return add_error(msg::format(msgInvalidArgumentRequiresPathArgument, msg::binary_source = "files"),
                                     segments[0].first);
                }

                Path p = segments[1].second;
                if (!p.is_absolute())
                {
                    return add_error(msg::format(msgInvalidArgumentRequiresAbsolutePath, msg::binary_source = "files"),
                                     segments[1].first);
                }

                handle_readwrite(state->archives_to_read, state->archives_to_write, std::move(p), segments, 2);
                if (segments.size() > 3)
                {
                    return add_error(
                        msg::format(msgInvalidArgumentRequiresOneOrTwoArguments, msg::binary_source = "files"),
                        segments[3].first);
                }
                state->binary_cache_providers.insert("files");
            }
            else if (segments[0].second == "interactive")
            {
                if (segments.size() > 1)
                {
                    return add_error(
                        msg::format(msgInvalidArgumentRequiresNoneArguments, msg::binary_source = "interactive"),
                        segments[1].first);
                }

                state->nuget_interactive = true;
            }
            else if (segments[0].second == "nugetconfig")
            {
                if (segments.size() < 2)
                {
                    return add_error(
                        msg::format(msgInvalidArgumentRequiresSourceArgument, msg::binary_source = "nugetconfig"),
                        segments[0].first);
                }

                Path p = segments[1].second;
                if (!p.is_absolute())
                {
                    return add_error(
                        msg::format(msgInvalidArgumentRequiresAbsolutePath, msg::binary_source = "nugetconfig"),
                        segments[1].first);
                }

                handle_readwrite(state->configs_to_read, state->configs_to_write, std::move(p), segments, 2);
                if (segments.size() > 3)
                {
                    return add_error(
                        msg::format(msgInvalidArgumentRequiresOneOrTwoArguments, msg::binary_source = "nugetconfig"),
                        segments[3].first);
                }
                state->binary_cache_providers.insert("nuget");
            }
            else if (segments[0].second == "nuget")
            {
                if (segments.size() < 2)
                {
                    return add_error(
                        msg::format(msgInvalidArgumentRequiresSourceArgument, msg::binary_source = "nuget"),
                        segments[0].first);
                }

                auto&& p = segments[1].second;
                if (p.empty())
                {
                    return add_error(
                        msg::format(msgInvalidArgumentRequiresSourceArgument, msg::binary_source = "nuget"));
                }

                handle_readwrite(state->sources_to_read, state->sources_to_write, std::move(p), segments, 2);
                if (segments.size() > 3)
                {
                    return add_error(
                        msg::format(msgInvalidArgumentRequiresOneOrTwoArguments, msg::binary_source = "nuget"),
                        segments[3].first);
                }
                state->binary_cache_providers.insert("nuget");
            }
            else if (segments[0].second == "nugettimeout")
            {
                if (segments.size() != 2)
                {
                    return add_error(msg::format(msgNugetTimeoutExpectsSinglePositiveInteger));
                }

                long timeout = Strings::strto<long>(segments[1].second).value_or(-1);
                if (timeout <= 0)
                {
                    return add_error(msg::format(msgNugetTimeoutExpectsSinglePositiveInteger));
                }

                state->nugettimeout = std::to_string(timeout);
                state->binary_cache_providers.insert("nuget");
            }
            else if (segments[0].second == "default")
            {
                if (segments.size() > 2)
                {
                    return add_error(
                        msg::format(msgInvalidArgumentRequiresSingleArgument, msg::binary_source = "default"),
                        segments[0].first);
                }

                const auto& maybe_home = default_cache_path();
                if (!maybe_home)
                {
                    return add_error(LocalizedString{maybe_home.error()}, segments[0].first);
                }

                handle_readwrite(
                    state->archives_to_read, state->archives_to_write, Path(*maybe_home.get()), segments, 1);
                state->binary_cache_providers.insert("default");
            }
            else if (segments[0].second == "x-azblob")
            {
                // Scheme: x-azblob,<baseurl>,<sas>[,<readwrite>]
                if (segments.size() < 3)
                {
                    return add_error(
                        msg::format(msgInvalidArgumentRequiresBaseUrlAndToken, msg::binary_source = "azblob"),
                        segments[0].first);
                }

                if (!Strings::starts_with(segments[1].second, "https://"))
                {
                    return add_error(msg::format(msgInvalidArgumentRequiresBaseUrl,
                                                 msg::base_url = "https://",
                                                 msg::binary_source = "azblob"),
                                     segments[1].first);
                }

                if (Strings::starts_with(segments[2].second, "?"))
                {
                    return add_error(msg::format(msgInvalidArgumentRequiresValidToken, msg::binary_source = "azblob"),
                                     segments[2].first);
                }

                if (segments.size() > 4)
                {
                    return add_error(
                        msg::format(msgInvalidArgumentRequiresTwoOrThreeArguments, msg::binary_source = "azblob"),
                        segments[4].first);
                }

                auto p = segments[1].second;
                if (p.back() != '/')
                {
                    p.push_back('/');
                }

                p.append("{sha}.zip");
                if (!Strings::starts_with(segments[2].second, "?"))
                {
                    p.push_back('?');
                }

                p.append(segments[2].second);
                state->secrets.push_back(segments[2].second);
                UrlTemplate url_template = {p};
                bool read = false, write = false;
                handle_readwrite(read, write, segments, 3);
                if (read) state->url_templates_to_get.push_back(url_template);
                auto headers = azure_blob_headers();
                url_template.headers.assign(headers.begin(), headers.end());
                if (write) state->url_templates_to_put.push_back(url_template);

                state->binary_cache_providers.insert("azblob");
            }
            else if (segments[0].second == "x-gcs")
            {
                // Scheme: x-gcs,<prefix>[,<readwrite>]
                if (segments.size() < 2)
                {
                    return add_error(msg::format(msgInvalidArgumentRequiresPrefix, msg::binary_source = "gcs"),
                                     segments[0].first);
                }

                if (!Strings::starts_with(segments[1].second, "gs://"))
                {
                    return add_error(msg::format(msgInvalidArgumentRequiresBaseUrl,
                                                 msg::base_url = "gs://",
                                                 msg::binary_source = "gcs"),
                                     segments[1].first);
                }

                if (segments.size() > 3)
                {
                    return add_error(
                        msg::format(msgInvalidArgumentRequiresOneOrTwoArguments, msg::binary_source = "gcs"),
                        segments[3].first);
                }

                auto p = segments[1].second;
                if (p.back() != '/')
                {
                    p.push_back('/');
                }

                handle_readwrite(state->gcs_read_prefixes, state->gcs_write_prefixes, std::move(p), segments, 2);

                state->binary_cache_providers.insert("gcs");
            }
            else if (segments[0].second == "x-aws")
            {
                // Scheme: x-aws,<prefix>[,<readwrite>]
                if (segments.size() < 2)
                {
                    return add_error(msg::format(msgInvalidArgumentRequiresPrefix, msg::binary_source = "aws"),
                                     segments[0].first);
                }

                if (!Strings::starts_with(segments[1].second, "s3://"))
                {
                    return add_error(msg::format(msgInvalidArgumentRequiresBaseUrl,
                                                 msg::base_url = "s3://",
                                                 msg::binary_source = "aws"),
                                     segments[1].first);
                }

                if (segments.size() > 3)
                {
                    return add_error(
                        msg::format(msgInvalidArgumentRequiresOneOrTwoArguments, msg::binary_source = "aws"),
                        segments[3].first);
                }

                auto p = segments[1].second;
                if (p.back() != '/')
                {
                    p.push_back('/');
                }

                handle_readwrite(state->aws_read_prefixes, state->aws_write_prefixes, std::move(p), segments, 2);

                state->binary_cache_providers.insert("aws");
            }
            else if (segments[0].second == "x-aws-config")
            {
                if (segments.size() != 2)
                {
                    return add_error(msg::format(msgInvalidArgumentRequiresSingleStringArgument,
                                                 msg::binary_source = "x-aws-config"));
                }

                bool no_sign_request = false;
                if (segments[1].second == "no-sign-request")
                {
                    no_sign_request = true;
                }
                else
                {
                    return add_error(msg::format(msgInvalidArgument), segments[1].first);
                }

                state->aws_no_sign_request = no_sign_request;
                state->binary_cache_providers.insert("aws");
            }
            else if (segments[0].second == "x-cos")
            {
                // Scheme: x-cos,<prefix>[,<readwrite>]
                if (segments.size() < 2)
                {
                    return add_error(msg::format(msgInvalidArgumentRequiresPrefix, msg::binary_source = "cos"),
                                     segments[0].first);
                }

                if (!Strings::starts_with(segments[1].second, "cos://"))
                {
                    return add_error(msg::format(msgInvalidArgumentRequiresBaseUrl,
                                                 msg::base_url = "cos://",
                                                 msg::binary_source = "cos"),
                                     segments[1].first);
                }

                if (segments.size() > 3)
                {
                    return add_error(
                        msg::format(msgInvalidArgumentRequiresOneOrTwoArguments, msg::binary_source = "cos"),
                        segments[3].first);
                }

                auto p = segments[1].second;
                if (p.back() != '/')
                {
                    p.push_back('/');
                }

                handle_readwrite(state->cos_read_prefixes, state->cos_write_prefixes, std::move(p), segments, 2);
                state->binary_cache_providers.insert("cos");
            }
            else if (segments[0].second == "x-gha")
            {
                // Scheme: x-gha[,<readwrite>]
                if (segments.size() > 2)
                {
                    return add_error(
                        msg::format(msgInvalidArgumentRequiresZeroOrOneArgument, msg::binary_source = "gha"),
                        segments[2].first);
                }

                handle_readwrite(state->gha_read, state->gha_write, segments, 1);

                state->binary_cache_providers.insert("gha");
            }
            else if (segments[0].second == "http")
            {
                // Scheme: http,<url_template>[,<readwrite>[,<header>]]
                if (segments.size() < 2)
                {
                    return add_error(msg::format(msgInvalidArgumentRequiresPrefix, msg::binary_source = "http"),
                                     segments[0].first);
                }

                if (!Strings::starts_with(segments[1].second, "http://") &&
                    !Strings::starts_with(segments[1].second, "https://"))
                {
                    return add_error(msg::format(msgInvalidArgumentRequiresBaseUrl,
                                                 msg::base_url = "https://",
                                                 msg::binary_source = "http"),
                                     segments[1].first);
                }

                if (segments.size() > 4)
                {
                    return add_error(
                        msg::format(msgInvalidArgumentRequiresTwoOrThreeArguments, msg::binary_source = "http"),
                        segments[3].first);
                }

                UrlTemplate url_template{segments[1].second};
                if (auto err = url_template.valid(); !err.empty())
                {
                    return add_error(std::move(err), segments[1].first);
                }
                if (segments.size() == 4)
                {
                    url_template.headers.push_back(segments[3].second);
                }

                handle_readwrite(
                    state->url_templates_to_get, state->url_templates_to_put, std::move(url_template), segments, 2);
                state->binary_cache_providers.insert("http");
            }
            else
            {
                return add_error(msg::format(msgUnknownBinaryProviderType), segments[0].first);
            }
        }
    };

    struct AssetSourcesState
    {
        bool cleared = false;
        bool block_origin = false;
        std::vector<std::string> url_templates_to_get;
        std::vector<std::string> azblob_templates_to_put;
        std::vector<std::string> secrets;
        Optional<std::string> script;

        void clear()
        {
            cleared = true;
            block_origin = false;
            url_templates_to_get.clear();
            azblob_templates_to_put.clear();
            secrets.clear();
            script = nullopt;
        }
    };

    struct AssetSourcesParser : ConfigSegmentsParser
    {
        AssetSourcesParser(StringView text, StringView origin, AssetSourcesState* state)
            : ConfigSegmentsParser(text, origin), state(state)
        {
        }

        AssetSourcesState* state;

        void parse()
        {
            auto all_segments = parse_all_segments();
            for (auto&& x : all_segments)
            {
                if (get_error()) return;
                handle_segments(std::move(x));
            }
        }

        void handle_segments(std::vector<std::pair<SourceLoc, std::string>>&& segments)
        {
            Checks::check_exit(VCPKG_LINE_INFO, !segments.empty());

            if (segments[0].second == "x-block-origin")
            {
                if (segments.size() >= 2)
                {
                    return add_error(
                        msg::format(msgAssetCacheProviderAcceptsNoArguments, msg::value = "x-block-origin"),
                        segments[1].first);
                }

                state->block_origin = true;
            }
            else if (segments[0].second == "clear")
            {
                if (segments.size() >= 2)
                {
                    return add_error(msg::format(msgAssetCacheProviderAcceptsNoArguments, msg::value = "clear"),
                                     segments[1].first);
                }

                state->clear();
            }
            else if (segments[0].second == "x-azurl")
            {
                // Scheme: x-azurl,<baseurl>[,<sas>[,<readwrite>]]
                if (segments.size() < 2)
                {
                    return add_error(msg::format(msgAzUrlAssetCacheRequiresBaseUrl), segments[0].first);
                }

                if (segments.size() > 4)
                {
                    return add_error(msg::format(msgAzUrlAssetCacheRequiresLessThanFour), segments[4].first);
                }

                if (segments[1].second.empty())
                {
                    return add_error(msg::format(msgAzUrlAssetCacheRequiresBaseUrl), segments[1].first);
                }

                auto p = segments[1].second;
                if (p.back() != '/')
                {
                    p.push_back('/');
                }

                p.append("<SHA>");
                if (segments.size() > 2 && !segments[2].second.empty())
                {
                    if (!Strings::starts_with(segments[2].second, "?"))
                    {
                        p.push_back('?');
                    }
                    p.append(segments[2].second);
                    // Note: the download manager does not currently respect secrets
                    state->secrets.push_back(segments[2].second);
                }
                handle_readwrite(
                    state->url_templates_to_get, state->azblob_templates_to_put, std::move(p), segments, 3);
            }
            else if (segments[0].second == "x-script")
            {
                // Scheme: x-script,<script-template>
                if (segments.size() != 2)
                {
                    return add_error(msg::format(msgScriptAssetCacheRequiresScript), segments[0].first);
                }
                state->script = segments[1].second;
            }
            else
            {
                // Don't forget to update this message if new providers are added.
                return add_error(msg::format(msgUnexpectedAssetCacheProvider), segments[0].first);
            }
        }
    };
}

namespace vcpkg
{
    LocalizedString UrlTemplate::valid() const
    {
        std::vector<std::string> invalid_keys;
        auto result = api_stable_format(url_template, [&](std::string&, StringView key) {
            static constexpr std::array<StringLiteral, 4> valid_keys = {"name", "version", "sha", "triplet"};
            if (!Util::Vectors::contains(valid_keys, key))
            {
                invalid_keys.push_back(key.to_string());
            }
        });
        if (!result)
        {
            return result.error();
        }
        if (!invalid_keys.empty())
        {
            return msg::format(msgUnknownVariablesInTemplate,
                               msg::value = url_template,
                               msg::list = Strings::join(", ", invalid_keys));
        }
        return {};
    }

    std::string UrlTemplate::instantiate_variables(const BinaryPackageReadInfo& info) const
    {
        return api_stable_format(url_template,
                                 [&](std::string& out, StringView key) {
                                     if (key == "version")
                                     {
                                         out += info.raw_version;
                                     }
                                     else if (key == "name")
                                     {
                                         out += info.spec.name();
                                     }
                                     else if (key == "triplet")
                                     {
                                         out += info.spec.triplet().canonical_name();
                                     }
                                     else if (key == "sha")
                                     {
                                         out += info.package_abi;
                                     }
                                     else
                                     {
                                         Debug::println("Unknown key: ", key);
                                         // We do a input validation while parsing the config
                                         Checks::unreachable(VCPKG_LINE_INFO);
                                     };
                                 })
            .value_or_exit(VCPKG_LINE_INFO);
    }

    static NuGetRepoInfo get_nuget_repo_info_from_env(const VcpkgCmdArguments& args)
    {
        if (auto p = args.vcpkg_nuget_repository.get())
        {
            get_global_metrics_collector().track_define(DefineMetric::VcpkgNugetRepository);
            return {std::move(*p)};
        }

        auto gh_repo = get_environment_variable("GITHUB_REPOSITORY").value_or("");
        if (gh_repo.empty())
        {
            return {};
        }

        auto gh_server = get_environment_variable("GITHUB_SERVER_URL").value_or("");
        if (gh_server.empty())
        {
            return {};
        }

        get_global_metrics_collector().track_define(DefineMetric::GitHubRepository);
        return {Strings::concat(gh_server, '/', gh_repo, ".git"),
                get_environment_variable("GITHUB_REF").value_or(""),
                get_environment_variable("GITHUB_SHA").value_or("")};
    }

    static ExpectedL<BinaryProviders> make_binary_providers(const VcpkgCmdArguments& args, const VcpkgPaths& paths)
    {
        BinaryProviders ret;
        if (args.binary_caching_enabled())
        {
            if (Debug::g_debugging)
            {
                const auto& maybe_cachepath = default_cache_path();
                if (const auto cachepath = maybe_cachepath.get())
                {
                    Debug::print("Default binary cache path is: ", *cachepath, '\n');
                }
                else
                {
                    Debug::print("No binary cache path. Reason: ", maybe_cachepath.error(), '\n');
                }
            }

            if (args.env_binary_sources.has_value())
            {
                get_global_metrics_collector().track_define(DefineMetric::VcpkgBinarySources);
            }

            if (args.cli_binary_sources.size() != 0)
            {
                get_global_metrics_collector().track_define(DefineMetric::BinaryCachingSource);
            }

            auto sRawHolder =
                parse_binary_provider_configs(args.env_binary_sources.value_or(""), args.cli_binary_sources);
            if (!sRawHolder)
            {
                return std::move(sRawHolder).error();
            }
            auto& s = *sRawHolder.get();

            static const std::map<StringLiteral, DefineMetric> metric_names{
                {"aws", DefineMetric::BinaryCachingAws},
                {"azblob", DefineMetric::BinaryCachingAzBlob},
                {"cos", DefineMetric::BinaryCachingCos},
                {"default", DefineMetric::BinaryCachingDefault},
                {"files", DefineMetric::BinaryCachingFiles},
                {"gcs", DefineMetric::BinaryCachingGcs},
                {"http", DefineMetric::BinaryCachingHttp},
                {"nuget", DefineMetric::BinaryCachingNuget},
            };

            MetricsSubmission metrics;
            for (const auto& cache_provider : s.binary_cache_providers)
            {
                auto it = metric_names.find(cache_provider);
                if (it != metric_names.end())
                {
                    metrics.track_define(it->second);
                }
            }

            get_global_metrics_collector().track_submission(std::move(metrics));

            s.nuget_prefix = args.nuget_id_prefix.value_or("");
            if (!s.nuget_prefix.empty()) s.nuget_prefix.push_back('_');
            s.use_nuget_cache = args.use_nuget_cache.value_or(false);
            s.nuget_repo_info = get_nuget_repo_info_from_env(args);

            auto& fs = paths.get_filesystem();
            auto& tools = paths.get_tool_cache();
            const auto& buildtrees = paths.buildtrees();

            ret.nuget_prefix = s.nuget_prefix;

            std::shared_ptr<const GcsStorageTool> gcs_tool;
            if (!s.gcs_read_prefixes.empty() || !s.gcs_write_prefixes.empty())
            {
                gcs_tool = std::make_shared<GcsStorageTool>(tools, stdout_sink);
            }
            std::shared_ptr<const AwsStorageTool> aws_tool;
            if (!s.aws_read_prefixes.empty() || !s.aws_write_prefixes.empty())
            {
                aws_tool = std::make_shared<AwsStorageTool>(tools, stdout_sink, s.aws_no_sign_request);
            }
            std::shared_ptr<const CosStorageTool> cos_tool;
            if (!s.cos_read_prefixes.empty() || !s.cos_write_prefixes.empty())
            {
                cos_tool = std::make_shared<CosStorageTool>(tools, stdout_sink);
            }

            if (s.gha_read || s.gha_write)
            {
                if (!args.actions_cache_url.has_value() || !args.actions_runtime_token.has_value())
                    return msg::format_error(msgGHAParametersMissing,
                                             msg::url =
                                                 "https://learn.microsoft.com/en-us/vcpkg/users/binarycaching#gha");
            }

            if (!s.archives_to_read.empty() || !s.url_templates_to_get.empty() || !s.gcs_read_prefixes.empty() ||
                !s.aws_read_prefixes.empty() || !s.cos_read_prefixes.empty() || s.gha_read)
            {
                auto maybe_zip_tool = ZipTool::make(tools, stdout_sink);
                if (!maybe_zip_tool.has_value())
                {
                    return std::move(maybe_zip_tool).error();
                }
                const auto& zip_tool = *maybe_zip_tool.get();

                for (auto&& dir : s.archives_to_read)
                {
                    ret.read.push_back(std::make_unique<FilesReadBinaryProvider>(zip_tool, fs, std::move(dir)));
                }

                for (auto&& url : s.url_templates_to_get)
                {
                    ret.read.push_back(
                        std::make_unique<HttpGetBinaryProvider>(zip_tool, fs, buildtrees, std::move(url), s.secrets));
                }

                for (auto&& prefix : s.gcs_read_prefixes)
                {
                    ret.read.push_back(
                        std::make_unique<ObjectStorageProvider>(zip_tool, fs, buildtrees, std::move(prefix), gcs_tool));
                }

                for (auto&& prefix : s.aws_read_prefixes)
                {
                    ret.read.push_back(
                        std::make_unique<ObjectStorageProvider>(zip_tool, fs, buildtrees, std::move(prefix), aws_tool));
                }

                for (auto&& prefix : s.cos_read_prefixes)
                {
                    ret.read.push_back(
                        std::make_unique<ObjectStorageProvider>(zip_tool, fs, buildtrees, std::move(prefix), cos_tool));
                }

                if (s.gha_read)
                {
                    const auto& url = *args.actions_cache_url.get();
                    const auto& token = *args.actions_runtime_token.get();
                    ret.read.push_back(std::make_unique<GHABinaryProvider>(zip_tool, fs, buildtrees, url, token));
                }
            }
            if (!s.archives_to_write.empty())
            {
                ret.write.push_back(std::make_unique<FilesWriteBinaryProvider>(fs, std::move(s.archives_to_write)));
            }
            if (!s.url_templates_to_put.empty())
            {
                ret.write.push_back(
                    std::make_unique<HTTPPutBinaryProvider>(fs, std::move(s.url_templates_to_put), s.secrets));
            }
            if (!s.gcs_write_prefixes.empty())
            {
                ret.write.push_back(
                    std::make_unique<ObjectStoragePushProvider>(std::move(s.gcs_write_prefixes), gcs_tool));
            }
            if (!s.aws_write_prefixes.empty())
            {
                ret.write.push_back(
                    std::make_unique<ObjectStoragePushProvider>(std::move(s.aws_write_prefixes), aws_tool));
            }
            if (!s.cos_write_prefixes.empty())
            {
                ret.write.push_back(
                    std::make_unique<ObjectStoragePushProvider>(std::move(s.cos_write_prefixes), cos_tool));
            }
            if (s.gha_write)
            {
                const auto& url = *args.actions_cache_url.get();
                const auto& token = *args.actions_runtime_token.get();
                ret.write.push_back(std::make_unique<GHABinaryPushProvider>(fs, url, token));
            }

            if (!s.sources_to_read.empty() || !s.configs_to_read.empty() || !s.sources_to_write.empty() ||
                !s.configs_to_write.empty())
            {
                NugetBaseBinaryProvider nuget_base(
                    fs, NuGetTool(tools, stdout_sink, s), paths.packages(), buildtrees, s.nuget_prefix);
                if (!s.sources_to_read.empty())
                    ret.read.push_back(
                        std::make_unique<NugetReadBinaryProvider>(nuget_base, nuget_sources_arg(s.sources_to_read)));
                for (auto&& config : s.configs_to_read)
                    ret.read.push_back(
                        std::make_unique<NugetReadBinaryProvider>(nuget_base, nuget_configfile_arg(config)));
                if (!s.sources_to_write.empty() || !s.configs_to_write.empty())
                {
                    ret.write.push_back(std::make_unique<NugetBinaryPushProvider>(
                        nuget_base, std::move(s.sources_to_write), std::move(s.configs_to_write)));
                }
            }
        }
        return std::move(ret);
    }

    ReadOnlyBinaryCache::ReadOnlyBinaryCache(BinaryProviders&& providers) : m_config(std::move(providers)) { }

    void ReadOnlyBinaryCache::fetch(View<InstallPlanAction> actions)
    {
        std::vector<const InstallPlanAction*> action_ptrs;
        std::vector<RestoreResult> restores;
        std::vector<CacheStatus*> statuses;
        for (auto&& provider : m_config.read)
        {
            action_ptrs.clear();
            restores.clear();
            statuses.clear();
            for (size_t i = 0; i < actions.size(); ++i)
            {
                if (actions[i].package_abi())
                {
                    CacheStatus& status = m_status[*actions[i].package_abi().get()];
                    if (status.should_attempt_restore(provider.get()))
                    {
                        action_ptrs.push_back(&actions[i]);
                        restores.push_back(RestoreResult::unavailable);
                        statuses.push_back(&status);
                    }
                }
            }
            if (action_ptrs.empty()) continue;

            ElapsedTimer timer;
            provider->fetch(action_ptrs, restores);
            size_t num_restored = 0;
            for (size_t i = 0; i < restores.size(); ++i)
            {
                if (restores[i] == RestoreResult::unavailable)
                {
                    statuses[i]->mark_unavailable(provider.get());
                }
                else
                {
                    statuses[i]->mark_restored();
                    ++num_restored;
                }
            }
            msg::println(provider->restored_message(
                num_restored, timer.elapsed().as<std::chrono::high_resolution_clock::duration>()));
        }
    }

    bool ReadOnlyBinaryCache::is_restored(const InstallPlanAction& action) const
    {
        if (auto abi = action.package_abi().get())
        {
            auto it = m_status.find(*abi);
            if (it != m_status.end()) return it->second.is_restored();
        }
        return false;
    }

    std::vector<CacheAvailability> ReadOnlyBinaryCache::precheck(View<InstallPlanAction> actions)
    {
        std::vector<CacheStatus*> statuses = Util::fmap(actions, [this](const auto& action) {
            if (!action.package_abi()) Checks::unreachable(VCPKG_LINE_INFO);
            return &m_status[*action.package_abi().get()];
        });

        std::vector<const InstallPlanAction*> action_ptrs;
        std::vector<CacheAvailability> cache_result;
        std::vector<size_t> indexes;
        for (auto&& provider : m_config.read)
        {
            action_ptrs.clear();
            cache_result.clear();
            indexes.clear();
            for (size_t i = 0; i < actions.size(); ++i)
            {
                if (statuses[i]->should_attempt_precheck(provider.get()))
                {
                    action_ptrs.push_back(&actions[i]);
                    cache_result.push_back(CacheAvailability::unknown);
                    indexes.push_back(i);
                }
            }
            if (action_ptrs.empty()) continue;

            provider->precheck(action_ptrs, cache_result);

            for (size_t i = 0; i < action_ptrs.size(); ++i)
            {
                auto&& this_status = m_status[*action_ptrs[i]->package_abi().get()];
                if (cache_result[i] == CacheAvailability::available)
                {
                    this_status.mark_available(provider.get());
                }
                else if (cache_result[i] == CacheAvailability::unavailable)
                {
                    this_status.mark_unavailable(provider.get());
                }
            }
        }

        return Util::fmap(statuses, [](CacheStatus* s) {
            return s->get_available_provider() ? CacheAvailability::available : CacheAvailability::unavailable;
        });
    }

<<<<<<< HEAD
    BinaryCache::BinaryCache(Filesystem& fs) : m_fs(fs), m_bg_msg_sink(stdout_sink) { }

    ExpectedL<std::unique_ptr<BinaryCache>> BinaryCache::make(const VcpkgCmdArguments& args,
                                                              const VcpkgPaths& paths,
                                                              MessageSink& sink)
    {
        return make_binary_providers(args, paths)
            .then([&](BinaryProviders&& p) -> ExpectedL<std::unique_ptr<BinaryCache>> {
                std::unique_ptr<BinaryCache> b(new BinaryCache(std::move(p), paths.get_filesystem()));
                b->m_needs_nuspec_data =
                    Util::any_of(b->m_config.write, [](auto&& p) { return p->needs_nuspec_data(); });
                b->m_needs_zip_file = Util::any_of(b->m_config.write, [](auto&& p) { return p->needs_zip_file(); });
                if (b->m_needs_zip_file)
                {
                    auto maybe_zt = ZipTool::make(paths.get_tool_cache(), sink);
                    if (auto z = maybe_zt.get())
                    {
                        b->m_zip_tool.emplace(std::move(*z));
                    }
                    else
                    {
                        return std::move(maybe_zt).error();
                    }
=======
    BinaryCache::BinaryCache(const Filesystem& fs) : m_fs(fs) { }

    ExpectedL<BinaryCache> BinaryCache::make(const VcpkgCmdArguments& args, const VcpkgPaths& paths, MessageSink& sink)
    {
        return make_binary_providers(args, paths).then([&](BinaryProviders&& p) -> ExpectedL<BinaryCache> {
            BinaryCache b(std::move(p), paths.get_filesystem());
            b.m_needs_nuspec_data = Util::any_of(b.m_config.write, [](auto&& p) { return p->needs_nuspec_data(); });
            b.m_needs_zip_file = Util::any_of(b.m_config.write, [](auto&& p) { return p->needs_zip_file(); });
            if (b.m_needs_zip_file)
            {
                auto maybe_zt = ZipTool::make(paths.get_tool_cache(), sink);
                if (auto z = maybe_zt.get())
                {
                    b.m_zip_tool.emplace(std::move(*z));
                }
                else
                {
                    return std::move(maybe_zt).error();
>>>>>>> 3db1ef6d
                }
                return std::move(b);
            });
    }

<<<<<<< HEAD
    BinaryCache::BinaryCache(BinaryProviders&& providers, Filesystem& fs)
        : ReadOnlyBinaryCache(std::move(providers))
        , m_fs(fs)
        , m_bg_msg_sink(stdout_sink)
        , m_push_thread([this]() { push_thread_main(); })

=======
    BinaryCache::BinaryCache(BinaryProviders&& providers, const Filesystem& fs)
        : ReadOnlyBinaryCache(std::move(providers)), m_fs(fs)
>>>>>>> 3db1ef6d
    {
    }
    BinaryCache::~BinaryCache() { wait_for_async_complete(); }

    void BinaryCache::push_success(const InstallPlanAction& action)
    {
        if (auto abi = action.package_abi().get())
        {
            bool restored = m_status[*abi].is_restored();
            // Purge all status information on push_success (cache invalidation)
            // - push_success may delete packages/ (invalidate restore)
            // - push_success may make the package available from providers (invalidate unavailable)
            m_status.erase(*abi);
            if (!restored && !m_config.write.empty())
            {
                ElapsedTimer timer;
                BinaryPackageWriteInfo request{action};

                if (m_needs_nuspec_data)
                {
                    request.nuspec =
                        generate_nuspec(request.package_dir, action, m_config.nuget_prefix, m_config.nuget_repo);
                }

                m_remaining_packages_to_push++;
                m_actions_to_push.push(ActionToPush{std::move(request), action.build_options.clean_packages});
                return;
            }
        }
        if (action.build_options.clean_packages == CleanPackages::YES)
        {
            m_fs.remove_all(action.package_dir.value_or_exit(VCPKG_LINE_INFO), VCPKG_LINE_INFO);
        }
    }

    void BinaryCache::print_push_success_messages() { m_bg_msg_sink.print_published(); }

    void BinaryCache::wait_for_async_complete()
    {
        bool have_remaining_packages = m_remaining_packages_to_push > 0;
        if (have_remaining_packages)
        {
            m_bg_msg_sink.print_published();
            msg::println(msgWaitUntilPackagesUploaded, msg::count = m_remaining_packages_to_push.load());
        }
        m_bg_msg_sink.publish_directly_to_out_sink();
        m_actions_to_push.stop();
        if (m_push_thread.joinable())
        {
            m_push_thread.join();
        }
    }

    void BinaryCache::push_thread_main()
    {
        std::vector<ActionToPush> my_tasks;
        int count_pushed = 0;
        while (true)
        {
            m_actions_to_push.wait_for_items(my_tasks);
            if (my_tasks.empty())
            {
                break;
            }
            for (auto& action_to_push : my_tasks)
            {
                ElapsedTimer timer;
                if (m_needs_zip_file)
                {
                    Path zip_path = action_to_push.request.package_dir + ".zip";
                    auto compress_result =
                        m_zip_tool.value_or_exit(VCPKG_LINE_INFO)
                            .compress_directory_to_zip(m_fs, action_to_push.request.package_dir, zip_path);
                    if (compress_result)
                    {
                        action_to_push.request.zip_path = std::move(zip_path);
                    }
                    else
                    {
                        m_bg_msg_sink.println(
                            Color::warning,
                            msg::format_warning(msgCompressFolderFailed, msg::path = action_to_push.request.package_dir)
                                .append_raw(' ')
                                .append_raw(compress_result.error()));
                    }
                }

                size_t num_destinations = 0;
                for (auto&& provider : m_config.write)
                {
                    if (!provider->needs_zip_file() || action_to_push.request.zip_path.has_value())
                    {
                        num_destinations += provider->push_success(action_to_push.request, stdout_sink);
                    }
                }
                if (action_to_push.request.zip_path)
                {
                    m_fs.remove(*action_to_push.request.zip_path.get(), IgnoreErrors{});
                }
                m_bg_msg_sink.print(
                    msgStoredBinariesToDestinations, msg::count = num_destinations, msg::elapsed = timer.elapsed());

                m_remaining_packages_to_push.fetch_sub(1);
                if (m_actions_to_push.stopped())
                {
                    count_pushed++;
                    m_bg_msg_sink.print(LocalizedString::from_raw(
                        fmt::format(" ({}/{})", count_pushed, count_pushed + m_remaining_packages_to_push.load())));
                }
                m_bg_msg_sink.println();
                if (action_to_push.clean_after_push == CleanPackages::YES)
                {
                    m_fs.remove_all(action_to_push.request.package_dir, VCPKG_LINE_INFO);
                }
            }
            my_tasks.clear();
        }
    }

    bool CacheStatus::should_attempt_precheck(const IReadBinaryProvider* sender) const noexcept
    {
        switch (m_status)
        {
            case CacheStatusState::unknown: return !Util::Vectors::contains(m_known_unavailable_providers, sender);
            case CacheStatusState::available: return false;
            case CacheStatusState::restored: return false;
            default: Checks::unreachable(VCPKG_LINE_INFO);
        }
    }

    bool CacheStatus::should_attempt_restore(const IReadBinaryProvider* sender) const noexcept
    {
        switch (m_status)
        {
            case CacheStatusState::unknown: return !Util::Vectors::contains(m_known_unavailable_providers, sender);
            case CacheStatusState::available: return m_available_provider == sender;
            case CacheStatusState::restored: return false;
            default: Checks::unreachable(VCPKG_LINE_INFO);
        }
    }

    bool CacheStatus::is_unavailable(const IReadBinaryProvider* sender) const noexcept
    {
        return Util::Vectors::contains(m_known_unavailable_providers, sender);
    }

    bool CacheStatus::is_restored() const noexcept { return m_status == CacheStatusState::restored; }

    void CacheStatus::mark_unavailable(const IReadBinaryProvider* sender)
    {
        if (!Util::Vectors::contains(m_known_unavailable_providers, sender))
        {
            m_known_unavailable_providers.push_back(sender);
        }
    }
    void CacheStatus::mark_available(const IReadBinaryProvider* sender) noexcept
    {
        switch (m_status)
        {
            case CacheStatusState::unknown:
                m_status = CacheStatusState::available;
                m_available_provider = sender;
                break;
            case CacheStatusState::available:
            case CacheStatusState::restored: break;
            default: Checks::unreachable(VCPKG_LINE_INFO);
        }
    }

    void CacheStatus::mark_restored() noexcept
    {
        switch (m_status)
        {
            case CacheStatusState::unknown: m_known_unavailable_providers.clear(); [[fallthrough]];
            case CacheStatusState::available: m_status = CacheStatusState::restored; break;
            case CacheStatusState::restored: break;
            default: Checks::unreachable(VCPKG_LINE_INFO);
        }
    }

    const IReadBinaryProvider* CacheStatus::get_available_provider() const noexcept
    {
        switch (m_status)
        {
            case CacheStatusState::available: return m_available_provider;
            case CacheStatusState::unknown:
            case CacheStatusState::restored: return nullptr;
            default: Checks::unreachable(VCPKG_LINE_INFO);
        }
    }

    void BinaryConfigParserState::clear()
    {
        *this = BinaryConfigParserState();
        binary_cache_providers.insert("clear");
    }

    BinaryPackageReadInfo::BinaryPackageReadInfo(const InstallPlanAction& action)
        : package_abi(action.package_abi().value_or_exit(VCPKG_LINE_INFO))
        , spec(action.spec)
        , raw_version(action.source_control_file_and_location.value_or_exit(VCPKG_LINE_INFO)
                          .source_control_file->core_paragraph->raw_version)
        , package_dir(action.package_dir.value_or_exit(VCPKG_LINE_INFO))
    {
    }
}

ExpectedL<DownloadManagerConfig> vcpkg::parse_download_configuration(const Optional<std::string>& arg)
{
    if (!arg || arg.get()->empty()) return DownloadManagerConfig{};

    get_global_metrics_collector().track_define(DefineMetric::AssetSource);

    AssetSourcesState s;
    const auto source = Strings::concat("$", VcpkgCmdArguments::ASSET_SOURCES_ENV);
    AssetSourcesParser parser(*arg.get(), source, &s);
    parser.parse();
    if (auto err = parser.get_error())
    {
        return LocalizedString::from_raw(err->to_string()) // note that this already contains error:
            .append_raw('\n')
            .append(msg::msgNoteMessage)
            .append(msg::msgSeeURL, msg::url = docs::assetcaching_url);
    }

    if (s.azblob_templates_to_put.size() > 1)
    {
        return msg::format_error(msgAMaximumOfOneAssetWriteUrlCanBeSpecified)
            .append_raw('\n')
            .append(msg::msgNoteMessage)
            .append(msg::msgSeeURL, msg::url = docs::assetcaching_url);
    }
    if (s.url_templates_to_get.size() > 1)
    {
        return msg::format_error(msgAMaximumOfOneAssetReadUrlCanBeSpecified)
            .append_raw('\n')
            .append(msg::msgNoteMessage)
            .append(msg::msgSeeURL, msg::url = docs::assetcaching_url);
    }

    Optional<std::string> get_url;
    if (!s.url_templates_to_get.empty())
    {
        get_url = std::move(s.url_templates_to_get.back());
    }
    Optional<std::string> put_url;
    std::vector<std::string> put_headers;
    if (!s.azblob_templates_to_put.empty())
    {
        put_url = std::move(s.azblob_templates_to_put.back());
        auto v = azure_blob_headers();
        put_headers.assign(v.begin(), v.end());
    }

    return DownloadManagerConfig{std::move(get_url),
                                 std::vector<std::string>{},
                                 std::move(put_url),
                                 std::move(put_headers),
                                 std::move(s.secrets),
                                 s.block_origin,
                                 s.script};
}

ExpectedL<BinaryConfigParserState> vcpkg::parse_binary_provider_configs(const std::string& env_string,
                                                                        View<std::string> args)
{
    BinaryConfigParserState s;

    BinaryConfigParser default_parser("default,readwrite", "<defaults>", &s);
    default_parser.parse();
    if (auto err = default_parser.get_error())
    {
        return LocalizedString::from_raw(err->message);
    }

    BinaryConfigParser env_parser(env_string, "VCPKG_BINARY_SOURCES", &s);
    env_parser.parse();
    if (auto err = env_parser.get_error())
    {
        return LocalizedString::from_raw(err->to_string());
    }

    for (auto&& arg : args)
    {
        BinaryConfigParser arg_parser(arg, "<command>", &s);
        arg_parser.parse();
        if (auto err = arg_parser.get_error())
        {
            return LocalizedString::from_raw(err->to_string());
        }
    }

    return s;
}

std::string vcpkg::format_version_for_nugetref(StringView version, StringView abi_tag)
{
    // this cannot use DotVersion::try_parse or DateVersion::try_parse,
    // since this is a subtly different algorithm
    // and ignores random extra stuff from the end

    ParsedExternalVersion parsed_version;
    if (try_extract_external_date_version(parsed_version, version))
    {
        parsed_version.normalize();
        return fmt::format(
            "{}.{}.{}-vcpkg{}", parsed_version.major, parsed_version.minor, parsed_version.patch, abi_tag);
    }

    if (!version.empty() && version[0] == 'v')
    {
        version = version.substr(1);
    }
    if (try_extract_external_dot_version(parsed_version, version))
    {
        parsed_version.normalize();
        return fmt::format(
            "{}.{}.{}-vcpkg{}", parsed_version.major, parsed_version.minor, parsed_version.patch, abi_tag);
    }

    return Strings::concat("0.0.0-vcpkg", abi_tag);
}

std::string vcpkg::generate_nuspec(const Path& package_dir,
                                   const InstallPlanAction& action,
                                   StringView id_prefix,
                                   const NuGetRepoInfo& rinfo)
{
    auto& spec = action.spec;
    auto& scf = *action.source_control_file_and_location.value_or_exit(VCPKG_LINE_INFO).source_control_file;
    auto& version = scf.core_paragraph->raw_version;
    const auto& abi_info = action.abi_info.value_or_exit(VCPKG_LINE_INFO);
    const auto& compiler_info = abi_info.compiler_info.value_or_exit(VCPKG_LINE_INFO);
    auto ref = make_nugetref(action, id_prefix);
    std::string description =
        Strings::concat("NOT FOR DIRECT USE. Automatically generated cache package.\n\n",
                        Strings::join("\n    ", scf.core_paragraph->description),
                        "\n\nVersion: ",
                        version,
                        "\nTriplet: ",
                        spec.triplet().to_string(),
                        "\nCXX Compiler id: ",
                        compiler_info.id,
                        "\nCXX Compiler version: ",
                        compiler_info.version,
                        "\nTriplet/Compiler hash: ",
                        abi_info.triplet_abi.value_or_exit(VCPKG_LINE_INFO),
                        "\nFeatures:",
                        Strings::join(",", action.feature_list, [](const std::string& s) { return " " + s; }),
                        "\nDependencies:\n");

    for (auto&& dep : action.package_dependencies)
    {
        Strings::append(description, "    ", dep.name(), '\n');
    }

    XmlSerializer xml;
    xml.open_tag("package").line_break();
    xml.open_tag("metadata").line_break();
    xml.simple_tag("id", ref.id).line_break();
    xml.simple_tag("version", ref.version).line_break();
    if (!scf.core_paragraph->homepage.empty())
    {
        xml.simple_tag("projectUrl", scf.core_paragraph->homepage);
    }

    xml.simple_tag("authors", "vcpkg").line_break();
    xml.simple_tag("description", description).line_break();
    xml.open_tag("packageTypes");
    xml.start_complex_open_tag("packageType").text_attr("name", "vcpkg").finish_self_closing_complex_tag();
    xml.close_tag("packageTypes").line_break();
    if (!rinfo.repo.empty())
    {
        xml.start_complex_open_tag("repository").text_attr("type", "git").text_attr("url", rinfo.repo);
        if (!rinfo.branch.empty())
        {
            xml.text_attr("branch", rinfo.branch);
        }

        if (!rinfo.commit.empty())
        {
            xml.text_attr("commit", rinfo.commit);
        }

        xml.finish_self_closing_complex_tag().line_break();
    }

    xml.close_tag("metadata").line_break();
    xml.open_tag("files");
    xml.start_complex_open_tag("file")
        .text_attr("src", package_dir / "**")
        .text_attr("target", "")
        .finish_self_closing_complex_tag();
    xml.close_tag("files").line_break();
    xml.close_tag("package").line_break();
    return std::move(xml.buf);
}

LocalizedString vcpkg::format_help_topic_asset_caching()
{
    HelpTableFormatter table;
    table.format("clear", msg::format(msgHelpCachingClear));
    table.format("x-azurl,<url>[,<sas>[,<rw>]]", msg::format(msgHelpAssetCachingAzUrl));
    table.format("x-script,<template>", msg::format(msgHelpAssetCachingScript));
    table.format("x-block-origin", msg::format(msgHelpAssetCachingBlockOrigin));
    return msg::format(msgHelpAssetCaching)
        .append_raw('\n')
        .append_raw(table.m_str)
        .append_raw('\n')
        .append(msgExtendedDocumentationAtUrl, msg::url = docs::assetcaching_url);
}

LocalizedString vcpkg::format_help_topic_binary_caching()
{
    HelpTableFormatter table;

    // General sources:
    table.format("clear", msg::format(msgHelpCachingClear));
    const auto& maybe_cachepath = default_cache_path();
    if (auto p = maybe_cachepath.get())
    {
        table.format("default[,<rw>]", msg::format(msgHelpBinaryCachingDefaults, msg::path = *p));
    }
    else
    {
        table.format("default[,<rw>]", msg::format(msgHelpBinaryCachingDefaultsError));
    }

    table.format("files,<path>[,<rw>]", msg::format(msgHelpBinaryCachingFiles));
    table.format("http,<url_template>[,<rw>[,<header>]]", msg::format(msgHelpBinaryCachingHttp));
    table.format("x-azblob,<url>,<sas>[,<rw>]", msg::format(msgHelpBinaryCachingAzBlob));
    table.format("x-gcs,<prefix>[,<rw>]", msg::format(msgHelpBinaryCachingGcs));
    table.format("x-cos,<prefix>[,<rw>]", msg::format(msgHelpBinaryCachingCos));
    table.blank();

    // NuGet sources:
    table.header(msg::format(msgHelpBinaryCachingNuGetHeader));
    table.format("nuget,<uri>[,<rw>]", msg::format(msgHelpBinaryCachingNuGet));
    table.format("nugetconfig,<path>[,<rw>]", msg::format(msgHelpBinaryCachingNuGetConfig));
    table.format("nugettimeout,<seconds>", msg::format(msgHelpBinaryCachingNuGetTimeout));
    table.format("interactive", msg::format(msgHelpBinaryCachingNuGetInteractive));
    table.text(msg::format(msgHelpBinaryCachingNuGetFooter), 2);
    table.text("\n<repository type=\"git\" url=\"${VCPKG_NUGET_REPOSITORY}\"/>\n"
               "<repository type=\"git\"\n"
               "            url=\"${GITHUB_SERVER_URL}/${GITHUB_REPOSITORY}.git\"\n"
               "            branch=\"${GITHUB_REF}\"\n"
               "            commit=\"${GITHUB_SHA}\"/>",
               4);
    table.blank();

    // AWS sources:
    table.blank();
    table.header(msg::format(msgHelpBinaryCachingAwsHeader));
    table.format("x-aws,<prefix>[,<rw>]", msg::format(msgHelpBinaryCachingAws));
    table.format("x-aws-config,<parameter>", msg::format(msgHelpBinaryCachingAwsConfig));

    return msg::format(msgHelpBinaryCaching)
        .append_raw('\n')
        .append_raw(table.m_str)
        .append_raw('\n')
        .append(msgExtendedDocumentationAtUrl, msg::url = docs::binarycaching_url);
}

std::string vcpkg::generate_nuget_packages_config(const ActionPlan& plan, StringView prefix)
{
    XmlSerializer xml;
    xml.emit_declaration().line_break();
    xml.open_tag("packages").line_break();
    for (auto&& action : plan.install_actions)
    {
        auto ref = make_nugetref(action, prefix);
        xml.start_complex_open_tag("package")
            .text_attr("id", ref.id)
            .text_attr("version", ref.version)
            .finish_self_closing_complex_tag()
            .line_break();
    }

    xml.close_tag("packages").line_break();
    return std::move(xml.buf);
}

NugetReference vcpkg::make_nugetref(const InstallPlanAction& action, StringView prefix)
{
    return ::make_nugetref(action.spec,
                           action.source_control_file_and_location.value_or_exit(VCPKG_LINE_INFO)
                               .source_control_file->core_paragraph->raw_version,
                           action.abi_info.value_or_exit(VCPKG_LINE_INFO).package_abi,
                           prefix);
}<|MERGE_RESOLUTION|>--- conflicted
+++ resolved
@@ -2122,8 +2122,7 @@
         });
     }
 
-<<<<<<< HEAD
-    BinaryCache::BinaryCache(Filesystem& fs) : m_fs(fs), m_bg_msg_sink(stdout_sink) { }
+    BinaryCache::BinaryCache(const Filesystem& fs) : m_fs(fs), m_bg_msg_sink(stdout_sink) { }
 
     ExpectedL<std::unique_ptr<BinaryCache>> BinaryCache::make(const VcpkgCmdArguments& args,
                                                               const VcpkgPaths& paths,
@@ -2146,42 +2145,17 @@
                     {
                         return std::move(maybe_zt).error();
                     }
-=======
-    BinaryCache::BinaryCache(const Filesystem& fs) : m_fs(fs) { }
-
-    ExpectedL<BinaryCache> BinaryCache::make(const VcpkgCmdArguments& args, const VcpkgPaths& paths, MessageSink& sink)
-    {
-        return make_binary_providers(args, paths).then([&](BinaryProviders&& p) -> ExpectedL<BinaryCache> {
-            BinaryCache b(std::move(p), paths.get_filesystem());
-            b.m_needs_nuspec_data = Util::any_of(b.m_config.write, [](auto&& p) { return p->needs_nuspec_data(); });
-            b.m_needs_zip_file = Util::any_of(b.m_config.write, [](auto&& p) { return p->needs_zip_file(); });
-            if (b.m_needs_zip_file)
-            {
-                auto maybe_zt = ZipTool::make(paths.get_tool_cache(), sink);
-                if (auto z = maybe_zt.get())
-                {
-                    b.m_zip_tool.emplace(std::move(*z));
-                }
-                else
-                {
-                    return std::move(maybe_zt).error();
->>>>>>> 3db1ef6d
                 }
                 return std::move(b);
             });
     }
 
-<<<<<<< HEAD
-    BinaryCache::BinaryCache(BinaryProviders&& providers, Filesystem& fs)
+    BinaryCache::BinaryCache(BinaryProviders&& providers, const Filesystem& fs)
         : ReadOnlyBinaryCache(std::move(providers))
         , m_fs(fs)
         , m_bg_msg_sink(stdout_sink)
         , m_push_thread([this]() { push_thread_main(); })
 
-=======
-    BinaryCache::BinaryCache(BinaryProviders&& providers, const Filesystem& fs)
-        : ReadOnlyBinaryCache(std::move(providers)), m_fs(fs)
->>>>>>> 3db1ef6d
     {
     }
     BinaryCache::~BinaryCache() { wait_for_async_complete(); }
