#include <vcpkg/base/api-stable-format.h>
#include <vcpkg/base/checks.h>
#include <vcpkg/base/chrono.h>
#include <vcpkg/base/downloads.h>
#include <vcpkg/base/files.h>
#include <vcpkg/base/json.h>
#include <vcpkg/base/jsonreader.h>
#include <vcpkg/base/lazy.h>
#include <vcpkg/base/message_sinks.h>
#include <vcpkg/base/messages.h>
#include <vcpkg/base/parse.h>
#include <vcpkg/base/strings.h>
#include <vcpkg/base/system.debug.h>
#include <vcpkg/base/system.h>
#include <vcpkg/base/system.process.h>
#include <vcpkg/base/util.h>
#include <vcpkg/base/xmlserializer.h>

#include <vcpkg/archives.h>
#include <vcpkg/binarycaching.h>
#include <vcpkg/binarycaching.private.h>
#include <vcpkg/commands.build.h>
#include <vcpkg/dependencies.h>
#include <vcpkg/documentation.h>
#include <vcpkg/metrics.h>
#include <vcpkg/tools.h>
#include <vcpkg/vcpkgpaths.h>

#include <iterator>
#include <numeric>
#include <queue>

using namespace vcpkg;

namespace
{
    struct ConfigSegmentsParser : ParserBase
    {
        using ParserBase::ParserBase;

        void parse_segments(std::vector<std::pair<SourceLoc, std::string>>& out_segments);
        std::vector<std::vector<std::pair<SourceLoc, std::string>>> parse_all_segments();

        template<class T>
        void handle_readwrite(std::vector<T>& read,
                              std::vector<T>& write,
                              T&& t,
                              const std::vector<std::pair<SourceLoc, std::string>>& segments,
                              size_t segment_idx)
        {
            if (segment_idx >= segments.size())
            {
                read.push_back(std::move(t));
                return;
            }

            auto& mode = segments[segment_idx].second;

            if (mode == "read")
            {
                read.push_back(std::move(t));
            }
            else if (mode == "write")
            {
                write.push_back(std::move(t));
            }
            else if (mode == "readwrite")
            {
                read.push_back(t);
                write.push_back(std::move(t));
            }
            else
            {
                return add_error(msg::format(msgExpectedReadWriteReadWrite), segments[segment_idx].first);
            }
        }

        void handle_readwrite(bool& read,
                              bool& write,
                              const std::vector<std::pair<SourceLoc, std::string>>& segments,
                              size_t segment_idx)
        {
            if (segment_idx >= segments.size())
            {
                read = true;
                return;
            }

            auto& mode = segments[segment_idx].second;

            if (mode == "read")
            {
                read = true;
            }
            else if (mode == "write")
            {
                write = true;
            }
            else if (mode == "readwrite")
            {
                read = true;
                write = true;
            }
            else
            {
                return add_error(msg::format(msgExpectedReadWriteReadWrite), segments[segment_idx].first);
            }
        }
    };

    void ConfigSegmentsParser::parse_segments(std::vector<std::pair<SourceLoc, std::string>>& segments)
    {
        for (;;)
        {
            SourceLoc loc = cur_loc();
            std::string segment;
            for (;;)
            {
                auto n = match_until([](char32_t ch) { return ch == ',' || ch == '`' || ch == ';'; });
                Strings::append(segment, n);
                auto ch = cur();
                if (ch == Unicode::end_of_file || ch == ',' || ch == ';')
                {
                    break;
                }

                if (ch == '`')
                {
                    ch = next();
                    if (ch == Unicode::end_of_file)
                    {
                        return add_error(msg::format(msgUnexpectedEOFAfterBacktick));
                    }
                    else
                    {
                        Unicode::utf8_append_code_point(segment, ch);
                    }

                    next();
                }
                else
                {
                    Checks::unreachable(VCPKG_LINE_INFO);
                }
            }
            segments.emplace_back(loc, std::move(segment));

            auto ch = cur();
            if (ch == Unicode::end_of_file || ch == ';')
            {
                break;
            }

            if (ch == ',')
            {
                next();
                continue;
            }

            Checks::unreachable(VCPKG_LINE_INFO);
        }
    }

    std::vector<std::vector<std::pair<SourceLoc, std::string>>> ConfigSegmentsParser::parse_all_segments()
    {
        std::vector<std::vector<std::pair<SourceLoc, std::string>>> ret;
        while (!at_eof())
        {
            std::vector<std::pair<SourceLoc, std::string>> segments;
            parse_segments(segments);

            if (get_error())
            {
                return {};
            }

            // Skip empty sources like ';;'
            if (segments.size() > 1 || (segments.size() == 1 && !segments[0].second.empty()))
            {
                ret.push_back(std::move(segments));
            }

            if (cur() == ';')
            {
                next();
            }
        }
        return ret;
    }

    NugetReference make_nugetref(const PackageSpec& spec, StringView raw_version, StringView abi_tag, StringView prefix)
    {
        return {Strings::concat(prefix, spec.dir()), format_version_for_nugetref(raw_version, abi_tag)};
    }
    NugetReference make_nugetref(const BinaryPackageReadInfo& info, StringView prefix)
    {
        return make_nugetref(info.spec, info.raw_version, info.package_abi, prefix);
    }

    void clean_prepare_dir(const Filesystem& fs, const Path& dir)
    {
        fs.remove_all(dir, VCPKG_LINE_INFO);
        if (!fs.create_directories(dir, VCPKG_LINE_INFO))
        {
            Checks::msg_exit_with_error(VCPKG_LINE_INFO, msgUnableToClearPath, msg::path = dir);
        }
    }

    Path make_temp_archive_path(const Path& buildtrees, const PackageSpec& spec)
    {
        return buildtrees / spec.name() / (spec.triplet().to_string() + ".zip");
    }

    Path files_archive_subpath(const std::string& abi) { return Path(abi.substr(0, 2)) / (abi + ".zip"); }

    struct FolderSettings
    {
        int64_t max_size_in_bytes = 0;
        double keep_available_percentage = 4;
        std::chrono::nanoseconds max_age;
        enum class DeletePolicy
        {
            None,
            OldestAccessDate,
            OldestModificationDate,
            OldestModificationDateUpdateOnAccess,
        };
        DeletePolicy delete_policy = DeletePolicy::None;
        int64_t filetime_now(Filesystem& fs)
        {
            switch (delete_policy)
            {
                case DeletePolicy::OldestAccessDate: return fs.last_access_time_now();
                case DeletePolicy::OldestModificationDate:
                case DeletePolicy::OldestModificationDateUpdateOnAccess: return fs.last_write_time_now();
                default: Checks::unreachable(VCPKG_LINE_INFO);
            }
        }
        int64_t last_time(Filesystem& fs, const Path& path, std::error_code& ec)
        {
            switch (delete_policy)
            {
                case DeletePolicy::OldestAccessDate: return fs.last_access_time(path, ec);

                case DeletePolicy::OldestModificationDate:
                case DeletePolicy::OldestModificationDateUpdateOnAccess: return fs.last_write_time(path, ec);
                default: Checks::unreachable(VCPKG_LINE_INFO);
            }
        }
    };

    static StringView to_string(FolderSettings::DeletePolicy policy)
    {
        switch (policy)
        {
            case FolderSettings::DeletePolicy::None: return "None";
            case FolderSettings::DeletePolicy::OldestAccessDate: return "OldestAccessDate";
            case FolderSettings::DeletePolicy::OldestModificationDate: return "OldestModificationDate";
            case FolderSettings::DeletePolicy::OldestModificationDateUpdateOnAccess:
                return "OldestModificationDateUpdateOnAccess";
        }
        Checks::unreachable(VCPKG_LINE_INFO);
    }

    struct DeletePolicyDeserializer final : Json::IDeserializer<FolderSettings::DeletePolicy>
    {
        LocalizedString type_name() const override { return LocalizedString::from_raw("er"); }
        Optional<FolderSettings::DeletePolicy> visit_string(Json::Reader& r, StringView value) const override
        {
            if (value == "None")
            {
                return FolderSettings::DeletePolicy::None;
            }
            else if (value == "OldestAccessDate")
            {
                return FolderSettings::DeletePolicy::OldestAccessDate;
            }
            else if (value == "OldestModificationDateUpdateOnAccess")
            {
                return FolderSettings::DeletePolicy::OldestModificationDateUpdateOnAccess;
            }
            else if (value == "OldestModificationDate")
            {
                return FolderSettings::DeletePolicy::OldestModificationDate;
            }
            r.add_generic_error(type_name(), LocalizedString::from_raw("Unexped DeletePolicy"));
            return nullopt;
        }
    };

    struct FolderSettingsDeserializer : Json::IDeserializer<FolderSettings>
    {
        LocalizedString type_name() const override { return LocalizedString::from_raw("FolderSettings"); }

        constexpr static StringLiteral MAX_SIZE_GB = "max-size-in-gb";
        constexpr static StringLiteral MAX_AGE_DAYS = "max-age-in-days";
        constexpr static StringLiteral KEEP_AVAILABLE_PERCENTAGE = "keep-available-in-percentage";
        constexpr static StringLiteral DELETE_POLICY = "delete-policy";
        constexpr static StringLiteral MODIFICATION_DATE_UPDATE_INTERVAL = "modification-date-update-interval";

        Optional<FolderSettings> visit_object(Json::Reader& r, const Json::Object& obj) const override
        {
            FolderSettings folder_settings;
            double gb = 0;
            r.optional_object_field(obj, MAX_SIZE_GB, gb, Json::PositiveNumberDeserializer::instance);
            folder_settings.max_size_in_bytes = static_cast<int64_t>(gb * std::giga::num);
            DeletePolicyDeserializer instance;
            r.required_object_field(
                LocalizedString::from_raw(DELETE_POLICY), obj, DELETE_POLICY, folder_settings.delete_policy, instance);
            r.optional_object_field(obj,
                                    KEEP_AVAILABLE_PERCENTAGE,
                                    folder_settings.keep_available_percentage,
                                    Json::PositiveNumberDeserializer::instance);
            r.optional_object_field(obj,
                                    KEEP_AVAILABLE_PERCENTAGE,
                                    folder_settings.keep_available_percentage,
                                    Json::PositiveNumberDeserializer::instance);
            double days = 0;
            r.optional_object_field(obj, MAX_AGE_DAYS, days, Json::PositiveNumberDeserializer::instance);
            using namespace std::chrono;
            folder_settings.max_age = duration_cast<nanoseconds>(days * duration<double, hours::period>(24));
            static const std::array<StringView, 5> valid_fields = {
                MAX_SIZE_GB, MAX_AGE_DAYS, KEEP_AVAILABLE_PERCENTAGE, DELETE_POLICY, MODIFICATION_DATE_UPDATE_INTERVAL};
            for (const auto& key_value : obj)
            {
                if (key_value.first.front() != '$' && !Util::Vectors::contains(valid_fields, key_value.first))
                {
                    r.add_warning(LocalizedString::from_raw(key_value.first), "unknown field");
                }
            }
            if (folder_settings.delete_policy != FolderSettings::DeletePolicy::None)
            {
                if (folder_settings.max_age.count() == 0 && folder_settings.keep_available_percentage == 0 &&
                    folder_settings.max_size_in_bytes == 0)
                {
                    r.add_generic_error(LocalizedString::from_raw("DeletePolicy"),
                                        LocalizedString::from_raw("")); // TODO
                    folder_settings.delete_policy = FolderSettings::DeletePolicy::None;
                }
            }

            return folder_settings;
        }

        static Json::Object serialize(const FolderSettings& folder_settings)
        {
            Json::Object obj;
            if (folder_settings.max_size_in_bytes)
            {
                obj.insert(MAX_SIZE_GB,
                           Json::Value::number(folder_settings.max_size_in_bytes / double(std::giga::num)));
            }
            obj.insert(DELETE_POLICY, to_string(folder_settings.delete_policy));
            if (folder_settings.max_age.count())
            {
                using namespace std::chrono;
                double days = duration_cast<duration<double, hours::period>>(folder_settings.max_age).count();
                obj.insert(MAX_AGE_DAYS, Json::Value::number(days));
            }
            if (folder_settings.keep_available_percentage)
            {
                obj.insert(KEEP_AVAILABLE_PERCENTAGE, Json::Value::number(folder_settings.keep_available_percentage));
            }
            return obj;
        }
    };

    struct FilesWriteBinaryProvider : IWriteBinaryProvider
    {
<<<<<<< HEAD
        struct FileData
        {
            Path path;
            int64_t file_size;
            int64_t time;
            bool operator>(const FileData& other) const { return time > other.time; }
        };
        struct FileCacheData
        {
            FolderSettings folder_settings;
            std::priority_queue<FileData, std::vector<FileData>, std::greater<FileData>> file_data;
            int64_t current_size = 0;
        };
        mutable std::vector<FileCacheData> file_cache_data;

        FilesWriteBinaryProvider(Filesystem& fs, std::vector<Path>&& dirs) : m_fs(fs), m_dirs(std::move(dirs)) { }
=======
        FilesWriteBinaryProvider(const Filesystem& fs, std::vector<Path>&& dirs) : m_fs(fs), m_dirs(std::move(dirs)) { }
>>>>>>> 3db1ef6d

        template<typename T>
        static void print(StringView key, T& value)
        {
            fmt::print("{:<25}{:>20}\n", key, value);
        }

        size_t push_success(const BinaryPackageWriteInfo& request, MessageSink& msg_sink) override
        {
            const auto& zip_path = request.zip_path.value_or_exit(VCPKG_LINE_INFO);
            const auto archive_subpath = files_archive_subpath(request.package_abi);

            size_t index = 0;
            int64_t file_size = -1;
            size_t count_stored = 0;
            for (const auto& archives_root_dir : m_dirs)
            {
                if (index >= file_cache_data.size())
                {
                    Optional<FolderSettings> maybe_settings;
                    auto settings_path = archives_root_dir / "settings.json";
                    if (m_fs.exists(settings_path, IgnoreErrors{}))
                    {
                        std::error_code ec;
                        auto obj = Json::parse_file(m_fs, settings_path, ec);
                        if (ec)
                        {
                            msg_sink.println_error(msgFailedToReadFile, msg::path = settings_path, msg::error_msg = ec);
                        }
                        else if (!obj.has_value())
                        {
                            msg_sink.println_error(msg::format(msgFailedToParseJson, msg::path = settings_path)
                                                       .append_raw('\n')
                                                       .append_raw(obj.error()->to_string()));
                        }
                        else
                        {
                            FolderSettingsDeserializer instance;
                            Json::Reader reader;
                            maybe_settings = reader.visit(obj.get()->value, instance);
                            if (!reader.warnings().empty())
                            {
                                auto warning_message = msg::format(msgParserWarnings, msg::path = settings_path);
                                for (auto&& warning : reader.warnings())
                                    warning_message.append_raw('\n').append(warning);
                                msg_sink.println_warning(warning_message);
                            }
                            if (maybe_settings.has_value())
                            {
                                Debug::println("Read settings file ", settings_path);
                            }
                            else
                            {
                                auto error_msg =
                                    msg::format(msgFailedToParseFileCacheSettings, msg::path = settings_path);
                                for (auto&& error : reader.errors())
                                    error_msg.append_raw('\n').append(error);
                                msg_sink.println_error(error_msg);
                            }
                        }
                    }
                    else
                    {
                        maybe_settings.emplace();
                        maybe_settings.get()->delete_policy =
                            FolderSettings::DeletePolicy::OldestModificationDateUpdateOnAccess;
                        const auto write_settings_file = [&]() {
                            auto obj = FolderSettingsDeserializer::serialize(*maybe_settings.get());
                            obj.insert("$schema",
                                       "https://raw.githubusercontent.com/microsoft/vcpkg-tool/main/docs/"
                                       "file-cache-settings.schema.json");
                            obj.sort_keys();
                            std::error_code ec;
                            m_fs.create_directories(archives_root_dir, IgnoreErrors{});
                            m_fs.write_contents(settings_path, Json::stringify(obj), ec);
                            if (ec)
                            {
                                msg::println_error(
                                    msgFailedToWriteFile, msg::path = settings_path, msg::error_msg = ec);
                            }
                            return ec;
                        };
                        if (!write_settings_file())
                        {
                            using namespace std::chrono;
                            auto old_access_time =
                                m_fs.last_access_time_now() - duration_cast<nanoseconds>(30 * 24h).count();
                            m_fs.last_access_time(settings_path, old_access_time, VCPKG_LINE_INFO);
                            m_fs.read_contents(settings_path, VCPKG_LINE_INFO);
                            if (m_fs.last_access_time(settings_path, VCPKG_LINE_INFO) > old_access_time)
                            {
                                maybe_settings.get()->delete_policy = FolderSettings::DeletePolicy::OldestAccessDate;
                                write_settings_file();
                            }
                        }
                    }

                    file_cache_data.push_back(FileCacheData{maybe_settings.value_or({})});
                    if (file_cache_data.back().folder_settings.delete_policy != FolderSettings::DeletePolicy::None)
                    {
                        auto& settings = file_cache_data.back().folder_settings;
                        for (auto& path : m_fs.get_regular_files_recursive(archives_root_dir, IgnoreErrors{}))
                        {
                            if (path.filename() == ".DS_Store" || path == settings_path)
                            {
                                continue;
                            }
                            auto time = settings.last_time(m_fs, path, IgnoreErrors{});
                            auto size = m_fs.file_size(path, IgnoreErrors{});
                            file_cache_data.back().file_data.push(FileData{path, size, time});
                            file_cache_data.back().current_size += size;
                            fmt::print("Check {}\n", path);
                        }
                    }
                }
                ++index;
                auto& cache = file_cache_data.back();
                auto& settings = cache.folder_settings;
                if (settings.delete_policy != FolderSettings::DeletePolicy::None)
                {
                    if (file_size == -1)
                    {
                        file_size = m_fs.file_size(zip_path, IgnoreErrors{});
                    }
                    const auto oldest_date =
                        (settings.max_age.count() ? settings.filetime_now(m_fs) - settings.max_age.count() : 0);
                    int64_t max_size_in_bytes =
                        (settings.max_size_in_bytes ? settings.max_size_in_bytes : std::numeric_limits<int64_t>::max());
                    print("max_size_in_bytes", max_size_in_bytes);
                    print("file_size", file_size);
                    print("cache.current_size", cache.current_size);

                    if (settings.keep_available_percentage)
                    {
                        std::error_code ec;
                        auto space_info = m_fs.space(archives_root_dir, ec);
                        if (ec)
                        {
                            // TODO error message;
                        }
                        else
                        {
                            const auto min_avai =
                                static_cast<uint64_t>(space_info.capacity * settings.keep_available_percentage / 100);
                            const auto must_free = (space_info.available > min_avai
                                                        ? -static_cast<int64_t>(space_info.available - min_avai)
                                                        : static_cast<int64_t>(min_avai - space_info.available));
                            print("space_info.available", space_info.available);
                            print("min_avai", min_avai);
                            print("must_free", must_free);
                            const auto max_size = cache.current_size - must_free;
                            max_size_in_bytes = std::min(max_size, max_size_in_bytes);
                        }
                    }
                    print("max_size_in_bytes", max_size_in_bytes);
                    max_size_in_bytes -= file_size;
                    while (!cache.file_data.empty() &&
                           (cache.current_size > max_size_in_bytes || cache.file_data.top().time < oldest_date))
                    {
                        auto entry = cache.file_data.top();
                        // check if the file was not used in the meantime
                        auto last_time = settings.last_time(m_fs, entry.path, IgnoreErrors{});
                        if (last_time > entry.time)
                        {
                            entry.time = last_time;
                            cache.file_data.push(std::move(entry));
                            cache.file_data.pop();
                            continue;
                        }
                        if (m_fs.remove(entry.path, IgnoreErrors{}))
                        {
                            cache.current_size -= entry.file_size;
                            print("File removed, new size", cache.current_size);
                        }
                        else
                        {
                            fmt::print("File not removed\n");
                        }
                        cache.file_data.pop();
                    }
                }

                const auto archive_path = archives_root_dir / archive_subpath;
                std::error_code ec;
                m_fs.create_directories(archive_path.parent_path(), IgnoreErrors{});
                m_fs.copy_file(zip_path, archive_path, CopyOptions::overwrite_existing, ec);
                if (ec)
                {
                    msg_sink.println(Color::warning,
                                     msg::format(msgFailedToStoreBinaryCache, msg::path = archive_path)
                                         .append_raw('\n')
                                         .append_raw(ec.message()));
                }
                else
                {
                    count_stored++;
                }
            }
            return count_stored;
        }

        bool needs_nuspec_data() const override { return false; }
        bool needs_zip_file() const override { return true; }

    private:
        const Filesystem& m_fs;
        std::vector<Path> m_dirs;
    };

    enum class RemoveWhen
    {
        nothing,
        always,
        on_fail,
    };

    struct ZipResource
    {
        ZipResource(Path&& p, RemoveWhen t) : path(std::move(p)), to_remove(t) { }

        Path path;
        RemoveWhen to_remove;
    };

    // This middleware class contains logic for BinaryProviders that operate on zip files.
    // Derived classes must implement:
    // - acquire_zips()
    // - IReadBinaryProvider::precheck()
    struct ZipReadBinaryProvider : IReadBinaryProvider
    {
        ZipReadBinaryProvider(ZipTool zip, const Filesystem& fs) : m_zip(std::move(zip)), m_fs(fs) { }

        void fetch(View<const InstallPlanAction*> actions, Span<RestoreResult> out_status) const override
        {
            const ElapsedTimer timer;
            std::vector<Optional<ZipResource>> zip_paths(actions.size(), nullopt);
            acquire_zips(actions, zip_paths);

            std::vector<Command> jobs;
            std::vector<size_t> action_idxs;
            for (size_t i = 0; i < actions.size(); ++i)
            {
                if (!zip_paths[i]) continue;
                const auto& pkg_path = actions[i]->package_dir.value_or_exit(VCPKG_LINE_INFO);
                clean_prepare_dir(m_fs, pkg_path);
                jobs.push_back(m_zip.decompress_zip_archive_cmd(pkg_path, zip_paths[i].get()->path));
                action_idxs.push_back(i);
            }

            auto job_results = decompress_in_parallel(jobs);

            for (size_t j = 0; j < jobs.size(); ++j)
            {
                const auto i = action_idxs[j];
                const auto& zip_path = zip_paths[i].value_or_exit(VCPKG_LINE_INFO);
                if (job_results[j])
                {
                    Debug::print("Restored ", zip_path.path, '\n');
                    out_status[i] = RestoreResult::restored;
                }
                else
                {
                    Debug::print("Failed to decompress archive package: ", zip_path.path, '\n');
                }

                post_decompress(zip_path, job_results[j].has_value());
            }
        }

        void post_decompress(const ZipResource& r, bool succeeded) const
        {
            if ((!succeeded && r.to_remove == RemoveWhen::on_fail) || r.to_remove == RemoveWhen::always)
            {
                m_fs.remove(r.path, IgnoreErrors{});
            }
        }

        // For every action denoted by actions, at corresponding indicies in out_zips, stores a ZipResource indicating
        // the downloaded location.
        //
        // Leaving an Optional disengaged indicates that the cache does not contain the requested zip.
        virtual void acquire_zips(View<const InstallPlanAction*> actions,
                                  Span<Optional<ZipResource>> out_zips) const = 0;

    protected:
        ZipTool m_zip;
        const Filesystem& m_fs;
    };

    struct FilesReadBinaryProvider : ZipReadBinaryProvider
    {
        FilesReadBinaryProvider(ZipTool zip, const Filesystem& fs, Path&& dir)
            : ZipReadBinaryProvider(std::move(zip), fs), m_dir(std::move(dir))
        {
        }

        void acquire_zips(View<const InstallPlanAction*> actions,
                          Span<Optional<ZipResource>> out_zip_paths) const override
        {
            for (size_t i = 0; i < actions.size(); ++i)
            {
                const auto& abi_tag = actions[i]->package_abi().value_or_exit(VCPKG_LINE_INFO);
                auto archive_path = m_dir / files_archive_subpath(abi_tag);
                if (m_fs.exists(archive_path, IgnoreErrors{}))
                {
                    auto to_remove = actions[i]->build_options.purge_decompress_failure == PurgeDecompressFailure::YES
                                         ? RemoveWhen::on_fail
                                         : RemoveWhen::nothing;
                    out_zip_paths[i].emplace(std::move(archive_path), to_remove);
                }
            }
        }

        void precheck(View<const InstallPlanAction*> actions, Span<CacheAvailability> cache_status) const override
        {
            for (size_t idx = 0; idx < actions.size(); ++idx)
            {
                const auto& action = *actions[idx];
                const auto& abi_tag = action.package_abi().value_or_exit(VCPKG_LINE_INFO);

                bool any_available = false;
                if (m_fs.exists(m_dir / files_archive_subpath(abi_tag), IgnoreErrors{}))
                {
                    any_available = true;
                }

                cache_status[idx] = any_available ? CacheAvailability::available : CacheAvailability::unavailable;
            }
        }
        LocalizedString restored_message(size_t count,
                                         std::chrono::high_resolution_clock::duration elapsed) const override
        {
            return msg::format(msgRestoredPackagesFromFiles,
                               msg::count = count,
                               msg::elapsed = ElapsedTime(elapsed),
                               msg::path = m_dir);
        }

    private:
        Path m_dir;
    };

    struct HTTPPutBinaryProvider : IWriteBinaryProvider
    {
        HTTPPutBinaryProvider(const Filesystem& fs,
                              std::vector<UrlTemplate>&& urls,
                              const std::vector<std::string>& secrets)
            : m_fs(fs), m_urls(std::move(urls)), m_secrets(secrets)
        {
        }

        size_t push_success(const BinaryPackageWriteInfo& request, MessageSink& msg_sink) override
        {
            if (!request.zip_path) return 0;
            const auto& zip_path = *request.zip_path.get();
            size_t count_stored = 0;
            for (auto&& templ : m_urls)
            {
                auto url = templ.instantiate_variables(request);
                auto maybe_success = put_file(m_fs, url, m_secrets, templ.headers, zip_path);
                if (maybe_success)
                    count_stored++;
                else
                    msg_sink.println(Color::warning, maybe_success.error());
            }
            return count_stored;
        }

        bool needs_nuspec_data() const override { return false; }
        bool needs_zip_file() const override { return true; }

    private:
        const Filesystem& m_fs;
        std::vector<UrlTemplate> m_urls;
        std::vector<std::string> m_secrets;
    };

    struct HttpGetBinaryProvider : ZipReadBinaryProvider
    {
        HttpGetBinaryProvider(ZipTool zip,
                              const Filesystem& fs,
                              const Path& buildtrees,
                              UrlTemplate&& url_template,
                              const std::vector<std::string>& secrets)
            : ZipReadBinaryProvider(std::move(zip), fs)
            , m_buildtrees(buildtrees)
            , m_url_template(std::move(url_template))
            , m_secrets(secrets)
        {
        }

        void acquire_zips(View<const InstallPlanAction*> actions,
                          Span<Optional<ZipResource>> out_zip_paths) const override
        {
            std::vector<std::pair<std::string, Path>> url_paths;
            for (size_t idx = 0; idx < actions.size(); ++idx)
            {
                auto&& action = *actions[idx];
                url_paths.emplace_back(m_url_template.instantiate_variables(BinaryPackageReadInfo{action}),
                                       make_temp_archive_path(m_buildtrees, action.spec));
            }

            auto codes = download_files(m_fs, url_paths, m_url_template.headers);

            for (size_t i = 0; i < codes.size(); ++i)
            {
                if (codes[i] == 200)
                {
                    out_zip_paths[i].emplace(std::move(url_paths[i].second), RemoveWhen::always);
                }
            }
        }

        void precheck(View<const InstallPlanAction*> actions, Span<CacheAvailability> out_status) const override
        {
            std::vector<std::string> urls;
            for (size_t idx = 0; idx < actions.size(); ++idx)
            {
                urls.push_back(m_url_template.instantiate_variables(BinaryPackageReadInfo{*actions[idx]}));
            }

            auto codes = url_heads(urls, {}, m_secrets);
            for (size_t i = 0; i < codes.size(); ++i)
            {
                out_status[i] = codes[i] == 200 ? CacheAvailability::available : CacheAvailability::unavailable;
            }
        }

        LocalizedString restored_message(size_t count,
                                         std::chrono::high_resolution_clock::duration elapsed) const override
        {
            return msg::format(msgRestoredPackagesFromHTTP, msg::count = count, msg::elapsed = ElapsedTime(elapsed));
        }

        Path m_buildtrees;
        UrlTemplate m_url_template;
        std::vector<std::string> m_secrets;
    };

    struct NuGetSource
    {
        StringLiteral option;
        std::string value;
    };

    NuGetSource nuget_sources_arg(View<std::string> sources) { return {"-Source", Strings::join(";", sources)}; }
    NuGetSource nuget_configfile_arg(const Path& config_path) { return {"-ConfigFile", config_path.native()}; }

    struct NuGetTool
    {
        NuGetTool(const ToolCache& cache, MessageSink& sink, const BinaryConfigParserState& shared)
            : m_timeout(shared.nugettimeout)
            , m_interactive(shared.nuget_interactive)
            , m_use_nuget_cache(shared.use_nuget_cache)
        {
#ifndef _WIN32
            m_cmd.string_arg(cache.get_tool_path(Tools::MONO, sink));
#endif
            m_cmd.string_arg(cache.get_tool_path(Tools::NUGET, sink));
        }

        ExpectedL<Unit> push(MessageSink& sink, const Path& nupkg_path, const NuGetSource& src) const
        {
            return run_nuget_commandline(push_cmd(nupkg_path, src), sink);
        }
        ExpectedL<Unit> pack(MessageSink& sink, const Path& nuspec_path, const Path& out_dir) const
        {
            return run_nuget_commandline(pack_cmd(nuspec_path, out_dir), sink);
        }
        ExpectedL<Unit> install(MessageSink& sink,
                                StringView packages_config,
                                const Path& out_dir,
                                const NuGetSource& src) const
        {
            return run_nuget_commandline(install_cmd(packages_config, out_dir, src), sink);
        }

    private:
        Command subcommand(StringLiteral sub) const
        {
            Command cmd = m_cmd;
            cmd.string_arg(sub).string_arg("-ForceEnglishOutput").string_arg("-Verbosity").string_arg("detailed");
            if (!m_interactive) cmd.string_arg("-NonInteractive");
            return cmd;
        }

        Command install_cmd(StringView packages_config, const Path& out_dir, const NuGetSource& src) const
        {
            Command cmd = subcommand("install");
            cmd.string_arg(packages_config)
                .string_arg("-OutputDirectory")
                .string_arg(out_dir)
                .string_arg("-ExcludeVersion")
                .string_arg("-PreRelease")
                .string_arg("-PackageSaveMode")
                .string_arg("nupkg");
            if (!m_use_nuget_cache) cmd.string_arg("-DirectDownload").string_arg("-NoCache");
            cmd.string_arg(src.option).string_arg(src.value);
            return cmd;
        }

        Command pack_cmd(const Path& nuspec_path, const Path& out_dir) const
        {
            return subcommand("pack")
                .string_arg(nuspec_path)
                .string_arg("-OutputDirectory")
                .string_arg(out_dir)
                .string_arg("-NoDefaultExcludes");
        }

        Command push_cmd(const Path& nupkg_path, const NuGetSource& src) const
        {
            return subcommand("push")
                .string_arg(nupkg_path)
                .string_arg("-Timeout")
                .string_arg(m_timeout)
                .string_arg(src.option)
                .string_arg(src.value);
        }

        ExpectedL<Unit> run_nuget_commandline(const Command& cmdline, MessageSink& msg_sink) const
        {
            if (m_interactive)
            {
                return cmd_execute(cmdline).then([](int exit_code) -> ExpectedL<Unit> {
                    if (exit_code == 0)
                    {
                        return {Unit{}};
                    }

                    return msg::format_error(msgNugetOutputNotCapturedBecauseInteractiveSpecified);
                });
            }

            return cmd_execute_and_capture_output(cmdline).then([&](ExitCodeAndOutput&& res) -> ExpectedL<Unit> {
                if (Debug::g_debugging)
                {
                    msg_sink.print(Color::error, res.output);
                }

                if (res.output.find("Authentication may require manual action.") != std::string::npos)
                {
                    msg_sink.println(Color::warning, msgAuthenticationMayRequireManualAction, msg::vendor = "Nuget");
                }

                if (res.exit_code == 0)
                {
                    return {Unit{}};
                }

                if (res.output.find("Response status code does not indicate success: 401 (Unauthorized)") !=
                    std::string::npos)
                {
                    msg_sink.println(Color::warning,
                                     msgFailedVendorAuthentication,
                                     msg::vendor = "NuGet",
                                     msg::url = docs::binarycaching_url);
                }
                else if (res.output.find("for example \"-ApiKey AzureDevOps\"") != std::string::npos)
                {
                    auto real_cmdline = cmdline;
                    real_cmdline.string_arg("-ApiKey").string_arg("AzureDevOps");
                    return cmd_execute_and_capture_output(real_cmdline)
                        .then([&](ExitCodeAndOutput&& res) -> ExpectedL<Unit> {
                            if (Debug::g_debugging)
                            {
                                msg_sink.print(Color::error, res.output);
                            }

                            if (res.exit_code == 0)
                            {
                                return {Unit{}};
                            }

                            return LocalizedString::from_raw(std::move(res).output);
                        });
                }

                return LocalizedString::from_raw(std::move(res).output);
            });
        }

        Command m_cmd;
        std::string m_timeout;
        bool m_interactive;
        bool m_use_nuget_cache;
    };

    struct NugetBaseBinaryProvider
    {
        NugetBaseBinaryProvider(const Filesystem& fs,
                                const NuGetTool& tool,
                                const Path& packages,
                                const Path& buildtrees,
                                StringView nuget_prefix)
            : m_fs(fs)
            , m_cmd(tool)
            , m_packages(packages)
            , m_buildtrees(buildtrees)
            , m_nuget_prefix(nuget_prefix.to_string())
        {
        }

        const Filesystem& m_fs;
        NuGetTool m_cmd;
        Path m_packages;
        Path m_buildtrees;
        std::string m_nuget_prefix;
    };

    struct NugetReadBinaryProvider : IReadBinaryProvider, private NugetBaseBinaryProvider
    {
        NugetReadBinaryProvider(const NugetBaseBinaryProvider& base, NuGetSource src)
            : NugetBaseBinaryProvider(base), m_src(std::move(src))
        {
        }

        NuGetSource m_src;

        static std::string generate_packages_config(View<NugetReference> refs)
        {
            XmlSerializer xml;
            xml.emit_declaration().line_break();
            xml.open_tag("packages").line_break();

            for (auto&& ref : refs)
            {
                xml.start_complex_open_tag("package")
                    .text_attr("id", ref.id)
                    .text_attr("version", ref.version)
                    .finish_self_closing_complex_tag()
                    .line_break();
            }

            xml.close_tag("packages").line_break();
            return std::move(xml.buf);
        }

        // Prechecking is too expensive with NuGet, so it is not implemented
        void precheck(View<const InstallPlanAction*>, Span<CacheAvailability>) const override { }

        LocalizedString restored_message(size_t count,
                                         std::chrono::high_resolution_clock::duration elapsed) const override
        {
            return msg::format(msgRestoredPackagesFromNuGet, msg::count = count, msg::elapsed = ElapsedTime(elapsed));
        }

        void fetch(View<const InstallPlanAction*> actions, Span<RestoreResult> out_status) const override
        {
            auto packages_config = m_buildtrees / "packages.config";
            auto refs =
                Util::fmap(actions, [this](const InstallPlanAction* p) { return make_nugetref(*p, m_nuget_prefix); });
            m_fs.write_contents(packages_config, generate_packages_config(refs), VCPKG_LINE_INFO);
            m_cmd.install(stdout_sink, packages_config, m_packages, m_src);
            for (size_t i = 0; i < actions.size(); ++i)
            {
                // nuget.exe provides the nupkg file and the unpacked folder
                const auto nupkg_path = m_packages / refs[i].id / refs[i].id + ".nupkg";
                if (m_fs.exists(nupkg_path, IgnoreErrors{}))
                {
                    m_fs.remove(nupkg_path, VCPKG_LINE_INFO);
                    const auto nuget_dir = actions[i]->spec.dir();
                    if (nuget_dir != refs[i].id)
                    {
                        const auto path_from = m_packages / refs[i].id;
                        const auto path_to = m_packages / nuget_dir;
                        m_fs.rename(path_from, path_to, VCPKG_LINE_INFO);
                    }

                    out_status[i] = RestoreResult::restored;
                }
            }
        }
    };

    struct NugetBinaryPushProvider : IWriteBinaryProvider, private NugetBaseBinaryProvider
    {
        NugetBinaryPushProvider(const NugetBaseBinaryProvider& base,
                                std::vector<std::string>&& sources,
                                std::vector<Path>&& configs)
            : NugetBaseBinaryProvider(base), m_sources(std::move(sources)), m_configs(std::move(configs))
        {
        }

        std::vector<std::string> m_sources;
        std::vector<Path> m_configs;

        bool needs_nuspec_data() const override { return true; }
        bool needs_zip_file() const override { return false; }

        size_t push_success(const BinaryPackageWriteInfo& request, MessageSink& msg_sink) override
        {
            auto& spec = request.spec;

            auto nuspec_path = m_buildtrees / spec.name() / spec.triplet().canonical_name() + ".nuspec";
            std::error_code ec;
            m_fs.write_contents(nuspec_path, request.nuspec.value_or_exit(VCPKG_LINE_INFO), ec);
            if (ec)
            {
                msg_sink.println(Color::error, msgPackingVendorFailed, msg::vendor = "NuGet");
                return 0;
            }

            auto packed_result = m_cmd.pack(msg_sink, nuspec_path, m_buildtrees);
            m_fs.remove(nuspec_path, IgnoreErrors{});
            if (!packed_result)
            {
                msg_sink.println(Color::error, msgPackingVendorFailed, msg::vendor = "NuGet");
                return 0;
            }

            size_t count_stored = 0;
            auto nupkg_path = m_buildtrees / make_nugetref(request, m_nuget_prefix).nupkg_filename();
            for (auto&& write_src : m_sources)
            {
                msg_sink.println(
                    msgUploadingBinariesToVendor, msg::spec = spec, msg::vendor = "NuGet", msg::path = write_src);
                if (!m_cmd.push(msg_sink, nupkg_path, nuget_sources_arg({&write_src, 1})))
                {
                    msg_sink.println(
                        Color::error, msgPushingVendorFailed, msg::vendor = "NuGet", msg::path = write_src);
                }
                else
                {
                    count_stored++;
                }
            }
            for (auto&& write_cfg : m_configs)
            {
                msg_sink.println(msgUploadingBinariesToVendor,
                                 msg::spec = spec,
                                 msg::vendor = "NuGet config",
                                 msg::path = write_cfg);
                if (!m_cmd.push(msg_sink, nupkg_path, nuget_configfile_arg(write_cfg)))
                {
                    msg_sink.println(
                        Color::error, msgPushingVendorFailed, msg::vendor = "NuGet config", msg::path = write_cfg);
                }
                else
                {
                    count_stored++;
                }
            }

            m_fs.remove(nupkg_path, IgnoreErrors{});
            return count_stored;
        }
    };

    struct GHABinaryProvider : ZipReadBinaryProvider
    {
        GHABinaryProvider(
            ZipTool zip, const Filesystem& fs, const Path& buildtrees, const std::string& url, const std::string& token)
            : ZipReadBinaryProvider(std::move(zip), fs)
            , m_buildtrees(buildtrees)
            , m_url(url + "_apis/artifactcache/cache")
            , m_token_header("Authorization: Bearer " + token)
        {
        }

        Command command() const
        {
            Command cmd;
            cmd.string_arg("curl")
                .string_arg("-s")
                .string_arg("-H")
                .string_arg("Content-Type: application/json")
                .string_arg("-H")
                .string_arg(m_token_header)
                .string_arg("-H")
                .string_arg(m_accept_header);
            return cmd;
        }

        std::string lookup_cache_entry(const std::string& abi) const
        {
            auto cmd = command()
                           .string_arg(m_url)
                           .string_arg("-G")
                           .string_arg("-d")
                           .string_arg("keys=vcpkg")
                           .string_arg("-d")
                           .string_arg("version=" + abi);

            std::vector<std::string> lines;
            auto res = cmd_execute_and_capture_output(cmd);
            if (!res.has_value() || res.get()->exit_code) return {};
            auto json = Json::parse_object(res.get()->output);
            if (!json.has_value() || !json.get()->contains("archiveLocation")) return {};
            return json.get()->get("archiveLocation")->string(VCPKG_LINE_INFO).to_string();
        }

        void acquire_zips(View<const InstallPlanAction*> actions,
                          Span<Optional<ZipResource>> out_zip_paths) const override
        {
            std::vector<std::pair<std::string, Path>> url_paths;
            std::vector<size_t> url_indices;
            for (size_t idx = 0; idx < actions.size(); ++idx)
            {
                auto&& action = *actions[idx];
                auto url = lookup_cache_entry(action.package_abi().value_or_exit(VCPKG_LINE_INFO));
                if (url.empty()) continue;

                url_paths.emplace_back(std::move(url), make_temp_archive_path(m_buildtrees, action.spec));
                url_indices.push_back(idx);
            }

            auto codes = download_files(m_fs, url_paths, {});

            for (size_t i = 0; i < codes.size(); ++i)
            {
                if (codes[i] == 200)
                {
                    out_zip_paths[url_indices[i]].emplace(std::move(url_paths[i].second), RemoveWhen::always);
                }
            }
        }

        void precheck(View<const InstallPlanAction*>, Span<CacheAvailability>) const override { }

        LocalizedString restored_message(size_t count,
                                         std::chrono::high_resolution_clock::duration elapsed) const override
        {
            return msg::format(msgRestoredPackagesFromGHA, msg::count = count, msg::elapsed = ElapsedTime(elapsed));
        }

        static constexpr StringLiteral m_accept_header = "Accept: application/json;api-version=6.0-preview.1";

        Path m_buildtrees;
        std::string m_url;
        std::string m_token_header;
    };

    struct GHABinaryPushProvider : IWriteBinaryProvider
    {
        GHABinaryPushProvider(const Filesystem& fs, const std::string& url, const std::string& token)
            : m_fs(fs), m_url(url + "_apis/artifactcache/caches"), m_token_header("Authorization: Bearer " + token)
        {
        }

        Command command() const
        {
            Command cmd;
            cmd.string_arg("curl")
                .string_arg("-s")
                .string_arg("-H")
                .string_arg("Content-Type: application/json")
                .string_arg("-H")
                .string_arg(m_token_header)
                .string_arg("-H")
                .string_arg(m_accept_header);
            return cmd;
        }

        Optional<int64_t> reserve_cache_entry(const std::string& abi, int64_t cacheSize) const
        {
            Json::Object payload;
            payload.insert("key", "vcpkg");
            payload.insert("version", abi);
            payload.insert("cacheSize", Json::Value::integer(cacheSize));
            auto cmd = command().string_arg(m_url).string_arg("-d").string_arg(stringify(payload));

            auto res = cmd_execute_and_capture_output(cmd);
            if (!res.has_value() || res.get()->exit_code) return {};
            auto json = Json::parse_object(res.get()->output);
            if (!json.has_value() || !json.get()->contains("cacheId")) return {};
            return json.get()->get("cacheId")->integer(VCPKG_LINE_INFO);
        }

        size_t push_success(const BinaryPackageWriteInfo& request, MessageSink&) override
        {
            if (!request.zip_path) return 0;
            const auto& zip_path = *request.zip_path.get();
            const ElapsedTimer timer;
            const auto& abi = request.package_abi;

            int64_t cache_size;
            {
                auto archive = m_fs.open_for_read(zip_path, VCPKG_LINE_INFO);
                archive.try_seek_to(0, SEEK_END);
                cache_size = archive.tell();
            }

            size_t upload_count = 0;
            if (auto cacheId = reserve_cache_entry(abi, cache_size))
            {
                std::vector<std::string> headers{
                    m_token_header,
                    m_accept_header.to_string(),
                    "Content-Type: application/octet-stream",
                    "Content-Range: bytes 0-" + std::to_string(cache_size) + "/*",
                };
                auto url = m_url + "/" + std::to_string(*cacheId.get());
                if (put_file(m_fs, url, {}, headers, zip_path, "PATCH"))
                {
                    Json::Object commit;
                    commit.insert("size", std::to_string(cache_size));
                    auto cmd = command().string_arg(url).string_arg("-d").string_arg(stringify(commit));

                    auto res = cmd_execute_and_capture_output(cmd);
                    if (res.has_value() && !res.get()->exit_code)
                    {
                        ++upload_count;
                    }
                }
            }
            return upload_count;
        }

        bool needs_nuspec_data() const override { return false; }
        bool needs_zip_file() const override { return true; }

        static constexpr StringLiteral m_accept_header = "Accept: application/json;api-version=6.0-preview.1";

        const Filesystem& m_fs;
        std::string m_url;
        std::string m_token_header;
    };

    struct IObjectStorageTool
    {
        virtual ~IObjectStorageTool() = default;

        virtual LocalizedString restored_message(size_t count,
                                                 std::chrono::high_resolution_clock::duration elapsed) const = 0;
        virtual ExpectedL<Unit> stat(StringView url) const = 0;
        virtual ExpectedL<Unit> download_file(StringView object, const Path& archive) const = 0;
        virtual ExpectedL<Unit> upload_file(StringView object, const Path& archive) const = 0;
    };

    struct ObjectStorageProvider : ZipReadBinaryProvider
    {
        ObjectStorageProvider(ZipTool zip,
                              const Filesystem& fs,
                              const Path& buildtrees,
                              std::string&& prefix,
                              const std::shared_ptr<const IObjectStorageTool>& tool)
            : ZipReadBinaryProvider(std::move(zip), fs)
            , m_buildtrees(buildtrees)
            , m_prefix(std::move(prefix))
            , m_tool(tool)
        {
        }

        static std::string make_object_path(const std::string& prefix, const std::string& abi)
        {
            return Strings::concat(prefix, abi, ".zip");
        }

        void acquire_zips(View<const InstallPlanAction*> actions,
                          Span<Optional<ZipResource>> out_zip_paths) const override
        {
            for (size_t idx = 0; idx < actions.size(); ++idx)
            {
                auto&& action = *actions[idx];
                const auto& abi = action.package_abi().value_or_exit(VCPKG_LINE_INFO);
                auto tmp = make_temp_archive_path(m_buildtrees, action.spec);
                auto res = m_tool->download_file(make_object_path(m_prefix, abi), tmp);
                if (res)
                {
                    out_zip_paths[idx].emplace(std::move(tmp), RemoveWhen::always);
                }
                else
                {
                    stdout_sink.println_warning(res.error());
                }
            }
        }

        void precheck(View<const InstallPlanAction*> actions, Span<CacheAvailability> cache_status) const override
        {
            for (size_t idx = 0; idx < actions.size(); ++idx)
            {
                auto&& action = *actions[idx];
                const auto& abi = action.package_abi().value_or_exit(VCPKG_LINE_INFO);
                if (m_tool->stat(make_object_path(m_prefix, abi)))
                {
                    cache_status[idx] = CacheAvailability::available;
                }
                else
                {
                    cache_status[idx] = CacheAvailability::unavailable;
                }
            }
        }

        LocalizedString restored_message(size_t count,
                                         std::chrono::high_resolution_clock::duration elapsed) const override
        {
            return m_tool->restored_message(count, elapsed);
        }

        Path m_buildtrees;
        std::string m_prefix;
        std::shared_ptr<const IObjectStorageTool> m_tool;
    };
    struct ObjectStoragePushProvider : IWriteBinaryProvider
    {
        ObjectStoragePushProvider(std::vector<std::string>&& prefixes, std::shared_ptr<const IObjectStorageTool> tool)
            : m_prefixes(std::move(prefixes)), m_tool(std::move(tool))
        {
        }

        static std::string make_object_path(const std::string& prefix, const std::string& abi)
        {
            return Strings::concat(prefix, abi, ".zip");
        }

        size_t push_success(const BinaryPackageWriteInfo& request, MessageSink& msg_sink) override
        {
            if (!request.zip_path) return 0;
            const auto& zip_path = *request.zip_path.get();
            size_t upload_count = 0;
            for (const auto& prefix : m_prefixes)
            {
                auto res = m_tool->upload_file(make_object_path(prefix, request.package_abi), zip_path);
                if (res)
                {
                    ++upload_count;
                }
                else
                {
                    msg_sink.println_warning(res.error());
                }
            }
            return upload_count;
        }

        bool needs_nuspec_data() const override { return false; }
        bool needs_zip_file() const override { return true; }

        std::vector<std::string> m_prefixes;
        std::shared_ptr<const IObjectStorageTool> m_tool;
    };

    struct GcsStorageTool : IObjectStorageTool
    {
        GcsStorageTool(const ToolCache& cache, MessageSink& sink) : m_tool(cache.get_tool_path(Tools::GSUTIL, sink)) { }

        LocalizedString restored_message(size_t count,
                                         std::chrono::high_resolution_clock::duration elapsed) const override
        {
            return msg::format(msgRestoredPackagesFromGCS, msg::count = count, msg::elapsed = ElapsedTime(elapsed));
        }

        Command command() const { return m_tool; }

        ExpectedL<Unit> stat(StringView url) const override
        {
            auto cmd = command().string_arg("-q").string_arg("stat").string_arg(url);
            return flatten(cmd_execute_and_capture_output(cmd), Tools::GSUTIL);
        }

        ExpectedL<Unit> download_file(StringView object, const Path& archive) const override
        {
            auto cmd = command().string_arg("-q").string_arg("cp").string_arg(object).string_arg(archive);
            return flatten(cmd_execute_and_capture_output(cmd), Tools::GSUTIL);
        }

        ExpectedL<Unit> upload_file(StringView object, const Path& archive) const override
        {
            auto cmd = command().string_arg("-q").string_arg("cp").string_arg(archive).string_arg(object);
            return flatten(cmd_execute_and_capture_output(cmd), Tools::GSUTIL);
        }

        Command m_tool;
    };

    struct AwsStorageTool : IObjectStorageTool
    {
        AwsStorageTool(const ToolCache& cache, MessageSink& sink, bool no_sign_request)
            : m_tool(cache.get_tool_path(Tools::AWSCLI, sink)), m_no_sign_request(no_sign_request)
        {
        }

        LocalizedString restored_message(size_t count,
                                         std::chrono::high_resolution_clock::duration elapsed) const override
        {
            return msg::format(msgRestoredPackagesFromAWS, msg::count = count, msg::elapsed = ElapsedTime(elapsed));
        }

        Command command() const { return m_tool; }

        ExpectedL<Unit> stat(StringView url) const override
        {
            auto cmd = command().string_arg("s3").string_arg("ls").string_arg(url);
            if (m_no_sign_request)
            {
                cmd.string_arg("--no-sign-request");
            }

            return flatten(cmd_execute_and_capture_output(cmd), Tools::AWSCLI);
        }

        ExpectedL<Unit> download_file(StringView object, const Path& archive) const override
        {
            auto r = stat(object);
            if (!r) return r;

            auto cmd = command().string_arg("s3").string_arg("cp").string_arg(object).string_arg(archive);
            if (m_no_sign_request)
            {
                cmd.string_arg("--no-sign-request");
            }

            return flatten(cmd_execute_and_capture_output(cmd), Tools::AWSCLI);
        }

        ExpectedL<Unit> upload_file(StringView object, const Path& archive) const override
        {
            auto cmd = command().string_arg("s3").string_arg("cp").string_arg(archive).string_arg(object);
            if (m_no_sign_request)
            {
                cmd.string_arg("--no-sign-request");
            }
            return flatten(cmd_execute_and_capture_output(cmd), Tools::AWSCLI);
        }

        Command m_tool;
        bool m_no_sign_request;
    };

    struct CosStorageTool : IObjectStorageTool
    {
        CosStorageTool(const ToolCache& cache, MessageSink& sink) : m_tool(cache.get_tool_path(Tools::COSCLI, sink)) { }

        LocalizedString restored_message(size_t count,
                                         std::chrono::high_resolution_clock::duration elapsed) const override
        {
            return msg::format(msgRestoredPackagesFromCOS, msg::count = count, msg::elapsed = ElapsedTime(elapsed));
        }

        Command command() const { return m_tool; }

        ExpectedL<Unit> stat(StringView url) const override
        {
            auto cmd = command().string_arg("ls").string_arg(url);
            return flatten(cmd_execute_and_capture_output(cmd), Tools::COSCLI);
        }

        ExpectedL<Unit> download_file(StringView object, const Path& archive) const override
        {
            auto cmd = command().string_arg("cp").string_arg(object).string_arg(archive);
            return flatten(cmd_execute_and_capture_output(cmd), Tools::COSCLI);
        }

        ExpectedL<Unit> upload_file(StringView object, const Path& archive) const override
        {
            auto cmd = command().string_arg("cp").string_arg(archive).string_arg(object);
            return flatten(cmd_execute_and_capture_output(cmd), Tools::COSCLI);
        }

        Command m_tool;
    };

    ExpectedL<Path> default_cache_path_impl()
    {
        auto maybe_cachepath = get_environment_variable("VCPKG_DEFAULT_BINARY_CACHE");
        if (auto p_str = maybe_cachepath.get())
        {
            get_global_metrics_collector().track_define(DefineMetric::VcpkgDefaultBinaryCache);
            Path path = std::move(*p_str);
            path.make_preferred();
            if (!real_filesystem.is_directory(path))
            {
                return msg::format(msgDefaultBinaryCacheRequiresDirectory, msg::path = path);
            }

            if (!path.is_absolute())
            {
                return msg::format(msgDefaultBinaryCacheRequiresAbsolutePath, msg::path = path);
            }

            return std::move(path);
        }

        return get_platform_cache_vcpkg().then([](Path p) -> ExpectedL<Path> {
            if (p.is_absolute())
            {
                p /= "archives";
                p.make_preferred();
                return std::move(p);
            }

            return msg::format(msgDefaultBinaryCachePlatformCacheRequiresAbsolutePath, msg::path = p);
        });
    }

    const ExpectedL<Path>& default_cache_path()
    {
        static auto cachepath = default_cache_path_impl();
        return cachepath;
    }

    struct BinaryConfigParser : ConfigSegmentsParser
    {
        BinaryConfigParser(StringView text, StringView origin, BinaryConfigParserState* state)
            : ConfigSegmentsParser(text, origin), state(state)
        {
        }

        BinaryConfigParserState* state;

        void parse()
        {
            auto all_segments = parse_all_segments();
            for (auto&& x : all_segments)
            {
                if (get_error()) return;
                handle_segments(std::move(x));
            }
        }

        void handle_segments(std::vector<std::pair<SourceLoc, std::string>>&& segments)
        {
            Checks::check_exit(VCPKG_LINE_INFO, !segments.empty());
            if (segments[0].second == "clear")
            {
                if (segments.size() != 1)
                {
                    return add_error(msg::format(msgInvalidArgumentRequiresNoneArguments, msg::binary_source = "clear"),
                                     segments[1].first);
                }

                state->clear();
            }
            else if (segments[0].second == "files")
            {
                if (segments.size() < 2)
                {
                    return add_error(msg::format(msgInvalidArgumentRequiresPathArgument, msg::binary_source = "files"),
                                     segments[0].first);
                }

                Path p = segments[1].second;
                if (!p.is_absolute())
                {
                    return add_error(msg::format(msgInvalidArgumentRequiresAbsolutePath, msg::binary_source = "files"),
                                     segments[1].first);
                }

                handle_readwrite(state->archives_to_read, state->archives_to_write, std::move(p), segments, 2);
                if (segments.size() > 3)
                {
                    return add_error(
                        msg::format(msgInvalidArgumentRequiresOneOrTwoArguments, msg::binary_source = "files"),
                        segments[3].first);
                }
                state->binary_cache_providers.insert("files");
            }
            else if (segments[0].second == "interactive")
            {
                if (segments.size() > 1)
                {
                    return add_error(
                        msg::format(msgInvalidArgumentRequiresNoneArguments, msg::binary_source = "interactive"),
                        segments[1].first);
                }

                state->nuget_interactive = true;
            }
            else if (segments[0].second == "nugetconfig")
            {
                if (segments.size() < 2)
                {
                    return add_error(
                        msg::format(msgInvalidArgumentRequiresSourceArgument, msg::binary_source = "nugetconfig"),
                        segments[0].first);
                }

                Path p = segments[1].second;
                if (!p.is_absolute())
                {
                    return add_error(
                        msg::format(msgInvalidArgumentRequiresAbsolutePath, msg::binary_source = "nugetconfig"),
                        segments[1].first);
                }

                handle_readwrite(state->configs_to_read, state->configs_to_write, std::move(p), segments, 2);
                if (segments.size() > 3)
                {
                    return add_error(
                        msg::format(msgInvalidArgumentRequiresOneOrTwoArguments, msg::binary_source = "nugetconfig"),
                        segments[3].first);
                }
                state->binary_cache_providers.insert("nuget");
            }
            else if (segments[0].second == "nuget")
            {
                if (segments.size() < 2)
                {
                    return add_error(
                        msg::format(msgInvalidArgumentRequiresSourceArgument, msg::binary_source = "nuget"),
                        segments[0].first);
                }

                auto&& p = segments[1].second;
                if (p.empty())
                {
                    return add_error(
                        msg::format(msgInvalidArgumentRequiresSourceArgument, msg::binary_source = "nuget"));
                }

                handle_readwrite(state->sources_to_read, state->sources_to_write, std::move(p), segments, 2);
                if (segments.size() > 3)
                {
                    return add_error(
                        msg::format(msgInvalidArgumentRequiresOneOrTwoArguments, msg::binary_source = "nuget"),
                        segments[3].first);
                }
                state->binary_cache_providers.insert("nuget");
            }
            else if (segments[0].second == "nugettimeout")
            {
                if (segments.size() != 2)
                {
                    return add_error(msg::format(msgNugetTimeoutExpectsSinglePositiveInteger));
                }

                long timeout = Strings::strto<long>(segments[1].second).value_or(-1);
                if (timeout <= 0)
                {
                    return add_error(msg::format(msgNugetTimeoutExpectsSinglePositiveInteger));
                }

                state->nugettimeout = std::to_string(timeout);
                state->binary_cache_providers.insert("nuget");
            }
            else if (segments[0].second == "default")
            {
                if (segments.size() > 2)
                {
                    return add_error(
                        msg::format(msgInvalidArgumentRequiresSingleArgument, msg::binary_source = "default"),
                        segments[0].first);
                }

                const auto& maybe_home = default_cache_path();
                if (!maybe_home)
                {
                    return add_error(LocalizedString{maybe_home.error()}, segments[0].first);
                }

                handle_readwrite(
                    state->archives_to_read, state->archives_to_write, Path(*maybe_home.get()), segments, 1);
                state->binary_cache_providers.insert("default");
            }
            else if (segments[0].second == "x-azblob")
            {
                // Scheme: x-azblob,<baseurl>,<sas>[,<readwrite>]
                if (segments.size() < 3)
                {
                    return add_error(
                        msg::format(msgInvalidArgumentRequiresBaseUrlAndToken, msg::binary_source = "azblob"),
                        segments[0].first);
                }

                if (!Strings::starts_with(segments[1].second, "https://"))
                {
                    return add_error(msg::format(msgInvalidArgumentRequiresBaseUrl,
                                                 msg::base_url = "https://",
                                                 msg::binary_source = "azblob"),
                                     segments[1].first);
                }

                if (Strings::starts_with(segments[2].second, "?"))
                {
                    return add_error(msg::format(msgInvalidArgumentRequiresValidToken, msg::binary_source = "azblob"),
                                     segments[2].first);
                }

                if (segments.size() > 4)
                {
                    return add_error(
                        msg::format(msgInvalidArgumentRequiresTwoOrThreeArguments, msg::binary_source = "azblob"),
                        segments[4].first);
                }

                auto p = segments[1].second;
                if (p.back() != '/')
                {
                    p.push_back('/');
                }

                p.append("{sha}.zip");
                if (!Strings::starts_with(segments[2].second, "?"))
                {
                    p.push_back('?');
                }

                p.append(segments[2].second);
                state->secrets.push_back(segments[2].second);
                UrlTemplate url_template = {p};
                bool read = false, write = false;
                handle_readwrite(read, write, segments, 3);
                if (read) state->url_templates_to_get.push_back(url_template);
                auto headers = azure_blob_headers();
                url_template.headers.assign(headers.begin(), headers.end());
                if (write) state->url_templates_to_put.push_back(url_template);

                state->binary_cache_providers.insert("azblob");
            }
            else if (segments[0].second == "x-gcs")
            {
                // Scheme: x-gcs,<prefix>[,<readwrite>]
                if (segments.size() < 2)
                {
                    return add_error(msg::format(msgInvalidArgumentRequiresPrefix, msg::binary_source = "gcs"),
                                     segments[0].first);
                }

                if (!Strings::starts_with(segments[1].second, "gs://"))
                {
                    return add_error(msg::format(msgInvalidArgumentRequiresBaseUrl,
                                                 msg::base_url = "gs://",
                                                 msg::binary_source = "gcs"),
                                     segments[1].first);
                }

                if (segments.size() > 3)
                {
                    return add_error(
                        msg::format(msgInvalidArgumentRequiresOneOrTwoArguments, msg::binary_source = "gcs"),
                        segments[3].first);
                }

                auto p = segments[1].second;
                if (p.back() != '/')
                {
                    p.push_back('/');
                }

                handle_readwrite(state->gcs_read_prefixes, state->gcs_write_prefixes, std::move(p), segments, 2);

                state->binary_cache_providers.insert("gcs");
            }
            else if (segments[0].second == "x-aws")
            {
                // Scheme: x-aws,<prefix>[,<readwrite>]
                if (segments.size() < 2)
                {
                    return add_error(msg::format(msgInvalidArgumentRequiresPrefix, msg::binary_source = "aws"),
                                     segments[0].first);
                }

                if (!Strings::starts_with(segments[1].second, "s3://"))
                {
                    return add_error(msg::format(msgInvalidArgumentRequiresBaseUrl,
                                                 msg::base_url = "s3://",
                                                 msg::binary_source = "aws"),
                                     segments[1].first);
                }

                if (segments.size() > 3)
                {
                    return add_error(
                        msg::format(msgInvalidArgumentRequiresOneOrTwoArguments, msg::binary_source = "aws"),
                        segments[3].first);
                }

                auto p = segments[1].second;
                if (p.back() != '/')
                {
                    p.push_back('/');
                }

                handle_readwrite(state->aws_read_prefixes, state->aws_write_prefixes, std::move(p), segments, 2);

                state->binary_cache_providers.insert("aws");
            }
            else if (segments[0].second == "x-aws-config")
            {
                if (segments.size() != 2)
                {
                    return add_error(msg::format(msgInvalidArgumentRequiresSingleStringArgument,
                                                 msg::binary_source = "x-aws-config"));
                }

                bool no_sign_request = false;
                if (segments[1].second == "no-sign-request")
                {
                    no_sign_request = true;
                }
                else
                {
                    return add_error(msg::format(msgInvalidArgument), segments[1].first);
                }

                state->aws_no_sign_request = no_sign_request;
                state->binary_cache_providers.insert("aws");
            }
            else if (segments[0].second == "x-cos")
            {
                // Scheme: x-cos,<prefix>[,<readwrite>]
                if (segments.size() < 2)
                {
                    return add_error(msg::format(msgInvalidArgumentRequiresPrefix, msg::binary_source = "cos"),
                                     segments[0].first);
                }

                if (!Strings::starts_with(segments[1].second, "cos://"))
                {
                    return add_error(msg::format(msgInvalidArgumentRequiresBaseUrl,
                                                 msg::base_url = "cos://",
                                                 msg::binary_source = "cos"),
                                     segments[1].first);
                }

                if (segments.size() > 3)
                {
                    return add_error(
                        msg::format(msgInvalidArgumentRequiresOneOrTwoArguments, msg::binary_source = "cos"),
                        segments[3].first);
                }

                auto p = segments[1].second;
                if (p.back() != '/')
                {
                    p.push_back('/');
                }

                handle_readwrite(state->cos_read_prefixes, state->cos_write_prefixes, std::move(p), segments, 2);
                state->binary_cache_providers.insert("cos");
            }
            else if (segments[0].second == "x-gha")
            {
                // Scheme: x-gha[,<readwrite>]
                if (segments.size() > 2)
                {
                    return add_error(
                        msg::format(msgInvalidArgumentRequiresZeroOrOneArgument, msg::binary_source = "gha"),
                        segments[2].first);
                }

                handle_readwrite(state->gha_read, state->gha_write, segments, 1);

                state->binary_cache_providers.insert("gha");
            }
            else if (segments[0].second == "http")
            {
                // Scheme: http,<url_template>[,<readwrite>[,<header>]]
                if (segments.size() < 2)
                {
                    return add_error(msg::format(msgInvalidArgumentRequiresPrefix, msg::binary_source = "http"),
                                     segments[0].first);
                }

                if (!Strings::starts_with(segments[1].second, "http://") &&
                    !Strings::starts_with(segments[1].second, "https://"))
                {
                    return add_error(msg::format(msgInvalidArgumentRequiresBaseUrl,
                                                 msg::base_url = "https://",
                                                 msg::binary_source = "http"),
                                     segments[1].first);
                }

                if (segments.size() > 4)
                {
                    return add_error(
                        msg::format(msgInvalidArgumentRequiresTwoOrThreeArguments, msg::binary_source = "http"),
                        segments[3].first);
                }

                UrlTemplate url_template{segments[1].second};
                if (auto err = url_template.valid(); !err.empty())
                {
                    return add_error(std::move(err), segments[1].first);
                }
                if (segments.size() == 4)
                {
                    url_template.headers.push_back(segments[3].second);
                }

                handle_readwrite(
                    state->url_templates_to_get, state->url_templates_to_put, std::move(url_template), segments, 2);
                state->binary_cache_providers.insert("http");
            }
            else
            {
                return add_error(msg::format(msgUnknownBinaryProviderType), segments[0].first);
            }
        }
    };

    struct AssetSourcesState
    {
        bool cleared = false;
        bool block_origin = false;
        std::vector<std::string> url_templates_to_get;
        std::vector<std::string> azblob_templates_to_put;
        std::vector<std::string> secrets;
        Optional<std::string> script;

        void clear()
        {
            cleared = true;
            block_origin = false;
            url_templates_to_get.clear();
            azblob_templates_to_put.clear();
            secrets.clear();
            script = nullopt;
        }
    };

    struct AssetSourcesParser : ConfigSegmentsParser
    {
        AssetSourcesParser(StringView text, StringView origin, AssetSourcesState* state)
            : ConfigSegmentsParser(text, origin), state(state)
        {
        }

        AssetSourcesState* state;

        void parse()
        {
            auto all_segments = parse_all_segments();
            for (auto&& x : all_segments)
            {
                if (get_error()) return;
                handle_segments(std::move(x));
            }
        }

        void handle_segments(std::vector<std::pair<SourceLoc, std::string>>&& segments)
        {
            Checks::check_exit(VCPKG_LINE_INFO, !segments.empty());

            if (segments[0].second == "x-block-origin")
            {
                if (segments.size() >= 2)
                {
                    return add_error(
                        msg::format(msgAssetCacheProviderAcceptsNoArguments, msg::value = "x-block-origin"),
                        segments[1].first);
                }

                state->block_origin = true;
            }
            else if (segments[0].second == "clear")
            {
                if (segments.size() >= 2)
                {
                    return add_error(msg::format(msgAssetCacheProviderAcceptsNoArguments, msg::value = "clear"),
                                     segments[1].first);
                }

                state->clear();
            }
            else if (segments[0].second == "x-azurl")
            {
                // Scheme: x-azurl,<baseurl>[,<sas>[,<readwrite>]]
                if (segments.size() < 2)
                {
                    return add_error(msg::format(msgAzUrlAssetCacheRequiresBaseUrl), segments[0].first);
                }

                if (segments.size() > 4)
                {
                    return add_error(msg::format(msgAzUrlAssetCacheRequiresLessThanFour), segments[4].first);
                }

                if (segments[1].second.empty())
                {
                    return add_error(msg::format(msgAzUrlAssetCacheRequiresBaseUrl), segments[1].first);
                }

                auto p = segments[1].second;
                if (p.back() != '/')
                {
                    p.push_back('/');
                }

                p.append("<SHA>");
                if (segments.size() > 2 && !segments[2].second.empty())
                {
                    if (!Strings::starts_with(segments[2].second, "?"))
                    {
                        p.push_back('?');
                    }
                    p.append(segments[2].second);
                    // Note: the download manager does not currently respect secrets
                    state->secrets.push_back(segments[2].second);
                }
                handle_readwrite(
                    state->url_templates_to_get, state->azblob_templates_to_put, std::move(p), segments, 3);
            }
            else if (segments[0].second == "x-script")
            {
                // Scheme: x-script,<script-template>
                if (segments.size() != 2)
                {
                    return add_error(msg::format(msgScriptAssetCacheRequiresScript), segments[0].first);
                }
                state->script = segments[1].second;
            }
            else
            {
                // Don't forget to update this message if new providers are added.
                return add_error(msg::format(msgUnexpectedAssetCacheProvider), segments[0].first);
            }
        }
    };
}

namespace vcpkg
{
    LocalizedString UrlTemplate::valid() const
    {
        std::vector<std::string> invalid_keys;
        auto result = api_stable_format(url_template, [&](std::string&, StringView key) {
            static constexpr std::array<StringLiteral, 4> valid_keys = {"name", "version", "sha", "triplet"};
            if (!Util::Vectors::contains(valid_keys, key))
            {
                invalid_keys.push_back(key.to_string());
            }
        });
        if (!result)
        {
            return result.error();
        }
        if (!invalid_keys.empty())
        {
            return msg::format(msgUnknownVariablesInTemplate,
                               msg::value = url_template,
                               msg::list = Strings::join(", ", invalid_keys));
        }
        return {};
    }

    std::string UrlTemplate::instantiate_variables(const BinaryPackageReadInfo& info) const
    {
        return api_stable_format(url_template,
                                 [&](std::string& out, StringView key) {
                                     if (key == "version")
                                     {
                                         out += info.raw_version;
                                     }
                                     else if (key == "name")
                                     {
                                         out += info.spec.name();
                                     }
                                     else if (key == "triplet")
                                     {
                                         out += info.spec.triplet().canonical_name();
                                     }
                                     else if (key == "sha")
                                     {
                                         out += info.package_abi;
                                     }
                                     else
                                     {
                                         Debug::println("Unknown key: ", key);
                                         // We do a input validation while parsing the config
                                         Checks::unreachable(VCPKG_LINE_INFO);
                                     };
                                 })
            .value_or_exit(VCPKG_LINE_INFO);
    }

    static NuGetRepoInfo get_nuget_repo_info_from_env(const VcpkgCmdArguments& args)
    {
        if (auto p = args.vcpkg_nuget_repository.get())
        {
            get_global_metrics_collector().track_define(DefineMetric::VcpkgNugetRepository);
            return {std::move(*p)};
        }

        auto gh_repo = get_environment_variable("GITHUB_REPOSITORY").value_or("");
        if (gh_repo.empty())
        {
            return {};
        }

        auto gh_server = get_environment_variable("GITHUB_SERVER_URL").value_or("");
        if (gh_server.empty())
        {
            return {};
        }

        get_global_metrics_collector().track_define(DefineMetric::GitHubRepository);
        return {Strings::concat(gh_server, '/', gh_repo, ".git"),
                get_environment_variable("GITHUB_REF").value_or(""),
                get_environment_variable("GITHUB_SHA").value_or("")};
    }

    static ExpectedL<BinaryProviders> make_binary_providers(const VcpkgCmdArguments& args, const VcpkgPaths& paths)
    {
        BinaryProviders ret;
        if (args.binary_caching_enabled())
        {
            if (Debug::g_debugging)
            {
                const auto& maybe_cachepath = default_cache_path();
                if (const auto cachepath = maybe_cachepath.get())
                {
                    Debug::print("Default binary cache path is: ", *cachepath, '\n');
                }
                else
                {
                    Debug::print("No binary cache path. Reason: ", maybe_cachepath.error(), '\n');
                }
            }

            if (args.env_binary_sources.has_value())
            {
                get_global_metrics_collector().track_define(DefineMetric::VcpkgBinarySources);
            }

            if (args.cli_binary_sources.size() != 0)
            {
                get_global_metrics_collector().track_define(DefineMetric::BinaryCachingSource);
            }

            auto sRawHolder =
                parse_binary_provider_configs(args.env_binary_sources.value_or(""), args.cli_binary_sources);
            if (!sRawHolder)
            {
                return std::move(sRawHolder).error();
            }
            auto& s = *sRawHolder.get();

            static const std::map<StringLiteral, DefineMetric> metric_names{
                {"aws", DefineMetric::BinaryCachingAws},
                {"azblob", DefineMetric::BinaryCachingAzBlob},
                {"cos", DefineMetric::BinaryCachingCos},
                {"default", DefineMetric::BinaryCachingDefault},
                {"files", DefineMetric::BinaryCachingFiles},
                {"gcs", DefineMetric::BinaryCachingGcs},
                {"http", DefineMetric::BinaryCachingHttp},
                {"nuget", DefineMetric::BinaryCachingNuget},
            };

            MetricsSubmission metrics;
            for (const auto& cache_provider : s.binary_cache_providers)
            {
                auto it = metric_names.find(cache_provider);
                if (it != metric_names.end())
                {
                    metrics.track_define(it->second);
                }
            }

            get_global_metrics_collector().track_submission(std::move(metrics));

            s.nuget_prefix = args.nuget_id_prefix.value_or("");
            if (!s.nuget_prefix.empty()) s.nuget_prefix.push_back('_');
            s.use_nuget_cache = args.use_nuget_cache.value_or(false);
            s.nuget_repo_info = get_nuget_repo_info_from_env(args);

            auto& fs = paths.get_filesystem();
            auto& tools = paths.get_tool_cache();
            const auto& buildtrees = paths.buildtrees();

            ret.nuget_prefix = s.nuget_prefix;

            std::shared_ptr<const GcsStorageTool> gcs_tool;
            if (!s.gcs_read_prefixes.empty() || !s.gcs_write_prefixes.empty())
            {
                gcs_tool = std::make_shared<GcsStorageTool>(tools, stdout_sink);
            }
            std::shared_ptr<const AwsStorageTool> aws_tool;
            if (!s.aws_read_prefixes.empty() || !s.aws_write_prefixes.empty())
            {
                aws_tool = std::make_shared<AwsStorageTool>(tools, stdout_sink, s.aws_no_sign_request);
            }
            std::shared_ptr<const CosStorageTool> cos_tool;
            if (!s.cos_read_prefixes.empty() || !s.cos_write_prefixes.empty())
            {
                cos_tool = std::make_shared<CosStorageTool>(tools, stdout_sink);
            }

            if (s.gha_read || s.gha_write)
            {
                if (!args.actions_cache_url.has_value() || !args.actions_runtime_token.has_value())
                    return msg::format_error(msgGHAParametersMissing,
                                             msg::url =
                                                 "https://learn.microsoft.com/en-us/vcpkg/users/binarycaching#gha");
            }

            if (!s.archives_to_read.empty() || !s.url_templates_to_get.empty() || !s.gcs_read_prefixes.empty() ||
                !s.aws_read_prefixes.empty() || !s.cos_read_prefixes.empty() || s.gha_read)
            {
                auto maybe_zip_tool = ZipTool::make(tools, stdout_sink);
                if (!maybe_zip_tool.has_value())
                {
                    return std::move(maybe_zip_tool).error();
                }
                const auto& zip_tool = *maybe_zip_tool.get();

                for (auto&& dir : s.archives_to_read)
                {
                    ret.read.push_back(std::make_unique<FilesReadBinaryProvider>(zip_tool, fs, std::move(dir)));
                }

                for (auto&& url : s.url_templates_to_get)
                {
                    ret.read.push_back(
                        std::make_unique<HttpGetBinaryProvider>(zip_tool, fs, buildtrees, std::move(url), s.secrets));
                }

                for (auto&& prefix : s.gcs_read_prefixes)
                {
                    ret.read.push_back(
                        std::make_unique<ObjectStorageProvider>(zip_tool, fs, buildtrees, std::move(prefix), gcs_tool));
                }

                for (auto&& prefix : s.aws_read_prefixes)
                {
                    ret.read.push_back(
                        std::make_unique<ObjectStorageProvider>(zip_tool, fs, buildtrees, std::move(prefix), aws_tool));
                }

                for (auto&& prefix : s.cos_read_prefixes)
                {
                    ret.read.push_back(
                        std::make_unique<ObjectStorageProvider>(zip_tool, fs, buildtrees, std::move(prefix), cos_tool));
                }

                if (s.gha_read)
                {
                    const auto& url = *args.actions_cache_url.get();
                    const auto& token = *args.actions_runtime_token.get();
                    ret.read.push_back(std::make_unique<GHABinaryProvider>(zip_tool, fs, buildtrees, url, token));
                }
            }
            if (!s.archives_to_write.empty())
            {
                ret.write.push_back(std::make_unique<FilesWriteBinaryProvider>(fs, std::move(s.archives_to_write)));
            }
            if (!s.url_templates_to_put.empty())
            {
                ret.write.push_back(
                    std::make_unique<HTTPPutBinaryProvider>(fs, std::move(s.url_templates_to_put), s.secrets));
            }
            if (!s.gcs_write_prefixes.empty())
            {
                ret.write.push_back(
                    std::make_unique<ObjectStoragePushProvider>(std::move(s.gcs_write_prefixes), gcs_tool));
            }
            if (!s.aws_write_prefixes.empty())
            {
                ret.write.push_back(
                    std::make_unique<ObjectStoragePushProvider>(std::move(s.aws_write_prefixes), aws_tool));
            }
            if (!s.cos_write_prefixes.empty())
            {
                ret.write.push_back(
                    std::make_unique<ObjectStoragePushProvider>(std::move(s.cos_write_prefixes), cos_tool));
            }
            if (s.gha_write)
            {
                const auto& url = *args.actions_cache_url.get();
                const auto& token = *args.actions_runtime_token.get();
                ret.write.push_back(std::make_unique<GHABinaryPushProvider>(fs, url, token));
            }

            if (!s.sources_to_read.empty() || !s.configs_to_read.empty() || !s.sources_to_write.empty() ||
                !s.configs_to_write.empty())
            {
                NugetBaseBinaryProvider nuget_base(
                    fs, NuGetTool(tools, stdout_sink, s), paths.packages(), buildtrees, s.nuget_prefix);
                if (!s.sources_to_read.empty())
                    ret.read.push_back(
                        std::make_unique<NugetReadBinaryProvider>(nuget_base, nuget_sources_arg(s.sources_to_read)));
                for (auto&& config : s.configs_to_read)
                    ret.read.push_back(
                        std::make_unique<NugetReadBinaryProvider>(nuget_base, nuget_configfile_arg(config)));
                if (!s.sources_to_write.empty() || !s.configs_to_write.empty())
                {
                    ret.write.push_back(std::make_unique<NugetBinaryPushProvider>(
                        nuget_base, std::move(s.sources_to_write), std::move(s.configs_to_write)));
                }
            }
        }
        return std::move(ret);
    }

    ReadOnlyBinaryCache::ReadOnlyBinaryCache(BinaryProviders&& providers) : m_config(std::move(providers)) { }

    void ReadOnlyBinaryCache::fetch(View<InstallPlanAction> actions)
    {
        std::vector<const InstallPlanAction*> action_ptrs;
        std::vector<RestoreResult> restores;
        std::vector<CacheStatus*> statuses;
        for (auto&& provider : m_config.read)
        {
            action_ptrs.clear();
            restores.clear();
            statuses.clear();
            for (size_t i = 0; i < actions.size(); ++i)
            {
                if (actions[i].package_abi())
                {
                    CacheStatus& status = m_status[*actions[i].package_abi().get()];
                    if (status.should_attempt_restore(provider.get()))
                    {
                        action_ptrs.push_back(&actions[i]);
                        restores.push_back(RestoreResult::unavailable);
                        statuses.push_back(&status);
                    }
                }
            }
            if (action_ptrs.empty()) continue;

            ElapsedTimer timer;
            provider->fetch(action_ptrs, restores);
            size_t num_restored = 0;
            for (size_t i = 0; i < restores.size(); ++i)
            {
                if (restores[i] == RestoreResult::unavailable)
                {
                    statuses[i]->mark_unavailable(provider.get());
                }
                else
                {
                    statuses[i]->mark_restored();
                    ++num_restored;
                }
            }
            msg::println(provider->restored_message(
                num_restored, timer.elapsed().as<std::chrono::high_resolution_clock::duration>()));
        }
    }

    bool ReadOnlyBinaryCache::is_restored(const InstallPlanAction& action) const
    {
        if (auto abi = action.package_abi().get())
        {
            auto it = m_status.find(*abi);
            if (it != m_status.end()) return it->second.is_restored();
        }
        return false;
    }

    std::vector<CacheAvailability> ReadOnlyBinaryCache::precheck(View<InstallPlanAction> actions)
    {
        std::vector<CacheStatus*> statuses = Util::fmap(actions, [this](const auto& action) {
            if (!action.package_abi()) Checks::unreachable(VCPKG_LINE_INFO);
            return &m_status[*action.package_abi().get()];
        });

        std::vector<const InstallPlanAction*> action_ptrs;
        std::vector<CacheAvailability> cache_result;
        std::vector<size_t> indexes;
        for (auto&& provider : m_config.read)
        {
            action_ptrs.clear();
            cache_result.clear();
            indexes.clear();
            for (size_t i = 0; i < actions.size(); ++i)
            {
                if (statuses[i]->should_attempt_precheck(provider.get()))
                {
                    action_ptrs.push_back(&actions[i]);
                    cache_result.push_back(CacheAvailability::unknown);
                    indexes.push_back(i);
                }
            }
            if (action_ptrs.empty()) continue;

            provider->precheck(action_ptrs, cache_result);

            for (size_t i = 0; i < action_ptrs.size(); ++i)
            {
                auto&& this_status = m_status[*action_ptrs[i]->package_abi().get()];
                if (cache_result[i] == CacheAvailability::available)
                {
                    this_status.mark_available(provider.get());
                }
                else if (cache_result[i] == CacheAvailability::unavailable)
                {
                    this_status.mark_unavailable(provider.get());
                }
            }
        }

        return Util::fmap(statuses, [](CacheStatus* s) {
            return s->get_available_provider() ? CacheAvailability::available : CacheAvailability::unavailable;
        });
    }

    BinaryCache::BinaryCache(const Filesystem& fs) : m_fs(fs) { }

    ExpectedL<BinaryCache> BinaryCache::make(const VcpkgCmdArguments& args, const VcpkgPaths& paths, MessageSink& sink)
    {
        return make_binary_providers(args, paths).then([&](BinaryProviders&& p) -> ExpectedL<BinaryCache> {
            BinaryCache b(std::move(p), paths.get_filesystem());
            b.m_needs_nuspec_data = Util::any_of(b.m_config.write, [](auto&& p) { return p->needs_nuspec_data(); });
            b.m_needs_zip_file = Util::any_of(b.m_config.write, [](auto&& p) { return p->needs_zip_file(); });
            if (b.m_needs_zip_file)
            {
                auto maybe_zt = ZipTool::make(paths.get_tool_cache(), sink);
                if (auto z = maybe_zt.get())
                {
                    b.m_zip_tool.emplace(std::move(*z));
                }
                else
                {
                    return std::move(maybe_zt).error();
                }
            }
            return std::move(b);
        });
    }

    BinaryCache::BinaryCache(BinaryProviders&& providers, const Filesystem& fs)
        : ReadOnlyBinaryCache(std::move(providers)), m_fs(fs)
    {
    }
    BinaryCache::~BinaryCache() { }

    void BinaryCache::push_success(const InstallPlanAction& action)
    {
        if (auto abi = action.package_abi().get())
        {
            bool restored = m_status[*abi].is_restored();
            // Purge all status information on push_success (cache invalidation)
            // - push_success may delete packages/ (invalidate restore)
            // - push_success may make the package available from providers (invalidate unavailable)
            m_status.erase(*abi);
            if (!restored && !m_config.write.empty())
            {
                ElapsedTimer timer;
                BinaryPackageWriteInfo request{action};

                if (m_needs_nuspec_data)
                {
                    request.nuspec =
                        generate_nuspec(request.package_dir, action, m_config.nuget_prefix, m_config.nuget_repo);
                }
                if (m_needs_zip_file)
                {
                    Path zip_path = request.package_dir + ".zip";
                    auto compress_result = m_zip_tool.value_or_exit(VCPKG_LINE_INFO)
                                               .compress_directory_to_zip(m_fs, request.package_dir, zip_path);
                    if (compress_result)
                    {
                        request.zip_path = std::move(zip_path);
                    }
                    else
                    {
                        stdout_sink.println(
                            Color::warning,
                            msg::format_warning(msgCompressFolderFailed, msg::path = request.package_dir)
                                .append_raw(' ')
                                .append_raw(compress_result.error()));
                    }
                }

                size_t num_destinations = 0;
                for (auto&& provider : m_config.write)
                {
                    if (!provider->needs_zip_file() || request.zip_path.has_value())
                    {
                        num_destinations += provider->push_success(request, stdout_sink);
                    }
                }
                if (request.zip_path)
                {
                    m_fs.remove(*request.zip_path.get(), IgnoreErrors{});
                }
                stdout_sink.println(
                    msgStoredBinariesToDestinations, msg::count = num_destinations, msg::elapsed = timer.elapsed());
            }
        }
        if (action.build_options.clean_packages == CleanPackages::YES)
        {
            m_fs.remove_all(action.package_dir.value_or_exit(VCPKG_LINE_INFO), VCPKG_LINE_INFO);
        }
    }

    bool CacheStatus::should_attempt_precheck(const IReadBinaryProvider* sender) const noexcept
    {
        switch (m_status)
        {
            case CacheStatusState::unknown: return !Util::Vectors::contains(m_known_unavailable_providers, sender);
            case CacheStatusState::available: return false;
            case CacheStatusState::restored: return false;
            default: Checks::unreachable(VCPKG_LINE_INFO);
        }
    }

    bool CacheStatus::should_attempt_restore(const IReadBinaryProvider* sender) const noexcept
    {
        switch (m_status)
        {
            case CacheStatusState::unknown: return !Util::Vectors::contains(m_known_unavailable_providers, sender);
            case CacheStatusState::available: return m_available_provider == sender;
            case CacheStatusState::restored: return false;
            default: Checks::unreachable(VCPKG_LINE_INFO);
        }
    }

    bool CacheStatus::is_unavailable(const IReadBinaryProvider* sender) const noexcept
    {
        return Util::Vectors::contains(m_known_unavailable_providers, sender);
    }

    bool CacheStatus::is_restored() const noexcept { return m_status == CacheStatusState::restored; }

    void CacheStatus::mark_unavailable(const IReadBinaryProvider* sender)
    {
        if (!Util::Vectors::contains(m_known_unavailable_providers, sender))
        {
            m_known_unavailable_providers.push_back(sender);
        }
    }
    void CacheStatus::mark_available(const IReadBinaryProvider* sender) noexcept
    {
        switch (m_status)
        {
            case CacheStatusState::unknown:
                m_status = CacheStatusState::available;
                m_available_provider = sender;
                break;
            case CacheStatusState::available:
            case CacheStatusState::restored: break;
            default: Checks::unreachable(VCPKG_LINE_INFO);
        }
    }

    void CacheStatus::mark_restored() noexcept
    {
        switch (m_status)
        {
            case CacheStatusState::unknown: m_known_unavailable_providers.clear(); [[fallthrough]];
            case CacheStatusState::available: m_status = CacheStatusState::restored; break;
            case CacheStatusState::restored: break;
            default: Checks::unreachable(VCPKG_LINE_INFO);
        }
    }

    const IReadBinaryProvider* CacheStatus::get_available_provider() const noexcept
    {
        switch (m_status)
        {
            case CacheStatusState::available: return m_available_provider;
            case CacheStatusState::unknown:
            case CacheStatusState::restored: return nullptr;
            default: Checks::unreachable(VCPKG_LINE_INFO);
        }
    }

    void BinaryConfigParserState::clear()
    {
        *this = BinaryConfigParserState();
        binary_cache_providers.insert("clear");
    }

    BinaryPackageReadInfo::BinaryPackageReadInfo(const InstallPlanAction& action)
        : package_abi(action.package_abi().value_or_exit(VCPKG_LINE_INFO))
        , spec(action.spec)
        , raw_version(action.source_control_file_and_location.value_or_exit(VCPKG_LINE_INFO)
                          .source_control_file->core_paragraph->raw_version)
        , package_dir(action.package_dir.value_or_exit(VCPKG_LINE_INFO))
    {
    }
}

ExpectedL<DownloadManagerConfig> vcpkg::parse_download_configuration(const Optional<std::string>& arg)
{
    if (!arg || arg.get()->empty()) return DownloadManagerConfig{};

    get_global_metrics_collector().track_define(DefineMetric::AssetSource);

    AssetSourcesState s;
    const auto source = Strings::concat("$", VcpkgCmdArguments::ASSET_SOURCES_ENV);
    AssetSourcesParser parser(*arg.get(), source, &s);
    parser.parse();
    if (auto err = parser.get_error())
    {
        return LocalizedString::from_raw(err->to_string()) // note that this already contains error:
            .append_raw('\n')
            .append(msg::msgNoteMessage)
            .append(msg::msgSeeURL, msg::url = docs::assetcaching_url);
    }

    if (s.azblob_templates_to_put.size() > 1)
    {
        return msg::format_error(msgAMaximumOfOneAssetWriteUrlCanBeSpecified)
            .append_raw('\n')
            .append(msg::msgNoteMessage)
            .append(msg::msgSeeURL, msg::url = docs::assetcaching_url);
    }
    if (s.url_templates_to_get.size() > 1)
    {
        return msg::format_error(msgAMaximumOfOneAssetReadUrlCanBeSpecified)
            .append_raw('\n')
            .append(msg::msgNoteMessage)
            .append(msg::msgSeeURL, msg::url = docs::assetcaching_url);
    }

    Optional<std::string> get_url;
    if (!s.url_templates_to_get.empty())
    {
        get_url = std::move(s.url_templates_to_get.back());
    }
    Optional<std::string> put_url;
    std::vector<std::string> put_headers;
    if (!s.azblob_templates_to_put.empty())
    {
        put_url = std::move(s.azblob_templates_to_put.back());
        auto v = azure_blob_headers();
        put_headers.assign(v.begin(), v.end());
    }

    return DownloadManagerConfig{std::move(get_url),
                                 std::vector<std::string>{},
                                 std::move(put_url),
                                 std::move(put_headers),
                                 std::move(s.secrets),
                                 s.block_origin,
                                 s.script};
}

ExpectedL<BinaryConfigParserState> vcpkg::parse_binary_provider_configs(const std::string& env_string,
                                                                        View<std::string> args)
{
    BinaryConfigParserState s;

    BinaryConfigParser default_parser("default,readwrite", "<defaults>", &s);
    default_parser.parse();
    if (auto err = default_parser.get_error())
    {
        return LocalizedString::from_raw(err->message);
    }

    BinaryConfigParser env_parser(env_string, "VCPKG_BINARY_SOURCES", &s);
    env_parser.parse();
    if (auto err = env_parser.get_error())
    {
        return LocalizedString::from_raw(err->to_string());
    }

    for (auto&& arg : args)
    {
        BinaryConfigParser arg_parser(arg, "<command>", &s);
        arg_parser.parse();
        if (auto err = arg_parser.get_error())
        {
            return LocalizedString::from_raw(err->to_string());
        }
    }

    return s;
}

std::string vcpkg::format_version_for_nugetref(StringView version, StringView abi_tag)
{
    // this cannot use DotVersion::try_parse or DateVersion::try_parse,
    // since this is a subtly different algorithm
    // and ignores random extra stuff from the end

    ParsedExternalVersion parsed_version;
    if (try_extract_external_date_version(parsed_version, version))
    {
        parsed_version.normalize();
        return fmt::format(
            "{}.{}.{}-vcpkg{}", parsed_version.major, parsed_version.minor, parsed_version.patch, abi_tag);
    }

    if (!version.empty() && version[0] == 'v')
    {
        version = version.substr(1);
    }
    if (try_extract_external_dot_version(parsed_version, version))
    {
        parsed_version.normalize();
        return fmt::format(
            "{}.{}.{}-vcpkg{}", parsed_version.major, parsed_version.minor, parsed_version.patch, abi_tag);
    }

    return Strings::concat("0.0.0-vcpkg", abi_tag);
}

std::string vcpkg::generate_nuspec(const Path& package_dir,
                                   const InstallPlanAction& action,
                                   StringView id_prefix,
                                   const NuGetRepoInfo& rinfo)
{
    auto& spec = action.spec;
    auto& scf = *action.source_control_file_and_location.value_or_exit(VCPKG_LINE_INFO).source_control_file;
    auto& version = scf.core_paragraph->raw_version;
    const auto& abi_info = action.abi_info.value_or_exit(VCPKG_LINE_INFO);
    const auto& compiler_info = abi_info.compiler_info.value_or_exit(VCPKG_LINE_INFO);
    auto ref = make_nugetref(action, id_prefix);
    std::string description =
        Strings::concat("NOT FOR DIRECT USE. Automatically generated cache package.\n\n",
                        Strings::join("\n    ", scf.core_paragraph->description),
                        "\n\nVersion: ",
                        version,
                        "\nTriplet: ",
                        spec.triplet().to_string(),
                        "\nCXX Compiler id: ",
                        compiler_info.id,
                        "\nCXX Compiler version: ",
                        compiler_info.version,
                        "\nTriplet/Compiler hash: ",
                        abi_info.triplet_abi.value_or_exit(VCPKG_LINE_INFO),
                        "\nFeatures:",
                        Strings::join(",", action.feature_list, [](const std::string& s) { return " " + s; }),
                        "\nDependencies:\n");

    for (auto&& dep : action.package_dependencies)
    {
        Strings::append(description, "    ", dep.name(), '\n');
    }

    XmlSerializer xml;
    xml.open_tag("package").line_break();
    xml.open_tag("metadata").line_break();
    xml.simple_tag("id", ref.id).line_break();
    xml.simple_tag("version", ref.version).line_break();
    if (!scf.core_paragraph->homepage.empty())
    {
        xml.simple_tag("projectUrl", scf.core_paragraph->homepage);
    }

    xml.simple_tag("authors", "vcpkg").line_break();
    xml.simple_tag("description", description).line_break();
    xml.open_tag("packageTypes");
    xml.start_complex_open_tag("packageType").text_attr("name", "vcpkg").finish_self_closing_complex_tag();
    xml.close_tag("packageTypes").line_break();
    if (!rinfo.repo.empty())
    {
        xml.start_complex_open_tag("repository").text_attr("type", "git").text_attr("url", rinfo.repo);
        if (!rinfo.branch.empty())
        {
            xml.text_attr("branch", rinfo.branch);
        }

        if (!rinfo.commit.empty())
        {
            xml.text_attr("commit", rinfo.commit);
        }

        xml.finish_self_closing_complex_tag().line_break();
    }

    xml.close_tag("metadata").line_break();
    xml.open_tag("files");
    xml.start_complex_open_tag("file")
        .text_attr("src", package_dir / "**")
        .text_attr("target", "")
        .finish_self_closing_complex_tag();
    xml.close_tag("files").line_break();
    xml.close_tag("package").line_break();
    return std::move(xml.buf);
}

LocalizedString vcpkg::format_help_topic_asset_caching()
{
    HelpTableFormatter table;
    table.format("clear", msg::format(msgHelpCachingClear));
    table.format("x-azurl,<url>[,<sas>[,<rw>]]", msg::format(msgHelpAssetCachingAzUrl));
    table.format("x-script,<template>", msg::format(msgHelpAssetCachingScript));
    table.format("x-block-origin", msg::format(msgHelpAssetCachingBlockOrigin));
    return msg::format(msgHelpAssetCaching)
        .append_raw('\n')
        .append_raw(table.m_str)
        .append_raw('\n')
        .append(msgExtendedDocumentationAtUrl, msg::url = docs::assetcaching_url);
}

LocalizedString vcpkg::format_help_topic_binary_caching()
{
    HelpTableFormatter table;

    // General sources:
    table.format("clear", msg::format(msgHelpCachingClear));
    const auto& maybe_cachepath = default_cache_path();
    if (auto p = maybe_cachepath.get())
    {
        table.format("default[,<rw>]", msg::format(msgHelpBinaryCachingDefaults, msg::path = *p));
    }
    else
    {
        table.format("default[,<rw>]", msg::format(msgHelpBinaryCachingDefaultsError));
    }

    table.format("files,<path>[,<rw>]", msg::format(msgHelpBinaryCachingFiles));
    table.format("http,<url_template>[,<rw>[,<header>]]", msg::format(msgHelpBinaryCachingHttp));
    table.format("x-azblob,<url>,<sas>[,<rw>]", msg::format(msgHelpBinaryCachingAzBlob));
    table.format("x-gcs,<prefix>[,<rw>]", msg::format(msgHelpBinaryCachingGcs));
    table.format("x-cos,<prefix>[,<rw>]", msg::format(msgHelpBinaryCachingCos));
    table.blank();

    // NuGet sources:
    table.header(msg::format(msgHelpBinaryCachingNuGetHeader));
    table.format("nuget,<uri>[,<rw>]", msg::format(msgHelpBinaryCachingNuGet));
    table.format("nugetconfig,<path>[,<rw>]", msg::format(msgHelpBinaryCachingNuGetConfig));
    table.format("nugettimeout,<seconds>", msg::format(msgHelpBinaryCachingNuGetTimeout));
    table.format("interactive", msg::format(msgHelpBinaryCachingNuGetInteractive));
    table.text(msg::format(msgHelpBinaryCachingNuGetFooter), 2);
    table.text("\n<repository type=\"git\" url=\"${VCPKG_NUGET_REPOSITORY}\"/>\n"
               "<repository type=\"git\"\n"
               "            url=\"${GITHUB_SERVER_URL}/${GITHUB_REPOSITORY}.git\"\n"
               "            branch=\"${GITHUB_REF}\"\n"
               "            commit=\"${GITHUB_SHA}\"/>",
               4);
    table.blank();

    // AWS sources:
    table.blank();
    table.header(msg::format(msgHelpBinaryCachingAwsHeader));
    table.format("x-aws,<prefix>[,<rw>]", msg::format(msgHelpBinaryCachingAws));
    table.format("x-aws-config,<parameter>", msg::format(msgHelpBinaryCachingAwsConfig));

    return msg::format(msgHelpBinaryCaching)
        .append_raw('\n')
        .append_raw(table.m_str)
        .append_raw('\n')
        .append(msgExtendedDocumentationAtUrl, msg::url = docs::binarycaching_url);
}

std::string vcpkg::generate_nuget_packages_config(const ActionPlan& plan, StringView prefix)
{
    XmlSerializer xml;
    xml.emit_declaration().line_break();
    xml.open_tag("packages").line_break();
    for (auto&& action : plan.install_actions)
    {
        auto ref = make_nugetref(action, prefix);
        xml.start_complex_open_tag("package")
            .text_attr("id", ref.id)
            .text_attr("version", ref.version)
            .finish_self_closing_complex_tag()
            .line_break();
    }

    xml.close_tag("packages").line_break();
    return std::move(xml.buf);
}

NugetReference vcpkg::make_nugetref(const InstallPlanAction& action, StringView prefix)
{
    return ::make_nugetref(action.spec,
                           action.source_control_file_and_location.value_or_exit(VCPKG_LINE_INFO)
                               .source_control_file->core_paragraph->raw_version,
                           action.abi_info.value_or_exit(VCPKG_LINE_INFO).package_abi,
                           prefix);
}<|MERGE_RESOLUTION|>--- conflicted
+++ resolved
@@ -226,7 +226,7 @@
             OldestModificationDateUpdateOnAccess,
         };
         DeletePolicy delete_policy = DeletePolicy::None;
-        int64_t filetime_now(Filesystem& fs)
+        int64_t filetime_now(const Filesystem& fs)
         {
             switch (delete_policy)
             {
@@ -236,7 +236,7 @@
                 default: Checks::unreachable(VCPKG_LINE_INFO);
             }
         }
-        int64_t last_time(Filesystem& fs, const Path& path, std::error_code& ec)
+        int64_t last_time(const Filesystem& fs, const Path& path, std::error_code& ec)
         {
             switch (delete_policy)
             {
@@ -367,7 +367,6 @@
 
     struct FilesWriteBinaryProvider : IWriteBinaryProvider
     {
-<<<<<<< HEAD
         struct FileData
         {
             Path path;
@@ -383,10 +382,7 @@
         };
         mutable std::vector<FileCacheData> file_cache_data;
 
-        FilesWriteBinaryProvider(Filesystem& fs, std::vector<Path>&& dirs) : m_fs(fs), m_dirs(std::move(dirs)) { }
-=======
         FilesWriteBinaryProvider(const Filesystem& fs, std::vector<Path>&& dirs) : m_fs(fs), m_dirs(std::move(dirs)) { }
->>>>>>> 3db1ef6d
 
         template<typename T>
         static void print(StringView key, T& value)
