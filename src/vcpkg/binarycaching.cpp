--- conflicted
+++ resolved
@@ -2166,11 +2166,20 @@
         m_config.read.push_back(std::move(provider));
     }
 
-    std::vector<CacheAvailability> ReadOnlyBinaryCache::precheck(View<InstallPlanAction> actions)
+    void ReadOnlyBinaryCache::clear_cache()
+    {
+        for (auto& entry : m_status)
+        {
+            entry.second.mark_unrestored();
+        }
+    }
+
+    std::vector<CacheAvailability> ReadOnlyBinaryCache::precheck(View<const InstallPlanAction*> actions)
     {
         std::vector<CacheStatus*> statuses = Util::fmap(actions, [this](const auto& action) {
-            if (!action.package_abi()) Checks::unreachable(VCPKG_LINE_INFO);
-            return &m_status[*action.package_abi().get()];
+            Checks::check_exit(VCPKG_LINE_INFO, action && action->package_abi());
+            ASSUME(action);
+            return &m_status[*action->package_abi().get()];
         });
 
         std::vector<const InstallPlanAction*> action_ptrs;
@@ -2185,7 +2194,7 @@
             {
                 if (statuses[i]->should_attempt_precheck(provider.get()))
                 {
-                    action_ptrs.push_back(&actions[i]);
+                    action_ptrs.push_back(actions[i]);
                     cache_result.push_back(CacheAvailability::unknown);
                     indexes.push_back(i);
                 }
@@ -2496,47 +2505,15 @@
     }
     BinaryCache::~BinaryCache() { wait_for_async_complete_and_join(); }
 
-<<<<<<< HEAD
-    void ReadOnlyBinaryCache::clear_cache()
-    {
-        for (auto& entry : m_status)
-        {
-            entry.second.mark_unrestored();
-        }
-    }
-
-    std::vector<CacheAvailability> ReadOnlyBinaryCache::precheck(View<const InstallPlanAction*> actions)
-    {
-        std::vector<CacheStatus*> statuses = Util::fmap(actions, [this](const auto& action) {
-            Checks::check_exit(VCPKG_LINE_INFO, action && action->package_abi());
-            ASSUME(action);
-            return &m_status[*action->package_abi().get()];
-        });
-
-        std::vector<const InstallPlanAction*> action_ptrs;
-        std::vector<CacheAvailability> cache_result;
-        std::vector<size_t> indexes;
-        for (auto&& provider : m_config.read)
-=======
     void BinaryCache::push_success(CleanPackages clean_packages, const InstallPlanAction& action)
     {
         if (auto abi = action.package_abi().get())
->>>>>>> bec4296b
         {
             bool restored;
             auto it = m_status.find(*abi);
             if (it == m_status.end())
             {
-<<<<<<< HEAD
-                if (statuses[i]->should_attempt_precheck(provider.get()))
-                {
-                    action_ptrs.push_back(actions[i]);
-                    cache_result.push_back(CacheAvailability::unknown);
-                    indexes.push_back(i);
-                }
-=======
                 restored = false;
->>>>>>> bec4296b
             }
             else
             {
