--- conflicted
+++ resolved
@@ -4,11 +4,8 @@
 #include <vcpkg/base/downloads.h>
 #include <vcpkg/base/files.h>
 #include <vcpkg/base/json.h>
-<<<<<<< HEAD
 #include <vcpkg/base/jsonreader.h>
 #include <vcpkg/base/lazy.h>
-=======
->>>>>>> 365d419c
 #include <vcpkg/base/message_sinks.h>
 #include <vcpkg/base/messages.h>
 #include <vcpkg/base/parse.h>
@@ -28,14 +25,11 @@
 #include <vcpkg/tools.h>
 #include <vcpkg/vcpkgpaths.h>
 
-<<<<<<< HEAD
 #include <iterator>
+#include <memory>
 #include <numeric>
 #include <queue>
-=======
-#include <memory>
 #include <utility>
->>>>>>> 365d419c
 
 using namespace vcpkg;
 
@@ -533,7 +527,8 @@
                 auto obj = Json::parse_file(fs, settings_path, ec);
                 if (ec)
                 {
-                    msg_sink.println_error(msgFailedToReadFile, msg::path = settings_path, msg::error_msg = ec);
+                    msg_sink.println_error(
+                        msgFailedToReadFile, msg::path = settings_path, msg::error_msg = ec.message());
                 }
                 else if (!obj.has_value())
                 {
@@ -581,7 +576,8 @@
                     fs.write_contents(settings_path, Json::stringify(obj), ec);
                     if (ec)
                     {
-                        msg::println_error(msgFailedToWriteFile, msg::path = settings_path, msg::error_msg = ec);
+                        msg::println_error(
+                            msgFailedToWriteFile, msg::path = settings_path, msg::error_msg = ec.message());
                     }
                     return ec;
                 };
