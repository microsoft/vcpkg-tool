--- conflicted
+++ resolved
@@ -310,52 +310,14 @@
             }
         }
 
-<<<<<<< HEAD
-        int push_success(const BinaryProviderPushRequest& request, MessageSink& msg_sink) override
-=======
         void post_decompress(const ZipResource& r, bool succeeded) const
->>>>>>> 46c0e22d
         {
             if ((!succeeded && r.to_remove == RemoveWhen::on_fail) || r.to_remove == RemoveWhen::always)
             {
-<<<<<<< HEAD
-                return 0;
-=======
                 m_fs.remove(r.path, IgnoreErrors{});
->>>>>>> 46c0e22d
-            }
-        }
-
-<<<<<<< HEAD
-            const auto& abi_tag = request.info.package_abi;
-            auto& spec = request.info.spec;
-            auto& fs = paths.get_filesystem();
-            const auto archive_subpath = make_archive_subpath(abi_tag);
-            const auto tmp_archive_path = make_temp_archive_path(paths.buildtrees(), spec);
-            auto compress_result =
-                compress_directory_to_zip(fs, paths.get_tool_cache(), msg_sink, request.package_dir, tmp_archive_path);
-            if (!compress_result)
-            {
-                msg_sink.println(Color::warning,
-                                 msg::format_warning(msgCompressFolderFailed, msg::path = request.package_dir)
-                                     .append_raw(' ')
-                                     .append_raw(compress_result.error()));
-                return 0;
-            }
-            int count_stored = 0;
-            for (auto&& put_url_template : m_put_url_templates)
-            {
-                auto url = put_url_template.instantiate_variables(request.info);
-                auto maybe_success = put_file(fs, url, m_secrets, put_url_template.headers_for_put, tmp_archive_path);
-                if (maybe_success)
-                {
-                    count_stored++;
-                    continue;
-                }
-
-                msg_sink.println(Color::warning, maybe_success.error());
-            }
-=======
+            }
+        }
+
         // For every action denoted by actions, at corresponding indicies in out_zips, stores a ZipResource indicating
         // the downloaded location.
         //
@@ -374,45 +336,12 @@
             : ZipReadBinaryProvider(std::move(zip), fs), m_dir(std::move(dir))
         {
         }
->>>>>>> 46c0e22d
 
         void acquire_zips(View<const InstallPlanAction*> actions,
                           Span<Optional<ZipResource>> out_zip_paths) const override
         {
             for (size_t i = 0; i < actions.size(); ++i)
             {
-<<<<<<< HEAD
-                const auto archive_path = archives_root_dir / archive_subpath;
-                fs.create_directories(archive_path.parent_path(), IgnoreErrors{});
-                std::error_code ec;
-                if (m_write_dirs.size() > 1)
-                {
-                    fs.copy_file(tmp_archive_path, archive_path, CopyOptions::overwrite_existing, ec);
-                }
-                else
-                {
-                    fs.rename_or_copy(tmp_archive_path, archive_path, ".tmp", ec);
-                }
-
-                if (ec)
-                {
-                    msg_sink.println(Color::warning,
-                                     msg::format(msgFailedToStoreBinaryCache, msg::path = archive_path)
-                                         .append_raw('\n')
-                                         .append_raw(ec.message()));
-                }
-                else
-                {
-                    count_stored++;
-                }
-            }
-            // In the case of 1 write dir, the file will be moved instead of copied
-            if (m_write_dirs.size() != 1)
-            {
-                fs.remove(tmp_archive_path, IgnoreErrors{});
-            }
-            return count_stored;
-=======
                 const auto& abi_tag = actions[i]->package_abi().value_or_exit(VCPKG_LINE_INFO);
                 auto archive_path = m_dir / files_archive_subpath(abi_tag);
                 if (m_fs.exists(archive_path, IgnoreErrors{}))
@@ -423,7 +352,6 @@
                     out_zip_paths[i].emplace(std::move(archive_path), to_remove);
                 }
             }
->>>>>>> 46c0e22d
         }
 
         void precheck(View<const InstallPlanAction*> actions, Span<CacheAvailability> cache_status) const override
@@ -484,15 +412,11 @@
         bool needs_nuspec_data() const override { return false; }
         bool needs_zip_file() const override { return true; }
 
-<<<<<<< HEAD
-        int push_success(const BinaryProviderPushRequest&, MessageSink&) override { return 0; }
-=======
     private:
         const Filesystem& m_fs;
         std::vector<UrlTemplate> m_urls;
         std::vector<std::string> m_secrets;
     };
->>>>>>> 46c0e22d
 
     struct HttpGetBinaryProvider : ZipReadBinaryProvider
     {
@@ -514,31 +438,10 @@
             std::vector<std::pair<std::string, Path>> url_paths;
             for (size_t idx = 0; idx < actions.size(); ++idx)
             {
-<<<<<<< HEAD
-                url_paths.clear();
-                url_indices.clear();
-                for (size_t idx = 0; idx < cache_status.size(); ++idx)
-                {
-                    auto this_cache_status = cache_status[idx];
-                    if (!this_cache_status || !this_cache_status->should_attempt_restore(this))
-                    {
-                        continue;
-                    }
-
-                    auto&& action = actions[idx];
-                    clean_prepare_dir(fs, paths.package_dir(action.spec));
-                    auto uri = url_template.instantiate_variables(BinaryPackageInformation{action, ""});
-                    url_paths.emplace_back(std::move(uri), make_temp_archive_path(paths.buildtrees(), action.spec));
-                    url_indices.push_back(idx);
-                }
-
-                if (url_paths.empty()) break;
-=======
                 auto&& action = *actions[idx];
                 url_paths.emplace_back(m_url_template.instantiate_variables(BinaryPackageReadInfo{action}),
                                        make_temp_archive_path(m_buildtrees, action.spec));
             }
->>>>>>> 46c0e22d
 
             auto codes = download_files(m_fs, url_paths, m_url_template.headers);
 
@@ -556,38 +459,7 @@
             std::vector<std::string> urls;
             for (size_t idx = 0; idx < actions.size(); ++idx)
             {
-<<<<<<< HEAD
-                urls.clear();
-                url_indices.clear();
-                for (size_t idx = 0; idx < actions.size(); ++idx)
-                {
-                    if (!cache_status[idx]->should_attempt_precheck(this))
-                    {
-                        continue;
-                    }
-
-                    urls.push_back(url_template.instantiate_variables(BinaryPackageInformation{actions[idx]}));
-                    url_indices.push_back(idx);
-                }
-
-                if (urls.empty())
-                {
-                    return;
-                }
-
-                auto codes = url_heads(urls, {}, m_secrets);
-                Checks::check_exit(VCPKG_LINE_INFO, codes.size() == urls.size());
-                for (size_t i = 0; i < codes.size(); ++i)
-                {
-                    if (codes[i] == 200)
-                    {
-                        cache_status[url_indices[i]]->mark_available(this);
-                        actions_present[url_indices[i]] = CacheAvailability::available;
-                    }
-                }
-=======
                 urls.push_back(m_url_template.instantiate_variables(BinaryPackageReadInfo{*actions[idx]}));
->>>>>>> 46c0e22d
             }
 
             auto codes = url_heads(urls, {}, m_secrets);
@@ -607,29 +479,6 @@
         UrlTemplate m_url_template;
         std::vector<std::string> m_secrets;
     };
-<<<<<<< HEAD
-    struct NugetBinaryProvider : IBinaryProvider
-    {
-        NugetBinaryProvider(const VcpkgPaths& paths,
-                            std::vector<std::string>&& read_sources,
-                            std::vector<std::string>&& write_sources,
-                            std::vector<Path>&& read_configs,
-                            std::vector<Path>&& write_configs,
-                            std::string&& timeout,
-                            bool nuget_interactive)
-            : paths(paths)
-            , m_read_sources(std::move(read_sources))
-            , m_write_sources(std::move(write_sources))
-            , m_read_configs(std::move(read_configs))
-            , m_write_configs(std::move(write_configs))
-            , m_timeout(std::move(timeout))
-            , m_interactive(nuget_interactive)
-            , m_use_nuget_cache(false)
-        {
-            const std::string use_nuget_cache = get_environment_variable("VCPKG_USE_NUGET_CACHE").value_or("");
-            m_use_nuget_cache =
-                Strings::case_insensitive_ascii_equals(use_nuget_cache, "true") || use_nuget_cache == "1";
-=======
 
     struct NuGetSource
     {
@@ -710,7 +559,6 @@
                 .string_arg(m_timeout)
                 .string_arg(src.option)
                 .string_arg(src.value);
->>>>>>> 46c0e22d
         }
 
         ExpectedL<Unit> run_nuget_commandline(const Command& cmdline, MessageSink& msg_sink) const
@@ -935,34 +783,6 @@
                 {
                     count_stored++;
                 }
-<<<<<<< HEAD
-
-                generate_packages_config(fs, packages_config, attempts);
-                run_nuget_commandline(cmdline, stdout_sink);
-                Util::erase_remove_if(attempts, [&](const NuGetPrefetchAttempt& nuget_ref) -> bool {
-                    // note that we would like the nupkg downloaded to buildtrees, but nuget.exe downloads it to the
-                    // output directory
-                    const auto nupkg_path =
-                        paths.packages() / nuget_ref.reference.id / nuget_ref.reference.id + ".nupkg";
-                    if (fs.exists(nupkg_path, IgnoreErrors{}))
-                    {
-                        fs.remove(nupkg_path, VCPKG_LINE_INFO);
-                        const auto nuget_dir = nuget_ref.spec.dir();
-                        if (nuget_dir != nuget_ref.reference.id)
-                        {
-                            const auto path_from = paths.packages() / nuget_ref.reference.id;
-                            const auto path_to = paths.packages() / nuget_dir;
-                            fs.rename(path_from, path_to, VCPKG_LINE_INFO);
-                        }
-
-                        cache_status[nuget_ref.result_index]->mark_restored();
-                        return true;
-                    }
-
-                    return false;
-                });
-=======
->>>>>>> 46c0e22d
             }
 
             m_fs.remove(nupkg_path, IgnoreErrors{});
@@ -970,29 +790,6 @@
         }
     };
 
-<<<<<<< HEAD
-        bool needs_nuspec_data() const override { return !m_write_sources.empty() || !m_write_configs.empty(); }
-
-        int push_success(const BinaryProviderPushRequest& request, MessageSink& msg_sink) override
-        {
-            if (m_write_sources.empty() && m_write_configs.empty())
-            {
-                return 0;
-            }
-            if (!request.info.nuspec.has_value())
-            {
-                Checks::unreachable(
-                    VCPKG_LINE_INFO,
-                    "request.info.nuspec must be non empty because needs_nuspec_data() should return true");
-            }
-
-            auto& spec = request.info.spec;
-
-            NugetReference nuget_ref = make_nugetref(request.info, get_nuget_prefix());
-            auto nuspec_path = paths.buildtrees() / spec.name() / (spec.triplet().to_string() + ".nuspec");
-            auto& fs = paths.get_filesystem();
-            fs.write_contents(nuspec_path, request.info.nuspec.value_or_exit(VCPKG_LINE_INFO), VCPKG_LINE_INFO);
-=======
     struct GHABinaryProvider : ZipReadBinaryProvider
     {
         GHABinaryProvider(
@@ -1027,7 +824,6 @@
                            .string_arg("keys=vcpkg")
                            .string_arg("-d")
                            .string_arg("version=" + abi);
->>>>>>> 46c0e22d
 
             std::vector<std::string> lines;
             auto res = cmd_execute_and_capture_output(cmd);
@@ -1048,82 +844,6 @@
                 auto url = lookup_cache_entry(action.package_abi().value_or_exit(VCPKG_LINE_INFO));
                 if (url.empty()) continue;
 
-<<<<<<< HEAD
-            if (!run_nuget_commandline(cmdline, msg_sink))
-            {
-                msg_sink.println(Color::error, msgPackingVendorFailed, msg::vendor = "NuGet");
-                return 0;
-            }
-            int count_stored = 0;
-            auto nupkg_path = paths.buildtrees() / nuget_ref.nupkg_filename();
-            for (auto&& write_src : m_write_sources)
-            {
-                Command cmd;
-#ifndef _WIN32
-                cmd.string_arg(paths.get_tool_exe(Tools::MONO, stdout_sink));
-#endif
-                cmd.string_arg(nuget_exe)
-                    .string_arg("push")
-                    .string_arg(nupkg_path)
-                    .string_arg("-ForceEnglishOutput")
-                    .string_arg("-Timeout")
-                    .string_arg(m_timeout)
-                    .string_arg("-Source")
-                    .string_arg(write_src);
-
-                if (!m_interactive)
-                {
-                    cmd.string_arg("-NonInteractive");
-                }
-                msg_sink.println(
-                    msgUploadingBinariesToVendor, msg::spec = spec, msg::vendor = "NuGet", msg::path = write_src);
-                if (!run_nuget_commandline(cmd, msg_sink))
-                {
-                    msg_sink.println(
-                        Color::error, msgPushingVendorFailed, msg::vendor = "NuGet", msg::path = write_src);
-                }
-                else
-                {
-                    count_stored++;
-                }
-            }
-            for (auto&& write_cfg : m_write_configs)
-            {
-                Command cmd;
-#ifndef _WIN32
-                cmd.string_arg(paths.get_tool_exe(Tools::MONO, msg_sink));
-#endif
-                cmd.string_arg(nuget_exe)
-                    .string_arg("push")
-                    .string_arg(nupkg_path)
-                    .string_arg("-ForceEnglishOutput")
-                    .string_arg("-Timeout")
-                    .string_arg(m_timeout)
-                    .string_arg("-ConfigFile")
-                    .string_arg(write_cfg);
-                if (!m_interactive)
-                {
-                    cmd.string_arg("-NonInteractive");
-                }
-                msg_sink.println(Color::error,
-                                 msgUploadingBinariesUsingVendor,
-                                 msg::spec = spec,
-                                 msg::vendor = "NuGet config",
-                                 msg::path = write_cfg);
-                if (!run_nuget_commandline(cmd, msg_sink))
-                {
-                    msg_sink.println(
-                        Color::error, msgPushingVendorFailed, msg::vendor = "NuGet", msg::path = write_cfg);
-                }
-                else
-                {
-                    count_stored++;
-                }
-            }
-
-            fs.remove(nupkg_path, IgnoreErrors{});
-            return count_stored;
-=======
                 url_paths.emplace_back(std::move(url), make_temp_archive_path(m_buildtrees, action.spec));
                 url_indices.push_back(idx);
             }
@@ -1137,7 +857,6 @@
                     out_zip_paths[url_indices[i]].emplace(std::move(url_paths[i].second), RemoveWhen::always);
                 }
             }
->>>>>>> 46c0e22d
         }
 
         void precheck(View<const InstallPlanAction*>, Span<CacheAvailability>) const override { }
@@ -1191,105 +910,12 @@
             return json.get()->get("cacheId")->integer(VCPKG_LINE_INFO);
         }
 
-<<<<<<< HEAD
-        void prefetch(View<InstallPlanAction> actions, View<CacheStatus*> cache_status) const override
-        {
-            auto& fs = paths.get_filesystem();
-
-            const ElapsedTimer timer;
-            size_t restored_count = 0;
-            std::vector<std::pair<std::string, Path>> url_paths;
-            std::vector<size_t> url_indices;
-            if (!m_read_url.empty())
-            {
-                for (size_t idx = 0; idx < cache_status.size(); ++idx)
-                {
-                    const auto this_cache_status = cache_status[idx];
-                    if (!this_cache_status || !this_cache_status->should_attempt_restore(this))
-                    {
-                        continue;
-                    }
-
-                    auto&& action = actions[idx];
-                    auto url = lookup_cache_entry(action.package_abi().value_or_exit(VCPKG_LINE_INFO));
-                    if (url.empty()) continue;
-
-                    clean_prepare_dir(fs, paths.package_dir(action.spec));
-                    url_paths.emplace_back(std::move(url), make_temp_archive_path(paths.buildtrees(), action.spec));
-                    url_indices.push_back(idx);
-                }
-            }
-
-            if (!url_paths.empty())
-            {
-                msg::println(
-                    msgAttemptingToFetchPackagesFromVendor, msg::count = url_paths.size(), msg::vendor = "GHA");
-
-                auto codes = download_files(fs, url_paths, {});
-                std::vector<size_t> action_idxs;
-                std::vector<Command> jobs;
-                for (size_t i = 0; i < codes.size(); ++i)
-                {
-                    if (codes[i] == 200)
-                    {
-                        action_idxs.push_back(i);
-                        jobs.push_back(decompress_zip_archive_cmd(paths.get_tool_cache(),
-                                                                  stdout_sink,
-                                                                  paths.package_dir(actions[url_indices[i]].spec),
-                                                                  url_paths[i].second));
-                    }
-                }
-                auto job_results = decompress_in_parallel(jobs);
-                for (size_t j = 0; j < jobs.size(); ++j)
-                {
-                    const auto i = action_idxs[j];
-                    if (job_results[j])
-                    {
-                        ++restored_count;
-                        fs.remove(url_paths[i].second, VCPKG_LINE_INFO);
-                        cache_status[url_indices[i]]->mark_restored();
-                    }
-                    else
-                    {
-                        Debug::print("Failed to decompress ", url_paths[i].second, '\n');
-                    }
-                }
-            }
-
-            msg::println(msgRestoredPackagesFromVendor,
-                         msg::count = restored_count,
-                         msg::elapsed = timer.elapsed(),
-                         msg::value = "GHA");
-        }
-
-        RestoreResult try_restore(const InstallPlanAction&) const override { return RestoreResult::unavailable; }
-
-        int push_success(const BinaryProviderPushRequest& request, MessageSink& msg_sink) override
-        {
-            if (m_write_url.empty()) return 0;
-            const ElapsedTimer timer;
-            auto& fs = paths.get_filesystem();
-            const auto& abi = request.info.package_abi;
-            auto& spec = request.info.spec;
-            const auto tmp_archive_path = make_temp_archive_path(paths.buildtrees(), spec);
-            auto compression_result = compress_directory_to_zip(
-                paths.get_filesystem(), paths.get_tool_cache(), msg_sink, paths.package_dir(spec), tmp_archive_path);
-            if (!compression_result)
-            {
-                msg_sink.println(Color::warning,
-                                 msg::format_warning(msgCompressFolderFailed, msg::path = paths.package_dir(spec))
-                                     .append_raw(' ')
-                                     .append_raw(compression_result.error()));
-                return 0;
-            }
-=======
         size_t push_success(const BinaryPackageWriteInfo& request, MessageSink&) override
         {
             if (!request.zip_path) return 0;
             const auto& zip_path = *request.zip_path.get();
             const ElapsedTimer timer;
             const auto& abi = request.package_abi;
->>>>>>> 46c0e22d
 
             int64_t cache_size;
             {
@@ -1384,34 +1010,9 @@
             }
         }
 
-<<<<<<< HEAD
-        RestoreResult try_restore(const InstallPlanAction&) const override { return RestoreResult::unavailable; }
-
-        int push_success(const BinaryProviderPushRequest& request, MessageSink& msg_sink) override
-        {
-            if (m_write_prefixes.empty()) return 0;
-            const ElapsedTimer timer;
-            const auto& abi = request.info.package_abi;
-            auto& spec = request.info.spec;
-            const auto tmp_archive_path = make_temp_archive_path(paths.buildtrees(), spec);
-            auto compression_result = compress_directory_to_zip(
-                paths.get_filesystem(), paths.get_tool_cache(), msg_sink, request.package_dir, tmp_archive_path);
-            if (!compression_result)
-            {
-                msg_sink.println(Color::warning,
-                                 msg::format_warning(msgCompressFolderFailed, msg::path = request.package_dir)
-                                     .append_raw(' ')
-                                     .append_raw(compression_result.error()));
-                return 0;
-            }
-
-            size_t upload_count = 0;
-            for (const auto& prefix : m_write_prefixes)
-=======
         void precheck(View<const InstallPlanAction*> actions, Span<CacheAvailability> cache_status) const override
         {
             for (size_t idx = 0; idx < actions.size(); ++idx)
->>>>>>> 46c0e22d
             {
                 auto&& action = *actions[idx];
                 const auto& abi = action.package_abi().value_or_exit(VCPKG_LINE_INFO);
@@ -1424,16 +1025,12 @@
                     cache_status[idx] = CacheAvailability::unavailable;
                 }
             }
-<<<<<<< HEAD
-            return upload_count;
-=======
         }
 
         LocalizedString restored_message(size_t count,
                                          std::chrono::high_resolution_clock::duration elapsed) const override
         {
             return m_tool->restored_message(count, elapsed);
->>>>>>> 46c0e22d
         }
 
         Path m_buildtrees;
@@ -1599,7 +1196,555 @@
         Command m_tool;
     };
 
-<<<<<<< HEAD
+    ExpectedL<Path> default_cache_path_impl()
+    {
+        auto maybe_cachepath = get_environment_variable("VCPKG_DEFAULT_BINARY_CACHE");
+        if (auto p_str = maybe_cachepath.get())
+        {
+            get_global_metrics_collector().track_define(DefineMetric::VcpkgDefaultBinaryCache);
+            Path path = std::move(*p_str);
+            path.make_preferred();
+            if (!get_real_filesystem().is_directory(path))
+            {
+                return msg::format(msgDefaultBinaryCacheRequiresDirectory, msg::path = path);
+            }
+
+            if (!path.is_absolute())
+            {
+                return msg::format(msgDefaultBinaryCacheRequiresAbsolutePath, msg::path = path);
+            }
+
+            return std::move(path);
+        }
+
+        return get_platform_cache_vcpkg().then([](Path p) -> ExpectedL<Path> {
+            if (p.is_absolute())
+            {
+                p /= "archives";
+                p.make_preferred();
+                return std::move(p);
+            }
+
+            return msg::format(msgDefaultBinaryCachePlatformCacheRequiresAbsolutePath, msg::path = p);
+        });
+    }
+
+    const ExpectedL<Path>& default_cache_path()
+    {
+        static auto cachepath = default_cache_path_impl();
+        return cachepath;
+    }
+
+    struct BinaryConfigParser : ConfigSegmentsParser
+    {
+        BinaryConfigParser(StringView text, StringView origin, BinaryConfigParserState* state)
+            : ConfigSegmentsParser(text, origin), state(state)
+        {
+        }
+
+        BinaryConfigParserState* state;
+
+        void parse()
+        {
+            auto all_segments = parse_all_segments();
+            for (auto&& x : all_segments)
+            {
+                if (get_error()) return;
+                handle_segments(std::move(x));
+            }
+        }
+
+        void handle_segments(std::vector<std::pair<SourceLoc, std::string>>&& segments)
+        {
+            Checks::check_exit(VCPKG_LINE_INFO, !segments.empty());
+            if (segments[0].second == "clear")
+            {
+                if (segments.size() != 1)
+                {
+                    return add_error(msg::format(msgInvalidArgumentRequiresNoneArguments, msg::binary_source = "clear"),
+                                     segments[1].first);
+                }
+
+                state->clear();
+            }
+            else if (segments[0].second == "files")
+            {
+                if (segments.size() < 2)
+                {
+                    return add_error(msg::format(msgInvalidArgumentRequiresPathArgument, msg::binary_source = "files"),
+                                     segments[0].first);
+                }
+
+                Path p = segments[1].second;
+                if (!p.is_absolute())
+                {
+                    return add_error(msg::format(msgInvalidArgumentRequiresAbsolutePath, msg::binary_source = "files"),
+                                     segments[1].first);
+                }
+
+                handle_readwrite(state->archives_to_read, state->archives_to_write, std::move(p), segments, 2);
+                if (segments.size() > 3)
+                {
+                    return add_error(
+                        msg::format(msgInvalidArgumentRequiresOneOrTwoArguments, msg::binary_source = "files"),
+                        segments[3].first);
+                }
+                state->binary_cache_providers.insert("files");
+            }
+            else if (segments[0].second == "interactive")
+            {
+                if (segments.size() > 1)
+                {
+                    return add_error(
+                        msg::format(msgInvalidArgumentRequiresNoneArguments, msg::binary_source = "interactive"),
+                        segments[1].first);
+                }
+
+                state->nuget_interactive = true;
+            }
+            else if (segments[0].second == "nugetconfig")
+            {
+                if (segments.size() < 2)
+                {
+                    return add_error(
+                        msg::format(msgInvalidArgumentRequiresSourceArgument, msg::binary_source = "nugetconfig"),
+                        segments[0].first);
+                }
+
+                Path p = segments[1].second;
+                if (!p.is_absolute())
+                {
+                    return add_error(
+                        msg::format(msgInvalidArgumentRequiresAbsolutePath, msg::binary_source = "nugetconfig"),
+                        segments[1].first);
+                }
+
+                handle_readwrite(state->configs_to_read, state->configs_to_write, std::move(p), segments, 2);
+                if (segments.size() > 3)
+                {
+                    return add_error(
+                        msg::format(msgInvalidArgumentRequiresOneOrTwoArguments, msg::binary_source = "nugetconfig"),
+                        segments[3].first);
+                }
+                state->binary_cache_providers.insert("nuget");
+            }
+            else if (segments[0].second == "nuget")
+            {
+                if (segments.size() < 2)
+                {
+                    return add_error(
+                        msg::format(msgInvalidArgumentRequiresSourceArgument, msg::binary_source = "nuget"),
+                        segments[0].first);
+                }
+
+                auto&& p = segments[1].second;
+                if (p.empty())
+                {
+                    return add_error(
+                        msg::format(msgInvalidArgumentRequiresSourceArgument, msg::binary_source = "nuget"));
+                }
+
+                handle_readwrite(state->sources_to_read, state->sources_to_write, std::move(p), segments, 2);
+                if (segments.size() > 3)
+                {
+                    return add_error(
+                        msg::format(msgInvalidArgumentRequiresOneOrTwoArguments, msg::binary_source = "nuget"),
+                        segments[3].first);
+                }
+                state->binary_cache_providers.insert("nuget");
+            }
+            else if (segments[0].second == "nugettimeout")
+            {
+                if (segments.size() != 2)
+                {
+                    return add_error(msg::format(msgNugetTimeoutExpectsSinglePositiveInteger));
+                }
+
+                long timeout = Strings::strto<long>(segments[1].second).value_or(-1);
+                if (timeout <= 0)
+                {
+                    return add_error(msg::format(msgNugetTimeoutExpectsSinglePositiveInteger));
+                }
+
+                state->nugettimeout = std::to_string(timeout);
+                state->binary_cache_providers.insert("nuget");
+            }
+            else if (segments[0].second == "default")
+            {
+                if (segments.size() > 2)
+                {
+                    return add_error(
+                        msg::format(msgInvalidArgumentRequiresSingleArgument, msg::binary_source = "default"),
+                        segments[0].first);
+                }
+
+                const auto& maybe_home = default_cache_path();
+                if (!maybe_home)
+                {
+                    return add_error(LocalizedString{maybe_home.error()}, segments[0].first);
+                }
+
+                handle_readwrite(
+                    state->archives_to_read, state->archives_to_write, Path(*maybe_home.get()), segments, 1);
+                state->binary_cache_providers.insert("default");
+            }
+            else if (segments[0].second == "x-azblob")
+            {
+                // Scheme: x-azblob,<baseurl>,<sas>[,<readwrite>]
+                if (segments.size() < 3)
+                {
+                    return add_error(
+                        msg::format(msgInvalidArgumentRequiresBaseUrlAndToken, msg::binary_source = "azblob"),
+                        segments[0].first);
+                }
+
+                if (!Strings::starts_with(segments[1].second, "https://"))
+                {
+                    return add_error(msg::format(msgInvalidArgumentRequiresBaseUrl,
+                                                 msg::base_url = "https://",
+                                                 msg::binary_source = "azblob"),
+                                     segments[1].first);
+                }
+
+                if (Strings::starts_with(segments[2].second, "?"))
+                {
+                    return add_error(msg::format(msgInvalidArgumentRequiresValidToken, msg::binary_source = "azblob"),
+                                     segments[2].first);
+                }
+
+                if (segments.size() > 4)
+                {
+                    return add_error(
+                        msg::format(msgInvalidArgumentRequiresTwoOrThreeArguments, msg::binary_source = "azblob"),
+                        segments[4].first);
+                }
+
+                auto p = segments[1].second;
+                if (p.back() != '/')
+                {
+                    p.push_back('/');
+                }
+
+                p.append("{sha}.zip");
+                if (!Strings::starts_with(segments[2].second, "?"))
+                {
+                    p.push_back('?');
+                }
+
+                p.append(segments[2].second);
+                state->secrets.push_back(segments[2].second);
+                UrlTemplate url_template = {p};
+                bool read = false, write = false;
+                handle_readwrite(read, write, segments, 3);
+                if (read) state->url_templates_to_get.push_back(url_template);
+                auto headers = azure_blob_headers();
+                url_template.headers.assign(headers.begin(), headers.end());
+                if (write) state->url_templates_to_put.push_back(url_template);
+
+                state->binary_cache_providers.insert("azblob");
+            }
+            else if (segments[0].second == "x-gcs")
+            {
+                // Scheme: x-gcs,<prefix>[,<readwrite>]
+                if (segments.size() < 2)
+                {
+                    return add_error(msg::format(msgInvalidArgumentRequiresPrefix, msg::binary_source = "gcs"),
+                                     segments[0].first);
+                }
+
+                if (!Strings::starts_with(segments[1].second, "gs://"))
+                {
+                    return add_error(msg::format(msgInvalidArgumentRequiresBaseUrl,
+                                                 msg::base_url = "gs://",
+                                                 msg::binary_source = "gcs"),
+                                     segments[1].first);
+                }
+
+                if (segments.size() > 3)
+                {
+                    return add_error(
+                        msg::format(msgInvalidArgumentRequiresOneOrTwoArguments, msg::binary_source = "gcs"),
+                        segments[3].first);
+                }
+
+                auto p = segments[1].second;
+                if (p.back() != '/')
+                {
+                    p.push_back('/');
+                }
+
+                handle_readwrite(state->gcs_read_prefixes, state->gcs_write_prefixes, std::move(p), segments, 2);
+
+                state->binary_cache_providers.insert("gcs");
+            }
+            else if (segments[0].second == "x-aws")
+            {
+                // Scheme: x-aws,<prefix>[,<readwrite>]
+                if (segments.size() < 2)
+                {
+                    return add_error(msg::format(msgInvalidArgumentRequiresPrefix, msg::binary_source = "aws"),
+                                     segments[0].first);
+                }
+
+                if (!Strings::starts_with(segments[1].second, "s3://"))
+                {
+                    return add_error(msg::format(msgInvalidArgumentRequiresBaseUrl,
+                                                 msg::base_url = "s3://",
+                                                 msg::binary_source = "aws"),
+                                     segments[1].first);
+                }
+
+                if (segments.size() > 3)
+                {
+                    return add_error(
+                        msg::format(msgInvalidArgumentRequiresOneOrTwoArguments, msg::binary_source = "aws"),
+                        segments[3].first);
+                }
+
+                auto p = segments[1].second;
+                if (p.back() != '/')
+                {
+                    p.push_back('/');
+                }
+
+                handle_readwrite(state->aws_read_prefixes, state->aws_write_prefixes, std::move(p), segments, 2);
+
+                state->binary_cache_providers.insert("aws");
+            }
+            else if (segments[0].second == "x-aws-config")
+            {
+                if (segments.size() != 2)
+                {
+                    return add_error(msg::format(msgInvalidArgumentRequiresSingleStringArgument,
+                                                 msg::binary_source = "x-aws-config"));
+                }
+
+                auto no_sign_request = false;
+                if (segments[1].second == "no-sign-request")
+                {
+                    no_sign_request = true;
+                }
+                else
+                {
+                    return add_error(msg::format(msgInvalidArgument), segments[1].first);
+                }
+
+                state->aws_no_sign_request = no_sign_request;
+                state->binary_cache_providers.insert("aws");
+            }
+            else if (segments[0].second == "x-cos")
+            {
+                // Scheme: x-cos,<prefix>[,<readwrite>]
+                if (segments.size() < 2)
+                {
+                    return add_error(msg::format(msgInvalidArgumentRequiresPrefix, msg::binary_source = "cos"),
+                                     segments[0].first);
+                }
+
+                if (!Strings::starts_with(segments[1].second, "cos://"))
+                {
+                    return add_error(msg::format(msgInvalidArgumentRequiresBaseUrl,
+                                                 msg::base_url = "cos://",
+                                                 msg::binary_source = "cos"),
+                                     segments[1].first);
+                }
+
+                if (segments.size() > 3)
+                {
+                    return add_error(
+                        msg::format(msgInvalidArgumentRequiresOneOrTwoArguments, msg::binary_source = "cos"),
+                        segments[3].first);
+                }
+
+                auto p = segments[1].second;
+                if (p.back() != '/')
+                {
+                    p.push_back('/');
+                }
+
+                handle_readwrite(state->cos_read_prefixes, state->cos_write_prefixes, std::move(p), segments, 2);
+                state->binary_cache_providers.insert("cos");
+            }
+            else if (segments[0].second == "x-gha")
+            {
+                // Scheme: x-gha[,<readwrite>]
+                if (segments.size() > 2)
+                {
+                    return add_error(
+                        msg::format(msgInvalidArgumentRequiresZeroOrOneArgument, msg::binary_source = "gha"),
+                        segments[2].first);
+                }
+
+                handle_readwrite(state->gha_read, state->gha_write, segments, 1);
+
+                state->binary_cache_providers.insert("gha");
+            }
+            else if (segments[0].second == "http")
+            {
+                // Scheme: http,<url_template>[,<readwrite>[,<header>]]
+                if (segments.size() < 2)
+                {
+                    return add_error(msg::format(msgInvalidArgumentRequiresPrefix, msg::binary_source = "http"),
+                                     segments[0].first);
+                }
+
+                if (!Strings::starts_with(segments[1].second, "http://") &&
+                    !Strings::starts_with(segments[1].second, "https://"))
+                {
+                    return add_error(msg::format(msgInvalidArgumentRequiresBaseUrl,
+                                                 msg::base_url = "https://",
+                                                 msg::binary_source = "http"),
+                                     segments[1].first);
+                }
+
+                if (segments.size() > 4)
+                {
+                    return add_error(
+                        msg::format(msgInvalidArgumentRequiresTwoOrThreeArguments, msg::binary_source = "http"),
+                        segments[3].first);
+                }
+
+                UrlTemplate url_template{segments[1].second};
+                if (auto err = url_template.valid(); !err.empty())
+                {
+                    return add_error(std::move(err), segments[1].first);
+                }
+                if (segments.size() == 4)
+                {
+                    url_template.headers.push_back(segments[3].second);
+                }
+
+                handle_readwrite(
+                    state->url_templates_to_get, state->url_templates_to_put, std::move(url_template), segments, 2);
+                state->binary_cache_providers.insert("http");
+            }
+            else
+            {
+                return add_error(msg::format(msgUnknownBinaryProviderType), segments[0].first);
+            }
+        }
+    };
+
+    struct AssetSourcesState
+    {
+        bool cleared = false;
+        bool block_origin = false;
+        std::vector<std::string> url_templates_to_get;
+        std::vector<std::string> azblob_templates_to_put;
+        std::vector<std::string> secrets;
+        Optional<std::string> script;
+
+        void clear()
+        {
+            cleared = true;
+            block_origin = false;
+            url_templates_to_get.clear();
+            azblob_templates_to_put.clear();
+            secrets.clear();
+            script = nullopt;
+        }
+    };
+
+    struct AssetSourcesParser : ConfigSegmentsParser
+    {
+        AssetSourcesParser(StringView text, StringView origin, AssetSourcesState* state)
+            : ConfigSegmentsParser(text, origin), state(state)
+        {
+        }
+
+        AssetSourcesState* state;
+
+        void parse()
+        {
+            auto all_segments = parse_all_segments();
+            for (auto&& x : all_segments)
+            {
+                if (get_error()) return;
+                handle_segments(std::move(x));
+            }
+        }
+
+        void handle_segments(std::vector<std::pair<SourceLoc, std::string>>&& segments)
+        {
+            Checks::check_exit(VCPKG_LINE_INFO, !segments.empty());
+
+            if (segments[0].second == "x-block-origin")
+            {
+                if (segments.size() >= 2)
+                {
+                    return add_error(
+                        msg::format(msgAssetCacheProviderAcceptsNoArguments, msg::value = "x-block-origin"),
+                        segments[1].first);
+                }
+
+                state->block_origin = true;
+            }
+            else if (segments[0].second == "clear")
+            {
+                if (segments.size() >= 2)
+                {
+                    return add_error(msg::format(msgAssetCacheProviderAcceptsNoArguments, msg::value = "clear"),
+                                     segments[1].first);
+                }
+
+                state->clear();
+            }
+            else if (segments[0].second == "x-azurl")
+            {
+                // Scheme: x-azurl,<baseurl>[,<sas>[,<readwrite>]]
+                if (segments.size() < 2)
+                {
+                    return add_error(msg::format(msgAzUrlAssetCacheRequiresBaseUrl), segments[0].first);
+                }
+
+                if (segments.size() > 4)
+                {
+                    return add_error(msg::format(msgAzUrlAssetCacheRequiresLessThanFour), segments[4].first);
+                }
+
+                if (segments[1].second.empty())
+                {
+                    return add_error(msg::format(msgAzUrlAssetCacheRequiresBaseUrl), segments[1].first);
+                }
+
+                auto p = segments[1].second;
+                if (p.back() != '/')
+                {
+                    p.push_back('/');
+                }
+
+                p.append("<SHA>");
+                if (segments.size() > 2 && !segments[2].second.empty())
+                {
+                    if (!Strings::starts_with(segments[2].second, "?"))
+                    {
+                        p.push_back('?');
+                    }
+                    p.append(segments[2].second);
+                    // Note: the download manager does not currently respect secrets
+                    state->secrets.push_back(segments[2].second);
+                }
+                handle_readwrite(
+                    state->url_templates_to_get, state->azblob_templates_to_put, std::move(p), segments, 3);
+            }
+            else if (segments[0].second == "x-script")
+            {
+                // Scheme: x-script,<script-template>
+                if (segments.size() != 2)
+                {
+                    return add_error(msg::format(msgScriptAssetCacheRequiresScript), segments[0].first);
+                }
+                state->script = segments[1].second;
+            }
+            else
+            {
+                // Don't forget to update this message if new providers are added.
+                return add_error(msg::format(msgUnexpectedAssetCacheProvider), segments[0].first);
+            }
+        }
+    };
+}
+
 namespace vcpkg
 {
     LocalizedString UrlTemplate::valid() const
@@ -1625,7 +1770,7 @@
         return {};
     }
 
-    std::string UrlTemplate::instantiate_variables(const BinaryPackageInformation& info) const
+    std::string UrlTemplate::instantiate_variables(const BinaryPackageReadInfo& info) const
     {
         return api_stable_format(url_template,
                                  [&](std::string& out, StringView key) {
@@ -1655,972 +1800,6 @@
             .value_or_exit(VCPKG_LINE_INFO);
     }
 
-    void BinaryCache::wait_for_async_complete()
-    {
-        bool have_remaining_packages = remaining_packages_to_push > 0;
-        if (have_remaining_packages)
-        {
-            bg_msg_sink.print_published();
-            msg::println(msgWaitUntilPackagesUploaded, msg::count = remaining_packages_to_push);
-        }
-        bg_msg_sink.publish_directly_to_out_sink();
-        end_push_thread = true;
-        actions_to_push_notifier.notify_all();
-        push_thread.join();
-    }
-
-    BinaryCache::BinaryCache(Filesystem& filesystem)
-        : bg_msg_sink(stdout_sink)
-        , push_thread([this]() { push_thread_main(); })
-        , end_push_thread{false}
-        , filesystem(filesystem)
-    {
-    }
-
-    BinaryCache::BinaryCache(const VcpkgCmdArguments& args, const VcpkgPaths& paths)
-        : BinaryCache(paths.get_filesystem())
-    {
-        install_providers_for(args, paths);
-    }
-
-    BinaryCache::~BinaryCache() { wait_for_async_complete(); }
-
-    void BinaryCache::install_providers(std::vector<std::unique_ptr<IBinaryProvider>>&& providers)
-    {
-        Checks::check_exit(
-            VCPKG_LINE_INFO, m_status.empty(), "Attempted to install additional providers in active binary cache");
-        if (m_providers.empty())
-        {
-            m_providers = std::move(providers);
-        }
-        else
-        {
-            m_providers.insert(m_providers.end(),
-                               std::make_move_iterator(providers.begin()),
-                               std::make_move_iterator(providers.end()));
-        }
-        needs_nuspec_data = Util::any_of(m_providers, [](auto& provider) { return provider->needs_nuspec_data(); });
-    }
-
-    void BinaryCache::install_providers_for(const VcpkgCmdArguments& args, const VcpkgPaths& paths)
-    {
-        if (args.binary_caching_enabled())
-        {
-            install_providers(
-                create_binary_providers_from_configs(paths, args.binary_sources).value_or_exit(VCPKG_LINE_INFO));
-        }
-    }
-
-    RestoreResult BinaryCache::try_restore(const InstallPlanAction& action)
-    {
-        const auto abi = action.package_abi().get();
-        if (!abi)
-        {
-            // e.g. this is a `--head` package
-            return RestoreResult::unavailable;
-        }
-
-        auto& cache_status = m_status[*abi];
-        if (cache_status.is_restored())
-        {
-            return RestoreResult::restored;
-        }
-
-        const auto available = cache_status.get_available_provider();
-        if (available)
-        {
-            switch (available->try_restore(action))
-            {
-                case RestoreResult::unavailable:
-                    // Even though that provider thought it had it, it didn't; perhaps
-                    // due to intermittent network problems etc.
-                    // Try other providers below
-                    break;
-                case RestoreResult::restored: cache_status.mark_restored(); return RestoreResult::restored;
-                default: Checks::unreachable(VCPKG_LINE_INFO);
-            }
-        }
-
-        for (auto&& provider : m_providers)
-        {
-            if (provider.get() == available)
-            {
-                continue; // this one already tried :)
-            }
-
-            if (cache_status.is_unavailable(m_providers.size()))
-            {
-                break;
-            }
-
-            switch (provider->try_restore(action))
-            {
-                case RestoreResult::restored: cache_status.mark_restored(); return RestoreResult::restored;
-                case RestoreResult::unavailable: cache_status.mark_unavailable(provider.get()); break;
-                default: Checks::unreachable(VCPKG_LINE_INFO);
-            }
-        }
-
-        return RestoreResult::unavailable;
-    }
-
-    void BinaryCache::push_success(const InstallPlanAction& action, Path package_dir)
-    {
-        const auto abi = action.package_abi().get();
-        if (abi)
-        {
-            const auto clean_packages = action.build_options.clean_packages == CleanPackages::YES;
-            std::string nuspec;
-            if (needs_nuspec_data)
-            {
-                NugetReference nuget_ref = make_nugetref(action, get_nuget_prefix());
-                nuspec = generate_nuspec(package_dir, action, nuget_ref);
-            }
-            std::unique_lock<std::mutex> lock(actions_to_push_mutex);
-            remaining_packages_to_push++;
-            actions_to_push.push_back(ActionToPush{
-                BinaryProviderPushRequest{BinaryPackageInformation{action, std::move(nuspec)}, package_dir},
-                clean_packages});
-            actions_to_push_notifier.notify_all();
-        }
-    }
-
-    void BinaryCache::print_push_success_messages() { bg_msg_sink.print_published(); }
-
-    void BinaryCache::prefetch(View<InstallPlanAction> actions)
-    {
-        std::vector<CacheStatus*> cache_status{actions.size()};
-        for (size_t idx = 0; idx < actions.size(); ++idx)
-        {
-            const auto abi = actions[idx].package_abi().get();
-            if (abi)
-            {
-                cache_status[idx] = &m_status[*abi];
-            }
-        }
-
-        for (auto&& provider : m_providers)
-        {
-            provider->prefetch(actions, cache_status);
-            for (auto status : cache_status)
-            {
-                if (status)
-                {
-                    status->mark_unavailable(provider.get());
-                }
-            }
-        }
-    }
-
-    std::vector<CacheAvailability> BinaryCache::precheck(View<InstallPlanAction> actions)
-    {
-        std::vector<CacheStatus*> cache_status{actions.size()};
-        for (size_t idx = 0; idx < actions.size(); ++idx)
-        {
-            auto& action = actions[idx];
-            const auto abi = action.package_abi().get();
-            if (!abi)
-            {
-                Checks::unreachable(VCPKG_LINE_INFO, fmt::format("{} did not have an ABI", action.spec));
-            }
-
-            cache_status[idx] = &m_status[*abi];
-        }
-
-        for (auto&& provider : m_providers)
-        {
-            provider->precheck(actions, cache_status);
-        }
-
-        std::vector<CacheAvailability> results{actions.size()};
-        for (size_t idx = 0; idx < results.size(); ++idx)
-        {
-            results[idx] = cache_status[idx]->get_available_provider() ? CacheAvailability::available
-                                                                       : CacheAvailability::unavailable;
-        }
-
-        return results;
-    }
-
-    void BinaryCache::push_thread_main()
-    {
-        decltype(actions_to_push) my_tasks;
-        int count_pushed = 0;
-        while (true)
-        {
-            {
-                std::unique_lock<std::mutex> lock(actions_to_push_mutex);
-                actions_to_push_notifier.wait(lock, [this]() { return !actions_to_push.empty() || end_push_thread; });
-                if (actions_to_push.empty())
-                {
-                    if (end_push_thread) break;
-                    continue;
-                }
-
-                std::swap(my_tasks, actions_to_push);
-            }
-            // Now, consume all of `my_tasks` before taking the lock again.
-            for (auto& action_to_push : my_tasks)
-            {
-                int num_destinations = 0;
-                for (auto&& provider : m_providers)
-                {
-                    num_destinations += provider->push_success(action_to_push.request, bg_msg_sink);
-                }
-                remaining_packages_to_push--;
-                bg_msg_sink.print(msgStoredBinariesToDestinations, msg::count = num_destinations);
-                if (end_push_thread)
-                {
-                    count_pushed++;
-                    bg_msg_sink.print(LocalizedString::from_raw(
-                        fmt::format(" ({}/{})", count_pushed, count_pushed + remaining_packages_to_push)));
-                }
-                bg_msg_sink.println();
-                if (action_to_push.clean_after_push)
-                {
-                    filesystem.remove_all(action_to_push.request.package_dir, VCPKG_LINE_INFO);
-                }
-            }
-            my_tasks.clear();
-        }
-    }
-
-    bool CacheStatus::should_attempt_precheck(const IBinaryProvider* sender) const noexcept
-    {
-        switch (m_status)
-        {
-            case CacheStatusState::unknown: return !Util::Vectors::contains(m_known_unavailable_providers, sender);
-            case CacheStatusState::available: return false;
-            case CacheStatusState::restored: return false;
-            default: Checks::unreachable(VCPKG_LINE_INFO);
-        }
-    }
-
-    bool CacheStatus::should_attempt_restore(const IBinaryProvider* sender) const noexcept
-    {
-        switch (m_status)
-        {
-            case CacheStatusState::unknown: return !Util::Vectors::contains(m_known_unavailable_providers, sender);
-            case CacheStatusState::available: return m_available_provider == sender;
-            case CacheStatusState::restored: return false;
-            default: Checks::unreachable(VCPKG_LINE_INFO);
-        }
-    }
-
-    bool CacheStatus::is_unavailable(size_t total_providers) const noexcept
-    {
-        switch (m_status)
-        {
-            case CacheStatusState::unknown: return m_known_unavailable_providers.size() <= total_providers;
-            case CacheStatusState::available:
-            case CacheStatusState::restored: return false;
-            default: Checks::unreachable(VCPKG_LINE_INFO);
-        }
-    }
-
-    bool CacheStatus::is_restored() const noexcept { return m_status == CacheStatusState::restored; }
-
-    void CacheStatus::mark_unavailable(const IBinaryProvider* sender)
-    {
-        switch (m_status)
-        {
-            case CacheStatusState::unknown:
-                if (!Util::Vectors::contains(m_known_unavailable_providers, sender))
-                {
-                    m_known_unavailable_providers.push_back(sender);
-                }
-                break;
-            case CacheStatusState::available:
-            case CacheStatusState::restored: break;
-            default: Checks::unreachable(VCPKG_LINE_INFO);
-        }
-    }
-    void CacheStatus::mark_available(const IBinaryProvider* sender) noexcept
-    {
-        switch (m_status)
-        {
-            case CacheStatusState::unknown:
-                m_known_unavailable_providers.~vector();
-                m_status = CacheStatusState::available;
-                m_available_provider = sender;
-                break;
-            case CacheStatusState::available:
-            case CacheStatusState::restored: break;
-            default: Checks::unreachable(VCPKG_LINE_INFO);
-        }
-    }
-
-    void CacheStatus::mark_restored() noexcept
-    {
-        switch (m_status)
-        {
-            case CacheStatusState::unknown: m_known_unavailable_providers.~vector(); [[fallthrough]];
-            case CacheStatusState::available: m_status = CacheStatusState::restored; break;
-            case CacheStatusState::restored: break;
-            default: Checks::unreachable(VCPKG_LINE_INFO);
-        }
-    }
-
-    const IBinaryProvider* CacheStatus::get_available_provider() const noexcept
-    {
-        switch (m_status)
-        {
-            case CacheStatusState::available: return m_available_provider;
-            case CacheStatusState::unknown:
-            case CacheStatusState::restored: return nullptr;
-            default: Checks::unreachable(VCPKG_LINE_INFO);
-        }
-    }
-
-    void BinaryConfigParserState::clear()
-    {
-        binary_cache_providers.clear();
-        binary_cache_providers.insert("clear");
-        nuget_interactive = false;
-        nugettimeout = "100";
-        archives_to_read.clear();
-        archives_to_write.clear();
-        url_templates_to_get.clear();
-        url_templates_to_put.clear();
-        gcs_read_prefixes.clear();
-        gcs_write_prefixes.clear();
-        aws_read_prefixes.clear();
-        aws_write_prefixes.clear();
-        aws_no_sign_request = false;
-        cos_read_prefixes.clear();
-        cos_write_prefixes.clear();
-        gha_read = false;
-        gha_write = false;
-        sources_to_read.clear();
-        sources_to_write.clear();
-        configs_to_read.clear();
-        configs_to_write.clear();
-        secrets.clear();
-    }
-
-    BinaryPackageInformation::BinaryPackageInformation(const InstallPlanAction& action)
-        : package_abi(action.package_abi().value_or_exit(VCPKG_LINE_INFO))
-        , spec(action.spec)
-        , raw_version(action.source_control_file_and_location.value_or_exit(VCPKG_LINE_INFO)
-                          .source_control_file->core_paragraph->raw_version)
-    {
-    }
-
-    BinaryPackageInformation::BinaryPackageInformation(const InstallPlanAction& action, std::string&& nuspec)
-        : BinaryPackageInformation(action)
-    {
-        this->nuspec = std::move(nuspec);
-    }
-}
-
-namespace
-{
-=======
->>>>>>> 46c0e22d
-    ExpectedL<Path> default_cache_path_impl()
-    {
-        auto maybe_cachepath = get_environment_variable("VCPKG_DEFAULT_BINARY_CACHE");
-        if (auto p_str = maybe_cachepath.get())
-        {
-            get_global_metrics_collector().track_define(DefineMetric::VcpkgDefaultBinaryCache);
-            Path path = std::move(*p_str);
-            path.make_preferred();
-            if (!get_real_filesystem().is_directory(path))
-            {
-                return msg::format(msgDefaultBinaryCacheRequiresDirectory, msg::path = path);
-            }
-
-            if (!path.is_absolute())
-            {
-                return msg::format(msgDefaultBinaryCacheRequiresAbsolutePath, msg::path = path);
-            }
-
-            return std::move(path);
-        }
-
-        return get_platform_cache_vcpkg().then([](Path p) -> ExpectedL<Path> {
-            if (p.is_absolute())
-            {
-                p /= "archives";
-                p.make_preferred();
-                return std::move(p);
-            }
-
-            return msg::format(msgDefaultBinaryCachePlatformCacheRequiresAbsolutePath, msg::path = p);
-        });
-    }
-
-    const ExpectedL<Path>& default_cache_path()
-    {
-        static auto cachepath = default_cache_path_impl();
-        return cachepath;
-    }
-
-    struct BinaryConfigParser : ConfigSegmentsParser
-    {
-        BinaryConfigParser(StringView text, StringView origin, BinaryConfigParserState* state)
-            : ConfigSegmentsParser(text, origin), state(state)
-        {
-        }
-
-        BinaryConfigParserState* state;
-
-        void parse()
-        {
-            auto all_segments = parse_all_segments();
-            for (auto&& x : all_segments)
-            {
-                if (get_error()) return;
-                handle_segments(std::move(x));
-            }
-        }
-
-        void handle_segments(std::vector<std::pair<SourceLoc, std::string>>&& segments)
-        {
-            Checks::check_exit(VCPKG_LINE_INFO, !segments.empty());
-            if (segments[0].second == "clear")
-            {
-                if (segments.size() != 1)
-                {
-                    return add_error(msg::format(msgInvalidArgumentRequiresNoneArguments, msg::binary_source = "clear"),
-                                     segments[1].first);
-                }
-
-                state->clear();
-            }
-            else if (segments[0].second == "files")
-            {
-                if (segments.size() < 2)
-                {
-                    return add_error(msg::format(msgInvalidArgumentRequiresPathArgument, msg::binary_source = "files"),
-                                     segments[0].first);
-                }
-
-                Path p = segments[1].second;
-                if (!p.is_absolute())
-                {
-                    return add_error(msg::format(msgInvalidArgumentRequiresAbsolutePath, msg::binary_source = "files"),
-                                     segments[1].first);
-                }
-
-                handle_readwrite(state->archives_to_read, state->archives_to_write, std::move(p), segments, 2);
-                if (segments.size() > 3)
-                {
-                    return add_error(
-                        msg::format(msgInvalidArgumentRequiresOneOrTwoArguments, msg::binary_source = "files"),
-                        segments[3].first);
-                }
-                state->binary_cache_providers.insert("files");
-            }
-            else if (segments[0].second == "interactive")
-            {
-                if (segments.size() > 1)
-                {
-                    return add_error(
-                        msg::format(msgInvalidArgumentRequiresNoneArguments, msg::binary_source = "interactive"),
-                        segments[1].first);
-                }
-
-                state->nuget_interactive = true;
-            }
-            else if (segments[0].second == "nugetconfig")
-            {
-                if (segments.size() < 2)
-                {
-                    return add_error(
-                        msg::format(msgInvalidArgumentRequiresSourceArgument, msg::binary_source = "nugetconfig"),
-                        segments[0].first);
-                }
-
-                Path p = segments[1].second;
-                if (!p.is_absolute())
-                {
-                    return add_error(
-                        msg::format(msgInvalidArgumentRequiresAbsolutePath, msg::binary_source = "nugetconfig"),
-                        segments[1].first);
-                }
-
-                handle_readwrite(state->configs_to_read, state->configs_to_write, std::move(p), segments, 2);
-                if (segments.size() > 3)
-                {
-                    return add_error(
-                        msg::format(msgInvalidArgumentRequiresOneOrTwoArguments, msg::binary_source = "nugetconfig"),
-                        segments[3].first);
-                }
-                state->binary_cache_providers.insert("nuget");
-            }
-            else if (segments[0].second == "nuget")
-            {
-                if (segments.size() < 2)
-                {
-                    return add_error(
-                        msg::format(msgInvalidArgumentRequiresSourceArgument, msg::binary_source = "nuget"),
-                        segments[0].first);
-                }
-
-                auto&& p = segments[1].second;
-                if (p.empty())
-                {
-                    return add_error(
-                        msg::format(msgInvalidArgumentRequiresSourceArgument, msg::binary_source = "nuget"));
-                }
-
-                handle_readwrite(state->sources_to_read, state->sources_to_write, std::move(p), segments, 2);
-                if (segments.size() > 3)
-                {
-                    return add_error(
-                        msg::format(msgInvalidArgumentRequiresOneOrTwoArguments, msg::binary_source = "nuget"),
-                        segments[3].first);
-                }
-                state->binary_cache_providers.insert("nuget");
-            }
-            else if (segments[0].second == "nugettimeout")
-            {
-                if (segments.size() != 2)
-                {
-                    return add_error(msg::format(msgNugetTimeoutExpectsSinglePositiveInteger));
-                }
-
-                long timeout = Strings::strto<long>(segments[1].second).value_or(-1);
-                if (timeout <= 0)
-                {
-                    return add_error(msg::format(msgNugetTimeoutExpectsSinglePositiveInteger));
-                }
-
-                state->nugettimeout = std::to_string(timeout);
-                state->binary_cache_providers.insert("nuget");
-            }
-            else if (segments[0].second == "default")
-            {
-                if (segments.size() > 2)
-                {
-                    return add_error(
-                        msg::format(msgInvalidArgumentRequiresSingleArgument, msg::binary_source = "default"),
-                        segments[0].first);
-                }
-
-                const auto& maybe_home = default_cache_path();
-                if (!maybe_home)
-                {
-                    return add_error(LocalizedString{maybe_home.error()}, segments[0].first);
-                }
-
-                handle_readwrite(
-                    state->archives_to_read, state->archives_to_write, Path(*maybe_home.get()), segments, 1);
-                state->binary_cache_providers.insert("default");
-            }
-            else if (segments[0].second == "x-azblob")
-            {
-                // Scheme: x-azblob,<baseurl>,<sas>[,<readwrite>]
-                if (segments.size() < 3)
-                {
-                    return add_error(
-                        msg::format(msgInvalidArgumentRequiresBaseUrlAndToken, msg::binary_source = "azblob"),
-                        segments[0].first);
-                }
-
-                if (!Strings::starts_with(segments[1].second, "https://"))
-                {
-                    return add_error(msg::format(msgInvalidArgumentRequiresBaseUrl,
-                                                 msg::base_url = "https://",
-                                                 msg::binary_source = "azblob"),
-                                     segments[1].first);
-                }
-
-                if (Strings::starts_with(segments[2].second, "?"))
-                {
-                    return add_error(msg::format(msgInvalidArgumentRequiresValidToken, msg::binary_source = "azblob"),
-                                     segments[2].first);
-                }
-
-                if (segments.size() > 4)
-                {
-                    return add_error(
-                        msg::format(msgInvalidArgumentRequiresTwoOrThreeArguments, msg::binary_source = "azblob"),
-                        segments[4].first);
-                }
-
-                auto p = segments[1].second;
-                if (p.back() != '/')
-                {
-                    p.push_back('/');
-                }
-
-                p.append("{sha}.zip");
-                if (!Strings::starts_with(segments[2].second, "?"))
-                {
-                    p.push_back('?');
-                }
-
-                p.append(segments[2].second);
-                state->secrets.push_back(segments[2].second);
-                UrlTemplate url_template = {p};
-                bool read = false, write = false;
-                handle_readwrite(read, write, segments, 3);
-                if (read) state->url_templates_to_get.push_back(url_template);
-                auto headers = azure_blob_headers();
-                url_template.headers.assign(headers.begin(), headers.end());
-                if (write) state->url_templates_to_put.push_back(url_template);
-
-                state->binary_cache_providers.insert("azblob");
-            }
-            else if (segments[0].second == "x-gcs")
-            {
-                // Scheme: x-gcs,<prefix>[,<readwrite>]
-                if (segments.size() < 2)
-                {
-                    return add_error(msg::format(msgInvalidArgumentRequiresPrefix, msg::binary_source = "gcs"),
-                                     segments[0].first);
-                }
-
-                if (!Strings::starts_with(segments[1].second, "gs://"))
-                {
-                    return add_error(msg::format(msgInvalidArgumentRequiresBaseUrl,
-                                                 msg::base_url = "gs://",
-                                                 msg::binary_source = "gcs"),
-                                     segments[1].first);
-                }
-
-                if (segments.size() > 3)
-                {
-                    return add_error(
-                        msg::format(msgInvalidArgumentRequiresOneOrTwoArguments, msg::binary_source = "gcs"),
-                        segments[3].first);
-                }
-
-                auto p = segments[1].second;
-                if (p.back() != '/')
-                {
-                    p.push_back('/');
-                }
-
-                handle_readwrite(state->gcs_read_prefixes, state->gcs_write_prefixes, std::move(p), segments, 2);
-
-                state->binary_cache_providers.insert("gcs");
-            }
-            else if (segments[0].second == "x-aws")
-            {
-                // Scheme: x-aws,<prefix>[,<readwrite>]
-                if (segments.size() < 2)
-                {
-                    return add_error(msg::format(msgInvalidArgumentRequiresPrefix, msg::binary_source = "aws"),
-                                     segments[0].first);
-                }
-
-                if (!Strings::starts_with(segments[1].second, "s3://"))
-                {
-                    return add_error(msg::format(msgInvalidArgumentRequiresBaseUrl,
-                                                 msg::base_url = "s3://",
-                                                 msg::binary_source = "aws"),
-                                     segments[1].first);
-                }
-
-                if (segments.size() > 3)
-                {
-                    return add_error(
-                        msg::format(msgInvalidArgumentRequiresOneOrTwoArguments, msg::binary_source = "aws"),
-                        segments[3].first);
-                }
-
-                auto p = segments[1].second;
-                if (p.back() != '/')
-                {
-                    p.push_back('/');
-                }
-
-                handle_readwrite(state->aws_read_prefixes, state->aws_write_prefixes, std::move(p), segments, 2);
-
-                state->binary_cache_providers.insert("aws");
-            }
-            else if (segments[0].second == "x-aws-config")
-            {
-                if (segments.size() != 2)
-                {
-                    return add_error(msg::format(msgInvalidArgumentRequiresSingleStringArgument,
-                                                 msg::binary_source = "x-aws-config"));
-                }
-
-                auto no_sign_request = false;
-                if (segments[1].second == "no-sign-request")
-                {
-                    no_sign_request = true;
-                }
-                else
-                {
-                    return add_error(msg::format(msgInvalidArgument), segments[1].first);
-                }
-
-                state->aws_no_sign_request = no_sign_request;
-                state->binary_cache_providers.insert("aws");
-            }
-            else if (segments[0].second == "x-cos")
-            {
-                // Scheme: x-cos,<prefix>[,<readwrite>]
-                if (segments.size() < 2)
-                {
-                    return add_error(msg::format(msgInvalidArgumentRequiresPrefix, msg::binary_source = "cos"),
-                                     segments[0].first);
-                }
-
-                if (!Strings::starts_with(segments[1].second, "cos://"))
-                {
-                    return add_error(msg::format(msgInvalidArgumentRequiresBaseUrl,
-                                                 msg::base_url = "cos://",
-                                                 msg::binary_source = "cos"),
-                                     segments[1].first);
-                }
-
-                if (segments.size() > 3)
-                {
-                    return add_error(
-                        msg::format(msgInvalidArgumentRequiresOneOrTwoArguments, msg::binary_source = "cos"),
-                        segments[3].first);
-                }
-
-                auto p = segments[1].second;
-                if (p.back() != '/')
-                {
-                    p.push_back('/');
-                }
-
-                handle_readwrite(state->cos_read_prefixes, state->cos_write_prefixes, std::move(p), segments, 2);
-                state->binary_cache_providers.insert("cos");
-            }
-            else if (segments[0].second == "x-gha")
-            {
-                // Scheme: x-gha[,<readwrite>]
-                if (segments.size() > 2)
-                {
-                    return add_error(
-                        msg::format(msgInvalidArgumentRequiresZeroOrOneArgument, msg::binary_source = "gha"),
-                        segments[2].first);
-                }
-
-                handle_readwrite(state->gha_read, state->gha_write, segments, 1);
-
-                state->binary_cache_providers.insert("gha");
-            }
-            else if (segments[0].second == "http")
-            {
-                // Scheme: http,<url_template>[,<readwrite>[,<header>]]
-                if (segments.size() < 2)
-                {
-                    return add_error(msg::format(msgInvalidArgumentRequiresPrefix, msg::binary_source = "http"),
-                                     segments[0].first);
-                }
-
-                if (!Strings::starts_with(segments[1].second, "http://") &&
-                    !Strings::starts_with(segments[1].second, "https://"))
-                {
-                    return add_error(msg::format(msgInvalidArgumentRequiresBaseUrl,
-                                                 msg::base_url = "https://",
-                                                 msg::binary_source = "http"),
-                                     segments[1].first);
-                }
-
-                if (segments.size() > 4)
-                {
-                    return add_error(
-                        msg::format(msgInvalidArgumentRequiresTwoOrThreeArguments, msg::binary_source = "http"),
-                        segments[3].first);
-                }
-
-                UrlTemplate url_template{segments[1].second};
-                if (auto err = url_template.valid(); !err.empty())
-                {
-                    return add_error(std::move(err), segments[1].first);
-                }
-                if (segments.size() == 4)
-                {
-                    url_template.headers.push_back(segments[3].second);
-                }
-
-                handle_readwrite(
-                    state->url_templates_to_get, state->url_templates_to_put, std::move(url_template), segments, 2);
-                state->binary_cache_providers.insert("http");
-            }
-            else
-            {
-                return add_error(msg::format(msgUnknownBinaryProviderType), segments[0].first);
-            }
-        }
-    };
-
-    struct AssetSourcesState
-    {
-        bool cleared = false;
-        bool block_origin = false;
-        std::vector<std::string> url_templates_to_get;
-        std::vector<std::string> azblob_templates_to_put;
-        std::vector<std::string> secrets;
-        Optional<std::string> script;
-
-        void clear()
-        {
-            cleared = true;
-            block_origin = false;
-            url_templates_to_get.clear();
-            azblob_templates_to_put.clear();
-            secrets.clear();
-            script = nullopt;
-        }
-    };
-
-    struct AssetSourcesParser : ConfigSegmentsParser
-    {
-        AssetSourcesParser(StringView text, StringView origin, AssetSourcesState* state)
-            : ConfigSegmentsParser(text, origin), state(state)
-        {
-        }
-
-        AssetSourcesState* state;
-
-        void parse()
-        {
-            auto all_segments = parse_all_segments();
-            for (auto&& x : all_segments)
-            {
-                if (get_error()) return;
-                handle_segments(std::move(x));
-            }
-        }
-
-        void handle_segments(std::vector<std::pair<SourceLoc, std::string>>&& segments)
-        {
-            Checks::check_exit(VCPKG_LINE_INFO, !segments.empty());
-
-            if (segments[0].second == "x-block-origin")
-            {
-                if (segments.size() >= 2)
-                {
-                    return add_error(
-                        msg::format(msgAssetCacheProviderAcceptsNoArguments, msg::value = "x-block-origin"),
-                        segments[1].first);
-                }
-
-                state->block_origin = true;
-            }
-            else if (segments[0].second == "clear")
-            {
-                if (segments.size() >= 2)
-                {
-                    return add_error(msg::format(msgAssetCacheProviderAcceptsNoArguments, msg::value = "clear"),
-                                     segments[1].first);
-                }
-
-                state->clear();
-            }
-            else if (segments[0].second == "x-azurl")
-            {
-                // Scheme: x-azurl,<baseurl>[,<sas>[,<readwrite>]]
-                if (segments.size() < 2)
-                {
-                    return add_error(msg::format(msgAzUrlAssetCacheRequiresBaseUrl), segments[0].first);
-                }
-
-                if (segments.size() > 4)
-                {
-                    return add_error(msg::format(msgAzUrlAssetCacheRequiresLessThanFour), segments[4].first);
-                }
-
-                if (segments[1].second.empty())
-                {
-                    return add_error(msg::format(msgAzUrlAssetCacheRequiresBaseUrl), segments[1].first);
-                }
-
-                auto p = segments[1].second;
-                if (p.back() != '/')
-                {
-                    p.push_back('/');
-                }
-
-                p.append("<SHA>");
-                if (segments.size() > 2 && !segments[2].second.empty())
-                {
-                    if (!Strings::starts_with(segments[2].second, "?"))
-                    {
-                        p.push_back('?');
-                    }
-                    p.append(segments[2].second);
-                    // Note: the download manager does not currently respect secrets
-                    state->secrets.push_back(segments[2].second);
-                }
-                handle_readwrite(
-                    state->url_templates_to_get, state->azblob_templates_to_put, std::move(p), segments, 3);
-            }
-            else if (segments[0].second == "x-script")
-            {
-                // Scheme: x-script,<script-template>
-                if (segments.size() != 2)
-                {
-                    return add_error(msg::format(msgScriptAssetCacheRequiresScript), segments[0].first);
-                }
-                state->script = segments[1].second;
-            }
-            else
-            {
-                // Don't forget to update this message if new providers are added.
-                return add_error(msg::format(msgUnexpectedAssetCacheProvider), segments[0].first);
-            }
-        }
-    };
-}
-
-namespace vcpkg
-{
-    LocalizedString UrlTemplate::valid() const
-    {
-        std::vector<std::string> invalid_keys;
-        auto result = api_stable_format(url_template, [&](std::string&, StringView key) {
-            static constexpr std::array<StringLiteral, 4> valid_keys = {"name", "version", "sha", "triplet"};
-            if (!Util::Vectors::contains(valid_keys, key))
-            {
-                invalid_keys.push_back(key.to_string());
-            }
-        });
-        if (!result)
-        {
-            return result.error();
-        }
-        if (!invalid_keys.empty())
-        {
-            return msg::format(msgUnknownVariablesInTemplate,
-                               msg::value = url_template,
-                               msg::list = Strings::join(", ", invalid_keys));
-        }
-        return {};
-    }
-
-    std::string UrlTemplate::instantiate_variables(const BinaryPackageReadInfo& info) const
-    {
-        return api_stable_format(url_template,
-                                 [&](std::string& out, StringView key) {
-                                     if (key == "version")
-                                     {
-                                         out += info.raw_version;
-                                     }
-                                     else if (key == "name")
-                                     {
-                                         out += info.spec.name();
-                                     }
-                                     else if (key == "triplet")
-                                     {
-                                         out += info.spec.triplet().canonical_name();
-                                     }
-                                     else if (key == "sha")
-                                     {
-                                         out += info.package_abi;
-                                     }
-                                     else
-                                     {
-                                         Debug::println("Unknown key: ", key);
-                                         // We do a input validation while parsing the config
-                                         Checks::unreachable(VCPKG_LINE_INFO);
-                                     };
-                                 })
-            .value_or_exit(VCPKG_LINE_INFO);
-    }
-
     static NuGetRepoInfo get_nuget_repo_info_from_env(const VcpkgCmdArguments& args)
     {
         if (auto p = args.vcpkg_nuget_repository.get())
@@ -2968,10 +2147,16 @@
     }
 
     BinaryCache::BinaryCache(BinaryProviders&& providers, Filesystem& fs)
-        : ReadOnlyBinaryCache(std::move(providers)), m_fs(fs)
-    {
-    }
-    BinaryCache::~BinaryCache() { }
+        : ReadOnlyBinaryCache(std::move(providers))
+        , m_fs(fs)
+        , m_bg_msg_sink(std::make_unique<BGMessageSink>(stdout_sink))
+        , m_actions_to_push(std::make_unique<BGThreadBatchQueue<ActionToPush>>())
+        , m_remaining_packages_to_push(std::make_unique<std::atomic_int>())
+        , m_push_thread([this]() { push_thread_main(); })
+
+    {
+    }
+    BinaryCache::~BinaryCache() { wait_for_async_complete(); }
 
     void BinaryCache::push_success(const InstallPlanAction& action)
     {
@@ -2992,20 +2177,64 @@
                     request.nuspec =
                         generate_nuspec(request.package_dir, action, m_config.nuget_prefix, m_config.nuget_repo);
                 }
+
+                const auto clean_packages = action.build_options.clean_packages == CleanPackages::YES;
+
+                m_remaining_packages_to_push->fetch_add(1);
+                m_actions_to_push->push(ActionToPush{std::move(request), clean_packages});
+                return;
+            }
+        }
+        if (action.build_options.clean_packages == CleanPackages::YES)
+        {
+            m_fs.remove_all(action.package_dir.value_or_exit(VCPKG_LINE_INFO), VCPKG_LINE_INFO);
+        }
+    }
+
+    void BinaryCache::print_push_success_messages() { m_bg_msg_sink->print_published(); }
+
+    void BinaryCache::wait_for_async_complete()
+    {
+        bool have_remaining_packages = m_remaining_packages_to_push > 0;
+        if (have_remaining_packages)
+        {
+            m_bg_msg_sink->print_published();
+            msg::println(msgWaitUntilPackagesUploaded, msg::count = m_remaining_packages_to_push->load());
+        }
+        m_bg_msg_sink->publish_directly_to_out_sink();
+        m_actions_to_push->stop();
+        m_push_thread.join();
+    }
+
+    void BinaryCache::push_thread_main()
+    {
+        std::vector<ActionToPush> my_tasks;
+        int count_pushed = 0;
+        while (true)
+        {
+            m_actions_to_push->wait_for_items(my_tasks);
+            if (my_tasks.empty())
+            {
+                break;
+            }
+            for (auto& action_to_push : my_tasks)
+            {
+                ElapsedTimer timer;
                 if (m_needs_zip_file)
                 {
-                    Path zip_path = request.package_dir + ".zip";
-                    auto compress_result = m_zip_tool.value_or_exit(VCPKG_LINE_INFO)
-                                               .compress_directory_to_zip(m_fs, request.package_dir, zip_path);
+                    Path zip_path = action_to_push.request.package_dir + ".zip";
+                    auto compress_result =
+                        m_zip_tool.value_or_exit(VCPKG_LINE_INFO)
+                            .compress_directory_to_zip(m_fs, action_to_push.request.package_dir, zip_path);
                     if (compress_result)
                     {
-                        request.zip_path = std::move(zip_path);
+                        action_to_push.request.zip_path = std::move(zip_path);
                     }
                     else
                     {
-                        stdout_sink.println(
+                        m_bg_msg_sink->println(
                             Color::warning,
-                            msg::format_warning(msgCompressFolderFailed, msg::path = request.package_dir)
+                            msg::format_warning(msgCompressFolderFailed, msg::path = action_to_push.request.package_dir)
                                 .append_raw(' ')
                                 .append_raw(compress_result.error()));
                     }
@@ -3014,22 +2243,33 @@
                 size_t num_destinations = 0;
                 for (auto&& provider : m_config.write)
                 {
-                    if (!provider->needs_zip_file() || request.zip_path.has_value())
+                    if (!provider->needs_zip_file() || action_to_push.request.zip_path.has_value())
                     {
-                        num_destinations += provider->push_success(request, stdout_sink);
+                        num_destinations += provider->push_success(action_to_push.request, stdout_sink);
                     }
                 }
-                if (request.zip_path)
-                {
-                    m_fs.remove(*request.zip_path.get(), IgnoreErrors{});
-                }
-                stdout_sink.println(
+                if (action_to_push.request.zip_path)
+                {
+                    m_fs.remove(*action_to_push.request.zip_path.get(), IgnoreErrors{});
+                }
+                m_bg_msg_sink->println(
                     msgStoredBinariesToDestinations, msg::count = num_destinations, msg::elapsed = timer.elapsed());
-            }
-        }
-        if (action.build_options.clean_packages == CleanPackages::YES)
-        {
-            m_fs.remove_all(action.package_dir.value_or_exit(VCPKG_LINE_INFO), VCPKG_LINE_INFO);
+
+                // END
+                m_remaining_packages_to_push->fetch_sub(1);
+                if (m_actions_to_push->stopped())
+                {
+                    count_pushed++;
+                    m_bg_msg_sink->print(LocalizedString::from_raw(
+                        fmt::format(" ({}/{})", count_pushed, count_pushed + m_remaining_packages_to_push->load())));
+                }
+                m_bg_msg_sink->println();
+                if (action_to_push.clean_after_push)
+                {
+                    m_fs.remove_all(action_to_push.request.package_dir, VCPKG_LINE_INFO);
+                }
+            }
+            my_tasks.clear();
         }
     }
 
