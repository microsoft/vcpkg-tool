#include <vcpkg/base/api-stable-format.h>
#include <vcpkg/base/checks.h>
#include <vcpkg/base/chrono.h>
#include <vcpkg/base/contractual-constants.h>
#include <vcpkg/base/diagnostics.h>
#include <vcpkg/base/downloads.h>
#include <vcpkg/base/files.h>
#include <vcpkg/base/json.h>
#include <vcpkg/base/message_sinks.h>
#include <vcpkg/base/messages.h>
#include <vcpkg/base/parse.h>
#include <vcpkg/base/strings.h>
#include <vcpkg/base/system.debug.h>
#include <vcpkg/base/system.h>
#include <vcpkg/base/system.process.h>
#include <vcpkg/base/util.h>
#include <vcpkg/base/xmlserializer.h>

#include <vcpkg/archives.h>
#include <vcpkg/binarycaching.h>
#include <vcpkg/binarycaching.private.h>
#include <vcpkg/dependencies.h>
#include <vcpkg/documentation.h>
#include <vcpkg/metrics.h>
#include <vcpkg/tools.h>
#include <vcpkg/vcpkgcmdarguments.h>
#include <vcpkg/vcpkgpaths.h>

#include <memory>
#include <utility>

using namespace vcpkg;

namespace
{
    struct ConfigSegmentsParser : ParserBase
    {
        using ParserBase::ParserBase;

        void parse_segments(std::vector<std::pair<SourceLoc, std::string>>& out_segments);
        std::vector<std::vector<std::pair<SourceLoc, std::string>>> parse_all_segments();

        template<class T>
        void handle_readwrite(std::vector<T>& read,
                              std::vector<T>& write,
                              T&& t,
                              const std::vector<std::pair<SourceLoc, std::string>>& segments,
                              size_t segment_idx)
        {
            if (segment_idx >= segments.size())
            {
                read.push_back(std::move(t));
                return;
            }

            auto& mode = segments[segment_idx].second;

            if (mode == "read")
            {
                read.push_back(std::move(t));
            }
            else if (mode == "write")
            {
                write.push_back(std::move(t));
            }
            else if (mode == "readwrite")
            {
                read.push_back(t);
                write.push_back(std::move(t));
            }
            else
            {
                return add_error(msg::format(msgExpectedReadWriteReadWrite), segments[segment_idx].first);
            }
        }

        void handle_readwrite(bool& read,
                              bool& write,
                              const std::vector<std::pair<SourceLoc, std::string>>& segments,
                              size_t segment_idx)
        {
            if (segment_idx >= segments.size())
            {
                read = true;
                return;
            }

            auto& mode = segments[segment_idx].second;

            if (mode == "read")
            {
                read = true;
            }
            else if (mode == "write")
            {
                write = true;
            }
            else if (mode == "readwrite")
            {
                read = true;
                write = true;
            }
            else
            {
                return add_error(msg::format(msgExpectedReadWriteReadWrite), segments[segment_idx].first);
            }
        }
    };

    void ConfigSegmentsParser::parse_segments(std::vector<std::pair<SourceLoc, std::string>>& segments)
    {
        for (;;)
        {
            SourceLoc loc = cur_loc();
            std::string segment;
            for (;;)
            {
                auto n = match_until([](char32_t ch) { return ch == ',' || ch == '`' || ch == ';'; });
                Strings::append(segment, n);
                auto ch = cur();
                if (ch == Unicode::end_of_file || ch == ',' || ch == ';')
                {
                    break;
                }

                if (ch == '`')
                {
                    ch = next();
                    if (ch == Unicode::end_of_file)
                    {
                        return add_error(msg::format(msgUnexpectedEOFAfterBacktick));
                    }
                    else
                    {
                        Unicode::utf8_append_code_point(segment, ch);
                    }

                    next();
                }
                else
                {
                    Checks::unreachable(VCPKG_LINE_INFO);
                }
            }
            segments.emplace_back(loc, std::move(segment));

            auto ch = cur();
            if (ch == Unicode::end_of_file || ch == ';')
            {
                break;
            }

            if (ch == ',')
            {
                next();
                continue;
            }

            Checks::unreachable(VCPKG_LINE_INFO);
        }
    }

    std::vector<std::vector<std::pair<SourceLoc, std::string>>> ConfigSegmentsParser::parse_all_segments()
    {
        std::vector<std::vector<std::pair<SourceLoc, std::string>>> ret;
        while (!at_eof())
        {
            std::vector<std::pair<SourceLoc, std::string>> segments;
            parse_segments(segments);

            if (get_error())
            {
                return {};
            }

            // Skip empty sources like ';;'
            if (segments.size() > 1 || (segments.size() == 1 && !segments[0].second.empty()))
            {
                ret.push_back(std::move(segments));
            }

            if (cur() == ';')
            {
                next();
            }
        }
        return ret;
    }

    FeedReference make_feedref(const PackageSpec& spec, const Version& version, StringView abi_tag, StringView prefix)
    {
        return {Strings::concat(prefix, spec.dir()), format_version_for_feedref(version.text, abi_tag)};
    }
    FeedReference make_feedref(const BinaryPackageReadInfo& info, StringView prefix)
    {
        return make_feedref(info.spec, info.version, info.package_abi, prefix);
    }

    void clean_prepare_dir(const Filesystem& fs, const Path& dir)
    {
        fs.remove_all(dir, VCPKG_LINE_INFO);
        if (!fs.create_directories(dir, VCPKG_LINE_INFO))
        {
            Checks::msg_exit_with_error(VCPKG_LINE_INFO, msgUnableToClearPath, msg::path = dir);
        }
    }

    Path make_temp_archive_path(const Path& buildtrees, const PackageSpec& spec)
    {
        return buildtrees / spec.name() / (spec.triplet().to_string() + ".zip");
    }

    Path files_archive_subpath(const std::string& abi) { return Path(abi.substr(0, 2)) / (abi + ".zip"); }

    struct FilesWriteBinaryProvider : IWriteBinaryProvider
    {
        FilesWriteBinaryProvider(const Filesystem& fs, std::vector<Path>&& dirs) : m_fs(fs), m_dirs(std::move(dirs)) { }

        size_t push_success(const BinaryPackageWriteInfo& request, MessageSink& msg_sink) override
        {
            const auto& zip_path = request.zip_path.value_or_exit(VCPKG_LINE_INFO);
            const auto archive_subpath = files_archive_subpath(request.package_abi);

            size_t count_stored = 0;
            for (const auto& archives_root_dir : m_dirs)
            {
                const auto archive_path = archives_root_dir / archive_subpath;
                std::error_code ec;
                m_fs.create_directories(archive_path.parent_path(), IgnoreErrors{});
                m_fs.copy_file(zip_path, archive_path, CopyOptions::overwrite_existing, ec);
                if (ec)
                {
                    msg_sink.println(Color::warning,
                                     msg::format(msgFailedToStoreBinaryCache, msg::path = archive_path)
                                         .append_raw('\n')
                                         .append_raw(ec.message()));
                }
                else
                {
                    count_stored++;
                }
            }
            return count_stored;
        }

        bool needs_nuspec_data() const override { return false; }
        bool needs_zip_file() const override { return true; }

    private:
        const Filesystem& m_fs;
        std::vector<Path> m_dirs;
    };

    enum class RemoveWhen
    {
        nothing,
        always,
    };

    struct ZipResource
    {
        ZipResource(Path&& p, RemoveWhen t) : path(std::move(p)), to_remove(t) { }

        Path path;
        RemoveWhen to_remove;
    };

    // This middleware class contains logic for BinaryProviders that operate on zip files.
    // Derived classes must implement:
    // - acquire_zips()
    // - IReadBinaryProvider::precheck()
    struct ZipReadBinaryProvider : IReadBinaryProvider
    {
        ZipReadBinaryProvider(ZipTool zip, const Filesystem& fs) : m_zip(std::move(zip)), m_fs(fs) { }

        void fetch(View<const InstallPlanAction*> actions, Span<RestoreResult> out_status) const override
        {
            const ElapsedTimer timer;
            std::vector<Optional<ZipResource>> zip_paths(actions.size(), nullopt);
            acquire_zips(actions, zip_paths);

            std::vector<Command> jobs;
            std::vector<size_t> action_idxs;
            for (size_t i = 0; i < actions.size(); ++i)
            {
                if (!zip_paths[i]) continue;
                const auto& pkg_path = actions[i]->package_dir.value_or_exit(VCPKG_LINE_INFO);
                clean_prepare_dir(m_fs, pkg_path);
                jobs.push_back(m_zip.decompress_zip_archive_cmd(pkg_path, zip_paths[i].get()->path));
                action_idxs.push_back(i);
            }

            auto job_results = decompress_in_parallel(jobs);

            for (size_t j = 0; j < jobs.size(); ++j)
            {
                const auto i = action_idxs[j];
                const auto& zip_path = zip_paths[i].value_or_exit(VCPKG_LINE_INFO);
                if (job_results[j])
                {
                    Debug::print("Restored ", zip_path.path, '\n');
                    out_status[i] = RestoreResult::restored;
                }
                else
                {
                    Debug::print("Failed to decompress archive package: ", zip_path.path, '\n');
                }

                post_decompress(zip_path);
            }
        }

        void post_decompress(const ZipResource& r) const
        {
            if (r.to_remove == RemoveWhen::always)
            {
                m_fs.remove(r.path, IgnoreErrors{});
            }
        }

        // For every action denoted by actions, at corresponding indicies in out_zips, stores a ZipResource indicating
        // the downloaded location.
        //
        // Leaving an Optional disengaged indicates that the cache does not contain the requested zip.
        virtual void acquire_zips(View<const InstallPlanAction*> actions,
                                  Span<Optional<ZipResource>> out_zips) const = 0;

    protected:
        ZipTool m_zip;
        const Filesystem& m_fs;
    };

    struct FilesReadBinaryProvider : ZipReadBinaryProvider
    {
        FilesReadBinaryProvider(ZipTool zip, const Filesystem& fs, Path&& dir)
            : ZipReadBinaryProvider(std::move(zip), fs), m_dir(std::move(dir))
        {
        }

        void acquire_zips(View<const InstallPlanAction*> actions,
                          Span<Optional<ZipResource>> out_zip_paths) const override
        {
            for (size_t i = 0; i < actions.size(); ++i)
            {
                const auto& abi_tag = actions[i]->package_abi().value_or_exit(VCPKG_LINE_INFO);
                auto archive_path = m_dir / files_archive_subpath(abi_tag);
                if (m_fs.exists(archive_path, IgnoreErrors{}))
                {
                    out_zip_paths[i].emplace(std::move(archive_path), RemoveWhen::nothing);
                }
            }
        }

        void precheck(View<const InstallPlanAction*> actions, Span<CacheAvailability> cache_status) const override
        {
            for (size_t idx = 0; idx < actions.size(); ++idx)
            {
                const auto& action = *actions[idx];
                const auto& abi_tag = action.package_abi().value_or_exit(VCPKG_LINE_INFO);

                bool any_available = false;
                if (m_fs.exists(m_dir / files_archive_subpath(abi_tag), IgnoreErrors{}))
                {
                    any_available = true;
                }

                cache_status[idx] = any_available ? CacheAvailability::available : CacheAvailability::unavailable;
            }
        }
        LocalizedString restored_message(size_t count,
                                         std::chrono::high_resolution_clock::duration elapsed) const override
        {
            return msg::format(msgRestoredPackagesFromFiles,
                               msg::count = count,
                               msg::elapsed = ElapsedTime(elapsed),
                               msg::path = m_dir);
        }

    private:
        Path m_dir;
    };

    struct HTTPPutBinaryProvider : IWriteBinaryProvider
    {
        HTTPPutBinaryProvider(std::vector<UrlTemplate>&& urls, const std::vector<std::string>& secrets)
            : m_urls(std::move(urls)), m_secrets(secrets)
        {
        }

        size_t push_success(const BinaryPackageWriteInfo& request, MessageSink& msg_sink) override
        {
            if (!request.zip_path) return 0;
            const auto& zip_path = *request.zip_path.get();
            size_t count_stored = 0;
            for (auto&& templ : m_urls)
            {
                auto url = templ.instantiate_variables(request);
                PrintingDiagnosticContext pdc{msg_sink};
                WarningDiagnosticContext wdc{pdc};
                auto maybe_success =
                    store_to_asset_cache(wdc, url, SanitizedUrl{url, m_secrets}, "PUT", templ.headers, zip_path);
                if (maybe_success)
                {
                    count_stored++;
                }
            }
            return count_stored;
        }

        bool needs_nuspec_data() const override { return false; }
        bool needs_zip_file() const override { return true; }

    private:
        std::vector<UrlTemplate> m_urls;
        std::vector<std::string> m_secrets;
    };

    struct HttpGetBinaryProvider : ZipReadBinaryProvider
    {
        HttpGetBinaryProvider(ZipTool zip,
                              const Filesystem& fs,
                              const Path& buildtrees,
                              UrlTemplate&& url_template,
                              const std::vector<std::string>& secrets)
            : ZipReadBinaryProvider(std::move(zip), fs)
            , m_buildtrees(buildtrees)
            , m_url_template(std::move(url_template))
            , m_secrets(secrets)
        {
        }

        void acquire_zips(View<const InstallPlanAction*> actions,
                          Span<Optional<ZipResource>> out_zip_paths) const override
        {
            std::vector<std::pair<std::string, Path>> url_paths;
            for (size_t idx = 0; idx < actions.size(); ++idx)
            {
                auto&& action = *actions[idx];
                url_paths.emplace_back(m_url_template.instantiate_variables(BinaryPackageReadInfo{action}),
                                       make_temp_archive_path(m_buildtrees, action.spec));
            }

            WarningDiagnosticContext wdc{console_diagnostic_context};
            auto codes = download_files_no_cache(wdc, url_paths, m_url_template.headers, m_secrets);
            for (size_t i = 0; i < codes.size(); ++i)
            {
                if (codes[i] == 200)
                {
                    out_zip_paths[i].emplace(std::move(url_paths[i].second), RemoveWhen::always);
                }
            }
        }

        void precheck(View<const InstallPlanAction*> actions, Span<CacheAvailability> out_status) const override
        {
            std::vector<std::string> urls;
            for (size_t idx = 0; idx < actions.size(); ++idx)
            {
                urls.push_back(m_url_template.instantiate_variables(BinaryPackageReadInfo{*actions[idx]}));
            }

            WarningDiagnosticContext wdc{console_diagnostic_context};
            auto codes = url_heads(wdc, urls, {}, m_secrets);
            for (size_t i = 0; i < codes.size(); ++i)
            {
                out_status[i] = codes[i] == 200 ? CacheAvailability::available : CacheAvailability::unavailable;
            }

            for (size_t i = codes.size(); i < out_status.size(); ++i)
            {
                out_status[i] = CacheAvailability::unavailable;
            }
        }

        LocalizedString restored_message(size_t count,
                                         std::chrono::high_resolution_clock::duration elapsed) const override
        {
            return msg::format(msgRestoredPackagesFromHTTP, msg::count = count, msg::elapsed = ElapsedTime(elapsed));
        }

        Path m_buildtrees;
        UrlTemplate m_url_template;
        std::vector<std::string> m_secrets;
    };

    struct NuGetSource
    {
        StringLiteral option;
        std::string value;
    };

    NuGetSource nuget_sources_arg(View<std::string> sources) { return {"-Source", Strings::join(";", sources)}; }
    NuGetSource nuget_configfile_arg(const Path& config_path) { return {"-ConfigFile", config_path.native()}; }

    struct NuGetTool
    {
        NuGetTool(const ToolCache& cache, MessageSink& sink, const BinaryConfigParserState& shared)
            : m_timeout(shared.nugettimeout)
            , m_interactive(shared.nuget_interactive)
            , m_use_nuget_cache(shared.use_nuget_cache)
        {
#ifndef _WIN32
            m_cmd.string_arg(cache.get_tool_path(Tools::MONO, sink));
#endif
            m_cmd.string_arg(cache.get_tool_path(Tools::NUGET, sink));
        }

        ExpectedL<Unit> push(MessageSink& sink, const Path& nupkg_path, const NuGetSource& src) const
        {
            return run_nuget_commandline(push_cmd(nupkg_path, src), sink);
        }
        ExpectedL<Unit> pack(MessageSink& sink, const Path& nuspec_path, const Path& out_dir) const
        {
            return run_nuget_commandline(pack_cmd(nuspec_path, out_dir), sink);
        }
        ExpectedL<Unit> install(MessageSink& sink,
                                StringView packages_config,
                                const Path& out_dir,
                                const NuGetSource& src) const
        {
            return run_nuget_commandline(install_cmd(packages_config, out_dir, src), sink);
        }

    private:
        Command subcommand(StringLiteral sub) const
        {
            auto cmd = m_cmd;
            cmd.string_arg(sub).string_arg("-ForceEnglishOutput").string_arg("-Verbosity").string_arg("detailed");
            if (!m_interactive) cmd.string_arg("-NonInteractive");
            return cmd;
        }

        Command install_cmd(StringView packages_config, const Path& out_dir, const NuGetSource& src) const
        {
            auto cmd = subcommand("install");
            cmd.string_arg(packages_config)
                .string_arg("-OutputDirectory")
                .string_arg(out_dir)
                .string_arg("-ExcludeVersion")
                .string_arg("-PreRelease")
                .string_arg("-PackageSaveMode")
                .string_arg("nupkg");
            if (!m_use_nuget_cache) cmd.string_arg("-DirectDownload").string_arg("-NoCache");
            cmd.string_arg(src.option).string_arg(src.value);
            return cmd;
        }

        Command pack_cmd(const Path& nuspec_path, const Path& out_dir) const
        {
            return subcommand("pack")
                .string_arg(nuspec_path)
                .string_arg("-OutputDirectory")
                .string_arg(out_dir)
                .string_arg("-NoDefaultExcludes");
        }

        Command push_cmd(const Path& nupkg_path, const NuGetSource& src) const
        {
            return subcommand("push")
                .string_arg(nupkg_path)
                .string_arg("-Timeout")
                .string_arg(m_timeout)
                .string_arg(src.option)
                .string_arg(src.value);
        }

        ExpectedL<Unit> run_nuget_commandline(const Command& cmd, MessageSink& msg_sink) const
        {
            if (m_interactive)
            {
                return cmd_execute(cmd).then([](int exit_code) -> ExpectedL<Unit> {
                    if (exit_code == 0)
                    {
                        return {Unit{}};
                    }

                    return msg::format_error(msgNugetOutputNotCapturedBecauseInteractiveSpecified);
                });
            }

            RedirectedProcessLaunchSettings show_in_debug_settings;
            show_in_debug_settings.echo_in_debug = EchoInDebug::Show;
            return cmd_execute_and_capture_output(cmd, show_in_debug_settings)
                .then([&](ExitCodeAndOutput&& res) -> ExpectedL<Unit> {
                    if (res.output.find("Authentication may require manual action.") != std::string::npos)
                    {
                        msg_sink.println(
                            Color::warning, msgAuthenticationMayRequireManualAction, msg::vendor = "Nuget");
                    }

                    if (res.exit_code == 0)
                    {
                        return {Unit{}};
                    }

                    if (res.output.find("Response status code does not indicate success: 401 (Unauthorized)") !=
                        std::string::npos)
                    {
                        msg_sink.println(Color::warning,
                                         msgFailedVendorAuthentication,
                                         msg::vendor = "NuGet",
                                         msg::url = docs::troubleshoot_binary_cache_url);
                    }
                    else if (res.output.find("for example \"-ApiKey AzureDevOps\"") != std::string::npos)
                    {
                        auto real_cmd = cmd;
                        real_cmd.string_arg("-ApiKey").string_arg("AzureDevOps");
                        return cmd_execute_and_capture_output(real_cmd, show_in_debug_settings)
                            .then([&](ExitCodeAndOutput&& res) -> ExpectedL<Unit> {
                                if (res.exit_code == 0)
                                {
                                    return {Unit{}};
                                }

                                return LocalizedString::from_raw(std::move(res).output);
                            });
                    }

                    return LocalizedString::from_raw(std::move(res).output);
                });
        }

        Command m_cmd;
        std::string m_timeout;
        bool m_interactive;
        bool m_use_nuget_cache;
    };

    struct NugetBaseBinaryProvider
    {
        NugetBaseBinaryProvider(const Filesystem& fs,
                                const NuGetTool& tool,
                                const Path& packages,
                                const Path& buildtrees,
                                StringView nuget_prefix)
            : m_fs(fs)
            , m_cmd(tool)
            , m_packages(packages)
            , m_buildtrees(buildtrees)
            , m_nuget_prefix(nuget_prefix.to_string())
        {
        }

        const Filesystem& m_fs;
        NuGetTool m_cmd;
        Path m_packages;
        Path m_buildtrees;
        std::string m_nuget_prefix;
    };

    struct NugetReadBinaryProvider : IReadBinaryProvider, private NugetBaseBinaryProvider
    {
        NugetReadBinaryProvider(const NugetBaseBinaryProvider& base, NuGetSource src)
            : NugetBaseBinaryProvider(base), m_src(std::move(src))
        {
        }

        NuGetSource m_src;

        static std::string generate_packages_config(View<FeedReference> refs)
        {
            XmlSerializer xml;
            xml.emit_declaration().line_break();
            xml.open_tag("packages").line_break();

            for (auto&& ref : refs)
            {
                xml.start_complex_open_tag("package")
                    .text_attr("id", ref.id)
                    .text_attr("version", ref.version)
                    .finish_self_closing_complex_tag()
                    .line_break();
            }

            xml.close_tag("packages").line_break();
            return std::move(xml.buf);
        }

        // Prechecking is too expensive with NuGet, so it is not implemented
        void precheck(View<const InstallPlanAction*>, Span<CacheAvailability>) const override { }

        LocalizedString restored_message(size_t count,
                                         std::chrono::high_resolution_clock::duration elapsed) const override
        {
            return msg::format(msgRestoredPackagesFromNuGet, msg::count = count, msg::elapsed = ElapsedTime(elapsed));
        }

        void fetch(View<const InstallPlanAction*> actions, Span<RestoreResult> out_status) const override
        {
            auto packages_config = m_buildtrees / "packages.config";
            auto refs =
                Util::fmap(actions, [this](const InstallPlanAction* p) { return make_nugetref(*p, m_nuget_prefix); });
            m_fs.write_contents(packages_config, generate_packages_config(refs), VCPKG_LINE_INFO);
            m_cmd.install(out_sink, packages_config, m_packages, m_src);
            for (size_t i = 0; i < actions.size(); ++i)
            {
                // nuget.exe provides the nupkg file and the unpacked folder
                const auto nupkg_path = m_packages / refs[i].id / refs[i].id + ".nupkg";
                if (m_fs.exists(nupkg_path, IgnoreErrors{}))
                {
                    m_fs.remove(nupkg_path, VCPKG_LINE_INFO);
                    const auto nuget_dir = actions[i]->spec.dir();
                    if (nuget_dir != refs[i].id)
                    {
                        const auto path_from = m_packages / refs[i].id;
                        const auto path_to = m_packages / nuget_dir;
                        m_fs.rename(path_from, path_to, VCPKG_LINE_INFO);
                    }

                    out_status[i] = RestoreResult::restored;
                }
            }
        }
    };

    struct NugetBinaryPushProvider : IWriteBinaryProvider, private NugetBaseBinaryProvider
    {
        NugetBinaryPushProvider(const NugetBaseBinaryProvider& base,
                                std::vector<std::string>&& sources,
                                std::vector<Path>&& configs)
            : NugetBaseBinaryProvider(base), m_sources(std::move(sources)), m_configs(std::move(configs))
        {
        }

        std::vector<std::string> m_sources;
        std::vector<Path> m_configs;

        bool needs_nuspec_data() const override { return true; }
        bool needs_zip_file() const override { return false; }

        size_t push_success(const BinaryPackageWriteInfo& request, MessageSink& msg_sink) override
        {
            auto& spec = request.spec;

            auto nuspec_path = m_buildtrees / spec.name() / spec.triplet().canonical_name() + ".nuspec";
            std::error_code ec;
            m_fs.write_contents(nuspec_path, request.nuspec.value_or_exit(VCPKG_LINE_INFO), ec);
            if (ec)
            {
                msg_sink.println(Color::error, msgPackingVendorFailed, msg::vendor = "NuGet");
                return 0;
            }

            auto packed_result = m_cmd.pack(msg_sink, nuspec_path, m_buildtrees);
            m_fs.remove(nuspec_path, IgnoreErrors{});
            if (!packed_result)
            {
                msg_sink.println(Color::error, msgPackingVendorFailed, msg::vendor = "NuGet");
                return 0;
            }

            size_t count_stored = 0;
            auto nupkg_path = m_buildtrees / make_feedref(request, m_nuget_prefix).nupkg_filename();
            for (auto&& write_src : m_sources)
            {
                msg_sink.println(
                    msgUploadingBinariesToVendor, msg::spec = spec, msg::vendor = "NuGet", msg::path = write_src);
                if (!m_cmd.push(msg_sink, nupkg_path, nuget_sources_arg({&write_src, 1})))
                {
                    msg_sink.println(Color::error,
                                     msg::format(msgPushingVendorFailed, msg::vendor = "NuGet", msg::path = write_src)
                                         .append_raw('\n')
                                         .append(msgSeeURL, msg::url = docs::troubleshoot_binary_cache_url));
                }
                else
                {
                    count_stored++;
                }
            }
            for (auto&& write_cfg : m_configs)
            {
                msg_sink.println(msgUploadingBinariesToVendor,
                                 msg::spec = spec,
                                 msg::vendor = "NuGet config",
                                 msg::path = write_cfg);
                if (!m_cmd.push(msg_sink, nupkg_path, nuget_configfile_arg(write_cfg)))
                {
                    msg_sink.println(
                        Color::error,
                        msg::format(msgPushingVendorFailed, msg::vendor = "NuGet config", msg::path = write_cfg)
                            .append_raw('\n')
                            .append(msgSeeURL, msg::url = docs::troubleshoot_binary_cache_url));
                }
                else
                {
                    count_stored++;
                }
            }

            m_fs.remove(nupkg_path, IgnoreErrors{});
            return count_stored;
        }
    };

    struct GHABinaryProvider : ZipReadBinaryProvider
    {
        GHABinaryProvider(
            ZipTool zip, const Filesystem& fs, const Path& buildtrees, const std::string& url, const std::string& token)
            : ZipReadBinaryProvider(std::move(zip), fs)
            , m_buildtrees(buildtrees)
            , m_url(url + "_apis/artifactcache/cache")
            , m_secrets()
            , m_token_header("Authorization: Bearer " + token)
        {
            m_secrets.emplace_back(token);
        }

        std::string lookup_cache_entry(StringView name, const std::string& abi) const
        {
            const auto url = format_url_query(m_url, {{"keys=" + name + "-" + abi, "version=" + abi}});
            const std::string headers[] = {
                m_content_type_header.to_string(),
                m_token_header,
                m_accept_header.to_string(),
            };

            WarningDiagnosticContext wdc{console_diagnostic_context};
            auto res = invoke_http_request(wdc, "GET", headers, url);
            if (auto p = res.get())
            {
                auto maybe_json = Json::parse_object(*p, m_url);
                if (auto json = maybe_json.get())
                {
                    if (auto archive_location = json->get(JsonIdArchiveCapitalLocation))
                    {
                        if (auto archive_location_string = archive_location->maybe_string())
                        {
                            return *archive_location_string;
                        }
                    }
                }
            }
            return {};
        }

        void acquire_zips(View<const InstallPlanAction*> actions,
                          Span<Optional<ZipResource>> out_zip_paths) const override
        {
            std::vector<std::pair<std::string, Path>> url_paths;
            std::vector<size_t> url_indices;
            for (size_t idx = 0; idx < actions.size(); ++idx)
            {
                auto&& action = *actions[idx];
                const auto& package_name = action.spec.name();
                auto url = lookup_cache_entry(package_name, action.package_abi().value_or_exit(VCPKG_LINE_INFO));
                if (url.empty()) continue;

                url_paths.emplace_back(std::move(url), make_temp_archive_path(m_buildtrees, action.spec));
                url_indices.push_back(idx);
            }

            WarningDiagnosticContext wdc{console_diagnostic_context};
            const auto codes = download_files_no_cache(wdc, url_paths, {}, m_secrets);
            for (size_t i = 0; i < codes.size(); ++i)
            {
                if (codes[i] == 200)
                {
                    out_zip_paths[url_indices[i]].emplace(std::move(url_paths[i].second), RemoveWhen::always);
                }
            }
        }

        void precheck(View<const InstallPlanAction*>, Span<CacheAvailability>) const override { }

        LocalizedString restored_message(size_t count,
                                         std::chrono::high_resolution_clock::duration elapsed) const override
        {
            return msg::format(msgRestoredPackagesFromGHA, msg::count = count, msg::elapsed = ElapsedTime(elapsed));
        }

        Path m_buildtrees;
        std::string m_url;
        std::vector<std::string> m_secrets;
        std::string m_token_header;
        static constexpr StringLiteral m_accept_header = "Accept: application/json;api-version=6.0-preview.1";
        static constexpr StringLiteral m_content_type_header = "Content-Type: application/json";
    };

    struct GHABinaryPushProvider : IWriteBinaryProvider
    {
        GHABinaryPushProvider(const Filesystem& fs, const std::string& url, const std::string& token)
            : m_fs(fs), m_url(url + "_apis/artifactcache/caches"), m_token_header("Authorization: Bearer " + token)
        {
        }

        Optional<int64_t> reserve_cache_entry(const std::string& name, const std::string& abi, int64_t cacheSize) const
        {
            Json::Object payload;
            payload.insert(JsonIdKey, name + "-" + abi);
            payload.insert(JsonIdVersion, abi);
            payload.insert(JsonIdCacheCapitalSize, Json::Value::integer(cacheSize));

            const std::string headers[] = {
                m_accept_header.to_string(),
                m_content_type_header.to_string(),
                m_token_header,
            };

            WarningDiagnosticContext wdc{console_diagnostic_context};
            auto res = invoke_http_request(wdc, "POST", headers, m_url, stringify(payload));
            if (auto p = res.get())
            {
                auto maybe_json = Json::parse_object(*p, m_url);
                if (auto json = maybe_json.get())
                {
                    auto cache_id = json->get(JsonIdCacheCapitalId);
                    if (cache_id && cache_id->is_integer())
                    {
                        return cache_id->integer(VCPKG_LINE_INFO);
                    }
                }
            }
            return {};
        }

        size_t push_success(const BinaryPackageWriteInfo& request, MessageSink& msg_sink) override
        {
            if (!request.zip_path) return 0;

            const auto& zip_path = *request.zip_path.get();
            const ElapsedTimer timer;
            const auto& abi = request.package_abi;

            size_t upload_count = 0;
            auto cache_size = m_fs.file_size(zip_path, VCPKG_LINE_INFO);
            if (cache_size == 0) return upload_count;

            if (auto cacheId = reserve_cache_entry(request.spec.name(), abi, cache_size))
            {
                const std::string custom_headers[] = {
                    m_token_header,
                    m_accept_header.to_string(),
                    "Content-Type: application/octet-stream",
                    fmt::format("Content-Range: bytes 0-{}/{}", cache_size - 1, cache_size),
                };

                PrintingDiagnosticContext pdc{msg_sink};
                WarningDiagnosticContext wdc{pdc};
                const auto raw_url = m_url + "/" + std::to_string(*cacheId.get());
                if (store_to_asset_cache(wdc, raw_url, SanitizedUrl{raw_url, {}}, "PATCH", custom_headers, zip_path))
                {
                    Json::Object commit;
                    commit.insert("size", std::to_string(cache_size));
                    const std::string headers[] = {
                        m_accept_header.to_string(),
                        m_content_type_header.to_string(),
                        m_token_header,
                    };

                    if (invoke_http_request(wdc, "POST", headers, raw_url, stringify(commit)))
                    {
                        ++upload_count;
                    }
                }
            }
            return upload_count;
        }

        bool needs_nuspec_data() const override { return false; }
        bool needs_zip_file() const override { return true; }

        const Filesystem& m_fs;
        std::string m_url;
        std::string m_token_header;
        static constexpr StringLiteral m_content_type_header = "Content-Type: application/json";
        static constexpr StringLiteral m_accept_header = "Accept: application/json;api-version=6.0-preview.1";
    };

    template<class ResultOnSuccessType>
    static ExpectedL<ResultOnSuccessType> flatten_generic(const ExpectedL<ExitCodeAndOutput>& maybe_exit,
                                                          StringView tool_name,
                                                          ResultOnSuccessType result_on_success)
    {
        if (auto exit = maybe_exit.get())
        {
            if (exit->exit_code == 0)
            {
                return {result_on_success};
            }

            return {msg::format_error(
                        msgProgramReturnedNonzeroExitCode, msg::tool_name = tool_name, msg::exit_code = exit->exit_code)
                        .append_raw('\n')
                        .append_raw(exit->output)};
        }

        return {msg::format_error(msgLaunchingProgramFailed, msg::tool_name = tool_name)
                    .append_raw(' ')
                    .append_raw(maybe_exit.error().to_string())};
    }

    struct IObjectStorageTool
    {
        virtual ~IObjectStorageTool() = default;

        virtual LocalizedString restored_message(size_t count,
                                                 std::chrono::high_resolution_clock::duration elapsed) const = 0;
        virtual ExpectedL<CacheAvailability> stat(StringView url) const = 0;
        virtual ExpectedL<RestoreResult> download_file(StringView object, const Path& archive) const = 0;
        virtual ExpectedL<Unit> upload_file(StringView object, const Path& archive) const = 0;
    };

    struct ObjectStorageProvider : ZipReadBinaryProvider
    {
        ObjectStorageProvider(ZipTool zip,
                              const Filesystem& fs,
                              const Path& buildtrees,
                              std::string&& prefix,
                              const std::shared_ptr<const IObjectStorageTool>& tool)
            : ZipReadBinaryProvider(std::move(zip), fs)
            , m_buildtrees(buildtrees)
            , m_prefix(std::move(prefix))
            , m_tool(tool)
        {
        }

        static std::string make_object_path(const std::string& prefix, const std::string& abi)
        {
            return Strings::concat(prefix, abi, ".zip");
        }

        void acquire_zips(View<const InstallPlanAction*> actions,
                          Span<Optional<ZipResource>> out_zip_paths) const override
        {
            for (size_t idx = 0; idx < actions.size(); ++idx)
            {
                auto&& action = *actions[idx];
                const auto& abi = action.package_abi().value_or_exit(VCPKG_LINE_INFO);
                auto tmp = make_temp_archive_path(m_buildtrees, action.spec);
                auto res = m_tool->download_file(make_object_path(m_prefix, abi), tmp);
                if (auto cache_result = res.get())
                {
                    if (*cache_result == RestoreResult::restored)
                    {
                        out_zip_paths[idx].emplace(std::move(tmp), RemoveWhen::always);
                    }
                }
                else
                {
                    msg::println_warning(res.error());
                }
            }
        }

        void precheck(View<const InstallPlanAction*> actions, Span<CacheAvailability> cache_status) const override
        {
            for (size_t idx = 0; idx < actions.size(); ++idx)
            {
                auto&& action = *actions[idx];
                const auto& abi = action.package_abi().value_or_exit(VCPKG_LINE_INFO);
                auto maybe_res = m_tool->stat(make_object_path(m_prefix, abi));
                if (auto res = maybe_res.get())
                {
                    cache_status[idx] = *res;
                }
                else
                {
                    cache_status[idx] = CacheAvailability::unavailable;
                }
            }
        }

        LocalizedString restored_message(size_t count,
                                         std::chrono::high_resolution_clock::duration elapsed) const override
        {
            return m_tool->restored_message(count, elapsed);
        }

        Path m_buildtrees;
        std::string m_prefix;
        std::shared_ptr<const IObjectStorageTool> m_tool;
    };
    struct ObjectStoragePushProvider : IWriteBinaryProvider
    {
        ObjectStoragePushProvider(std::vector<std::string>&& prefixes, std::shared_ptr<const IObjectStorageTool> tool)
            : m_prefixes(std::move(prefixes)), m_tool(std::move(tool))
        {
        }

        static std::string make_object_path(const std::string& prefix, const std::string& abi)
        {
            return Strings::concat(prefix, abi, ".zip");
        }

        size_t push_success(const BinaryPackageWriteInfo& request, MessageSink& msg_sink) override
        {
            if (!request.zip_path) return 0;
            const auto& zip_path = *request.zip_path.get();
            size_t upload_count = 0;
            for (const auto& prefix : m_prefixes)
            {
                auto res = m_tool->upload_file(make_object_path(prefix, request.package_abi), zip_path);
                if (res)
                {
                    ++upload_count;
                }
                else
                {
                    msg_sink.println(warning_prefix().append(std::move(res).error()));
                }
            }
            return upload_count;
        }

        bool needs_nuspec_data() const override { return false; }
        bool needs_zip_file() const override { return true; }

        std::vector<std::string> m_prefixes;
        std::shared_ptr<const IObjectStorageTool> m_tool;
    };

    struct GcsStorageTool : IObjectStorageTool
    {
        GcsStorageTool(const ToolCache& cache, MessageSink& sink) : m_tool(cache.get_tool_path(Tools::GSUTIL, sink)) { }

        LocalizedString restored_message(size_t count,
                                         std::chrono::high_resolution_clock::duration elapsed) const override
        {
            return msg::format(msgRestoredPackagesFromGCS, msg::count = count, msg::elapsed = ElapsedTime(elapsed));
        }

        ExpectedL<CacheAvailability> stat(StringView url) const override
        {
            return flatten_generic(
                cmd_execute_and_capture_output(Command{m_tool}.string_arg("-q").string_arg("stat").string_arg(url)),
                Tools::GSUTIL,
                CacheAvailability::available);
        }

        ExpectedL<RestoreResult> download_file(StringView object, const Path& archive) const override
        {
            return flatten_generic(
                cmd_execute_and_capture_output(
                    Command{m_tool}.string_arg("-q").string_arg("cp").string_arg(object).string_arg(archive)),
                Tools::GSUTIL,
                RestoreResult::restored);
        }

        ExpectedL<Unit> upload_file(StringView object, const Path& archive) const override
        {
            return flatten(
                cmd_execute_and_capture_output(
                    Command{m_tool}.string_arg("-q").string_arg("cp").string_arg(archive).string_arg(object)),
                Tools::GSUTIL);
        }

        Path m_tool;
    };

    struct AwsStorageTool : IObjectStorageTool
    {
        AwsStorageTool(const ToolCache& cache, MessageSink& sink, bool no_sign_request)
            : m_tool(cache.get_tool_path(Tools::AWSCLI, sink)), m_no_sign_request(no_sign_request)
        {
        }

        LocalizedString restored_message(size_t count,
                                         std::chrono::high_resolution_clock::duration elapsed) const override
        {
            return msg::format(msgRestoredPackagesFromAWS, msg::count = count, msg::elapsed = ElapsedTime(elapsed));
        }

        ExpectedL<CacheAvailability> stat(StringView url) const override
        {
            auto cmd = Command{m_tool}.string_arg("s3").string_arg("ls").string_arg(url);
            if (m_no_sign_request)
            {
                cmd.string_arg("--no-sign-request");
            }

            auto maybe_exit = cmd_execute_and_capture_output(cmd);

            // When the file is not found, "aws s3 ls" prints nothing, and returns exit code 1.
            // flatten_generic() would treat this as an error, but we want to treat it as a (silent) cache miss instead,
            // so we handle this special case before calling flatten_generic().
            // See https://github.com/aws/aws-cli/issues/5544 for the related aws-cli bug report.
            if (auto exit = maybe_exit.get())
            {
                // We want to return CacheAvailability::unavailable even if aws-cli starts to return exit code 0 with an
                // empty output when the file is missing. This way, both the current and possible future behavior of
                // aws-cli is covered.
                if (exit->exit_code == 0 || exit->exit_code == 1)
                {
                    if (Strings::trim(exit->output).empty())
                    {
                        return CacheAvailability::unavailable;
                    }
                }
            }

            // In the non-special case, simply let flatten_generic() do its job.
            return flatten_generic(maybe_exit, Tools::AWSCLI, CacheAvailability::available);
        }

        ExpectedL<RestoreResult> download_file(StringView object, const Path& archive) const override
        {
            auto r = stat(object);
            if (auto stat_result = r.get())
            {
                if (*stat_result != CacheAvailability::available)
                {
                    return RestoreResult::unavailable;
                }
            }
            else
            {
                return r.error();
            }

            auto cmd = Command{m_tool}.string_arg("s3").string_arg("cp").string_arg(object).string_arg(archive);
            if (m_no_sign_request)
            {
                cmd.string_arg("--no-sign-request");
            }

            return flatten_generic(cmd_execute_and_capture_output(cmd), Tools::AWSCLI, RestoreResult::restored);
        }

        ExpectedL<Unit> upload_file(StringView object, const Path& archive) const override
        {
            auto cmd = Command{m_tool}.string_arg("s3").string_arg("cp").string_arg(archive).string_arg(object);
            if (m_no_sign_request)
            {
                cmd.string_arg("--no-sign-request");
            }
            return flatten(cmd_execute_and_capture_output(cmd), Tools::AWSCLI);
        }

        Path m_tool;
        bool m_no_sign_request;
    };

    struct CosStorageTool : IObjectStorageTool
    {
        CosStorageTool(const ToolCache& cache, MessageSink& sink) : m_tool(cache.get_tool_path(Tools::COSCLI, sink)) { }

        LocalizedString restored_message(size_t count,
                                         std::chrono::high_resolution_clock::duration elapsed) const override
        {
            return msg::format(msgRestoredPackagesFromCOS, msg::count = count, msg::elapsed = ElapsedTime(elapsed));
        }

        ExpectedL<CacheAvailability> stat(StringView url) const override
        {
            return flatten_generic(cmd_execute_and_capture_output(Command{m_tool}.string_arg("ls").string_arg(url)),
                                   Tools::COSCLI,
                                   CacheAvailability::available);
        }

        ExpectedL<RestoreResult> download_file(StringView object, const Path& archive) const override
        {
            return flatten_generic(
                cmd_execute_and_capture_output(Command{m_tool}.string_arg("cp").string_arg(object).string_arg(archive)),
                Tools::COSCLI,
                RestoreResult::restored);
        }

        ExpectedL<Unit> upload_file(StringView object, const Path& archive) const override
        {
            return flatten(
                cmd_execute_and_capture_output(Command{m_tool}.string_arg("cp").string_arg(archive).string_arg(object)),
                Tools::COSCLI);
        }

        Path m_tool;
    };

    struct AzureUpkgTool
    {
        AzureUpkgTool(const ToolCache& cache, MessageSink& sink) { az_cli = cache.get_tool_path(Tools::AZCLI, sink); }

        Command base_cmd(const AzureUpkgSource& src,
                         StringView package_name,
                         StringView package_version,
                         StringView verb) const
        {
            Command cmd{az_cli};
            cmd.string_arg("artifacts")
                .string_arg("universal")
                .string_arg(verb)
                .string_arg("--organization")
                .string_arg(src.organization)
                .string_arg("--feed")
                .string_arg(src.feed)
                .string_arg("--name")
                .string_arg(package_name)
                .string_arg("--version")
                .string_arg(package_version);
            if (!src.project.empty())
            {
                cmd.string_arg("--project").string_arg(src.project).string_arg("--scope").string_arg("project");
            }
            return cmd;
        }

        ExpectedL<Unit> download(const AzureUpkgSource& src,
                                 StringView package_name,
                                 StringView package_version,
                                 const Path& download_path,
                                 MessageSink& sink) const
        {
            Command cmd = base_cmd(src, package_name, package_version, "download");
            cmd.string_arg("--path").string_arg(download_path);
            return run_az_artifacts_cmd(cmd, sink);
        }

        ExpectedL<Unit> publish(const AzureUpkgSource& src,
                                StringView package_name,
                                StringView package_version,
                                const Path& package_dir,
                                StringView description,
                                MessageSink& sink) const
        {
            Command cmd = base_cmd(src, package_name, package_version, "publish");
            cmd.string_arg("--description").string_arg(description).string_arg("--path").string_arg(package_dir);
            return run_az_artifacts_cmd(cmd, sink);
        }

        ExpectedL<Unit> run_az_artifacts_cmd(const Command& cmd, MessageSink& sink) const
        {
            RedirectedProcessLaunchSettings show_in_debug_settings;
            show_in_debug_settings.echo_in_debug = EchoInDebug::Show;
            return cmd_execute_and_capture_output(cmd, show_in_debug_settings)
                .then([&](ExitCodeAndOutput&& res) -> ExpectedL<Unit> {
                    if (res.exit_code == 0)
                    {
                        return {Unit{}};
                    }

                    // az command line error message: Before you can run Azure DevOps commands, you need to
                    // run the login command(az login if using AAD/MSA identity else az devops login if using PAT token)
                    // to setup credentials.
                    if (res.output.find("you need to run the login command") != std::string::npos)
                    {
                        sink.println(Color::warning,
                                     msgFailedVendorAuthentication,
                                     msg::vendor = "Universal Packages",
                                     msg::url = "https://learn.microsoft.com/cli/azure/authenticate-azure-cli");
                    }
                    return LocalizedString::from_raw(std::move(res).output);
                });
        }
        Path az_cli;
    };

    struct AzureUpkgPutBinaryProvider : public IWriteBinaryProvider
    {
        AzureUpkgPutBinaryProvider(const ToolCache& cache, MessageSink& sink, std::vector<AzureUpkgSource>&& sources)
            : m_azure_tool(cache, sink), m_sources(sources)
        {
        }

        size_t push_success(const BinaryPackageWriteInfo& request, MessageSink& msg_sink) override
        {
            size_t count_stored = 0;
            auto ref = make_feedref(request, "");
            std::string package_description = "Cached package for " + ref.id;
            for (auto&& write_src : m_sources)
            {
                auto res = m_azure_tool.publish(
                    write_src, ref.id, ref.version, request.package_dir, package_description, msg_sink);
                if (res)
                {
                    count_stored++;
                }
                else
                {
                    msg::println(res.error());
                }
            }

            return count_stored;
        }

        bool needs_nuspec_data() const override { return false; }
        bool needs_zip_file() const override { return false; }

    private:
        AzureUpkgTool m_azure_tool;
        std::vector<AzureUpkgSource> m_sources;
    };

    struct AzureUpkgGetBinaryProvider : public IReadBinaryProvider
    {
        AzureUpkgGetBinaryProvider(const ToolCache& cache, MessageSink& sink, AzureUpkgSource source)
            : m_azure_tool(cache, sink), m_sink(sink), m_source(source)
        {
        }

        // Prechecking doesn't exist with universal packages so it's not implemented
        void precheck(View<const InstallPlanAction*>, Span<CacheAvailability>) const override { }

        LocalizedString restored_message(size_t count,
                                         std::chrono::high_resolution_clock::duration elapsed) const override
        {
            return msg::format(msgRestoredPackagesFromAZUPKG, msg::count = count, msg::elapsed = ElapsedTime(elapsed));
        }

        void fetch(View<const InstallPlanAction*> actions, Span<RestoreResult> out_status) const override
        {
            for (size_t i = 0; i < actions.size(); ++i)
            {
                auto info = BinaryPackageReadInfo{*actions[i]};
                auto ref = make_feedref(info, "");
                auto res = m_azure_tool.download(m_source, ref.id, ref.version, info.package_dir, m_sink);

                if (res)
                {
                    out_status[i] = RestoreResult::restored;
                }
                else
                {
                    out_status[i] = RestoreResult::unavailable;
                }
            }
        }

    private:
        AzureUpkgTool m_azure_tool;
        MessageSink& m_sink;
        AzureUpkgSource m_source;
    };

    ExpectedL<Path> default_cache_path_impl()
    {
        auto maybe_cachepath = get_environment_variable(EnvironmentVariableVcpkgDefaultBinaryCache);
        if (auto p_str = maybe_cachepath.get())
        {
            get_global_metrics_collector().track_define(DefineMetric::VcpkgDefaultBinaryCache);
            Path path = std::move(*p_str);
            path.make_preferred();
            if (!real_filesystem.is_directory(path))
            {
                return msg::format(msgDefaultBinaryCacheRequiresDirectory, msg::path = path);
            }

            if (!path.is_absolute())
            {
                return msg::format(msgDefaultBinaryCacheRequiresAbsolutePath, msg::path = path);
            }

            return std::move(path);
        }

        return get_platform_cache_vcpkg().then([](Path p) -> ExpectedL<Path> {
            if (p.is_absolute())
            {
                p /= "archives";
                p.make_preferred();
                return std::move(p);
            }

            return msg::format(msgDefaultBinaryCachePlatformCacheRequiresAbsolutePath, msg::path = p);
        });
    }

    const ExpectedL<Path>& default_cache_path()
    {
        static auto cachepath = default_cache_path_impl();
        return cachepath;
    }

    struct BinaryConfigParser : ConfigSegmentsParser
    {
        BinaryConfigParser(StringView text, Optional<StringView> origin, BinaryConfigParserState* state)
            : ConfigSegmentsParser(text, origin, {0, 0}), state(state)
        {
        }

        BinaryConfigParserState* state;

        void parse()
        {
            auto all_segments = parse_all_segments();
            for (auto&& x : all_segments)
            {
                if (get_error()) return;
                handle_segments(std::move(x));
            }
        }

        void handle_segments(std::vector<std::pair<SourceLoc, std::string>>&& segments)
        {
            Checks::check_exit(VCPKG_LINE_INFO, !segments.empty());
            if (segments[0].second == "clear")
            {
                if (segments.size() != 1)
                {
                    return add_error(msg::format(msgInvalidArgumentRequiresNoneArguments, msg::binary_source = "clear"),
                                     segments[1].first);
                }

                state->clear();
            }
            else if (segments[0].second == "files")
            {
                if (segments.size() < 2)
                {
                    return add_error(msg::format(msgInvalidArgumentRequiresPathArgument, msg::binary_source = "files"),
                                     segments[0].first);
                }

                Path p = segments[1].second;
                if (!p.is_absolute())
                {
                    return add_error(msg::format(msgInvalidArgumentRequiresAbsolutePath, msg::binary_source = "files"),
                                     segments[1].first);
                }

                handle_readwrite(state->archives_to_read, state->archives_to_write, std::move(p), segments, 2);
                if (segments.size() > 3)
                {
                    return add_error(
                        msg::format(msgInvalidArgumentRequiresOneOrTwoArguments, msg::binary_source = "files"),
                        segments[3].first);
                }
                state->binary_cache_providers.insert("files");
            }
            else if (segments[0].second == "interactive")
            {
                if (segments.size() > 1)
                {
                    return add_error(
                        msg::format(msgInvalidArgumentRequiresNoneArguments, msg::binary_source = "interactive"),
                        segments[1].first);
                }

                state->nuget_interactive = true;
            }
            else if (segments[0].second == "nugetconfig")
            {
                if (segments.size() < 2)
                {
                    return add_error(
                        msg::format(msgInvalidArgumentRequiresSourceArgument, msg::binary_source = "nugetconfig"),
                        segments[0].first);
                }

                Path p = segments[1].second;
                if (!p.is_absolute())
                {
                    return add_error(
                        msg::format(msgInvalidArgumentRequiresAbsolutePath, msg::binary_source = "nugetconfig"),
                        segments[1].first);
                }

                handle_readwrite(state->configs_to_read, state->configs_to_write, std::move(p), segments, 2);
                if (segments.size() > 3)
                {
                    return add_error(
                        msg::format(msgInvalidArgumentRequiresOneOrTwoArguments, msg::binary_source = "nugetconfig"),
                        segments[3].first);
                }
                state->binary_cache_providers.insert("nuget");
            }
            else if (segments[0].second == "nuget")
            {
                if (segments.size() < 2)
                {
                    return add_error(
                        msg::format(msgInvalidArgumentRequiresSourceArgument, msg::binary_source = "nuget"),
                        segments[0].first);
                }

                auto&& p = segments[1].second;
                if (p.empty())
                {
                    return add_error(
                        msg::format(msgInvalidArgumentRequiresSourceArgument, msg::binary_source = "nuget"));
                }

                handle_readwrite(state->sources_to_read, state->sources_to_write, std::move(p), segments, 2);
                if (segments.size() > 3)
                {
                    return add_error(
                        msg::format(msgInvalidArgumentRequiresOneOrTwoArguments, msg::binary_source = "nuget"),
                        segments[3].first);
                }
                state->binary_cache_providers.insert("nuget");
            }
            else if (segments[0].second == "nugettimeout")
            {
                if (segments.size() != 2)
                {
                    return add_error(msg::format(msgNugetTimeoutExpectsSinglePositiveInteger));
                }

                long timeout = Strings::strto<long>(segments[1].second).value_or(-1);
                if (timeout <= 0)
                {
                    return add_error(msg::format(msgNugetTimeoutExpectsSinglePositiveInteger));
                }

                state->nugettimeout = std::to_string(timeout);
                state->binary_cache_providers.insert("nuget");
            }
            else if (segments[0].second == "default")
            {
                if (segments.size() > 2)
                {
                    return add_error(
                        msg::format(msgInvalidArgumentRequiresSingleArgument, msg::binary_source = "default"),
                        segments[0].first);
                }

                const auto& maybe_home = default_cache_path();
                if (!maybe_home)
                {
                    return add_error(LocalizedString{maybe_home.error()}, segments[0].first);
                }

                handle_readwrite(
                    state->archives_to_read, state->archives_to_write, Path(*maybe_home.get()), segments, 1);
                state->binary_cache_providers.insert("default");
            }
            else if (segments[0].second == "x-azblob")
            {
                // Scheme: x-azblob,<baseurl>,<sas>[,<readwrite>]
                if (segments.size() < 3)
                {
                    return add_error(
                        msg::format(msgInvalidArgumentRequiresBaseUrlAndToken, msg::binary_source = "azblob"),
                        segments[0].first);
                }

                if (!Strings::starts_with(segments[1].second, "https://"))
                {
                    return add_error(msg::format(msgInvalidArgumentRequiresBaseUrl,
                                                 msg::base_url = "https://",
                                                 msg::binary_source = "azblob"),
                                     segments[1].first);
                }

                if (Strings::starts_with(segments[2].second, "?"))
                {
                    return add_error(msg::format(msgInvalidArgumentRequiresValidToken, msg::binary_source = "azblob"),
                                     segments[2].first);
                }

                if (segments.size() > 4)
                {
                    return add_error(
                        msg::format(msgInvalidArgumentRequiresTwoOrThreeArguments, msg::binary_source = "azblob"),
                        segments[4].first);
                }

                auto p = segments[1].second;
                if (p.back() != '/')
                {
                    p.push_back('/');
                }

                p.append("{sha}.zip");
                if (!Strings::starts_with(segments[2].second, "?"))
                {
                    p.push_back('?');
                }

                p.append(segments[2].second);
                state->secrets.push_back(segments[2].second);
                UrlTemplate url_template = {p};
                bool read = false, write = false;
                handle_readwrite(read, write, segments, 3);
                if (read) state->url_templates_to_get.push_back(url_template);
                auto headers = azure_blob_headers();
                url_template.headers.assign(headers.begin(), headers.end());
                if (write) state->url_templates_to_put.push_back(url_template);

                state->binary_cache_providers.insert("azblob");
            }
            else if (segments[0].second == "x-gcs")
            {
                // Scheme: x-gcs,<prefix>[,<readwrite>]
                if (segments.size() < 2)
                {
                    return add_error(msg::format(msgInvalidArgumentRequiresPrefix, msg::binary_source = "gcs"),
                                     segments[0].first);
                }

                if (!Strings::starts_with(segments[1].second, "gs://"))
                {
                    return add_error(msg::format(msgInvalidArgumentRequiresBaseUrl,
                                                 msg::base_url = "gs://",
                                                 msg::binary_source = "gcs"),
                                     segments[1].first);
                }

                if (segments.size() > 3)
                {
                    return add_error(
                        msg::format(msgInvalidArgumentRequiresOneOrTwoArguments, msg::binary_source = "gcs"),
                        segments[3].first);
                }

                auto p = segments[1].second;
                if (p.back() != '/')
                {
                    p.push_back('/');
                }

                handle_readwrite(state->gcs_read_prefixes, state->gcs_write_prefixes, std::move(p), segments, 2);

                state->binary_cache_providers.insert("gcs");
            }
            else if (segments[0].second == "x-aws")
            {
                // Scheme: x-aws,<prefix>[,<readwrite>]
                if (segments.size() < 2)
                {
                    return add_error(msg::format(msgInvalidArgumentRequiresPrefix, msg::binary_source = "aws"),
                                     segments[0].first);
                }

                if (!Strings::starts_with(segments[1].second, "s3://"))
                {
                    return add_error(msg::format(msgInvalidArgumentRequiresBaseUrl,
                                                 msg::base_url = "s3://",
                                                 msg::binary_source = "aws"),
                                     segments[1].first);
                }

                if (segments.size() > 3)
                {
                    return add_error(
                        msg::format(msgInvalidArgumentRequiresOneOrTwoArguments, msg::binary_source = "aws"),
                        segments[3].first);
                }

                auto p = segments[1].second;
                if (p.back() != '/')
                {
                    p.push_back('/');
                }

                handle_readwrite(state->aws_read_prefixes, state->aws_write_prefixes, std::move(p), segments, 2);

                state->binary_cache_providers.insert("aws");
            }
            else if (segments[0].second == "x-aws-config")
            {
                if (segments.size() != 2)
                {
                    return add_error(msg::format(msgInvalidArgumentRequiresSingleStringArgument,
                                                 msg::binary_source = "x-aws-config"));
                }

                bool no_sign_request = false;
                if (segments[1].second == "no-sign-request")
                {
                    no_sign_request = true;
                }
                else
                {
                    return add_error(msg::format(msgInvalidArgument), segments[1].first);
                }

                state->aws_no_sign_request = no_sign_request;
                state->binary_cache_providers.insert("aws");
            }
            else if (segments[0].second == "x-cos")
            {
                // Scheme: x-cos,<prefix>[,<readwrite>]
                if (segments.size() < 2)
                {
                    return add_error(msg::format(msgInvalidArgumentRequiresPrefix, msg::binary_source = "cos"),
                                     segments[0].first);
                }

                if (!Strings::starts_with(segments[1].second, "cos://"))
                {
                    return add_error(msg::format(msgInvalidArgumentRequiresBaseUrl,
                                                 msg::base_url = "cos://",
                                                 msg::binary_source = "cos"),
                                     segments[1].first);
                }

                if (segments.size() > 3)
                {
                    return add_error(
                        msg::format(msgInvalidArgumentRequiresOneOrTwoArguments, msg::binary_source = "cos"),
                        segments[3].first);
                }

                auto p = segments[1].second;
                if (p.back() != '/')
                {
                    p.push_back('/');
                }

                handle_readwrite(state->cos_read_prefixes, state->cos_write_prefixes, std::move(p), segments, 2);
                state->binary_cache_providers.insert("cos");
            }
            else if (segments[0].second == "x-gha")
            {
                // Scheme: x-gha[,<readwrite>]
                if (segments.size() > 2)
                {
                    return add_error(
                        msg::format(msgInvalidArgumentRequiresZeroOrOneArgument, msg::binary_source = "gha"),
                        segments[2].first);
                }

                handle_readwrite(state->gha_read, state->gha_write, segments, 1);

                state->binary_cache_providers.insert("gha");
            }
            else if (segments[0].second == "http")
            {
                // Scheme: http,<url_template>[,<readwrite>[,<header>]]
                if (segments.size() < 2)
                {
                    return add_error(msg::format(msgInvalidArgumentRequiresPrefix, msg::binary_source = "http"),
                                     segments[0].first);
                }

                if (!Strings::starts_with(segments[1].second, "http://") &&
                    !Strings::starts_with(segments[1].second, "https://"))
                {
                    return add_error(msg::format(msgInvalidArgumentRequiresBaseUrl,
                                                 msg::base_url = "https://",
                                                 msg::binary_source = "http"),
                                     segments[1].first);
                }

                if (segments.size() > 4)
                {
                    return add_error(
                        msg::format(msgInvalidArgumentRequiresTwoOrThreeArguments, msg::binary_source = "http"),
                        segments[3].first);
                }

                UrlTemplate url_template{segments[1].second};
                if (auto err = url_template.valid(); !err.empty())
                {
                    return add_error(std::move(err), segments[1].first);
                }
                bool has_sha = false;
                bool has_other = false;
                api_stable_format(
                    null_diagnostic_context, url_template.url_template, [&](std::string&, StringView key) {
                        if (key == "sha")
                        {
                            has_sha = true;
                        }
                        else
                        {
                            has_other = true;
                        }

                        return true;
                    });
                if (!has_sha)
                {
                    if (has_other)
                    {
                        return add_error(msg::format(msgMissingShaVariable), segments[1].first);
                    }
                    if (url_template.url_template.back() != '/')
                    {
                        url_template.url_template.push_back('/');
                    }
                    url_template.url_template.append("{sha}.zip");
                }
                if (segments.size() == 4)
                {
                    url_template.headers.push_back(segments[3].second);
                }

                handle_readwrite(
                    state->url_templates_to_get, state->url_templates_to_put, std::move(url_template), segments, 2);
                state->binary_cache_providers.insert("http");
            }
            else if (segments[0].second == "x-az-universal")
            {
                // Scheme: x-az-universal,<organization>,<project>,<feed>[,<readwrite>]
                if (segments.size() < 4 || segments.size() > 5)
                {
                    return add_error(msg::format(msgInvalidArgumentRequiresFourOrFiveArguments,
                                                 msg::binary_source = "Universal Packages"));
                }
                AzureUpkgSource upkg_template{
                    segments[1].second,
                    segments[2].second,
                    segments[3].second,
                };

                state->binary_cache_providers.insert("upkg");
                handle_readwrite(
                    state->upkg_templates_to_get, state->upkg_templates_to_put, std::move(upkg_template), segments, 4);
            }
            else
            {
                return add_error(msg::format(msgUnknownBinaryProviderType), segments[0].first);
            }
        }
    };

    struct AssetSourcesState
    {
        bool cleared = false;
        bool block_origin = false;
        std::vector<std::string> url_templates_to_get;
        std::vector<std::string> azblob_templates_to_put;
        std::vector<std::string> secrets;
        Optional<std::string> script;

        void clear()
        {
            cleared = true;
            block_origin = false;
            url_templates_to_get.clear();
            azblob_templates_to_put.clear();
            secrets.clear();
            script = nullopt;
        }
    };

    struct AssetSourcesParser : ConfigSegmentsParser
    {
        AssetSourcesParser(StringView text, StringView origin, AssetSourcesState* state)
            : ConfigSegmentsParser(text, origin, {0, 0}), state(state)
        {
        }

        AssetSourcesState* state;

        void parse()
        {
            auto all_segments = parse_all_segments();
            for (auto&& x : all_segments)
            {
                if (get_error()) return;
                handle_segments(std::move(x));
            }
        }

        void handle_segments(std::vector<std::pair<SourceLoc, std::string>>&& segments)
        {
            Checks::check_exit(VCPKG_LINE_INFO, !segments.empty());

            if (segments[0].second == "x-block-origin")
            {
                if (segments.size() >= 2)
                {
                    return add_error(
                        msg::format(msgAssetCacheProviderAcceptsNoArguments, msg::value = "x-block-origin"),
                        segments[1].first);
                }

                state->block_origin = true;
            }
            else if (segments[0].second == "clear")
            {
                if (segments.size() >= 2)
                {
                    return add_error(msg::format(msgAssetCacheProviderAcceptsNoArguments, msg::value = "clear"),
                                     segments[1].first);
                }

                state->clear();
            }
            else if (segments[0].second == "x-azurl")
            {
                // Scheme: x-azurl,<baseurl>[,<sas>[,<readwrite>]]
                if (segments.size() < 2)
                {
                    return add_error(msg::format(msgAzUrlAssetCacheRequiresBaseUrl), segments[0].first);
                }

                if (segments.size() > 4)
                {
                    return add_error(msg::format(msgAzUrlAssetCacheRequiresLessThanFour), segments[4].first);
                }

                if (segments[1].second.empty())
                {
                    return add_error(msg::format(msgAzUrlAssetCacheRequiresBaseUrl), segments[1].first);
                }

                auto p = segments[1].second;
                if (p.back() != '/')
                {
                    p.push_back('/');
                }

                p.append("<SHA>");
                if (segments.size() > 2 && !segments[2].second.empty())
                {
                    if (!Strings::starts_with(segments[2].second, "?"))
                    {
                        p.push_back('?');
                    }
                    p.append(segments[2].second);
                    // Note: the download manager does not currently respect secrets
                    state->secrets.push_back(segments[2].second);
                }
                handle_readwrite(
                    state->url_templates_to_get, state->azblob_templates_to_put, std::move(p), segments, 3);
            }
            else if (segments[0].second == "x-script")
            {
                // Scheme: x-script,<script-template>
                if (segments.size() != 2)
                {
                    return add_error(msg::format(msgScriptAssetCacheRequiresScript), segments[0].first);
                }
                state->script = segments[1].second;
            }
            else
            {
                // Don't forget to update this message if new providers are added.
                return add_error(msg::format(msgUnexpectedAssetCacheProvider), segments[0].first);
            }
        }
    };
}

namespace vcpkg
{
    LocalizedString UrlTemplate::valid() const
    {
        BufferedDiagnosticContext bdc{out_sink};
        std::vector<std::string> invalid_keys;
        auto result = api_stable_format(bdc, url_template, [&](std::string&, StringView key) {
            static constexpr StringLiteral valid_keys[] = {"name", "version", "sha", "triplet"};
            if (!Util::Vectors::contains(valid_keys, key))
            {
                invalid_keys.push_back(key.to_string());
            }

            return true;
        });

        if (!invalid_keys.empty())
        {
            bdc.report_error(msg::format(msgUnknownVariablesInTemplate,
                                         msg::value = url_template,
                                         msg::list = Strings::join(", ", invalid_keys)));
            result.clear();
        }

        if (result.has_value())
        {
            return {};
        }

        return LocalizedString::from_raw(std::move(bdc).to_string());
    }

    std::string UrlTemplate::instantiate_variables(const BinaryPackageReadInfo& info) const
    {
        return api_stable_format(console_diagnostic_context,
                                 url_template,
                                 [&](std::string& out, StringView key) {
                                     if (key == "version")
                                     {
                                         out += info.version.text;
                                     }
                                     else if (key == "name")
                                     {
                                         out += info.spec.name();
                                     }
                                     else if (key == "triplet")
                                     {
                                         out += info.spec.triplet().canonical_name();
                                     }
                                     else if (key == "sha")
                                     {
                                         out += info.package_abi;
                                     }
                                     else
                                     {
                                         Checks::unreachable(
                                             VCPKG_LINE_INFO,
                                             "used instantiate_variables without checking valid() first");
                                     };

                                     return true;
                                 })
            .value_or_exit(VCPKG_LINE_INFO);
    }

    static NuGetRepoInfo get_nuget_repo_info_from_env(const VcpkgCmdArguments& args)
    {
        if (auto p = args.vcpkg_nuget_repository.get())
        {
            get_global_metrics_collector().track_define(DefineMetric::VcpkgNugetRepository);
            return {*p};
        }

        auto gh_repo = get_environment_variable(EnvironmentVariableGitHubRepository).value_or("");
        if (gh_repo.empty())
        {
            return {};
        }

        auto gh_server = get_environment_variable(EnvironmentVariableGitHubServerUrl).value_or("");
        if (gh_server.empty())
        {
            return {};
        }

        get_global_metrics_collector().track_define(DefineMetric::GitHubRepository);
        return {Strings::concat(gh_server, '/', gh_repo, ".git"),
                get_environment_variable(EnvironmentVariableGitHubRef).value_or(""),
                get_environment_variable(EnvironmentVariableGitHubSha).value_or("")};
    }

    void ReadOnlyBinaryCache::fetch(View<InstallPlanAction> actions)
    {
        std::vector<const InstallPlanAction*> action_ptrs;
        std::vector<RestoreResult> restores;
        std::vector<CacheStatus*> statuses;
        for (auto&& provider : m_config.read)
        {
            action_ptrs.clear();
            restores.clear();
            statuses.clear();
            for (size_t i = 0; i < actions.size(); ++i)
            {
                if (actions[i].package_abi())
                {
                    CacheStatus& status = m_status[*actions[i].package_abi().get()];
                    if (status.should_attempt_restore(provider.get()))
                    {
                        action_ptrs.push_back(&actions[i]);
                        restores.push_back(RestoreResult::unavailable);
                        statuses.push_back(&status);
                    }
                }
            }
            if (action_ptrs.empty()) continue;

            ElapsedTimer timer;
            provider->fetch(action_ptrs, restores);
            size_t num_restored = 0;
            for (size_t i = 0; i < restores.size(); ++i)
            {
                if (restores[i] == RestoreResult::unavailable)
                {
                    statuses[i]->mark_unavailable(provider.get());
                }
                else
                {
                    statuses[i]->mark_restored();
                    ++num_restored;
                }
            }
            msg::println(provider->restored_message(
                num_restored, timer.elapsed().as<std::chrono::high_resolution_clock::duration>()));
        }
    }

    bool ReadOnlyBinaryCache::is_restored(const InstallPlanAction& action) const
    {
        if (auto abi = action.package_abi().get())
        {
            auto it = m_status.find(*abi);
            if (it != m_status.end()) return it->second.is_restored();
        }
        return false;
    }

    void ReadOnlyBinaryCache::install_read_provider(std::unique_ptr<IReadBinaryProvider>&& provider)
    {
        m_config.read.push_back(std::move(provider));
    }

    std::vector<CacheAvailability> ReadOnlyBinaryCache::precheck(View<InstallPlanAction> actions)
    {
        std::vector<CacheStatus*> statuses = Util::fmap(actions, [this](const auto& action) {
            if (!action.package_abi()) Checks::unreachable(VCPKG_LINE_INFO);
            return &m_status[*action.package_abi().get()];
        });

        std::vector<const InstallPlanAction*> action_ptrs;
        std::vector<CacheAvailability> cache_result;
        std::vector<size_t> indexes;
        for (auto&& provider : m_config.read)
        {
            action_ptrs.clear();
            cache_result.clear();
            indexes.clear();
            for (size_t i = 0; i < actions.size(); ++i)
            {
                if (statuses[i]->should_attempt_precheck(provider.get()))
                {
                    action_ptrs.push_back(&actions[i]);
                    cache_result.push_back(CacheAvailability::unknown);
                    indexes.push_back(i);
                }
            }
            if (action_ptrs.empty()) continue;

            provider->precheck(action_ptrs, cache_result);

            for (size_t i = 0; i < action_ptrs.size(); ++i)
            {
                auto&& this_status = m_status[*action_ptrs[i]->package_abi().get()];
                if (cache_result[i] == CacheAvailability::available)
                {
                    this_status.mark_available(provider.get());
                }
                else if (cache_result[i] == CacheAvailability::unavailable)
                {
                    this_status.mark_unavailable(provider.get());
                }
            }
        }

        return Util::fmap(statuses, [](CacheStatus* s) {
            return s->get_available_provider() ? CacheAvailability::available : CacheAvailability::unavailable;
        });
    }

    bool BinaryCache::install_providers(const VcpkgCmdArguments& args,
                                        const VcpkgPaths& paths,
                                        MessageSink& status_sink)
    {
        if (args.binary_caching_enabled())
        {
            if (Debug::g_debugging)
            {
                const auto& maybe_cachepath = default_cache_path();
                if (const auto cachepath = maybe_cachepath.get())
                {
                    Debug::print("Default binary cache path is: ", *cachepath, '\n');
                }
                else
                {
                    Debug::print("No binary cache path. Reason: ", maybe_cachepath.error(), '\n');
                }
            }

            if (args.env_binary_sources.has_value())
            {
                get_global_metrics_collector().track_define(DefineMetric::VcpkgBinarySources);
            }

            if (args.cli_binary_sources.size() != 0)
            {
                get_global_metrics_collector().track_define(DefineMetric::BinaryCachingSource);
            }

            auto sRawHolder =
                parse_binary_provider_configs(args.env_binary_sources.value_or(""), args.cli_binary_sources);
            if (!sRawHolder)
            {
                status_sink.println(Color::error, std::move(sRawHolder).error());
                return false;
            }
            auto& s = *sRawHolder.get();

            static const std::map<StringLiteral, DefineMetric> metric_names{
                {"aws", DefineMetric::BinaryCachingAws},
                {"azblob", DefineMetric::BinaryCachingAzBlob},
                {"cos", DefineMetric::BinaryCachingCos},
                {"default", DefineMetric::BinaryCachingDefault},
                {"files", DefineMetric::BinaryCachingFiles},
                {"gcs", DefineMetric::BinaryCachingGcs},
                {"http", DefineMetric::BinaryCachingHttp},
                {"nuget", DefineMetric::BinaryCachingNuget},
                {"upkg", DefineMetric::BinaryCachingUpkg},
            };

            MetricsSubmission metrics;
            for (const auto& cache_provider : s.binary_cache_providers)
            {
                auto it = metric_names.find(cache_provider);
                if (it != metric_names.end())
                {
                    metrics.track_define(it->second);
                }
            }

            get_global_metrics_collector().track_submission(std::move(metrics));

            s.nuget_prefix = args.nuget_id_prefix.value_or("");
            if (!s.nuget_prefix.empty()) s.nuget_prefix.push_back('_');
            m_config.nuget_prefix = s.nuget_prefix;

            s.use_nuget_cache = args.use_nuget_cache.value_or(false);

            m_config.nuget_repo = get_nuget_repo_info_from_env(args);

            auto& fs = paths.get_filesystem();
            auto& tools = paths.get_tool_cache();
            const auto& buildtrees = paths.buildtrees();

            m_config.nuget_prefix = s.nuget_prefix;

            std::shared_ptr<const GcsStorageTool> gcs_tool;
            if (!s.gcs_read_prefixes.empty() || !s.gcs_write_prefixes.empty())
            {
                gcs_tool = std::make_shared<GcsStorageTool>(tools, out_sink);
            }
            std::shared_ptr<const AwsStorageTool> aws_tool;
            if (!s.aws_read_prefixes.empty() || !s.aws_write_prefixes.empty())
            {
                aws_tool = std::make_shared<AwsStorageTool>(tools, out_sink, s.aws_no_sign_request);
            }
            std::shared_ptr<const CosStorageTool> cos_tool;
            if (!s.cos_read_prefixes.empty() || !s.cos_write_prefixes.empty())
            {
                cos_tool = std::make_shared<CosStorageTool>(tools, out_sink);
            }

            if (s.gha_read || s.gha_write)
            {
                if (!args.actions_cache_url.has_value() || !args.actions_runtime_token.has_value())
                {
                    status_sink.println(
                        Color::error,
                        msg::format_error(msgGHAParametersMissing, msg::url = docs::binarycaching_gha_url));
                    return false;
                }
            }

            if (!s.archives_to_read.empty() || !s.url_templates_to_get.empty() || !s.gcs_read_prefixes.empty() ||
                !s.aws_read_prefixes.empty() || !s.cos_read_prefixes.empty() || s.gha_read)
            {
                ZipTool zip_tool;
                zip_tool.setup(tools, out_sink);
                for (auto&& dir : s.archives_to_read)
                {
                    m_config.read.push_back(std::make_unique<FilesReadBinaryProvider>(zip_tool, fs, std::move(dir)));
                }

                for (auto&& url : s.url_templates_to_get)
                {
                    m_config.read.push_back(
                        std::make_unique<HttpGetBinaryProvider>(zip_tool, fs, buildtrees, std::move(url), s.secrets));
                }

                for (auto&& prefix : s.gcs_read_prefixes)
                {
                    m_config.read.push_back(
                        std::make_unique<ObjectStorageProvider>(zip_tool, fs, buildtrees, std::move(prefix), gcs_tool));
                }

                for (auto&& prefix : s.aws_read_prefixes)
                {
                    m_config.read.push_back(
                        std::make_unique<ObjectStorageProvider>(zip_tool, fs, buildtrees, std::move(prefix), aws_tool));
                }

                for (auto&& prefix : s.cos_read_prefixes)
                {
                    m_config.read.push_back(
                        std::make_unique<ObjectStorageProvider>(zip_tool, fs, buildtrees, std::move(prefix), cos_tool));
                }

                if (s.gha_read)
                {
                    const auto& url = *args.actions_cache_url.get();
                    const auto& token = *args.actions_runtime_token.get();
                    m_config.read.push_back(std::make_unique<GHABinaryProvider>(zip_tool, fs, buildtrees, url, token));
                }
            }
            if (!s.archives_to_write.empty())
            {
                m_config.write.push_back(
                    std::make_unique<FilesWriteBinaryProvider>(fs, std::move(s.archives_to_write)));
            }
            if (!s.url_templates_to_put.empty())
            {
                m_config.write.push_back(
                    std::make_unique<HTTPPutBinaryProvider>(std::move(s.url_templates_to_put), s.secrets));
            }
            if (!s.gcs_write_prefixes.empty())
            {
                m_config.write.push_back(
                    std::make_unique<ObjectStoragePushProvider>(std::move(s.gcs_write_prefixes), gcs_tool));
            }
            if (!s.aws_write_prefixes.empty())
            {
                m_config.write.push_back(
                    std::make_unique<ObjectStoragePushProvider>(std::move(s.aws_write_prefixes), aws_tool));
            }
            if (!s.cos_write_prefixes.empty())
            {
                m_config.write.push_back(
                    std::make_unique<ObjectStoragePushProvider>(std::move(s.cos_write_prefixes), cos_tool));
            }
            if (s.gha_write)
            {
                const auto& url = *args.actions_cache_url.get();
                const auto& token = *args.actions_runtime_token.get();
                m_config.write.push_back(std::make_unique<GHABinaryPushProvider>(fs, url, token));
            }

            if (!s.sources_to_read.empty() || !s.configs_to_read.empty() || !s.sources_to_write.empty() ||
                !s.configs_to_write.empty())
            {
                NugetBaseBinaryProvider nuget_base(
                    fs, NuGetTool(tools, out_sink, s), paths.packages(), buildtrees, s.nuget_prefix);
                if (!s.sources_to_read.empty())
                    m_config.read.push_back(
                        std::make_unique<NugetReadBinaryProvider>(nuget_base, nuget_sources_arg(s.sources_to_read)));
                for (auto&& config : s.configs_to_read)
                    m_config.read.push_back(
                        std::make_unique<NugetReadBinaryProvider>(nuget_base, nuget_configfile_arg(config)));
                if (!s.sources_to_write.empty() || !s.configs_to_write.empty())
                {
                    m_config.write.push_back(std::make_unique<NugetBinaryPushProvider>(
                        nuget_base, std::move(s.sources_to_write), std::move(s.configs_to_write)));
                }
            }

            if (!s.upkg_templates_to_get.empty())
            {
                for (auto&& src : s.upkg_templates_to_get)
                {
                    m_config.read.push_back(
                        std::make_unique<AzureUpkgGetBinaryProvider>(tools, out_sink, std::move(src)));
                }
            }
            if (!s.upkg_templates_to_put.empty())
            {
                m_config.write.push_back(
                    std::make_unique<AzureUpkgPutBinaryProvider>(tools, out_sink, std::move(s.upkg_templates_to_put)));
            }
        }
<<<<<<< HEAD
        return std::move(ret);
    }

    ReadOnlyBinaryCache::ReadOnlyBinaryCache(BinaryProviders&& providers)
        : data(new ReadOnlyBinaryCacheData{std::move(providers)})
    {
    }

    void ReadOnlyBinaryCache::fetch(View<InstallPlanAction> actions)
    {
        std::vector<const InstallPlanAction*> action_ptrs;
        std::vector<RestoreResult> restores;
        std::vector<CacheStatus*> statuses;
        for (auto&& provider : data->m_config.read)
        {
            action_ptrs.clear();
            restores.clear();
            statuses.clear();
            for (size_t i = 0; i < actions.size(); ++i)
            {
                if (actions[i].package_abi())
                {
                    CacheStatus& status = data->m_status[*actions[i].package_abi().get()];
                    if (status.should_attempt_restore(provider.get()))
                    {
                        action_ptrs.push_back(&actions[i]);
                        restores.push_back(RestoreResult::unavailable);
                        statuses.push_back(&status);
                    }
                }
            }
            if (action_ptrs.empty()) continue;

            ElapsedTimer timer;
            provider->fetch(action_ptrs, restores);
            size_t num_restored = 0;
            for (size_t i = 0; i < restores.size(); ++i)
            {
                if (restores[i] == RestoreResult::unavailable)
                {
                    statuses[i]->mark_unavailable(provider.get());
                }
                else
                {
                    statuses[i]->mark_restored();
                    ++num_restored;
                }
            }
            msg::println(provider->restored_message(
                num_restored, timer.elapsed().as<std::chrono::high_resolution_clock::duration>()));
        }
    }

    bool ReadOnlyBinaryCache::is_restored(const InstallPlanAction& action) const
    {
        if (auto abi = action.package_abi().get())
        {
            auto it = data->m_status.find(*abi);
            if (it != data->m_status.end()) return it->second.is_restored();
        }
        return false;
    }

    std::vector<CacheAvailability> ReadOnlyBinaryCache::precheck(View<InstallPlanAction> actions)
    {
        std::vector<CacheStatus*> statuses = Util::fmap(actions, [this](const auto& action) {
            if (!action.package_abi()) Checks::unreachable(VCPKG_LINE_INFO);
            return &data->m_status[*action.package_abi().get()];
        });

        std::vector<const InstallPlanAction*> action_ptrs;
        std::vector<CacheAvailability> cache_result;
        std::vector<size_t> indexes;
        for (auto&& provider : data->m_config.read)
        {
            action_ptrs.clear();
            cache_result.clear();
            indexes.clear();
            for (size_t i = 0; i < actions.size(); ++i)
            {
                if (statuses[i]->should_attempt_precheck(provider.get()))
                {
                    action_ptrs.push_back(&actions[i]);
                    cache_result.push_back(CacheAvailability::unknown);
                    indexes.push_back(i);
                }
            }
            if (action_ptrs.empty()) continue;

            provider->precheck(action_ptrs, cache_result);

            for (size_t i = 0; i < action_ptrs.size(); ++i)
            {
                auto&& this_status = data->m_status[*action_ptrs[i]->package_abi().get()];
                if (cache_result[i] == CacheAvailability::available)
                {
                    this_status.mark_available(provider.get());
                }
                else if (cache_result[i] == CacheAvailability::unavailable)
                {
                    this_status.mark_unavailable(provider.get());
                }
            }
        }

        return Util::fmap(statuses, [](CacheStatus* s) {
            return s->get_available_provider() ? CacheAvailability::available : CacheAvailability::unavailable;
        });
    }

    BinaryCache::BinaryCache(const Filesystem& fs) : bc_data(std::make_unique<BinaryCacheData>(fs, data.get())) { }

    ExpectedL<BinaryCache> BinaryCache::make(const VcpkgCmdArguments& args, const VcpkgPaths& paths, MessageSink& sink)
    {
        return make_binary_providers(args, paths).then([&](BinaryProviders&& providers) -> ExpectedL<BinaryCache> {
            BinaryCache cache(std::move(providers), paths.get_filesystem());
            cache.bc_data->m_needs_nuspec_data =
                Util::any_of(cache.data->m_config.write, [](auto&& p) { return p->needs_nuspec_data(); });
            cache.bc_data->m_needs_zip_file =
                Util::any_of(cache.data->m_config.write, [](auto&& p) { return p->needs_zip_file(); });
            if (cache.bc_data->m_needs_zip_file)
            {
                auto maybe_zip_tool = ZipTool::make(paths.get_tool_cache(), sink);
                if (auto zip_tool = maybe_zip_tool.get())
                {
                    cache.bc_data->m_zip_tool.emplace(std::move(*zip_tool));
                }
                else
                {
                    return std::move(maybe_zip_tool).error();
                }
            }
            return std::move(cache);
        });
    }

    BinaryCache::BinaryCache(BinaryProviders&& providers, const Filesystem& fs)
        : ReadOnlyBinaryCache(std::move(providers)), bc_data(std::make_unique<BinaryCacheData>(fs, data.get()))
    {
=======

        m_needs_nuspec_data = Util::any_of(m_config.write, [](auto&& p) { return p->needs_nuspec_data(); });
        m_needs_zip_file = Util::any_of(m_config.write, [](auto&& p) { return p->needs_zip_file(); });
        if (m_needs_zip_file)
        {
            m_zip_tool.setup(paths.get_tool_cache(), status_sink);
        }

        return true;
>>>>>>> 73b693a3
    }
    BinaryCache::BinaryCacheData::BinaryCacheData(const Filesystem& fs, ReadOnlyBinaryCacheData* data)
        : m_fs(fs), m_bg_msg_sink(stdout_sink), m_push_thread([this, data]() { push_thread_main(data); })
    {
    }
    BinaryCache::~BinaryCache()
    {
        if (bc_data)
        {
            wait_for_async_complete_and_join();
        }
    }

    void BinaryCache::push_success(const Filesystem& fs, CleanPackages clean_packages, const InstallPlanAction& action)
    {
        if (auto abi = action.package_abi().get())
        {
            bool restored = data->m_status[*abi].is_restored();
            // Purge all status information on push_success (cache invalidation)
            // - push_success may delete packages/ (invalidate restore)
            // - push_success may make the package available from providers (invalidate unavailable)
            data->m_status.erase(*abi);
            if (!restored && !data->m_config.write.empty())
            {
                ElapsedTimer timer;
                BinaryPackageWriteInfo request{action};

                if (bc_data->m_needs_nuspec_data)
                {
                    request.nuspec = generate_nuspec(
                        request.package_dir, action, data->m_config.nuget_prefix, data->m_config.nuget_repo);
                }

                bc_data->m_remaining_packages_to_push++;
                bc_data->m_actions_to_push.push(ActionToPush{std::move(request), clean_packages});
                return;
            }
        }

        if (clean_packages == CleanPackages::Yes)
        {
            bc_data->m_fs.remove_all(action.package_dir.value_or_exit(VCPKG_LINE_INFO), VCPKG_LINE_INFO);
        }
    }

    void BinaryCache::print_push_success_messages() { bc_data->m_bg_msg_sink.print_published(); }
    void BinaryCache::wait_for_async_complete_and_join() { bc_data->wait_for_async_complete_and_join(); }

    void BinaryCache::BinaryCacheData::wait_for_async_complete_and_join()
    {
        bool have_remaining_packages = m_remaining_packages_to_push > 0;
        if (have_remaining_packages)
        {
            m_bg_msg_sink.print_published();
            msg::println(msgWaitUntilPackagesUploaded, msg::count = m_remaining_packages_to_push.load());
        }
        m_bg_msg_sink.publish_directly_to_out_sink();
        m_actions_to_push.stop();
        if (m_push_thread.joinable())
        {
            m_push_thread.join();
        }
    }

    void BinaryCache::BinaryCacheData::push_thread_main(ReadOnlyBinaryCacheData* ro_data)
    {
        std::vector<ActionToPush> my_tasks;
        int count_pushed = 0;
        while (m_actions_to_push.get_work(my_tasks))
        {
            for (auto& action_to_push : my_tasks)
            {
                ElapsedTimer timer;
                if (m_needs_zip_file)
                {
<<<<<<< HEAD
                    Path zip_path = action_to_push.request.package_dir + ".zip";
                    auto compress_result =
                        m_zip_tool.value_or_exit(VCPKG_LINE_INFO)
                            .compress_directory_to_zip(m_fs, action_to_push.request.package_dir, zip_path);
                    if (compress_result)
=======
                    Path zip_path = request.package_dir + ".zip";
                    PrintingDiagnosticContext pdc{out_sink};
                    if (m_zip_tool.compress_directory_to_zip(pdc, fs, request.package_dir, zip_path))
>>>>>>> 73b693a3
                    {
                        action_to_push.request.zip_path = std::move(zip_path);
                    }
<<<<<<< HEAD
                    else
                    {
                        auto this_line = DiagnosticLine{DiagKind::Warning,
                                                        msg::format(msgCompressFolderFailed,
                                                                    msg::path = action_to_push.request.package_dir)}
                                             .to_message_line();
                        this_line.print(" ");
                        this_line.print(compress_result.error());
                        m_bg_msg_sink.println(std::move(this_line));
                    }
=======
>>>>>>> 73b693a3
                }

                size_t num_destinations = 0;
                for (auto&& provider : ro_data->m_config.write)
                {
                    if (!provider->needs_zip_file() || action_to_push.request.zip_path.has_value())
                    {
                        num_destinations += provider->push_success(action_to_push.request, stdout_sink);
                    }
                }
                if (action_to_push.request.zip_path)
                {
<<<<<<< HEAD
                    m_fs.remove(*action_to_push.request.zip_path.get(), IgnoreErrors{});
=======
                    fs.remove(*request.zip_path.get(), IgnoreErrors{});
>>>>>>> 73b693a3
                }

                auto status_line = msg::format(
                    msgStoredBinariesToDestinations, msg::count = num_destinations, msg::elapsed = timer.elapsed());
                m_remaining_packages_to_push.fetch_sub(1);
                if (m_actions_to_push.stopped())
                {
                    count_pushed++;
                    status_line.append_raw(
                        fmt::format(" ({}/{})", count_pushed, count_pushed + m_remaining_packages_to_push.load()));
                }

<<<<<<< HEAD
                m_bg_msg_sink.println(std::move(status_line));
                if (action_to_push.clean_after_push == CleanPackages::Yes)
                {
                    m_fs.remove_all(action_to_push.request.package_dir, VCPKG_LINE_INFO);
                }
            }
=======
        if (clean_packages == CleanPackages::Yes)
        {
            fs.remove_all(action.package_dir.value_or_exit(VCPKG_LINE_INFO), VCPKG_LINE_INFO);
>>>>>>> 73b693a3
        }
    }

    bool CacheStatus::should_attempt_precheck(const IReadBinaryProvider* sender) const noexcept
    {
        switch (m_status)
        {
            case CacheStatusState::unknown: return !Util::Vectors::contains(m_known_unavailable_providers, sender);
            case CacheStatusState::available: return false;
            case CacheStatusState::restored: return false;
            default: Checks::unreachable(VCPKG_LINE_INFO);
        }
    }

    bool CacheStatus::should_attempt_restore(const IReadBinaryProvider* sender) const noexcept
    {
        switch (m_status)
        {
            case CacheStatusState::unknown: return !Util::Vectors::contains(m_known_unavailable_providers, sender);
            case CacheStatusState::available: return m_available_provider == sender;
            case CacheStatusState::restored: return false;
            default: Checks::unreachable(VCPKG_LINE_INFO);
        }
    }

    bool CacheStatus::is_unavailable(const IReadBinaryProvider* sender) const noexcept
    {
        return Util::Vectors::contains(m_known_unavailable_providers, sender);
    }

    bool CacheStatus::is_restored() const noexcept { return m_status == CacheStatusState::restored; }

    void CacheStatus::mark_unavailable(const IReadBinaryProvider* sender)
    {
        if (!Util::Vectors::contains(m_known_unavailable_providers, sender))
        {
            m_known_unavailable_providers.push_back(sender);
        }
    }
    void CacheStatus::mark_available(const IReadBinaryProvider* sender) noexcept
    {
        switch (m_status)
        {
            case CacheStatusState::unknown:
                m_status = CacheStatusState::available;
                m_available_provider = sender;
                break;
            case CacheStatusState::available:
            case CacheStatusState::restored: break;
            default: Checks::unreachable(VCPKG_LINE_INFO);
        }
    }

    void CacheStatus::mark_restored() noexcept
    {
        switch (m_status)
        {
            case CacheStatusState::unknown: m_known_unavailable_providers.clear(); [[fallthrough]];
            case CacheStatusState::available: m_status = CacheStatusState::restored; break;
            case CacheStatusState::restored: break;
            default: Checks::unreachable(VCPKG_LINE_INFO);
        }
    }

    const IReadBinaryProvider* CacheStatus::get_available_provider() const noexcept
    {
        switch (m_status)
        {
            case CacheStatusState::available: return m_available_provider;
            case CacheStatusState::unknown:
            case CacheStatusState::restored: return nullptr;
            default: Checks::unreachable(VCPKG_LINE_INFO);
        }
    }

    void BinaryConfigParserState::clear()
    {
        *this = BinaryConfigParserState();
        binary_cache_providers.insert("clear");
    }

    BinaryPackageReadInfo::BinaryPackageReadInfo(const InstallPlanAction& action)
        : package_abi(action.package_abi().value_or_exit(VCPKG_LINE_INFO))
        , spec(action.spec)
        , version(action.version())
        , package_dir(action.package_dir.value_or_exit(VCPKG_LINE_INFO))
    {
    }
}

ExpectedL<AssetCachingSettings> vcpkg::parse_download_configuration(const Optional<std::string>& arg)
{
    AssetCachingSettings result;
    if (!arg || arg.get()->empty()) return result;

    get_global_metrics_collector().track_define(DefineMetric::AssetSource);

    AssetSourcesState s;
    const auto source = format_environment_variable(EnvironmentVariableXVcpkgAssetSources);
    AssetSourcesParser parser(*arg.get(), source, &s);
    parser.parse();
    if (auto err = parser.get_error())
    {
        return LocalizedString::from_raw(err->to_string()) // note that this already contains error:
            .append_raw('\n')
            .append_raw(NotePrefix)
            .append(msgSeeURL, msg::url = docs::assetcaching_url);
    }

    if (s.azblob_templates_to_put.size() > 1)
    {
        return msg::format_error(msgAMaximumOfOneAssetWriteUrlCanBeSpecified)
            .append_raw('\n')
            .append_raw(NotePrefix)
            .append(msgSeeURL, msg::url = docs::assetcaching_url);
    }
    if (s.url_templates_to_get.size() > 1)
    {
        return msg::format_error(msgAMaximumOfOneAssetReadUrlCanBeSpecified)
            .append_raw('\n')
            .append_raw(NotePrefix)
            .append(msgSeeURL, msg::url = docs::assetcaching_url);
    }

    if (!s.url_templates_to_get.empty())
    {
        result.m_read_url_template = std::move(s.url_templates_to_get.back());
    }

    if (!s.azblob_templates_to_put.empty())
    {
        result.m_write_url_template = std::move(s.azblob_templates_to_put.back());
        auto v = azure_blob_headers();
        result.m_write_headers.assign(v.begin(), v.end());
    }

    result.m_secrets = std::move(s.secrets);
    result.m_block_origin = s.block_origin;
    result.m_script = std::move(s.script);
    return result;
}

ExpectedL<BinaryConfigParserState> vcpkg::parse_binary_provider_configs(const std::string& env_string,
                                                                        View<std::string> args)
{
    BinaryConfigParserState s;

    BinaryConfigParser default_parser("default,readwrite", "<defaults>", &s);
    default_parser.parse();
    if (auto err = default_parser.get_error())
    {
        return *err;
    }

    // must live until the end of the function due to StringView in BinaryConfigParser
    const auto source = format_environment_variable("VCPKG_BINARY_SOURCES");
    BinaryConfigParser env_parser(env_string, source, &s);
    env_parser.parse();
    if (auto err = env_parser.get_error())
    {
        return *err;
    }

    for (auto&& arg : args)
    {
        BinaryConfigParser arg_parser(arg, nullopt, &s);
        arg_parser.parse();
        if (auto err = arg_parser.get_error())
        {
            return *err;
        }
    }

    return s;
}

std::string vcpkg::format_version_for_feedref(StringView version_text, StringView abi_tag)
{
    // this cannot use DotVersion::try_parse or DateVersion::try_parse,
    // since this is a subtly different algorithm
    // and ignores random extra stuff from the end

    ParsedExternalVersion parsed_version;
    if (try_extract_external_date_version(parsed_version, version_text))
    {
        parsed_version.normalize();
        return fmt::format(
            "{}.{}.{}-vcpkg{}", parsed_version.major, parsed_version.minor, parsed_version.patch, abi_tag);
    }

    if (!version_text.empty() && version_text[0] == 'v')
    {
        version_text = version_text.substr(1);
    }
    if (try_extract_external_dot_version(parsed_version, version_text))
    {
        parsed_version.normalize();
        return fmt::format(
            "{}.{}.{}-vcpkg{}", parsed_version.major, parsed_version.minor, parsed_version.patch, abi_tag);
    }

    return Strings::concat("0.0.0-vcpkg", abi_tag);
}

std::string vcpkg::generate_nuspec(const Path& package_dir,
                                   const InstallPlanAction& action,
                                   StringView id_prefix,
                                   const NuGetRepoInfo& rinfo)
{
    auto& spec = action.spec;
    auto& scf = *action.source_control_file_and_location.value_or_exit(VCPKG_LINE_INFO).source_control_file;
    auto& version = scf.core_paragraph->version;
    const auto& abi_info = action.abi_info.value_or_exit(VCPKG_LINE_INFO);
    const auto& compiler_info = abi_info.compiler_info.value_or_exit(VCPKG_LINE_INFO);
    auto ref = make_nugetref(action, id_prefix);
    std::string description =
        Strings::concat("NOT FOR DIRECT USE. Automatically generated cache package.\n\n",
                        Strings::join("\n    ", scf.core_paragraph->description),
                        "\n\nVersion: ",
                        version,
                        "\nTriplet: ",
                        spec.triplet().to_string(),
                        "\nCXX Compiler id: ",
                        compiler_info.id,
                        "\nCXX Compiler version: ",
                        compiler_info.version,
                        "\nTriplet/Compiler hash: ",
                        abi_info.triplet_abi.value_or_exit(VCPKG_LINE_INFO),
                        "\nFeatures:",
                        Strings::join(",", action.feature_list, [](const std::string& s) { return " " + s; }),
                        "\nDependencies:\n");

    for (auto&& dep : action.package_dependencies)
    {
        Strings::append(description, "    ", dep.name(), '\n');
    }

    XmlSerializer xml;
    xml.open_tag("package").line_break();
    xml.open_tag("metadata").line_break();
    xml.simple_tag("id", ref.id).line_break();
    xml.simple_tag("version", ref.version).line_break();
    if (!scf.core_paragraph->homepage.empty())
    {
        xml.simple_tag("projectUrl", scf.core_paragraph->homepage);
    }

    xml.simple_tag("authors", "vcpkg").line_break();
    xml.simple_tag("description", description).line_break();
    xml.open_tag("packageTypes");
    xml.start_complex_open_tag("packageType").text_attr("name", "vcpkg").finish_self_closing_complex_tag();
    xml.close_tag("packageTypes").line_break();
    if (!rinfo.repo.empty())
    {
        xml.start_complex_open_tag("repository").text_attr("type", "git").text_attr("url", rinfo.repo);
        if (!rinfo.branch.empty())
        {
            xml.text_attr("branch", rinfo.branch);
        }

        if (!rinfo.commit.empty())
        {
            xml.text_attr("commit", rinfo.commit);
        }

        xml.finish_self_closing_complex_tag().line_break();
    }

    xml.close_tag("metadata").line_break();
    xml.open_tag("files");
    xml.start_complex_open_tag("file")
        .text_attr("src", package_dir / "**")
        .text_attr("target", "")
        .finish_self_closing_complex_tag();
    xml.close_tag("files").line_break();
    xml.close_tag("package").line_break();
    return std::move(xml.buf);
}

LocalizedString vcpkg::format_help_topic_asset_caching()
{
    HelpTableFormatter table;
    table.format("clear", msg::format(msgHelpCachingClear));
    table.format("x-azurl,<url>[,<sas>[,<rw>]]", msg::format(msgHelpAssetCachingAzUrl));
    table.format("x-script,<template>", msg::format(msgHelpAssetCachingScript));
    table.format("x-block-origin", msg::format(msgHelpAssetCachingBlockOrigin));
    return msg::format(msgHelpAssetCaching)
        .append_raw('\n')
        .append_raw(table.m_str)
        .append_raw('\n')
        .append(msgExtendedDocumentationAtUrl, msg::url = docs::assetcaching_url);
}

LocalizedString vcpkg::format_help_topic_binary_caching()
{
    HelpTableFormatter table;

    // General sources:
    table.format("clear", msg::format(msgHelpCachingClear));
    const auto& maybe_cachepath = default_cache_path();
    if (auto p = maybe_cachepath.get())
    {
        table.format("default[,<rw>]", msg::format(msgHelpBinaryCachingDefaults, msg::path = *p));
    }
    else
    {
        table.format("default[,<rw>]", msg::format(msgHelpBinaryCachingDefaultsError));
    }

    table.format("files,<path>[,<rw>]", msg::format(msgHelpBinaryCachingFiles));
    table.format("http,<url_template>[,<rw>[,<header>]]", msg::format(msgHelpBinaryCachingHttp));
    table.format("x-azblob,<url>,<sas>[,<rw>]", msg::format(msgHelpBinaryCachingAzBlob));
    table.format("x-gcs,<prefix>[,<rw>]", msg::format(msgHelpBinaryCachingGcs));
    table.format("x-cos,<prefix>[,<rw>]", msg::format(msgHelpBinaryCachingCos));
    table.format("x-az-universal,<organization>,<project>,<feed>[,<rw>]", msg::format(msgHelpBinaryCachingAzUpkg));
    table.blank();

    // NuGet sources:
    table.header(msg::format(msgHelpBinaryCachingNuGetHeader));
    table.format("nuget,<uri>[,<rw>]", msg::format(msgHelpBinaryCachingNuGet));
    table.format("nugetconfig,<path>[,<rw>]", msg::format(msgHelpBinaryCachingNuGetConfig));
    table.format("nugettimeout,<seconds>", msg::format(msgHelpBinaryCachingNuGetTimeout));
    table.format("interactive", msg::format(msgHelpBinaryCachingNuGetInteractive));
    table.text(msg::format(msgHelpBinaryCachingNuGetFooter), 2);
    table.text("\n<repository type=\"git\" url=\"${VCPKG_NUGET_REPOSITORY}\"/>\n"
               "<repository type=\"git\"\n"
               "            url=\"${GITHUB_SERVER_URL}/${GITHUB_REPOSITORY}.git\"\n"
               "            branch=\"${GITHUB_REF}\"\n"
               "            commit=\"${GITHUB_SHA}\"/>",
               4);
    table.blank();

    // AWS sources:
    table.blank();
    table.header(msg::format(msgHelpBinaryCachingAwsHeader));
    table.format("x-aws,<prefix>[,<rw>]", msg::format(msgHelpBinaryCachingAws));
    table.format("x-aws-config,<parameter>", msg::format(msgHelpBinaryCachingAwsConfig));

    return msg::format(msgHelpBinaryCaching)
        .append_raw('\n')
        .append_raw(table.m_str)
        .append_raw('\n')
        .append(msgExtendedDocumentationAtUrl, msg::url = docs::binarycaching_url);
}

std::string vcpkg::generate_nuget_packages_config(const ActionPlan& plan, StringView prefix)
{
    XmlSerializer xml;
    xml.emit_declaration().line_break();
    xml.open_tag("packages").line_break();
    for (auto&& action : plan.install_actions)
    {
        auto ref = make_nugetref(action, prefix);
        xml.start_complex_open_tag("package")
            .text_attr("id", ref.id)
            .text_attr("version", ref.version)
            .finish_self_closing_complex_tag()
            .line_break();
    }

    xml.close_tag("packages").line_break();
    return std::move(xml.buf);
}

FeedReference vcpkg::make_nugetref(const InstallPlanAction& action, StringView prefix)
{
    return ::make_feedref(
        action.spec, action.version(), action.abi_info.value_or_exit(VCPKG_LINE_INFO).package_abi, prefix);
}<|MERGE_RESOLUTION|>--- conflicted
+++ resolved
@@ -2421,147 +2421,6 @@
                     std::make_unique<AzureUpkgPutBinaryProvider>(tools, out_sink, std::move(s.upkg_templates_to_put)));
             }
         }
-<<<<<<< HEAD
-        return std::move(ret);
-    }
-
-    ReadOnlyBinaryCache::ReadOnlyBinaryCache(BinaryProviders&& providers)
-        : data(new ReadOnlyBinaryCacheData{std::move(providers)})
-    {
-    }
-
-    void ReadOnlyBinaryCache::fetch(View<InstallPlanAction> actions)
-    {
-        std::vector<const InstallPlanAction*> action_ptrs;
-        std::vector<RestoreResult> restores;
-        std::vector<CacheStatus*> statuses;
-        for (auto&& provider : data->m_config.read)
-        {
-            action_ptrs.clear();
-            restores.clear();
-            statuses.clear();
-            for (size_t i = 0; i < actions.size(); ++i)
-            {
-                if (actions[i].package_abi())
-                {
-                    CacheStatus& status = data->m_status[*actions[i].package_abi().get()];
-                    if (status.should_attempt_restore(provider.get()))
-                    {
-                        action_ptrs.push_back(&actions[i]);
-                        restores.push_back(RestoreResult::unavailable);
-                        statuses.push_back(&status);
-                    }
-                }
-            }
-            if (action_ptrs.empty()) continue;
-
-            ElapsedTimer timer;
-            provider->fetch(action_ptrs, restores);
-            size_t num_restored = 0;
-            for (size_t i = 0; i < restores.size(); ++i)
-            {
-                if (restores[i] == RestoreResult::unavailable)
-                {
-                    statuses[i]->mark_unavailable(provider.get());
-                }
-                else
-                {
-                    statuses[i]->mark_restored();
-                    ++num_restored;
-                }
-            }
-            msg::println(provider->restored_message(
-                num_restored, timer.elapsed().as<std::chrono::high_resolution_clock::duration>()));
-        }
-    }
-
-    bool ReadOnlyBinaryCache::is_restored(const InstallPlanAction& action) const
-    {
-        if (auto abi = action.package_abi().get())
-        {
-            auto it = data->m_status.find(*abi);
-            if (it != data->m_status.end()) return it->second.is_restored();
-        }
-        return false;
-    }
-
-    std::vector<CacheAvailability> ReadOnlyBinaryCache::precheck(View<InstallPlanAction> actions)
-    {
-        std::vector<CacheStatus*> statuses = Util::fmap(actions, [this](const auto& action) {
-            if (!action.package_abi()) Checks::unreachable(VCPKG_LINE_INFO);
-            return &data->m_status[*action.package_abi().get()];
-        });
-
-        std::vector<const InstallPlanAction*> action_ptrs;
-        std::vector<CacheAvailability> cache_result;
-        std::vector<size_t> indexes;
-        for (auto&& provider : data->m_config.read)
-        {
-            action_ptrs.clear();
-            cache_result.clear();
-            indexes.clear();
-            for (size_t i = 0; i < actions.size(); ++i)
-            {
-                if (statuses[i]->should_attempt_precheck(provider.get()))
-                {
-                    action_ptrs.push_back(&actions[i]);
-                    cache_result.push_back(CacheAvailability::unknown);
-                    indexes.push_back(i);
-                }
-            }
-            if (action_ptrs.empty()) continue;
-
-            provider->precheck(action_ptrs, cache_result);
-
-            for (size_t i = 0; i < action_ptrs.size(); ++i)
-            {
-                auto&& this_status = data->m_status[*action_ptrs[i]->package_abi().get()];
-                if (cache_result[i] == CacheAvailability::available)
-                {
-                    this_status.mark_available(provider.get());
-                }
-                else if (cache_result[i] == CacheAvailability::unavailable)
-                {
-                    this_status.mark_unavailable(provider.get());
-                }
-            }
-        }
-
-        return Util::fmap(statuses, [](CacheStatus* s) {
-            return s->get_available_provider() ? CacheAvailability::available : CacheAvailability::unavailable;
-        });
-    }
-
-    BinaryCache::BinaryCache(const Filesystem& fs) : bc_data(std::make_unique<BinaryCacheData>(fs, data.get())) { }
-
-    ExpectedL<BinaryCache> BinaryCache::make(const VcpkgCmdArguments& args, const VcpkgPaths& paths, MessageSink& sink)
-    {
-        return make_binary_providers(args, paths).then([&](BinaryProviders&& providers) -> ExpectedL<BinaryCache> {
-            BinaryCache cache(std::move(providers), paths.get_filesystem());
-            cache.bc_data->m_needs_nuspec_data =
-                Util::any_of(cache.data->m_config.write, [](auto&& p) { return p->needs_nuspec_data(); });
-            cache.bc_data->m_needs_zip_file =
-                Util::any_of(cache.data->m_config.write, [](auto&& p) { return p->needs_zip_file(); });
-            if (cache.bc_data->m_needs_zip_file)
-            {
-                auto maybe_zip_tool = ZipTool::make(paths.get_tool_cache(), sink);
-                if (auto zip_tool = maybe_zip_tool.get())
-                {
-                    cache.bc_data->m_zip_tool.emplace(std::move(*zip_tool));
-                }
-                else
-                {
-                    return std::move(maybe_zip_tool).error();
-                }
-            }
-            return std::move(cache);
-        });
-    }
-
-    BinaryCache::BinaryCache(BinaryProviders&& providers, const Filesystem& fs)
-        : ReadOnlyBinaryCache(std::move(providers)), bc_data(std::make_unique<BinaryCacheData>(fs, data.get()))
-    {
-=======
 
         m_needs_nuspec_data = Util::any_of(m_config.write, [](auto&& p) { return p->needs_nuspec_data(); });
         m_needs_zip_file = Util::any_of(m_config.write, [](auto&& p) { return p->needs_zip_file(); });
@@ -2571,56 +2430,45 @@
         }
 
         return true;
->>>>>>> 73b693a3
-    }
-    BinaryCache::BinaryCacheData::BinaryCacheData(const Filesystem& fs, ReadOnlyBinaryCacheData* data)
-        : m_fs(fs), m_bg_msg_sink(stdout_sink), m_push_thread([this, data]() { push_thread_main(data); })
-    {
-    }
-    BinaryCache::~BinaryCache()
-    {
-        if (bc_data)
-        {
-            wait_for_async_complete_and_join();
-        }
-    }
+    }
+    BinaryCache::BinaryCache() : m_bg_msg_sink(stdout_sink), m_push_thread(push_thread_main, this) { }
+    BinaryCache::~BinaryCache() { wait_for_async_complete_and_join(); }
 
     void BinaryCache::push_success(const Filesystem& fs, CleanPackages clean_packages, const InstallPlanAction& action)
     {
         if (auto abi = action.package_abi().get())
         {
-            bool restored = data->m_status[*abi].is_restored();
+            bool restored = m_status[*abi].is_restored();
             // Purge all status information on push_success (cache invalidation)
             // - push_success may delete packages/ (invalidate restore)
             // - push_success may make the package available from providers (invalidate unavailable)
-            data->m_status.erase(*abi);
-            if (!restored && !data->m_config.write.empty())
+            m_status.erase(*abi);
+            if (!restored && !m_config.write.empty())
             {
                 ElapsedTimer timer;
                 BinaryPackageWriteInfo request{action};
 
-                if (bc_data->m_needs_nuspec_data)
-                {
-                    request.nuspec = generate_nuspec(
-                        request.package_dir, action, data->m_config.nuget_prefix, data->m_config.nuget_repo);
-                }
-
-                bc_data->m_remaining_packages_to_push++;
-                bc_data->m_actions_to_push.push(ActionToPush{std::move(request), clean_packages});
+                if (m_needs_nuspec_data)
+                {
+                    request.nuspec =
+                        generate_nuspec(request.package_dir, action, m_config.nuget_prefix, m_config.nuget_repo);
+                }
+
+                m_remaining_packages_to_push++;
+                m_actions_to_push.push(ActionToPush{std::move(request), clean_packages, &fs});
                 return;
             }
         }
 
         if (clean_packages == CleanPackages::Yes)
         {
-            bc_data->m_fs.remove_all(action.package_dir.value_or_exit(VCPKG_LINE_INFO), VCPKG_LINE_INFO);
-        }
-    }
-
-    void BinaryCache::print_push_success_messages() { bc_data->m_bg_msg_sink.print_published(); }
-    void BinaryCache::wait_for_async_complete_and_join() { bc_data->wait_for_async_complete_and_join(); }
-
-    void BinaryCache::BinaryCacheData::wait_for_async_complete_and_join()
+            fs.remove_all(action.package_dir.value_or_exit(VCPKG_LINE_INFO), VCPKG_LINE_INFO);
+        }
+    }
+
+    void BinaryCache::print_push_success_messages() { m_bg_msg_sink.print_published(); }
+
+    void BinaryCache::wait_for_async_complete_and_join()
     {
         bool have_remaining_packages = m_remaining_packages_to_push > 0;
         if (have_remaining_packages)
@@ -2636,48 +2484,28 @@
         }
     }
 
-    void BinaryCache::BinaryCacheData::push_thread_main(ReadOnlyBinaryCacheData* ro_data)
+    void BinaryCache::push_thread_main(BinaryCache* this_)
     {
         std::vector<ActionToPush> my_tasks;
         int count_pushed = 0;
-        while (m_actions_to_push.get_work(my_tasks))
+        while (this_->m_actions_to_push.get_work(my_tasks))
         {
             for (auto& action_to_push : my_tasks)
             {
                 ElapsedTimer timer;
-                if (m_needs_zip_file)
-                {
-<<<<<<< HEAD
+                if (this_->m_needs_zip_file)
+                {
                     Path zip_path = action_to_push.request.package_dir + ".zip";
-                    auto compress_result =
-                        m_zip_tool.value_or_exit(VCPKG_LINE_INFO)
-                            .compress_directory_to_zip(m_fs, action_to_push.request.package_dir, zip_path);
-                    if (compress_result)
-=======
-                    Path zip_path = request.package_dir + ".zip";
-                    PrintingDiagnosticContext pdc{out_sink};
-                    if (m_zip_tool.compress_directory_to_zip(pdc, fs, request.package_dir, zip_path))
->>>>>>> 73b693a3
+                    PrintingDiagnosticContext pdc{this_->m_bg_msg_sink};
+                    if (this_->m_zip_tool.compress_directory_to_zip(
+                            pdc, *action_to_push.fs, action_to_push.request.package_dir, zip_path))
                     {
                         action_to_push.request.zip_path = std::move(zip_path);
                     }
-<<<<<<< HEAD
-                    else
-                    {
-                        auto this_line = DiagnosticLine{DiagKind::Warning,
-                                                        msg::format(msgCompressFolderFailed,
-                                                                    msg::path = action_to_push.request.package_dir)}
-                                             .to_message_line();
-                        this_line.print(" ");
-                        this_line.print(compress_result.error());
-                        m_bg_msg_sink.println(std::move(this_line));
-                    }
-=======
->>>>>>> 73b693a3
                 }
 
                 size_t num_destinations = 0;
-                for (auto&& provider : ro_data->m_config.write)
+                for (auto&& provider : this_->m_config.write)
                 {
                     if (!provider->needs_zip_file() || action_to_push.request.zip_path.has_value())
                     {
@@ -2686,35 +2514,25 @@
                 }
                 if (action_to_push.request.zip_path)
                 {
-<<<<<<< HEAD
-                    m_fs.remove(*action_to_push.request.zip_path.get(), IgnoreErrors{});
-=======
-                    fs.remove(*request.zip_path.get(), IgnoreErrors{});
->>>>>>> 73b693a3
+                    action_to_push.fs->remove(*action_to_push.request.zip_path.get(), IgnoreErrors{});
                 }
 
                 auto status_line = msg::format(
                     msgStoredBinariesToDestinations, msg::count = num_destinations, msg::elapsed = timer.elapsed());
-                m_remaining_packages_to_push.fetch_sub(1);
-                if (m_actions_to_push.stopped())
+                this_->m_remaining_packages_to_push.fetch_sub(1);
+                if (this_->m_actions_to_push.stopped())
                 {
                     count_pushed++;
-                    status_line.append_raw(
-                        fmt::format(" ({}/{})", count_pushed, count_pushed + m_remaining_packages_to_push.load()));
-                }
-
-<<<<<<< HEAD
-                m_bg_msg_sink.println(std::move(status_line));
+                    status_line.append_raw(fmt::format(
+                        " ({}/{})", count_pushed, count_pushed + this_->m_remaining_packages_to_push.load()));
+                }
+
+                this_->m_bg_msg_sink.println(std::move(status_line));
                 if (action_to_push.clean_after_push == CleanPackages::Yes)
                 {
-                    m_fs.remove_all(action_to_push.request.package_dir, VCPKG_LINE_INFO);
-                }
-            }
-=======
-        if (clean_packages == CleanPackages::Yes)
-        {
-            fs.remove_all(action.package_dir.value_or_exit(VCPKG_LINE_INFO), VCPKG_LINE_INFO);
->>>>>>> 73b693a3
+                    action_to_push.fs->remove_all(action_to_push.request.package_dir, VCPKG_LINE_INFO);
+                }
+            }
         }
     }
 
