#include <vcpkg/base/api-stable-format.h>
#include <vcpkg/base/checks.h>
#include <vcpkg/base/chrono.h>
#include <vcpkg/base/downloads.h>
#include <vcpkg/base/files.h>
#include <vcpkg/base/json.h>
#include <vcpkg/base/message_sinks.h>
#include <vcpkg/base/messages.h>
#include <vcpkg/base/parse.h>
#include <vcpkg/base/strings.h>
#include <vcpkg/base/system.debug.h>
#include <vcpkg/base/system.h>
#include <vcpkg/base/system.process.h>
#include <vcpkg/base/util.h>
#include <vcpkg/base/xmlserializer.h>

#include <vcpkg/archives.h>
#include <vcpkg/binarycaching.h>
#include <vcpkg/binarycaching.private.h>
#include <vcpkg/dependencies.h>
#include <vcpkg/documentation.h>
#include <vcpkg/metrics.h>
#include <vcpkg/tools.h>
#include <vcpkg/vcpkgcmdarguments.h>
#include <vcpkg/vcpkgpaths.h>

#include <memory>
#include <utility>

using namespace vcpkg;

namespace
{
    struct ConfigSegmentsParser : ParserBase
    {
        using ParserBase::ParserBase;

        void parse_segments(std::vector<std::pair<SourceLoc, std::string>>& out_segments);
        std::vector<std::vector<std::pair<SourceLoc, std::string>>> parse_all_segments();

        template<class T>
        void handle_readwrite(std::vector<T>& read,
                              std::vector<T>& write,
                              T&& t,
                              const std::vector<std::pair<SourceLoc, std::string>>& segments,
                              size_t segment_idx)
        {
            if (segment_idx >= segments.size())
            {
                read.push_back(std::move(t));
                return;
            }

            auto& mode = segments[segment_idx].second;

            if (mode == "read")
            {
                read.push_back(std::move(t));
            }
            else if (mode == "write")
            {
                write.push_back(std::move(t));
            }
            else if (mode == "readwrite")
            {
                read.push_back(t);
                write.push_back(std::move(t));
            }
            else
            {
                return add_error(msg::format(msgExpectedReadWriteReadWrite), segments[segment_idx].first);
            }
        }

        void handle_readwrite(bool& read,
                              bool& write,
                              const std::vector<std::pair<SourceLoc, std::string>>& segments,
                              size_t segment_idx)
        {
            if (segment_idx >= segments.size())
            {
                read = true;
                return;
            }

            auto& mode = segments[segment_idx].second;

            if (mode == "read")
            {
                read = true;
            }
            else if (mode == "write")
            {
                write = true;
            }
            else if (mode == "readwrite")
            {
                read = true;
                write = true;
            }
            else
            {
                return add_error(msg::format(msgExpectedReadWriteReadWrite), segments[segment_idx].first);
            }
        }
    };

    void ConfigSegmentsParser::parse_segments(std::vector<std::pair<SourceLoc, std::string>>& segments)
    {
        for (;;)
        {
            SourceLoc loc = cur_loc();
            std::string segment;
            for (;;)
            {
                auto n = match_until([](char32_t ch) { return ch == ',' || ch == '`' || ch == ';'; });
                Strings::append(segment, n);
                auto ch = cur();
                if (ch == Unicode::end_of_file || ch == ',' || ch == ';')
                {
                    break;
                }

                if (ch == '`')
                {
                    ch = next();
                    if (ch == Unicode::end_of_file)
                    {
                        return add_error(msg::format(msgUnexpectedEOFAfterBacktick));
                    }
                    else
                    {
                        Unicode::utf8_append_code_point(segment, ch);
                    }

                    next();
                }
                else
                {
                    Checks::unreachable(VCPKG_LINE_INFO);
                }
            }
            segments.emplace_back(loc, std::move(segment));

            auto ch = cur();
            if (ch == Unicode::end_of_file || ch == ';')
            {
                break;
            }

            if (ch == ',')
            {
                next();
                continue;
            }

            Checks::unreachable(VCPKG_LINE_INFO);
        }
    }

    std::vector<std::vector<std::pair<SourceLoc, std::string>>> ConfigSegmentsParser::parse_all_segments()
    {
        std::vector<std::vector<std::pair<SourceLoc, std::string>>> ret;
        while (!at_eof())
        {
            std::vector<std::pair<SourceLoc, std::string>> segments;
            parse_segments(segments);

            if (get_error())
            {
                return {};
            }

            // Skip empty sources like ';;'
            if (segments.size() > 1 || (segments.size() == 1 && !segments[0].second.empty()))
            {
                ret.push_back(std::move(segments));
            }

            if (cur() == ';')
            {
                next();
            }
        }
        return ret;
    }

    NugetReference make_nugetref(const PackageSpec& spec, const Version& version, StringView abi_tag, StringView prefix)
    {
        return {Strings::concat(prefix, spec.dir()), format_version_for_nugetref(version.text, abi_tag)};
    }
    NugetReference make_nugetref(const BinaryPackageReadInfo& info, StringView prefix)
    {
        return make_nugetref(info.spec, info.version, info.package_abi, prefix);
    }

    void clean_prepare_dir(const Filesystem& fs, const Path& dir)
    {
        fs.remove_all(dir, VCPKG_LINE_INFO);
        if (!fs.create_directories(dir, VCPKG_LINE_INFO))
        {
            Checks::msg_exit_with_error(VCPKG_LINE_INFO, msgUnableToClearPath, msg::path = dir);
        }
    }

    Path make_temp_archive_path(const Path& buildtrees, const PackageSpec& spec)
    {
        return buildtrees / spec.name() / (spec.triplet().to_string() + ".zip");
    }

    Path files_archive_subpath(const std::string& abi) { return Path(abi.substr(0, 2)) / (abi + ".zip"); }

    struct FilesWriteBinaryProvider : IWriteBinaryProvider
    {
        FilesWriteBinaryProvider(const Filesystem& fs, std::vector<Path>&& dirs) : m_fs(fs), m_dirs(std::move(dirs)) { }

        size_t push_success(const BinaryPackageWriteInfo& request, MessageSink& msg_sink) override
        {
            const auto& zip_path = request.zip_path.value_or_exit(VCPKG_LINE_INFO);
            const auto archive_subpath = files_archive_subpath(request.package_abi);

            size_t count_stored = 0;
            for (const auto& archives_root_dir : m_dirs)
            {
                const auto archive_path = archives_root_dir / archive_subpath;
                std::error_code ec;
                m_fs.create_directories(archive_path.parent_path(), IgnoreErrors{});
                m_fs.copy_file(zip_path, archive_path, CopyOptions::overwrite_existing, ec);
                if (ec)
                {
                    msg_sink.println(Color::warning,
                                     msg::format(msgFailedToStoreBinaryCache, msg::path = archive_path)
                                         .append_raw('\n')
                                         .append_raw(ec.message()));
                }
                else
                {
                    count_stored++;
                }
            }
            return count_stored;
        }

        bool needs_nuspec_data() const override { return false; }
        bool needs_zip_file() const override { return true; }

    private:
        const Filesystem& m_fs;
        std::vector<Path> m_dirs;
    };

    enum class RemoveWhen
    {
        nothing,
        always,
        on_fail,
    };

    struct ZipResource
    {
        ZipResource(Path&& p, RemoveWhen t) : path(std::move(p)), to_remove(t) { }

        Path path;
        RemoveWhen to_remove;
    };

    // This middleware class contains logic for BinaryProviders that operate on zip files.
    // Derived classes must implement:
    // - acquire_zips()
    // - IReadBinaryProvider::precheck()
    struct ZipReadBinaryProvider : IReadBinaryProvider
    {
        ZipReadBinaryProvider(ZipTool zip, const Filesystem& fs) : m_zip(std::move(zip)), m_fs(fs) { }

        void fetch(View<const InstallPlanAction*> actions, Span<RestoreResult> out_status) const override
        {
            const ElapsedTimer timer;
            std::vector<Optional<ZipResource>> zip_paths(actions.size(), nullopt);
            acquire_zips(actions, zip_paths);

            std::vector<Command> jobs;
            std::vector<size_t> action_idxs;
            for (size_t i = 0; i < actions.size(); ++i)
            {
                if (!zip_paths[i]) continue;
                const auto& pkg_path = actions[i]->package_dir.value_or_exit(VCPKG_LINE_INFO);
                clean_prepare_dir(m_fs, pkg_path);
                jobs.push_back(m_zip.decompress_zip_archive_cmd(pkg_path, zip_paths[i].get()->path));
                action_idxs.push_back(i);
            }

            auto job_results = decompress_in_parallel(jobs);

            for (size_t j = 0; j < jobs.size(); ++j)
            {
                const auto i = action_idxs[j];
                const auto& zip_path = zip_paths[i].value_or_exit(VCPKG_LINE_INFO);
                if (job_results[j])
                {
                    Debug::print("Restored ", zip_path.path, '\n');
                    out_status[i] = RestoreResult::restored;
                }
                else
                {
                    Debug::print("Failed to decompress archive package: ", zip_path.path, '\n');
                }

                post_decompress(zip_path, job_results[j].has_value());
            }
        }

        void post_decompress(const ZipResource& r, bool succeeded) const
        {
            if ((!succeeded && r.to_remove == RemoveWhen::on_fail) || r.to_remove == RemoveWhen::always)
            {
                m_fs.remove(r.path, IgnoreErrors{});
            }
        }

        // For every action denoted by actions, at corresponding indicies in out_zips, stores a ZipResource indicating
        // the downloaded location.
        //
        // Leaving an Optional disengaged indicates that the cache does not contain the requested zip.
        virtual void acquire_zips(View<const InstallPlanAction*> actions,
                                  Span<Optional<ZipResource>> out_zips) const = 0;

    protected:
        ZipTool m_zip;
        const Filesystem& m_fs;
    };

    struct FilesReadBinaryProvider : ZipReadBinaryProvider
    {
        FilesReadBinaryProvider(ZipTool zip, const Filesystem& fs, Path&& dir)
            : ZipReadBinaryProvider(std::move(zip), fs), m_dir(std::move(dir))
        {
        }

        void acquire_zips(View<const InstallPlanAction*> actions,
                          Span<Optional<ZipResource>> out_zip_paths) const override
        {
            for (size_t i = 0; i < actions.size(); ++i)
            {
                const auto& abi_tag = actions[i]->package_abi().value_or_exit(VCPKG_LINE_INFO);
                auto archive_path = m_dir / files_archive_subpath(abi_tag);
                if (m_fs.exists(archive_path, IgnoreErrors{}))
                {
                    auto to_remove = actions[i]->build_options.purge_decompress_failure == PurgeDecompressFailure::Yes
                                         ? RemoveWhen::on_fail
                                         : RemoveWhen::nothing;
                    out_zip_paths[i].emplace(std::move(archive_path), to_remove);
                }
            }
        }

        void precheck(View<const InstallPlanAction*> actions, Span<CacheAvailability> cache_status) const override
        {
            for (size_t idx = 0; idx < actions.size(); ++idx)
            {
                const auto& action = *actions[idx];
                const auto& abi_tag = action.package_abi().value_or_exit(VCPKG_LINE_INFO);

                bool any_available = false;
                if (m_fs.exists(m_dir / files_archive_subpath(abi_tag), IgnoreErrors{}))
                {
                    any_available = true;
                }

                cache_status[idx] = any_available ? CacheAvailability::available : CacheAvailability::unavailable;
            }
        }
        LocalizedString restored_message(size_t count,
                                         std::chrono::high_resolution_clock::duration elapsed) const override
        {
            return msg::format(msgRestoredPackagesFromFiles,
                               msg::count = count,
                               msg::elapsed = ElapsedTime(elapsed),
                               msg::path = m_dir);
        }

    private:
        Path m_dir;
    };

    struct HTTPPutBinaryProvider : IWriteBinaryProvider
    {
        HTTPPutBinaryProvider(const Filesystem& fs,
                              std::vector<UrlTemplate>&& urls,
                              const std::vector<std::string>& secrets)
            : m_fs(fs), m_urls(std::move(urls)), m_secrets(secrets)
        {
        }

        size_t push_success(const BinaryPackageWriteInfo& request, MessageSink& msg_sink) override
        {
            if (!request.zip_path) return 0;
            const auto& zip_path = *request.zip_path.get();
            size_t count_stored = 0;
            for (auto&& templ : m_urls)
            {
                auto url = templ.instantiate_variables(request);
                auto maybe_success = put_file(m_fs, url, m_secrets, templ.headers, zip_path);
                if (maybe_success)
                    count_stored++;
                else
                    msg_sink.println(Color::warning, maybe_success.error());
            }
            return count_stored;
        }

        bool needs_nuspec_data() const override { return false; }
        bool needs_zip_file() const override { return true; }

    private:
        const Filesystem& m_fs;
        std::vector<UrlTemplate> m_urls;
        std::vector<std::string> m_secrets;
    };

    struct HttpGetBinaryProvider : ZipReadBinaryProvider
    {
        HttpGetBinaryProvider(ZipTool zip,
                              const Filesystem& fs,
                              const Path& buildtrees,
                              UrlTemplate&& url_template,
                              const std::vector<std::string>& secrets)
            : ZipReadBinaryProvider(std::move(zip), fs)
            , m_buildtrees(buildtrees)
            , m_url_template(std::move(url_template))
            , m_secrets(secrets)
        {
        }

        void acquire_zips(View<const InstallPlanAction*> actions,
                          Span<Optional<ZipResource>> out_zip_paths) const override
        {
            std::vector<std::pair<std::string, Path>> url_paths;
            for (size_t idx = 0; idx < actions.size(); ++idx)
            {
                auto&& action = *actions[idx];
                url_paths.emplace_back(m_url_template.instantiate_variables(BinaryPackageReadInfo{action}),
                                       make_temp_archive_path(m_buildtrees, action.spec));
            }

            auto codes = download_files(m_fs, url_paths, m_url_template.headers);

            for (size_t i = 0; i < codes.size(); ++i)
            {
                if (codes[i] == 200)
                {
                    out_zip_paths[i].emplace(std::move(url_paths[i].second), RemoveWhen::always);
                }
            }
        }

        void precheck(View<const InstallPlanAction*> actions, Span<CacheAvailability> out_status) const override
        {
            std::vector<std::string> urls;
            for (size_t idx = 0; idx < actions.size(); ++idx)
            {
                urls.push_back(m_url_template.instantiate_variables(BinaryPackageReadInfo{*actions[idx]}));
            }

            auto codes = url_heads(urls, {}, m_secrets);
            for (size_t i = 0; i < codes.size(); ++i)
            {
                out_status[i] = codes[i] == 200 ? CacheAvailability::available : CacheAvailability::unavailable;
            }
        }

        LocalizedString restored_message(size_t count,
                                         std::chrono::high_resolution_clock::duration elapsed) const override
        {
            return msg::format(msgRestoredPackagesFromHTTP, msg::count = count, msg::elapsed = ElapsedTime(elapsed));
        }

        Path m_buildtrees;
        UrlTemplate m_url_template;
        std::vector<std::string> m_secrets;
    };

    struct NuGetSource
    {
        StringLiteral option;
        std::string value;
    };

    NuGetSource nuget_sources_arg(View<std::string> sources) { return {"-Source", Strings::join(";", sources)}; }
    NuGetSource nuget_configfile_arg(const Path& config_path) { return {"-ConfigFile", config_path.native()}; }

    struct NuGetTool
    {
        NuGetTool(const ToolCache& cache, MessageSink& sink, const BinaryConfigParserState& shared)
            : m_timeout(shared.nugettimeout)
            , m_interactive(shared.nuget_interactive)
            , m_use_nuget_cache(shared.use_nuget_cache)
        {
#ifndef _WIN32
            m_cmd.string_arg(cache.get_tool_path(Tools::MONO, sink));
#endif
            m_cmd.string_arg(cache.get_tool_path(Tools::NUGET, sink));
        }

        ExpectedL<Unit> push(MessageSink& sink, const Path& nupkg_path, const NuGetSource& src) const
        {
            return run_nuget_commandline(push_cmd(nupkg_path, src), sink);
        }
        ExpectedL<Unit> pack(MessageSink& sink, const Path& nuspec_path, const Path& out_dir) const
        {
            return run_nuget_commandline(pack_cmd(nuspec_path, out_dir), sink);
        }
        ExpectedL<Unit> install(MessageSink& sink,
                                StringView packages_config,
                                const Path& out_dir,
                                const NuGetSource& src) const
        {
            return run_nuget_commandline(install_cmd(packages_config, out_dir, src), sink);
        }

    private:
        Command subcommand(StringLiteral sub) const
        {
            auto cmd = m_cmd;
            cmd.string_arg(sub).string_arg("-ForceEnglishOutput").string_arg("-Verbosity").string_arg("detailed");
            if (!m_interactive) cmd.string_arg("-NonInteractive");
            return cmd;
        }

        Command install_cmd(StringView packages_config, const Path& out_dir, const NuGetSource& src) const
        {
            auto cmd = subcommand("install");
            cmd.string_arg(packages_config)
                .string_arg("-OutputDirectory")
                .string_arg(out_dir)
                .string_arg("-ExcludeVersion")
                .string_arg("-PreRelease")
                .string_arg("-PackageSaveMode")
                .string_arg("nupkg");
            if (!m_use_nuget_cache) cmd.string_arg("-DirectDownload").string_arg("-NoCache");
            cmd.string_arg(src.option).string_arg(src.value);
            return cmd;
        }

        Command pack_cmd(const Path& nuspec_path, const Path& out_dir) const
        {
            return subcommand("pack")
                .string_arg(nuspec_path)
                .string_arg("-OutputDirectory")
                .string_arg(out_dir)
                .string_arg("-NoDefaultExcludes");
        }

        Command push_cmd(const Path& nupkg_path, const NuGetSource& src) const
        {
            return subcommand("push")
                .string_arg(nupkg_path)
                .string_arg("-Timeout")
                .string_arg(m_timeout)
                .string_arg(src.option)
                .string_arg(src.value);
        }

        ExpectedL<Unit> run_nuget_commandline(const Command& cmd, MessageSink& msg_sink) const
        {
            if (m_interactive)
            {
                return cmd_execute(cmd).then([](int exit_code) -> ExpectedL<Unit> {
                    if (exit_code == 0)
                    {
                        return {Unit{}};
                    }

                    return msg::format_error(msgNugetOutputNotCapturedBecauseInteractiveSpecified);
                });
            }

            RedirectedProcessLaunchSettings show_in_debug_settings;
            show_in_debug_settings.echo_in_debug = EchoInDebug::Show;
            return cmd_execute_and_capture_output(cmd, show_in_debug_settings)
                .then([&](ExitCodeAndOutput&& res) -> ExpectedL<Unit> {
                    if (res.output.find("Authentication may require manual action.") != std::string::npos)
                    {
                        msg_sink.println(
                            Color::warning, msgAuthenticationMayRequireManualAction, msg::vendor = "Nuget");
                    }

                    if (res.exit_code == 0)
                    {
                        return {Unit{}};
                    }

                    if (res.output.find("Response status code does not indicate success: 401 (Unauthorized)") !=
                        std::string::npos)
                    {
                        msg_sink.println(Color::warning,
                                         msgFailedVendorAuthentication,
                                         msg::vendor = "NuGet",
                                         msg::url = docs::binarycaching_url);
                    }
                    else if (res.output.find("for example \"-ApiKey AzureDevOps\"") != std::string::npos)
                    {
                        auto real_cmd = cmd;
                        real_cmd.string_arg("-ApiKey").string_arg("AzureDevOps");
                        return cmd_execute_and_capture_output(real_cmd, show_in_debug_settings)
                            .then([&](ExitCodeAndOutput&& res) -> ExpectedL<Unit> {
                                if (res.exit_code == 0)
                                {
                                    return {Unit{}};
                                }

                                return LocalizedString::from_raw(std::move(res).output);
                            });
                    }

                    return LocalizedString::from_raw(std::move(res).output);
                });
        }

        Command m_cmd;
        std::string m_timeout;
        bool m_interactive;
        bool m_use_nuget_cache;
    };

    struct NugetBaseBinaryProvider
    {
        NugetBaseBinaryProvider(const Filesystem& fs,
                                const NuGetTool& tool,
                                const Path& packages,
                                const Path& buildtrees,
                                StringView nuget_prefix)
            : m_fs(fs)
            , m_cmd(tool)
            , m_packages(packages)
            , m_buildtrees(buildtrees)
            , m_nuget_prefix(nuget_prefix.to_string())
        {
        }

        const Filesystem& m_fs;
        NuGetTool m_cmd;
        Path m_packages;
        Path m_buildtrees;
        std::string m_nuget_prefix;
    };

    struct NugetReadBinaryProvider : IReadBinaryProvider, private NugetBaseBinaryProvider
    {
        NugetReadBinaryProvider(const NugetBaseBinaryProvider& base, NuGetSource src)
            : NugetBaseBinaryProvider(base), m_src(std::move(src))
        {
        }

        NuGetSource m_src;

        static std::string generate_packages_config(View<NugetReference> refs)
        {
            XmlSerializer xml;
            xml.emit_declaration().line_break();
            xml.open_tag("packages").line_break();

            for (auto&& ref : refs)
            {
                xml.start_complex_open_tag("package")
                    .text_attr("id", ref.id)
                    .text_attr("version", ref.version)
                    .finish_self_closing_complex_tag()
                    .line_break();
            }

            xml.close_tag("packages").line_break();
            return std::move(xml.buf);
        }

        // Prechecking is too expensive with NuGet, so it is not implemented
        void precheck(View<const InstallPlanAction*>, Span<CacheAvailability>) const override { }

        LocalizedString restored_message(size_t count,
                                         std::chrono::high_resolution_clock::duration elapsed) const override
        {
            return msg::format(msgRestoredPackagesFromNuGet, msg::count = count, msg::elapsed = ElapsedTime(elapsed));
        }

        void fetch(View<const InstallPlanAction*> actions, Span<RestoreResult> out_status) const override
        {
            auto packages_config = m_buildtrees / "packages.config";
            auto refs =
                Util::fmap(actions, [this](const InstallPlanAction* p) { return make_nugetref(*p, m_nuget_prefix); });
            m_fs.write_contents(packages_config, generate_packages_config(refs), VCPKG_LINE_INFO);
            m_cmd.install(out_sink, packages_config, m_packages, m_src);
            for (size_t i = 0; i < actions.size(); ++i)
            {
                // nuget.exe provides the nupkg file and the unpacked folder
                const auto nupkg_path = m_packages / refs[i].id / refs[i].id + ".nupkg";
                if (m_fs.exists(nupkg_path, IgnoreErrors{}))
                {
                    m_fs.remove(nupkg_path, VCPKG_LINE_INFO);
                    const auto nuget_dir = actions[i]->spec.dir();
                    if (nuget_dir != refs[i].id)
                    {
                        const auto path_from = m_packages / refs[i].id;
                        const auto path_to = m_packages / nuget_dir;
                        m_fs.rename(path_from, path_to, VCPKG_LINE_INFO);
                    }

                    out_status[i] = RestoreResult::restored;
                }
            }
        }
    };

    struct NugetBinaryPushProvider : IWriteBinaryProvider, private NugetBaseBinaryProvider
    {
        NugetBinaryPushProvider(const NugetBaseBinaryProvider& base,
                                std::vector<std::string>&& sources,
                                std::vector<Path>&& configs)
            : NugetBaseBinaryProvider(base), m_sources(std::move(sources)), m_configs(std::move(configs))
        {
        }

        std::vector<std::string> m_sources;
        std::vector<Path> m_configs;

        bool needs_nuspec_data() const override { return true; }
        bool needs_zip_file() const override { return false; }

        size_t push_success(const BinaryPackageWriteInfo& request, MessageSink& msg_sink) override
        {
            auto& spec = request.spec;

            auto nuspec_path = m_buildtrees / spec.name() / spec.triplet().canonical_name() + ".nuspec";
            std::error_code ec;
            m_fs.write_contents(nuspec_path, request.nuspec.value_or_exit(VCPKG_LINE_INFO), ec);
            if (ec)
            {
                msg_sink.println(Color::error, msgPackingVendorFailed, msg::vendor = "NuGet");
                return 0;
            }

            auto packed_result = m_cmd.pack(msg_sink, nuspec_path, m_buildtrees);
            m_fs.remove(nuspec_path, IgnoreErrors{});
            if (!packed_result)
            {
                msg_sink.println(Color::error, msgPackingVendorFailed, msg::vendor = "NuGet");
                return 0;
            }

            size_t count_stored = 0;
            auto nupkg_path = m_buildtrees / make_nugetref(request, m_nuget_prefix).nupkg_filename();
            for (auto&& write_src : m_sources)
            {
                msg_sink.println(
                    msgUploadingBinariesToVendor, msg::spec = spec, msg::vendor = "NuGet", msg::path = write_src);
                if (!m_cmd.push(msg_sink, nupkg_path, nuget_sources_arg({&write_src, 1})))
                {
                    msg_sink.println(
                        Color::error, msgPushingVendorFailed, msg::vendor = "NuGet", msg::path = write_src);
                }
                else
                {
                    count_stored++;
                }
            }
            for (auto&& write_cfg : m_configs)
            {
                msg_sink.println(msgUploadingBinariesToVendor,
                                 msg::spec = spec,
                                 msg::vendor = "NuGet config",
                                 msg::path = write_cfg);
                if (!m_cmd.push(msg_sink, nupkg_path, nuget_configfile_arg(write_cfg)))
                {
                    msg_sink.println(
                        Color::error, msgPushingVendorFailed, msg::vendor = "NuGet config", msg::path = write_cfg);
                }
                else
                {
                    count_stored++;
                }
            }

            m_fs.remove(nupkg_path, IgnoreErrors{});
            return count_stored;
        }
    };

    struct GHABinaryProvider : ZipReadBinaryProvider
    {
        GHABinaryProvider(
            ZipTool zip, const Filesystem& fs, const Path& buildtrees, const std::string& url, const std::string& token)
            : ZipReadBinaryProvider(std::move(zip), fs)
            , m_buildtrees(buildtrees)
            , m_url(url + "_apis/artifactcache/cache")
            , m_token_header("Authorization: Bearer " + token)
        {
        }

        std::string lookup_cache_entry(StringView name, const std::string& abi) const
        {
            const auto url = format_url_query(m_url, {{"keys=" + name + "-" + abi, "version=" + abi}});
            const std::string headers[] = {
                m_content_type_header.to_string(),
                m_token_header,
                m_accept_header.to_string()
            };
            auto res = invoke_http_request("GET", headers, url);
            if (auto p = res.get())
            {
                auto maybe_json = Json::parse_object(*p, m_url);
                if (auto json = maybe_json.get())
                {
                    auto archive_location = json->get("archiveLocation");
                    if (archive_location && archive_location->is_string())
                    {
                        return archive_location->string(VCPKG_LINE_INFO).to_string();
                    }
                }
            }
            return {};
        }

        void acquire_zips(View<const InstallPlanAction*> actions,
                          Span<Optional<ZipResource>> out_zip_paths) const override
        {
            std::vector<std::pair<std::string, Path>> url_paths;
            std::vector<size_t> url_indices;
            for (size_t idx = 0; idx < actions.size(); ++idx)
            {
                auto&& action = *actions[idx];
                const auto& package_name = action.spec.name();
                auto url = lookup_cache_entry(package_name, action.package_abi().value_or_exit(VCPKG_LINE_INFO));
                if (url.empty()) continue;

                url_paths.emplace_back(std::move(url), make_temp_archive_path(m_buildtrees, action.spec));
                url_indices.push_back(idx);
            }

            const auto codes = download_files(m_fs, url_paths, {});

            for (size_t i = 0; i < codes.size(); ++i)
            {
                if (codes[i] == 200)
                {
                    out_zip_paths[url_indices[i]].emplace(std::move(url_paths[i].second), RemoveWhen::always);
                }
            }
        }

        void precheck(View<const InstallPlanAction*>, Span<CacheAvailability>) const override { }

        LocalizedString restored_message(size_t count,
                                         std::chrono::high_resolution_clock::duration elapsed) const override
        {
            return msg::format(msgRestoredPackagesFromGHA, msg::count = count, msg::elapsed = ElapsedTime(elapsed));
        }

        Path m_buildtrees;
        std::string m_url;
        std::string m_token_header;
        static constexpr StringLiteral m_accept_header = "Accept: application/json;api-version=6.0-preview.1";
        static constexpr StringLiteral m_content_type_header = "Content-Type: application/json";
    };

    struct GHABinaryPushProvider : IWriteBinaryProvider
    {
        GHABinaryPushProvider(const Filesystem& fs, const std::string& url, const std::string& token)
            : m_fs(fs), m_url(url + "_apis/artifactcache/caches"), m_token_header("Authorization: Bearer " + token)
        {
        }

        Optional<int64_t> reserve_cache_entry(const std::string& name, const std::string& abi, int64_t cacheSize) const
        {
            Json::Object payload;
            payload.insert("key", name + "-" + abi);
            payload.insert("version", abi);
            payload.insert("cacheSize", Json::Value::integer(cacheSize));

            const std::string headers[] = {
                m_accept_header.to_string(),
                m_content_type_header.to_string(),
                m_token_header
            };

            auto res = invoke_http_request("POST", headers, m_url, stringify(payload));
            if (auto p = res.get())
            {
                auto maybe_json = Json::parse_object(*p, m_url);
                if (auto json = maybe_json.get())
                {
                    auto cache_id = json->get("cacheId");
                    if (cache_id && cache_id->is_integer())
                    {
                        return cache_id->integer(VCPKG_LINE_INFO);
                    }
                }
            }
            return {};
        }

        size_t push_success(const BinaryPackageWriteInfo& request, MessageSink&) override
        {
            if (!request.zip_path) return 0;

            const auto& zip_path = *request.zip_path.get();
            const ElapsedTimer timer;
            const auto& abi = request.package_abi;

            size_t upload_count = 0;
            auto cache_size = m_fs.file_size(zip_path, VCPKG_LINE_INFO);

            if (auto cacheId = reserve_cache_entry(request.spec.name(), abi, cache_size))
            {
                const std::string custom_headers[] = {
                    m_token_header,
                    m_accept_header.to_string(),
                    "Content-Type: application/octet-stream",
                    "Content-Range: bytes 0-" + std::to_string(cache_size) + "/*",
                };
                const auto url = m_url + "/" + std::to_string(*cacheId.get());

                if (put_file(m_fs, url, {}, custom_headers, zip_path, "PATCH"))
                {
                    Json::Object commit;
                    commit.insert("size", std::to_string(cache_size));
                    const std::string headers[] = {
                        m_accept_header.to_string(),
                        m_content_type_header.to_string(),
                        m_token_header
                    };
                    auto res = invoke_http_request("POST", headers, url, stringify(commit));
                    if (res)
                    {
                        ++upload_count;
                    }
                    else
                    {
                        msg::println(res.error());
                    }
                }
            }
            return upload_count;
        }

        bool needs_nuspec_data() const override { return false; }
        bool needs_zip_file() const override { return true; }

        const Filesystem& m_fs;
        std::string m_url;
        std::string m_token_header;
        static constexpr StringLiteral m_content_type_header = "Content-Type: application/json";
        static constexpr StringLiteral m_accept_header = "Accept: application/json;api-version=6.0-preview.1";
    };

    struct IObjectStorageTool
    {
        virtual ~IObjectStorageTool() = default;

        virtual LocalizedString restored_message(size_t count,
                                                 std::chrono::high_resolution_clock::duration elapsed) const = 0;
        virtual ExpectedL<Unit> stat(StringView url) const = 0;
        virtual ExpectedL<Unit> download_file(StringView object, const Path& archive) const = 0;
        virtual ExpectedL<Unit> upload_file(StringView object, const Path& archive) const = 0;
    };

    struct ObjectStorageProvider : ZipReadBinaryProvider
    {
        ObjectStorageProvider(ZipTool zip,
                              const Filesystem& fs,
                              const Path& buildtrees,
                              std::string&& prefix,
                              const std::shared_ptr<const IObjectStorageTool>& tool)
            : ZipReadBinaryProvider(std::move(zip), fs)
            , m_buildtrees(buildtrees)
            , m_prefix(std::move(prefix))
            , m_tool(tool)
        {
        }

        static std::string make_object_path(const std::string& prefix, const std::string& abi)
        {
            return Strings::concat(prefix, abi, ".zip");
        }

        void acquire_zips(View<const InstallPlanAction*> actions,
                          Span<Optional<ZipResource>> out_zip_paths) const override
        {
            for (size_t idx = 0; idx < actions.size(); ++idx)
            {
                auto&& action = *actions[idx];
                const auto& abi = action.package_abi().value_or_exit(VCPKG_LINE_INFO);
                auto tmp = make_temp_archive_path(m_buildtrees, action.spec);
                auto res = m_tool->download_file(make_object_path(m_prefix, abi), tmp);
                if (res)
                {
                    out_zip_paths[idx].emplace(std::move(tmp), RemoveWhen::always);
                }
                else
                {
                    out_sink.println_warning(res.error());
                }
            }
        }

        void precheck(View<const InstallPlanAction*> actions, Span<CacheAvailability> cache_status) const override
        {
            for (size_t idx = 0; idx < actions.size(); ++idx)
            {
                auto&& action = *actions[idx];
                const auto& abi = action.package_abi().value_or_exit(VCPKG_LINE_INFO);
                if (m_tool->stat(make_object_path(m_prefix, abi)))
                {
                    cache_status[idx] = CacheAvailability::available;
                }
                else
                {
                    cache_status[idx] = CacheAvailability::unavailable;
                }
            }
        }

        LocalizedString restored_message(size_t count,
                                         std::chrono::high_resolution_clock::duration elapsed) const override
        {
            return m_tool->restored_message(count, elapsed);
        }

        Path m_buildtrees;
        std::string m_prefix;
        std::shared_ptr<const IObjectStorageTool> m_tool;
    };
    struct ObjectStoragePushProvider : IWriteBinaryProvider
    {
        ObjectStoragePushProvider(std::vector<std::string>&& prefixes, std::shared_ptr<const IObjectStorageTool> tool)
            : m_prefixes(std::move(prefixes)), m_tool(std::move(tool))
        {
        }

        static std::string make_object_path(const std::string& prefix, const std::string& abi)
        {
            return Strings::concat(prefix, abi, ".zip");
        }

        size_t push_success(const BinaryPackageWriteInfo& request, MessageSink& msg_sink) override
        {
            if (!request.zip_path) return 0;
            const auto& zip_path = *request.zip_path.get();
            size_t upload_count = 0;
            for (const auto& prefix : m_prefixes)
            {
                auto res = m_tool->upload_file(make_object_path(prefix, request.package_abi), zip_path);
                if (res)
                {
                    ++upload_count;
                }
                else
                {
                    msg_sink.println_warning(res.error());
                }
            }
            return upload_count;
        }

        bool needs_nuspec_data() const override { return false; }
        bool needs_zip_file() const override { return true; }

        std::vector<std::string> m_prefixes;
        std::shared_ptr<const IObjectStorageTool> m_tool;
    };

    struct GcsStorageTool : IObjectStorageTool
    {
        GcsStorageTool(const ToolCache& cache, MessageSink& sink) : m_tool(cache.get_tool_path(Tools::GSUTIL, sink)) { }

        LocalizedString restored_message(size_t count,
                                         std::chrono::high_resolution_clock::duration elapsed) const override
        {
            return msg::format(msgRestoredPackagesFromGCS, msg::count = count, msg::elapsed = ElapsedTime(elapsed));
        }

        ExpectedL<Unit> stat(StringView url) const override
        {
<<<<<<< HEAD
            const auto cmd = command().string_arg("-q").string_arg("stat").string_arg(url);
            return flatten(cmd_execute_and_capture_output(cmd), Tools::GSUTIL);
=======
            return flatten(
                cmd_execute_and_capture_output(Command{m_tool}.string_arg("-q").string_arg("stat").string_arg(url)),
                Tools::GSUTIL);
>>>>>>> 05320e49
        }

        ExpectedL<Unit> download_file(StringView object, const Path& archive) const override
        {
<<<<<<< HEAD
            const auto cmd = command().string_arg("-q").string_arg("cp").string_arg(object).string_arg(archive);
            return flatten(cmd_execute_and_capture_output(cmd), Tools::GSUTIL);
=======
            return flatten(
                cmd_execute_and_capture_output(
                    Command{m_tool}.string_arg("-q").string_arg("cp").string_arg(object).string_arg(archive)),
                Tools::GSUTIL);
>>>>>>> 05320e49
        }

        ExpectedL<Unit> upload_file(StringView object, const Path& archive) const override
        {
<<<<<<< HEAD
            const auto cmd = command().string_arg("-q").string_arg("cp").string_arg(archive).string_arg(object);
            return flatten(cmd_execute_and_capture_output(cmd), Tools::GSUTIL);
=======
            return flatten(
                cmd_execute_and_capture_output(
                    Command{m_tool}.string_arg("-q").string_arg("cp").string_arg(archive).string_arg(object)),
                Tools::GSUTIL);
>>>>>>> 05320e49
        }

        Path m_tool;
    };

    struct AwsStorageTool : IObjectStorageTool
    {
        AwsStorageTool(const ToolCache& cache, MessageSink& sink, bool no_sign_request)
            : m_tool(cache.get_tool_path(Tools::AWSCLI, sink)), m_no_sign_request(no_sign_request)
        {
        }

        LocalizedString restored_message(size_t count,
                                         std::chrono::high_resolution_clock::duration elapsed) const override
        {
            return msg::format(msgRestoredPackagesFromAWS, msg::count = count, msg::elapsed = ElapsedTime(elapsed));
        }

        ExpectedL<Unit> stat(StringView url) const override
        {
            auto cmd = Command{m_tool}.string_arg("s3").string_arg("ls").string_arg(url);
            if (m_no_sign_request)
            {
                cmd.string_arg("--no-sign-request");
            }

            return flatten(cmd_execute_and_capture_output(cmd), Tools::AWSCLI);
        }

        ExpectedL<Unit> download_file(StringView object, const Path& archive) const override
        {
            auto r = stat(object);
            if (!r) return r;

            auto cmd = Command{m_tool}.string_arg("s3").string_arg("cp").string_arg(object).string_arg(archive);
            if (m_no_sign_request)
            {
                cmd.string_arg("--no-sign-request");
            }

            return flatten(cmd_execute_and_capture_output(cmd), Tools::AWSCLI);
        }

        ExpectedL<Unit> upload_file(StringView object, const Path& archive) const override
        {
            auto cmd = Command{m_tool}.string_arg("s3").string_arg("cp").string_arg(archive).string_arg(object);
            if (m_no_sign_request)
            {
                cmd.string_arg("--no-sign-request");
            }
            return flatten(cmd_execute_and_capture_output(cmd), Tools::AWSCLI);
        }

        Path m_tool;
        bool m_no_sign_request;
    };

    struct CosStorageTool : IObjectStorageTool
    {
        CosStorageTool(const ToolCache& cache, MessageSink& sink) : m_tool(cache.get_tool_path(Tools::COSCLI, sink)) { }

        LocalizedString restored_message(size_t count,
                                         std::chrono::high_resolution_clock::duration elapsed) const override
        {
            return msg::format(msgRestoredPackagesFromCOS, msg::count = count, msg::elapsed = ElapsedTime(elapsed));
        }

        ExpectedL<Unit> stat(StringView url) const override
        {
<<<<<<< HEAD
            const auto cmd = command().string_arg("ls").string_arg(url);
            return flatten(cmd_execute_and_capture_output(cmd), Tools::COSCLI);
=======
            return flatten(cmd_execute_and_capture_output(Command{m_tool}.string_arg("ls").string_arg(url)),
                           Tools::COSCLI);
>>>>>>> 05320e49
        }

        ExpectedL<Unit> download_file(StringView object, const Path& archive) const override
        {
<<<<<<< HEAD
            const auto cmd = command().string_arg("cp").string_arg(object).string_arg(archive);
            return flatten(cmd_execute_and_capture_output(cmd), Tools::COSCLI);
=======
            return flatten(
                cmd_execute_and_capture_output(Command{m_tool}.string_arg("cp").string_arg(object).string_arg(archive)),
                Tools::COSCLI);
>>>>>>> 05320e49
        }

        ExpectedL<Unit> upload_file(StringView object, const Path& archive) const override
        {
<<<<<<< HEAD
            const auto cmd = command().string_arg("cp").string_arg(archive).string_arg(object);
            return flatten(cmd_execute_and_capture_output(cmd), Tools::COSCLI);
=======
            return flatten(
                cmd_execute_and_capture_output(Command{m_tool}.string_arg("cp").string_arg(archive).string_arg(object)),
                Tools::COSCLI);
>>>>>>> 05320e49
        }

        Path m_tool;
    };

    ExpectedL<Path> default_cache_path_impl()
    {
        auto maybe_cachepath = get_environment_variable("VCPKG_DEFAULT_BINARY_CACHE");
        if (auto p_str = maybe_cachepath.get())
        {
            get_global_metrics_collector().track_define(DefineMetric::VcpkgDefaultBinaryCache);
            Path path = std::move(*p_str);
            path.make_preferred();
            if (!real_filesystem.is_directory(path))
            {
                return msg::format(msgDefaultBinaryCacheRequiresDirectory, msg::path = path);
            }

            if (!path.is_absolute())
            {
                return msg::format(msgDefaultBinaryCacheRequiresAbsolutePath, msg::path = path);
            }

            return std::move(path);
        }

        return get_platform_cache_vcpkg().then([](Path p) -> ExpectedL<Path> {
            if (p.is_absolute())
            {
                p /= "archives";
                p.make_preferred();
                return std::move(p);
            }

            return msg::format(msgDefaultBinaryCachePlatformCacheRequiresAbsolutePath, msg::path = p);
        });
    }

    const ExpectedL<Path>& default_cache_path()
    {
        static auto cachepath = default_cache_path_impl();
        return cachepath;
    }

    struct BinaryConfigParser : ConfigSegmentsParser
    {
        BinaryConfigParser(StringView text, StringView origin, BinaryConfigParserState* state)
            : ConfigSegmentsParser(text, origin), state(state)
        {
        }

        BinaryConfigParserState* state;

        void parse()
        {
            auto all_segments = parse_all_segments();
            for (auto&& x : all_segments)
            {
                if (get_error()) return;
                handle_segments(std::move(x));
            }
        }

        void handle_segments(std::vector<std::pair<SourceLoc, std::string>>&& segments)
        {
            Checks::check_exit(VCPKG_LINE_INFO, !segments.empty());
            if (segments[0].second == "clear")
            {
                if (segments.size() != 1)
                {
                    return add_error(msg::format(msgInvalidArgumentRequiresNoneArguments, msg::binary_source = "clear"),
                                     segments[1].first);
                }

                state->clear();
            }
            else if (segments[0].second == "files")
            {
                if (segments.size() < 2)
                {
                    return add_error(msg::format(msgInvalidArgumentRequiresPathArgument, msg::binary_source = "files"),
                                     segments[0].first);
                }

                Path p = segments[1].second;
                if (!p.is_absolute())
                {
                    return add_error(msg::format(msgInvalidArgumentRequiresAbsolutePath, msg::binary_source = "files"),
                                     segments[1].first);
                }

                handle_readwrite(state->archives_to_read, state->archives_to_write, std::move(p), segments, 2);
                if (segments.size() > 3)
                {
                    return add_error(
                        msg::format(msgInvalidArgumentRequiresOneOrTwoArguments, msg::binary_source = "files"),
                        segments[3].first);
                }
                state->binary_cache_providers.insert("files");
            }
            else if (segments[0].second == "interactive")
            {
                if (segments.size() > 1)
                {
                    return add_error(
                        msg::format(msgInvalidArgumentRequiresNoneArguments, msg::binary_source = "interactive"),
                        segments[1].first);
                }

                state->nuget_interactive = true;
            }
            else if (segments[0].second == "nugetconfig")
            {
                if (segments.size() < 2)
                {
                    return add_error(
                        msg::format(msgInvalidArgumentRequiresSourceArgument, msg::binary_source = "nugetconfig"),
                        segments[0].first);
                }

                Path p = segments[1].second;
                if (!p.is_absolute())
                {
                    return add_error(
                        msg::format(msgInvalidArgumentRequiresAbsolutePath, msg::binary_source = "nugetconfig"),
                        segments[1].first);
                }

                handle_readwrite(state->configs_to_read, state->configs_to_write, std::move(p), segments, 2);
                if (segments.size() > 3)
                {
                    return add_error(
                        msg::format(msgInvalidArgumentRequiresOneOrTwoArguments, msg::binary_source = "nugetconfig"),
                        segments[3].first);
                }
                state->binary_cache_providers.insert("nuget");
            }
            else if (segments[0].second == "nuget")
            {
                if (segments.size() < 2)
                {
                    return add_error(
                        msg::format(msgInvalidArgumentRequiresSourceArgument, msg::binary_source = "nuget"),
                        segments[0].first);
                }

                auto&& p = segments[1].second;
                if (p.empty())
                {
                    return add_error(
                        msg::format(msgInvalidArgumentRequiresSourceArgument, msg::binary_source = "nuget"));
                }

                handle_readwrite(state->sources_to_read, state->sources_to_write, std::move(p), segments, 2);
                if (segments.size() > 3)
                {
                    return add_error(
                        msg::format(msgInvalidArgumentRequiresOneOrTwoArguments, msg::binary_source = "nuget"),
                        segments[3].first);
                }
                state->binary_cache_providers.insert("nuget");
            }
            else if (segments[0].second == "nugettimeout")
            {
                if (segments.size() != 2)
                {
                    return add_error(msg::format(msgNugetTimeoutExpectsSinglePositiveInteger));
                }

                long timeout = Strings::strto<long>(segments[1].second).value_or(-1);
                if (timeout <= 0)
                {
                    return add_error(msg::format(msgNugetTimeoutExpectsSinglePositiveInteger));
                }

                state->nugettimeout = std::to_string(timeout);
                state->binary_cache_providers.insert("nuget");
            }
            else if (segments[0].second == "default")
            {
                if (segments.size() > 2)
                {
                    return add_error(
                        msg::format(msgInvalidArgumentRequiresSingleArgument, msg::binary_source = "default"),
                        segments[0].first);
                }

                const auto& maybe_home = default_cache_path();
                if (!maybe_home)
                {
                    return add_error(LocalizedString{maybe_home.error()}, segments[0].first);
                }

                handle_readwrite(
                    state->archives_to_read, state->archives_to_write, Path(*maybe_home.get()), segments, 1);
                state->binary_cache_providers.insert("default");
            }
            else if (segments[0].second == "x-azblob")
            {
                // Scheme: x-azblob,<baseurl>,<sas>[,<readwrite>]
                if (segments.size() < 3)
                {
                    return add_error(
                        msg::format(msgInvalidArgumentRequiresBaseUrlAndToken, msg::binary_source = "azblob"),
                        segments[0].first);
                }

                if (!Strings::starts_with(segments[1].second, "https://"))
                {
                    return add_error(msg::format(msgInvalidArgumentRequiresBaseUrl,
                                                 msg::base_url = "https://",
                                                 msg::binary_source = "azblob"),
                                     segments[1].first);
                }

                if (Strings::starts_with(segments[2].second, "?"))
                {
                    return add_error(msg::format(msgInvalidArgumentRequiresValidToken, msg::binary_source = "azblob"),
                                     segments[2].first);
                }

                if (segments.size() > 4)
                {
                    return add_error(
                        msg::format(msgInvalidArgumentRequiresTwoOrThreeArguments, msg::binary_source = "azblob"),
                        segments[4].first);
                }

                auto p = segments[1].second;
                if (p.back() != '/')
                {
                    p.push_back('/');
                }

                p.append("{sha}.zip");
                if (!Strings::starts_with(segments[2].second, "?"))
                {
                    p.push_back('?');
                }

                p.append(segments[2].second);
                state->secrets.push_back(segments[2].second);
                UrlTemplate url_template = {p};
                bool read = false, write = false;
                handle_readwrite(read, write, segments, 3);
                if (read) state->url_templates_to_get.push_back(url_template);
                auto headers = azure_blob_headers();
                url_template.headers.assign(headers.begin(), headers.end());
                if (write) state->url_templates_to_put.push_back(url_template);

                state->binary_cache_providers.insert("azblob");
            }
            else if (segments[0].second == "x-gcs")
            {
                // Scheme: x-gcs,<prefix>[,<readwrite>]
                if (segments.size() < 2)
                {
                    return add_error(msg::format(msgInvalidArgumentRequiresPrefix, msg::binary_source = "gcs"),
                                     segments[0].first);
                }

                if (!Strings::starts_with(segments[1].second, "gs://"))
                {
                    return add_error(msg::format(msgInvalidArgumentRequiresBaseUrl,
                                                 msg::base_url = "gs://",
                                                 msg::binary_source = "gcs"),
                                     segments[1].first);
                }

                if (segments.size() > 3)
                {
                    return add_error(
                        msg::format(msgInvalidArgumentRequiresOneOrTwoArguments, msg::binary_source = "gcs"),
                        segments[3].first);
                }

                auto p = segments[1].second;
                if (p.back() != '/')
                {
                    p.push_back('/');
                }

                handle_readwrite(state->gcs_read_prefixes, state->gcs_write_prefixes, std::move(p), segments, 2);

                state->binary_cache_providers.insert("gcs");
            }
            else if (segments[0].second == "x-aws")
            {
                // Scheme: x-aws,<prefix>[,<readwrite>]
                if (segments.size() < 2)
                {
                    return add_error(msg::format(msgInvalidArgumentRequiresPrefix, msg::binary_source = "aws"),
                                     segments[0].first);
                }

                if (!Strings::starts_with(segments[1].second, "s3://"))
                {
                    return add_error(msg::format(msgInvalidArgumentRequiresBaseUrl,
                                                 msg::base_url = "s3://",
                                                 msg::binary_source = "aws"),
                                     segments[1].first);
                }

                if (segments.size() > 3)
                {
                    return add_error(
                        msg::format(msgInvalidArgumentRequiresOneOrTwoArguments, msg::binary_source = "aws"),
                        segments[3].first);
                }

                auto p = segments[1].second;
                if (p.back() != '/')
                {
                    p.push_back('/');
                }

                handle_readwrite(state->aws_read_prefixes, state->aws_write_prefixes, std::move(p), segments, 2);

                state->binary_cache_providers.insert("aws");
            }
            else if (segments[0].second == "x-aws-config")
            {
                if (segments.size() != 2)
                {
                    return add_error(msg::format(msgInvalidArgumentRequiresSingleStringArgument,
                                                 msg::binary_source = "x-aws-config"));
                }

                bool no_sign_request = false;
                if (segments[1].second == "no-sign-request")
                {
                    no_sign_request = true;
                }
                else
                {
                    return add_error(msg::format(msgInvalidArgument), segments[1].first);
                }

                state->aws_no_sign_request = no_sign_request;
                state->binary_cache_providers.insert("aws");
            }
            else if (segments[0].second == "x-cos")
            {
                // Scheme: x-cos,<prefix>[,<readwrite>]
                if (segments.size() < 2)
                {
                    return add_error(msg::format(msgInvalidArgumentRequiresPrefix, msg::binary_source = "cos"),
                                     segments[0].first);
                }

                if (!Strings::starts_with(segments[1].second, "cos://"))
                {
                    return add_error(msg::format(msgInvalidArgumentRequiresBaseUrl,
                                                 msg::base_url = "cos://",
                                                 msg::binary_source = "cos"),
                                     segments[1].first);
                }

                if (segments.size() > 3)
                {
                    return add_error(
                        msg::format(msgInvalidArgumentRequiresOneOrTwoArguments, msg::binary_source = "cos"),
                        segments[3].first);
                }

                auto p = segments[1].second;
                if (p.back() != '/')
                {
                    p.push_back('/');
                }

                handle_readwrite(state->cos_read_prefixes, state->cos_write_prefixes, std::move(p), segments, 2);
                state->binary_cache_providers.insert("cos");
            }
            else if (segments[0].second == "x-gha")
            {
                // Scheme: x-gha[,<readwrite>]
                if (segments.size() > 2)
                {
                    return add_error(
                        msg::format(msgInvalidArgumentRequiresZeroOrOneArgument, msg::binary_source = "gha"),
                        segments[2].first);
                }

                handle_readwrite(state->gha_read, state->gha_write, segments, 1);

                state->binary_cache_providers.insert("gha");
            }
            else if (segments[0].second == "http")
            {
                // Scheme: http,<url_template>[,<readwrite>[,<header>]]
                if (segments.size() < 2)
                {
                    return add_error(msg::format(msgInvalidArgumentRequiresPrefix, msg::binary_source = "http"),
                                     segments[0].first);
                }

                if (!Strings::starts_with(segments[1].second, "http://") &&
                    !Strings::starts_with(segments[1].second, "https://"))
                {
                    return add_error(msg::format(msgInvalidArgumentRequiresBaseUrl,
                                                 msg::base_url = "https://",
                                                 msg::binary_source = "http"),
                                     segments[1].first);
                }

                if (segments.size() > 4)
                {
                    return add_error(
                        msg::format(msgInvalidArgumentRequiresTwoOrThreeArguments, msg::binary_source = "http"),
                        segments[3].first);
                }

                UrlTemplate url_template{segments[1].second};
                if (auto err = url_template.valid(); !err.empty())
                {
                    return add_error(std::move(err), segments[1].first);
                }
                if (segments.size() == 4)
                {
                    url_template.headers.push_back(segments[3].second);
                }

                handle_readwrite(
                    state->url_templates_to_get, state->url_templates_to_put, std::move(url_template), segments, 2);
                state->binary_cache_providers.insert("http");
            }
            else
            {
                return add_error(msg::format(msgUnknownBinaryProviderType), segments[0].first);
            }
        }
    };

    struct AssetSourcesState
    {
        bool cleared = false;
        bool block_origin = false;
        std::vector<std::string> url_templates_to_get;
        std::vector<std::string> azblob_templates_to_put;
        std::vector<std::string> secrets;
        Optional<std::string> script;

        void clear()
        {
            cleared = true;
            block_origin = false;
            url_templates_to_get.clear();
            azblob_templates_to_put.clear();
            secrets.clear();
            script = nullopt;
        }
    };

    struct AssetSourcesParser : ConfigSegmentsParser
    {
        AssetSourcesParser(StringView text, StringView origin, AssetSourcesState* state)
            : ConfigSegmentsParser(text, origin), state(state)
        {
        }

        AssetSourcesState* state;

        void parse()
        {
            auto all_segments = parse_all_segments();
            for (auto&& x : all_segments)
            {
                if (get_error()) return;
                handle_segments(std::move(x));
            }
        }

        void handle_segments(std::vector<std::pair<SourceLoc, std::string>>&& segments)
        {
            Checks::check_exit(VCPKG_LINE_INFO, !segments.empty());

            if (segments[0].second == "x-block-origin")
            {
                if (segments.size() >= 2)
                {
                    return add_error(
                        msg::format(msgAssetCacheProviderAcceptsNoArguments, msg::value = "x-block-origin"),
                        segments[1].first);
                }

                state->block_origin = true;
            }
            else if (segments[0].second == "clear")
            {
                if (segments.size() >= 2)
                {
                    return add_error(msg::format(msgAssetCacheProviderAcceptsNoArguments, msg::value = "clear"),
                                     segments[1].first);
                }

                state->clear();
            }
            else if (segments[0].second == "x-azurl")
            {
                // Scheme: x-azurl,<baseurl>[,<sas>[,<readwrite>]]
                if (segments.size() < 2)
                {
                    return add_error(msg::format(msgAzUrlAssetCacheRequiresBaseUrl), segments[0].first);
                }

                if (segments.size() > 4)
                {
                    return add_error(msg::format(msgAzUrlAssetCacheRequiresLessThanFour), segments[4].first);
                }

                if (segments[1].second.empty())
                {
                    return add_error(msg::format(msgAzUrlAssetCacheRequiresBaseUrl), segments[1].first);
                }

                auto p = segments[1].second;
                if (p.back() != '/')
                {
                    p.push_back('/');
                }

                p.append("<SHA>");
                if (segments.size() > 2 && !segments[2].second.empty())
                {
                    if (!Strings::starts_with(segments[2].second, "?"))
                    {
                        p.push_back('?');
                    }
                    p.append(segments[2].second);
                    // Note: the download manager does not currently respect secrets
                    state->secrets.push_back(segments[2].second);
                }
                handle_readwrite(
                    state->url_templates_to_get, state->azblob_templates_to_put, std::move(p), segments, 3);
            }
            else if (segments[0].second == "x-script")
            {
                // Scheme: x-script,<script-template>
                if (segments.size() != 2)
                {
                    return add_error(msg::format(msgScriptAssetCacheRequiresScript), segments[0].first);
                }
                state->script = segments[1].second;
            }
            else
            {
                // Don't forget to update this message if new providers are added.
                return add_error(msg::format(msgUnexpectedAssetCacheProvider), segments[0].first);
            }
        }
    };
}

namespace vcpkg
{
    LocalizedString UrlTemplate::valid() const
    {
        std::vector<std::string> invalid_keys;
        auto result = api_stable_format(url_template, [&](std::string&, StringView key) {
            static constexpr std::array<StringLiteral, 4> valid_keys = {"name", "version", "sha", "triplet"};
            if (!Util::Vectors::contains(valid_keys, key))
            {
                invalid_keys.push_back(key.to_string());
            }
        });
        if (!result)
        {
            return std::move(result).error();
        }
        if (!invalid_keys.empty())
        {
            return msg::format(msgUnknownVariablesInTemplate,
                               msg::value = url_template,
                               msg::list = Strings::join(", ", invalid_keys));
        }
        return {};
    }

    std::string UrlTemplate::instantiate_variables(const BinaryPackageReadInfo& info) const
    {
        return api_stable_format(url_template,
                                 [&](std::string& out, StringView key) {
                                     if (key == "version")
                                     {
                                         out += info.version.text;
                                     }
                                     else if (key == "name")
                                     {
                                         out += info.spec.name();
                                     }
                                     else if (key == "triplet")
                                     {
                                         out += info.spec.triplet().canonical_name();
                                     }
                                     else if (key == "sha")
                                     {
                                         out += info.package_abi;
                                     }
                                     else
                                     {
                                         Debug::println("Unknown key: ", key);
                                         // We do a input validation while parsing the config
                                         Checks::unreachable(VCPKG_LINE_INFO);
                                     };
                                 })
            .value_or_exit(VCPKG_LINE_INFO);
    }

    static NuGetRepoInfo get_nuget_repo_info_from_env(const VcpkgCmdArguments& args)
    {
        if (auto p = args.vcpkg_nuget_repository.get())
        {
            get_global_metrics_collector().track_define(DefineMetric::VcpkgNugetRepository);
            return {*p};
        }

        auto gh_repo = get_environment_variable("GITHUB_REPOSITORY").value_or("");
        if (gh_repo.empty())
        {
            return {};
        }

        auto gh_server = get_environment_variable("GITHUB_SERVER_URL").value_or("");
        if (gh_server.empty())
        {
            return {};
        }

        get_global_metrics_collector().track_define(DefineMetric::GitHubRepository);
        return {Strings::concat(gh_server, '/', gh_repo, ".git"),
                get_environment_variable("GITHUB_REF").value_or(""),
                get_environment_variable("GITHUB_SHA").value_or("")};
    }

    static ExpectedL<BinaryProviders> make_binary_providers(const VcpkgCmdArguments& args, const VcpkgPaths& paths)
    {
        BinaryProviders ret;
        if (args.binary_caching_enabled())
        {
            if (Debug::g_debugging)
            {
                const auto& maybe_cachepath = default_cache_path();
                if (const auto cachepath = maybe_cachepath.get())
                {
                    Debug::print("Default binary cache path is: ", *cachepath, '\n');
                }
                else
                {
                    Debug::print("No binary cache path. Reason: ", maybe_cachepath.error(), '\n');
                }
            }

            if (args.env_binary_sources.has_value())
            {
                get_global_metrics_collector().track_define(DefineMetric::VcpkgBinarySources);
            }

            if (args.cli_binary_sources.size() != 0)
            {
                get_global_metrics_collector().track_define(DefineMetric::BinaryCachingSource);
            }

            auto sRawHolder =
                parse_binary_provider_configs(args.env_binary_sources.value_or(""), args.cli_binary_sources);
            if (!sRawHolder)
            {
                return std::move(sRawHolder).error();
            }
            auto& s = *sRawHolder.get();

            static const std::map<StringLiteral, DefineMetric> metric_names{
                {"aws", DefineMetric::BinaryCachingAws},
                {"azblob", DefineMetric::BinaryCachingAzBlob},
                {"cos", DefineMetric::BinaryCachingCos},
                {"default", DefineMetric::BinaryCachingDefault},
                {"files", DefineMetric::BinaryCachingFiles},
                {"gcs", DefineMetric::BinaryCachingGcs},
                {"http", DefineMetric::BinaryCachingHttp},
                {"nuget", DefineMetric::BinaryCachingNuget},
            };

            MetricsSubmission metrics;
            for (const auto& cache_provider : s.binary_cache_providers)
            {
                auto it = metric_names.find(cache_provider);
                if (it != metric_names.end())
                {
                    metrics.track_define(it->second);
                }
            }

            get_global_metrics_collector().track_submission(std::move(metrics));

            s.nuget_prefix = args.nuget_id_prefix.value_or("");
            if (!s.nuget_prefix.empty()) s.nuget_prefix.push_back('_');
            s.use_nuget_cache = args.use_nuget_cache.value_or(false);
            s.nuget_repo_info = get_nuget_repo_info_from_env(args);

            auto& fs = paths.get_filesystem();
            auto& tools = paths.get_tool_cache();
            const auto& buildtrees = paths.buildtrees();

            ret.nuget_prefix = s.nuget_prefix;

            std::shared_ptr<const GcsStorageTool> gcs_tool;
            if (!s.gcs_read_prefixes.empty() || !s.gcs_write_prefixes.empty())
            {
                gcs_tool = std::make_shared<GcsStorageTool>(tools, out_sink);
            }
            std::shared_ptr<const AwsStorageTool> aws_tool;
            if (!s.aws_read_prefixes.empty() || !s.aws_write_prefixes.empty())
            {
                aws_tool = std::make_shared<AwsStorageTool>(tools, out_sink, s.aws_no_sign_request);
            }
            std::shared_ptr<const CosStorageTool> cos_tool;
            if (!s.cos_read_prefixes.empty() || !s.cos_write_prefixes.empty())
            {
                cos_tool = std::make_shared<CosStorageTool>(tools, out_sink);
            }

            if (s.gha_read || s.gha_write)
            {
                if (!args.actions_cache_url.has_value() || !args.actions_runtime_token.has_value())
                    return msg::format_error(msgGHAParametersMissing,
                                             msg::url = "https://learn.microsoft.com/vcpkg/users/binarycaching#gha");
            }

            if (!s.archives_to_read.empty() || !s.url_templates_to_get.empty() || !s.gcs_read_prefixes.empty() ||
                !s.aws_read_prefixes.empty() || !s.cos_read_prefixes.empty() || s.gha_read)
            {
                auto maybe_zip_tool = ZipTool::make(tools, out_sink);
                if (!maybe_zip_tool.has_value())
                {
                    return std::move(maybe_zip_tool).error();
                }
                const auto& zip_tool = *maybe_zip_tool.get();

                for (auto&& dir : s.archives_to_read)
                {
                    ret.read.push_back(std::make_unique<FilesReadBinaryProvider>(zip_tool, fs, std::move(dir)));
                }

                for (auto&& url : s.url_templates_to_get)
                {
                    ret.read.push_back(
                        std::make_unique<HttpGetBinaryProvider>(zip_tool, fs, buildtrees, std::move(url), s.secrets));
                }

                for (auto&& prefix : s.gcs_read_prefixes)
                {
                    ret.read.push_back(
                        std::make_unique<ObjectStorageProvider>(zip_tool, fs, buildtrees, std::move(prefix), gcs_tool));
                }

                for (auto&& prefix : s.aws_read_prefixes)
                {
                    ret.read.push_back(
                        std::make_unique<ObjectStorageProvider>(zip_tool, fs, buildtrees, std::move(prefix), aws_tool));
                }

                for (auto&& prefix : s.cos_read_prefixes)
                {
                    ret.read.push_back(
                        std::make_unique<ObjectStorageProvider>(zip_tool, fs, buildtrees, std::move(prefix), cos_tool));
                }

                if (s.gha_read)
                {
                    const auto& url = *args.actions_cache_url.get();
                    const auto& token = *args.actions_runtime_token.get();
                    ret.read.push_back(std::make_unique<GHABinaryProvider>(zip_tool, fs, buildtrees, url, token));
                }
            }
            if (!s.archives_to_write.empty())
            {
                ret.write.push_back(std::make_unique<FilesWriteBinaryProvider>(fs, std::move(s.archives_to_write)));
            }
            if (!s.url_templates_to_put.empty())
            {
                ret.write.push_back(
                    std::make_unique<HTTPPutBinaryProvider>(fs, std::move(s.url_templates_to_put), s.secrets));
            }
            if (!s.gcs_write_prefixes.empty())
            {
                ret.write.push_back(
                    std::make_unique<ObjectStoragePushProvider>(std::move(s.gcs_write_prefixes), gcs_tool));
            }
            if (!s.aws_write_prefixes.empty())
            {
                ret.write.push_back(
                    std::make_unique<ObjectStoragePushProvider>(std::move(s.aws_write_prefixes), aws_tool));
            }
            if (!s.cos_write_prefixes.empty())
            {
                ret.write.push_back(
                    std::make_unique<ObjectStoragePushProvider>(std::move(s.cos_write_prefixes), cos_tool));
            }
            if (s.gha_write)
            {
                const auto& url = *args.actions_cache_url.get();
                const auto& token = *args.actions_runtime_token.get();
                ret.write.push_back(std::make_unique<GHABinaryPushProvider>(fs, url, token));
            }

            if (!s.sources_to_read.empty() || !s.configs_to_read.empty() || !s.sources_to_write.empty() ||
                !s.configs_to_write.empty())
            {
                NugetBaseBinaryProvider nuget_base(
                    fs, NuGetTool(tools, out_sink, s), paths.packages(), buildtrees, s.nuget_prefix);
                if (!s.sources_to_read.empty())
                    ret.read.push_back(
                        std::make_unique<NugetReadBinaryProvider>(nuget_base, nuget_sources_arg(s.sources_to_read)));
                for (auto&& config : s.configs_to_read)
                    ret.read.push_back(
                        std::make_unique<NugetReadBinaryProvider>(nuget_base, nuget_configfile_arg(config)));
                if (!s.sources_to_write.empty() || !s.configs_to_write.empty())
                {
                    ret.write.push_back(std::make_unique<NugetBinaryPushProvider>(
                        nuget_base, std::move(s.sources_to_write), std::move(s.configs_to_write)));
                }
            }
        }
        return std::move(ret);
    }

    ReadOnlyBinaryCache::ReadOnlyBinaryCache(BinaryProviders&& providers) : m_config(std::move(providers)) { }

    void ReadOnlyBinaryCache::fetch(View<InstallPlanAction> actions)
    {
        std::vector<const InstallPlanAction*> action_ptrs;
        std::vector<RestoreResult> restores;
        std::vector<CacheStatus*> statuses;
        for (auto&& provider : m_config.read)
        {
            action_ptrs.clear();
            restores.clear();
            statuses.clear();
            for (size_t i = 0; i < actions.size(); ++i)
            {
                if (actions[i].package_abi())
                {
                    CacheStatus& status = m_status[*actions[i].package_abi().get()];
                    if (status.should_attempt_restore(provider.get()))
                    {
                        action_ptrs.push_back(&actions[i]);
                        restores.push_back(RestoreResult::unavailable);
                        statuses.push_back(&status);
                    }
                }
            }
            if (action_ptrs.empty()) continue;

            ElapsedTimer timer;
            provider->fetch(action_ptrs, restores);
            size_t num_restored = 0;
            for (size_t i = 0; i < restores.size(); ++i)
            {
                if (restores[i] == RestoreResult::unavailable)
                {
                    statuses[i]->mark_unavailable(provider.get());
                }
                else
                {
                    statuses[i]->mark_restored();
                    ++num_restored;
                }
            }
            msg::println(provider->restored_message(
                num_restored, timer.elapsed().as<std::chrono::high_resolution_clock::duration>()));
        }
    }

    bool ReadOnlyBinaryCache::is_restored(const InstallPlanAction& action) const
    {
        if (auto abi = action.package_abi().get())
        {
            auto it = m_status.find(*abi);
            if (it != m_status.end()) return it->second.is_restored();
        }
        return false;
    }

    std::vector<CacheAvailability> ReadOnlyBinaryCache::precheck(View<InstallPlanAction> actions)
    {
        std::vector<CacheStatus*> statuses = Util::fmap(actions, [this](const auto& action) {
            if (!action.package_abi()) Checks::unreachable(VCPKG_LINE_INFO);
            return &m_status[*action.package_abi().get()];
        });

        std::vector<const InstallPlanAction*> action_ptrs;
        std::vector<CacheAvailability> cache_result;
        std::vector<size_t> indexes;
        for (auto&& provider : m_config.read)
        {
            action_ptrs.clear();
            cache_result.clear();
            indexes.clear();
            for (size_t i = 0; i < actions.size(); ++i)
            {
                if (statuses[i]->should_attempt_precheck(provider.get()))
                {
                    action_ptrs.push_back(&actions[i]);
                    cache_result.push_back(CacheAvailability::unknown);
                    indexes.push_back(i);
                }
            }
            if (action_ptrs.empty()) continue;

            provider->precheck(action_ptrs, cache_result);

            for (size_t i = 0; i < action_ptrs.size(); ++i)
            {
                auto&& this_status = m_status[*action_ptrs[i]->package_abi().get()];
                if (cache_result[i] == CacheAvailability::available)
                {
                    this_status.mark_available(provider.get());
                }
                else if (cache_result[i] == CacheAvailability::unavailable)
                {
                    this_status.mark_unavailable(provider.get());
                }
            }
        }

        return Util::fmap(statuses, [](CacheStatus* s) {
            return s->get_available_provider() ? CacheAvailability::available : CacheAvailability::unavailable;
        });
    }

    BinaryCache::BinaryCache(const Filesystem& fs) : m_fs(fs) { }

    ExpectedL<BinaryCache> BinaryCache::make(const VcpkgCmdArguments& args, const VcpkgPaths& paths, MessageSink& sink)
    {
        return make_binary_providers(args, paths).then([&](BinaryProviders&& p) -> ExpectedL<BinaryCache> {
            BinaryCache b(std::move(p), paths.get_filesystem());
            b.m_needs_nuspec_data = Util::any_of(b.m_config.write, [](auto&& p) { return p->needs_nuspec_data(); });
            b.m_needs_zip_file = Util::any_of(b.m_config.write, [](auto&& p) { return p->needs_zip_file(); });
            if (b.m_needs_zip_file)
            {
                auto maybe_zt = ZipTool::make(paths.get_tool_cache(), sink);
                if (auto z = maybe_zt.get())
                {
                    b.m_zip_tool.emplace(std::move(*z));
                }
                else
                {
                    return std::move(maybe_zt).error();
                }
            }
            return std::move(b);
        });
    }

    BinaryCache::BinaryCache(BinaryProviders&& providers, const Filesystem& fs)
        : ReadOnlyBinaryCache(std::move(providers)), m_fs(fs)
    {
    }

    void BinaryCache::push_success(const InstallPlanAction& action)
    {
        if (auto abi = action.package_abi().get())
        {
            bool restored = m_status[*abi].is_restored();
            // Purge all status information on push_success (cache invalidation)
            // - push_success may delete packages/ (invalidate restore)
            // - push_success may make the package available from providers (invalidate unavailable)
            m_status.erase(*abi);
            if (!restored && !m_config.write.empty())
            {
                ElapsedTimer timer;
                BinaryPackageWriteInfo request{action};

                if (m_needs_nuspec_data)
                {
                    request.nuspec =
                        generate_nuspec(request.package_dir, action, m_config.nuget_prefix, m_config.nuget_repo);
                }
                if (m_needs_zip_file)
                {
                    Path zip_path = request.package_dir + ".zip";
                    auto compress_result = m_zip_tool.value_or_exit(VCPKG_LINE_INFO)
                                               .compress_directory_to_zip(m_fs, request.package_dir, zip_path);
                    if (compress_result)
                    {
                        request.zip_path = std::move(zip_path);
                    }
                    else
                    {
                        out_sink.println(Color::warning,
                                         msg::format_warning(msgCompressFolderFailed, msg::path = request.package_dir)
                                             .append_raw(' ')
                                             .append_raw(compress_result.error()));
                    }
                }

                size_t num_destinations = 0;
                for (auto&& provider : m_config.write)
                {
                    if (!provider->needs_zip_file() || request.zip_path.has_value())
                    {
                        num_destinations += provider->push_success(request, out_sink);
                    }
                }
                if (request.zip_path)
                {
                    m_fs.remove(*request.zip_path.get(), IgnoreErrors{});
                }
                out_sink.println(
                    msgStoredBinariesToDestinations, msg::count = num_destinations, msg::elapsed = timer.elapsed());
            }
        }
        if (action.build_options.clean_packages == CleanPackages::Yes)
        {
            m_fs.remove_all(action.package_dir.value_or_exit(VCPKG_LINE_INFO), VCPKG_LINE_INFO);
        }
    }

    bool CacheStatus::should_attempt_precheck(const IReadBinaryProvider* sender) const noexcept
    {
        switch (m_status)
        {
            case CacheStatusState::unknown: return !Util::Vectors::contains(m_known_unavailable_providers, sender);
            case CacheStatusState::available: return false;
            case CacheStatusState::restored: return false;
            default: Checks::unreachable(VCPKG_LINE_INFO);
        }
    }

    bool CacheStatus::should_attempt_restore(const IReadBinaryProvider* sender) const noexcept
    {
        switch (m_status)
        {
            case CacheStatusState::unknown: return !Util::Vectors::contains(m_known_unavailable_providers, sender);
            case CacheStatusState::available: return m_available_provider == sender;
            case CacheStatusState::restored: return false;
            default: Checks::unreachable(VCPKG_LINE_INFO);
        }
    }

    bool CacheStatus::is_unavailable(const IReadBinaryProvider* sender) const noexcept
    {
        return Util::Vectors::contains(m_known_unavailable_providers, sender);
    }

    bool CacheStatus::is_restored() const noexcept { return m_status == CacheStatusState::restored; }

    void CacheStatus::mark_unavailable(const IReadBinaryProvider* sender)
    {
        if (!Util::Vectors::contains(m_known_unavailable_providers, sender))
        {
            m_known_unavailable_providers.push_back(sender);
        }
    }
    void CacheStatus::mark_available(const IReadBinaryProvider* sender) noexcept
    {
        switch (m_status)
        {
            case CacheStatusState::unknown:
                m_status = CacheStatusState::available;
                m_available_provider = sender;
                break;
            case CacheStatusState::available:
            case CacheStatusState::restored: break;
            default: Checks::unreachable(VCPKG_LINE_INFO);
        }
    }

    void CacheStatus::mark_restored() noexcept
    {
        switch (m_status)
        {
            case CacheStatusState::unknown: m_known_unavailable_providers.clear(); [[fallthrough]];
            case CacheStatusState::available: m_status = CacheStatusState::restored; break;
            case CacheStatusState::restored: break;
            default: Checks::unreachable(VCPKG_LINE_INFO);
        }
    }

    const IReadBinaryProvider* CacheStatus::get_available_provider() const noexcept
    {
        switch (m_status)
        {
            case CacheStatusState::available: return m_available_provider;
            case CacheStatusState::unknown:
            case CacheStatusState::restored: return nullptr;
            default: Checks::unreachable(VCPKG_LINE_INFO);
        }
    }

    void BinaryConfigParserState::clear()
    {
        *this = BinaryConfigParserState();
        binary_cache_providers.insert("clear");
    }

    BinaryPackageReadInfo::BinaryPackageReadInfo(const InstallPlanAction& action)
        : package_abi(action.package_abi().value_or_exit(VCPKG_LINE_INFO))
        , spec(action.spec)
        , version(action.version())
        , package_dir(action.package_dir.value_or_exit(VCPKG_LINE_INFO))
    {
    }
}

ExpectedL<DownloadManagerConfig> vcpkg::parse_download_configuration(const Optional<std::string>& arg)
{
    if (!arg || arg.get()->empty()) return DownloadManagerConfig{};

    get_global_metrics_collector().track_define(DefineMetric::AssetSource);

    AssetSourcesState s;
    const auto source = Strings::concat("$", VcpkgCmdArguments::ASSET_SOURCES_ENV);
    AssetSourcesParser parser(*arg.get(), source, &s);
    parser.parse();
    if (auto err = parser.get_error())
    {
        return LocalizedString::from_raw(err->to_string()) // note that this already contains error:
            .append_raw('\n')
            .append_raw(NotePrefix)
            .append(msgSeeURL, msg::url = docs::assetcaching_url);
    }

    if (s.azblob_templates_to_put.size() > 1)
    {
        return msg::format_error(msgAMaximumOfOneAssetWriteUrlCanBeSpecified)
            .append_raw('\n')
            .append_raw(NotePrefix)
            .append(msgSeeURL, msg::url = docs::assetcaching_url);
    }
    if (s.url_templates_to_get.size() > 1)
    {
        return msg::format_error(msgAMaximumOfOneAssetReadUrlCanBeSpecified)
            .append_raw('\n')
            .append_raw(NotePrefix)
            .append(msgSeeURL, msg::url = docs::assetcaching_url);
    }

    Optional<std::string> get_url;
    if (!s.url_templates_to_get.empty())
    {
        get_url = std::move(s.url_templates_to_get.back());
    }
    Optional<std::string> put_url;
    std::vector<std::string> put_headers;
    if (!s.azblob_templates_to_put.empty())
    {
        put_url = std::move(s.azblob_templates_to_put.back());
        auto v = azure_blob_headers();
        put_headers.assign(v.begin(), v.end());
    }

    return DownloadManagerConfig{std::move(get_url),
                                 std::vector<std::string>{},
                                 std::move(put_url),
                                 std::move(put_headers),
                                 std::move(s.secrets),
                                 s.block_origin,
                                 s.script};
}

ExpectedL<BinaryConfigParserState> vcpkg::parse_binary_provider_configs(const std::string& env_string,
                                                                        View<std::string> args)
{
    BinaryConfigParserState s;

    BinaryConfigParser default_parser("default,readwrite", "<defaults>", &s);
    default_parser.parse();
    if (auto err = default_parser.get_error())
    {
        return *err;
    }

    BinaryConfigParser env_parser(env_string, "VCPKG_BINARY_SOURCES", &s);
    env_parser.parse();
    if (auto err = env_parser.get_error())
    {
        return *err;
    }

    for (auto&& arg : args)
    {
        BinaryConfigParser arg_parser(arg, "<command>", &s);
        arg_parser.parse();
        if (auto err = arg_parser.get_error())
        {
            return *err;
        }
    }

    return s;
}

std::string vcpkg::format_version_for_nugetref(StringView version_text, StringView abi_tag)
{
    // this cannot use DotVersion::try_parse or DateVersion::try_parse,
    // since this is a subtly different algorithm
    // and ignores random extra stuff from the end

    ParsedExternalVersion parsed_version;
    if (try_extract_external_date_version(parsed_version, version_text))
    {
        parsed_version.normalize();
        return fmt::format(
            "{}.{}.{}-vcpkg{}", parsed_version.major, parsed_version.minor, parsed_version.patch, abi_tag);
    }

    if (!version_text.empty() && version_text[0] == 'v')
    {
        version_text = version_text.substr(1);
    }
    if (try_extract_external_dot_version(parsed_version, version_text))
    {
        parsed_version.normalize();
        return fmt::format(
            "{}.{}.{}-vcpkg{}", parsed_version.major, parsed_version.minor, parsed_version.patch, abi_tag);
    }

    return Strings::concat("0.0.0-vcpkg", abi_tag);
}

std::string vcpkg::generate_nuspec(const Path& package_dir,
                                   const InstallPlanAction& action,
                                   StringView id_prefix,
                                   const NuGetRepoInfo& rinfo)
{
    auto& spec = action.spec;
    auto& scf = *action.source_control_file_and_location.value_or_exit(VCPKG_LINE_INFO).source_control_file;
    auto& version = scf.core_paragraph->version;
    const auto& abi_info = action.abi_info.value_or_exit(VCPKG_LINE_INFO);
    const auto& compiler_info = abi_info.compiler_info.value_or_exit(VCPKG_LINE_INFO);
    auto ref = make_nugetref(action, id_prefix);
    std::string description =
        Strings::concat("NOT FOR DIRECT USE. Automatically generated cache package.\n\n",
                        Strings::join("\n    ", scf.core_paragraph->description),
                        "\n\nVersion: ",
                        version,
                        "\nTriplet: ",
                        spec.triplet().to_string(),
                        "\nCXX Compiler id: ",
                        compiler_info.id,
                        "\nCXX Compiler version: ",
                        compiler_info.version,
                        "\nTriplet/Compiler hash: ",
                        abi_info.triplet_abi.value_or_exit(VCPKG_LINE_INFO),
                        "\nFeatures:",
                        Strings::join(",", action.feature_list, [](const std::string& s) { return " " + s; }),
                        "\nDependencies:\n");

    for (auto&& dep : action.package_dependencies)
    {
        Strings::append(description, "    ", dep.name(), '\n');
    }

    XmlSerializer xml;
    xml.open_tag("package").line_break();
    xml.open_tag("metadata").line_break();
    xml.simple_tag("id", ref.id).line_break();
    xml.simple_tag("version", ref.version).line_break();
    if (!scf.core_paragraph->homepage.empty())
    {
        xml.simple_tag("projectUrl", scf.core_paragraph->homepage);
    }

    xml.simple_tag("authors", "vcpkg").line_break();
    xml.simple_tag("description", description).line_break();
    xml.open_tag("packageTypes");
    xml.start_complex_open_tag("packageType").text_attr("name", "vcpkg").finish_self_closing_complex_tag();
    xml.close_tag("packageTypes").line_break();
    if (!rinfo.repo.empty())
    {
        xml.start_complex_open_tag("repository").text_attr("type", "git").text_attr("url", rinfo.repo);
        if (!rinfo.branch.empty())
        {
            xml.text_attr("branch", rinfo.branch);
        }

        if (!rinfo.commit.empty())
        {
            xml.text_attr("commit", rinfo.commit);
        }

        xml.finish_self_closing_complex_tag().line_break();
    }

    xml.close_tag("metadata").line_break();
    xml.open_tag("files");
    xml.start_complex_open_tag("file")
        .text_attr("src", package_dir / "**")
        .text_attr("target", "")
        .finish_self_closing_complex_tag();
    xml.close_tag("files").line_break();
    xml.close_tag("package").line_break();
    return std::move(xml.buf);
}

LocalizedString vcpkg::format_help_topic_asset_caching()
{
    HelpTableFormatter table;
    table.format("clear", msg::format(msgHelpCachingClear));
    table.format("x-azurl,<url>[,<sas>[,<rw>]]", msg::format(msgHelpAssetCachingAzUrl));
    table.format("x-script,<template>", msg::format(msgHelpAssetCachingScript));
    table.format("x-block-origin", msg::format(msgHelpAssetCachingBlockOrigin));
    return msg::format(msgHelpAssetCaching)
        .append_raw('\n')
        .append_raw(table.m_str)
        .append_raw('\n')
        .append(msgExtendedDocumentationAtUrl, msg::url = docs::assetcaching_url);
}

LocalizedString vcpkg::format_help_topic_binary_caching()
{
    HelpTableFormatter table;

    // General sources:
    table.format("clear", msg::format(msgHelpCachingClear));
    const auto& maybe_cachepath = default_cache_path();
    if (auto p = maybe_cachepath.get())
    {
        table.format("default[,<rw>]", msg::format(msgHelpBinaryCachingDefaults, msg::path = *p));
    }
    else
    {
        table.format("default[,<rw>]", msg::format(msgHelpBinaryCachingDefaultsError));
    }

    table.format("files,<path>[,<rw>]", msg::format(msgHelpBinaryCachingFiles));
    table.format("http,<url_template>[,<rw>[,<header>]]", msg::format(msgHelpBinaryCachingHttp));
    table.format("x-azblob,<url>,<sas>[,<rw>]", msg::format(msgHelpBinaryCachingAzBlob));
    table.format("x-gcs,<prefix>[,<rw>]", msg::format(msgHelpBinaryCachingGcs));
    table.format("x-cos,<prefix>[,<rw>]", msg::format(msgHelpBinaryCachingCos));
    table.blank();

    // NuGet sources:
    table.header(msg::format(msgHelpBinaryCachingNuGetHeader));
    table.format("nuget,<uri>[,<rw>]", msg::format(msgHelpBinaryCachingNuGet));
    table.format("nugetconfig,<path>[,<rw>]", msg::format(msgHelpBinaryCachingNuGetConfig));
    table.format("nugettimeout,<seconds>", msg::format(msgHelpBinaryCachingNuGetTimeout));
    table.format("interactive", msg::format(msgHelpBinaryCachingNuGetInteractive));
    table.text(msg::format(msgHelpBinaryCachingNuGetFooter), 2);
    table.text("\n<repository type=\"git\" url=\"${VCPKG_NUGET_REPOSITORY}\"/>\n"
               "<repository type=\"git\"\n"
               "            url=\"${GITHUB_SERVER_URL}/${GITHUB_REPOSITORY}.git\"\n"
               "            branch=\"${GITHUB_REF}\"\n"
               "            commit=\"${GITHUB_SHA}\"/>",
               4);
    table.blank();

    // AWS sources:
    table.blank();
    table.header(msg::format(msgHelpBinaryCachingAwsHeader));
    table.format("x-aws,<prefix>[,<rw>]", msg::format(msgHelpBinaryCachingAws));
    table.format("x-aws-config,<parameter>", msg::format(msgHelpBinaryCachingAwsConfig));

    return msg::format(msgHelpBinaryCaching)
        .append_raw('\n')
        .append_raw(table.m_str)
        .append_raw('\n')
        .append(msgExtendedDocumentationAtUrl, msg::url = docs::binarycaching_url);
}

std::string vcpkg::generate_nuget_packages_config(const ActionPlan& plan, StringView prefix)
{
    XmlSerializer xml;
    xml.emit_declaration().line_break();
    xml.open_tag("packages").line_break();
    for (auto&& action : plan.install_actions)
    {
        auto ref = make_nugetref(action, prefix);
        xml.start_complex_open_tag("package")
            .text_attr("id", ref.id)
            .text_attr("version", ref.version)
            .finish_self_closing_complex_tag()
            .line_break();
    }

    xml.close_tag("packages").line_break();
    return std::move(xml.buf);
}

NugetReference vcpkg::make_nugetref(const InstallPlanAction& action, StringView prefix)
{
    return ::make_nugetref(
        action.spec, action.version(), action.abi_info.value_or_exit(VCPKG_LINE_INFO).package_abi, prefix);
}<|MERGE_RESOLUTION|>--- conflicted
+++ resolved
@@ -1078,40 +1078,25 @@
 
         ExpectedL<Unit> stat(StringView url) const override
         {
-<<<<<<< HEAD
-            const auto cmd = command().string_arg("-q").string_arg("stat").string_arg(url);
-            return flatten(cmd_execute_and_capture_output(cmd), Tools::GSUTIL);
-=======
             return flatten(
                 cmd_execute_and_capture_output(Command{m_tool}.string_arg("-q").string_arg("stat").string_arg(url)),
                 Tools::GSUTIL);
->>>>>>> 05320e49
         }
 
         ExpectedL<Unit> download_file(StringView object, const Path& archive) const override
         {
-<<<<<<< HEAD
-            const auto cmd = command().string_arg("-q").string_arg("cp").string_arg(object).string_arg(archive);
-            return flatten(cmd_execute_and_capture_output(cmd), Tools::GSUTIL);
-=======
             return flatten(
                 cmd_execute_and_capture_output(
                     Command{m_tool}.string_arg("-q").string_arg("cp").string_arg(object).string_arg(archive)),
                 Tools::GSUTIL);
->>>>>>> 05320e49
         }
 
         ExpectedL<Unit> upload_file(StringView object, const Path& archive) const override
         {
-<<<<<<< HEAD
-            const auto cmd = command().string_arg("-q").string_arg("cp").string_arg(archive).string_arg(object);
-            return flatten(cmd_execute_and_capture_output(cmd), Tools::GSUTIL);
-=======
             return flatten(
                 cmd_execute_and_capture_output(
                     Command{m_tool}.string_arg("-q").string_arg("cp").string_arg(archive).string_arg(object)),
                 Tools::GSUTIL);
->>>>>>> 05320e49
         }
 
         Path m_tool;
@@ -1181,37 +1166,22 @@
 
         ExpectedL<Unit> stat(StringView url) const override
         {
-<<<<<<< HEAD
-            const auto cmd = command().string_arg("ls").string_arg(url);
-            return flatten(cmd_execute_and_capture_output(cmd), Tools::COSCLI);
-=======
             return flatten(cmd_execute_and_capture_output(Command{m_tool}.string_arg("ls").string_arg(url)),
                            Tools::COSCLI);
->>>>>>> 05320e49
         }
 
         ExpectedL<Unit> download_file(StringView object, const Path& archive) const override
         {
-<<<<<<< HEAD
-            const auto cmd = command().string_arg("cp").string_arg(object).string_arg(archive);
-            return flatten(cmd_execute_and_capture_output(cmd), Tools::COSCLI);
-=======
             return flatten(
                 cmd_execute_and_capture_output(Command{m_tool}.string_arg("cp").string_arg(object).string_arg(archive)),
                 Tools::COSCLI);
->>>>>>> 05320e49
         }
 
         ExpectedL<Unit> upload_file(StringView object, const Path& archive) const override
         {
-<<<<<<< HEAD
-            const auto cmd = command().string_arg("cp").string_arg(archive).string_arg(object);
-            return flatten(cmd_execute_and_capture_output(cmd), Tools::COSCLI);
-=======
             return flatten(
                 cmd_execute_and_capture_output(Command{m_tool}.string_arg("cp").string_arg(archive).string_arg(object)),
                 Tools::COSCLI);
->>>>>>> 05320e49
         }
 
         Path m_tool;
