--- conflicted
+++ resolved
@@ -1571,7 +1571,6 @@
 {
     ExpectedL<Path> default_cache_path_impl()
     {
-<<<<<<< HEAD
         auto maybe_cachepath = get_environment_variable("VCPKG_DEFAULT_BINARY_CACHE");
         if (auto p_str = maybe_cachepath.get())
         {
@@ -1591,62 +1590,21 @@
             return std::move(path);
         }
 
-        return get_platform_cache_home()
-            .map_error([](const std::string& ls) { return LocalizedString::from_raw(ls); })
-            .then([](Path p) -> ExpectedL<Path> {
-                if (p.is_absolute())
-                {
-                    p /= "vcpkg/archives";
-                    p.make_preferred();
-                    return std::move(p);
-                }
-
-                return msg::format(msgDefaultBinaryCachePlatformCacheRequiresAbsolutePath, msg::path = p);
-            });
+        return get_platform_cache_home().then([](Path p) -> ExpectedL<Path> {
+            if (p.is_absolute())
+            {
+                p /= "vcpkg/archives";
+                p.make_preferred();
+                return std::move(p);
+            }
+
+            return msg::format(msgDefaultBinaryCachePlatformCacheRequiresAbsolutePath, msg::path = p);
+        });
     }
 
     const ExpectedL<Path>& default_cache_path()
     {
         static auto cachepath = default_cache_path_impl();
-=======
-        static auto cachepath =
-            get_platform_cache_home()
-                .map_error([](const LocalizedString& ls) { return ls.data(); })
-                .then([](Path p) -> ExpectedS<Path> {
-                    auto maybe_cachepath = get_environment_variable("VCPKG_DEFAULT_BINARY_CACHE");
-                    if (auto p_str = maybe_cachepath.get())
-                    {
-                        get_global_metrics_collector().track_define(DefineMetric::VcpkgDefaultBinaryCache);
-                        Path path = *p_str;
-                        path.make_preferred();
-                        if (!get_real_filesystem().is_directory(path))
-                        {
-                            return {"Value of environment variable VCPKG_DEFAULT_BINARY_CACHE is not a directory: " +
-                                        path.native(),
-                                    expected_right_tag};
-                        }
-
-                        if (!path.is_absolute())
-                        {
-                            return {"Value of environment variable VCPKG_DEFAULT_BINARY_CACHE is not absolute: " +
-                                        path.native(),
-                                    expected_right_tag};
-                        }
-
-                        return {std::move(path), expected_left_tag};
-                    }
-                    p /= "vcpkg/archives";
-                    p.make_preferred();
-                    if (p.is_absolute())
-                    {
-                        return {std::move(p), expected_left_tag};
-                    }
-                    else
-                    {
-                        return {"default path was not absolute: " + p.native(), expected_right_tag};
-                    }
-                });
->>>>>>> c5c50930
         return cachepath;
     }
 
