--- conflicted
+++ resolved
@@ -69,7 +69,6 @@
             }
         }
 
-<<<<<<< HEAD
         Optional<IObjectProvider::Access> parse_readwrite(
             const std::vector<std::pair<SourceLoc, std::string>>& segments, size_t segment_idx)
         {
@@ -77,24 +76,12 @@
             if (segment_idx >= segments.size())
             {
                 return Access::Read;
-=======
-        void handle_readwrite(bool& read,
-                              bool& write,
-                              const std::vector<std::pair<SourceLoc, std::string>>& segments,
-                              size_t segment_idx)
-        {
-            if (segment_idx >= segments.size())
-            {
-                read = true;
-                return;
->>>>>>> d46a4d60
             }
 
             auto& mode = segments[segment_idx].second;
 
             if (mode == "read")
             {
-<<<<<<< HEAD
                 return Access::Read;
             }
             else if (mode == "write")
@@ -109,22 +96,6 @@
             {
                 add_error(msg::format(msgExpectedReadWriteReadWrite), segments[segment_idx].first);
                 return nullopt;
-=======
-                read = true;
-            }
-            else if (mode == "write")
-            {
-                write = true;
-            }
-            else if (mode == "readwrite")
-            {
-                read = true;
-                write = true;
-            }
-            else
-            {
-                return add_error(msg::format(msgExpectedReadWriteReadWrite), segments[segment_idx].first);
->>>>>>> d46a4d60
             }
         }
     };
@@ -278,77 +249,8 @@
         static Path make_archive_subpath(const StringView abi) { return Path(abi.substr(0, 2)) / abi; }
         void download(Optional<const ToolCache&>, StringView object, const Path& target_file) const override
         {
-<<<<<<< HEAD
             const auto archive_path = m_dir / make_archive_subpath(object);
             if (fs.exists(archive_path, IgnoreErrors{}))
-=======
-            if (m_write_dirs.empty() && m_put_url_templates.empty())
-            {
-                return;
-            }
-
-            const auto& abi_tag = request.info.package_abi;
-            auto& spec = request.info.spec;
-            auto& fs = paths.get_filesystem();
-            const auto archive_subpath = make_archive_subpath(abi_tag);
-            const auto tmp_archive_path = make_temp_archive_path(paths.buildtrees(), spec);
-            auto compress_result =
-                compress_directory_to_zip(fs, paths.get_tool_cache(), msg_sink, request.package_dir, tmp_archive_path);
-            if (!compress_result)
-            {
-                msg_sink.println(Color::warning,
-                                 msg::format_warning(msgCompressFolderFailed, msg::path = request.package_dir)
-                                     .append_raw(' ')
-                                     .append_raw(compress_result.error()));
-                return;
-            }
-            size_t http_remotes_pushed = 0;
-            for (auto&& put_url_template : m_put_url_templates)
-            {
-                auto url = put_url_template.instantiate_variables(request.info);
-                auto maybe_success = put_file(fs, url, m_secrets, put_url_template.headers_for_put, tmp_archive_path);
-                if (maybe_success)
-                {
-                    http_remotes_pushed++;
-                    continue;
-                }
-
-                msg_sink.println(Color::warning, maybe_success.error());
-            }
-
-            for (const auto& archives_root_dir : m_write_dirs)
-            {
-                const auto archive_path = archives_root_dir / archive_subpath;
-                fs.create_directories(archive_path.parent_path(), IgnoreErrors{});
-                std::error_code ec;
-                if (m_write_dirs.size() > 1)
-                {
-                    fs.copy_file(tmp_archive_path, archive_path, CopyOptions::overwrite_existing, ec);
-                }
-                else
-                {
-                    fs.rename_or_copy(tmp_archive_path, archive_path, ".tmp", ec);
-                }
-
-                if (ec)
-                {
-                    msg_sink.println(Color::warning,
-                                     msg::format(msgFailedToStoreBinaryCache, msg::path = archive_path)
-                                         .append_raw('\n')
-                                         .append_raw(ec.message()));
-                }
-                else
-                {
-                    msg_sink.println(msgStoredBinaryCache, msg::path = archive_path);
-                }
-            }
-            // In the case of 1 write dir, the file will be moved instead of copied
-            if (m_write_dirs.size() != 1)
-            {
-                fs.remove(tmp_archive_path, IgnoreErrors{});
-            }
-            if (!m_put_url_templates.empty())
->>>>>>> d46a4d60
             {
                 fs.copy_file(archive_path, target_file, CopyOptions::overwrite_existing, VCPKG_LINE_INFO);
             }
@@ -1827,18 +1729,6 @@
         nugettimeout = "100";
         url_templates_to_get.clear();
         url_templates_to_put.clear();
-<<<<<<< HEAD
-=======
-        gcs_read_prefixes.clear();
-        gcs_write_prefixes.clear();
-        aws_read_prefixes.clear();
-        aws_write_prefixes.clear();
-        aws_no_sign_request = false;
-        cos_read_prefixes.clear();
-        cos_write_prefixes.clear();
-        gha_read = false;
-        gha_write = false;
->>>>>>> d46a4d60
         sources_to_read.clear();
         sources_to_write.clear();
         configs_to_read.clear();
@@ -2585,9 +2475,11 @@
     auto& s = sRawHolder.value_or_exit(VCPKG_LINE_INFO);
     std::vector<std::unique_ptr<IBinaryProvider>> providers;
 
-<<<<<<< HEAD
     if (s.object_providers.size() > 0 || s.url_templates_to_put.size() > 0)
-=======
+    {
+        providers.push_back(std::make_unique<BinaryObjectProvider>(
+            paths, std::move(s.object_providers), std::move(s.url_templates_to_put), s.secrets));
+    }
     if (s.gha_read || s.gha_write)
     {
         auto url = get_environment_variable("ACTIONS_CACHE_URL");
@@ -2597,13 +2489,6 @@
                                msgGHAParametersMissing,
                                msg::url = "https://learn.microsoft.com/en-us/vcpkg/users/binarycaching#gha");
         providers.push_back(std::make_unique<GHABinaryProvider>(paths, s.gha_read, s.gha_write, url, token));
-    }
-
-    if (!s.url_templates_to_get.empty())
->>>>>>> d46a4d60
-    {
-        providers.push_back(std::make_unique<BinaryObjectProvider>(
-            paths, std::move(s.object_providers), std::move(s.url_templates_to_put), s.secrets));
     }
 
     if (!s.sources_to_read.empty() || !s.sources_to_write.empty() || !s.configs_to_read.empty() ||
