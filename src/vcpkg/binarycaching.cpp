#include <vcpkg/base/fwd/message_sinks.h>

#include <vcpkg/base/api-stable-format.h>
#include <vcpkg/base/checks.h>
#include <vcpkg/base/downloads.h>
#include <vcpkg/base/files.h>
#include <vcpkg/base/messages.h>
#include <vcpkg/base/parse.h>
#include <vcpkg/base/strings.h>
#include <vcpkg/base/system.debug.h>
#include <vcpkg/base/system.process.h>
#include <vcpkg/base/xmlserializer.h>

#include <vcpkg/archives.h>
#include <vcpkg/binarycaching.h>
#include <vcpkg/binarycaching.private.h>
#include <vcpkg/build.h>
#include <vcpkg/dependencies.h>
#include <vcpkg/documentation.h>
#include <vcpkg/metrics.h>
#include <vcpkg/tools.h>
#include <vcpkg/vcpkgpaths.h>

#include <iterator>

using namespace vcpkg;

namespace
{
    struct ConfigSegmentsParser : ParserBase
    {
        using ParserBase::ParserBase;

        void parse_segments(std::vector<std::pair<SourceLoc, std::string>>& out_segments);
        std::vector<std::vector<std::pair<SourceLoc, std::string>>> parse_all_segments();

        template<class T>
        void handle_readwrite(std::vector<T>& read,
                              std::vector<T>& write,
                              T&& t,
                              const std::vector<std::pair<SourceLoc, std::string>>& segments,
                              size_t segment_idx)
        {
            if (segment_idx >= segments.size())
            {
                read.push_back(std::move(t));
                return;
            }

            auto& mode = segments[segment_idx].second;

            if (mode == "read")
            {
                read.push_back(std::move(t));
            }
            else if (mode == "write")
            {
                write.push_back(std::move(t));
            }
            else if (mode == "readwrite")
            {
                read.push_back(t);
                write.push_back(std::move(t));
            }
            else
            {
                return add_error(msg::format(msgExpectedReadWriteReadWrite), segments[segment_idx].first);
            }
        }

        Optional<IObjectProvider::Access> parse_readwrite(
            const std::vector<std::pair<SourceLoc, std::string>>& segments, size_t segment_idx)
        {
            using Access = IObjectProvider::Access;
            if (segment_idx >= segments.size())
            {
                return Access::Read;
            }

            auto& mode = segments[segment_idx].second;

            if (mode == "read")
            {
                return Access::Read;
            }
            else if (mode == "write")
            {
                return Access::Write;
            }
            else if (mode == "readwrite")
            {
                return Access::ReadWrite;
            }
            else
            {
                add_error(msg::format(msgExpectedReadWriteReadWrite), segments[segment_idx].first);
                return nullopt;
            }
        }
    };

    void ConfigSegmentsParser::parse_segments(std::vector<std::pair<SourceLoc, std::string>>& segments)
    {
        for (;;)
        {
            SourceLoc loc = cur_loc();
            std::string segment;
            for (;;)
            {
                auto n = match_until([](char32_t ch) { return ch == ',' || ch == '`' || ch == ';'; });
                Strings::append(segment, n);
                auto ch = cur();
                if (ch == Unicode::end_of_file || ch == ',' || ch == ';')
                {
                    break;
                }

                if (ch == '`')
                {
                    ch = next();
                    if (ch == Unicode::end_of_file)
                    {
                        return add_error(msg::format(msgUnexpectedEOFAfterBacktick));
                    }
                    else
                    {
                        Unicode::utf8_append_code_point(segment, ch);
                    }

                    next();
                }
                else
                {
                    Checks::unreachable(VCPKG_LINE_INFO);
                }
            }
            segments.emplace_back(loc, std::move(segment));

            auto ch = cur();
            if (ch == Unicode::end_of_file || ch == ';')
            {
                break;
            }

            if (ch == ',')
            {
                next();
                continue;
            }

            Checks::unreachable(VCPKG_LINE_INFO);
        }
    }

    std::vector<std::vector<std::pair<SourceLoc, std::string>>> ConfigSegmentsParser::parse_all_segments()
    {
        std::vector<std::vector<std::pair<SourceLoc, std::string>>> ret;
        while (!at_eof())
        {
            std::vector<std::pair<SourceLoc, std::string>> segments;
            parse_segments(segments);

            if (get_error())
            {
                return {};
            }

            // Skip empty sources like ';;'
            if (segments.size() > 1 || (segments.size() == 1 && !segments[0].second.empty()))
            {
                ret.push_back(std::move(segments));
            }

            if (cur() == ';')
            {
                next();
            }
        }
        return ret;
    }

    static const std::string& get_nuget_prefix()
    {
        static std::string nuget_prefix = []() {
            auto x = get_environment_variable("X_VCPKG_NUGET_ID_PREFIX").value_or("");
            if (!x.empty())
            {
                x.push_back('_');
            }
            return x;
        }();
        return nuget_prefix;
    }

    static void clean_prepare_dir(Filesystem& fs, const Path& dir)
    {
        fs.remove_all(dir, VCPKG_LINE_INFO);
        if (!fs.create_directories(dir, VCPKG_LINE_INFO))
        {
            Checks::msg_exit_with_error(VCPKG_LINE_INFO, msgUnableToClearPath, msg::path = dir);
        }
    }

    static Path make_temp_archive_path(const Path& buildtrees, const PackageSpec& spec)
    {
        return buildtrees / spec.name() / (spec.triplet().to_string() + ".zip");
    }

    struct ISingleObjectProvider : IObjectProvider
    {
        using IObjectProvider::IObjectProvider;
        virtual ~ISingleObjectProvider() = default;

        void download(Optional<const ToolCache&> tool_cache,
                      View<StringView> objects,
                      const Path& target_dir) const override final
        {
            for (auto object : objects)
            {
                download(Optional<const ToolCache&>(tool_cache), object, target_dir / object);
            }
        };
        virtual void download(Optional<const ToolCache&> tool_cache,
                              StringView object,
                              const Path& target_file) const = 0;

        void check_availability(Optional<const ToolCache&> tool_cache,
                                View<StringView> objects,
                                Span<bool> cache_status) const override final
        {
            auto iter = cache_status.begin();
            for (auto object : objects)
            {
                *iter = is_available(tool_cache, object);
                ++iter;
            }
        }
        virtual bool is_available(Optional<const ToolCache&> tool_cache, StringView object) const = 0;
    };

    struct FileObjectProvider : ISingleObjectProvider
    {
        FileObjectProvider(Access access, Filesystem& filesystem, Path&& dir)
            : ISingleObjectProvider(access), fs(filesystem), m_dir(std::move(dir))
        {
            fs.create_directories(m_dir, VCPKG_LINE_INFO);
        }
<<<<<<< HEAD
        static Path make_archive_subpath(const StringView abi) { return Path(abi.substr(0, 2)) / abi; }
        void download(Optional<const ToolCache&>, StringView object, const Path& target_file) const override
        {
            const auto archive_path = m_dir / make_archive_subpath(object);
            if (fs.exists(archive_path, IgnoreErrors{}))
=======

        void push_success(const BinaryProviderPushRequest& request, MessageSink& msg_sink) override
        {
            if (m_write_dirs.empty() && m_put_url_templates.empty())
            {
                return;
            }

            const auto& abi_tag = request.info.package_abi;
            auto& spec = request.info.spec;
            auto& fs = paths.get_filesystem();
            const auto archive_subpath = make_archive_subpath(abi_tag);
            const auto tmp_archive_path = make_temp_archive_path(paths.buildtrees(), spec);
            auto compress_result =
                compress_directory_to_zip(fs, paths.get_tool_cache(), msg_sink, request.package_dir, tmp_archive_path);
            if (!compress_result)
            {
                msg_sink.println(Color::warning,
                                 msg::format_warning(msgCompressFolderFailed, msg::path = request.package_dir)
                                     .append_raw(' ')
                                     .append_raw(compress_result.error()));
                return;
            }
            size_t http_remotes_pushed = 0;
            for (auto&& put_url_template : m_put_url_templates)
            {
                auto url = put_url_template.instantiate_variables(request.info);
                auto maybe_success = put_file(fs, url, m_secrets, put_url_template.headers_for_put, tmp_archive_path);
                if (maybe_success)
                {
                    http_remotes_pushed++;
                    continue;
                }

                msg_sink.println(Color::warning, maybe_success.error());
            }

            for (const auto& archives_root_dir : m_write_dirs)
            {
                const auto archive_path = archives_root_dir / archive_subpath;
                fs.create_directories(archive_path.parent_path(), IgnoreErrors{});
                std::error_code ec;
                if (m_write_dirs.size() > 1)
                {
                    fs.copy_file(tmp_archive_path, archive_path, CopyOptions::overwrite_existing, ec);
                }
                else
                {
                    fs.rename_or_copy(tmp_archive_path, archive_path, ".tmp", ec);
                }

                if (ec)
                {
                    msg_sink.println(Color::warning,
                                     msg::format(msgFailedToStoreBinaryCache, msg::path = archive_path)
                                         .append_raw('\n')
                                         .append_raw(ec.message()));
                }
            }
            // In the case of 1 write dir, the file will be moved instead of copied
            if (m_write_dirs.size() != 1)
>>>>>>> 5f1786e9
            {
                fs.copy_file(archive_path, target_file, CopyOptions::overwrite_existing, VCPKG_LINE_INFO);
            }
            if (!m_put_url_templates.empty())
            {
                msg_sink.println(msgUploadedBinaries, msg::count = http_remotes_pushed, msg::vendor = "HTTP remotes");
            }
        }
        void upload(Optional<const ToolCache&>, StringView object_id, const Path& object, MessageSink&) override
        {
            const auto archive_subpath = make_archive_subpath(object_id);
            const auto archive_path = m_dir / archive_subpath;
            fs.create_directories(archive_path.parent_path(), IgnoreErrors{});
            fs.copy_file(object, archive_path, CopyOptions::overwrite_existing, VCPKG_LINE_INFO);
        }
        bool is_available(Optional<const ToolCache&>, StringView object) const override
        {
            const auto archive_path = m_dir / make_archive_subpath(object);
            return fs.exists(archive_path, IgnoreErrors{});
        }

    private:
        Filesystem& fs;
        Path m_dir;
    };

    struct HttpObjectProvider : IObjectProvider
    {
        HttpObjectProvider(Access access,
                           Filesystem& fs,
                           UrlTemplate&& url_template,
                           const std::vector<std::string>& secrets)
            : IObjectProvider(access), fs(fs), m_url_template(std::move(url_template)), m_secrets(secrets)
        {
        }

<<<<<<< HEAD
        void download(Optional<const ToolCache&>, View<StringView> objects, const Path& target_dir) const override
=======
        RestoreResult try_restore(const InstallPlanAction&) const override { return RestoreResult::unavailable; }

        void push_success(const BinaryProviderPushRequest&, MessageSink&) override { }

        void prefetch(View<InstallPlanAction> actions, View<CacheStatus*> cache_status) const override
>>>>>>> 5f1786e9
        {
            auto url_paths = Util::fmap(objects, [&](StringView object) -> std::pair<std::string, Path> {
                return {m_url_template.instantiate_variable(object), target_dir / object};
            });
            auto codes = download_files(fs, url_paths, m_url_template.headers_for_get);
            for (size_t i = 0; i < codes.size(); ++i)
            {
<<<<<<< HEAD
                if (codes[i] != 200)
=======
                url_paths.clear();
                url_indices.clear();
                for (size_t idx = 0; idx < cache_status.size(); ++idx)
                {
                    auto this_cache_status = cache_status[idx];
                    if (!this_cache_status || !this_cache_status->should_attempt_restore(this))
                    {
                        continue;
                    }

                    auto&& action = actions[idx];
                    clean_prepare_dir(fs, paths.package_dir(action.spec));
                    auto uri = url_template.instantiate_variables(BinaryPackageInformation{action, ""});
                    url_paths.emplace_back(std::move(uri), make_temp_archive_path(paths.buildtrees(), action.spec));
                    url_indices.push_back(idx);
                }

                if (url_paths.empty()) break;

                msg::println(msgAttemptingToFetchPackagesFromVendor,
                             msg::count = url_paths.size(),
                             msg::vendor = "HTTP servers");

                auto codes = download_files(fs, url_paths, url_template.headers_for_get);
                std::vector<size_t> action_idxs;
                std::vector<Command> jobs;
                for (size_t i = 0; i < codes.size(); ++i)
                {
                    if (codes[i] == 200)
                    {
                        action_idxs.push_back(i);
                        jobs.push_back(decompress_zip_archive_cmd(paths.get_tool_cache(),
                                                                  stdout_sink,
                                                                  paths.package_dir(actions[url_indices[i]].spec),
                                                                  url_paths[i].second));
                    }
                }
                auto job_results = decompress_in_parallel(jobs);
                for (size_t j = 0; j < jobs.size(); ++j)
>>>>>>> 5f1786e9
                {
                    fs.remove(url_paths[i].second, IgnoreErrors{});
                }
            }
        }
        void upload(Optional<const ToolCache&>,
                    StringView object_id,
                    const Path& object,
                    MessageSink& msg_sink) override
        {
            auto maybe_success = put_file(
                fs, m_url_template.instantiate_variable(object_id), m_secrets, m_url_template.headers_for_put, object);
            if (!maybe_success)
            {
<<<<<<< HEAD
                msg_sink.println(Color::warning, maybe_success.error());
=======
                urls.clear();
                url_indices.clear();
                for (size_t idx = 0; idx < actions.size(); ++idx)
                {
                    if (!cache_status[idx]->should_attempt_precheck(this))
                    {
                        continue;
                    }

                    urls.push_back(url_template.instantiate_variables(BinaryPackageInformation{actions[idx]}));
                    url_indices.push_back(idx);
                }

                if (urls.empty())
                {
                    return;
                }

                auto codes = url_heads(urls, {}, m_secrets);
                Checks::check_exit(VCPKG_LINE_INFO, codes.size() == urls.size());
                for (size_t i = 0; i < codes.size(); ++i)
                {
                    if (codes[i] == 200)
                    {
                        cache_status[url_indices[i]]->mark_available(this);
                        actions_present[url_indices[i]] = CacheAvailability::available;
                    }
                }
>>>>>>> 5f1786e9
            }
        }
        void check_availability(Optional<const ToolCache&>,
                                vcpkg::View<StringView> objects,
                                vcpkg::Span<bool> cache_status) const override
        {
            auto urls = Util::fmap(objects, [&](StringView object) -> std::string {
                return m_url_template.url_template + object.to_string();
            });
            auto codes = url_heads(urls, {}, m_secrets);
            Checks::check_exit(VCPKG_LINE_INFO, codes.size() == urls.size());
            for (size_t i = 0; i < codes.size(); ++i)
            {
                cache_status[i] = (codes[i] == 200);
            }
        }

        Filesystem& fs;
        UrlTemplate m_url_template;
        std::vector<std::string> m_secrets;
    };
    struct NugetBinaryProvider : IBinaryProvider
    {
        NugetBinaryProvider(const VcpkgPaths& paths,
                            std::vector<std::string>&& read_sources,
                            std::vector<std::string>&& write_sources,
                            std::vector<Path>&& read_configs,
                            std::vector<Path>&& write_configs,
                            std::string&& timeout,
                            bool nuget_interactive)
            : paths(paths)
            , m_read_sources(std::move(read_sources))
            , m_write_sources(std::move(write_sources))
            , m_read_configs(std::move(read_configs))
            , m_write_configs(std::move(write_configs))
            , m_timeout(std::move(timeout))
            , m_interactive(nuget_interactive)
            , m_use_nuget_cache(false)
        {
            const std::string use_nuget_cache = get_environment_variable("VCPKG_USE_NUGET_CACHE").value_or("");
            m_use_nuget_cache =
                Strings::case_insensitive_ascii_equals(use_nuget_cache, "true") || use_nuget_cache == "1";
        }

        ExpectedL<Unit> run_nuget_commandline(const Command& cmdline) const
        {
            if (m_interactive)
            {
                return cmd_execute(cmdline).then([](int exit_code) -> ExpectedL<Unit> {
                    if (exit_code == 0)
                    {
                        return {Unit{}};
                    }

                    return msg::format_error(msgNugetOutputNotCapturedBecauseInteractiveSpecified);
                });
            }

            return cmd_execute_and_capture_output(cmdline).then([&](ExitCodeAndOutput&& res) -> ExpectedL<Unit> {
                if (Debug::g_debugging)
                {
                    msg::write_unlocalized_text_to_stdout(Color::error, res.output);
                }

                if (res.output.find("Authentication may require manual action.") != std::string::npos)
                {
                    msg::println(Color::warning, msgAuthenticationMayRequireManualAction, msg::vendor = "Nuget");
                }

                if (res.exit_code == 0)
                {
                    return {Unit{}};
                }

                if (res.output.find("Response status code does not indicate success: 401 (Unauthorized)") !=
                    std::string::npos)
                {
                    msg::println(Color::warning,
                                 msgFailedVendorAuthentication,
                                 msg::vendor = "NuGet",
                                 msg::url = docs::binarycaching_url);
                }
                else if (res.output.find("for example \"-ApiKey AzureDevOps\"") != std::string::npos)
                {
                    auto real_cmdline = cmdline;
                    real_cmdline.string_arg("-ApiKey").string_arg("AzureDevOps");
                    return cmd_execute_and_capture_output(real_cmdline)
                        .then([](ExitCodeAndOutput&& res) -> ExpectedL<Unit> {
                            if (Debug::g_debugging)
                            {
                                msg::write_unlocalized_text_to_stdout(Color::error, res.output);
                            }

                            if (res.exit_code == 0)
                            {
                                return {Unit{}};
                            }

                            return LocalizedString::from_raw(std::move(res).output);
                        });
                }

                return LocalizedString::from_raw(std::move(res).output);
            });
        }

        struct NuGetPrefetchAttempt
        {
            PackageSpec spec;
            NugetReference reference;
            size_t result_index;
        };

        static void generate_packages_config(Filesystem& fs,
                                             const Path& packages_config,
                                             const std::vector<NuGetPrefetchAttempt>& attempts)
        {
            XmlSerializer xml;
            xml.emit_declaration().line_break();
            xml.open_tag("packages").line_break();

            for (auto&& attempt : attempts)
            {
                xml.start_complex_open_tag("package")
                    .text_attr("id", attempt.reference.id)
                    .text_attr("version", attempt.reference.version)
                    .finish_self_closing_complex_tag()
                    .line_break();
            }

            xml.close_tag("packages").line_break();
            fs.write_contents(packages_config, xml.buf, VCPKG_LINE_INFO);
        }

        void prefetch(View<InstallPlanAction> actions, View<CacheStatus*> cache_status) const override
        {
            if (m_read_sources.empty() && m_read_configs.empty())
            {
                return;
            }

            const ElapsedTimer timer;
            auto& fs = paths.get_filesystem();

            std::vector<NuGetPrefetchAttempt> attempts;
            for (size_t idx = 0; idx < cache_status.size(); ++idx)
            {
                auto this_cache_status = cache_status[idx];
                if (!this_cache_status || !this_cache_status->should_attempt_restore(this))
                {
                    continue;
                }

                const auto& action = actions[idx];
                const auto& spec = action.spec;
                fs.remove_all(paths.package_dir(spec), VCPKG_LINE_INFO);
                attempts.push_back({spec, make_nugetref(action, get_nuget_prefix()), idx});
            }

            if (attempts.empty())
            {
                return;
            }

            msg::println(msgAttemptingToFetchPackagesFromVendor, msg::count = attempts.size(), msg::vendor = "nuget");

            auto packages_config = paths.buildtrees() / "packages.config";
            const auto& nuget_exe = paths.get_tool_exe("nuget", stdout_sink);
            std::vector<Command> cmdlines;

            if (!m_read_sources.empty())
            {
                // First check using all sources
                Command cmdline;
#ifndef _WIN32
                cmdline.string_arg(paths.get_tool_exe(Tools::MONO, stdout_sink));
#endif
                cmdline.string_arg(nuget_exe)
                    .string_arg("install")
                    .string_arg(packages_config)
                    .string_arg("-OutputDirectory")
                    .string_arg(paths.packages())
                    .string_arg("-Source")
                    .string_arg(Strings::join(";", m_read_sources))
                    .string_arg("-ExcludeVersion")
                    .string_arg("-PreRelease")
                    .string_arg("-PackageSaveMode")
                    .string_arg("nupkg")
                    .string_arg("-Verbosity")
                    .string_arg("detailed")
                    .string_arg("-ForceEnglishOutput");
                if (!m_interactive)
                {
                    cmdline.string_arg("-NonInteractive");
                }
                if (!m_use_nuget_cache)
                {
                    cmdline.string_arg("-DirectDownload").string_arg("-NoCache");
                }

                cmdlines.push_back(std::move(cmdline));
            }

            for (auto&& cfg : m_read_configs)
            {
                // Then check using each config
                Command cmdline;
#ifndef _WIN32
                cmdline.string_arg(paths.get_tool_exe(Tools::MONO, stdout_sink));
#endif
                cmdline.string_arg(nuget_exe)
                    .string_arg("install")
                    .string_arg(packages_config)
                    .string_arg("-OutputDirectory")
                    .string_arg(paths.packages())
                    .string_arg("-ConfigFile")
                    .string_arg(cfg)
                    .string_arg("-ExcludeVersion")
                    .string_arg("-PreRelease")
                    .string_arg("-PackageSaveMode")
                    .string_arg("nupkg")
                    .string_arg("-Verbosity")
                    .string_arg("detailed")
                    .string_arg("-ForceEnglishOutput");
                if (!m_interactive)
                {
                    cmdline.string_arg("-NonInteractive");
                }
                if (!m_use_nuget_cache)
                {
                    cmdline.string_arg("-DirectDownload").string_arg("-NoCache");
                }

                cmdlines.push_back(std::move(cmdline));
            }

            const size_t total_restore_attempts = attempts.size();
            for (const auto& cmdline : cmdlines)
            {
                if (attempts.empty())
                {
                    break;
                }

                generate_packages_config(fs, packages_config, attempts);
                run_nuget_commandline(cmdline);
                Util::erase_remove_if(attempts, [&](const NuGetPrefetchAttempt& nuget_ref) -> bool {
                    // note that we would like the nupkg downloaded to buildtrees, but nuget.exe downloads it to the
                    // output directory
                    const auto nupkg_path =
                        paths.packages() / nuget_ref.reference.id / nuget_ref.reference.id + ".nupkg";
                    if (fs.exists(nupkg_path, IgnoreErrors{}))
                    {
                        fs.remove(nupkg_path, VCPKG_LINE_INFO);
                        const auto nuget_dir = nuget_ref.spec.dir();
                        if (nuget_dir != nuget_ref.reference.id)
                        {
                            const auto path_from = paths.packages() / nuget_ref.reference.id;
                            const auto path_to = paths.packages() / nuget_dir;
                            fs.rename(path_from, path_to, VCPKG_LINE_INFO);
                        }

                        cache_status[nuget_ref.result_index]->mark_restored();
                        return true;
                    }

                    return false;
                });
            }
            msg::println(msgRestoredPackagesFromVendor,
                         msg::count = total_restore_attempts - attempts.size(),
                         msg::elapsed = timer.elapsed(),
                         msg::value = "NuGet");
        }

        RestoreResult try_restore(const InstallPlanAction&) const override { return RestoreResult::unavailable; }

<<<<<<< HEAD
        void push_success(const BinaryPackageInformation& info,
                          const Path& packages_dir,
                          MessageSink& msg_sink) override
=======
        bool needs_nuspec_data() const override { return !m_write_sources.empty() || !m_write_configs.empty(); }

        void push_success(const BinaryProviderPushRequest& request, MessageSink& msg_sink) override
>>>>>>> 5f1786e9
        {
            if (m_write_sources.empty() && m_write_configs.empty())
            {
                return;
            }
            if (request.info.nuspec.empty())
            {
                Checks::unreachable(
                    VCPKG_LINE_INFO,
                    "request.info.nuspec must be non empty because needs_nuspec_data() should return true");
            }

<<<<<<< HEAD
            auto& spec = info.spec;

            NugetReference nuget_ref = make_nugetref(info, get_nuget_prefix());
            auto nuspec_path = paths.buildtrees() / spec.name() / (spec.triplet().to_string() + ".nuspec");
            auto& fs = paths.get_filesystem();
            fs.write_contents(nuspec_path, generate_nuspec(packages_dir, info, nuget_ref), VCPKG_LINE_INFO);
=======
            auto& spec = request.info.spec;

            NugetReference nuget_ref = make_nugetref(request.info, get_nuget_prefix());
            auto nuspec_path = paths.buildtrees() / spec.name() / (spec.triplet().to_string() + ".nuspec");
            auto& fs = paths.get_filesystem();
            fs.write_contents(nuspec_path, request.info.nuspec, VCPKG_LINE_INFO);
>>>>>>> 5f1786e9

            const auto& nuget_exe = paths.get_tool_exe("nuget", stdout_sink);
            Command cmdline;
#ifndef _WIN32
            cmdline.string_arg(paths.get_tool_exe(Tools::MONO, stdout_sink));
#endif
            cmdline.string_arg(nuget_exe)
                .string_arg("pack")
                .string_arg(nuspec_path)
                .string_arg("-OutputDirectory")
                .string_arg(paths.buildtrees())
                .string_arg("-NoDefaultExcludes")
                .string_arg("-ForceEnglishOutput");

            if (!m_interactive)
            {
                cmdline.string_arg("-NonInteractive");
            }

            if (!run_nuget_commandline(cmdline))
            {
                msg_sink.println(Color::error, msgPackingVendorFailed, msg::vendor = "NuGet");
                return;
            }

            auto nupkg_path = paths.buildtrees() / nuget_ref.nupkg_filename();
            for (auto&& write_src : m_write_sources)
            {
                Command cmd;
#ifndef _WIN32
                cmd.string_arg(paths.get_tool_exe(Tools::MONO, stdout_sink));
#endif
                cmd.string_arg(nuget_exe)
                    .string_arg("push")
                    .string_arg(nupkg_path)
                    .string_arg("-ForceEnglishOutput")
                    .string_arg("-Timeout")
                    .string_arg(m_timeout)
                    .string_arg("-Source")
                    .string_arg(write_src);

                if (!m_interactive)
                {
                    cmd.string_arg("-NonInteractive");
                }
                msg_sink.println(
                    msgUploadingBinariesToVendor, msg::spec = spec, msg::vendor = "NuGet", msg::path = write_src);
                if (!run_nuget_commandline(cmd))
                {
                    msg_sink.println(
                        Color::error, msgPushingVendorFailed, msg::vendor = "NuGet", msg::path = write_src);
                }
            }
            for (auto&& write_cfg : m_write_configs)
            {
                Command cmd;
#ifndef _WIN32
                cmd.string_arg(paths.get_tool_exe(Tools::MONO, stdout_sink));
#endif
                cmd.string_arg(nuget_exe)
                    .string_arg("push")
                    .string_arg(nupkg_path)
                    .string_arg("-ForceEnglishOutput")
                    .string_arg("-Timeout")
                    .string_arg(m_timeout)
                    .string_arg("-ConfigFile")
                    .string_arg(write_cfg);
                if (!m_interactive)
                {
                    cmd.string_arg("-NonInteractive");
                }
                msg_sink.println(Color::error,
                                 msgUploadingBinariesUsingVendor,
                                 msg::spec = spec,
                                 msg::vendor = "NuGet config",
                                 msg::path = write_cfg);
                if (!run_nuget_commandline(cmd))
                {
                    msg_sink.println(
                        Color::error, msgPushingVendorFailed, msg::vendor = "NuGet", msg::path = write_cfg);
                }
            }

            fs.remove(nupkg_path, IgnoreErrors{});
        }

        void precheck(View<InstallPlanAction>, View<CacheStatus*>) const override { }

    private:
        const VcpkgPaths& paths;

        std::vector<std::string> m_read_sources;
        std::vector<std::string> m_write_sources;

        std::vector<Path> m_read_configs;
        std::vector<Path> m_write_configs;

        std::string m_timeout;
        bool m_interactive;
        bool m_use_nuget_cache;
    };

    struct BinaryObjectProvider : IBinaryProvider
    {
        BinaryObjectProvider(const VcpkgPaths& paths,
                             std::vector<std::unique_ptr<IObjectProvider>>&& providers,
                             std::vector<ExtendedUrlTemplate>&& put_url_templates,
                             const std::vector<std::string>& secrets)
            : paths(paths)
            , m_providers(std::move(providers))
            , m_put_url_templates(std::move(put_url_templates))
            , m_secrets(std::move(secrets))
        {
        }

        static std::string make_object_id(const std::string& abi) { return Strings::concat(abi, ".zip"); }

        void prefetch(View<InstallPlanAction> actions, View<CacheStatus*> cache_status) const override
        {
            auto& fs = paths.get_filesystem();

            const ElapsedTimer timer;
            size_t restored_count = 0;
            std::vector<std::string> objects;
            for (const auto& provider : m_providers)
            {
                if (!provider->supports_read()) continue;
                objects.clear();
                std::vector<size_t> object_indices;

                for (size_t idx = 0; idx < cache_status.size(); ++idx)
                {
                    const auto this_cache_status = cache_status[idx];
                    if (!this_cache_status || !this_cache_status->should_attempt_restore(this))
                    {
                        continue;
                    }

                    auto&& action = actions[idx];
                    objects.push_back(make_object_id(action.package_abi().value_or_exit(VCPKG_LINE_INFO)));
                    object_indices.push_back(idx);
                }

                if (objects.empty()) break;

                msg::println(
                    msgAttemptingToFetchPackagesFromVendor, msg::count = objects.size(), msg::vendor = "vendor()");
                const auto objects_view = Util::fmap(objects, [](std::string& s) -> StringView { return s; });
                Path target_dir = paths.downloads / "binary_cache";
                fs.create_directories(target_dir, VCPKG_LINE_INFO);
                provider->download(paths.get_tool_cache(), objects_view, target_dir);
                std::vector<Command> jobs;
                std::vector<size_t> idxs;
                for (size_t idx = 0; idx < objects.size(); ++idx)
                {
                    Path object_path = target_dir / objects[idx];
                    if (!fs.exists(object_path, IgnoreErrors{})) continue;
                    auto pkg_path = paths.package_dir(actions[object_indices[idx]].spec);
                    clean_prepare_dir(fs, pkg_path);
                    jobs.push_back(
                        decompress_zip_archive_cmd(paths.get_tool_cache(), stdout_sink, pkg_path, object_path));
                    idxs.push_back(idx);
                }

                const auto job_results =
                    cmd_execute_and_capture_output_parallel(jobs, default_working_directory, get_clean_environment());

                for (size_t j = 0; j < jobs.size(); ++j)
                {
                    const auto idx = idxs[j];
                    if (!job_results[j])
                    {
                        Debug::print("Failed to decompress ", target_dir / objects[idx], '\n');
                        continue;
                    }

                    // decompression success
                    ++restored_count;
                    fs.remove(target_dir / objects[idx], VCPKG_LINE_INFO);
                    cache_status[object_indices[idx]]->mark_restored();
                }
            }

            msg::println(msgRestoredPackagesFromVendor,
                         msg::count = restored_count,
                         msg::elapsed = timer.elapsed(),
                         msg::value = "vendor()");
        }

        RestoreResult try_restore(const InstallPlanAction& action) const override
        {
            CacheStatus status;
            CacheStatus* pointer = &status;
            prefetch({&action, 1}, {&pointer, 1});
            return status.is_restored() ? RestoreResult::restored : RestoreResult::unavailable;
        }

<<<<<<< HEAD
        void push_success(const BinaryPackageInformation& info,
                          const Path& packages_dir,
                          MessageSink& msg_sink) override
=======
        void push_success(const BinaryProviderPushRequest& request, MessageSink& msg_sink) override
>>>>>>> 5f1786e9
        {
            const ElapsedTimer timer;
<<<<<<< HEAD
            const auto& abi = info.package_abi;
            auto& spec = info.spec;
            const auto tmp_archive_path = make_temp_archive_path(paths.buildtrees(), spec);
            auto compression_result = compress_directory_to_zip(
                paths.get_filesystem(), paths.get_tool_cache(), stdout_sink, packages_dir, tmp_archive_path);
            if (!compression_result)
            {
                msg_sink.println(Color::warning,
                                 msg::format_warning(msgCompressFolderFailed, msg::path = packages_dir)
=======
            const auto& abi = request.info.package_abi;
            auto& spec = request.info.spec;
            const auto tmp_archive_path = make_temp_archive_path(paths.buildtrees(), spec);
            auto compression_result = compress_directory_to_zip(
                paths.get_filesystem(), paths.get_tool_cache(), msg_sink, request.package_dir, tmp_archive_path);
            if (!compression_result)
            {
                msg_sink.println(Color::warning,
                                 msg::format_warning(msgCompressFolderFailed, msg::path = request.package_dir)
>>>>>>> 5f1786e9
                                     .append_raw(' ')
                                     .append_raw(compression_result.error()));
                return;
            }
            const auto object_id = make_object_id(abi);
            size_t upload_count = 0;
            for (auto& provider : m_providers)
            {
                if (provider->supports_write())
                {
                    provider->upload(paths.get_tool_cache(), object_id, tmp_archive_path, stdout_sink);
                }
            }
            for (auto&& put_url_template : m_put_url_templates)
            {
                auto url = put_url_template.instantiate_variables(info);
                auto maybe_success = put_file(
                    paths.get_filesystem(), url, m_secrets, put_url_template.headers_for_put, tmp_archive_path);
                if (maybe_success)
                {
                    continue;
                }

<<<<<<< HEAD
                msg_sink.println(Color::warning, maybe_success.error());
            }
            msg_sink.println(msgUploadedPackagesToVendor,
                             msg::count = upload_count,
                             msg::elapsed = timer.elapsed(),
                             msg::vendor = "vendor()");
=======
            msg_sink.println(msgUploadedPackagesToVendor,
                             msg::count = upload_count,
                             msg::elapsed = timer.elapsed(),
                             msg::vendor = vendor());
>>>>>>> 5f1786e9
        }

        void precheck(View<InstallPlanAction> actions, View<CacheStatus*> cache_status) const override
        {
            std::vector<CacheAvailability> actions_availability{actions.size(), CacheAvailability::unavailable};
            std::vector<std::string> object_names{actions.size()};
            std::vector<StringView> object_ids;
            std::vector<size_t> idxs;
            for (auto& provider : m_providers)
            {
                if (!provider->supports_read()) continue;
                idxs.clear();
                object_ids.clear();
                for (size_t idx = 0; idx < actions.size(); ++idx)
                {
                    auto&& action = actions[idx];
                    const auto& abi = action.package_abi().value_or_exit(VCPKG_LINE_INFO);
                    if (!cache_status[idx]->should_attempt_precheck(this))
                    {
                        continue;
                    }
                    if (object_names[idx].empty())
                    {
                        object_names[idx] = make_object_id(abi);
                    }
                    object_ids.push_back(object_names[idx]);
                    idxs.push_back(idx);
                }
                std::vector<int8_t> status(object_ids.size(), 0);
                Span<bool> bool_span(reinterpret_cast<bool*>(status.data()), status.size());
                provider->check_availability(paths.get_tool_cache(), object_ids, bool_span);
                for (size_t idx = 0; idx < bool_span.size(); ++idx)
                {
                    if (bool_span[idx])
                    {
                        auto global_idx = idxs[idx];
                        actions_availability[global_idx] = CacheAvailability::available;
                        cache_status[global_idx]->mark_available(this);
                    }
                }
            }

            for (size_t idx = 0; idx < actions.size(); ++idx)
            {
                const auto this_cache_status = cache_status[idx];
                if (this_cache_status && actions_availability[idx] == CacheAvailability::unavailable)
                {
                    this_cache_status->mark_unavailable(this);
                }
            }
        }

    private:
        const VcpkgPaths& paths;
        std::vector<std::unique_ptr<IObjectProvider>> m_providers;
        std::vector<ExtendedUrlTemplate> m_put_url_templates;
        std::vector<ExtendedUrlTemplate> m_get_url_templates;
        std::vector<std::string> m_secrets;
    };

    struct GcsObjectProvider : ISingleObjectProvider
    {
        GcsObjectProvider(Access access, std::string&& prefix)
            : ISingleObjectProvider(access), m_prefix(std::move(prefix))
        {
        }

        Command command(Optional<const ToolCache&> tool_cache) const
        {
            if (tool_cache)
            {
                return Command{tool_cache.value_or_exit(VCPKG_LINE_INFO).get_tool_path(Tools::GSUTIL, stdout_sink)};
            }
            return Command{Tools::GSUTIL};
        }

        bool is_available(Optional<const ToolCache&> tool_cache, StringView object) const override
        {
            auto cmd = command(tool_cache)
                           .string_arg("-q")
                           .string_arg("stat")
                           .string_arg(Strings::concat(m_prefix, object.to_string()));
            return succeeded(cmd_execute(cmd));
        }
        void upload(Optional<const ToolCache&> tool_cache,
                    StringView object_id,
                    const Path& object,
                    MessageSink& msg_sink) override
        {
            auto cmd = command(tool_cache)
                           .string_arg("-q")
                           .string_arg("cp")
                           .string_arg(m_prefix + object_id.to_string())
                           .string_arg(object);
            const auto out = flatten(cmd_execute_and_capture_output(cmd), Tools::GSUTIL);
            if (!out)
            {
                msg_sink.println(Color::warning, out.error());
            }
        }
        void download(Optional<const ToolCache&> tool_cache, StringView object, const Path& target_file) const override
        {
            auto cmd = command(tool_cache)
                           .string_arg("-q")
                           .string_arg("cp")
                           .string_arg(m_prefix + object.to_string())
                           .string_arg(target_file);
            const auto out = flatten(cmd_execute_and_capture_output(cmd), Tools::GSUTIL);
            if (!out)
            {
                msg::write_unlocalized_text_to_stdout(Color::warning, out.error());
            }
        }

    private:
        std::string m_prefix;
    };

    struct AwsObjectProvider : ISingleObjectProvider
    {
        AwsObjectProvider(Access access, std::string&& prefix, const bool no_sign_request)
            : ISingleObjectProvider(access), m_prefix(std::move(prefix)), m_no_sign_request(no_sign_request)
        {
        }

        Command command(Optional<const ToolCache&> tool_cache) const
        {
            return tool_cache
                .map([](auto& tool_cache) { return Command{tool_cache.get_tool_path(Tools::AWSCLI, stdout_sink)}; })
                .value_or(Command{Tools::AWSCLI});
        }

        bool is_available(Optional<const ToolCache&> tool_cache, StringView object) const override
        {
            auto cmd =
                command(tool_cache).string_arg("s3").string_arg("ls").string_arg(Strings::concat(m_prefix, object));
            if (m_no_sign_request)
            {
                cmd.string_arg("--no-sign-request");
            }

            return succeeded(cmd_execute(cmd));
        }

        void upload(Optional<const ToolCache&> tool_cache,
                    StringView object_id,
                    const Path& object,
                    MessageSink& msg_sink) override
        {
            auto cmd = command(tool_cache)
                           .string_arg("s3")
                           .string_arg("cp")
                           .string_arg(object)
                           .string_arg(Strings::concat(m_prefix, object_id));
            if (m_no_sign_request)
            {
                cmd.string_arg("--no-sign-request");
            }
            const auto out = flatten(cmd_execute_and_capture_output(cmd), Tools::AWSCLI);
            if (!out)
            {
                msg_sink.println(Color::warning, out.error());
            }
        }

        void download(Optional<const ToolCache&> tool_cache, StringView object, const Path& target_file) const override
        {
            auto cmd = command(tool_cache)
                           .string_arg("s3")
                           .string_arg("cp")
                           .string_arg(Strings::concat(m_prefix, object))
                           .string_arg(target_file);
            if (m_no_sign_request)
            {
                cmd.string_arg("--no-sign-request");
            }

            const auto out = flatten(cmd_execute_and_capture_output(cmd), Tools::AWSCLI);
            if (!out)
            {
                msg::write_unlocalized_text_to_stdout(Color::warning, out.error());
            }
        }

    private:
        std::string m_prefix;
        bool m_no_sign_request;
    };

    struct CosObjectProvider : ISingleObjectProvider
    {
        CosObjectProvider(Access access, std::string&& prefix)
            : ISingleObjectProvider(access), m_prefix(std::move(prefix))
        {
        }

        Command command(Optional<const ToolCache&> tool_cache) const
        {
            return tool_cache
                .map([](auto& tool_cache) { return Command{tool_cache.get_tool_path(Tools::COSCLI, stdout_sink)}; })
                .value_or(Command{"cos"});
        }

        bool is_available(Optional<const ToolCache&> tool_cache, StringView object) const override
        {
            auto cmd = command(tool_cache).string_arg("ls").string_arg(Strings::concat(m_prefix, object));
            return succeeded(cmd_execute(cmd));
        }

        void upload(Optional<const ToolCache&> tool_cache,
                    StringView object_id,
                    const Path& object,
                    MessageSink&) override
        {
            auto cmd = command(tool_cache)
                           .string_arg("cp")
                           .string_arg(object)
                           .string_arg(Strings::concat(m_prefix, object_id));
            const auto out = flatten(cmd_execute_and_capture_output(cmd), Tools::COSCLI);
            if (!out)
            {
                msg::write_unlocalized_text_to_stdout(Color::warning, out.error());
            }
        }

        void download(Optional<const ToolCache&> tool_cache, StringView object, const Path& target_file) const override
        {
            auto cmd = command(tool_cache)
                           .string_arg("cp")
                           .string_arg(Strings::concat(m_prefix, object))
                           .string_arg(target_file);
            const auto out = flatten(cmd_execute_and_capture_output(cmd), Tools::COSCLI);
            if (!out)
            {
                msg::write_unlocalized_text_to_stdout(Color::warning, out.error());
            }
        }

    private:
        std::string m_prefix;
    };
}

namespace vcpkg
{
    LocalizedString UrlTemplate::valid() const
    {
        static constexpr std::array<StringLiteral, 1> valid_keys = {"sha"};
        return valid(valid_keys);
    }

    std::string UrlTemplate::instantiate_variable(StringView sha) const
    {
        return api_stable_format(url_template,
                                 [&](std::string& out, StringView key) {
                                     if (key == "sha")
                                     {
                                         Strings::append(out, sha);
                                     }
                                     else
                                     {
                                         Debug::println("Unknown key: ", key);
                                         // We do a input validation while parsing the config
                                         Checks::unreachable(VCPKG_LINE_INFO);
                                     };
                                 })
            .value_or_exit(VCPKG_LINE_INFO);
    }

    LocalizedString UrlTemplate::valid(View<StringLiteral> valid_keys) const
    {
        std::vector<std::string> invalid_keys;
        auto result = api_stable_format(url_template, [&](std::string&, StringView key) {
            if (!Util::Vectors::contains(valid_keys, key))
            {
                invalid_keys.push_back(key.to_string());
            }
        });
        if (!result)
        {
            return result.error();
        }
        if (!invalid_keys.empty())
        {
            return msg::format(msgUnknownVariablesInTemplate,
                               msg::value = url_template,
                               msg::list = Strings::join(", ", invalid_keys));
        }
        return {};
    }

<<<<<<< HEAD
    LocalizedString ExtendedUrlTemplate::valid() const
    {
        static constexpr std::array<StringLiteral, 4> valid_keys = {"name", "version", "sha", "triplet"};
        return UrlTemplate::valid(valid_keys);
    }

    std::string ExtendedUrlTemplate::instantiate_variables(const BinaryPackageInformation& info) const
=======
    std::string UrlTemplate::instantiate_variables(const BinaryPackageInformation& info) const
>>>>>>> 5f1786e9
    {
        return api_stable_format(url_template,
                                 [&](std::string& out, StringView key) {
                                     if (key == "version")
                                     {
                                         out += info.raw_version;
                                     }
                                     else if (key == "name")
                                     {
                                         out += info.spec.name();
                                     }
                                     else if (key == "triplet")
                                     {
                                         out += info.spec.triplet().canonical_name();
                                     }
                                     else if (key == "sha")
                                     {
                                         out += info.package_abi;
                                     }
                                     else
                                     {
                                         Debug::println("Unknown key: ", key);
                                         // We do a input validation while parsing the config
                                         Checks::unreachable(VCPKG_LINE_INFO);
                                     };
                                 })
            .value_or_exit(VCPKG_LINE_INFO);
    }

<<<<<<< HEAD
    BinaryCache* BinaryCache::current_instance;

    void BinaryCache::wait_for_async_complete()
    {
        if (current_instance)
        {
            msg::write_unlocalized_text_to_stdout(Color::none, "Wait for end\n");
            current_instance->end_push_thread = true;
            current_instance->actions_to_push_notifier.notify_all();
            current_instance->push_thread.join();
            msg::write_unlocalized_text_to_stdout(Color::none, "Wait for end done \n");
            current_instance = nullptr;
=======
    void BinaryCache::wait_for_async_complete()
    {
        bool have_remaining_packages = remaining_packages_to_push > 0;
        if (have_remaining_packages)
        {
            bg_msg_sink.print_published();
            msg::println(msgWaitUntilPackagesUploaded, msg::count = remaining_packages_to_push);
        }
        bg_msg_sink.publish_directly_to_out_sink();
        end_push_thread = true;
        actions_to_push_notifier.notify_all();
        push_thread.join();
        if (have_remaining_packages)
        {
            msg::println(msgAllPackagesUploaded);
>>>>>>> 5f1786e9
        }
    }

    BinaryCache::BinaryCache(Filesystem& filesystem)
<<<<<<< HEAD
        : push_thread([this]() { push_thread_main(); }), end_push_thread{false}, filesystem(filesystem)
    {
        Checks::check_exit(VCPKG_LINE_INFO, current_instance == nullptr);
        current_instance = this;
=======
        : bg_msg_sink(stdout_sink)
        , push_thread([this]() { push_thread_main(); })
        , end_push_thread{false}
        , filesystem(filesystem)

    {
>>>>>>> 5f1786e9
    }

    BinaryCache::BinaryCache(const VcpkgCmdArguments& args, const VcpkgPaths& paths)
        : BinaryCache(paths.get_filesystem())
    {
        install_providers_for(args, paths);
    }

<<<<<<< HEAD
    BinaryCache::~BinaryCache() { BinaryCache::wait_for_async_complete(); }
=======
    BinaryCache::~BinaryCache() { wait_for_async_complete(); }
>>>>>>> 5f1786e9

    void BinaryCache::install_providers(std::vector<std::unique_ptr<IBinaryProvider>>&& providers)
    {
        Checks::check_exit(
            VCPKG_LINE_INFO, m_status.empty(), "Attempted to install additional providers in active binary cache");
        if (m_providers.empty())
        {
            m_providers = std::move(providers);
        }
        else
        {
            m_providers.insert(m_providers.end(),
                               std::make_move_iterator(providers.begin()),
                               std::make_move_iterator(providers.end()));
        }
        needs_nuspec_data = Util::any_of(m_providers, [](auto& provider) { return provider->needs_nuspec_data(); });
    }

    void BinaryCache::install_providers_for(const VcpkgCmdArguments& args, const VcpkgPaths& paths)
    {
        if (args.binary_caching_enabled())
        {
            install_providers(
                create_binary_providers_from_configs(paths, args.binary_sources).value_or_exit(VCPKG_LINE_INFO));
        }
    }

    RestoreResult BinaryCache::try_restore(const InstallPlanAction& action)
    {
        const auto abi = action.package_abi().get();
        if (!abi)
        {
            // e.g. this is a `--head` package
            return RestoreResult::unavailable;
        }

        auto& cache_status = m_status[*abi];
        if (cache_status.is_restored())
        {
            return RestoreResult::restored;
        }

        const auto available = cache_status.get_available_provider();
        if (available)
        {
            switch (available->try_restore(action))
            {
                case RestoreResult::unavailable:
                    // Even though that provider thought it had it, it didn't; perhaps
                    // due to intermittent network problems etc.
                    // Try other providers below
                    break;
                case RestoreResult::restored: cache_status.mark_restored(); return RestoreResult::restored;
                default: Checks::unreachable(VCPKG_LINE_INFO);
            }
        }

        for (auto&& provider : m_providers)
        {
            if (provider.get() == available)
            {
                continue; // this one already tried :)
            }

            if (cache_status.is_unavailable(m_providers.size()))
            {
                break;
            }

            switch (provider->try_restore(action))
            {
                case RestoreResult::restored: cache_status.mark_restored(); return RestoreResult::restored;
                case RestoreResult::unavailable: cache_status.mark_unavailable(provider.get()); break;
                default: Checks::unreachable(VCPKG_LINE_INFO);
            }
        }

        return RestoreResult::unavailable;
    }

    void BinaryCache::push_success(const InstallPlanAction& action, Path package_dir)
    {
        const auto abi = action.package_abi().get();
        if (abi)
        {
            const auto clean_packages = action.build_options.clean_packages == CleanPackages::YES;
            if (clean_packages)
            {
                static int counter = 0;
                Path new_packaged_dir = package_dir + "_push_" + std::to_string(++counter);
                filesystem.remove_all(new_packaged_dir, VCPKG_LINE_INFO);
                filesystem.rename(package_dir, new_packaged_dir, VCPKG_LINE_INFO);
                package_dir = new_packaged_dir;
            }

<<<<<<< HEAD
            std::unique_lock<std::mutex> lock(actions_to_push_mutex);
            actions_to_push.push(ActionToPush{BinaryPackageInformation{action}, clean_packages, package_dir});
=======
            std::string nuspec;
            if (needs_nuspec_data)
            {
                NugetReference nuget_ref = make_nugetref(action, get_nuget_prefix());
                nuspec = generate_nuspec(package_dir, action, nuget_ref);
            }
            std::unique_lock<std::mutex> lock(actions_to_push_mutex);
            remaining_packages_to_push++;
            actions_to_push.push_back(ActionToPush{
                BinaryProviderPushRequest{BinaryPackageInformation{action, std::move(nuspec)}, package_dir},
                clean_packages});
>>>>>>> 5f1786e9
            actions_to_push_notifier.notify_all();
        }
    }

    void BinaryCache::print_push_success_messages() { bg_msg_sink.print_published(); }

    void BinaryCache::prefetch(View<InstallPlanAction> actions)
    {
        std::vector<CacheStatus*> cache_status{actions.size()};
        for (size_t idx = 0; idx < actions.size(); ++idx)
        {
            const auto abi = actions[idx].package_abi().get();
            if (abi)
            {
                cache_status[idx] = &m_status[*abi];
            }
        }

        for (auto&& provider : m_providers)
        {
            provider->prefetch(actions, cache_status);
            for (auto status : cache_status)
            {
                if (status)
                {
                    status->mark_unavailable(provider.get());
                }
            }
        }
    }

    std::vector<CacheAvailability> BinaryCache::precheck(View<InstallPlanAction> actions)
    {
        std::vector<CacheStatus*> cache_status{actions.size()};
        for (size_t idx = 0; idx < actions.size(); ++idx)
        {
            auto& action = actions[idx];
            const auto abi = action.package_abi().get();
            if (!abi)
            {
                Checks::unreachable(VCPKG_LINE_INFO, fmt::format("{} did not have an ABI", action.spec));
            }

            cache_status[idx] = &m_status[*abi];
        }

        for (auto&& provider : m_providers)
        {
            provider->precheck(actions, cache_status);
        }

        std::vector<CacheAvailability> results{actions.size()};
        for (size_t idx = 0; idx < results.size(); ++idx)
        {
            results[idx] = cache_status[idx]->get_available_provider() ? CacheAvailability::available
                                                                       : CacheAvailability::unavailable;
        }

        return results;
    }

    void BinaryCache::push_thread_main()
    {
<<<<<<< HEAD
        while (true)
        {
            std::unique_lock<std::mutex> lock(actions_to_push_mutex);
            actions_to_push_notifier.wait(lock, [this]() { return !actions_to_push.empty() || end_push_thread; });
            if (actions_to_push.empty())
            {
                if (end_push_thread) break;
                continue;
            }

            auto entry = std::move(actions_to_push.front());
            actions_to_push.pop();
            lock.unlock(); // we don't touch actions_to_push anymore

            for (auto&& provider : m_providers)
            {
                provider->push_success(entry.info, entry.packages_dir, stdout_sink);
            }
            if (entry.clean_after_push)
            {
                filesystem.remove_all(entry.packages_dir, VCPKG_LINE_INFO);
            }
            actions_to_push_notifier.notify_all();
=======
        decltype(actions_to_push) my_tasks;
        while (true)
        {
            {
                std::unique_lock<std::mutex> lock(actions_to_push_mutex);
                actions_to_push_notifier.wait(lock, [this]() { return !actions_to_push.empty() || end_push_thread; });
                if (actions_to_push.empty())
                {
                    if (end_push_thread) break;
                    continue;
                }

                std::swap(my_tasks, actions_to_push);
            }
            // Now, consume all of `my_tasks` before taking the lock again.
            for (auto& action_to_push : my_tasks)
            {
                if (end_push_thread)
                {
                    msg::println(msgUploadRemainingPackages, msg::count = remaining_packages_to_push);
                }
                for (auto&& provider : m_providers)
                {
                    provider->push_success(action_to_push.request, bg_msg_sink);
                }
                if (action_to_push.clean_after_push)
                {
                    filesystem.remove_all(action_to_push.request.package_dir, VCPKG_LINE_INFO);
                }
                remaining_packages_to_push--;
            }
            my_tasks.clear();
>>>>>>> 5f1786e9
        }
    }

    bool CacheStatus::should_attempt_precheck(const IBinaryProvider* sender) const noexcept
    {
        switch (m_status)
        {
            case CacheStatusState::unknown: return !Util::Vectors::contains(m_known_unavailable_providers, sender);
            case CacheStatusState::available: return false;
            case CacheStatusState::restored: return false;
            default: Checks::unreachable(VCPKG_LINE_INFO);
        }
    }

    bool CacheStatus::should_attempt_restore(const IBinaryProvider* sender) const noexcept
    {
        switch (m_status)
        {
            case CacheStatusState::unknown: return !Util::Vectors::contains(m_known_unavailable_providers, sender);
            case CacheStatusState::available: return m_available_provider == sender;
            case CacheStatusState::restored: return false;
            default: Checks::unreachable(VCPKG_LINE_INFO);
        }
    }

    bool CacheStatus::is_unavailable(size_t total_providers) const noexcept
    {
        switch (m_status)
        {
            case CacheStatusState::unknown: return m_known_unavailable_providers.size() <= total_providers;
            case CacheStatusState::available:
            case CacheStatusState::restored: return false;
            default: Checks::unreachable(VCPKG_LINE_INFO);
        }
    }

    bool CacheStatus::is_restored() const noexcept { return m_status == CacheStatusState::restored; }

    void CacheStatus::mark_unavailable(const IBinaryProvider* sender)
    {
        switch (m_status)
        {
            case CacheStatusState::unknown:
                if (!Util::Vectors::contains(m_known_unavailable_providers, sender))
                {
                    m_known_unavailable_providers.push_back(sender);
                }
                break;
            case CacheStatusState::available:
            case CacheStatusState::restored: break;
            default: Checks::unreachable(VCPKG_LINE_INFO);
        }
    }
    void CacheStatus::mark_available(const IBinaryProvider* sender) noexcept
    {
        switch (m_status)
        {
            case CacheStatusState::unknown:
                m_known_unavailable_providers.~vector();
                m_status = CacheStatusState::available;
                m_available_provider = sender;
                break;
            case CacheStatusState::available:
            case CacheStatusState::restored: break;
            default: Checks::unreachable(VCPKG_LINE_INFO);
        }
    }

    void CacheStatus::mark_restored() noexcept
    {
        switch (m_status)
        {
            case CacheStatusState::unknown: m_known_unavailable_providers.~vector(); [[fallthrough]];
            case CacheStatusState::available: m_status = CacheStatusState::restored; break;
            case CacheStatusState::restored: break;
            default: Checks::unreachable(VCPKG_LINE_INFO);
        }
    }

    const IBinaryProvider* CacheStatus::get_available_provider() const noexcept
    {
        switch (m_status)
        {
            case CacheStatusState::available: return m_available_provider;
            case CacheStatusState::unknown:
            case CacheStatusState::restored: return nullptr;
            default: Checks::unreachable(VCPKG_LINE_INFO);
        }
    }

    void BinaryConfigParserState::clear()
    {
        ObjectCacheConfig::clear();
        nuget_interactive = false;
        nugettimeout = "100";
        url_templates_to_get.clear();
        url_templates_to_put.clear();
        sources_to_read.clear();
        sources_to_write.clear();
        configs_to_read.clear();
        configs_to_write.clear();
        secrets.clear();
    }

<<<<<<< HEAD
    BinaryPackageInformation::BinaryPackageInformation(const InstallPlanAction& action)
        : package_abi(action.package_abi().value_or_exit(VCPKG_LINE_INFO))
        , spec(action.spec)
        , source_control_file(
              *action.source_control_file_and_location.value_or_exit(VCPKG_LINE_INFO).source_control_file)
        , raw_version(source_control_file.core_paragraph->raw_version)
        , compiler_id(action.abi_info.value_or_exit(VCPKG_LINE_INFO).compiler_info.value_or_exit(VCPKG_LINE_INFO).id)
        , compiler_version(
              action.abi_info.value_or_exit(VCPKG_LINE_INFO).compiler_info.value_or_exit(VCPKG_LINE_INFO).version)
        , triplet_abi(action.abi_info.value_or_exit(VCPKG_LINE_INFO).triplet_abi.value_or_exit(VCPKG_LINE_INFO))
        , feature_list(action.feature_list)
        , package_dependencies(action.package_dependencies)
    {
    }

    void ObjectCacheConfig::clear()
    {
        object_providers.clear();
        secrets.clear();
    }
=======
    BinaryPackageInformation::BinaryPackageInformation(const InstallPlanAction& action, std::string&& nuspec)
        : package_abi(action.package_abi().value_or_exit(VCPKG_LINE_INFO))
        , spec(action.spec)
        , raw_version(action.source_control_file_and_location.value_or_exit(VCPKG_LINE_INFO)
                          .source_control_file->core_paragraph->raw_version)
        , nuspec(std::move(nuspec))
    {
    }
>>>>>>> 5f1786e9
}

namespace
{
    ExpectedL<Path> default_cache_path_impl()
    {
        auto maybe_cachepath = get_environment_variable("VCPKG_DEFAULT_BINARY_CACHE");
        if (auto p_str = maybe_cachepath.get())
        {
            get_global_metrics_collector().track_define(DefineMetric::VcpkgDefaultBinaryCache);
            Path path = std::move(*p_str);
            path.make_preferred();
            if (!get_real_filesystem().is_directory(path))
            {
                return msg::format(msgDefaultBinaryCacheRequiresDirectory, msg::path = path);
            }

            if (!path.is_absolute())
            {
                return msg::format(msgDefaultBinaryCacheRequiresAbsolutePath, msg::path = path);
            }

            return std::move(path);
        }

        return get_platform_cache_vcpkg().then([](Path p) -> ExpectedL<Path> {
            if (p.is_absolute())
            {
                p /= "archives";
                p.make_preferred();
                return std::move(p);
            }

            return msg::format(msgDefaultBinaryCachePlatformCacheRequiresAbsolutePath, msg::path = p);
        });
    }

    const ExpectedL<Path>& default_cache_path()
    {
        static auto cachepath = default_cache_path_impl();
        return cachepath;
    }

    struct ObjectCacheConfigParser : ConfigSegmentsParser
    {
        ObjectCacheConfigParser(Filesystem& fs, StringView text, StringView origin, ObjectCacheConfig* state)
            : ConfigSegmentsParser(text, origin), fs(fs), state(state)
        {
        }

        Filesystem& fs;
        ObjectCacheConfig* state;
        bool aws_no_sign_request = false;

        void parse()
        {
            auto all_segments = parse_all_segments();
            // new parser is stateless, but we want to keep x-aws-config,no-sign-request for backcompat
            for (const auto& segment : all_segments)
            {
                if (segment.size() == 2 && segment[0].second == "x-aws-config" &&
                    segment[1].second == "no-sign-request")
                {
                    aws_no_sign_request = true;
                }
            }
            for (auto&& x : all_segments)
            {
                if (get_error()) return;
                handle_segments(std::move(x));
            }
        }

        virtual void handle_segments(std::vector<std::pair<SourceLoc, std::string>>&& segments)
        {
            Checks::check_exit(VCPKG_LINE_INFO, !segments.empty());
            if (segments[0].second == "clear")
            {
                if (segments.size() >= 2)
                {
                    return add_error(msg::format(msgAssetCacheProviderAcceptsNoArguments, msg::value = "clear"),
                                     segments[1].first);
                }

                state->clear();
            }
            else if (segments[0].second == "files")
            {
                if (segments.size() < 2)
                {
                    return add_error(msg::format(msgInvalidArgumentRequiresPathArgument, msg::binary_source = "files"),
                                     segments[0].first);
                }

                Path p = segments[1].second;
                if (!p.is_absolute())
                {
                    return add_error(msg::format(msgInvalidArgumentRequiresAbsolutePath, msg::binary_source = "files"),
                                     segments[1].first);
                }

                auto maybe_access = parse_readwrite(segments, 2);
                if (segments.size() > 3)
                {
                    return add_error(
                        msg::format(msgInvalidArgumentRequiresOneOrTwoArguments, msg::binary_source = "files"),
                        segments[3].first);
                }
                if (maybe_access)
                {
                    state->object_providers.push_back(std::make_unique<FileObjectProvider>(
                        maybe_access.value_or_exit(VCPKG_LINE_INFO), fs, std::move(p)));
                }
            }
            else if (segments[0].second == "x-azblob")
            {
                // Scheme: x-azblob,<baseurl>,<sas>[,<readwrite>]
                if (segments.size() < 3)
                {
                    return add_error(
                        msg::format(msgInvalidArgumentRequiresBaseUrlAndToken, msg::binary_source = "azblob"),
                        segments[0].first);
                }

                if (!Strings::starts_with(segments[1].second, "https://"))
                {
                    return add_error(msg::format(msgInvalidArgumentRequiresBaseUrl,
                                                 msg::base_url = "https://",
                                                 msg::binary_source = "azblob"),
                                     segments[1].first);
                }

                if (Strings::starts_with(segments[2].second, "?"))
                {
                    return add_error(msg::format(msgInvalidArgumentRequiresValidToken, msg::binary_source = "azblob"),
                                     segments[2].first);
                }

                if (segments.size() > 4)
                {
                    return add_error(
                        msg::format(msgInvalidArgumentRequiresTwoOrThreeArguments, msg::binary_source = "azblob"),
                        segments[4].first);
                }

                auto p = segments[1].second;
                if (p.back() != '/')
                {
                    p.push_back('/');
                }

                p.append("{sha}.zip");
                if (!Strings::starts_with(segments[2].second, "?"))
                {
                    p.push_back('?');
                }

                p.append(segments[2].second);
                state->secrets.push_back(segments[2].second);
                UrlTemplate url_template = {p};
                auto headers = azure_blob_headers();
                url_template.headers_for_put.assign(headers.begin(), headers.end());
                auto maybe_access = parse_readwrite(segments, 3);
                if (maybe_access)
                {
                    state->object_providers.push_back(std::make_unique<HttpObjectProvider>(
                        maybe_access.value_or_exit(VCPKG_LINE_INFO), fs, std::move(url_template), state->secrets));
                }
            }
            else if (segments[0].second == "x-gcs")
            {
                // Scheme: x-gcs,<prefix>[,<readwrite>]
                if (segments.size() < 2)
                {
                    return add_error(msg::format(msgInvalidArgumentRequiresPrefix, msg::binary_source = "gcs"),
                                     segments[0].first);
                }

                if (!Strings::starts_with(segments[1].second, "gs://"))
                {
                    return add_error(msg::format(msgInvalidArgumentRequiresBaseUrl,
                                                 msg::base_url = "gs://",
                                                 msg::binary_source = "gcs"),
                                     segments[1].first);
                }

                if (segments.size() > 3)
                {
                    return add_error(
                        msg::format(msgInvalidArgumentRequiresOneOrTwoArguments, msg::binary_source = "gcs"),
                        segments[3].first);
                }

                auto p = segments[1].second;
                if (p.back() != '/')
                {
                    p.push_back('/');
                }

                auto maybe_access = parse_readwrite(segments, 2);
                if (maybe_access)
                {
                    state->object_providers.push_back(
                        std::make_unique<GcsObjectProvider>(maybe_access.value_or_exit(VCPKG_LINE_INFO), std::move(p)));
                }
            }
            else if (segments[0].second == "x-aws")
            {
                // Scheme: x-aws,<prefix>[,<readwrite>]
                if (segments.size() < 2)
                {
                    return add_error(msg::format(msgInvalidArgumentRequiresPrefix, msg::binary_source = "aws"),
                                     segments[0].first);
                }

                if (!Strings::starts_with(segments[1].second, "s3://"))
                {
                    return add_error(msg::format(msgInvalidArgumentRequiresBaseUrl,
                                                 msg::base_url = "s3://",
                                                 msg::binary_source = "aws"),
                                     segments[1].first);
                }

                if (segments.size() > 3)
                {
                    return add_error(
                        msg::format(msgInvalidArgumentRequiresOneOrTwoArguments, msg::binary_source = "aws"),
                        segments[3].first);
                }

                auto p = segments[1].second;
                if (p.back() != '/')
                {
                    p.push_back('/');
                }

                auto maybe_access = parse_readwrite(segments, 2);
                if (maybe_access)
                {
                    state->object_providers.push_back(std::make_unique<AwsObjectProvider>(
                        maybe_access.value_or_exit(VCPKG_LINE_INFO), std::move(p), aws_no_sign_request));
                }
            }
            else if (segments[0].second == "x-aws-config")
            {
                if (segments.size() != 2)
                {
                    return add_error(msg::format(msgInvalidArgumentRequiresSingleStringArgument,
                                                 msg::binary_source = "x-aws-config"));
                }

                if (segments[1].second != "no-sign-request")
                {
                    return add_error(msg::format(msgInvalidArgument), segments[1].first);
                }
                // already handled in parse(), but do input validation here
            }
            else if (segments[0].second == "x-cos")
            {
                // Scheme: x-cos,<prefix>[,<readwrite>]
                if (segments.size() < 2)
                {
                    return add_error(msg::format(msgInvalidArgumentRequiresPrefix, msg::binary_source = "cos"),
                                     segments[0].first);
                }

                if (!Strings::starts_with(segments[1].second, "cos://"))
                {
                    return add_error(msg::format(msgInvalidArgumentRequiresBaseUrl,
                                                 msg::base_url = "cos://",
                                                 msg::binary_source = "cos"),
                                     segments[1].first);
                }

                if (segments.size() > 3)
                {
                    return add_error(
                        msg::format(msgInvalidArgumentRequiresOneOrTwoArguments, msg::binary_source = "cos"),
                        segments[3].first);
                }

                auto p = segments[1].second;
                if (p.back() != '/')
                {
                    p.push_back('/');
                }

                auto maybe_access = parse_readwrite(segments, 2);
                if (maybe_access)
                {
                    state->object_providers.push_back(
                        std::make_unique<CosObjectProvider>(maybe_access.value_or_exit(VCPKG_LINE_INFO), std::move(p)));
                }
            }
            else if (segments[0].second == "http")
            {
                // Scheme: http,<url_template>[,<readwrite>[,<header>]]
                if (segments.size() < 2)
                {
                    return add_error(msg::format(msgInvalidArgumentRequiresPrefix, msg::binary_source = "http"),
                                     segments[0].first);
                }

                if (!Strings::starts_with(segments[1].second, "http://") &&
                    !Strings::starts_with(segments[1].second, "https://"))
                {
                    return add_error(msg::format(msgInvalidArgumentRequiresBaseUrl,
                                                 msg::base_url = "https://",
                                                 msg::binary_source = "http"),
                                     segments[1].first);
                }

                if (segments.size() > 4)
                {
                    return add_error(
                        msg::format(msgInvalidArgumentRequiresTwoOrThreeArguments, msg::binary_source = "http"),
                        segments[3].first);
                }

                UrlTemplate url_template{segments[1].second};
                if (auto err = url_template.valid(); !err.empty())
                {
                    return add_error(std::move(err), segments[1].first);
                }
                if (segments.size() == 4)
                {
                    url_template.headers_for_get.push_back(segments[3].second);
                    url_template.headers_for_put.push_back(segments[3].second);
                }

                auto maybe_access = parse_readwrite(segments, 2);
                if (maybe_access)
                {
                    state->object_providers.push_back(std::make_unique<HttpObjectProvider>(
                        maybe_access.value_or_exit(VCPKG_LINE_INFO), fs, std::move(url_template), state->secrets));
                }
            }
            else
            {
                return add_error(msg::format(msgUnknownBinaryProviderType), segments[0].first);
            }
        }
    };

    struct BinaryConfigParser : ObjectCacheConfigParser
    {
        BinaryConfigParser(Filesystem& fs, StringView text, StringView origin, BinaryConfigParserState* state)
            : ObjectCacheConfigParser(fs, text, origin, state), state(state)
        {
        }

        BinaryConfigParserState* state;

        void handle_segments(std::vector<std::pair<SourceLoc, std::string>>&& segments)
        {
            Checks::check_exit(VCPKG_LINE_INFO, !segments.empty());
            std::string source = segments[0].second;
            if (segments[0].second == "interactive")
            {
                if (segments.size() > 1)
                {
                    return add_error(
                        msg::format(msgInvalidArgumentRequiresNoneArguments, msg::binary_source = "interactive"),
                        segments[1].first);
                }

                state->nuget_interactive = true;
            }
            else if (segments[0].second == "nugetconfig")
            {
                if (segments.size() < 2)
                {
                    return add_error(
                        msg::format(msgInvalidArgumentRequiresSourceArgument, msg::binary_source = "nugetconfig"),
                        segments[0].first);
                }

                Path p = segments[1].second;
                if (!p.is_absolute())
                {
                    return add_error(
                        msg::format(msgInvalidArgumentRequiresAbsolutePath, msg::binary_source = "nugetconfig"),
                        segments[1].first);
                }

                handle_readwrite(state->configs_to_read, state->configs_to_write, std::move(p), segments, 2);
                if (segments.size() > 3)
                {
                    return add_error(
                        msg::format(msgInvalidArgumentRequiresOneOrTwoArguments, msg::binary_source = "nugetconfig"),
                        segments[3].first);
                }
            }
            else if (segments[0].second == "nuget")
            {
                if (segments.size() < 2)
                {
                    return add_error(
                        msg::format(msgInvalidArgumentRequiresSourceArgument, msg::binary_source = "nuget"),
                        segments[0].first);
                }

                auto&& p = segments[1].second;
                if (p.empty())
                {
                    return add_error(
                        msg::format(msgInvalidArgumentRequiresSourceArgument, msg::binary_source = "nuget"));
                }

                handle_readwrite(state->sources_to_read, state->sources_to_write, std::move(p), segments, 2);
                if (segments.size() > 3)
                {
                    return add_error(
                        msg::format(msgInvalidArgumentRequiresOneOrTwoArguments, msg::binary_source = "nuget"),
                        segments[3].first);
                }
            }
            else if (segments[0].second == "nugettimeout")
            {
                if (segments.size() != 2)
                {
                    return add_error(msg::format(msgNugetTimeoutExpectsSinglePositiveInteger));
                }

                auto&& t = segments[1].second;
                if (t.empty())
                {
                    return add_error(msg::format(msgNugetTimeoutExpectsSinglePositiveInteger));
                }
                char* end;
                long timeout = std::strtol(t.c_str(), &end, 0);
                if (*end != '\0' || timeout <= 0)
                {
                    return add_error(msg::format(msgNugetTimeoutExpectsSinglePositiveInteger));
                }

                state->nugettimeout = std::to_string(timeout);
            }
            else if (segments[0].second == "default")
            {
                if (segments.size() > 2)
                {
                    return add_error(
                        msg::format(msgInvalidArgumentRequiresSingleArgument, msg::binary_source = "default"),
                        segments[0].first);
                }

                const auto& maybe_home = default_cache_path();
                if (!maybe_home)
                {
                    return add_error(LocalizedString{maybe_home.error()}, segments[0].first);
                }

                auto maybe_access = parse_readwrite(segments, 1);
                if (maybe_access)
                {
                    state->object_providers.push_back(std::make_unique<FileObjectProvider>(
                        maybe_access.value_or_exit(VCPKG_LINE_INFO), fs, Path(*maybe_home.get())));
                }
            }
            else if (segments[0].second == "http")
            {
                // Scheme: http,<url_template>[,<readwrite>[,<header>]]
                if (segments.size() < 2)
                {
                    return add_error(msg::format(msgInvalidArgumentRequiresPrefix, msg::binary_source = "http"),
                                     segments[0].first);
                }

                if (!Strings::starts_with(segments[1].second, "http://") &&
                    !Strings::starts_with(segments[1].second, "https://"))
                {
                    return add_error(msg::format(msgInvalidArgumentRequiresBaseUrl,
                                                 msg::base_url = "https://",
                                                 msg::binary_source = "http"),
                                     segments[1].first);
                }

                if (segments.size() > 4)
                {
                    return add_error(
                        msg::format(msgInvalidArgumentRequiresTwoOrThreeArguments, msg::binary_source = "http"),
                        segments[3].first);
                }

                ExtendedUrlTemplate url_template{UrlTemplate{segments[1].second}};
                if (auto err = url_template.valid(); !err.empty())
                {
                    return add_error(std::move(err), segments[1].first);
                }
                if (segments.size() == 4)
                {
                    url_template.headers_for_get.push_back(segments[3].second);
                    url_template.headers_for_put.push_back(segments[3].second);
                }

                handle_readwrite(
                    state->url_templates_to_get, state->url_templates_to_put, std::move(url_template), segments, 2);
            }
            else
            {
                ObjectCacheConfigParser::handle_segments(std::move(segments));
            }

            static const std::map<StringView, DefineMetric> metric_names{
                {"x-aws", DefineMetric::BinaryCachingAws},
                {"x-azblob", DefineMetric::BinaryCachingAzBlob},
                {"x-cos", DefineMetric::BinaryCachingCos},
                {"default", DefineMetric::BinaryCachingDefault},
                {"files", DefineMetric::BinaryCachingFiles},
                {"x-gcs", DefineMetric::BinaryCachingGcs},
                {"http", DefineMetric::BinaryCachingHttp},
                {"nuget", DefineMetric::BinaryCachingNuget},
            };

            MetricsSubmission metrics;

            auto it = metric_names.find(StringView(source.c_str()));
            if (it != metric_names.end())
            {
                metrics.track_define(it->second);
            }

            get_global_metrics_collector().track_submission(std::move(metrics));
        }
    };

    struct AssetSourcesParser : ObjectCacheConfigParser
    {
        AssetSourcesParser(Filesystem& fs, StringView text, StringView origin, DownloadManagerConfig* state)
            : ObjectCacheConfigParser(fs, text, origin, state), state(state)
        {
        }

        DownloadManagerConfig* state;

        void handle_segments(std::vector<std::pair<SourceLoc, std::string>>&& segments)
        {
            Checks::check_exit(VCPKG_LINE_INFO, !segments.empty());

            if (segments[0].second == "x-block-origin")
            {
                if (segments.size() >= 2)
                {
                    return add_error(
                        msg::format(msgAssetCacheProviderAcceptsNoArguments, msg::value = "x-block-origin"),
                        segments[1].first);
                }

                state->block_origin = true;
            }
            else if (segments[0].second == "x-azurl")
            {
                // Scheme: x-azurl,<baseurl>[,<sas>[,<readwrite>]]
                if (segments.size() < 2)
                {
                    return add_error(msg::format(msgAzUrlAssetCacheRequiresBaseUrl), segments[0].first);
                }

                if (segments.size() > 4)
                {
                    return add_error(msg::format(msgAzUrlAssetCacheRequiresLessThanFour), segments[4].first);
                }

                if (segments[1].second.empty())
                {
                    return add_error(msg::format(msgAzUrlAssetCacheRequiresBaseUrl), segments[1].first);
                }

                auto p = segments[1].second;
                if (p.back() != '/')
                {
                    p.push_back('/');
                }

                p.append("<SHA>");
                if (segments.size() > 2 && !segments[2].second.empty())
                {
                    if (!Strings::starts_with(segments[2].second, "?"))
                    {
                        p.push_back('?');
                    }
                    p.append(segments[2].second);
                    // Note: the download manager does not currently respect secrets
                    state->secrets.push_back(segments[2].second);
                }
                UrlTemplate url_template = {p};
                auto headers = azure_blob_headers();
                url_template.headers_for_put.assign(headers.begin(), headers.end());
                auto maybe_access = parse_readwrite(segments, 3);
                if (maybe_access)
                {
                    state->object_providers.push_back(std::make_unique<HttpObjectProvider>(
                        maybe_access.value_or_exit(VCPKG_LINE_INFO), fs, std::move(url_template), state->secrets));
                }
            }
            else if (segments[0].second == "x-script")
            {
                // Scheme: x-script,<script-template>
                if (segments.size() != 2)
                {
                    return add_error(msg::format(msgScriptAssetCacheRequiresScript), segments[0].first);
                }
                state->script = segments[1].second;
            }
            else
            {
                ObjectCacheConfigParser::handle_segments(std::move(segments));
                // Don't forget to update this message if new providers are added.
                return add_error(msg::format(msgUnexpectedAssetCacheProvider), segments[0].first);
            }
        }
    };
}

void DownloadManagerConfig::clear()
{
    ObjectCacheConfig::clear();
    block_origin = false;
    script = nullopt;
}
ExpectedL<DownloadManagerConfig> vcpkg::parse_download_configuration(Filesystem& fs, const Optional<std::string>& arg)
{
    if (!arg || arg.get()->empty()) return DownloadManagerConfig{};

    get_global_metrics_collector().track_define(DefineMetric::AssetSource);

    DownloadManagerConfig s;
    const auto source = Strings::concat("$", VcpkgCmdArguments::ASSET_SOURCES_ENV);
    AssetSourcesParser parser(fs, *arg.get(), source, &s);
    parser.parse();
    if (auto err = parser.get_error())
    {
        return LocalizedString::from_raw(err->to_string()) // note that this already contains error:
            .append_raw('\n')
            .append(msg::msgNoteMessage)
            .append(msg::msgSeeURL, msg::url = docs::assetcaching_url);
    }
    return s;
}

ExpectedL<BinaryConfigParserState> vcpkg::create_binary_providers_from_configs_pure(Filesystem& fs,
                                                                                    const std::string& env_string,
                                                                                    View<std::string> args)
{
    if (!env_string.empty())
    {
        get_global_metrics_collector().track_define(DefineMetric::VcpkgBinarySources);
    }

    if (args.size() != 0)
    {
        get_global_metrics_collector().track_define(DefineMetric::BinaryCachingSource);
    }

    BinaryConfigParserState s;

    BinaryConfigParser default_parser(fs, "default,readwrite", "<defaults>", &s);
    default_parser.parse();
    if (auto err = default_parser.get_error())
    {
        return LocalizedString::from_raw(err->message);
    }

    BinaryConfigParser env_parser(fs, env_string, "VCPKG_BINARY_SOURCES", &s);
    env_parser.parse();
    if (auto err = env_parser.get_error())
    {
        return LocalizedString::from_raw(err->to_string());
    }

    for (auto&& arg : args)
    {
        BinaryConfigParser arg_parser(fs, arg, "<command>", &s);
        arg_parser.parse();
        if (auto err = arg_parser.get_error())
        {
            return LocalizedString::from_raw(err->to_string());
        }
    }

    return s;
}

ExpectedL<std::vector<std::unique_ptr<IBinaryProvider>>> vcpkg::create_binary_providers_from_configs(
    const VcpkgPaths& paths, View<std::string> args)
{
    std::string env_string = get_environment_variable("VCPKG_BINARY_SOURCES").value_or("");
    if (Debug::g_debugging)
    {
        const auto& maybe_cachepath = default_cache_path();
        if (const auto cachepath = maybe_cachepath.get())
        {
            Debug::print("Default binary cache path is: ", *cachepath, '\n');
        }
        else
        {
            Debug::print("No binary cache path. Reason: ", maybe_cachepath.error(), '\n');
        }
    }

    Filesystem& fs = paths.get_filesystem();
    auto sRawHolder = create_binary_providers_from_configs_pure(fs, env_string, args);
    if (!sRawHolder)
    {
        return sRawHolder.error();
    }

    auto& s = sRawHolder.value_or_exit(VCPKG_LINE_INFO);
    std::vector<std::unique_ptr<IBinaryProvider>> providers;

    if (s.object_providers.size() > 0 || s.url_templates_to_put.size() > 0)
    {
        providers.push_back(std::make_unique<BinaryObjectProvider>(
            paths, std::move(s.object_providers), std::move(s.url_templates_to_put), s.secrets));
    }

    if (!s.sources_to_read.empty() || !s.sources_to_write.empty() || !s.configs_to_read.empty() ||
        !s.configs_to_write.empty())
    {
        providers.push_back(std::make_unique<NugetBinaryProvider>(paths,
                                                                  std::move(s.sources_to_read),
                                                                  std::move(s.sources_to_write),
                                                                  std::move(s.configs_to_read),
                                                                  std::move(s.configs_to_write),
                                                                  std::move(s.nugettimeout),
                                                                  s.nuget_interactive));
    }

    return providers;
}

std::string vcpkg::format_version_for_nugetref(StringView version, StringView abi_tag)
{
    // this cannot use DotVersion::try_parse or DateVersion::try_parse,
    // since this is a subtly different algorithm
    // and ignores random extra stuff from the end

    ParsedExternalVersion parsed_version;
    if (try_extract_external_date_version(parsed_version, version))
    {
        parsed_version.normalize();
        return fmt::format(
            "{}.{}.{}-vcpkg{}", parsed_version.major, parsed_version.minor, parsed_version.patch, abi_tag);
    }

    if (!version.empty() && version[0] == 'v')
    {
        version = version.substr(1);
    }
    if (try_extract_external_dot_version(parsed_version, version))
    {
        parsed_version.normalize();
        return fmt::format(
            "{}.{}.{}-vcpkg{}", parsed_version.major, parsed_version.minor, parsed_version.patch, abi_tag);
    }

    return Strings::concat("0.0.0-vcpkg", abi_tag);
}

details::NuGetRepoInfo details::get_nuget_repo_info_from_env()
{
    auto vcpkg_nuget_repository = get_environment_variable("VCPKG_NUGET_REPOSITORY");
    if (auto p = vcpkg_nuget_repository.get())
    {
        get_global_metrics_collector().track_define(DefineMetric::VcpkgNugetRepository);
        return {std::move(*p)};
    }

    auto gh_repo = get_environment_variable("GITHUB_REPOSITORY").value_or("");
    if (gh_repo.empty())
    {
        return {};
    }

    auto gh_server = get_environment_variable("GITHUB_SERVER_URL").value_or("");
    if (gh_server.empty())
    {
        return {};
    }

    get_global_metrics_collector().track_define(DefineMetric::GitHubRepository);
    return {Strings::concat(gh_server, '/', gh_repo, ".git"),
            get_environment_variable("GITHUB_REF").value_or(""),
            get_environment_variable("GITHUB_SHA").value_or("")};
}

std::string vcpkg::generate_nuspec(const Path& package_dir,
                                   const BinaryPackageInformation& info,
                                   const vcpkg::NugetReference& ref,
                                   details::NuGetRepoInfo rinfo)
{
    auto& spec = info.spec;
    auto& scf = info.source_control_file;
    auto& version = scf.core_paragraph->raw_version;
    std::string description =
        Strings::concat("NOT FOR DIRECT USE. Automatically generated cache package.\n\n",
                        Strings::join("\n    ", scf.core_paragraph->description),
                        "\n\nVersion: ",
                        version,
                        "\nTriplet: ",
                        spec.triplet().to_string(),
                        "\nCXX Compiler id: ",
                        info.compiler_id,
                        "\nCXX Compiler version: ",
                        info.compiler_version,
                        "\nTriplet/Compiler hash: ",
                        info.triplet_abi,
                        "\nFeatures:",
                        Strings::join(",", info.feature_list, [](const std::string& s) { return " " + s; }),
                        "\nDependencies:\n");

    for (auto&& dep : info.package_dependencies)
    {
        Strings::append(description, "    ", dep.name(), '\n');
    }

    XmlSerializer xml;
    xml.open_tag("package").line_break();
    xml.open_tag("metadata").line_break();
    xml.simple_tag("id", ref.id).line_break();
    xml.simple_tag("version", ref.version).line_break();
    if (!scf.core_paragraph->homepage.empty())
    {
        xml.simple_tag("projectUrl", scf.core_paragraph->homepage);
    }

    xml.simple_tag("authors", "vcpkg").line_break();
    xml.simple_tag("description", description).line_break();
    xml.open_tag("packageTypes");
    xml.start_complex_open_tag("packageType").text_attr("name", "vcpkg").finish_self_closing_complex_tag();
    xml.close_tag("packageTypes").line_break();
    if (!rinfo.repo.empty())
    {
        xml.start_complex_open_tag("repository").text_attr("type", "git").text_attr("url", rinfo.repo);
        if (!rinfo.branch.empty())
        {
            xml.text_attr("branch", rinfo.branch);
        }

        if (!rinfo.commit.empty())
        {
            xml.text_attr("commit", rinfo.commit);
        }

        xml.finish_self_closing_complex_tag().line_break();
    }

    xml.close_tag("metadata").line_break();
    xml.open_tag("files");
    xml.start_complex_open_tag("file")
        .text_attr("src", package_dir / "**")
        .text_attr("target", "")
        .finish_self_closing_complex_tag();
    xml.close_tag("files").line_break();
    xml.close_tag("package").line_break();
    return std::move(xml.buf);
}

LocalizedString vcpkg::format_help_topic_asset_caching()
{
    HelpTableFormatter table;
    table.format("clear", msg::format(msgHelpCachingClear));
    table.format("x-azurl,<url>[,<sas>[,<rw>]]", msg::format(msgHelpAssetCachingAzUrl));
    table.format("x-script,<template>", msg::format(msgHelpAssetCachingScript));
    table.format("x-block-origin", msg::format(msgHelpAssetCachingBlockOrigin));
    return msg::format(msgHelpAssetCaching)
        .append_raw('\n')
        .append_raw(table.m_str)
        .append_raw('\n')
        .append(msgExtendedDocumentationAtUrl, msg::url = docs::assetcaching_url);
}

LocalizedString vcpkg::format_help_topic_binary_caching()
{
    HelpTableFormatter table;

    // General sources:
    table.format("clear", msg::format(msgHelpCachingClear));
    const auto& maybe_cachepath = default_cache_path();
    if (auto p = maybe_cachepath.get())
    {
        table.format("default[,<rw>]", msg::format(msgHelpBinaryCachingDefaults, msg::path = *p));
    }
    else
    {
        table.format("default[,<rw>]", msg::format(msgHelpBinaryCachingDefaultsError));
    }

    table.format("files,<path>[,<rw>]", msg::format(msgHelpBinaryCachingFiles));
    table.format("http,<url_template>[,<rw>[,<header>]]", msg::format(msgHelpBinaryCachingHttp));
    table.format("x-azblob,<url>,<sas>[,<rw>]", msg::format(msgHelpBinaryCachingAzBlob));
    table.format("x-gcs,<prefix>[,<rw>]", msg::format(msgHelpBinaryCachingGcs));
    table.format("x-cos,<prefix>[,<rw>]", msg::format(msgHelpBinaryCachingCos));
    table.blank();

    // NuGet sources:
    table.header(msg::format(msgHelpBinaryCachingNuGetHeader));
    table.format("nuget,<uri>[,<rw>]", msg::format(msgHelpBinaryCachingNuGet));
    table.format("nugetconfig,<path>[,<rw>]", msg::format(msgHelpBinaryCachingNuGetConfig));
    table.format("nugettimeout,<seconds>", msg::format(msgHelpBinaryCachingNuGetTimeout));
    table.format("interactive", msg::format(msgHelpBinaryCachingNuGetInteractive));
    table.text(msg::format(msgHelpBinaryCachingNuGetFooter), 2);
    table.text("\n<repository type=\"git\" url=\"${VCPKG_NUGET_REPOSITORY}\"/>\n"
               "<repository type=\"git\"\n"
               "            url=\"${GITHUB_SERVER_URL}/${GITHUB_REPOSITORY}.git\"\n"
               "            branch=\"${GITHUB_REF}\"\n"
               "            commit=\"${GITHUB_SHA}\"/>",
               4);
    table.blank();

    // AWS sources:
    table.blank();
    table.header(msg::format(msgHelpBinaryCachingAwsHeader));
    table.format("x-aws,<prefix>[,<rw>]", msg::format(msgHelpBinaryCachingAws));
    table.format("x-aws-config,<parameter>", msg::format(msgHelpBinaryCachingAwsConfig));

    return msg::format(msgHelpBinaryCaching)
        .append_raw('\n')
        .append_raw(table.m_str)
        .append_raw('\n')
        .append(msgExtendedDocumentationAtUrl, msg::url = docs::binarycaching_url);
}

std::string vcpkg::generate_nuget_packages_config(const ActionPlan& action)
{
    auto refs = Util::fmap(action.install_actions,
                           [&](const InstallPlanAction& ipa) { return make_nugetref(ipa, get_nuget_prefix()); });
    XmlSerializer xml;
    xml.emit_declaration().line_break();
    xml.open_tag("packages").line_break();
    for (auto&& ref : refs)
    {
        xml.start_complex_open_tag("package")
            .text_attr("id", ref.id)
            .text_attr("version", ref.version)
            .finish_self_closing_complex_tag()
            .line_break();
    }

    xml.close_tag("packages").line_break();
    return std::move(xml.buf);
}<|MERGE_RESOLUTION|>--- conflicted
+++ resolved
@@ -245,81 +245,13 @@
         {
             fs.create_directories(m_dir, VCPKG_LINE_INFO);
         }
-<<<<<<< HEAD
         static Path make_archive_subpath(const StringView abi) { return Path(abi.substr(0, 2)) / abi; }
         void download(Optional<const ToolCache&>, StringView object, const Path& target_file) const override
         {
             const auto archive_path = m_dir / make_archive_subpath(object);
             if (fs.exists(archive_path, IgnoreErrors{}))
-=======
-
-        void push_success(const BinaryProviderPushRequest& request, MessageSink& msg_sink) override
-        {
-            if (m_write_dirs.empty() && m_put_url_templates.empty())
-            {
-                return;
-            }
-
-            const auto& abi_tag = request.info.package_abi;
-            auto& spec = request.info.spec;
-            auto& fs = paths.get_filesystem();
-            const auto archive_subpath = make_archive_subpath(abi_tag);
-            const auto tmp_archive_path = make_temp_archive_path(paths.buildtrees(), spec);
-            auto compress_result =
-                compress_directory_to_zip(fs, paths.get_tool_cache(), msg_sink, request.package_dir, tmp_archive_path);
-            if (!compress_result)
-            {
-                msg_sink.println(Color::warning,
-                                 msg::format_warning(msgCompressFolderFailed, msg::path = request.package_dir)
-                                     .append_raw(' ')
-                                     .append_raw(compress_result.error()));
-                return;
-            }
-            size_t http_remotes_pushed = 0;
-            for (auto&& put_url_template : m_put_url_templates)
-            {
-                auto url = put_url_template.instantiate_variables(request.info);
-                auto maybe_success = put_file(fs, url, m_secrets, put_url_template.headers_for_put, tmp_archive_path);
-                if (maybe_success)
-                {
-                    http_remotes_pushed++;
-                    continue;
-                }
-
-                msg_sink.println(Color::warning, maybe_success.error());
-            }
-
-            for (const auto& archives_root_dir : m_write_dirs)
-            {
-                const auto archive_path = archives_root_dir / archive_subpath;
-                fs.create_directories(archive_path.parent_path(), IgnoreErrors{});
-                std::error_code ec;
-                if (m_write_dirs.size() > 1)
-                {
-                    fs.copy_file(tmp_archive_path, archive_path, CopyOptions::overwrite_existing, ec);
-                }
-                else
-                {
-                    fs.rename_or_copy(tmp_archive_path, archive_path, ".tmp", ec);
-                }
-
-                if (ec)
-                {
-                    msg_sink.println(Color::warning,
-                                     msg::format(msgFailedToStoreBinaryCache, msg::path = archive_path)
-                                         .append_raw('\n')
-                                         .append_raw(ec.message()));
-                }
-            }
-            // In the case of 1 write dir, the file will be moved instead of copied
-            if (m_write_dirs.size() != 1)
->>>>>>> 5f1786e9
             {
                 fs.copy_file(archive_path, target_file, CopyOptions::overwrite_existing, VCPKG_LINE_INFO);
-            }
-            if (!m_put_url_templates.empty())
-            {
-                msg_sink.println(msgUploadedBinaries, msg::count = http_remotes_pushed, msg::vendor = "HTTP remotes");
             }
         }
         void upload(Optional<const ToolCache&>, StringView object_id, const Path& object, MessageSink&) override
@@ -350,15 +282,7 @@
         {
         }
 
-<<<<<<< HEAD
         void download(Optional<const ToolCache&>, View<StringView> objects, const Path& target_dir) const override
-=======
-        RestoreResult try_restore(const InstallPlanAction&) const override { return RestoreResult::unavailable; }
-
-        void push_success(const BinaryProviderPushRequest&, MessageSink&) override { }
-
-        void prefetch(View<InstallPlanAction> actions, View<CacheStatus*> cache_status) const override
->>>>>>> 5f1786e9
         {
             auto url_paths = Util::fmap(objects, [&](StringView object) -> std::pair<std::string, Path> {
                 return {m_url_template.instantiate_variable(object), target_dir / object};
@@ -366,49 +290,7 @@
             auto codes = download_files(fs, url_paths, m_url_template.headers_for_get);
             for (size_t i = 0; i < codes.size(); ++i)
             {
-<<<<<<< HEAD
                 if (codes[i] != 200)
-=======
-                url_paths.clear();
-                url_indices.clear();
-                for (size_t idx = 0; idx < cache_status.size(); ++idx)
-                {
-                    auto this_cache_status = cache_status[idx];
-                    if (!this_cache_status || !this_cache_status->should_attempt_restore(this))
-                    {
-                        continue;
-                    }
-
-                    auto&& action = actions[idx];
-                    clean_prepare_dir(fs, paths.package_dir(action.spec));
-                    auto uri = url_template.instantiate_variables(BinaryPackageInformation{action, ""});
-                    url_paths.emplace_back(std::move(uri), make_temp_archive_path(paths.buildtrees(), action.spec));
-                    url_indices.push_back(idx);
-                }
-
-                if (url_paths.empty()) break;
-
-                msg::println(msgAttemptingToFetchPackagesFromVendor,
-                             msg::count = url_paths.size(),
-                             msg::vendor = "HTTP servers");
-
-                auto codes = download_files(fs, url_paths, url_template.headers_for_get);
-                std::vector<size_t> action_idxs;
-                std::vector<Command> jobs;
-                for (size_t i = 0; i < codes.size(); ++i)
-                {
-                    if (codes[i] == 200)
-                    {
-                        action_idxs.push_back(i);
-                        jobs.push_back(decompress_zip_archive_cmd(paths.get_tool_cache(),
-                                                                  stdout_sink,
-                                                                  paths.package_dir(actions[url_indices[i]].spec),
-                                                                  url_paths[i].second));
-                    }
-                }
-                auto job_results = decompress_in_parallel(jobs);
-                for (size_t j = 0; j < jobs.size(); ++j)
->>>>>>> 5f1786e9
                 {
                     fs.remove(url_paths[i].second, IgnoreErrors{});
                 }
@@ -423,38 +305,7 @@
                 fs, m_url_template.instantiate_variable(object_id), m_secrets, m_url_template.headers_for_put, object);
             if (!maybe_success)
             {
-<<<<<<< HEAD
                 msg_sink.println(Color::warning, maybe_success.error());
-=======
-                urls.clear();
-                url_indices.clear();
-                for (size_t idx = 0; idx < actions.size(); ++idx)
-                {
-                    if (!cache_status[idx]->should_attempt_precheck(this))
-                    {
-                        continue;
-                    }
-
-                    urls.push_back(url_template.instantiate_variables(BinaryPackageInformation{actions[idx]}));
-                    url_indices.push_back(idx);
-                }
-
-                if (urls.empty())
-                {
-                    return;
-                }
-
-                auto codes = url_heads(urls, {}, m_secrets);
-                Checks::check_exit(VCPKG_LINE_INFO, codes.size() == urls.size());
-                for (size_t i = 0; i < codes.size(); ++i)
-                {
-                    if (codes[i] == 200)
-                    {
-                        cache_status[url_indices[i]]->mark_available(this);
-                        actions_present[url_indices[i]] = CacheAvailability::available;
-                    }
-                }
->>>>>>> 5f1786e9
             }
         }
         void check_availability(Optional<const ToolCache&>,
@@ -732,15 +583,9 @@
 
         RestoreResult try_restore(const InstallPlanAction&) const override { return RestoreResult::unavailable; }
 
-<<<<<<< HEAD
-        void push_success(const BinaryPackageInformation& info,
-                          const Path& packages_dir,
-                          MessageSink& msg_sink) override
-=======
         bool needs_nuspec_data() const override { return !m_write_sources.empty() || !m_write_configs.empty(); }
 
         void push_success(const BinaryProviderPushRequest& request, MessageSink& msg_sink) override
->>>>>>> 5f1786e9
         {
             if (m_write_sources.empty() && m_write_configs.empty())
             {
@@ -753,21 +598,12 @@
                     "request.info.nuspec must be non empty because needs_nuspec_data() should return true");
             }
 
-<<<<<<< HEAD
-            auto& spec = info.spec;
-
-            NugetReference nuget_ref = make_nugetref(info, get_nuget_prefix());
-            auto nuspec_path = paths.buildtrees() / spec.name() / (spec.triplet().to_string() + ".nuspec");
-            auto& fs = paths.get_filesystem();
-            fs.write_contents(nuspec_path, generate_nuspec(packages_dir, info, nuget_ref), VCPKG_LINE_INFO);
-=======
             auto& spec = request.info.spec;
 
             NugetReference nuget_ref = make_nugetref(request.info, get_nuget_prefix());
             auto nuspec_path = paths.buildtrees() / spec.name() / (spec.triplet().to_string() + ".nuspec");
             auto& fs = paths.get_filesystem();
             fs.write_contents(nuspec_path, request.info.nuspec, VCPKG_LINE_INFO);
->>>>>>> 5f1786e9
 
             const auto& nuget_exe = paths.get_tool_exe("nuget", stdout_sink);
             Command cmdline;
@@ -965,26 +801,9 @@
             return status.is_restored() ? RestoreResult::restored : RestoreResult::unavailable;
         }
 
-<<<<<<< HEAD
-        void push_success(const BinaryPackageInformation& info,
-                          const Path& packages_dir,
-                          MessageSink& msg_sink) override
-=======
         void push_success(const BinaryProviderPushRequest& request, MessageSink& msg_sink) override
->>>>>>> 5f1786e9
         {
             const ElapsedTimer timer;
-<<<<<<< HEAD
-            const auto& abi = info.package_abi;
-            auto& spec = info.spec;
-            const auto tmp_archive_path = make_temp_archive_path(paths.buildtrees(), spec);
-            auto compression_result = compress_directory_to_zip(
-                paths.get_filesystem(), paths.get_tool_cache(), stdout_sink, packages_dir, tmp_archive_path);
-            if (!compression_result)
-            {
-                msg_sink.println(Color::warning,
-                                 msg::format_warning(msgCompressFolderFailed, msg::path = packages_dir)
-=======
             const auto& abi = request.info.package_abi;
             auto& spec = request.info.spec;
             const auto tmp_archive_path = make_temp_archive_path(paths.buildtrees(), spec);
@@ -994,7 +813,6 @@
             {
                 msg_sink.println(Color::warning,
                                  msg::format_warning(msgCompressFolderFailed, msg::path = request.package_dir)
->>>>>>> 5f1786e9
                                      .append_raw(' ')
                                      .append_raw(compression_result.error()));
                 return;
@@ -1010,7 +828,7 @@
             }
             for (auto&& put_url_template : m_put_url_templates)
             {
-                auto url = put_url_template.instantiate_variables(info);
+                auto url = put_url_template.instantiate_variables(request.info);
                 auto maybe_success = put_file(
                     paths.get_filesystem(), url, m_secrets, put_url_template.headers_for_put, tmp_archive_path);
                 if (maybe_success)
@@ -1018,19 +836,12 @@
                     continue;
                 }
 
-<<<<<<< HEAD
                 msg_sink.println(Color::warning, maybe_success.error());
             }
             msg_sink.println(msgUploadedPackagesToVendor,
                              msg::count = upload_count,
                              msg::elapsed = timer.elapsed(),
                              msg::vendor = "vendor()");
-=======
-            msg_sink.println(msgUploadedPackagesToVendor,
-                             msg::count = upload_count,
-                             msg::elapsed = timer.elapsed(),
-                             msg::vendor = vendor());
->>>>>>> 5f1786e9
         }
 
         void precheck(View<InstallPlanAction> actions, View<CacheStatus*> cache_status) const override
@@ -1322,7 +1133,6 @@
         return {};
     }
 
-<<<<<<< HEAD
     LocalizedString ExtendedUrlTemplate::valid() const
     {
         static constexpr std::array<StringLiteral, 4> valid_keys = {"name", "version", "sha", "triplet"};
@@ -1330,9 +1140,6 @@
     }
 
     std::string ExtendedUrlTemplate::instantiate_variables(const BinaryPackageInformation& info) const
-=======
-    std::string UrlTemplate::instantiate_variables(const BinaryPackageInformation& info) const
->>>>>>> 5f1786e9
     {
         return api_stable_format(url_template,
                                  [&](std::string& out, StringView key) {
@@ -1362,20 +1169,6 @@
             .value_or_exit(VCPKG_LINE_INFO);
     }
 
-<<<<<<< HEAD
-    BinaryCache* BinaryCache::current_instance;
-
-    void BinaryCache::wait_for_async_complete()
-    {
-        if (current_instance)
-        {
-            msg::write_unlocalized_text_to_stdout(Color::none, "Wait for end\n");
-            current_instance->end_push_thread = true;
-            current_instance->actions_to_push_notifier.notify_all();
-            current_instance->push_thread.join();
-            msg::write_unlocalized_text_to_stdout(Color::none, "Wait for end done \n");
-            current_instance = nullptr;
-=======
     void BinaryCache::wait_for_async_complete()
     {
         bool have_remaining_packages = remaining_packages_to_push > 0;
@@ -1391,24 +1184,16 @@
         if (have_remaining_packages)
         {
             msg::println(msgAllPackagesUploaded);
->>>>>>> 5f1786e9
         }
     }
 
     BinaryCache::BinaryCache(Filesystem& filesystem)
-<<<<<<< HEAD
-        : push_thread([this]() { push_thread_main(); }), end_push_thread{false}, filesystem(filesystem)
-    {
-        Checks::check_exit(VCPKG_LINE_INFO, current_instance == nullptr);
-        current_instance = this;
-=======
         : bg_msg_sink(stdout_sink)
         , push_thread([this]() { push_thread_main(); })
         , end_push_thread{false}
         , filesystem(filesystem)
 
     {
->>>>>>> 5f1786e9
     }
 
     BinaryCache::BinaryCache(const VcpkgCmdArguments& args, const VcpkgPaths& paths)
@@ -1417,11 +1202,7 @@
         install_providers_for(args, paths);
     }
 
-<<<<<<< HEAD
-    BinaryCache::~BinaryCache() { BinaryCache::wait_for_async_complete(); }
-=======
     BinaryCache::~BinaryCache() { wait_for_async_complete(); }
->>>>>>> 5f1786e9
 
     void BinaryCache::install_providers(std::vector<std::unique_ptr<IBinaryProvider>>&& providers)
     {
@@ -1517,10 +1298,6 @@
                 package_dir = new_packaged_dir;
             }
 
-<<<<<<< HEAD
-            std::unique_lock<std::mutex> lock(actions_to_push_mutex);
-            actions_to_push.push(ActionToPush{BinaryPackageInformation{action}, clean_packages, package_dir});
-=======
             std::string nuspec;
             if (needs_nuspec_data)
             {
@@ -1532,7 +1309,6 @@
             actions_to_push.push_back(ActionToPush{
                 BinaryProviderPushRequest{BinaryPackageInformation{action, std::move(nuspec)}, package_dir},
                 clean_packages});
->>>>>>> 5f1786e9
             actions_to_push_notifier.notify_all();
         }
     }
@@ -1596,31 +1372,6 @@
 
     void BinaryCache::push_thread_main()
     {
-<<<<<<< HEAD
-        while (true)
-        {
-            std::unique_lock<std::mutex> lock(actions_to_push_mutex);
-            actions_to_push_notifier.wait(lock, [this]() { return !actions_to_push.empty() || end_push_thread; });
-            if (actions_to_push.empty())
-            {
-                if (end_push_thread) break;
-                continue;
-            }
-
-            auto entry = std::move(actions_to_push.front());
-            actions_to_push.pop();
-            lock.unlock(); // we don't touch actions_to_push anymore
-
-            for (auto&& provider : m_providers)
-            {
-                provider->push_success(entry.info, entry.packages_dir, stdout_sink);
-            }
-            if (entry.clean_after_push)
-            {
-                filesystem.remove_all(entry.packages_dir, VCPKG_LINE_INFO);
-            }
-            actions_to_push_notifier.notify_all();
-=======
         decltype(actions_to_push) my_tasks;
         while (true)
         {
@@ -1653,7 +1404,6 @@
                 remaining_packages_to_push--;
             }
             my_tasks.clear();
->>>>>>> 5f1786e9
         }
     }
 
@@ -1758,28 +1508,6 @@
         secrets.clear();
     }
 
-<<<<<<< HEAD
-    BinaryPackageInformation::BinaryPackageInformation(const InstallPlanAction& action)
-        : package_abi(action.package_abi().value_or_exit(VCPKG_LINE_INFO))
-        , spec(action.spec)
-        , source_control_file(
-              *action.source_control_file_and_location.value_or_exit(VCPKG_LINE_INFO).source_control_file)
-        , raw_version(source_control_file.core_paragraph->raw_version)
-        , compiler_id(action.abi_info.value_or_exit(VCPKG_LINE_INFO).compiler_info.value_or_exit(VCPKG_LINE_INFO).id)
-        , compiler_version(
-              action.abi_info.value_or_exit(VCPKG_LINE_INFO).compiler_info.value_or_exit(VCPKG_LINE_INFO).version)
-        , triplet_abi(action.abi_info.value_or_exit(VCPKG_LINE_INFO).triplet_abi.value_or_exit(VCPKG_LINE_INFO))
-        , feature_list(action.feature_list)
-        , package_dependencies(action.package_dependencies)
-    {
-    }
-
-    void ObjectCacheConfig::clear()
-    {
-        object_providers.clear();
-        secrets.clear();
-    }
-=======
     BinaryPackageInformation::BinaryPackageInformation(const InstallPlanAction& action, std::string&& nuspec)
         : package_abi(action.package_abi().value_or_exit(VCPKG_LINE_INFO))
         , spec(action.spec)
@@ -1788,7 +1516,12 @@
         , nuspec(std::move(nuspec))
     {
     }
->>>>>>> 5f1786e9
+
+    void ObjectCacheConfig::clear()
+    {
+        object_providers.clear();
+        secrets.clear();
+    }
 }
 
 namespace
@@ -2577,13 +2310,15 @@
 }
 
 std::string vcpkg::generate_nuspec(const Path& package_dir,
-                                   const BinaryPackageInformation& info,
+                                   const InstallPlanAction& action,
                                    const vcpkg::NugetReference& ref,
                                    details::NuGetRepoInfo rinfo)
 {
-    auto& spec = info.spec;
-    auto& scf = info.source_control_file;
+    auto& spec = action.spec;
+    auto& scf = *action.source_control_file_and_location.value_or_exit(VCPKG_LINE_INFO).source_control_file;
     auto& version = scf.core_paragraph->raw_version;
+    const auto& abi_info = action.abi_info.value_or_exit(VCPKG_LINE_INFO);
+    const auto& compiler_info = abi_info.compiler_info.value_or_exit(VCPKG_LINE_INFO);
     std::string description =
         Strings::concat("NOT FOR DIRECT USE. Automatically generated cache package.\n\n",
                         Strings::join("\n    ", scf.core_paragraph->description),
@@ -2592,16 +2327,16 @@
                         "\nTriplet: ",
                         spec.triplet().to_string(),
                         "\nCXX Compiler id: ",
-                        info.compiler_id,
+                        compiler_info.id,
                         "\nCXX Compiler version: ",
-                        info.compiler_version,
+                        compiler_info.version,
                         "\nTriplet/Compiler hash: ",
-                        info.triplet_abi,
+                        abi_info.triplet_abi.value_or_exit(VCPKG_LINE_INFO),
                         "\nFeatures:",
-                        Strings::join(",", info.feature_list, [](const std::string& s) { return " " + s; }),
+                        Strings::join(",", action.feature_list, [](const std::string& s) { return " " + s; }),
                         "\nDependencies:\n");
 
-    for (auto&& dep : info.package_dependencies)
+    for (auto&& dep : action.package_dependencies)
     {
         Strings::append(description, "    ", dep.name(), '\n');
     }
