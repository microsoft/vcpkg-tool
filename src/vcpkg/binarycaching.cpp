--- conflicted
+++ resolved
@@ -925,16 +925,6 @@
             }
 
             size_t upload_count = 0;
-<<<<<<< HEAD
-            if (!m_write_url.empty())
-            {
-                if (auto cacheId = reserve_cache_entry(abi, cache_size))
-                {
-                    std::vector<std::string> headers{
-                        m_token_header, m_accept_header.to_string(), "Content-Type: application/octet-stream"};
-                    auto url = m_write_url + "/" + std::to_string(*cacheId.get());
-                    if (patch_file_in_pieces(fs, url, headers, tmp_archive_path, cache_size))
-=======
             if (auto cacheId = reserve_cache_entry(abi, cache_size))
             {
                 std::vector<std::string> headers{
@@ -946,13 +936,17 @@
                 auto url = m_url + "/" + std::to_string(*cacheId.get());
                 if (put_file(m_fs, url, {}, headers, zip_path, "PATCH"))
                 {
-                    Json::Object commit;
-                    commit.insert("size", std::to_string(cache_size));
-                    auto cmd = command().string_arg(url).string_arg("-d").string_arg(stringify(commit));
+                    std::vector<std::string> headers{
+                        m_token_header, m_accept_header.to_string(), "Content-Type: application/octet-stream"};
+                    auto url = m_write_url + "/" + std::to_string(*cacheId.get());
+                    if (patch_file_in_pieces(fs, url, headers, tmp_archive_path, cache_size))
+                    {
+                        Json::Object commit;
+                        commit.insert("size", std::to_string(cache_size));
+                        auto cmd = command().string_arg(url).string_arg("-d").string_arg(stringify(commit));
 
                     auto res = cmd_execute_and_capture_output(cmd);
                     if (res.has_value() && !res.get()->exit_code)
->>>>>>> f4ff80d7
                     {
                         ++upload_count;
                     }
