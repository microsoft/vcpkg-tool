#include <vcpkg/base/api-stable-format.h>
#include <vcpkg/base/checks.h>
#include <vcpkg/base/chrono.h>
#include <vcpkg/base/contractual-constants.h>
#include <vcpkg/base/diagnostics.h>
#include <vcpkg/base/downloads.h>
#include <vcpkg/base/files.h>
#include <vcpkg/base/json.h>
#include <vcpkg/base/message_sinks.h>
#include <vcpkg/base/messages.h>
#include <vcpkg/base/parallel-algorithms.h>
#include <vcpkg/base/parse.h>
#include <vcpkg/base/strings.h>
#include <vcpkg/base/system.debug.h>
#include <vcpkg/base/system.h>
#include <vcpkg/base/system.process.h>
#include <vcpkg/base/util.h>
#include <vcpkg/base/xmlserializer.h>

#include <vcpkg/archives.h>
#include <vcpkg/binarycaching.h>
#include <vcpkg/binarycaching.private.h>
#include <vcpkg/dependencies.h>
#include <vcpkg/documentation.h>
#include <vcpkg/metrics.h>
#include <vcpkg/tools.h>
#include <vcpkg/vcpkgcmdarguments.h>
#include <vcpkg/vcpkgpaths.h>

#include <memory>
#include <utility>

using namespace vcpkg;

namespace
{
    // The length of an ABI in the binary cache
    static constexpr size_t ABI_LENGTH = 64;

    struct ConfigSegmentsParser : ParserBase
    {
        using ParserBase::ParserBase;

        void parse_segments(std::vector<std::pair<SourceLoc, std::string>>& out_segments);
        std::vector<std::vector<std::pair<SourceLoc, std::string>>> parse_all_segments();

        template<class T>
        void handle_readwrite(std::vector<T>& read,
                              std::vector<T>& write,
                              T&& t,
                              const std::vector<std::pair<SourceLoc, std::string>>& segments,
                              size_t segment_idx)
        {
            if (segment_idx >= segments.size())
            {
                read.push_back(std::move(t));
                return;
            }

            auto& mode = segments[segment_idx].second;

            if (mode == "read")
            {
                read.push_back(std::move(t));
            }
            else if (mode == "write")
            {
                write.push_back(std::move(t));
            }
            else if (mode == "readwrite")
            {
                read.push_back(t);
                write.push_back(std::move(t));
            }
            else
            {
                return add_error(msg::format(msgExpectedReadWriteReadWrite), segments[segment_idx].first);
            }
        }

        void handle_readwrite(bool& read,
                              bool& write,
                              const std::vector<std::pair<SourceLoc, std::string>>& segments,
                              size_t segment_idx)
        {
            if (segment_idx >= segments.size())
            {
                read = true;
                return;
            }

            auto& mode = segments[segment_idx].second;

            if (mode == "read")
            {
                read = true;
            }
            else if (mode == "write")
            {
                write = true;
            }
            else if (mode == "readwrite")
            {
                read = true;
                write = true;
            }
            else
            {
                return add_error(msg::format(msgExpectedReadWriteReadWrite), segments[segment_idx].first);
            }
        }
    };

    void ConfigSegmentsParser::parse_segments(std::vector<std::pair<SourceLoc, std::string>>& segments)
    {
        for (;;)
        {
            SourceLoc loc = cur_loc();
            std::string segment;
            for (;;)
            {
                auto n = match_until([](char32_t ch) { return ch == ',' || ch == '`' || ch == ';'; });
                Strings::append(segment, n);
                auto ch = cur();
                if (ch == Unicode::end_of_file || ch == ',' || ch == ';')
                {
                    break;
                }

                if (ch == '`')
                {
                    ch = next();
                    if (ch == Unicode::end_of_file)
                    {
                        return add_error(msg::format(msgUnexpectedEOFAfterBacktick));
                    }
                    else
                    {
                        Unicode::utf8_append_code_point(segment, ch);
                    }

                    next();
                }
                else
                {
                    Checks::unreachable(VCPKG_LINE_INFO);
                }
            }
            segments.emplace_back(loc, std::move(segment));

            auto ch = cur();
            if (ch == Unicode::end_of_file || ch == ';')
            {
                break;
            }

            if (ch == ',')
            {
                next();
                continue;
            }

            Checks::unreachable(VCPKG_LINE_INFO);
        }
    }

    std::vector<std::vector<std::pair<SourceLoc, std::string>>> ConfigSegmentsParser::parse_all_segments()
    {
        std::vector<std::vector<std::pair<SourceLoc, std::string>>> ret;
        while (!at_eof())
        {
            std::vector<std::pair<SourceLoc, std::string>> segments;
            parse_segments(segments);

            if (messages().any_errors())
            {
                return {};
            }

            // Skip empty sources like ';;'
            if (segments.size() > 1 || (segments.size() == 1 && !segments[0].second.empty()))
            {
                ret.push_back(std::move(segments));
            }

            if (cur() == ';')
            {
                next();
            }
        }
        return ret;
    }

    FeedReference make_feedref(const PackageSpec& spec, const Version& version, StringView abi_tag, StringView prefix)
    {
        return {Strings::concat(prefix, spec.dir()), format_version_for_feedref(version.text, abi_tag)};
    }
    FeedReference make_feedref(const BinaryPackageReadInfo& info, StringView prefix)
    {
        return make_feedref(info.spec, info.version, info.package_abi, prefix);
    }

    bool clean_prepare_dir(DiagnosticContext& context, const Filesystem& fs, const Path& dir)
    {
        if (fs.remove_all(context, dir) && fs.create_directories(context, dir))
        {
            return true;
        }

        context.report(DiagnosticLine{DiagKind::Note, dir, msg::format(msgWhileClearingThis)});
        return false;
    }

#ifdef _WIN32
    bool directory_last_write_time(DiagnosticContext& context, const Filesystem& fs, const Path& dir)
    {
        auto now = fs.file_time_now();
        auto maybe_paths = fs.try_get_files_recursive(context, dir);
        if (auto paths = maybe_paths.get())
        {
            bool all_success = true;
            for (auto&& path : *paths)
            {
                if (!fs.last_write_time(context, path, now))
                {
                    all_success = false;
                }
            }

            if (all_success)
            {
                return true;
            }
        }

        return false;
    }
#endif // ^^^ _WIN32

    Path make_temp_archive_path(const Path& buildtrees, const PackageSpec& spec, const std::string& abi)
    {
        return buildtrees / fmt::format("{}_{}.zip", spec.name(), abi);
    }

    Path files_archive_parent_path(const std::string& abi) { return Path(abi.substr(0, 2)); }
    Path files_archive_subpath(const std::string& abi) { return files_archive_parent_path(abi) / (abi + ".zip"); }

    struct FilesWriteBinaryProvider : IWriteBinaryProvider
    {
        FilesWriteBinaryProvider(std::vector<Path>&& dirs) : m_dirs(std::move(dirs)) { }

        size_t push_success(DiagnosticContext& context,
                            const Filesystem& fs,
                            const BinaryPackageWriteInfo& request) override
        {
            const auto& zip_path = request.zip_path.value_or_exit(VCPKG_LINE_INFO);
            size_t count_stored = 0;
            // Can't rename if zip_path should be coppied to multiple locations;
            // otherwise, the original file would be gone.
            const bool can_attempt_rename = m_dirs.size() == 1 && request.unique_write_provider;
            for (const auto& archives_root_dir : m_dirs)
            {
                const auto archive_parent_path = archives_root_dir / files_archive_parent_path(request.package_abi);
                fs.create_directories(archive_parent_path, IgnoreErrors{});
                const auto archive_path = archive_parent_path / (request.package_abi + ".zip");
                const auto archive_temp_path = Path(fmt::format("{}.{}", archive_path.native(), get_process_id()));
                std::error_code ec;
                if (can_attempt_rename)
                {
                    fs.rename_or_delete(zip_path, archive_path, ec);
                }

                if (!can_attempt_rename || (ec && ec == std::make_error_condition(std::errc::cross_device_link)))
                {
                    // either we need to make a copy or the rename failed because buildtrees and the binary
                    // cache write target are on different filesystems, copy to a sibling in that directory and rename
                    // into place
                    // First copy to temporary location to avoid race between different vcpkg instances trying to upload
                    // the same archive, e.g. if 2 machines try to upload to a shared binary cache.
                    fs.copy_file(zip_path, archive_temp_path, CopyOptions::overwrite_existing, ec);
                    if (!ec)
                    {
                        fs.rename_or_delete(archive_temp_path, archive_path, ec);
                    }
                }

                if (ec)
                {
                    context.report(DiagnosticLine{DiagKind::Warning,
                                                  msg::format(msgFailedToStoreBinaryCache, msg::path = archive_path)
                                                      .append_raw('\n')
                                                      .append_raw(ec.message())});
                }
                else
                {
                    count_stored++;
                }
            }
            return count_stored;
        }

        bool needs_nuspec_data() const override { return false; }
        bool needs_zip_file() const override { return true; }

    private:
        std::vector<Path> m_dirs;
    };

    enum class RemoveWhen
    {
        nothing,
        always,
    };

    struct ZipResource
    {
        ZipResource(Path&& p, RemoveWhen t) : path(std::move(p)), to_remove(t) { }

        Path path;
        RemoveWhen to_remove;
    };

    // This middleware class contains logic for BinaryProviders that operate on zip files.
    // Derived classes must implement:
    // - acquire_zips()
    // - IReadBinaryProvider::precheck()
    struct ZipReadBinaryProvider : IReadBinaryProvider
    {
        ZipReadBinaryProvider(const ZipTool& zip) : m_zip(zip) { }

        struct UnzipJob
        {
            const Path* package_dir;
            const ZipResource* zip_resource;
            uint64_t zip_size;
            size_t action_idx;
            FullyBufferedDiagnosticContext fbdc;
            bool success = false;
        };

        void fetch(DiagnosticContext& context,
                   const Filesystem& fs,
                   View<const InstallPlanAction*> actions,
                   Span<RestoreResult> out_status) const override
        {
            const ElapsedTimer timer;
            std::vector<Optional<ZipResource>> zip_paths(actions.size(), nullopt);
            acquire_zips(context, fs, actions, zip_paths);
            std::vector<UnzipJob> jobs;
            jobs.reserve(actions.size());
            for (size_t i = 0; i < actions.size(); ++i)
            {
                if (auto zip_resource = zip_paths[i].get())
                {
                    jobs.push_back({&actions[i]->package_dir.value_or_exit(VCPKG_LINE_INFO),
                                    zip_resource,
                                    fs.file_size(zip_resource->path, IgnoreErrors{}),
                                    i});
                }
            }

            std::sort(
                jobs.begin(), jobs.end(), [](const UnzipJob& l, const UnzipJob& r) { return l.zip_size > r.zip_size; });

            parallel_for_each(jobs, [this, &fs, &out_status](UnzipJob& job) {
                WarningDiagnosticContext wdc{job.fbdc};
                if (clean_prepare_dir(wdc, fs, *job.package_dir))
                {
                    auto cmd = m_zip.decompress_zip_archive_cmd(*job.package_dir, job.zip_resource->path);
                    auto maybe_output = cmd_execute_and_capture_output(wdc, cmd);
                    if (check_zero_exit_code(wdc, cmd, maybe_output)
#ifdef _WIN32
                        // On windows the ziptool does restore file times, we don't want that because this breaks file
                        // time based change detection.
                        && directory_last_write_time(wdc, fs, *job.package_dir)
#endif // ^^^ _WIN32
                    )
                    {
                        out_status[job.action_idx] = RestoreResult::restored;
                        job.success = true;
                    }
                    else
                    {
                        wdc.report(DiagnosticLine{
                            DiagKind::Note, job.zip_resource->path, msg::format(msgWhileExtractingThisArchive)});
                    }
                }

                if (job.zip_resource->to_remove == RemoveWhen::always)
                {
                    fs.remove(job.zip_resource->path, IgnoreErrors{});
                }
            });

            for (auto&& job : jobs)
            {
                job.fbdc.print_to(out_sink);
                if (Debug::g_debugging && job.success)
                {
                    console_diagnostic_context.report(
                        DiagnosticLine{DiagKind::Note,
                                       job.zip_resource->path,
                                       msg::format(msgExtractedInto, msg::path = *job.package_dir)});
                }
            }
        }

        // For every action denoted by actions, at corresponding indicies in out_zips, stores a ZipResource indicating
        // the downloaded location.
        //
        // Leaving an Optional disengaged indicates that the cache does not contain the requested zip.
        //
        // Note that as this API can't fail, only warnings or lower will be emitted to `context`.
        virtual void acquire_zips(DiagnosticContext& context,
                                  const Filesystem& fs,
                                  View<const InstallPlanAction*> actions,
                                  Span<Optional<ZipResource>> out_zips) const = 0;

    protected:
        ZipTool m_zip;
    };

    struct FilesReadBinaryProvider : ZipReadBinaryProvider
    {
        FilesReadBinaryProvider(const ZipTool& zip, Path&& dir) : ZipReadBinaryProvider(zip), m_dir(std::move(dir)) { }

        void acquire_zips(DiagnosticContext&,
                          const Filesystem& fs,
                          View<const InstallPlanAction*> actions,
                          Span<Optional<ZipResource>> out_zip_paths) const override
        {
            for (size_t i = 0; i < actions.size(); ++i)
            {
                const auto& abi_tag = actions[i]->package_abi_or_exit(VCPKG_LINE_INFO);
                auto archive_path = m_dir / files_archive_subpath(abi_tag);
                if (fs.exists(archive_path, IgnoreErrors{}))
                {
                    out_zip_paths[i].emplace(std::move(archive_path), RemoveWhen::nothing);
                }
            }
        }

        void precheck(DiagnosticContext&,
                      const Filesystem& fs,
                      View<const InstallPlanAction*> actions,
                      Span<CacheAvailability> cache_status) const override
        {
            for (size_t idx = 0; idx < actions.size(); ++idx)
            {
                const auto& action = *actions[idx];
                const auto& abi_tag = action.package_abi_or_exit(VCPKG_LINE_INFO);

                bool any_available = false;
                if (fs.exists(m_dir / files_archive_subpath(abi_tag), IgnoreErrors{}))
                {
                    any_available = true;
                }

                cache_status[idx] = any_available ? CacheAvailability::available : CacheAvailability::unavailable;
            }
        }
        LocalizedString restored_message(size_t count,
                                         std::chrono::high_resolution_clock::duration elapsed) const override
        {
            return msg::format(msgRestoredPackagesFromFiles,
                               msg::count = count,
                               msg::elapsed = ElapsedTime(elapsed),
                               msg::path = m_dir);
        }

    private:
        Path m_dir;
    };

    struct HTTPPutBinaryProvider : IWriteBinaryProvider
    {
        HTTPPutBinaryProvider(std::vector<UrlTemplate>&& urls, const std::vector<std::string>& secrets)
            : m_urls(std::move(urls)), m_secrets(secrets)
        {
        }

        size_t push_success(DiagnosticContext& context,
                            const Filesystem&,
                            const BinaryPackageWriteInfo& request) override
        {
            if (!request.zip_path) return 0;
            const auto& zip_path = *request.zip_path.get();
            size_t count_stored = 0;
            for (auto&& templ : m_urls)
            {
                auto url = templ.instantiate_variables(request);
                WarningDiagnosticContext wdc{context};
                auto maybe_success =
                    store_to_asset_cache(wdc, url, SanitizedUrl{url, m_secrets}, "PUT", templ.headers, zip_path);
                if (maybe_success)
                {
                    count_stored++;
                }
            }
            return count_stored;
        }

        bool needs_nuspec_data() const override { return false; }
        bool needs_zip_file() const override { return true; }

    private:
        std::vector<UrlTemplate> m_urls;
        std::vector<std::string> m_secrets;
    };

    struct HttpGetBinaryProvider : ZipReadBinaryProvider
    {
        HttpGetBinaryProvider(ZipTool zip,
                              const Path& buildtrees,
                              UrlTemplate&& url_template,
                              const std::vector<std::string>& secrets)
            : ZipReadBinaryProvider(std::move(zip))
            , m_buildtrees(buildtrees)
            , m_url_template(std::move(url_template))
            , m_secrets(secrets)
        {
        }

        void acquire_zips(DiagnosticContext& context,
                          const Filesystem&,
                          View<const InstallPlanAction*> actions,
                          Span<Optional<ZipResource>> out_zip_paths) const override
        {
            std::vector<std::pair<std::string, Path>> url_paths;
            for (size_t idx = 0; idx < actions.size(); ++idx)
            {
                auto&& action = *actions[idx];
                auto read_info = BinaryPackageReadInfo{action};
                url_paths.emplace_back(m_url_template.instantiate_variables(read_info),
                                       make_temp_archive_path(m_buildtrees, read_info.spec, read_info.package_abi));
            }

            WarningDiagnosticContext wdc{context};
            auto codes = download_files_no_cache(wdc, url_paths, m_url_template.headers, m_secrets);
            for (size_t i = 0; i < codes.size(); ++i)
            {
                if (codes[i] == 200)
                {
                    out_zip_paths[i].emplace(std::move(url_paths[i].second), RemoveWhen::always);
                }
            }
        }

        void precheck(DiagnosticContext& context,
                      const Filesystem&,
                      View<const InstallPlanAction*> actions,
                      Span<CacheAvailability> out_status) const override
        {
            std::vector<std::string> urls;
            for (size_t idx = 0; idx < actions.size(); ++idx)
            {
                urls.push_back(m_url_template.instantiate_variables(BinaryPackageReadInfo{*actions[idx]}));
            }

            WarningDiagnosticContext wdc{context};
            auto codes = url_heads(wdc, urls, {}, m_secrets);
            for (size_t i = 0; i < codes.size(); ++i)
            {
                out_status[i] = codes[i] == 200 ? CacheAvailability::available : CacheAvailability::unavailable;
            }

            for (size_t i = codes.size(); i < out_status.size(); ++i)
            {
                out_status[i] = CacheAvailability::unavailable;
            }
        }

        LocalizedString restored_message(size_t count,
                                         std::chrono::high_resolution_clock::duration elapsed) const override
        {
            return msg::format(msgRestoredPackagesFromHTTP, msg::count = count, msg::elapsed = ElapsedTime(elapsed));
        }

        Path m_buildtrees;
        UrlTemplate m_url_template;
        std::vector<std::string> m_secrets;
    };

    struct AzureBlobPutBinaryProvider : IWriteBinaryProvider
    {
        AzureBlobPutBinaryProvider(std::vector<UrlTemplate>&& urls, const std::vector<std::string>& secrets)
            : m_urls(std::move(urls)), m_secrets(secrets)
        {
        }

        size_t push_success(DiagnosticContext& context,
                            const Filesystem& fs,
                            const BinaryPackageWriteInfo& request) override
        {
            if (!request.zip_path) return 0;

            const auto& zip_path = *request.zip_path.get();

            size_t count_stored = 0;
            const auto file_size = fs.file_size(zip_path, VCPKG_LINE_INFO);
            if (file_size == 0) return count_stored;

            // cf.
            // https://learn.microsoft.com/en-us/rest/api/storageservices/understanding-block-blobs--append-blobs--and-page-blobs?toc=%2Fazure%2Fstorage%2Fblobs%2Ftoc.json
            constexpr size_t max_single_write = 5000000000;
            bool use_azcopy = file_size > max_single_write;

            WarningDiagnosticContext wdc{context};

            for (auto&& templ : m_urls)
            {
                auto url = templ.instantiate_variables(request);
                auto maybe_success =
                    use_azcopy
                        ? azcopy_to_asset_cache(wdc, url, SanitizedUrl{url, m_secrets}, zip_path)
                        : store_to_asset_cache(wdc, url, SanitizedUrl{url, m_secrets}, "PUT", templ.headers, zip_path);
                if (maybe_success)
                {
                    count_stored++;
                }
            }
            return count_stored;
        }

        bool needs_nuspec_data() const override { return false; }
        bool needs_zip_file() const override { return true; }

    private:
        std::vector<UrlTemplate> m_urls;
        std::vector<std::string> m_secrets;
    };

    struct NuGetSource
    {
        StringLiteral option;
        std::string value;
    };

    NuGetSource nuget_sources_arg(View<std::string> sources) { return {"-Source", Strings::join(";", sources)}; }
    NuGetSource nuget_configfile_arg(const Path& config_path) { return {"-ConfigFile", config_path.native()}; }

    struct NuGetToolTools
    {
        Path nuget_tool;
#ifndef _WIN32
        Path mono_tool;
#endif
    };

    Optional<NuGetToolTools> get_nuget_tool_tools(DiagnosticContext& context,
                                                  const Filesystem& fs,
                                                  const ToolCache& cache)
    {
        if (auto nuget_tool = cache.get_tool_path(context, fs, Tools::NUGET))
        {
#ifdef _WIN32
            return NuGetToolTools{*nuget_tool};
#else
            if (auto mono_tool = cache.get_tool_path(context, fs, Tools::MONO))
            {
                return NuGetToolTools{*nuget_tool, *mono_tool};
            }
#endif
        }

        return nullopt;
    }

    struct NuGetTool
    {
        NuGetTool(NuGetToolTools&& nuget_tools, const BinaryConfigParserState& shared)
            : m_timeout(shared.nugettimeout)
            , m_interactive(shared.nuget_interactive)
            , m_use_nuget_cache(shared.use_nuget_cache)
        {
#ifndef _WIN32
            m_cmd.string_arg(std::move(nuget_tools.mono_tool));
#endif
            m_cmd.string_arg(std::move(nuget_tools.nuget_tool));
        }

        bool push(DiagnosticContext& context, const Path& nupkg_path, const NuGetSource& src) const
        {
            if (run_nuget_commandline(context, push_cmd(nupkg_path, src)))
            {
                return true;
            }

            context.report(DiagnosticLine{DiagKind::Note, msg::format(msgWhilePushingNuGetPackage)});
            return false;
        }
        bool pack(DiagnosticContext& context, const Path& nuspec_path, const Path& out_dir) const
        {
            if (run_nuget_commandline(context, pack_cmd(nuspec_path, out_dir)))
            {
                return true;
            }

            context.report(DiagnosticLine{DiagKind::Note, msg::format(msgWhilePackingNuGetPackage)});
            return false;
        }
        bool install(DiagnosticContext& context,
                     StringView packages_config,
                     const Path& out_dir,
                     const NuGetSource& src) const
        {
            return run_nuget_commandline(context, install_cmd(packages_config, out_dir, src));
        }

    private:
        Command subcommand(StringLiteral sub) const
        {
            auto cmd = m_cmd;
            cmd.string_arg(sub).string_arg("-ForceEnglishOutput").string_arg("-Verbosity").string_arg("detailed");
            if (!m_interactive) cmd.string_arg("-NonInteractive");
            return cmd;
        }

        Command install_cmd(StringView packages_config, const Path& out_dir, const NuGetSource& src) const
        {
            auto cmd = subcommand("install");
            cmd.string_arg(packages_config)
                .string_arg("-OutputDirectory")
                .string_arg(out_dir)
                .string_arg("-ExcludeVersion")
                .string_arg("-PreRelease")
                .string_arg("-PackageSaveMode")
                .string_arg("nupkg");
            if (!m_use_nuget_cache) cmd.string_arg("-DirectDownload").string_arg("-NoCache");
            cmd.string_arg(src.option).string_arg(src.value);
            return cmd;
        }

        Command pack_cmd(const Path& nuspec_path, const Path& out_dir) const
        {
            return subcommand("pack")
                .string_arg(nuspec_path)
                .string_arg("-OutputDirectory")
                .string_arg(out_dir)
                .string_arg("-NoDefaultExcludes");
        }

        Command push_cmd(const Path& nupkg_path, const NuGetSource& src) const
        {
            return subcommand("push")
                .string_arg(nupkg_path)
                .string_arg("-Timeout")
                .string_arg(m_timeout)
                .string_arg(src.option)
                .string_arg(src.value);
        }

        bool run_nuget_commandline(DiagnosticContext& context, const Command& cmd) const
        {
            if (m_interactive)
            {
                // note that this must cmd_execute not cmd_execute_and_capture_output because we need
                // our console, stdin, stdout, and stderr to be inherited directly by the interactive
                // nuget process.
                auto maybe_exit_code = cmd_execute(context, cmd);
                if (check_zero_exit_code(context, cmd, maybe_exit_code))
                {
                    return true;
                }

                context.report(
                    DiagnosticLine{DiagKind::Note, msg::format(msgNuGetOutputNotCapturedBecauseInteractiveSpecified)});
                return false;
            }

            RedirectedProcessLaunchSettings settings;
            settings.echo_in_debug = EchoInDebug::Show;
            AttemptDiagnosticContext adc{context};
            auto maybe_code_and_output = cmd_execute_and_capture_output(adc, cmd, settings);
            if (auto code_and_output = maybe_code_and_output.get())
            {
                if (code_and_output->exit_code == 0)
                {
                    adc.commit();
                    return true;
                }

                // NuGet is extremely chatty in its console output so we look for some failures we know about and
                // avoid printing the whole console output in such cases.
                if (code_and_output->output.find("Authentication may require manual action.") != std::string::npos)
                {
                    adc.commit();
                    report_nonzero_exit_code(context, cmd, code_and_output->exit_code);
                    context.report(
                        DiagnosticLine{DiagKind::Note, msg::format(msgNuGetAuthenticationMayRequireManualAction)});
                    return false;
                }

                if (code_and_output->output.find(
                        "Response status code does not indicate success: 401 (Unauthorized)") != std::string::npos)
                {
                    adc.commit();
                    report_nonzero_exit_code(context, cmd, code_and_output->exit_code);
                    context.report(DiagnosticLine{DiagKind::Note,
                                                  msg::format(msgFailedVendorAuthentication,
                                                              msg::vendor = "NuGet",
                                                              msg::url = docs::troubleshoot_binary_cache_url)});
                    return false;
                }

                if (code_and_output->output.find("for example \"-ApiKey AzureDevOps\"") != std::string::npos)
                {
                    AttemptDiagnosticContext retry_adc{context};
                    auto retry_cmd = cmd;
                    retry_cmd.string_arg("-ApiKey").string_arg("AzureDevOps");
                    auto maybe_retry_code_and_output = cmd_execute_and_capture_output(retry_adc, retry_cmd, settings);
                    if (check_zero_exit_code(retry_adc, retry_cmd, maybe_retry_code_and_output, settings.echo_in_debug))
                    {
                        adc.handle();
                        retry_adc.commit();
                        return true;
                    }

                    adc.commit();
                    // we only print the whole console output from the retry
                    report_nonzero_exit_code(context, cmd, code_and_output->exit_code);
                    retry_adc.commit();
                    return false;
                }

                adc.commit();
                report_nonzero_exit_code_and_output(context, cmd, *code_and_output, settings.echo_in_debug);
            }

            return false;
        }

        Command m_cmd;
        std::string m_timeout;
        bool m_interactive;
        bool m_use_nuget_cache;
    };

    struct NugetBaseBinaryProvider
    {
        NugetBaseBinaryProvider(const NuGetTool& tool,
                                const Path& packages,
                                const Path& buildtrees,
                                StringView nuget_prefix)
            : m_cmd(tool), m_packages(packages), m_buildtrees(buildtrees), m_nuget_prefix(nuget_prefix.to_string())
        {
        }

        NuGetTool m_cmd;
        Path m_packages;
        Path m_buildtrees;
        std::string m_nuget_prefix;
    };

    struct NugetReadBinaryProvider : IReadBinaryProvider, private NugetBaseBinaryProvider
    {
        NugetReadBinaryProvider(const NugetBaseBinaryProvider& base, NuGetSource src)
            : NugetBaseBinaryProvider(base), m_src(std::move(src))
        {
        }

        NuGetSource m_src;

        static std::string generate_packages_config(View<FeedReference> refs)
        {
            XmlSerializer xml;
            xml.emit_declaration().line_break();
            xml.open_tag("packages").line_break();

            for (auto&& ref : refs)
            {
                xml.start_complex_open_tag("package")
                    .text_attr("id", ref.id)
                    .text_attr("version", ref.version)
                    .finish_self_closing_complex_tag()
                    .line_break();
            }

            xml.close_tag("packages").line_break();
            return std::move(xml.buf);
        }

        // Prechecking is too expensive with NuGet, so it is not implemented
        void precheck(DiagnosticContext&,
                      const Filesystem&,
                      View<const InstallPlanAction*>,
                      Span<CacheAvailability>) const override
        {
        }

        LocalizedString restored_message(size_t count,
                                         std::chrono::high_resolution_clock::duration elapsed) const override
        {
            return msg::format(msgRestoredPackagesFromNuGet, msg::count = count, msg::elapsed = ElapsedTime(elapsed));
        }

        void fetch(DiagnosticContext& context,
                   const Filesystem& fs,
                   View<const InstallPlanAction*> actions,
                   Span<RestoreResult> out_status) const override
        {
            auto packages_config = m_buildtrees / "packages.config";
            auto refs =
                Util::fmap(actions, [this](const InstallPlanAction* p) { return make_nugetref(*p, m_nuget_prefix); });
            WarningDiagnosticContext wdc{context};
            if (!fs.write_contents(wdc, packages_config, generate_packages_config(refs)))
            {
                return;
            }

            (void)m_cmd.install(wdc, packages_config, m_packages, m_src);
            for (size_t i = 0; i < actions.size(); ++i)
            {
                // nuget.exe provides the nupkg file and the unpacked folder
                const auto nupkg_path = m_packages / refs[i].id / refs[i].id + ".nupkg";
                if (fs.exists(nupkg_path, IgnoreErrors{}))
                {
                    (void)fs.remove(wdc, nupkg_path);
                    const auto nuget_dir = actions[i]->spec.dir();
                    if (nuget_dir == refs[i].id)
                    {
                        out_status[i] = RestoreResult::restored;
                    }
                    else
                    {
                        const auto path_from = m_packages / refs[i].id;
                        const auto path_to = m_packages / nuget_dir;
                        if (fs.rename(wdc, path_from, path_to))
                        {
                            out_status[i] = RestoreResult::restored;
                        }
                    }
                }
            }
        }
    };

    struct NugetBinaryPushProvider : IWriteBinaryProvider, private NugetBaseBinaryProvider
    {
        NugetBinaryPushProvider(const NugetBaseBinaryProvider& base,
                                std::vector<std::string>&& sources,
                                std::vector<Path>&& configs)
            : NugetBaseBinaryProvider(base), m_sources(std::move(sources)), m_configs(std::move(configs))
        {
        }

        std::vector<std::string> m_sources;
        std::vector<Path> m_configs;

        bool needs_nuspec_data() const override { return true; }
        bool needs_zip_file() const override { return false; }

        size_t push_success(DiagnosticContext& context,
                            const Filesystem& fs,
                            const BinaryPackageWriteInfo& request) override
        {
            auto& spec = request.spec;
            auto nuspec_path = m_buildtrees / spec.name() / spec.triplet().canonical_name() + ".nuspec";
            auto& nuspec_contents = request.nuspec.value_or_exit(VCPKG_LINE_INFO);
            std::error_code ec;
            fs.write_contents(nuspec_path, nuspec_contents, ec);
            if (ec)
            {
                context.report_error(
                    format_filesystem_call_error(ec, "write_contents", {nuspec_path, nuspec_contents}));
                context.report(DiagnosticLine{DiagKind::Note, msg::format(msgWhilePackingNuGetPackage)});
                return 0;
            }

            auto pack_result = m_cmd.pack(context, nuspec_path, m_buildtrees);
            fs.remove(nuspec_path, IgnoreErrors{});
            if (!pack_result)
            {
                return 0;
            }

            size_t count_stored = 0;
            auto nupkg_path = m_buildtrees / make_feedref(request, m_nuget_prefix).nupkg_filename();
            for (auto&& write_src : m_sources)
            {
                context.statusln(msg::format(msgUploadingBinariesToVendor,
                                             msg::spec = request.display_name,
                                             msg::vendor = "NuGet",
                                             msg::path = write_src));
                count_stored += m_cmd.push(context, nupkg_path, nuget_sources_arg({&write_src, 1}));
            }

            for (auto&& write_cfg : m_configs)
            {
                context.statusln(msg::format(msgUploadingBinariesToVendor,
                                             msg::spec = spec,
                                             msg::vendor = "NuGet config",
                                             msg::path = write_cfg));
                count_stored += m_cmd.push(context, nupkg_path, nuget_configfile_arg(write_cfg));
            }

            fs.remove(nupkg_path, IgnoreErrors{});
            return count_stored;
        }
    };

    struct IObjectStorageTool
    {
        virtual ~IObjectStorageTool() = default;

        virtual LocalizedString restored_message(size_t count,
                                                 std::chrono::high_resolution_clock::duration elapsed) const = 0;
        virtual Optional<CacheAvailability> stat(DiagnosticContext& context, StringView url) const = 0;
        virtual Optional<RestoreResult> download_file(DiagnosticContext& context,
                                                      StringView object,
                                                      const Path& archive) const = 0;
        virtual bool upload_file(DiagnosticContext& context, StringView object, const Path& archive) const = 0;
    };

    struct ObjectStorageProvider : ZipReadBinaryProvider
    {
        ObjectStorageProvider(const ZipTool& zip,
                              const Path& buildtrees,
                              std::string&& prefix,
                              const std::shared_ptr<const IObjectStorageTool>& tool)
            : ZipReadBinaryProvider(zip), m_buildtrees(buildtrees), m_prefix(std::move(prefix)), m_tool(tool)
        {
        }

        static std::string make_object_path(const std::string& prefix, const std::string& abi)
        {
            return Strings::concat(prefix, abi, ".zip");
        }

        void acquire_zips(DiagnosticContext& context,
                          const Filesystem&,
                          View<const InstallPlanAction*> actions,
                          Span<Optional<ZipResource>> out_zip_paths) const override
        {
            for (size_t idx = 0; idx < actions.size(); ++idx)
            {
                auto&& action = *actions[idx];
                const auto& abi = action.package_abi_or_exit(VCPKG_LINE_INFO);
                auto tmp = make_temp_archive_path(m_buildtrees, action.spec, abi);
                WarningDiagnosticContext wdc{context};
                auto res = m_tool->download_file(wdc, make_object_path(m_prefix, abi), tmp);
                if (auto cache_result = res.get())
                {
                    if (*cache_result == RestoreResult::restored)
                    {
                        out_zip_paths[idx].emplace(std::move(tmp), RemoveWhen::always);
                    }
                }
            }
        }

        void precheck(DiagnosticContext& context,
                      const Filesystem&,
                      View<const InstallPlanAction*> actions,
                      Span<CacheAvailability> cache_status) const override
        {
            for (size_t idx = 0; idx < actions.size(); ++idx)
            {
                auto&& action = *actions[idx];
<<<<<<< HEAD
                const auto& abi = action.package_abi().value_or_exit(VCPKG_LINE_INFO);
                WarningDiagnosticContext wdc{context};
                auto maybe_res = m_tool->stat(wdc, make_object_path(m_prefix, abi));
=======
                const auto& abi = action.package_abi_or_exit(VCPKG_LINE_INFO);
                auto maybe_res = m_tool->stat(make_object_path(m_prefix, abi));
>>>>>>> 6db7caee
                if (auto res = maybe_res.get())
                {
                    cache_status[idx] = *res;
                }
                else
                {
                    cache_status[idx] = CacheAvailability::unavailable;
                }
            }
        }

        LocalizedString restored_message(size_t count,
                                         std::chrono::high_resolution_clock::duration elapsed) const override
        {
            return m_tool->restored_message(count, elapsed);
        }

        Path m_buildtrees;
        std::string m_prefix;
        std::shared_ptr<const IObjectStorageTool> m_tool;
    };
    struct ObjectStoragePushProvider : IWriteBinaryProvider
    {
        ObjectStoragePushProvider(std::vector<std::string>&& prefixes, std::shared_ptr<const IObjectStorageTool> tool)
            : m_prefixes(std::move(prefixes)), m_tool(std::move(tool))
        {
        }

        static std::string make_object_path(const std::string& prefix, const std::string& abi)
        {
            return Strings::concat(prefix, abi, ".zip");
        }

        size_t push_success(DiagnosticContext& context,
                            const Filesystem&,
                            const BinaryPackageWriteInfo& request) override
        {
            size_t upload_count = 0;
            if (auto zip_path = request.zip_path.get())
            {
                WarningDiagnosticContext wdc{context};
                for (const auto& prefix : m_prefixes)
                {
                    upload_count += m_tool->upload_file(wdc, make_object_path(prefix, request.package_abi), *zip_path);
                }
            }

            return upload_count;
        }

        bool needs_nuspec_data() const override { return false; }
        bool needs_zip_file() const override { return true; }

        std::vector<std::string> m_prefixes;
        std::shared_ptr<const IObjectStorageTool> m_tool;
    };

    struct AzCopyStorageProvider : ZipReadBinaryProvider
    {
        AzCopyStorageProvider(const ZipTool& zip, const Path& buildtrees, AzCopyUrl&& az_url, const Path& tool)
            : ZipReadBinaryProvider(zip), m_buildtrees(buildtrees), m_url(std::move(az_url)), m_tool(tool)
        {
        }

        // Batch the azcopy arguments to fit within the maximum allowed command line length.
        static std::vector<std::vector<std::string>> batch_azcopy_args(const std::vector<std::string>& abis,
                                                                       const size_t reserved_len)
        {
            return batch_command_arguments_with_fixed_length(abis,
                                                             reserved_len,
                                                             Command::maximum_allowed,
                                                             ABI_LENGTH + 4, // ABI_LENGTH for SHA256 + 4 for ".zip"
                                                             1);             // the separator length is 1 for ';'
        }

        Optional<std::vector<std::string>> azcopy_list(DiagnosticContext& context) const
        {
            std::vector<std::string> abis;
            auto cmd = Command{m_tool}
                           .string_arg("list")
                           .string_arg("--output-level")
                           .string_arg("ESSENTIAL")
                           .string_arg(m_url.make_container_path());
            auto maybe_code_and_output = cmd_execute_and_capture_output(context, cmd);
            if (auto output = check_zero_exit_code(context, cmd, maybe_code_and_output))
            {
                for (const auto& line : Strings::split(*output, '\n'))
                {
                    if (line.empty()) continue;
                    // `azcopy list` output uses format `<filename>; Content Length: <size>`, we only need the filename
                    auto first_part_end = std::find(line.begin(), line.end(), ';');
                    if (first_part_end != line.end())
                    {
                        std::string abifile{line.begin(), first_part_end};

                        // Check file names with the format `<abi>.zip`
                        if (abifile.size() == ABI_LENGTH + 4 &&
                            std::all_of(abifile.begin(), abifile.begin() + ABI_LENGTH, ParserBase::is_hex_digit) &&
                            abifile.substr(ABI_LENGTH) == ".zip")
                        {
                            // remove ".zip" extension
                            abis.emplace_back(abifile.substr(0, abifile.size() - 4));
                        }
                    }
                }
            }

            return abis;
        }

        void acquire_zips(DiagnosticContext& context,
                          const Filesystem& fs,
                          View<const InstallPlanAction*> actions,
                          Span<Optional<ZipResource>> out_zip_paths) const override
        {
            WarningDiagnosticContext wdc{context};
            std::vector<std::string> abis;
            std::map<std::string, size_t> abi_index_map;
            for (size_t idx = 0; idx < actions.size(); ++idx)
            {
                auto&& action = *actions[idx];
                const auto& abi = action.package_abi_or_exit(VCPKG_LINE_INFO);
                abis.push_back(abi);
                abi_index_map[abi] = idx;
            }

            const auto tmp_downloads_location = m_buildtrees / ".azcopy";
            auto base_cmd = Command{m_tool}
                                .string_arg("copy")
                                .string_arg("--from-to")
                                .string_arg("BlobLocal")
                                .string_arg("--output-level")
                                .string_arg("QUIET")
                                .string_arg("--overwrite")
                                .string_arg("true")
                                .string_arg(m_url.make_container_path())
                                .string_arg(tmp_downloads_location)
                                .string_arg("--include-path");

            const size_t reserved_len =
                base_cmd.command_line().size() + 4; // for space + surrounding quotes + terminator
            for (auto&& batch : batch_azcopy_args(abis, reserved_len))
            {
                auto cmd = Command{base_cmd}.string_arg(
                    Strings::join(";", Util::fmap(batch, [](const auto& abi) { return abi + ".zip"; })));
                // note that we don't check for zero exit code because azcopy returns nonzero exit codes
                // when any individual download fails, as we expect for cache misses
                (void)cmd_execute_and_capture_output(wdc, cmd);
            }

            const auto& container_url = m_url.url;
            const auto last_slash = std::find(container_url.rbegin(), container_url.rend(), '/');
            const auto container_name = std::string{last_slash.base(), container_url.end()};
            auto maybe_files = fs.try_get_files_non_recursive(wdc, tmp_downloads_location / container_name);
            if (auto files = maybe_files.get())
            {
                for (auto&& file : *files)
                {
                    auto filename = file.stem().to_string();
                    auto it = abi_index_map.find(filename);
                    if (it != abi_index_map.end())
                    {
                        out_zip_paths[it->second].emplace(std::move(file), RemoveWhen::always);
                    }
                }
            }
        }

        void precheck(DiagnosticContext& context,
                      const Filesystem&,
                      View<const InstallPlanAction*> actions,
                      Span<CacheAvailability> cache_status) const override
        {
            WarningDiagnosticContext wdc{context};
            auto maybe_abis = azcopy_list(wdc);
            if (auto abis = maybe_abis.get())
            {
                for (size_t idx = 0; idx < actions.size(); ++idx)
                {
                    auto&& action = *actions[idx];
                    const auto& abi = action.package_abi().value_or_exit(VCPKG_LINE_INFO);
                    cache_status[idx] =
                        Util::contains(*abis, abi) ? CacheAvailability::available : CacheAvailability::unavailable;
                }
            }
            else
            {
<<<<<<< HEAD
                // If the command failed, we assume that the cache is unavailable.
                std::fill(cache_status.begin(), cache_status.end(), CacheAvailability::unavailable);
=======
                auto&& action = *actions[idx];
                const auto& abi = action.package_abi_or_exit(VCPKG_LINE_INFO);
                cache_status[idx] =
                    Util::contains(abis, abi) ? CacheAvailability::available : CacheAvailability::unavailable;
>>>>>>> 6db7caee
            }
        }

        LocalizedString restored_message(size_t count,
                                         std::chrono::high_resolution_clock::duration elapsed) const override
        {
            return msg::format(
                msgRestoredPackagesFromAzureStorage, msg::count = count, msg::elapsed = ElapsedTime(elapsed));
        }

        Path m_buildtrees;
        AzCopyUrl m_url;
        Path m_tool;
    };
    struct AzCopyStoragePushProvider : IWriteBinaryProvider
    {
        AzCopyStoragePushProvider(std::vector<AzCopyUrl>&& containers, const Path& tool)
            : m_containers(std::move(containers)), m_tool(tool)
        {
        }

        bool upload_file(DiagnosticContext& context, StringView url, const Path& archive) const
        {
            auto cmd = Command{m_tool}
                           .string_arg("copy")
                           .string_arg("--from-to")
                           .string_arg("LocalBlob")
                           .string_arg("--overwrite")
                           .string_arg("true")
                           .string_arg(archive)
                           .string_arg(url);

            auto maybe_code_and_output = cmd_execute_and_capture_output(context, cmd);
            return check_zero_exit_code(context, cmd, maybe_code_and_output);
        }

        size_t push_success(DiagnosticContext& context,
                            const Filesystem&,
                            const BinaryPackageWriteInfo& request) override
        {
            const auto& zip_path = request.zip_path.value_or_exit(VCPKG_LINE_INFO);
            size_t upload_count = 0;
            WarningDiagnosticContext wdc{context};
            for (const auto& container : m_containers)
            {
                upload_count += upload_file(wdc, container.make_object_path(request.package_abi), zip_path);
            }

            return upload_count;
        }

        bool needs_nuspec_data() const override { return false; }
        bool needs_zip_file() const override { return true; }

        std::vector<AzCopyUrl> m_containers;
        Path m_tool;
    };

    struct GcsStorageTool : IObjectStorageTool
    {
        GcsStorageTool(const Path& tool) : m_tool(tool) { }

        LocalizedString restored_message(size_t count,
                                         std::chrono::high_resolution_clock::duration elapsed) const override
        {
            return msg::format(msgRestoredPackagesFromGCS, msg::count = count, msg::elapsed = ElapsedTime(elapsed));
        }

        Optional<CacheAvailability> stat(DiagnosticContext& context, StringView url) const override
        {
            auto cmd = Command{m_tool}.string_arg("-q").string_arg("stat").string_arg(url);
            auto maybe_code_and_output = cmd_execute_and_capture_output(context, cmd);
            if (check_zero_exit_code(context, cmd, maybe_code_and_output))
            {
                return CacheAvailability::available;
            }

            return nullopt;
        }

        Optional<RestoreResult> download_file(DiagnosticContext& context,
                                              StringView object,
                                              const Path& archive) const override
        {
            auto cmd = Command{m_tool}.string_arg("-q").string_arg("cp").string_arg(object).string_arg(archive);
            auto maybe_code_and_output = cmd_execute_and_capture_output(context, cmd);
            if (check_zero_exit_code(context, cmd, maybe_code_and_output))
            {
                return RestoreResult::restored;
            }

            return nullopt;
        }

        bool upload_file(DiagnosticContext& context, StringView object, const Path& archive) const override
        {
            auto cmd = Command{m_tool}.string_arg("-q").string_arg("cp").string_arg(archive).string_arg(object);
            auto maybe_code_and_output = cmd_execute_and_capture_output(context, cmd);
            return check_zero_exit_code(context, cmd, maybe_code_and_output);
        }

        Path m_tool;
    };

    struct AwsStorageTool : IObjectStorageTool
    {
        AwsStorageTool(const Path& tool, bool no_sign_request) : m_tool(tool), m_no_sign_request(no_sign_request) { }

        LocalizedString restored_message(size_t count,
                                         std::chrono::high_resolution_clock::duration elapsed) const override
        {
            return msg::format(msgRestoredPackagesFromAWS, msg::count = count, msg::elapsed = ElapsedTime(elapsed));
        }

        Optional<CacheAvailability> stat(DiagnosticContext& context, StringView url) const override
        {
            auto cmd = Command{m_tool}.string_arg("s3").string_arg("ls").string_arg(url);
            if (m_no_sign_request)
            {
                cmd.string_arg("--no-sign-request");
            }

            auto maybe_code_and_output = cmd_execute_and_capture_output(context, cmd);
            // When the file is not found, "aws s3 ls" prints nothing, and returns exit code 1.
            // check_zero_exit_code would treat this as an error, but we want to treat it as a (silent)
            // cache miss instead, so we handle this special case. See
            // https://github.com/aws/aws-cli/issues/5544 for the related aws-cli bug report.
            if (auto code_and_output = maybe_code_and_output.get())
            {
                // We want to return CacheAvailability::unavailable even if aws-cli starts to return exit code 0
                // with an empty output when the file is missing. This way, both the current and possible future
                // behavior of aws-cli is covered.
                if (code_and_output->exit_code == 0 || code_and_output->exit_code == 1)
                {
                    if (Strings::trim(code_and_output->output).empty())
                    {
                        return CacheAvailability::unavailable;
                    }
                }

                if (code_and_output->exit_code == 0)
                {
                    return CacheAvailability::available;
                }

                report_nonzero_exit_code_and_output(
                    context, cmd, *code_and_output, RedirectedProcessLaunchSettings{}.echo_in_debug);
            }

            return nullopt;
        }

        Optional<RestoreResult> download_file(DiagnosticContext& context,
                                              StringView object,
                                              const Path& archive) const override
        {
            auto r = stat(context, object);
            if (auto stat_result = r.get())
            {
                if (*stat_result != CacheAvailability::available)
                {
                    return RestoreResult::unavailable;
                }
            }
            else
            {
                return nullopt;
            }

            auto cmd = Command{m_tool}.string_arg("s3").string_arg("cp").string_arg(object).string_arg(archive);
            if (m_no_sign_request)
            {
                cmd.string_arg("--no-sign-request");
            }

            auto maybe_code_and_output = cmd_execute_and_capture_output(context, cmd);
            if (check_zero_exit_code(context, cmd, maybe_code_and_output))
            {
                return RestoreResult::restored;
            }

            return nullopt;
        }

        bool upload_file(DiagnosticContext& context, StringView object, const Path& archive) const override
        {
            auto cmd = Command{m_tool}.string_arg("s3").string_arg("cp").string_arg(archive).string_arg(object);
            if (m_no_sign_request)
            {
                cmd.string_arg("--no-sign-request");
            }

            auto maybe_code_and_output = cmd_execute_and_capture_output(context, cmd);
            return check_zero_exit_code(context, cmd, maybe_code_and_output);
        }

        Path m_tool;
        bool m_no_sign_request;
    };

    struct CosStorageTool : IObjectStorageTool
    {
        CosStorageTool(const Path& tool) : m_tool(tool) { }

        LocalizedString restored_message(size_t count,
                                         std::chrono::high_resolution_clock::duration elapsed) const override
        {
            return msg::format(msgRestoredPackagesFromCOS, msg::count = count, msg::elapsed = ElapsedTime(elapsed));
        }

        Optional<CacheAvailability> stat(DiagnosticContext& context, StringView url) const override
        {
            auto cmd = Command{m_tool}.string_arg("ls").string_arg(url);
            auto maybe_code_and_output = cmd_execute_and_capture_output(context, cmd);
            if (check_zero_exit_code(context, cmd, maybe_code_and_output))
            {
                return CacheAvailability::available;
            }

            return nullopt;
        }

        Optional<RestoreResult> download_file(DiagnosticContext& context,
                                              StringView object,
                                              const Path& archive) const override
        {
            auto cmd = Command{m_tool}.string_arg("cp").string_arg(object).string_arg(archive);
            auto maybe_code_and_output = cmd_execute_and_capture_output(context, cmd);
            if (check_zero_exit_code(context, cmd, maybe_code_and_output))
            {
                return RestoreResult::restored;
            }

            return nullopt;
        }

        bool upload_file(DiagnosticContext& context, StringView object, const Path& archive) const override
        {
            auto cmd = Command{m_tool}.string_arg("cp").string_arg(archive).string_arg(object);
            auto maybe_code_and_output = cmd_execute_and_capture_output(context, cmd);
            return check_zero_exit_code(context, cmd, maybe_code_and_output);
        }

        Path m_tool;
    };

    struct AzureUpkgTool
    {
        AzureUpkgTool(const Path& tool_path) : az_cli(tool_path) { }

        Command base_cmd(const AzureUpkgSource& src,
                         StringView package_name,
                         StringView package_version,
                         StringView verb) const
        {
            Command cmd{az_cli};
            cmd.string_arg("artifacts")
                .string_arg("universal")
                .string_arg(verb)
                .string_arg("--organization")
                .string_arg(src.organization)
                .string_arg("--feed")
                .string_arg(src.feed)
                .string_arg("--name")
                .string_arg(package_name)
                .string_arg("--version")
                .string_arg(package_version);
            if (!src.project.empty())
            {
                cmd.string_arg("--project").string_arg(src.project).string_arg("--scope").string_arg("project");
            }
            return cmd;
        }

        bool download(DiagnosticContext& context,
                      const AzureUpkgSource& src,
                      StringView package_name,
                      StringView package_version,
                      const Path& download_path) const
        {
            Command cmd = base_cmd(src, package_name, package_version, "download");
            cmd.string_arg("--path").string_arg(download_path);
            return run_az_artifacts_cmd(context, cmd);
        }

        bool publish(DiagnosticContext& context,
                     const AzureUpkgSource& src,
                     StringView package_name,
                     StringView package_version,
                     const Path& zip_path,
                     StringView description) const
        {
            Command cmd = base_cmd(src, package_name, package_version, "publish");
            cmd.string_arg("--description").string_arg(description).string_arg("--path").string_arg(zip_path);
            return run_az_artifacts_cmd(context, cmd);
        }

        bool run_az_artifacts_cmd(DiagnosticContext& context, const Command& cmd) const
        {
            RedirectedProcessLaunchSettings show_in_debug_settings;
            show_in_debug_settings.echo_in_debug = EchoInDebug::Show;
            auto maybe_code_and_output = cmd_execute_and_capture_output(context, cmd, show_in_debug_settings);
            if (auto code_and_output = maybe_code_and_output.get())
            {
                if (code_and_output->exit_code == 0)
                {
                    return true;
                }

                report_nonzero_exit_code_and_output(
                    context, cmd, *code_and_output, RedirectedProcessLaunchSettings{}.echo_in_debug);
                // az command line error message: Before you can run Azure DevOps commands, you need to
                // run the login command(az login if using AAD/MSA identity else az devops login if using PAT
                // token) to setup credentials.
                if (code_and_output->output.find("you need to run the login command") != std::string::npos)
                {
                    context.report(DiagnosticLine{
                        DiagKind::Error,
                        msg::format(msgFailedVendorAuthentication,
                                    msg::vendor = "Universal Packages",
                                    msg::url = "https://learn.microsoft.com/cli/azure/authenticate-azure-cli")});
                }
            }

            return false;
        }

        Path az_cli;
    };

    struct AzureUpkgPutBinaryProvider : public IWriteBinaryProvider
    {
        AzureUpkgPutBinaryProvider(const Path& tool_path, std::vector<AzureUpkgSource>&& sources)
            : m_azure_tool(tool_path), m_sources(std::move(sources))
        {
        }

        size_t push_success(DiagnosticContext& context,
                            const Filesystem&,
                            const BinaryPackageWriteInfo& request) override
        {
            size_t count_stored = 0;
            auto ref = make_feedref(request, "");
            std::string package_description = "Cached package for " + ref.id;

            const Path& zip_path = request.zip_path.value_or_exit(VCPKG_LINE_INFO);
            WarningDiagnosticContext wdc{context};
            for (auto&& write_src : m_sources)
            {
                count_stored +=
                    m_azure_tool.publish(wdc, write_src, ref.id, ref.version, zip_path, package_description);
            }

            return count_stored;
        }

        bool needs_nuspec_data() const override { return false; }
        bool needs_zip_file() const override { return true; }

    private:
        AzureUpkgTool m_azure_tool;
        std::vector<AzureUpkgSource> m_sources;
    };

    struct AzureUpkgGetBinaryProvider : public ZipReadBinaryProvider
    {
        AzureUpkgGetBinaryProvider(const ZipTool& zip,
                                   const Path& azcli_path,
                                   AzureUpkgSource&& source,
                                   const Path& buildtrees)
            : ZipReadBinaryProvider(zip)
            , m_azure_tool(azcli_path)
            , m_source(std::move(source))
            , m_buildtrees(buildtrees)
        {
        }

        // Prechecking doesn't exist with universal packages so it's not implemented
        void precheck(DiagnosticContext&,
                      const Filesystem&,
                      View<const InstallPlanAction*>,
                      Span<CacheAvailability>) const override
        {
        }

        LocalizedString restored_message(size_t count,
                                         std::chrono::high_resolution_clock::duration elapsed) const override
        {
            return msg::format(msgRestoredPackagesFromAZUPKG, msg::count = count, msg::elapsed = ElapsedTime(elapsed));
        }

        void acquire_zips(DiagnosticContext& context,
                          const Filesystem& fs,
                          View<const InstallPlanAction*> actions,
                          Span<Optional<ZipResource>> out_zips) const override
        {
            WarningDiagnosticContext wdc{context};
            for (size_t i = 0; i < actions.size(); ++i)
            {
                const auto& action = *actions[i];
                const auto info = BinaryPackageReadInfo{action};
                const auto ref = make_feedref(info, "");

                Path temp_dir = m_buildtrees / fmt::format("upkg_download_{}", info.package_abi);
                Path temp_zip_path = temp_dir / fmt::format("{}.zip", ref.id);
                Path final_zip_path = m_buildtrees / fmt::format("{}.zip", ref.id);

                const auto result = m_azure_tool.download(wdc, m_source, ref.id, ref.version, temp_dir);
                if (result && fs.exists(temp_zip_path, IgnoreErrors{}) && fs.rename(wdc, temp_zip_path, final_zip_path))
                {
                    out_zips[i].emplace(std::move(final_zip_path), RemoveWhen::always);
                }

                if (fs.exists(temp_dir, IgnoreErrors{}))
                {
                    fs.remove_all(temp_dir, IgnoreErrors{});
                }
            }
        }

    private:
        AzureUpkgTool m_azure_tool;
        AzureUpkgSource m_source;
        const Path& m_buildtrees;
    };

    ExpectedL<Path> default_cache_path_impl()
    {
        auto maybe_cachepath = get_environment_variable(EnvironmentVariableVcpkgDefaultBinaryCache);
        if (auto p_str = maybe_cachepath.get())
        {
            get_global_metrics_collector().track_define(DefineMetric::VcpkgDefaultBinaryCache);
            Path path = std::move(*p_str);
            path.make_preferred();
            if (!real_filesystem.is_directory(path))
            {
                return msg::format(msgDefaultBinaryCacheRequiresDirectory, msg::path = path);
            }

            if (!path.is_absolute())
            {
                return msg::format(msgDefaultBinaryCacheRequiresAbsolutePath, msg::path = path);
            }

            return std::move(path);
        }

        return get_platform_cache_vcpkg().then([](Path p) -> ExpectedL<Path> {
            if (p.is_absolute())
            {
                p /= "archives";
                p.make_preferred();
                return std::move(p);
            }

            return msg::format(msgDefaultBinaryCachePlatformCacheRequiresAbsolutePath, msg::path = p);
        });
    }

    const ExpectedL<Path>& default_cache_path()
    {
        static auto cachepath = default_cache_path_impl();
        return cachepath;
    }

    struct BinaryConfigParser : ConfigSegmentsParser
    {
        BinaryConfigParser(StringView text, Optional<StringView> origin, BinaryConfigParserState* state)
            : ConfigSegmentsParser(text, origin, {0, 0}), state(state)
        {
        }

        BinaryConfigParserState* state;

        void parse()
        {
            auto all_segments = parse_all_segments();
            for (auto&& x : all_segments)
            {
                if (messages().any_errors()) return;
                handle_segments(std::move(x));
            }
        }

    private:
        bool check_azure_base_url(const std::pair<SourceLoc, std::string>& candidate_segment,
                                  StringLiteral binary_source)
        {
            if (!Strings::starts_with(candidate_segment.second, "https://") &&
                // Allow unencrypted Azurite for testing (not reflected in error msg)
                !Strings::starts_with(candidate_segment.second, "http://127.0.0.1"))
            {
                add_error(msg::format(msgInvalidArgumentRequiresBaseUrl,
                                      msg::base_url = "https://",
                                      msg::binary_source = binary_source),
                          candidate_segment.first);
                return false;
            }

            return true;
        }

        void handle_azcopy_segments(const std::vector<std::pair<SourceLoc, std::string>>& segments)
        {
            // Scheme: x-azcopy,<baseurl>[,<readwrite>]
            if (segments.size() < 2)
            {
                add_error(msg::format(msgInvalidArgumentRequiresBaseUrl,
                                      msg::base_url = "https://",
                                      msg::binary_source = "x-azcopy"),
                          segments[0].first);
                return;
            }

            if (segments.size() > 3)
            {
                add_error(msg::format(msgInvalidArgumentRequiresOneOrTwoArguments, msg::binary_source = "x-azcopy"),
                          segments[3].first);
                return;
            }

            // handle base URL
            if (!check_azure_base_url(segments[1], "x-azcopy"))
            {
                return;
            }

            handle_readwrite(
                state->azcopy_read_templates, state->azcopy_write_templates, {segments[1].second, ""}, segments, 2);

            // We count azcopy and azcopy-sas as the same provider
            state->binary_cache_providers.insert("azcopy");
        }

        void handle_azcopy_sas_segments(const std::vector<std::pair<SourceLoc, std::string>>& segments)
        {
            // Scheme: x-azcopy-sas,<baseurl>,<sas>[,<readwrite>]
            if (segments.size() < 3)
            {
                add_error(msg::format(msgInvalidArgumentRequiresBaseUrlAndToken, msg::binary_source = "x-azcopy-sas"),
                          segments[0].first);
                return;
            }

            if (segments.size() > 4)
            {
                add_error(
                    msg::format(msgInvalidArgumentRequiresTwoOrThreeArguments, msg::binary_source = "x-azcopy-sas"),
                    segments[4].first);
                return;
            }

            if (!check_azure_base_url(segments[1], "x-azcopy-sas"))
            {
                return;
            }

            // handle SAS token
            const auto& sas = segments[2].second;
            if (sas.empty() || Strings::starts_with(sas, "?"))
            {
                return add_error(msg::format(msgInvalidArgumentRequiresValidToken, msg::binary_source = "x-azcopy-sas"),
                                 segments[2].first);
            }
            state->secrets.push_back(sas);

            handle_readwrite(
                state->azcopy_read_templates, state->azcopy_write_templates, {segments[1].second, sas}, segments, 3);

            // We count azcopy and azcopy-sas as the same provider
            state->binary_cache_providers.insert("azcopy-sas");
        }

        void handle_segments(std::vector<std::pair<SourceLoc, std::string>>&& segments)
        {
            Checks::check_exit(VCPKG_LINE_INFO, !segments.empty());
            if (segments[0].second == "clear")
            {
                if (segments.size() != 1)
                {
                    return add_error(msg::format(msgInvalidArgumentRequiresNoneArguments, msg::binary_source = "clear"),
                                     segments[1].first);
                }

                state->clear();
            }
            else if (segments[0].second == "files")
            {
                if (segments.size() < 2)
                {
                    return add_error(msg::format(msgInvalidArgumentRequiresPathArgument, msg::binary_source = "files"),
                                     segments[0].first);
                }

                Path p = segments[1].second;
                if (!p.is_absolute())
                {
                    return add_error(msg::format(msgInvalidArgumentRequiresAbsolutePath, msg::binary_source = "files"),
                                     segments[1].first);
                }

                handle_readwrite(state->archives_to_read, state->archives_to_write, std::move(p), segments, 2);
                if (segments.size() > 3)
                {
                    return add_error(
                        msg::format(msgInvalidArgumentRequiresOneOrTwoArguments, msg::binary_source = "files"),
                        segments[3].first);
                }
                state->binary_cache_providers.insert("files");
            }
            else if (segments[0].second == "interactive")
            {
                if (segments.size() > 1)
                {
                    return add_error(
                        msg::format(msgInvalidArgumentRequiresNoneArguments, msg::binary_source = "interactive"),
                        segments[1].first);
                }

                state->nuget_interactive = true;
            }
            else if (segments[0].second == "nugetconfig")
            {
                if (segments.size() < 2)
                {
                    return add_error(
                        msg::format(msgInvalidArgumentRequiresSourceArgument, msg::binary_source = "nugetconfig"),
                        segments[0].first);
                }

                Path p = segments[1].second;
                if (!p.is_absolute())
                {
                    return add_error(
                        msg::format(msgInvalidArgumentRequiresAbsolutePath, msg::binary_source = "nugetconfig"),
                        segments[1].first);
                }

                handle_readwrite(state->configs_to_read, state->configs_to_write, std::move(p), segments, 2);
                if (segments.size() > 3)
                {
                    return add_error(
                        msg::format(msgInvalidArgumentRequiresOneOrTwoArguments, msg::binary_source = "nugetconfig"),
                        segments[3].first);
                }
                state->binary_cache_providers.insert("nuget");
            }
            else if (segments[0].second == "nuget")
            {
                if (segments.size() < 2)
                {
                    return add_error(
                        msg::format(msgInvalidArgumentRequiresSourceArgument, msg::binary_source = "nuget"),
                        segments[0].first);
                }

                auto&& p = segments[1].second;
                if (p.empty())
                {
                    return add_error(
                        msg::format(msgInvalidArgumentRequiresSourceArgument, msg::binary_source = "nuget"));
                }

                handle_readwrite(state->sources_to_read, state->sources_to_write, std::move(p), segments, 2);
                if (segments.size() > 3)
                {
                    return add_error(
                        msg::format(msgInvalidArgumentRequiresOneOrTwoArguments, msg::binary_source = "nuget"),
                        segments[3].first);
                }
                state->binary_cache_providers.insert("nuget");
            }
            else if (segments[0].second == "nugettimeout")
            {
                if (segments.size() != 2)
                {
                    return add_error(msg::format(msgNuGetTimeoutExpectsSinglePositiveInteger));
                }

                long timeout = Strings::strto<long>(segments[1].second).value_or(-1);
                if (timeout <= 0)
                {
                    return add_error(msg::format(msgNuGetTimeoutExpectsSinglePositiveInteger));
                }

                state->nugettimeout = std::to_string(timeout);
                state->binary_cache_providers.insert("nuget");
            }
            else if (segments[0].second == "default")
            {
                if (segments.size() > 2)
                {
                    return add_error(
                        msg::format(msgInvalidArgumentRequiresSingleArgument, msg::binary_source = "default"),
                        segments[0].first);
                }

                const auto& maybe_home = default_cache_path();
                if (!maybe_home)
                {
                    return add_error(LocalizedString{maybe_home.error()}, segments[0].first);
                }

                handle_readwrite(
                    state->archives_to_read, state->archives_to_write, Path(*maybe_home.get()), segments, 1);
                state->binary_cache_providers.insert("default");
            }
            else if (segments[0].second == "x-azblob")
            {
                // Scheme: x-azblob,<baseurl>,<sas>[,<readwrite>]
                if (segments.size() < 3)
                {
                    return add_error(
                        msg::format(msgInvalidArgumentRequiresBaseUrlAndToken, msg::binary_source = "azblob"),
                        segments[0].first);
                }

                if (!check_azure_base_url(segments[1], "azblob"))
                {
                    return;
                }

                // <url>/{sha}.zip[?<sas>]
                AzCopyUrl p;
                p.url = segments[1].second;

                const auto& sas = segments[2].second;
                if (sas.empty() || Strings::starts_with(sas, "?"))
                {
                    return add_error(msg::format(msgInvalidArgumentRequiresValidToken, msg::binary_source = "azblob"),
                                     segments[2].first);
                }
                state->secrets.push_back(sas);
                p.sas = sas;

                if (segments.size() > 4)
                {
                    return add_error(
                        msg::format(msgInvalidArgumentRequiresTwoOrThreeArguments, msg::binary_source = "azblob"),
                        segments[4].first);
                }

                UrlTemplate url_template = {p.make_object_path("{sha}")};
                bool read = false, write = false;
                handle_readwrite(read, write, segments, 3);
                if (read) state->url_templates_to_get.push_back(url_template);
                auto headers = azure_blob_headers();
                url_template.headers.assign(headers.begin(), headers.end());
                if (write) state->azblob_templates_to_put.push_back(url_template);

                state->binary_cache_providers.insert("azblob");
            }
            else if (segments[0].second == "x-gcs")
            {
                // Scheme: x-gcs,<prefix>[,<readwrite>]
                if (segments.size() < 2)
                {
                    return add_error(msg::format(msgInvalidArgumentRequiresPrefix, msg::binary_source = "gcs"),
                                     segments[0].first);
                }

                if (!Strings::starts_with(segments[1].second, "gs://"))
                {
                    return add_error(msg::format(msgInvalidArgumentRequiresBaseUrl,
                                                 msg::base_url = "gs://",
                                                 msg::binary_source = "gcs"),
                                     segments[1].first);
                }

                if (segments.size() > 3)
                {
                    return add_error(
                        msg::format(msgInvalidArgumentRequiresOneOrTwoArguments, msg::binary_source = "gcs"),
                        segments[3].first);
                }

                auto p = segments[1].second;
                if (p.back() != '/')
                {
                    p.push_back('/');
                }

                handle_readwrite(state->gcs_read_prefixes, state->gcs_write_prefixes, std::move(p), segments, 2);

                state->binary_cache_providers.insert("gcs");
            }
            else if (segments[0].second == "x-aws")
            {
                // Scheme: x-aws,<prefix>[,<readwrite>]
                if (segments.size() < 2)
                {
                    return add_error(msg::format(msgInvalidArgumentRequiresPrefix, msg::binary_source = "aws"),
                                     segments[0].first);
                }

                if (!Strings::starts_with(segments[1].second, "s3://"))
                {
                    return add_error(msg::format(msgInvalidArgumentRequiresBaseUrl,
                                                 msg::base_url = "s3://",
                                                 msg::binary_source = "aws"),
                                     segments[1].first);
                }

                if (segments.size() > 3)
                {
                    return add_error(
                        msg::format(msgInvalidArgumentRequiresOneOrTwoArguments, msg::binary_source = "aws"),
                        segments[3].first);
                }

                auto p = segments[1].second;
                if (p.back() != '/')
                {
                    p.push_back('/');
                }

                handle_readwrite(state->aws_read_prefixes, state->aws_write_prefixes, std::move(p), segments, 2);

                state->binary_cache_providers.insert("aws");
            }
            else if (segments[0].second == "x-aws-config")
            {
                if (segments.size() != 2)
                {
                    return add_error(msg::format(msgInvalidArgumentRequiresSingleStringArgument,
                                                 msg::binary_source = "x-aws-config"));
                }

                bool no_sign_request = false;
                if (segments[1].second == "no-sign-request")
                {
                    no_sign_request = true;
                }
                else
                {
                    return add_error(msg::format(msgInvalidArgument), segments[1].first);
                }

                state->aws_no_sign_request = no_sign_request;
                state->binary_cache_providers.insert("aws");
            }
            else if (segments[0].second == "x-cos")
            {
                // Scheme: x-cos,<prefix>[,<readwrite>]
                if (segments.size() < 2)
                {
                    return add_error(msg::format(msgInvalidArgumentRequiresPrefix, msg::binary_source = "cos"),
                                     segments[0].first);
                }

                if (!Strings::starts_with(segments[1].second, "cos://"))
                {
                    return add_error(msg::format(msgInvalidArgumentRequiresBaseUrl,
                                                 msg::base_url = "cos://",
                                                 msg::binary_source = "cos"),
                                     segments[1].first);
                }

                if (segments.size() > 3)
                {
                    return add_error(
                        msg::format(msgInvalidArgumentRequiresOneOrTwoArguments, msg::binary_source = "cos"),
                        segments[3].first);
                }

                auto p = segments[1].second;
                if (p.back() != '/')
                {
                    p.push_back('/');
                }

                handle_readwrite(state->cos_read_prefixes, state->cos_write_prefixes, std::move(p), segments, 2);
                state->binary_cache_providers.insert("cos");
            }
            else if (segments[0].second == "x-gha")
            {
                add_warning(msg::format(msgGhaBinaryCacheDeprecated, msg::url = docs::binarycaching_url));
            }
            else if (segments[0].second == "http")
            {
                // Scheme: http,<url_template>[,<readwrite>[,<header>]]
                if (segments.size() < 2)
                {
                    return add_error(msg::format(msgInvalidArgumentRequiresPrefix, msg::binary_source = "http"),
                                     segments[0].first);
                }

                if (!Strings::starts_with(segments[1].second, "http://") &&
                    !Strings::starts_with(segments[1].second, "https://"))
                {
                    return add_error(msg::format(msgInvalidArgumentRequiresBaseUrl,
                                                 msg::base_url = "https://",
                                                 msg::binary_source = "http"),
                                     segments[1].first);
                }

                if (segments.size() > 4)
                {
                    return add_error(
                        msg::format(msgInvalidArgumentRequiresTwoOrThreeArguments, msg::binary_source = "http"),
                        segments[3].first);
                }

                UrlTemplate url_template{segments[1].second};
                if (auto err = url_template.valid(); !err.empty())
                {
                    return add_error(std::move(err), segments[1].first);
                }
                bool has_sha = false;
                bool has_other = false;
                api_stable_format(
                    null_diagnostic_context, url_template.url_template, [&](std::string&, StringView key) {
                        if (key == "sha")
                        {
                            has_sha = true;
                        }
                        else
                        {
                            has_other = true;
                        }

                        return true;
                    });
                if (!has_sha)
                {
                    if (has_other)
                    {
                        return add_error(msg::format(msgMissingShaVariable), segments[1].first);
                    }
                    if (url_template.url_template.back() != '/')
                    {
                        url_template.url_template.push_back('/');
                    }
                    url_template.url_template.append("{sha}.zip");
                }
                if (segments.size() == 4)
                {
                    url_template.headers.push_back(segments[3].second);
                }

                handle_readwrite(
                    state->url_templates_to_get, state->url_templates_to_put, std::move(url_template), segments, 2);
                state->binary_cache_providers.insert("http");
            }
            else if (segments[0].second == "x-az-universal")
            {
                // Scheme: x-az-universal,<organization>,<project>,<feed>[,<readwrite>]
                if (segments.size() < 4 || segments.size() > 5)
                {
                    return add_error(msg::format(msgInvalidArgumentRequiresFourOrFiveArguments,
                                                 msg::binary_source = "Universal Packages"));
                }
                AzureUpkgSource upkg_template{
                    segments[1].second,
                    segments[2].second,
                    segments[3].second,
                };

                state->binary_cache_providers.insert("upkg");
                handle_readwrite(
                    state->upkg_templates_to_get, state->upkg_templates_to_put, std::move(upkg_template), segments, 4);
            }
            else if (segments[0].second == "x-azcopy")
            {
                handle_azcopy_segments(segments);
            }
            else if (segments[0].second == "x-azcopy-sas")
            {
                handle_azcopy_sas_segments(segments);
            }
            else
            {
                return add_error(msg::format(msgUnknownBinaryProviderType), segments[0].first);
            }
        }
    };

    struct AssetSourcesState
    {
        bool cleared = false;
        bool block_origin = false;
        std::vector<std::string> url_templates_to_get;
        std::vector<std::string> azblob_templates_to_put;
        std::vector<std::string> secrets;
        Optional<std::string> script;

        void clear()
        {
            cleared = true;
            block_origin = false;
            url_templates_to_get.clear();
            azblob_templates_to_put.clear();
            secrets.clear();
            script.clear();
        }
    };

    struct AssetSourcesParser : ConfigSegmentsParser
    {
        AssetSourcesParser(StringView text, StringView origin, AssetSourcesState* state)
            : ConfigSegmentsParser(text, origin, {0, 0}), state(state)
        {
        }

        AssetSourcesState* state;

        void parse()
        {
            auto all_segments = parse_all_segments();
            for (auto&& x : all_segments)
            {
                if (messages().any_errors()) return;
                handle_segments(std::move(x));
            }
        }

        void handle_segments(std::vector<std::pair<SourceLoc, std::string>>&& segments)
        {
            Checks::check_exit(VCPKG_LINE_INFO, !segments.empty());

            if (segments[0].second == "x-block-origin")
            {
                if (segments.size() >= 2)
                {
                    return add_error(
                        msg::format(msgAssetCacheProviderAcceptsNoArguments, msg::value = "x-block-origin"),
                        segments[1].first);
                }

                state->block_origin = true;
            }
            else if (segments[0].second == "clear")
            {
                if (segments.size() >= 2)
                {
                    return add_error(msg::format(msgAssetCacheProviderAcceptsNoArguments, msg::value = "clear"),
                                     segments[1].first);
                }

                state->clear();
            }
            else if (segments[0].second == "x-azurl")
            {
                // Scheme: x-azurl,<baseurl>[,<sas>[,<readwrite>]]
                if (segments.size() < 2)
                {
                    return add_error(msg::format(msgAzUrlAssetCacheRequiresBaseUrl), segments[0].first);
                }

                if (segments.size() > 4)
                {
                    return add_error(msg::format(msgAzUrlAssetCacheRequiresLessThanFour), segments[4].first);
                }

                if (segments[1].second.empty())
                {
                    return add_error(msg::format(msgAzUrlAssetCacheRequiresBaseUrl), segments[1].first);
                }

                auto p = segments[1].second;
                if (p.back() != '/')
                {
                    p.push_back('/');
                }

                p.append("<SHA>");
                if (segments.size() > 2 && !segments[2].second.empty())
                {
                    if (!Strings::starts_with(segments[2].second, "?"))
                    {
                        p.push_back('?');
                    }
                    p.append(segments[2].second);
                    // Note: the download manager does not currently respect secrets
                    state->secrets.push_back(segments[2].second);
                }
                handle_readwrite(
                    state->url_templates_to_get, state->azblob_templates_to_put, std::move(p), segments, 3);
            }
            else if (segments[0].second == "x-script")
            {
                // Scheme: x-script,<script-template>
                if (segments.size() != 2)
                {
                    return add_error(msg::format(msgScriptAssetCacheRequiresScript), segments[0].first);
                }
                state->script = segments[1].second;
            }
            else
            {
                // Don't forget to update this message if new providers are added.
                return add_error(msg::format(msgUnexpectedAssetCacheProvider), segments[0].first);
            }
        }
    };
}

namespace vcpkg
{
    LocalizedString UrlTemplate::valid() const
    {
        SinkBufferedDiagnosticContext bdc{out_sink};
        std::vector<std::string> invalid_keys;
        auto result = api_stable_format(bdc, url_template, [&](std::string&, StringView key) {
            static constexpr StringLiteral valid_keys[] = {"name", "version", "sha", "triplet"};
            if (!Util::Vectors::contains(valid_keys, key))
            {
                invalid_keys.push_back(key.to_string());
            }

            return true;
        });

        if (!invalid_keys.empty())
        {
            bdc.report_error(msg::format(msgUnknownVariablesInTemplate,
                                         msg::value = url_template,
                                         msg::list = Strings::join(", ", invalid_keys)));
            result.clear();
        }

        if (result.has_value())
        {
            return {};
        }

        return LocalizedString::from_raw(std::move(bdc).to_string());
    }

    std::string UrlTemplate::instantiate_variables(const BinaryPackageReadInfo& info) const
    {
        return api_stable_format(console_diagnostic_context,
                                 url_template,
                                 [&](std::string& out, StringView key) {
                                     if (key == "version")
                                     {
                                         out += info.version.text;
                                     }
                                     else if (key == "name")
                                     {
                                         out += info.spec.name();
                                     }
                                     else if (key == "triplet")
                                     {
                                         out += info.spec.triplet().canonical_name();
                                     }
                                     else if (key == "sha")
                                     {
                                         out += info.package_abi;
                                     }
                                     else
                                     {
                                         Checks::unreachable(
                                             VCPKG_LINE_INFO,
                                             "used instantiate_variables without checking valid() first");
                                     };

                                     return true;
                                 })
            .value_or_exit(VCPKG_LINE_INFO);
    }

    std::string AzCopyUrl::make_object_path(const std::string& abi) const
    {
        const auto base_url = url.back() == '/' ? url : Strings::concat(url, "/");
        return sas.empty() ? Strings::concat(base_url, abi, ".zip") : Strings::concat(base_url, abi, ".zip?", sas);
    }

    std::string AzCopyUrl::make_container_path() const { return sas.empty() ? url : Strings::concat(url, "?", sas); }

    static NuGetRepoInfo get_nuget_repo_info_from_env(const VcpkgCmdArguments& args)
    {
        if (auto p = args.vcpkg_nuget_repository.get())
        {
            get_global_metrics_collector().track_define(DefineMetric::VcpkgNuGetRepository);
            return {*p};
        }

        auto gh_repo = get_environment_variable(EnvironmentVariableGitHubRepository).value_or("");
        if (gh_repo.empty())
        {
            return {};
        }

        auto gh_server = get_environment_variable(EnvironmentVariableGitHubServerUrl).value_or("");
        if (gh_server.empty())
        {
            return {};
        }

        get_global_metrics_collector().track_define(DefineMetric::GitHubRepository);
        return {Strings::concat(gh_server, '/', gh_repo, ".git"),
                get_environment_variable(EnvironmentVariableGitHubRef).value_or(""),
                get_environment_variable(EnvironmentVariableGitHubSha).value_or("")};
    }

    void ReadOnlyBinaryCache::fetch(DiagnosticContext& context, const Filesystem& fs, View<InstallPlanAction> actions)
    {
        std::vector<const InstallPlanAction*> action_ptrs;
        std::vector<RestoreResult> restores;
        std::vector<CacheStatus*> statuses;
        for (auto&& provider : m_config.read)
        {
            action_ptrs.clear();
            restores.clear();
            statuses.clear();
            for (size_t i = 0; i < actions.size(); ++i)
            {
                if (auto abi = actions[i].package_abi())
                {
                    CacheStatus& status = m_status[*abi];
                    if (status.should_attempt_restore(provider.get()))
                    {
                        action_ptrs.push_back(&actions[i]);
                        restores.push_back(RestoreResult::unavailable);
                        statuses.push_back(&status);
                    }
                }
            }
            if (action_ptrs.empty()) continue;

            ElapsedTimer timer;
            provider->fetch(context, fs, action_ptrs, restores);
            size_t num_restored = 0;
            for (size_t i = 0; i < restores.size(); ++i)
            {
                if (restores[i] == RestoreResult::unavailable)
                {
                    statuses[i]->mark_unavailable(provider.get());
                }
                else
                {
                    statuses[i]->mark_restored();
                    ++num_restored;
                }
            }
            context.statusln(provider->restored_message(
                num_restored, timer.elapsed().as<std::chrono::high_resolution_clock::duration>()));
        }
    }

    bool ReadOnlyBinaryCache::is_restored(const InstallPlanAction& action) const
    {
        if (auto abi = action.package_abi())
        {
            auto it = m_status.find(*abi);
            if (it != m_status.end()) return it->second.is_restored();
        }
        return false;
    }

    void ReadOnlyBinaryCache::install_read_provider(std::unique_ptr<IReadBinaryProvider>&& provider)
    {
        m_config.read.push_back(std::move(provider));
    }

    void ReadOnlyBinaryCache::mark_all_unrestored()
    {
        for (auto& entry : m_status)
        {
            entry.second.mark_unrestored();
        }
    }

    std::vector<CacheAvailability> ReadOnlyBinaryCache::precheck(DiagnosticContext& context,
                                                                 const Filesystem& fs,
                                                                 View<const InstallPlanAction*> actions)
    {
        const std::vector<CacheStatus*> statuses = Util::fmap(actions, [this](const InstallPlanAction* action) {
            Checks::check_exit(VCPKG_LINE_INFO, action);
            return &m_status[action->package_abi_or_exit(VCPKG_LINE_INFO)];
        });

        std::vector<const InstallPlanAction*> action_ptrs;
        std::vector<CacheAvailability> cache_result;
        std::vector<size_t> indexes;
        for (auto&& provider : m_config.read)
        {
            action_ptrs.clear();
            cache_result.clear();
            indexes.clear();
            for (size_t i = 0; i < actions.size(); ++i)
            {
                if (statuses[i]->should_attempt_precheck(provider.get()))
                {
                    action_ptrs.push_back(actions[i]);
                    cache_result.push_back(CacheAvailability::unknown);
                    indexes.push_back(i);
                }
            }
            if (action_ptrs.empty()) continue;

            provider->precheck(context, fs, action_ptrs, cache_result);

            for (size_t i = 0; i < action_ptrs.size(); ++i)
            {
                if (cache_result[i] == CacheAvailability::available)
                {
                    statuses[i]->mark_available(provider.get());
                }
                else if (cache_result[i] == CacheAvailability::unavailable)
                {
                    statuses[i]->mark_unavailable(provider.get());
                }
            }
        }

        return Util::fmap(statuses, [](CacheStatus* s) {
            return s->get_available_provider() ? CacheAvailability::available : CacheAvailability::unavailable;
        });
    }

    void BinaryCacheSynchronizer::add_submitted() noexcept
    {
        // This can set the unused bit but if that happens we are terminating anyway.
        if ((m_state.fetch_add(1, std::memory_order_acq_rel) & SubmittedMask) == SubmittedMask)
        {
            Checks::unreachable(VCPKG_LINE_INFO, "Maximum job count exceeded");
        }
    }

    BinaryCacheSyncState BinaryCacheSynchronizer::fetch_add_completed() noexcept
    {
        auto old = m_state.load(std::memory_order_acquire);
        backing_uint_t local;
        do
        {
            local = old;
            if ((local & CompletedMask) == CompletedMask)
            {
                Checks::unreachable(VCPKG_LINE_INFO, "Maximum job count exceeded");
            }

            local += OneCompleted;
        } while (!m_state.compare_exchange_weak(old, local, std::memory_order_acq_rel));

        BinaryCacheSyncState result;
        result.jobs_submitted = local & SubmittedMask;
        result.jobs_completed = (local & CompletedMask) >> UpperShift;
        result.submission_complete = (local & SubmissionCompleteBit) != 0;
        return result;
    }

    BinaryCacheSynchronizer::counter_uint_t BinaryCacheSynchronizer::
        fetch_incomplete_mark_submission_complete() noexcept
    {
        auto old = m_state.load(std::memory_order_acquire);
        backing_uint_t local;
        BinaryCacheSynchronizer::counter_uint_t submitted;
        do
        {
            local = old;

            // Remove completions from the submission counter so that the (X/Y) console
            // output is prettier.
            submitted = local & SubmittedMask;
            auto completed = (local & CompletedMask) >> UpperShift;
            if (completed >= submitted)
            {
                local = SubmissionCompleteBit;
            }
            else
            {
                local = (submitted - completed) | SubmissionCompleteBit;
            }
        } while (!m_state.compare_exchange_weak(old, local, std::memory_order_acq_rel));
        auto state = m_state.fetch_or(SubmissionCompleteBit, std::memory_order_acq_rel);

        return (state & SubmittedMask) - ((state & CompletedMask) >> UpperShift);
    }

    bool BinaryCache::install_providers(DiagnosticContext& context,
                                        const VcpkgCmdArguments& args,
                                        const VcpkgPaths& paths)
    {
        auto& fs = paths.get_filesystem();
        auto& tools = paths.get_tool_cache();
        if (args.binary_caching_enabled())
        {
            if (Debug::g_debugging)
            {
                const auto& maybe_cachepath = default_cache_path();
                if (const auto cachepath = maybe_cachepath.get())
                {
                    Debug::print("Default binary cache path is: ", *cachepath, '\n');
                }
                else
                {
                    Debug::print("No binary cache path. Reason: ", maybe_cachepath.error(), '\n');
                }
            }

            if (args.env_binary_sources.has_value())
            {
                get_global_metrics_collector().track_define(DefineMetric::VcpkgBinarySources);
            }

            if (args.cli_binary_sources.size() != 0)
            {
                get_global_metrics_collector().track_define(DefineMetric::BinaryCachingSource);
            }

            auto sRawHolder =
                parse_binary_provider_configs(args.env_binary_sources.value_or(""), args.cli_binary_sources);
            if (!sRawHolder)
            {
                context.report_error(std::move(sRawHolder).error());
                return false;
            }
            auto& s = *sRawHolder.get();

            static const std::map<StringLiteral, DefineMetric> metric_names{
                {"aws", DefineMetric::BinaryCachingAws},
                {"azblob", DefineMetric::BinaryCachingAzBlob},
                {"azcopy", DefineMetric::BinaryCachingAzCopy},
                {"azcopy-sas", DefineMetric::BinaryCachingAzCopySas},
                {"cos", DefineMetric::BinaryCachingCos},
                {"default", DefineMetric::BinaryCachingDefault},
                {"files", DefineMetric::BinaryCachingFiles},
                {"gcs", DefineMetric::BinaryCachingGcs},
                {"http", DefineMetric::BinaryCachingHttp},
                {"nuget", DefineMetric::BinaryCachingNuGet},
                {"upkg", DefineMetric::BinaryCachingUpkg},
            };

            MetricsSubmission metrics;
            for (const auto& cache_provider : s.binary_cache_providers)
            {
                auto it = metric_names.find(cache_provider);
                if (it != metric_names.end())
                {
                    metrics.track_define(it->second);
                }
            }

            get_global_metrics_collector().track_submission(std::move(metrics));

            s.nuget_prefix = args.nuget_id_prefix.value_or("");
            if (!s.nuget_prefix.empty()) s.nuget_prefix.push_back('_');
            m_config.nuget_prefix = s.nuget_prefix;

            s.use_nuget_cache = args.use_nuget_cache.value_or(false);

            m_config.nuget_repo = get_nuget_repo_info_from_env(args);

            const auto& buildtrees = paths.buildtrees();

            m_config.nuget_prefix = s.nuget_prefix;

            std::shared_ptr<const GcsStorageTool> gcs_tool;
            if (!s.gcs_read_prefixes.empty() || !s.gcs_write_prefixes.empty())
            {
                if (auto gcs_tool_path = tools.get_tool_path(context, fs, Tools::GSUTIL))
                {
                    gcs_tool = std::make_shared<GcsStorageTool>(*gcs_tool_path);
                }
                else
                {
                    return false;
                }
            }
            std::shared_ptr<const AwsStorageTool> aws_tool;
            if (!s.aws_read_prefixes.empty() || !s.aws_write_prefixes.empty())
            {
                if (auto aws_tool_path = tools.get_tool_path(context, fs, Tools::AWSCLI))
                {
                    aws_tool = std::make_shared<AwsStorageTool>(*aws_tool_path, s.aws_no_sign_request);
                }
                else
                {
                    return false;
                }
            }
            std::shared_ptr<const CosStorageTool> cos_tool;
            if (!s.cos_read_prefixes.empty() || !s.cos_write_prefixes.empty())
            {
                if (auto cos_tool_path = tools.get_tool_path(context, fs, Tools::COSCLI))
                {
                    cos_tool = std::make_shared<CosStorageTool>(*cos_tool_path);
                }
                else
                {
                    return false;
                }
            }
            Path azcopy_tool;
            if (!s.azcopy_read_templates.empty() || !s.azcopy_write_templates.empty())
            {
                if (auto tool = tools.get_tool_path(context, fs, Tools::AZCOPY))
                {
                    azcopy_tool = *tool;
                }
                else
                {
                    return false;
                }
            }

            if (!s.archives_to_read.empty() || !s.url_templates_to_get.empty() || !s.gcs_read_prefixes.empty() ||
                !s.aws_read_prefixes.empty() || !s.cos_read_prefixes.empty() || !s.upkg_templates_to_get.empty() ||
                !s.azcopy_read_templates.empty())
            {
                ZipTool zip_tool;
                if (!zip_tool.setup(context, fs, tools))
                {
                    return false;
                }

                for (auto&& dir : s.archives_to_read)
                {
                    m_config.read.push_back(std::make_unique<FilesReadBinaryProvider>(zip_tool, std::move(dir)));
                }

                for (auto&& url : s.url_templates_to_get)
                {
                    m_config.read.push_back(
                        std::make_unique<HttpGetBinaryProvider>(zip_tool, buildtrees, std::move(url), s.secrets));
                }

                for (auto&& prefix : s.gcs_read_prefixes)
                {
                    m_config.read.push_back(
                        std::make_unique<ObjectStorageProvider>(zip_tool, buildtrees, std::move(prefix), gcs_tool));
                }

                for (auto&& prefix : s.aws_read_prefixes)
                {
                    m_config.read.push_back(
                        std::make_unique<ObjectStorageProvider>(zip_tool, buildtrees, std::move(prefix), aws_tool));
                }

                for (auto&& prefix : s.cos_read_prefixes)
                {
                    m_config.read.push_back(
                        std::make_unique<ObjectStorageProvider>(zip_tool, buildtrees, std::move(prefix), cos_tool));
                }

                if (!s.upkg_templates_to_get.empty())
                {
                    if (const auto* azcli_tool = tools.get_tool_path(context, fs, Tools::AZCLI))
                    {
                        for (auto&& src : s.upkg_templates_to_get)
                        {
                            m_config.read.push_back(std::make_unique<AzureUpkgGetBinaryProvider>(
                                zip_tool, *azcli_tool, std::move(src), buildtrees));
                        }
                    }
                    else
                    {
                        return false;
                    }
                }

                for (auto&& prefix : s.azcopy_read_templates)
                {
                    m_config.read.push_back(
                        std::make_unique<AzCopyStorageProvider>(zip_tool, buildtrees, std::move(prefix), azcopy_tool));
                }
            }
            if (!s.upkg_templates_to_put.empty())
            {
                if (const auto* azcli_tool = tools.get_tool_path(context, fs, Tools::AZCLI))
                {
                    m_config.write.push_back(
                        std::make_unique<AzureUpkgPutBinaryProvider>(*azcli_tool, std::move(s.upkg_templates_to_put)));
                }
                else
                {
                    return false;
                }
            }
            if (!s.archives_to_write.empty())
            {
                m_config.write.push_back(std::make_unique<FilesWriteBinaryProvider>(std::move(s.archives_to_write)));
            }
            if (!s.azblob_templates_to_put.empty())
            {
                m_config.write.push_back(
                    std::make_unique<AzureBlobPutBinaryProvider>(std::move(s.azblob_templates_to_put), s.secrets));
            }
            if (!s.url_templates_to_put.empty())
            {
                m_config.write.push_back(
                    std::make_unique<HTTPPutBinaryProvider>(std::move(s.url_templates_to_put), s.secrets));
            }
            if (!s.gcs_write_prefixes.empty())
            {
                m_config.write.push_back(
                    std::make_unique<ObjectStoragePushProvider>(std::move(s.gcs_write_prefixes), gcs_tool));
            }
            if (!s.aws_write_prefixes.empty())
            {
                m_config.write.push_back(
                    std::make_unique<ObjectStoragePushProvider>(std::move(s.aws_write_prefixes), aws_tool));
            }
            if (!s.cos_write_prefixes.empty())
            {
                m_config.write.push_back(
                    std::make_unique<ObjectStoragePushProvider>(std::move(s.cos_write_prefixes), cos_tool));
            }

            if (!s.sources_to_read.empty() || !s.configs_to_read.empty() || !s.sources_to_write.empty() ||
                !s.configs_to_write.empty())
            {
                auto maybe_nuget_tools = get_nuget_tool_tools(context, fs, tools);
                if (auto* nuget_tools = maybe_nuget_tools.get())
                {
                    NugetBaseBinaryProvider nuget_base(
                        NuGetTool(std::move(*nuget_tools), s), paths.packages(), buildtrees, s.nuget_prefix);
                    if (!s.sources_to_read.empty())
                        m_config.read.push_back(std::make_unique<NugetReadBinaryProvider>(
                            nuget_base, nuget_sources_arg(s.sources_to_read)));
                    for (auto&& config : s.configs_to_read)
                        m_config.read.push_back(
                            std::make_unique<NugetReadBinaryProvider>(nuget_base, nuget_configfile_arg(config)));
                    if (!s.sources_to_write.empty() || !s.configs_to_write.empty())
                    {
                        m_config.write.push_back(std::make_unique<NugetBinaryPushProvider>(
                            nuget_base, std::move(s.sources_to_write), std::move(s.configs_to_write)));
                    }
                }
                else
                {
                    return false;
                }
            }

            if (!s.azcopy_write_templates.empty())
            {
                m_config.write.push_back(
                    std::make_unique<AzCopyStoragePushProvider>(std::move(s.azcopy_write_templates), azcopy_tool));
            }
        }

        m_needs_nuspec_data = Util::any_of(m_config.write, [](auto&& p) { return p->needs_nuspec_data(); });
        m_needs_zip_file = Util::any_of(m_config.write, [](auto&& p) { return p->needs_zip_file(); });
        if (m_needs_zip_file)
        {
            if (!m_zip_tool.setup(context, fs, tools))
            {
                return false;
            }
        }

        return true;
    }
    BinaryCache::BinaryCache(const Filesystem& fs)
        : m_fs(fs), m_bg_msg_sink(stdout_sink), m_push_thread(&BinaryCache::push_thread_main, this)
    {
    }
    BinaryCache::~BinaryCache() { wait_for_async_complete_and_join(); }

    void BinaryCache::push_success(CleanPackages clean_packages, const InstallPlanAction& action)
    {
        if (auto abi = action.package_abi())
        {
            bool restored;
            auto it = m_status.find(*abi);
            if (it == m_status.end())
            {
                restored = false;
            }
            else
            {
                restored = it->second.is_restored();

                // Purge all status information on push_success (cache invalidation)
                // - push_success may delete packages/ (invalidate restore)
                // - push_success may make the package available from providers (invalidate unavailable)
                m_status.erase(it);
            }

            if (!restored && !m_config.write.empty())
            {
                ElapsedTimer timer;
                BinaryPackageWriteInfo request{action};

                if (m_needs_nuspec_data)
                {
                    request.nuspec =
                        generate_nuspec(request.package_dir, action, m_config.nuget_prefix, m_config.nuget_repo);
                }

                if (m_config.write.size() == 1)
                {
                    request.unique_write_provider = true;
                }

                m_synchronizer.add_submitted();
                msg::println(msg::format(msgSubmittingBinaryCacheBackground,
                                         msg::spec = action.display_name(),
                                         msg::count = m_config.write.size()));
                m_actions_to_push.push(ActionToPush{std::move(request), clean_packages});
                return;
            }
        }

        if (clean_packages == CleanPackages::Yes)
        {
            m_fs.remove_all(action.package_dir.value_or_exit(VCPKG_LINE_INFO), VCPKG_LINE_INFO);
        }
    }

    void BinaryCache::print_updates() { m_bg_msg_sink.print_published(); }

    void BinaryCache::wait_for_async_complete_and_join()
    {
        m_bg_msg_sink.print_published();
        auto incomplete_count = m_synchronizer.fetch_incomplete_mark_submission_complete();
        if (incomplete_count != 0)
        {
            msg::println(msgWaitUntilPackagesUploaded, msg::count = incomplete_count);
        }

        m_bg_msg_sink.publish_directly_to_out_sink();
        m_actions_to_push.stop();
        if (m_push_thread.joinable())
        {
            m_push_thread.join();
        }
    }

    void BinaryCache::push_thread_main()
    {
        std::vector<ActionToPush> my_tasks;
        PrintingDiagnosticContext pdc{m_bg_msg_sink};
        WarningDiagnosticContext wdc{pdc};
        while (m_actions_to_push.get_work(my_tasks))
        {
            for (auto& action_to_push : my_tasks)
            {
                ElapsedTimer timer;
                if (m_needs_zip_file)
                {
                    Path zip_path = action_to_push.request.package_dir + ".zip";
                    if (m_zip_tool.compress_directory_to_zip(pdc, m_fs, action_to_push.request.package_dir, zip_path))
                    {
                        action_to_push.request.zip_path = std::move(zip_path);
                    }
                }

                size_t num_destinations = 0;
                for (auto&& provider : m_config.write)
                {
                    if (!provider->needs_zip_file() || action_to_push.request.zip_path.has_value())
                    {
                        num_destinations += provider->push_success(pdc, m_fs, action_to_push.request);
                    }
                }

                if (action_to_push.request.zip_path)
                {
                    (void)m_fs.remove(wdc, *action_to_push.request.zip_path.get());
                }

                if (action_to_push.clean_after_push == CleanPackages::Yes)
                {
                    (void)m_fs.remove_all(wdc, action_to_push.request.package_dir);
                }

                auto sync_state = m_synchronizer.fetch_add_completed();
                auto message = msg::format(msgSubmittingBinaryCacheComplete,
                                           msg::spec = action_to_push.request.display_name,
                                           msg::count = num_destinations,
                                           msg::elapsed = timer.elapsed());
                if (sync_state.submission_complete)
                {
                    message.append_raw(fmt::format(" ({}/{})", sync_state.jobs_completed, sync_state.jobs_submitted));
                }

                m_bg_msg_sink.println(message);
            }
        }
    }

    bool CacheStatus::should_attempt_precheck(const IReadBinaryProvider* sender) const noexcept
    {
        switch (m_status)
        {
            case CacheStatusState::unknown: return !Util::Vectors::contains(m_known_unavailable_providers, sender);
            case CacheStatusState::available: return false;
            case CacheStatusState::restored: return false;
            default: Checks::unreachable(VCPKG_LINE_INFO);
        }
    }

    bool CacheStatus::should_attempt_restore(const IReadBinaryProvider* sender) const noexcept
    {
        switch (m_status)
        {
            case CacheStatusState::unknown: return !Util::Vectors::contains(m_known_unavailable_providers, sender);
            case CacheStatusState::available: return m_available_provider == sender;
            case CacheStatusState::restored: return false;
            default: Checks::unreachable(VCPKG_LINE_INFO);
        }
    }

    bool CacheStatus::is_unavailable(const IReadBinaryProvider* sender) const noexcept
    {
        return Util::Vectors::contains(m_known_unavailable_providers, sender);
    }

    bool CacheStatus::is_restored() const noexcept { return m_status == CacheStatusState::restored; }

    void CacheStatus::mark_unavailable(const IReadBinaryProvider* sender)
    {
        if (!Util::Vectors::contains(m_known_unavailable_providers, sender))
        {
            m_known_unavailable_providers.push_back(sender);
        }
    }
    void CacheStatus::mark_available(const IReadBinaryProvider* sender) noexcept
    {
        switch (m_status)
        {
            case CacheStatusState::unknown:
                m_status = CacheStatusState::available;
                m_available_provider = sender;
                break;
            case CacheStatusState::available:
            case CacheStatusState::restored: break;
            default: Checks::unreachable(VCPKG_LINE_INFO);
        }
    }

    void CacheStatus::mark_restored() noexcept
    {
        switch (m_status)
        {
            case CacheStatusState::unknown: m_known_unavailable_providers.clear(); [[fallthrough]];
            case CacheStatusState::available: m_status = CacheStatusState::restored; break;
            case CacheStatusState::restored: break;
            default: Checks::unreachable(VCPKG_LINE_INFO);
        }
    }

    void CacheStatus::mark_unrestored() noexcept
    {
        if (m_status == CacheStatusState::restored)
        {
            m_status = CacheStatusState::available;
        }
    }

    const IReadBinaryProvider* CacheStatus::get_available_provider() const noexcept
    {
        switch (m_status)
        {
            case CacheStatusState::available: return m_available_provider;
            case CacheStatusState::unknown:
            case CacheStatusState::restored: return nullptr;
            default: Checks::unreachable(VCPKG_LINE_INFO);
        }
    }

    void BinaryConfigParserState::clear()
    {
        *this = BinaryConfigParserState();
        binary_cache_providers.insert("clear");
    }

    BinaryPackageReadInfo::BinaryPackageReadInfo(const InstallPlanAction& action)
        : package_abi(action.package_abi_or_exit(VCPKG_LINE_INFO))
        , spec(action.spec)
        , display_name(action.display_name())
        , version(action.version())
        , package_dir(action.package_dir.value_or_exit(VCPKG_LINE_INFO))
    {
    }
}

ExpectedL<AssetCachingSettings> vcpkg::parse_download_configuration(const Optional<std::string>& arg)
{
    AssetCachingSettings result;
    if (!arg || arg.get()->empty()) return result;

    get_global_metrics_collector().track_define(DefineMetric::AssetSource);

    AssetSourcesState s;
    const auto source = format_environment_variable(EnvironmentVariableXVcpkgAssetSources);
    AssetSourcesParser parser(*arg.get(), source, &s);
    parser.parse();
    if (parser.messages().any_errors())
    {
        auto&& messages = std::move(parser).extract_messages();
        messages.add_line(DiagnosticLine{DiagKind::Note, msg::format(msgSeeURL, msg::url = docs::assetcaching_url)});
        return messages.join();
    }

    if (s.azblob_templates_to_put.size() > 1)
    {
        return msg::format_error(msgAMaximumOfOneAssetWriteUrlCanBeSpecified)
            .append_raw('\n')
            .append_raw(NotePrefix)
            .append(msgSeeURL, msg::url = docs::assetcaching_url);
    }
    if (s.url_templates_to_get.size() > 1)
    {
        return msg::format_error(msgAMaximumOfOneAssetReadUrlCanBeSpecified)
            .append_raw('\n')
            .append_raw(NotePrefix)
            .append(msgSeeURL, msg::url = docs::assetcaching_url);
    }

    if (!s.url_templates_to_get.empty())
    {
        result.m_read_url_template = std::move(s.url_templates_to_get.back());
    }

    if (!s.azblob_templates_to_put.empty())
    {
        result.m_write_url_template = std::move(s.azblob_templates_to_put.back());
        auto v = azure_blob_headers();
        result.m_write_headers.assign(v.begin(), v.end());
    }

    result.m_secrets = std::move(s.secrets);
    result.m_block_origin = s.block_origin;
    result.m_script = std::move(s.script);
    return result;
}

ExpectedL<BinaryConfigParserState> vcpkg::parse_binary_provider_configs(const std::string& env_string,
                                                                        View<std::string> args)
{
    BinaryConfigParserState s;

    BinaryConfigParser default_parser("default,readwrite", "<defaults>", &s);
    default_parser.parse();
    if (default_parser.messages().any_errors())
    {
        return default_parser.messages().join();
    }

    for (const auto& line : default_parser.messages().lines())
    {
        line.print_to(out_sink);
    }

    // must live until the end of the function due to StringView in BinaryConfigParser
    const auto source = format_environment_variable("VCPKG_BINARY_SOURCES");
    BinaryConfigParser env_parser(env_string, source, &s);
    env_parser.parse();
    if (env_parser.messages().any_errors())
    {
        return env_parser.messages().join();
    }

    for (const auto& line : env_parser.messages().lines())
    {
        line.print_to(out_sink);
    }

    for (auto&& arg : args)
    {
        BinaryConfigParser arg_parser(arg, nullopt, &s);
        arg_parser.parse();
        if (arg_parser.messages().any_errors())
        {
            return arg_parser.messages().join();
        }

        for (const auto& line : arg_parser.messages().lines())
        {
            line.print_to(out_sink);
        }
    }

    return s;
}

std::string vcpkg::format_version_for_feedref(StringView version_text, StringView abi_tag)
{
    // this cannot use DotVersion::try_parse or DateVersion::try_parse,
    // since this is a subtly different algorithm
    // and ignores random extra stuff from the end

    ParsedExternalVersion parsed_version;
    if (try_extract_external_date_version(parsed_version, version_text))
    {
        parsed_version.normalize();
        return fmt::format(
            "{}.{}.{}-vcpkg{}", parsed_version.major, parsed_version.minor, parsed_version.patch, abi_tag);
    }

    if (!version_text.empty() && version_text[0] == 'v')
    {
        version_text = version_text.substr(1);
    }
    if (try_extract_external_dot_version(parsed_version, version_text))
    {
        parsed_version.normalize();
        return fmt::format(
            "{}.{}.{}-vcpkg{}", parsed_version.major, parsed_version.minor, parsed_version.patch, abi_tag);
    }

    return Strings::concat("0.0.0-vcpkg", abi_tag);
}

std::string vcpkg::generate_nuspec(const Path& package_dir,
                                   const InstallPlanAction& action,
                                   StringView id_prefix,
                                   const NuGetRepoInfo& rinfo)
{
    auto& spec = action.spec;
    auto& scf = *action.source_control_file_and_location.value_or_exit(VCPKG_LINE_INFO).source_control_file;
    auto& version = scf.core_paragraph->version;
    const auto& abi_info = action.abi_info.value_or_exit(VCPKG_LINE_INFO);
    const auto& compiler_info = abi_info.compiler_info.value_or_exit(VCPKG_LINE_INFO);
    auto ref = make_nugetref(action, id_prefix);
    std::string description =
        Strings::concat("NOT FOR DIRECT USE. Automatically generated cache package.\n\n",
                        Strings::join("\n    ", scf.core_paragraph->description),
                        "\n\nVersion: ",
                        version,
                        "\nTriplet: ",
                        spec.triplet().to_string(),
                        "\nCXX Compiler id: ",
                        compiler_info.id,
                        "\nCXX Compiler version: ",
                        compiler_info.version,
                        "\nTriplet/Compiler hash: ",
                        abi_info.triplet_abi.value_or_exit(VCPKG_LINE_INFO),
                        "\nFeatures:",
                        Strings::join(",", action.feature_list, [](const std::string& s) { return " " + s; }),
                        "\nDependencies:\n");

    for (auto&& dep : action.package_dependencies)
    {
        Strings::append(description, "    ", dep.name(), '\n');
    }

    XmlSerializer xml;
    xml.open_tag("package").line_break();
    xml.open_tag("metadata").line_break();
    xml.simple_tag("id", ref.id).line_break();
    xml.simple_tag("version", ref.version).line_break();
    if (!scf.core_paragraph->homepage.empty())
    {
        xml.simple_tag("projectUrl", scf.core_paragraph->homepage);
    }

    xml.simple_tag("authors", "vcpkg").line_break();
    xml.simple_tag("description", description).line_break();
    xml.open_tag("packageTypes");
    xml.start_complex_open_tag("packageType").text_attr("name", "vcpkg").finish_self_closing_complex_tag();
    xml.close_tag("packageTypes").line_break();
    if (!rinfo.repo.empty())
    {
        xml.start_complex_open_tag("repository").text_attr("type", "git").text_attr("url", rinfo.repo);
        if (!rinfo.branch.empty())
        {
            xml.text_attr("branch", rinfo.branch);
        }

        if (!rinfo.commit.empty())
        {
            xml.text_attr("commit", rinfo.commit);
        }

        xml.finish_self_closing_complex_tag().line_break();
    }

    xml.close_tag("metadata").line_break();
    xml.open_tag("files");
    xml.start_complex_open_tag("file")
        .text_attr("src", package_dir / "**")
        .text_attr("target", "")
        .finish_self_closing_complex_tag();
    xml.close_tag("files").line_break();
    xml.close_tag("package").line_break();
    return std::move(xml.buf);
}

LocalizedString vcpkg::format_help_topic_asset_caching()
{
    HelpTableFormatter table;
    table.format("clear", msg::format(msgHelpCachingClear));
    table.format("x-azurl,<url>[,<sas>[,<rw>]]", msg::format(msgHelpAssetCachingAzUrl));
    table.format("x-script,<template>", msg::format(msgHelpAssetCachingScript));
    table.format("x-block-origin", msg::format(msgHelpAssetCachingBlockOrigin));
    return msg::format(msgHelpAssetCaching)
        .append_raw('\n')
        .append_raw(table.m_str)
        .append_raw('\n')
        .append(msgExtendedDocumentationAtUrl, msg::url = docs::assetcaching_url);
}

LocalizedString vcpkg::format_help_topic_binary_caching()
{
    HelpTableFormatter table;

    // General sources:
    table.format("clear", msg::format(msgHelpCachingClear));
    const auto& maybe_cachepath = default_cache_path();
    if (auto p = maybe_cachepath.get())
    {
        table.format("default[,<rw>]", msg::format(msgHelpBinaryCachingDefaults, msg::path = *p));
    }
    else
    {
        table.format("default[,<rw>]", msg::format(msgHelpBinaryCachingDefaultsError));
    }

    table.format("files,<path>[,<rw>]", msg::format(msgHelpBinaryCachingFiles));
    table.format("http,<url_template>[,<rw>[,<header>]]", msg::format(msgHelpBinaryCachingHttp));
    table.format("x-azblob,<url>,<sas>[,<rw>]", msg::format(msgHelpBinaryCachingAzBlob));
    table.format("x-gcs,<prefix>[,<rw>]", msg::format(msgHelpBinaryCachingGcs));
    table.format("x-cos,<prefix>[,<rw>]", msg::format(msgHelpBinaryCachingCos));
    table.format("x-az-universal,<organization>,<project>,<feed>[,<rw>]", msg::format(msgHelpBinaryCachingAzUpkg));
    table.blank();

    // NuGet sources:
    table.header(msg::format(msgHelpBinaryCachingNuGetHeader));
    table.format("nuget,<uri>[,<rw>]", msg::format(msgHelpBinaryCachingNuGet));
    table.format("nugetconfig,<path>[,<rw>]", msg::format(msgHelpBinaryCachingNuGetConfig));
    table.format("nugettimeout,<seconds>", msg::format(msgHelpBinaryCachingNuGetTimeout));
    table.format("interactive", msg::format(msgHelpBinaryCachingNuGetInteractive));
    table.text(msg::format(msgHelpBinaryCachingNuGetFooter), 2);
    table.text("\n<repository type=\"git\" url=\"${VCPKG_NUGET_REPOSITORY}\"/>\n"
               "<repository type=\"git\"\n"
               "            url=\"${GITHUB_SERVER_URL}/${GITHUB_REPOSITORY}.git\"\n"
               "            branch=\"${GITHUB_REF}\"\n"
               "            commit=\"${GITHUB_SHA}\"/>",
               4);
    table.blank();

    // AWS sources:
    table.blank();
    table.header(msg::format(msgHelpBinaryCachingAwsHeader));
    table.format("x-aws,<prefix>[,<rw>]", msg::format(msgHelpBinaryCachingAws));
    table.format("x-aws-config,<parameter>", msg::format(msgHelpBinaryCachingAwsConfig));

    return msg::format(msgHelpBinaryCaching)
        .append_raw('\n')
        .append_raw(table.m_str)
        .append_raw('\n')
        .append(msgExtendedDocumentationAtUrl, msg::url = docs::binarycaching_url);
}

std::string vcpkg::generate_nuget_packages_config(const ActionPlan& plan, StringView prefix)
{
    XmlSerializer xml;
    xml.emit_declaration().line_break();
    xml.open_tag("packages").line_break();
    for (auto&& action : plan.install_actions)
    {
        auto ref = make_nugetref(action, prefix);
        xml.start_complex_open_tag("package")
            .text_attr("id", ref.id)
            .text_attr("version", ref.version)
            .finish_self_closing_complex_tag()
            .line_break();
    }

    xml.close_tag("packages").line_break();
    return std::move(xml.buf);
}

FeedReference vcpkg::make_nugetref(const InstallPlanAction& action, StringView prefix)
{
    return ::make_feedref(
        action.spec, action.version(), action.abi_info.value_or_exit(VCPKG_LINE_INFO).package_abi, prefix);
}

std::vector<std::vector<std::string>> vcpkg::batch_command_arguments_with_fixed_length(
    const std::vector<std::string>& entries,
    const std::size_t reserved_len,
    const std::size_t max_len,
    const std::size_t fixed_len,
    const std::size_t separator_len)
{
    const auto available_len = static_cast<ptrdiff_t>(max_len) - reserved_len;

    // Not enough space for even one entry
    if (available_len < fixed_len) return {};

    const size_t entries_per_batch = 1 + (available_len - fixed_len) / (fixed_len + separator_len);

    auto first = entries.begin();
    const auto last = entries.end();
    std::vector<std::vector<std::string>> batches;
    while (first != last)
    {
        auto end_of_batch = first + std::min(static_cast<size_t>(last - first), entries_per_batch);
        batches.emplace_back(first, end_of_batch);
        first = end_of_batch;
    }
    return batches;
}<|MERGE_RESOLUTION|>--- conflicted
+++ resolved
@@ -1057,14 +1057,9 @@
             for (size_t idx = 0; idx < actions.size(); ++idx)
             {
                 auto&& action = *actions[idx];
-<<<<<<< HEAD
-                const auto& abi = action.package_abi().value_or_exit(VCPKG_LINE_INFO);
+                const auto& abi = action.package_abi_or_exit(VCPKG_LINE_INFO);
                 WarningDiagnosticContext wdc{context};
                 auto maybe_res = m_tool->stat(wdc, make_object_path(m_prefix, abi));
-=======
-                const auto& abi = action.package_abi_or_exit(VCPKG_LINE_INFO);
-                auto maybe_res = m_tool->stat(make_object_path(m_prefix, abi));
->>>>>>> 6db7caee
                 if (auto res = maybe_res.get())
                 {
                     cache_status[idx] = *res;
@@ -1245,22 +1240,15 @@
                 for (size_t idx = 0; idx < actions.size(); ++idx)
                 {
                     auto&& action = *actions[idx];
-                    const auto& abi = action.package_abi().value_or_exit(VCPKG_LINE_INFO);
+                    const auto& abi = action.package_abi_or_exit(VCPKG_LINE_INFO);
                     cache_status[idx] =
                         Util::contains(*abis, abi) ? CacheAvailability::available : CacheAvailability::unavailable;
                 }
             }
             else
             {
-<<<<<<< HEAD
                 // If the command failed, we assume that the cache is unavailable.
                 std::fill(cache_status.begin(), cache_status.end(), CacheAvailability::unavailable);
-=======
-                auto&& action = *actions[idx];
-                const auto& abi = action.package_abi_or_exit(VCPKG_LINE_INFO);
-                cache_status[idx] =
-                    Util::contains(abis, abi) ? CacheAvailability::available : CacheAvailability::unavailable;
->>>>>>> 6db7caee
             }
         }
 
