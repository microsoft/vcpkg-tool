#include <vcpkg/base/api-stable-format.h>
#include <vcpkg/base/checks.h>
#include <vcpkg/base/chrono.h>
#include <vcpkg/base/contractual-constants.h>
#include <vcpkg/base/downloads.h>
#include <vcpkg/base/files.h>
#include <vcpkg/base/json.h>
#include <vcpkg/base/message_sinks.h>
#include <vcpkg/base/messages.h>
#include <vcpkg/base/parse.h>
#include <vcpkg/base/strings.h>
#include <vcpkg/base/system.debug.h>
#include <vcpkg/base/system.h>
#include <vcpkg/base/system.process.h>
#include <vcpkg/base/util.h>
#include <vcpkg/base/xmlserializer.h>

#include <vcpkg/archives.h>
#include <vcpkg/binarycaching.h>
#include <vcpkg/binarycaching.private.h>
#include <vcpkg/dependencies.h>
#include <vcpkg/documentation.h>
#include <vcpkg/metrics.h>
#include <vcpkg/tools.h>
#include <vcpkg/vcpkgcmdarguments.h>
#include <vcpkg/vcpkgpaths.h>

#include <memory>
#include <utility>

using namespace vcpkg;

namespace
{
    struct ConfigSegmentsParser : ParserBase
    {
        using ParserBase::ParserBase;

        void parse_segments(std::vector<std::pair<SourceLoc, std::string>>& out_segments);
        std::vector<std::vector<std::pair<SourceLoc, std::string>>> parse_all_segments();

        template<class T>
        void handle_readwrite(std::vector<T>& read,
                              std::vector<T>& write,
                              T&& t,
                              const std::vector<std::pair<SourceLoc, std::string>>& segments,
                              size_t segment_idx)
        {
            if (segment_idx >= segments.size())
            {
                read.push_back(std::move(t));
                return;
            }

            auto& mode = segments[segment_idx].second;

            if (mode == "read")
            {
                read.push_back(std::move(t));
            }
            else if (mode == "write")
            {
                write.push_back(std::move(t));
            }
            else if (mode == "readwrite")
            {
                read.push_back(t);
                write.push_back(std::move(t));
            }
            else
            {
                return add_error(msg::format(msgExpectedReadWriteReadWrite), segments[segment_idx].first);
            }
        }

        void handle_readwrite(bool& read,
                              bool& write,
                              const std::vector<std::pair<SourceLoc, std::string>>& segments,
                              size_t segment_idx)
        {
            if (segment_idx >= segments.size())
            {
                read = true;
                return;
            }

            auto& mode = segments[segment_idx].second;

            if (mode == "read")
            {
                read = true;
            }
            else if (mode == "write")
            {
                write = true;
            }
            else if (mode == "readwrite")
            {
                read = true;
                write = true;
            }
            else
            {
                return add_error(msg::format(msgExpectedReadWriteReadWrite), segments[segment_idx].first);
            }
        }
    };

    void ConfigSegmentsParser::parse_segments(std::vector<std::pair<SourceLoc, std::string>>& segments)
    {
        for (;;)
        {
            SourceLoc loc = cur_loc();
            std::string segment;
            for (;;)
            {
                auto n = match_until([](char32_t ch) { return ch == ',' || ch == '`' || ch == ';'; });
                Strings::append(segment, n);
                auto ch = cur();
                if (ch == Unicode::end_of_file || ch == ',' || ch == ';')
                {
                    break;
                }

                if (ch == '`')
                {
                    ch = next();
                    if (ch == Unicode::end_of_file)
                    {
                        return add_error(msg::format(msgUnexpectedEOFAfterBacktick));
                    }
                    else
                    {
                        Unicode::utf8_append_code_point(segment, ch);
                    }

                    next();
                }
                else
                {
                    Checks::unreachable(VCPKG_LINE_INFO);
                }
            }
            segments.emplace_back(loc, std::move(segment));

            auto ch = cur();
            if (ch == Unicode::end_of_file || ch == ';')
            {
                break;
            }

            if (ch == ',')
            {
                next();
                continue;
            }

            Checks::unreachable(VCPKG_LINE_INFO);
        }
    }

    std::vector<std::vector<std::pair<SourceLoc, std::string>>> ConfigSegmentsParser::parse_all_segments()
    {
        std::vector<std::vector<std::pair<SourceLoc, std::string>>> ret;
        while (!at_eof())
        {
            std::vector<std::pair<SourceLoc, std::string>> segments;
            parse_segments(segments);

            if (get_error())
            {
                return {};
            }

            // Skip empty sources like ';;'
            if (segments.size() > 1 || (segments.size() == 1 && !segments[0].second.empty()))
            {
                ret.push_back(std::move(segments));
            }

            if (cur() == ';')
            {
                next();
            }
        }
        return ret;
    }

    NugetReference make_nugetref(const PackageSpec& spec, const Version& version, StringView abi_tag, StringView prefix)
    {
        return {Strings::concat(prefix, spec.dir()), format_version_for_nugetref(version.text, abi_tag)};
    }
    NugetReference make_nugetref(const BinaryPackageReadInfo& info, StringView prefix)
    {
        return make_nugetref(info.spec, info.version, info.package_abi, prefix);
    }

    void clean_prepare_dir(const Filesystem& fs, const Path& dir)
    {
        fs.remove_all(dir, VCPKG_LINE_INFO);
        if (!fs.create_directories(dir, VCPKG_LINE_INFO))
        {
            Checks::msg_exit_with_error(VCPKG_LINE_INFO, msgUnableToClearPath, msg::path = dir);
        }
    }

    Path make_temp_archive_path(const Path& buildtrees, const PackageSpec& spec)
    {
        return buildtrees / spec.name() / (spec.triplet().to_string() + ".zip");
    }

    Path files_archive_subpath(const std::string& abi) { return Path(abi.substr(0, 2)) / (abi + ".zip"); }

    struct FilesWriteBinaryProvider : IWriteBinaryProvider
    {
        FilesWriteBinaryProvider(const Filesystem& fs, std::vector<Path>&& dirs) : m_fs(fs), m_dirs(std::move(dirs)) { }

        size_t push_success(const BinaryPackageWriteInfo& request, MessageSink& msg_sink) override
        {
            const auto& zip_path = request.zip_path.value_or_exit(VCPKG_LINE_INFO);
            const auto archive_subpath = files_archive_subpath(request.package_abi);

            size_t count_stored = 0;
            for (const auto& archives_root_dir : m_dirs)
            {
                const auto archive_path = archives_root_dir / archive_subpath;
                std::error_code ec;
                m_fs.create_directories(archive_path.parent_path(), IgnoreErrors{});
                m_fs.copy_file(zip_path, archive_path, CopyOptions::overwrite_existing, ec);
                if (ec)
                {
                    msg_sink.println(Color::warning,
                                     msg::format(msgFailedToStoreBinaryCache, msg::path = archive_path)
                                         .append_raw('\n')
                                         .append_raw(ec.message()));
                }
                else
                {
                    count_stored++;
                }
            }
            return count_stored;
        }

        bool needs_nuspec_data() const override { return false; }
        bool needs_zip_file() const override { return true; }

    private:
        const Filesystem& m_fs;
        std::vector<Path> m_dirs;
    };

    enum class RemoveWhen
    {
        nothing,
        always,
        on_fail,
    };

    struct ZipResource
    {
        ZipResource(Path&& p, RemoveWhen t) : path(std::move(p)), to_remove(t) { }

        Path path;
        RemoveWhen to_remove;
    };

    // This middleware class contains logic for BinaryProviders that operate on zip files.
    // Derived classes must implement:
    // - acquire_zips()
    // - IReadBinaryProvider::precheck()
    struct ZipReadBinaryProvider : IReadBinaryProvider
    {
        ZipReadBinaryProvider(ZipTool zip, const Filesystem& fs) : m_zip(std::move(zip)), m_fs(fs) { }

        void fetch(View<const InstallPlanAction*> actions, Span<RestoreResult> out_status) const override
        {
            const ElapsedTimer timer;
            std::vector<Optional<ZipResource>> zip_paths(actions.size(), nullopt);
            acquire_zips(actions, zip_paths);

            std::vector<Command> jobs;
            std::vector<size_t> action_idxs;
            for (size_t i = 0; i < actions.size(); ++i)
            {
                if (!zip_paths[i]) continue;
                const auto& pkg_path = actions[i]->package_dir.value_or_exit(VCPKG_LINE_INFO);
                clean_prepare_dir(m_fs, pkg_path);
                jobs.push_back(m_zip.decompress_zip_archive_cmd(pkg_path, zip_paths[i].get()->path));
                action_idxs.push_back(i);
            }

            auto job_results = decompress_in_parallel(jobs);

            for (size_t j = 0; j < jobs.size(); ++j)
            {
                const auto i = action_idxs[j];
                const auto& zip_path = zip_paths[i].value_or_exit(VCPKG_LINE_INFO);
                if (job_results[j])
                {
                    Debug::print("Restored ", zip_path.path, '\n');
                    out_status[i] = RestoreResult::restored;
                }
                else
                {
                    Debug::print("Failed to decompress archive package: ", zip_path.path, '\n');
                }

                post_decompress(zip_path, job_results[j].has_value());
            }
        }

        void post_decompress(const ZipResource& r, bool succeeded) const
        {
            if ((!succeeded && r.to_remove == RemoveWhen::on_fail) || r.to_remove == RemoveWhen::always)
            {
                m_fs.remove(r.path, IgnoreErrors{});
            }
        }

        // For every action denoted by actions, at corresponding indicies in out_zips, stores a ZipResource indicating
        // the downloaded location.
        //
        // Leaving an Optional disengaged indicates that the cache does not contain the requested zip.
        virtual void acquire_zips(View<const InstallPlanAction*> actions,
                                  Span<Optional<ZipResource>> out_zips) const = 0;

    protected:
        ZipTool m_zip;
        const Filesystem& m_fs;
    };

    struct FilesReadBinaryProvider : ZipReadBinaryProvider
    {
        FilesReadBinaryProvider(ZipTool zip, const Filesystem& fs, Path&& dir)
            : ZipReadBinaryProvider(std::move(zip), fs), m_dir(std::move(dir))
        {
        }

        void acquire_zips(View<const InstallPlanAction*> actions,
                          Span<Optional<ZipResource>> out_zip_paths) const override
        {
            for (size_t i = 0; i < actions.size(); ++i)
            {
                const auto& abi_tag = actions[i]->package_abi().value_or_exit(VCPKG_LINE_INFO);
                auto archive_path = m_dir / files_archive_subpath(abi_tag);
                if (m_fs.exists(archive_path, IgnoreErrors{}))
                {
                    auto to_remove = actions[i]->build_options.purge_decompress_failure == PurgeDecompressFailure::Yes
                                         ? RemoveWhen::on_fail
                                         : RemoveWhen::nothing;
                    out_zip_paths[i].emplace(std::move(archive_path), to_remove);
                }
            }
        }

        void precheck(View<const InstallPlanAction*> actions, Span<CacheAvailability> cache_status) const override
        {
            for (size_t idx = 0; idx < actions.size(); ++idx)
            {
                const auto& action = *actions[idx];
                const auto& abi_tag = action.package_abi().value_or_exit(VCPKG_LINE_INFO);

                bool any_available = false;
                if (m_fs.exists(m_dir / files_archive_subpath(abi_tag), IgnoreErrors{}))
                {
                    any_available = true;
                }

                cache_status[idx] = any_available ? CacheAvailability::available : CacheAvailability::unavailable;
            }
        }
        LocalizedString restored_message(size_t count,
                                         std::chrono::high_resolution_clock::duration elapsed) const override
        {
            return msg::format(msgRestoredPackagesFromFiles,
                               msg::count = count,
                               msg::elapsed = ElapsedTime(elapsed),
                               msg::path = m_dir);
        }

    private:
        Path m_dir;
    };

    struct HTTPPutBinaryProvider : IWriteBinaryProvider
    {
        HTTPPutBinaryProvider(const Filesystem& fs,
                              std::vector<UrlTemplate>&& urls,
                              const std::vector<std::string>& secrets)
            : m_fs(fs), m_urls(std::move(urls)), m_secrets(secrets)
        {
        }

        size_t push_success(const BinaryPackageWriteInfo& request, MessageSink& msg_sink) override
        {
            if (!request.zip_path) return 0;
            const auto& zip_path = *request.zip_path.get();
            size_t count_stored = 0;
            for (auto&& templ : m_urls)
            {
                auto url = templ.instantiate_variables(request);
                auto maybe_success = put_file(m_fs, url, m_secrets, templ.headers, zip_path);
                if (maybe_success)
                    count_stored++;
                else
                    msg_sink.println(Color::warning, maybe_success.error());
            }
            return count_stored;
        }

        bool needs_nuspec_data() const override { return false; }
        bool needs_zip_file() const override { return true; }

    private:
        const Filesystem& m_fs;
        std::vector<UrlTemplate> m_urls;
        std::vector<std::string> m_secrets;
    };

    struct HttpGetBinaryProvider : ZipReadBinaryProvider
    {
        HttpGetBinaryProvider(ZipTool zip,
                              const Filesystem& fs,
                              const Path& buildtrees,
                              UrlTemplate&& url_template,
                              const std::vector<std::string>& secrets)
            : ZipReadBinaryProvider(std::move(zip), fs)
            , m_buildtrees(buildtrees)
            , m_url_template(std::move(url_template))
            , m_secrets(secrets)
        {
        }

        void acquire_zips(View<const InstallPlanAction*> actions,
                          Span<Optional<ZipResource>> out_zip_paths) const override
        {
            std::vector<std::pair<std::string, Path>> url_paths;
            for (size_t idx = 0; idx < actions.size(); ++idx)
            {
                auto&& action = *actions[idx];
                url_paths.emplace_back(m_url_template.instantiate_variables(BinaryPackageReadInfo{action}),
                                       make_temp_archive_path(m_buildtrees, action.spec));
            }

            auto codes = download_files(m_fs, url_paths, m_url_template.headers);

            for (size_t i = 0; i < codes.size(); ++i)
            {
                if (codes[i] == 200)
                {
                    out_zip_paths[i].emplace(std::move(url_paths[i].second), RemoveWhen::always);
                }
            }
        }

        void precheck(View<const InstallPlanAction*> actions, Span<CacheAvailability> out_status) const override
        {
            std::vector<std::string> urls;
            for (size_t idx = 0; idx < actions.size(); ++idx)
            {
                urls.push_back(m_url_template.instantiate_variables(BinaryPackageReadInfo{*actions[idx]}));
            }

            auto codes = url_heads(urls, {}, m_secrets);
            for (size_t i = 0; i < codes.size(); ++i)
            {
                out_status[i] = codes[i] == 200 ? CacheAvailability::available : CacheAvailability::unavailable;
            }
        }

        LocalizedString restored_message(size_t count,
                                         std::chrono::high_resolution_clock::duration elapsed) const override
        {
            return msg::format(msgRestoredPackagesFromHTTP, msg::count = count, msg::elapsed = ElapsedTime(elapsed));
        }

        Path m_buildtrees;
        UrlTemplate m_url_template;
        std::vector<std::string> m_secrets;
    };

    struct NuGetSource
    {
        StringLiteral option;
        std::string value;
    };

    NuGetSource nuget_sources_arg(View<std::string> sources) { return {"-Source", Strings::join(";", sources)}; }
    NuGetSource nuget_configfile_arg(const Path& config_path) { return {"-ConfigFile", config_path.native()}; }

    struct NuGetTool
    {
        NuGetTool(const ToolCache& cache, MessageSink& sink, const BinaryConfigParserState& shared)
            : m_timeout(shared.nugettimeout)
            , m_interactive(shared.nuget_interactive)
            , m_use_nuget_cache(shared.use_nuget_cache)
        {
#ifndef _WIN32
            m_cmd.string_arg(cache.get_tool_path(Tools::MONO, sink));
#endif
            m_cmd.string_arg(cache.get_tool_path(Tools::NUGET, sink));
        }

        ExpectedL<Unit> push(MessageSink& sink, const Path& nupkg_path, const NuGetSource& src) const
        {
            return run_nuget_commandline(push_cmd(nupkg_path, src), sink);
        }
        ExpectedL<Unit> pack(MessageSink& sink, const Path& nuspec_path, const Path& out_dir) const
        {
            return run_nuget_commandline(pack_cmd(nuspec_path, out_dir), sink);
        }
        ExpectedL<Unit> install(MessageSink& sink,
                                StringView packages_config,
                                const Path& out_dir,
                                const NuGetSource& src) const
        {
            return run_nuget_commandline(install_cmd(packages_config, out_dir, src), sink);
        }

    private:
        Command subcommand(StringLiteral sub) const
        {
            auto cmd = m_cmd;
            cmd.string_arg(sub).string_arg("-ForceEnglishOutput").string_arg("-Verbosity").string_arg("detailed");
            if (!m_interactive) cmd.string_arg("-NonInteractive");
            return cmd;
        }

        Command install_cmd(StringView packages_config, const Path& out_dir, const NuGetSource& src) const
        {
            auto cmd = subcommand("install");
            cmd.string_arg(packages_config)
                .string_arg("-OutputDirectory")
                .string_arg(out_dir)
                .string_arg("-ExcludeVersion")
                .string_arg("-PreRelease")
                .string_arg("-PackageSaveMode")
                .string_arg("nupkg");
            if (!m_use_nuget_cache) cmd.string_arg("-DirectDownload").string_arg("-NoCache");
            cmd.string_arg(src.option).string_arg(src.value);
            return cmd;
        }

        Command pack_cmd(const Path& nuspec_path, const Path& out_dir) const
        {
            return subcommand("pack")
                .string_arg(nuspec_path)
                .string_arg("-OutputDirectory")
                .string_arg(out_dir)
                .string_arg("-NoDefaultExcludes");
        }

        Command push_cmd(const Path& nupkg_path, const NuGetSource& src) const
        {
            return subcommand("push")
                .string_arg(nupkg_path)
                .string_arg("-Timeout")
                .string_arg(m_timeout)
                .string_arg(src.option)
                .string_arg(src.value);
        }

        ExpectedL<Unit> run_nuget_commandline(const Command& cmd, MessageSink& msg_sink) const
        {
            if (m_interactive)
            {
                return cmd_execute(cmd).then([](int exit_code) -> ExpectedL<Unit> {
                    if (exit_code == 0)
                    {
                        return {Unit{}};
                    }

                    return msg::format_error(msgNugetOutputNotCapturedBecauseInteractiveSpecified);
                });
            }

            RedirectedProcessLaunchSettings show_in_debug_settings;
            show_in_debug_settings.echo_in_debug = EchoInDebug::Show;
            return cmd_execute_and_capture_output(cmd, show_in_debug_settings)
                .then([&](ExitCodeAndOutput&& res) -> ExpectedL<Unit> {
                    if (res.output.find("Authentication may require manual action.") != std::string::npos)
                    {
                        msg_sink.println(
                            Color::warning, msgAuthenticationMayRequireManualAction, msg::vendor = "Nuget");
                    }

                    if (res.exit_code == 0)
                    {
                        return {Unit{}};
                    }

                    if (res.output.find("Response status code does not indicate success: 401 (Unauthorized)") !=
                        std::string::npos)
                    {
                        msg_sink.println(Color::warning,
                                         msgFailedVendorAuthentication,
                                         msg::vendor = "NuGet",
                                         msg::url = docs::binarycaching_url);
                    }
                    else if (res.output.find("for example \"-ApiKey AzureDevOps\"") != std::string::npos)
                    {
                        auto real_cmd = cmd;
                        real_cmd.string_arg("-ApiKey").string_arg("AzureDevOps");
                        return cmd_execute_and_capture_output(real_cmd, show_in_debug_settings)
                            .then([&](ExitCodeAndOutput&& res) -> ExpectedL<Unit> {
                                if (res.exit_code == 0)
                                {
                                    return {Unit{}};
                                }

                                return LocalizedString::from_raw(std::move(res).output);
                            });
                    }

                    return LocalizedString::from_raw(std::move(res).output);
                });
        }

        Command m_cmd;
        std::string m_timeout;
        bool m_interactive;
        bool m_use_nuget_cache;
    };

    struct NugetBaseBinaryProvider
    {
        NugetBaseBinaryProvider(const Filesystem& fs,
                                const NuGetTool& tool,
                                const Path& packages,
                                const Path& buildtrees,
                                StringView nuget_prefix)
            : m_fs(fs)
            , m_cmd(tool)
            , m_packages(packages)
            , m_buildtrees(buildtrees)
            , m_nuget_prefix(nuget_prefix.to_string())
        {
        }

        const Filesystem& m_fs;
        NuGetTool m_cmd;
        Path m_packages;
        Path m_buildtrees;
        std::string m_nuget_prefix;
    };

    struct NugetReadBinaryProvider : IReadBinaryProvider, private NugetBaseBinaryProvider
    {
        NugetReadBinaryProvider(const NugetBaseBinaryProvider& base, NuGetSource src)
            : NugetBaseBinaryProvider(base), m_src(std::move(src))
        {
        }

        NuGetSource m_src;

        static std::string generate_packages_config(View<NugetReference> refs)
        {
            XmlSerializer xml;
            xml.emit_declaration().line_break();
            xml.open_tag("packages").line_break();

            for (auto&& ref : refs)
            {
                xml.start_complex_open_tag("package")
                    .text_attr("id", ref.id)
                    .text_attr("version", ref.version)
                    .finish_self_closing_complex_tag()
                    .line_break();
            }

            xml.close_tag("packages").line_break();
            return std::move(xml.buf);
        }

        // Prechecking is too expensive with NuGet, so it is not implemented
        void precheck(View<const InstallPlanAction*>, Span<CacheAvailability>) const override { }

        LocalizedString restored_message(size_t count,
                                         std::chrono::high_resolution_clock::duration elapsed) const override
        {
            return msg::format(msgRestoredPackagesFromNuGet, msg::count = count, msg::elapsed = ElapsedTime(elapsed));
        }

        void fetch(View<const InstallPlanAction*> actions, Span<RestoreResult> out_status) const override
        {
            auto packages_config = m_buildtrees / "packages.config";
            auto refs =
                Util::fmap(actions, [this](const InstallPlanAction* p) { return make_nugetref(*p, m_nuget_prefix); });
            m_fs.write_contents(packages_config, generate_packages_config(refs), VCPKG_LINE_INFO);
            m_cmd.install(out_sink, packages_config, m_packages, m_src);
            for (size_t i = 0; i < actions.size(); ++i)
            {
                // nuget.exe provides the nupkg file and the unpacked folder
                const auto nupkg_path = m_packages / refs[i].id / refs[i].id + ".nupkg";
                if (m_fs.exists(nupkg_path, IgnoreErrors{}))
                {
                    m_fs.remove(nupkg_path, VCPKG_LINE_INFO);
                    const auto nuget_dir = actions[i]->spec.dir();
                    if (nuget_dir != refs[i].id)
                    {
                        const auto path_from = m_packages / refs[i].id;
                        const auto path_to = m_packages / nuget_dir;
                        m_fs.rename(path_from, path_to, VCPKG_LINE_INFO);
                    }

                    out_status[i] = RestoreResult::restored;
                }
            }
        }
    };

    struct NugetBinaryPushProvider : IWriteBinaryProvider, private NugetBaseBinaryProvider
    {
        NugetBinaryPushProvider(const NugetBaseBinaryProvider& base,
                                std::vector<std::string>&& sources,
                                std::vector<Path>&& configs)
            : NugetBaseBinaryProvider(base), m_sources(std::move(sources)), m_configs(std::move(configs))
        {
        }

        std::vector<std::string> m_sources;
        std::vector<Path> m_configs;

        bool needs_nuspec_data() const override { return true; }
        bool needs_zip_file() const override { return false; }

        size_t push_success(const BinaryPackageWriteInfo& request, MessageSink& msg_sink) override
        {
            auto& spec = request.spec;

            auto nuspec_path = m_buildtrees / spec.name() / spec.triplet().canonical_name() + ".nuspec";
            std::error_code ec;
            m_fs.write_contents(nuspec_path, request.nuspec.value_or_exit(VCPKG_LINE_INFO), ec);
            if (ec)
            {
                msg_sink.println(Color::error, msgPackingVendorFailed, msg::vendor = "NuGet");
                return 0;
            }

            auto packed_result = m_cmd.pack(msg_sink, nuspec_path, m_buildtrees);
            m_fs.remove(nuspec_path, IgnoreErrors{});
            if (!packed_result)
            {
                msg_sink.println(Color::error, msgPackingVendorFailed, msg::vendor = "NuGet");
                return 0;
            }

            size_t count_stored = 0;
            auto nupkg_path = m_buildtrees / make_nugetref(request, m_nuget_prefix).nupkg_filename();
            for (auto&& write_src : m_sources)
            {
                msg_sink.println(
                    msgUploadingBinariesToVendor, msg::spec = spec, msg::vendor = "NuGet", msg::path = write_src);
                if (!m_cmd.push(msg_sink, nupkg_path, nuget_sources_arg({&write_src, 1})))
                {
                    msg_sink.println(
                        Color::error, msgPushingVendorFailed, msg::vendor = "NuGet", msg::path = write_src);
                }
                else
                {
                    count_stored++;
                }
            }
            for (auto&& write_cfg : m_configs)
            {
                msg_sink.println(msgUploadingBinariesToVendor,
                                 msg::spec = spec,
                                 msg::vendor = "NuGet config",
                                 msg::path = write_cfg);
                if (!m_cmd.push(msg_sink, nupkg_path, nuget_configfile_arg(write_cfg)))
                {
                    msg_sink.println(
                        Color::error, msgPushingVendorFailed, msg::vendor = "NuGet config", msg::path = write_cfg);
                }
                else
                {
                    count_stored++;
                }
            }

            m_fs.remove(nupkg_path, IgnoreErrors{});
            return count_stored;
        }
    };

    struct GHABinaryProvider : ZipReadBinaryProvider
    {
        GHABinaryProvider(
            ZipTool zip, const Filesystem& fs, const Path& buildtrees, const std::string& url, const std::string& token)
            : ZipReadBinaryProvider(std::move(zip), fs)
            , m_buildtrees(buildtrees)
            , m_url(url + "_apis/artifactcache/cache")
            , m_token_header("Authorization: Bearer " + token)
        {
        }

        std::string lookup_cache_entry(StringView name, const std::string& abi) const
        {
            const auto url = format_url_query(m_url, {{"keys=" + name + "-" + abi, "version=" + abi}});
            const std::string headers[] = {
                m_content_type_header.to_string(),
                m_token_header,
                m_accept_header.to_string(),
            };
            auto res = invoke_http_request("GET", headers, url);
            if (auto p = res.get())
            {
                auto maybe_json = Json::parse_object(*p, m_url);
                if (auto json = maybe_json.get())
                {
                    auto archive_location = json->get(JsonIdArchiveCapitalLocation);
                    if (archive_location && archive_location->is_string())
                    {
                        return archive_location->string(VCPKG_LINE_INFO).to_string();
                    }
                }
            }
            return {};
        }

        void acquire_zips(View<const InstallPlanAction*> actions,
                          Span<Optional<ZipResource>> out_zip_paths) const override
        {
            std::vector<std::pair<std::string, Path>> url_paths;
            std::vector<size_t> url_indices;
            for (size_t idx = 0; idx < actions.size(); ++idx)
            {
                auto&& action = *actions[idx];
                const auto& package_name = action.spec.name();
                auto url = lookup_cache_entry(package_name, action.package_abi().value_or_exit(VCPKG_LINE_INFO));
                if (url.empty()) continue;

                url_paths.emplace_back(std::move(url), make_temp_archive_path(m_buildtrees, action.spec));
                url_indices.push_back(idx);
            }

            const auto codes = download_files(m_fs, url_paths, {});

            for (size_t i = 0; i < codes.size(); ++i)
            {
                if (codes[i] == 200)
                {
                    out_zip_paths[url_indices[i]].emplace(std::move(url_paths[i].second), RemoveWhen::always);
                }
            }
        }

        void precheck(View<const InstallPlanAction*>, Span<CacheAvailability>) const override { }

        LocalizedString restored_message(size_t count,
                                         std::chrono::high_resolution_clock::duration elapsed) const override
        {
            return msg::format(msgRestoredPackagesFromGHA, msg::count = count, msg::elapsed = ElapsedTime(elapsed));
        }

        Path m_buildtrees;
        std::string m_url;
        std::string m_token_header;
        static constexpr StringLiteral m_accept_header = "Accept: application/json;api-version=6.0-preview.1";
        static constexpr StringLiteral m_content_type_header = "Content-Type: application/json";
    };

    struct GHABinaryPushProvider : IWriteBinaryProvider
    {
        GHABinaryPushProvider(const Filesystem& fs, const std::string& url, const std::string& token)
            : m_fs(fs), m_url(url + "_apis/artifactcache/caches"), m_token_header("Authorization: Bearer " + token)
        {
        }

        Optional<int64_t> reserve_cache_entry(const std::string& name, const std::string& abi, int64_t cacheSize) const
        {
            Json::Object payload;
            payload.insert(JsonIdKey, name + "-" + abi);
            payload.insert(JsonIdVersion, abi);
            payload.insert(JsonIdCacheCapitalSize, Json::Value::integer(cacheSize));

            const std::string headers[] = {
                m_accept_header.to_string(),
                m_content_type_header.to_string(),
                m_token_header,
            };

            auto res = invoke_http_request("POST", headers, m_url, stringify(payload));
            if (auto p = res.get())
            {
                auto maybe_json = Json::parse_object(*p, m_url);
                if (auto json = maybe_json.get())
                {
                    auto cache_id = json->get(JsonIdCacheCapitalId);
                    if (cache_id && cache_id->is_integer())
                    {
                        return cache_id->integer(VCPKG_LINE_INFO);
                    }
                }
            }
            return {};
        }

        size_t push_success(const BinaryPackageWriteInfo& request, MessageSink&) override
        {
            if (!request.zip_path) return 0;

            const auto& zip_path = *request.zip_path.get();
            const ElapsedTimer timer;
            const auto& abi = request.package_abi;

            size_t upload_count = 0;
            auto cache_size = m_fs.file_size(zip_path, VCPKG_LINE_INFO);

            if (auto cacheId = reserve_cache_entry(request.spec.name(), abi, cache_size))
            {
<<<<<<< HEAD
                std::vector<std::string> custom_headers{
                    m_token_header, m_accept_header.to_string(), "Content-Type: application/octet-stream"};
                auto url = m_url + "/" + std::to_string(*cacheId.get());

                if (patch_file(m_fs, url, custom_headers, zip_path, cache_size))
=======
                const std::string custom_headers[] = {
                    m_token_header,
                    m_accept_header.to_string(),
                    "Content-Type: application/octet-stream",
                    "Content-Range: bytes 0-" + std::to_string(cache_size) + "/*",
                };

                const auto url = m_url + "/" + std::to_string(*cacheId.get());
                if (put_file(m_fs, url, {}, custom_headers, zip_path, "PATCH"))
>>>>>>> 324c38be
                {
                    Json::Object commit;
                    commit.insert("size", std::to_string(cache_size));
                    const std::string headers[] = {
                        m_accept_header.to_string(),
                        m_content_type_header.to_string(),
                        m_token_header,
                    };

                    auto res = invoke_http_request("POST", headers, url, stringify(commit));
                    if (res)
                    {
                        ++upload_count;
                    }
                    else
                    {
                        msg::println(res.error());
                    }
                }
            }
            return upload_count;
        }

        bool needs_nuspec_data() const override { return false; }
        bool needs_zip_file() const override { return true; }

        const Filesystem& m_fs;
        std::string m_url;
        std::string m_token_header;
        static constexpr StringLiteral m_content_type_header = "Content-Type: application/json";
        static constexpr StringLiteral m_accept_header = "Accept: application/json;api-version=6.0-preview.1";
    };

    struct IObjectStorageTool
    {
        virtual ~IObjectStorageTool() = default;

        virtual LocalizedString restored_message(size_t count,
                                                 std::chrono::high_resolution_clock::duration elapsed) const = 0;
        virtual ExpectedL<Unit> stat(StringView url) const = 0;
        virtual ExpectedL<Unit> download_file(StringView object, const Path& archive) const = 0;
        virtual ExpectedL<Unit> upload_file(StringView object, const Path& archive) const = 0;
    };

    struct ObjectStorageProvider : ZipReadBinaryProvider
    {
        ObjectStorageProvider(ZipTool zip,
                              const Filesystem& fs,
                              const Path& buildtrees,
                              std::string&& prefix,
                              const std::shared_ptr<const IObjectStorageTool>& tool)
            : ZipReadBinaryProvider(std::move(zip), fs)
            , m_buildtrees(buildtrees)
            , m_prefix(std::move(prefix))
            , m_tool(tool)
        {
        }

        static std::string make_object_path(const std::string& prefix, const std::string& abi)
        {
            return Strings::concat(prefix, abi, ".zip");
        }

        void acquire_zips(View<const InstallPlanAction*> actions,
                          Span<Optional<ZipResource>> out_zip_paths) const override
        {
            for (size_t idx = 0; idx < actions.size(); ++idx)
            {
                auto&& action = *actions[idx];
                const auto& abi = action.package_abi().value_or_exit(VCPKG_LINE_INFO);
                auto tmp = make_temp_archive_path(m_buildtrees, action.spec);
                auto res = m_tool->download_file(make_object_path(m_prefix, abi), tmp);
                if (res)
                {
                    out_zip_paths[idx].emplace(std::move(tmp), RemoveWhen::always);
                }
                else
                {
                    out_sink.println_warning(res.error());
                }
            }
        }

        void precheck(View<const InstallPlanAction*> actions, Span<CacheAvailability> cache_status) const override
        {
            for (size_t idx = 0; idx < actions.size(); ++idx)
            {
                auto&& action = *actions[idx];
                const auto& abi = action.package_abi().value_or_exit(VCPKG_LINE_INFO);
                if (m_tool->stat(make_object_path(m_prefix, abi)))
                {
                    cache_status[idx] = CacheAvailability::available;
                }
                else
                {
                    cache_status[idx] = CacheAvailability::unavailable;
                }
            }
        }

        LocalizedString restored_message(size_t count,
                                         std::chrono::high_resolution_clock::duration elapsed) const override
        {
            return m_tool->restored_message(count, elapsed);
        }

        Path m_buildtrees;
        std::string m_prefix;
        std::shared_ptr<const IObjectStorageTool> m_tool;
    };
    struct ObjectStoragePushProvider : IWriteBinaryProvider
    {
        ObjectStoragePushProvider(std::vector<std::string>&& prefixes, std::shared_ptr<const IObjectStorageTool> tool)
            : m_prefixes(std::move(prefixes)), m_tool(std::move(tool))
        {
        }

        static std::string make_object_path(const std::string& prefix, const std::string& abi)
        {
            return Strings::concat(prefix, abi, ".zip");
        }

        size_t push_success(const BinaryPackageWriteInfo& request, MessageSink& msg_sink) override
        {
            if (!request.zip_path) return 0;
            const auto& zip_path = *request.zip_path.get();
            size_t upload_count = 0;
            for (const auto& prefix : m_prefixes)
            {
                auto res = m_tool->upload_file(make_object_path(prefix, request.package_abi), zip_path);
                if (res)
                {
                    ++upload_count;
                }
                else
                {
                    msg_sink.println_warning(res.error());
                }
            }
            return upload_count;
        }

        bool needs_nuspec_data() const override { return false; }
        bool needs_zip_file() const override { return true; }

        std::vector<std::string> m_prefixes;
        std::shared_ptr<const IObjectStorageTool> m_tool;
    };

    struct GcsStorageTool : IObjectStorageTool
    {
        GcsStorageTool(const ToolCache& cache, MessageSink& sink) : m_tool(cache.get_tool_path(Tools::GSUTIL, sink)) { }

        LocalizedString restored_message(size_t count,
                                         std::chrono::high_resolution_clock::duration elapsed) const override
        {
            return msg::format(msgRestoredPackagesFromGCS, msg::count = count, msg::elapsed = ElapsedTime(elapsed));
        }

        ExpectedL<Unit> stat(StringView url) const override
        {
            return flatten(
                cmd_execute_and_capture_output(Command{m_tool}.string_arg("-q").string_arg("stat").string_arg(url)),
                Tools::GSUTIL);
        }

        ExpectedL<Unit> download_file(StringView object, const Path& archive) const override
        {
            return flatten(
                cmd_execute_and_capture_output(
                    Command{m_tool}.string_arg("-q").string_arg("cp").string_arg(object).string_arg(archive)),
                Tools::GSUTIL);
        }

        ExpectedL<Unit> upload_file(StringView object, const Path& archive) const override
        {
            return flatten(
                cmd_execute_and_capture_output(
                    Command{m_tool}.string_arg("-q").string_arg("cp").string_arg(archive).string_arg(object)),
                Tools::GSUTIL);
        }

        Path m_tool;
    };

    struct AwsStorageTool : IObjectStorageTool
    {
        AwsStorageTool(const ToolCache& cache, MessageSink& sink, bool no_sign_request)
            : m_tool(cache.get_tool_path(Tools::AWSCLI, sink)), m_no_sign_request(no_sign_request)
        {
        }

        LocalizedString restored_message(size_t count,
                                         std::chrono::high_resolution_clock::duration elapsed) const override
        {
            return msg::format(msgRestoredPackagesFromAWS, msg::count = count, msg::elapsed = ElapsedTime(elapsed));
        }

        ExpectedL<Unit> stat(StringView url) const override
        {
            auto cmd = Command{m_tool}.string_arg("s3").string_arg("ls").string_arg(url);
            if (m_no_sign_request)
            {
                cmd.string_arg("--no-sign-request");
            }

            return flatten(cmd_execute_and_capture_output(cmd), Tools::AWSCLI);
        }

        ExpectedL<Unit> download_file(StringView object, const Path& archive) const override
        {
            auto r = stat(object);
            if (!r) return r;

            auto cmd = Command{m_tool}.string_arg("s3").string_arg("cp").string_arg(object).string_arg(archive);
            if (m_no_sign_request)
            {
                cmd.string_arg("--no-sign-request");
            }

            return flatten(cmd_execute_and_capture_output(cmd), Tools::AWSCLI);
        }

        ExpectedL<Unit> upload_file(StringView object, const Path& archive) const override
        {
            auto cmd = Command{m_tool}.string_arg("s3").string_arg("cp").string_arg(archive).string_arg(object);
            if (m_no_sign_request)
            {
                cmd.string_arg("--no-sign-request");
            }
            return flatten(cmd_execute_and_capture_output(cmd), Tools::AWSCLI);
        }

        Path m_tool;
        bool m_no_sign_request;
    };

    struct CosStorageTool : IObjectStorageTool
    {
        CosStorageTool(const ToolCache& cache, MessageSink& sink) : m_tool(cache.get_tool_path(Tools::COSCLI, sink)) { }

        LocalizedString restored_message(size_t count,
                                         std::chrono::high_resolution_clock::duration elapsed) const override
        {
            return msg::format(msgRestoredPackagesFromCOS, msg::count = count, msg::elapsed = ElapsedTime(elapsed));
        }

        ExpectedL<Unit> stat(StringView url) const override
        {
            return flatten(cmd_execute_and_capture_output(Command{m_tool}.string_arg("ls").string_arg(url)),
                           Tools::COSCLI);
        }

        ExpectedL<Unit> download_file(StringView object, const Path& archive) const override
        {
            return flatten(
                cmd_execute_and_capture_output(Command{m_tool}.string_arg("cp").string_arg(object).string_arg(archive)),
                Tools::COSCLI);
        }

        ExpectedL<Unit> upload_file(StringView object, const Path& archive) const override
        {
            return flatten(
                cmd_execute_and_capture_output(Command{m_tool}.string_arg("cp").string_arg(archive).string_arg(object)),
                Tools::COSCLI);
        }

        Path m_tool;
    };

    ExpectedL<Path> default_cache_path_impl()
    {
        auto maybe_cachepath = get_environment_variable(EnvironmentVariableVcpkgDefaultBinaryCache);
        if (auto p_str = maybe_cachepath.get())
        {
            get_global_metrics_collector().track_define(DefineMetric::VcpkgDefaultBinaryCache);
            Path path = std::move(*p_str);
            path.make_preferred();
            if (!real_filesystem.is_directory(path))
            {
                return msg::format(msgDefaultBinaryCacheRequiresDirectory, msg::path = path);
            }

            if (!path.is_absolute())
            {
                return msg::format(msgDefaultBinaryCacheRequiresAbsolutePath, msg::path = path);
            }

            return std::move(path);
        }

        return get_platform_cache_vcpkg().then([](Path p) -> ExpectedL<Path> {
            if (p.is_absolute())
            {
                p /= "archives";
                p.make_preferred();
                return std::move(p);
            }

            return msg::format(msgDefaultBinaryCachePlatformCacheRequiresAbsolutePath, msg::path = p);
        });
    }

    const ExpectedL<Path>& default_cache_path()
    {
        static auto cachepath = default_cache_path_impl();
        return cachepath;
    }

    struct BinaryConfigParser : ConfigSegmentsParser
    {
        BinaryConfigParser(StringView text, Optional<StringView> origin, BinaryConfigParserState* state)
            : ConfigSegmentsParser(text, origin), state(state)
        {
        }

        BinaryConfigParserState* state;

        void parse()
        {
            auto all_segments = parse_all_segments();
            for (auto&& x : all_segments)
            {
                if (get_error()) return;
                handle_segments(std::move(x));
            }
        }

        void handle_segments(std::vector<std::pair<SourceLoc, std::string>>&& segments)
        {
            Checks::check_exit(VCPKG_LINE_INFO, !segments.empty());
            if (segments[0].second == "clear")
            {
                if (segments.size() != 1)
                {
                    return add_error(msg::format(msgInvalidArgumentRequiresNoneArguments, msg::binary_source = "clear"),
                                     segments[1].first);
                }

                state->clear();
            }
            else if (segments[0].second == "files")
            {
                if (segments.size() < 2)
                {
                    return add_error(msg::format(msgInvalidArgumentRequiresPathArgument, msg::binary_source = "files"),
                                     segments[0].first);
                }

                Path p = segments[1].second;
                if (!p.is_absolute())
                {
                    return add_error(msg::format(msgInvalidArgumentRequiresAbsolutePath, msg::binary_source = "files"),
                                     segments[1].first);
                }

                handle_readwrite(state->archives_to_read, state->archives_to_write, std::move(p), segments, 2);
                if (segments.size() > 3)
                {
                    return add_error(
                        msg::format(msgInvalidArgumentRequiresOneOrTwoArguments, msg::binary_source = "files"),
                        segments[3].first);
                }
                state->binary_cache_providers.insert("files");
            }
            else if (segments[0].second == "interactive")
            {
                if (segments.size() > 1)
                {
                    return add_error(
                        msg::format(msgInvalidArgumentRequiresNoneArguments, msg::binary_source = "interactive"),
                        segments[1].first);
                }

                state->nuget_interactive = true;
            }
            else if (segments[0].second == "nugetconfig")
            {
                if (segments.size() < 2)
                {
                    return add_error(
                        msg::format(msgInvalidArgumentRequiresSourceArgument, msg::binary_source = "nugetconfig"),
                        segments[0].first);
                }

                Path p = segments[1].second;
                if (!p.is_absolute())
                {
                    return add_error(
                        msg::format(msgInvalidArgumentRequiresAbsolutePath, msg::binary_source = "nugetconfig"),
                        segments[1].first);
                }

                handle_readwrite(state->configs_to_read, state->configs_to_write, std::move(p), segments, 2);
                if (segments.size() > 3)
                {
                    return add_error(
                        msg::format(msgInvalidArgumentRequiresOneOrTwoArguments, msg::binary_source = "nugetconfig"),
                        segments[3].first);
                }
                state->binary_cache_providers.insert("nuget");
            }
            else if (segments[0].second == "nuget")
            {
                if (segments.size() < 2)
                {
                    return add_error(
                        msg::format(msgInvalidArgumentRequiresSourceArgument, msg::binary_source = "nuget"),
                        segments[0].first);
                }

                auto&& p = segments[1].second;
                if (p.empty())
                {
                    return add_error(
                        msg::format(msgInvalidArgumentRequiresSourceArgument, msg::binary_source = "nuget"));
                }

                handle_readwrite(state->sources_to_read, state->sources_to_write, std::move(p), segments, 2);
                if (segments.size() > 3)
                {
                    return add_error(
                        msg::format(msgInvalidArgumentRequiresOneOrTwoArguments, msg::binary_source = "nuget"),
                        segments[3].first);
                }
                state->binary_cache_providers.insert("nuget");
            }
            else if (segments[0].second == "nugettimeout")
            {
                if (segments.size() != 2)
                {
                    return add_error(msg::format(msgNugetTimeoutExpectsSinglePositiveInteger));
                }

                long timeout = Strings::strto<long>(segments[1].second).value_or(-1);
                if (timeout <= 0)
                {
                    return add_error(msg::format(msgNugetTimeoutExpectsSinglePositiveInteger));
                }

                state->nugettimeout = std::to_string(timeout);
                state->binary_cache_providers.insert("nuget");
            }
            else if (segments[0].second == "default")
            {
                if (segments.size() > 2)
                {
                    return add_error(
                        msg::format(msgInvalidArgumentRequiresSingleArgument, msg::binary_source = "default"),
                        segments[0].first);
                }

                const auto& maybe_home = default_cache_path();
                if (!maybe_home)
                {
                    return add_error(LocalizedString{maybe_home.error()}, segments[0].first);
                }

                handle_readwrite(
                    state->archives_to_read, state->archives_to_write, Path(*maybe_home.get()), segments, 1);
                state->binary_cache_providers.insert("default");
            }
            else if (segments[0].second == "x-azblob")
            {
                // Scheme: x-azblob,<baseurl>,<sas>[,<readwrite>]
                if (segments.size() < 3)
                {
                    return add_error(
                        msg::format(msgInvalidArgumentRequiresBaseUrlAndToken, msg::binary_source = "azblob"),
                        segments[0].first);
                }

                if (!Strings::starts_with(segments[1].second, "https://"))
                {
                    return add_error(msg::format(msgInvalidArgumentRequiresBaseUrl,
                                                 msg::base_url = "https://",
                                                 msg::binary_source = "azblob"),
                                     segments[1].first);
                }

                if (Strings::starts_with(segments[2].second, "?"))
                {
                    return add_error(msg::format(msgInvalidArgumentRequiresValidToken, msg::binary_source = "azblob"),
                                     segments[2].first);
                }

                if (segments.size() > 4)
                {
                    return add_error(
                        msg::format(msgInvalidArgumentRequiresTwoOrThreeArguments, msg::binary_source = "azblob"),
                        segments[4].first);
                }

                auto p = segments[1].second;
                if (p.back() != '/')
                {
                    p.push_back('/');
                }

                p.append("{sha}.zip");
                if (!Strings::starts_with(segments[2].second, "?"))
                {
                    p.push_back('?');
                }

                p.append(segments[2].second);
                state->secrets.push_back(segments[2].second);
                UrlTemplate url_template = {p};
                bool read = false, write = false;
                handle_readwrite(read, write, segments, 3);
                if (read) state->url_templates_to_get.push_back(url_template);
                auto headers = azure_blob_headers();
                url_template.headers.assign(headers.begin(), headers.end());
                if (write) state->url_templates_to_put.push_back(url_template);

                state->binary_cache_providers.insert("azblob");
            }
            else if (segments[0].second == "x-gcs")
            {
                // Scheme: x-gcs,<prefix>[,<readwrite>]
                if (segments.size() < 2)
                {
                    return add_error(msg::format(msgInvalidArgumentRequiresPrefix, msg::binary_source = "gcs"),
                                     segments[0].first);
                }

                if (!Strings::starts_with(segments[1].second, "gs://"))
                {
                    return add_error(msg::format(msgInvalidArgumentRequiresBaseUrl,
                                                 msg::base_url = "gs://",
                                                 msg::binary_source = "gcs"),
                                     segments[1].first);
                }

                if (segments.size() > 3)
                {
                    return add_error(
                        msg::format(msgInvalidArgumentRequiresOneOrTwoArguments, msg::binary_source = "gcs"),
                        segments[3].first);
                }

                auto p = segments[1].second;
                if (p.back() != '/')
                {
                    p.push_back('/');
                }

                handle_readwrite(state->gcs_read_prefixes, state->gcs_write_prefixes, std::move(p), segments, 2);

                state->binary_cache_providers.insert("gcs");
            }
            else if (segments[0].second == "x-aws")
            {
                // Scheme: x-aws,<prefix>[,<readwrite>]
                if (segments.size() < 2)
                {
                    return add_error(msg::format(msgInvalidArgumentRequiresPrefix, msg::binary_source = "aws"),
                                     segments[0].first);
                }

                if (!Strings::starts_with(segments[1].second, "s3://"))
                {
                    return add_error(msg::format(msgInvalidArgumentRequiresBaseUrl,
                                                 msg::base_url = "s3://",
                                                 msg::binary_source = "aws"),
                                     segments[1].first);
                }

                if (segments.size() > 3)
                {
                    return add_error(
                        msg::format(msgInvalidArgumentRequiresOneOrTwoArguments, msg::binary_source = "aws"),
                        segments[3].first);
                }

                auto p = segments[1].second;
                if (p.back() != '/')
                {
                    p.push_back('/');
                }

                handle_readwrite(state->aws_read_prefixes, state->aws_write_prefixes, std::move(p), segments, 2);

                state->binary_cache_providers.insert("aws");
            }
            else if (segments[0].second == "x-aws-config")
            {
                if (segments.size() != 2)
                {
                    return add_error(msg::format(msgInvalidArgumentRequiresSingleStringArgument,
                                                 msg::binary_source = "x-aws-config"));
                }

                bool no_sign_request = false;
                if (segments[1].second == "no-sign-request")
                {
                    no_sign_request = true;
                }
                else
                {
                    return add_error(msg::format(msgInvalidArgument), segments[1].first);
                }

                state->aws_no_sign_request = no_sign_request;
                state->binary_cache_providers.insert("aws");
            }
            else if (segments[0].second == "x-cos")
            {
                // Scheme: x-cos,<prefix>[,<readwrite>]
                if (segments.size() < 2)
                {
                    return add_error(msg::format(msgInvalidArgumentRequiresPrefix, msg::binary_source = "cos"),
                                     segments[0].first);
                }

                if (!Strings::starts_with(segments[1].second, "cos://"))
                {
                    return add_error(msg::format(msgInvalidArgumentRequiresBaseUrl,
                                                 msg::base_url = "cos://",
                                                 msg::binary_source = "cos"),
                                     segments[1].first);
                }

                if (segments.size() > 3)
                {
                    return add_error(
                        msg::format(msgInvalidArgumentRequiresOneOrTwoArguments, msg::binary_source = "cos"),
                        segments[3].first);
                }

                auto p = segments[1].second;
                if (p.back() != '/')
                {
                    p.push_back('/');
                }

                handle_readwrite(state->cos_read_prefixes, state->cos_write_prefixes, std::move(p), segments, 2);
                state->binary_cache_providers.insert("cos");
            }
            else if (segments[0].second == "x-gha")
            {
                // Scheme: x-gha[,<readwrite>]
                if (segments.size() > 2)
                {
                    return add_error(
                        msg::format(msgInvalidArgumentRequiresZeroOrOneArgument, msg::binary_source = "gha"),
                        segments[2].first);
                }

                handle_readwrite(state->gha_read, state->gha_write, segments, 1);

                state->binary_cache_providers.insert("gha");
            }
            else if (segments[0].second == "http")
            {
                // Scheme: http,<url_template>[,<readwrite>[,<header>]]
                if (segments.size() < 2)
                {
                    return add_error(msg::format(msgInvalidArgumentRequiresPrefix, msg::binary_source = "http"),
                                     segments[0].first);
                }

                if (!Strings::starts_with(segments[1].second, "http://") &&
                    !Strings::starts_with(segments[1].second, "https://"))
                {
                    return add_error(msg::format(msgInvalidArgumentRequiresBaseUrl,
                                                 msg::base_url = "https://",
                                                 msg::binary_source = "http"),
                                     segments[1].first);
                }

                if (segments.size() > 4)
                {
                    return add_error(
                        msg::format(msgInvalidArgumentRequiresTwoOrThreeArguments, msg::binary_source = "http"),
                        segments[3].first);
                }

                UrlTemplate url_template{segments[1].second};
                if (auto err = url_template.valid(); !err.empty())
                {
                    return add_error(std::move(err), segments[1].first);
                }
                if (segments.size() == 4)
                {
                    url_template.headers.push_back(segments[3].second);
                }

                handle_readwrite(
                    state->url_templates_to_get, state->url_templates_to_put, std::move(url_template), segments, 2);
                state->binary_cache_providers.insert("http");
            }
            else
            {
                return add_error(msg::format(msgUnknownBinaryProviderType), segments[0].first);
            }
        }
    };

    struct AssetSourcesState
    {
        bool cleared = false;
        bool block_origin = false;
        std::vector<std::string> url_templates_to_get;
        std::vector<std::string> azblob_templates_to_put;
        std::vector<std::string> secrets;
        Optional<std::string> script;

        void clear()
        {
            cleared = true;
            block_origin = false;
            url_templates_to_get.clear();
            azblob_templates_to_put.clear();
            secrets.clear();
            script = nullopt;
        }
    };

    struct AssetSourcesParser : ConfigSegmentsParser
    {
        AssetSourcesParser(StringView text, StringView origin, AssetSourcesState* state)
            : ConfigSegmentsParser(text, origin), state(state)
        {
        }

        AssetSourcesState* state;

        void parse()
        {
            auto all_segments = parse_all_segments();
            for (auto&& x : all_segments)
            {
                if (get_error()) return;
                handle_segments(std::move(x));
            }
        }

        void handle_segments(std::vector<std::pair<SourceLoc, std::string>>&& segments)
        {
            Checks::check_exit(VCPKG_LINE_INFO, !segments.empty());

            if (segments[0].second == "x-block-origin")
            {
                if (segments.size() >= 2)
                {
                    return add_error(
                        msg::format(msgAssetCacheProviderAcceptsNoArguments, msg::value = "x-block-origin"),
                        segments[1].first);
                }

                state->block_origin = true;
            }
            else if (segments[0].second == "clear")
            {
                if (segments.size() >= 2)
                {
                    return add_error(msg::format(msgAssetCacheProviderAcceptsNoArguments, msg::value = "clear"),
                                     segments[1].first);
                }

                state->clear();
            }
            else if (segments[0].second == "x-azurl")
            {
                // Scheme: x-azurl,<baseurl>[,<sas>[,<readwrite>]]
                if (segments.size() < 2)
                {
                    return add_error(msg::format(msgAzUrlAssetCacheRequiresBaseUrl), segments[0].first);
                }

                if (segments.size() > 4)
                {
                    return add_error(msg::format(msgAzUrlAssetCacheRequiresLessThanFour), segments[4].first);
                }

                if (segments[1].second.empty())
                {
                    return add_error(msg::format(msgAzUrlAssetCacheRequiresBaseUrl), segments[1].first);
                }

                auto p = segments[1].second;
                if (p.back() != '/')
                {
                    p.push_back('/');
                }

                p.append("<SHA>");
                if (segments.size() > 2 && !segments[2].second.empty())
                {
                    if (!Strings::starts_with(segments[2].second, "?"))
                    {
                        p.push_back('?');
                    }
                    p.append(segments[2].second);
                    // Note: the download manager does not currently respect secrets
                    state->secrets.push_back(segments[2].second);
                }
                handle_readwrite(
                    state->url_templates_to_get, state->azblob_templates_to_put, std::move(p), segments, 3);
            }
            else if (segments[0].second == "x-script")
            {
                // Scheme: x-script,<script-template>
                if (segments.size() != 2)
                {
                    return add_error(msg::format(msgScriptAssetCacheRequiresScript), segments[0].first);
                }
                state->script = segments[1].second;
            }
            else
            {
                // Don't forget to update this message if new providers are added.
                return add_error(msg::format(msgUnexpectedAssetCacheProvider), segments[0].first);
            }
        }
    };
}

namespace vcpkg
{
    LocalizedString UrlTemplate::valid() const
    {
        std::vector<std::string> invalid_keys;
        auto result = api_stable_format(url_template, [&](std::string&, StringView key) {
            static constexpr std::array<StringLiteral, 4> valid_keys = {"name", "version", "sha", "triplet"};
            if (!Util::Vectors::contains(valid_keys, key))
            {
                invalid_keys.push_back(key.to_string());
            }
        });
        if (!result)
        {
            return std::move(result).error();
        }
        if (!invalid_keys.empty())
        {
            return msg::format(msgUnknownVariablesInTemplate,
                               msg::value = url_template,
                               msg::list = Strings::join(", ", invalid_keys));
        }
        return {};
    }

    std::string UrlTemplate::instantiate_variables(const BinaryPackageReadInfo& info) const
    {
        return api_stable_format(url_template,
                                 [&](std::string& out, StringView key) {
                                     if (key == "version")
                                     {
                                         out += info.version.text;
                                     }
                                     else if (key == "name")
                                     {
                                         out += info.spec.name();
                                     }
                                     else if (key == "triplet")
                                     {
                                         out += info.spec.triplet().canonical_name();
                                     }
                                     else if (key == "sha")
                                     {
                                         out += info.package_abi;
                                     }
                                     else
                                     {
                                         Debug::println("Unknown key: ", key);
                                         // We do a input validation while parsing the config
                                         Checks::unreachable(VCPKG_LINE_INFO);
                                     };
                                 })
            .value_or_exit(VCPKG_LINE_INFO);
    }

    static NuGetRepoInfo get_nuget_repo_info_from_env(const VcpkgCmdArguments& args)
    {
        if (auto p = args.vcpkg_nuget_repository.get())
        {
            get_global_metrics_collector().track_define(DefineMetric::VcpkgNugetRepository);
            return {*p};
        }

        auto gh_repo = get_environment_variable(EnvironmentVariableGitHubRepository).value_or("");
        if (gh_repo.empty())
        {
            return {};
        }

        auto gh_server = get_environment_variable(EnvironmentVariableGitHubServerUrl).value_or("");
        if (gh_server.empty())
        {
            return {};
        }

        get_global_metrics_collector().track_define(DefineMetric::GitHubRepository);
        return {Strings::concat(gh_server, '/', gh_repo, ".git"),
                get_environment_variable(EnvironmentVariableGitHubRef).value_or(""),
                get_environment_variable(EnvironmentVariableGitHubSha).value_or("")};
    }

    static ExpectedL<BinaryProviders> make_binary_providers(const VcpkgCmdArguments& args, const VcpkgPaths& paths)
    {
        BinaryProviders ret;
        if (args.binary_caching_enabled())
        {
            if (Debug::g_debugging)
            {
                const auto& maybe_cachepath = default_cache_path();
                if (const auto cachepath = maybe_cachepath.get())
                {
                    Debug::print("Default binary cache path is: ", *cachepath, '\n');
                }
                else
                {
                    Debug::print("No binary cache path. Reason: ", maybe_cachepath.error(), '\n');
                }
            }

            if (args.env_binary_sources.has_value())
            {
                get_global_metrics_collector().track_define(DefineMetric::VcpkgBinarySources);
            }

            if (args.cli_binary_sources.size() != 0)
            {
                get_global_metrics_collector().track_define(DefineMetric::BinaryCachingSource);
            }

            auto sRawHolder =
                parse_binary_provider_configs(args.env_binary_sources.value_or(""), args.cli_binary_sources);
            if (!sRawHolder)
            {
                return std::move(sRawHolder).error();
            }
            auto& s = *sRawHolder.get();

            static const std::map<StringLiteral, DefineMetric> metric_names{
                {"aws", DefineMetric::BinaryCachingAws},
                {"azblob", DefineMetric::BinaryCachingAzBlob},
                {"cos", DefineMetric::BinaryCachingCos},
                {"default", DefineMetric::BinaryCachingDefault},
                {"files", DefineMetric::BinaryCachingFiles},
                {"gcs", DefineMetric::BinaryCachingGcs},
                {"http", DefineMetric::BinaryCachingHttp},
                {"nuget", DefineMetric::BinaryCachingNuget},
            };

            MetricsSubmission metrics;
            for (const auto& cache_provider : s.binary_cache_providers)
            {
                auto it = metric_names.find(cache_provider);
                if (it != metric_names.end())
                {
                    metrics.track_define(it->second);
                }
            }

            get_global_metrics_collector().track_submission(std::move(metrics));

            s.nuget_prefix = args.nuget_id_prefix.value_or("");
            if (!s.nuget_prefix.empty()) s.nuget_prefix.push_back('_');
            ret.nuget_prefix = s.nuget_prefix;

            s.use_nuget_cache = args.use_nuget_cache.value_or(false);

            ret.nuget_repo = get_nuget_repo_info_from_env(args);

            auto& fs = paths.get_filesystem();
            auto& tools = paths.get_tool_cache();
            const auto& buildtrees = paths.buildtrees();

            ret.nuget_prefix = s.nuget_prefix;

            std::shared_ptr<const GcsStorageTool> gcs_tool;
            if (!s.gcs_read_prefixes.empty() || !s.gcs_write_prefixes.empty())
            {
                gcs_tool = std::make_shared<GcsStorageTool>(tools, out_sink);
            }
            std::shared_ptr<const AwsStorageTool> aws_tool;
            if (!s.aws_read_prefixes.empty() || !s.aws_write_prefixes.empty())
            {
                aws_tool = std::make_shared<AwsStorageTool>(tools, out_sink, s.aws_no_sign_request);
            }
            std::shared_ptr<const CosStorageTool> cos_tool;
            if (!s.cos_read_prefixes.empty() || !s.cos_write_prefixes.empty())
            {
                cos_tool = std::make_shared<CosStorageTool>(tools, out_sink);
            }

            if (s.gha_read || s.gha_write)
            {
                if (!args.actions_cache_url.has_value() || !args.actions_runtime_token.has_value())
                    return msg::format_error(msgGHAParametersMissing,
                                             msg::url = "https://learn.microsoft.com/vcpkg/users/binarycaching#gha");
            }

            if (!s.archives_to_read.empty() || !s.url_templates_to_get.empty() || !s.gcs_read_prefixes.empty() ||
                !s.aws_read_prefixes.empty() || !s.cos_read_prefixes.empty() || s.gha_read)
            {
                auto maybe_zip_tool = ZipTool::make(tools, out_sink);
                if (!maybe_zip_tool.has_value())
                {
                    return std::move(maybe_zip_tool).error();
                }
                const auto& zip_tool = *maybe_zip_tool.get();

                for (auto&& dir : s.archives_to_read)
                {
                    ret.read.push_back(std::make_unique<FilesReadBinaryProvider>(zip_tool, fs, std::move(dir)));
                }

                for (auto&& url : s.url_templates_to_get)
                {
                    ret.read.push_back(
                        std::make_unique<HttpGetBinaryProvider>(zip_tool, fs, buildtrees, std::move(url), s.secrets));
                }

                for (auto&& prefix : s.gcs_read_prefixes)
                {
                    ret.read.push_back(
                        std::make_unique<ObjectStorageProvider>(zip_tool, fs, buildtrees, std::move(prefix), gcs_tool));
                }

                for (auto&& prefix : s.aws_read_prefixes)
                {
                    ret.read.push_back(
                        std::make_unique<ObjectStorageProvider>(zip_tool, fs, buildtrees, std::move(prefix), aws_tool));
                }

                for (auto&& prefix : s.cos_read_prefixes)
                {
                    ret.read.push_back(
                        std::make_unique<ObjectStorageProvider>(zip_tool, fs, buildtrees, std::move(prefix), cos_tool));
                }

                if (s.gha_read)
                {
                    const auto& url = *args.actions_cache_url.get();
                    const auto& token = *args.actions_runtime_token.get();
                    ret.read.push_back(std::make_unique<GHABinaryProvider>(zip_tool, fs, buildtrees, url, token));
                }
            }
            if (!s.archives_to_write.empty())
            {
                ret.write.push_back(std::make_unique<FilesWriteBinaryProvider>(fs, std::move(s.archives_to_write)));
            }
            if (!s.url_templates_to_put.empty())
            {
                ret.write.push_back(
                    std::make_unique<HTTPPutBinaryProvider>(fs, std::move(s.url_templates_to_put), s.secrets));
            }
            if (!s.gcs_write_prefixes.empty())
            {
                ret.write.push_back(
                    std::make_unique<ObjectStoragePushProvider>(std::move(s.gcs_write_prefixes), gcs_tool));
            }
            if (!s.aws_write_prefixes.empty())
            {
                ret.write.push_back(
                    std::make_unique<ObjectStoragePushProvider>(std::move(s.aws_write_prefixes), aws_tool));
            }
            if (!s.cos_write_prefixes.empty())
            {
                ret.write.push_back(
                    std::make_unique<ObjectStoragePushProvider>(std::move(s.cos_write_prefixes), cos_tool));
            }
            if (s.gha_write)
            {
                const auto& url = *args.actions_cache_url.get();
                const auto& token = *args.actions_runtime_token.get();
                ret.write.push_back(std::make_unique<GHABinaryPushProvider>(fs, url, token));
            }

            if (!s.sources_to_read.empty() || !s.configs_to_read.empty() || !s.sources_to_write.empty() ||
                !s.configs_to_write.empty())
            {
                NugetBaseBinaryProvider nuget_base(
                    fs, NuGetTool(tools, out_sink, s), paths.packages(), buildtrees, s.nuget_prefix);
                if (!s.sources_to_read.empty())
                    ret.read.push_back(
                        std::make_unique<NugetReadBinaryProvider>(nuget_base, nuget_sources_arg(s.sources_to_read)));
                for (auto&& config : s.configs_to_read)
                    ret.read.push_back(
                        std::make_unique<NugetReadBinaryProvider>(nuget_base, nuget_configfile_arg(config)));
                if (!s.sources_to_write.empty() || !s.configs_to_write.empty())
                {
                    ret.write.push_back(std::make_unique<NugetBinaryPushProvider>(
                        nuget_base, std::move(s.sources_to_write), std::move(s.configs_to_write)));
                }
            }
        }
        return std::move(ret);
    }

    ReadOnlyBinaryCache::ReadOnlyBinaryCache(BinaryProviders&& providers) : m_config(std::move(providers)) { }

    void ReadOnlyBinaryCache::fetch(View<InstallPlanAction> actions)
    {
        std::vector<const InstallPlanAction*> action_ptrs;
        std::vector<RestoreResult> restores;
        std::vector<CacheStatus*> statuses;
        for (auto&& provider : m_config.read)
        {
            action_ptrs.clear();
            restores.clear();
            statuses.clear();
            for (size_t i = 0; i < actions.size(); ++i)
            {
                if (actions[i].package_abi())
                {
                    CacheStatus& status = m_status[*actions[i].package_abi().get()];
                    if (status.should_attempt_restore(provider.get()))
                    {
                        action_ptrs.push_back(&actions[i]);
                        restores.push_back(RestoreResult::unavailable);
                        statuses.push_back(&status);
                    }
                }
            }
            if (action_ptrs.empty()) continue;

            ElapsedTimer timer;
            provider->fetch(action_ptrs, restores);
            size_t num_restored = 0;
            for (size_t i = 0; i < restores.size(); ++i)
            {
                if (restores[i] == RestoreResult::unavailable)
                {
                    statuses[i]->mark_unavailable(provider.get());
                }
                else
                {
                    statuses[i]->mark_restored();
                    ++num_restored;
                }
            }
            msg::println(provider->restored_message(
                num_restored, timer.elapsed().as<std::chrono::high_resolution_clock::duration>()));
        }
    }

    bool ReadOnlyBinaryCache::is_restored(const InstallPlanAction& action) const
    {
        if (auto abi = action.package_abi().get())
        {
            auto it = m_status.find(*abi);
            if (it != m_status.end()) return it->second.is_restored();
        }
        return false;
    }

    std::vector<CacheAvailability> ReadOnlyBinaryCache::precheck(View<InstallPlanAction> actions)
    {
        std::vector<CacheStatus*> statuses = Util::fmap(actions, [this](const auto& action) {
            if (!action.package_abi()) Checks::unreachable(VCPKG_LINE_INFO);
            return &m_status[*action.package_abi().get()];
        });

        std::vector<const InstallPlanAction*> action_ptrs;
        std::vector<CacheAvailability> cache_result;
        std::vector<size_t> indexes;
        for (auto&& provider : m_config.read)
        {
            action_ptrs.clear();
            cache_result.clear();
            indexes.clear();
            for (size_t i = 0; i < actions.size(); ++i)
            {
                if (statuses[i]->should_attempt_precheck(provider.get()))
                {
                    action_ptrs.push_back(&actions[i]);
                    cache_result.push_back(CacheAvailability::unknown);
                    indexes.push_back(i);
                }
            }
            if (action_ptrs.empty()) continue;

            provider->precheck(action_ptrs, cache_result);

            for (size_t i = 0; i < action_ptrs.size(); ++i)
            {
                auto&& this_status = m_status[*action_ptrs[i]->package_abi().get()];
                if (cache_result[i] == CacheAvailability::available)
                {
                    this_status.mark_available(provider.get());
                }
                else if (cache_result[i] == CacheAvailability::unavailable)
                {
                    this_status.mark_unavailable(provider.get());
                }
            }
        }

        return Util::fmap(statuses, [](CacheStatus* s) {
            return s->get_available_provider() ? CacheAvailability::available : CacheAvailability::unavailable;
        });
    }

    BinaryCache::BinaryCache(const Filesystem& fs) : m_fs(fs) { }

    ExpectedL<BinaryCache> BinaryCache::make(const VcpkgCmdArguments& args, const VcpkgPaths& paths, MessageSink& sink)
    {
        return make_binary_providers(args, paths).then([&](BinaryProviders&& p) -> ExpectedL<BinaryCache> {
            BinaryCache b(std::move(p), paths.get_filesystem());
            b.m_needs_nuspec_data = Util::any_of(b.m_config.write, [](auto&& p) { return p->needs_nuspec_data(); });
            b.m_needs_zip_file = Util::any_of(b.m_config.write, [](auto&& p) { return p->needs_zip_file(); });
            if (b.m_needs_zip_file)
            {
                auto maybe_zt = ZipTool::make(paths.get_tool_cache(), sink);
                if (auto z = maybe_zt.get())
                {
                    b.m_zip_tool.emplace(std::move(*z));
                }
                else
                {
                    return std::move(maybe_zt).error();
                }
            }
            return std::move(b);
        });
    }

    BinaryCache::BinaryCache(BinaryProviders&& providers, const Filesystem& fs)
        : ReadOnlyBinaryCache(std::move(providers)), m_fs(fs)
    {
    }

    void BinaryCache::push_success(const InstallPlanAction& action)
    {
        if (auto abi = action.package_abi().get())
        {
            bool restored = m_status[*abi].is_restored();
            // Purge all status information on push_success (cache invalidation)
            // - push_success may delete packages/ (invalidate restore)
            // - push_success may make the package available from providers (invalidate unavailable)
            m_status.erase(*abi);
            if (!restored && !m_config.write.empty())
            {
                ElapsedTimer timer;
                BinaryPackageWriteInfo request{action};

                if (m_needs_nuspec_data)
                {
                    request.nuspec =
                        generate_nuspec(request.package_dir, action, m_config.nuget_prefix, m_config.nuget_repo);
                }
                if (m_needs_zip_file)
                {
                    Path zip_path = request.package_dir + ".zip";
                    auto compress_result = m_zip_tool.value_or_exit(VCPKG_LINE_INFO)
                                               .compress_directory_to_zip(m_fs, request.package_dir, zip_path);
                    if (compress_result)
                    {
                        request.zip_path = std::move(zip_path);
                    }
                    else
                    {
                        out_sink.println(Color::warning,
                                         msg::format_warning(msgCompressFolderFailed, msg::path = request.package_dir)
                                             .append_raw(' ')
                                             .append_raw(compress_result.error()));
                    }
                }

                size_t num_destinations = 0;
                for (auto&& provider : m_config.write)
                {
                    if (!provider->needs_zip_file() || request.zip_path.has_value())
                    {
                        num_destinations += provider->push_success(request, out_sink);
                    }
                }
                if (request.zip_path)
                {
                    m_fs.remove(*request.zip_path.get(), IgnoreErrors{});
                }
                out_sink.println(
                    msgStoredBinariesToDestinations, msg::count = num_destinations, msg::elapsed = timer.elapsed());
            }
        }
        if (action.build_options.clean_packages == CleanPackages::Yes)
        {
            m_fs.remove_all(action.package_dir.value_or_exit(VCPKG_LINE_INFO), VCPKG_LINE_INFO);
        }
    }

    bool CacheStatus::should_attempt_precheck(const IReadBinaryProvider* sender) const noexcept
    {
        switch (m_status)
        {
            case CacheStatusState::unknown: return !Util::Vectors::contains(m_known_unavailable_providers, sender);
            case CacheStatusState::available: return false;
            case CacheStatusState::restored: return false;
            default: Checks::unreachable(VCPKG_LINE_INFO);
        }
    }

    bool CacheStatus::should_attempt_restore(const IReadBinaryProvider* sender) const noexcept
    {
        switch (m_status)
        {
            case CacheStatusState::unknown: return !Util::Vectors::contains(m_known_unavailable_providers, sender);
            case CacheStatusState::available: return m_available_provider == sender;
            case CacheStatusState::restored: return false;
            default: Checks::unreachable(VCPKG_LINE_INFO);
        }
    }

    bool CacheStatus::is_unavailable(const IReadBinaryProvider* sender) const noexcept
    {
        return Util::Vectors::contains(m_known_unavailable_providers, sender);
    }

    bool CacheStatus::is_restored() const noexcept { return m_status == CacheStatusState::restored; }

    void CacheStatus::mark_unavailable(const IReadBinaryProvider* sender)
    {
        if (!Util::Vectors::contains(m_known_unavailable_providers, sender))
        {
            m_known_unavailable_providers.push_back(sender);
        }
    }
    void CacheStatus::mark_available(const IReadBinaryProvider* sender) noexcept
    {
        switch (m_status)
        {
            case CacheStatusState::unknown:
                m_status = CacheStatusState::available;
                m_available_provider = sender;
                break;
            case CacheStatusState::available:
            case CacheStatusState::restored: break;
            default: Checks::unreachable(VCPKG_LINE_INFO);
        }
    }

    void CacheStatus::mark_restored() noexcept
    {
        switch (m_status)
        {
            case CacheStatusState::unknown: m_known_unavailable_providers.clear(); [[fallthrough]];
            case CacheStatusState::available: m_status = CacheStatusState::restored; break;
            case CacheStatusState::restored: break;
            default: Checks::unreachable(VCPKG_LINE_INFO);
        }
    }

    const IReadBinaryProvider* CacheStatus::get_available_provider() const noexcept
    {
        switch (m_status)
        {
            case CacheStatusState::available: return m_available_provider;
            case CacheStatusState::unknown:
            case CacheStatusState::restored: return nullptr;
            default: Checks::unreachable(VCPKG_LINE_INFO);
        }
    }

    void BinaryConfigParserState::clear()
    {
        *this = BinaryConfigParserState();
        binary_cache_providers.insert("clear");
    }

    BinaryPackageReadInfo::BinaryPackageReadInfo(const InstallPlanAction& action)
        : package_abi(action.package_abi().value_or_exit(VCPKG_LINE_INFO))
        , spec(action.spec)
        , version(action.version())
        , package_dir(action.package_dir.value_or_exit(VCPKG_LINE_INFO))
    {
    }
}

ExpectedL<DownloadManagerConfig> vcpkg::parse_download_configuration(const Optional<std::string>& arg)
{
    if (!arg || arg.get()->empty()) return DownloadManagerConfig{};

    get_global_metrics_collector().track_define(DefineMetric::AssetSource);

    AssetSourcesState s;
    const auto source = Strings::concat("$", EnvironmentVariableXVcpkgAssetSources);
    AssetSourcesParser parser(*arg.get(), source, &s);
    parser.parse();
    if (auto err = parser.get_error())
    {
        return LocalizedString::from_raw(err->to_string()) // note that this already contains error:
            .append_raw('\n')
            .append_raw(NotePrefix)
            .append(msgSeeURL, msg::url = docs::assetcaching_url);
    }

    if (s.azblob_templates_to_put.size() > 1)
    {
        return msg::format_error(msgAMaximumOfOneAssetWriteUrlCanBeSpecified)
            .append_raw('\n')
            .append_raw(NotePrefix)
            .append(msgSeeURL, msg::url = docs::assetcaching_url);
    }
    if (s.url_templates_to_get.size() > 1)
    {
        return msg::format_error(msgAMaximumOfOneAssetReadUrlCanBeSpecified)
            .append_raw('\n')
            .append_raw(NotePrefix)
            .append(msgSeeURL, msg::url = docs::assetcaching_url);
    }

    Optional<std::string> get_url;
    if (!s.url_templates_to_get.empty())
    {
        get_url = std::move(s.url_templates_to_get.back());
    }
    Optional<std::string> put_url;
    std::vector<std::string> put_headers;
    if (!s.azblob_templates_to_put.empty())
    {
        put_url = std::move(s.azblob_templates_to_put.back());
        auto v = azure_blob_headers();
        put_headers.assign(v.begin(), v.end());
    }

    return DownloadManagerConfig{std::move(get_url),
                                 std::vector<std::string>{},
                                 std::move(put_url),
                                 std::move(put_headers),
                                 std::move(s.secrets),
                                 s.block_origin,
                                 s.script};
}

ExpectedL<BinaryConfigParserState> vcpkg::parse_binary_provider_configs(const std::string& env_string,
                                                                        View<std::string> args)
{
    BinaryConfigParserState s;

    BinaryConfigParser default_parser("default,readwrite", "<defaults>", &s);
    default_parser.parse();
    if (auto err = default_parser.get_error())
    {
        return *err;
    }

    BinaryConfigParser env_parser(env_string, "VCPKG_BINARY_SOURCES", &s);
    env_parser.parse();
    if (auto err = env_parser.get_error())
    {
        return *err;
    }

    for (auto&& arg : args)
    {
        BinaryConfigParser arg_parser(arg, nullopt, &s);
        arg_parser.parse();
        if (auto err = arg_parser.get_error())
        {
            return *err;
        }
    }

    return s;
}

std::string vcpkg::format_version_for_nugetref(StringView version_text, StringView abi_tag)
{
    // this cannot use DotVersion::try_parse or DateVersion::try_parse,
    // since this is a subtly different algorithm
    // and ignores random extra stuff from the end

    ParsedExternalVersion parsed_version;
    if (try_extract_external_date_version(parsed_version, version_text))
    {
        parsed_version.normalize();
        return fmt::format(
            "{}.{}.{}-vcpkg{}", parsed_version.major, parsed_version.minor, parsed_version.patch, abi_tag);
    }

    if (!version_text.empty() && version_text[0] == 'v')
    {
        version_text = version_text.substr(1);
    }
    if (try_extract_external_dot_version(parsed_version, version_text))
    {
        parsed_version.normalize();
        return fmt::format(
            "{}.{}.{}-vcpkg{}", parsed_version.major, parsed_version.minor, parsed_version.patch, abi_tag);
    }

    return Strings::concat("0.0.0-vcpkg", abi_tag);
}

std::string vcpkg::generate_nuspec(const Path& package_dir,
                                   const InstallPlanAction& action,
                                   StringView id_prefix,
                                   const NuGetRepoInfo& rinfo)
{
    auto& spec = action.spec;
    auto& scf = *action.source_control_file_and_location.value_or_exit(VCPKG_LINE_INFO).source_control_file;
    auto& version = scf.core_paragraph->version;
    const auto& abi_info = action.abi_info.value_or_exit(VCPKG_LINE_INFO);
    const auto& compiler_info = abi_info.compiler_info.value_or_exit(VCPKG_LINE_INFO);
    auto ref = make_nugetref(action, id_prefix);
    std::string description =
        Strings::concat("NOT FOR DIRECT USE. Automatically generated cache package.\n\n",
                        Strings::join("\n    ", scf.core_paragraph->description),
                        "\n\nVersion: ",
                        version,
                        "\nTriplet: ",
                        spec.triplet().to_string(),
                        "\nCXX Compiler id: ",
                        compiler_info.id,
                        "\nCXX Compiler version: ",
                        compiler_info.version,
                        "\nTriplet/Compiler hash: ",
                        abi_info.triplet_abi.value_or_exit(VCPKG_LINE_INFO),
                        "\nFeatures:",
                        Strings::join(",", action.feature_list, [](const std::string& s) { return " " + s; }),
                        "\nDependencies:\n");

    for (auto&& dep : action.package_dependencies)
    {
        Strings::append(description, "    ", dep.name(), '\n');
    }

    XmlSerializer xml;
    xml.open_tag("package").line_break();
    xml.open_tag("metadata").line_break();
    xml.simple_tag("id", ref.id).line_break();
    xml.simple_tag("version", ref.version).line_break();
    if (!scf.core_paragraph->homepage.empty())
    {
        xml.simple_tag("projectUrl", scf.core_paragraph->homepage);
    }

    xml.simple_tag("authors", "vcpkg").line_break();
    xml.simple_tag("description", description).line_break();
    xml.open_tag("packageTypes");
    xml.start_complex_open_tag("packageType").text_attr("name", "vcpkg").finish_self_closing_complex_tag();
    xml.close_tag("packageTypes").line_break();
    if (!rinfo.repo.empty())
    {
        xml.start_complex_open_tag("repository").text_attr("type", "git").text_attr("url", rinfo.repo);
        if (!rinfo.branch.empty())
        {
            xml.text_attr("branch", rinfo.branch);
        }

        if (!rinfo.commit.empty())
        {
            xml.text_attr("commit", rinfo.commit);
        }

        xml.finish_self_closing_complex_tag().line_break();
    }

    xml.close_tag("metadata").line_break();
    xml.open_tag("files");
    xml.start_complex_open_tag("file")
        .text_attr("src", package_dir / "**")
        .text_attr("target", "")
        .finish_self_closing_complex_tag();
    xml.close_tag("files").line_break();
    xml.close_tag("package").line_break();
    return std::move(xml.buf);
}

LocalizedString vcpkg::format_help_topic_asset_caching()
{
    HelpTableFormatter table;
    table.format("clear", msg::format(msgHelpCachingClear));
    table.format("x-azurl,<url>[,<sas>[,<rw>]]", msg::format(msgHelpAssetCachingAzUrl));
    table.format("x-script,<template>", msg::format(msgHelpAssetCachingScript));
    table.format("x-block-origin", msg::format(msgHelpAssetCachingBlockOrigin));
    return msg::format(msgHelpAssetCaching)
        .append_raw('\n')
        .append_raw(table.m_str)
        .append_raw('\n')
        .append(msgExtendedDocumentationAtUrl, msg::url = docs::assetcaching_url);
}

LocalizedString vcpkg::format_help_topic_binary_caching()
{
    HelpTableFormatter table;

    // General sources:
    table.format("clear", msg::format(msgHelpCachingClear));
    const auto& maybe_cachepath = default_cache_path();
    if (auto p = maybe_cachepath.get())
    {
        table.format("default[,<rw>]", msg::format(msgHelpBinaryCachingDefaults, msg::path = *p));
    }
    else
    {
        table.format("default[,<rw>]", msg::format(msgHelpBinaryCachingDefaultsError));
    }

    table.format("files,<path>[,<rw>]", msg::format(msgHelpBinaryCachingFiles));
    table.format("http,<url_template>[,<rw>[,<header>]]", msg::format(msgHelpBinaryCachingHttp));
    table.format("x-azblob,<url>,<sas>[,<rw>]", msg::format(msgHelpBinaryCachingAzBlob));
    table.format("x-gcs,<prefix>[,<rw>]", msg::format(msgHelpBinaryCachingGcs));
    table.format("x-cos,<prefix>[,<rw>]", msg::format(msgHelpBinaryCachingCos));
    table.blank();

    // NuGet sources:
    table.header(msg::format(msgHelpBinaryCachingNuGetHeader));
    table.format("nuget,<uri>[,<rw>]", msg::format(msgHelpBinaryCachingNuGet));
    table.format("nugetconfig,<path>[,<rw>]", msg::format(msgHelpBinaryCachingNuGetConfig));
    table.format("nugettimeout,<seconds>", msg::format(msgHelpBinaryCachingNuGetTimeout));
    table.format("interactive", msg::format(msgHelpBinaryCachingNuGetInteractive));
    table.text(msg::format(msgHelpBinaryCachingNuGetFooter), 2);
    table.text("\n<repository type=\"git\" url=\"${VCPKG_NUGET_REPOSITORY}\"/>\n"
               "<repository type=\"git\"\n"
               "            url=\"${GITHUB_SERVER_URL}/${GITHUB_REPOSITORY}.git\"\n"
               "            branch=\"${GITHUB_REF}\"\n"
               "            commit=\"${GITHUB_SHA}\"/>",
               4);
    table.blank();

    // AWS sources:
    table.blank();
    table.header(msg::format(msgHelpBinaryCachingAwsHeader));
    table.format("x-aws,<prefix>[,<rw>]", msg::format(msgHelpBinaryCachingAws));
    table.format("x-aws-config,<parameter>", msg::format(msgHelpBinaryCachingAwsConfig));

    return msg::format(msgHelpBinaryCaching)
        .append_raw('\n')
        .append_raw(table.m_str)
        .append_raw('\n')
        .append(msgExtendedDocumentationAtUrl, msg::url = docs::binarycaching_url);
}

std::string vcpkg::generate_nuget_packages_config(const ActionPlan& plan, StringView prefix)
{
    XmlSerializer xml;
    xml.emit_declaration().line_break();
    xml.open_tag("packages").line_break();
    for (auto&& action : plan.install_actions)
    {
        auto ref = make_nugetref(action, prefix);
        xml.start_complex_open_tag("package")
            .text_attr("id", ref.id)
            .text_attr("version", ref.version)
            .finish_self_closing_complex_tag()
            .line_break();
    }

    xml.close_tag("packages").line_break();
    return std::move(xml.buf);
}

NugetReference vcpkg::make_nugetref(const InstallPlanAction& action, StringView prefix)
{
    return ::make_nugetref(
        action.spec, action.version(), action.abi_info.value_or_exit(VCPKG_LINE_INFO).package_abi, prefix);
}<|MERGE_RESOLUTION|>--- conflicted
+++ resolved
@@ -910,23 +910,11 @@
 
             if (auto cacheId = reserve_cache_entry(request.spec.name(), abi, cache_size))
             {
-<<<<<<< HEAD
                 std::vector<std::string> custom_headers{
                     m_token_header, m_accept_header.to_string(), "Content-Type: application/octet-stream"};
                 auto url = m_url + "/" + std::to_string(*cacheId.get());
 
                 if (patch_file(m_fs, url, custom_headers, zip_path, cache_size))
-=======
-                const std::string custom_headers[] = {
-                    m_token_header,
-                    m_accept_header.to_string(),
-                    "Content-Type: application/octet-stream",
-                    "Content-Range: bytes 0-" + std::to_string(cache_size) + "/*",
-                };
-
-                const auto url = m_url + "/" + std::to_string(*cacheId.get());
-                if (put_file(m_fs, url, {}, custom_headers, zip_path, "PATCH"))
->>>>>>> 324c38be
                 {
                     Json::Object commit;
                     commit.insert("size", std::to_string(cache_size));
