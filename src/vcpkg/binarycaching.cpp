--- conflicted
+++ resolved
@@ -2234,18 +2234,11 @@
                     }
                     else
                     {
-<<<<<<< HEAD
                         m_bg_msg_sink.println(
                             Color::warning,
                             msg::format_warning(msgCompressFolderFailed, msg::path = action_to_push.request.package_dir)
                                 .append_raw(' ')
                                 .append_raw(compress_result.error()));
-=======
-                        out_sink.println(Color::warning,
-                                         msg::format_warning(msgCompressFolderFailed, msg::path = request.package_dir)
-                                             .append_raw(' ')
-                                             .append_raw(compress_result.error()));
->>>>>>> 1c9ec197
                     }
                 }
 
@@ -2254,22 +2247,14 @@
                 {
                     if (!provider->needs_zip_file() || action_to_push.request.zip_path.has_value())
                     {
-<<<<<<< HEAD
                         num_destinations += provider->push_success(action_to_push.request, stdout_sink);
-=======
-                        num_destinations += provider->push_success(request, out_sink);
->>>>>>> 1c9ec197
                     }
                 }
                 if (action_to_push.request.zip_path)
                 {
                     m_fs.remove(*action_to_push.request.zip_path.get(), IgnoreErrors{});
                 }
-<<<<<<< HEAD
                 m_bg_msg_sink.print(
-=======
-                out_sink.println(
->>>>>>> 1c9ec197
                     msgStoredBinariesToDestinations, msg::count = num_destinations, msg::elapsed = timer.elapsed());
 
                 m_remaining_packages_to_push.fetch_sub(1);
