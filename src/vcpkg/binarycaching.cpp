#include <vcpkg/base/checks.h>
#include <vcpkg/base/downloads.h>
#include <vcpkg/base/files.h>
#include <vcpkg/base/parse.h>
#include <vcpkg/base/strings.h>
#include <vcpkg/base/system.debug.h>
#include <vcpkg/base/system.print.h>
#include <vcpkg/base/system.process.h>
#include <vcpkg/base/xmlserializer.h>

#include <vcpkg/binarycaching.h>
#include <vcpkg/binarycaching.private.h>
#include <vcpkg/build.h>
#include <vcpkg/dependencies.h>
#include <vcpkg/metrics.h>
#include <vcpkg/tools.h>

using namespace vcpkg;

namespace
{
    static constexpr StringLiteral s_assetcaching_doc_url =
        "https://github.com/Microsoft/vcpkg/tree/master/docs/users/assetcaching.md";
    static constexpr StringLiteral s_binarycaching_doc_url =
        "https://github.com/Microsoft/vcpkg/tree/master/docs/users/binarycaching.md";

    struct ConfigSegmentsParser : Parse::ParserBase
    {
        using Parse::ParserBase::ParserBase;

        void parse_segments(std::vector<std::pair<SourceLoc, std::string>>& out_segments);
        std::vector<std::vector<std::pair<SourceLoc, std::string>>> parse_all_segments();

        template<class T>
        void handle_readwrite(std::vector<T>& read,
                              std::vector<T>& write,
                              T&& t,
                              const std::vector<std::pair<SourceLoc, std::string>>& segments,
                              size_t segment_idx)
        {
            if (segment_idx >= segments.size())
            {
                read.push_back(std::move(t));
                return;
            }

            auto& mode = segments[segment_idx].second;

            if (mode == "read")
            {
                read.push_back(std::move(t));
            }
            else if (mode == "write")
            {
                write.push_back(std::move(t));
            }
            else if (mode == "readwrite")
            {
                read.push_back(t);
                write.push_back(std::move(t));
            }
            else
            {
                return add_error("unexpected argument: expected 'read', readwrite', or 'write'",
                                 segments[segment_idx].first);
            }
        }
    };

    void ConfigSegmentsParser::parse_segments(std::vector<std::pair<SourceLoc, std::string>>& segments)
    {
        for (;;)
        {
            SourceLoc loc = cur_loc();
            std::string segment;
            for (;;)
            {
                auto n = match_until([](char32_t ch) { return ch == ',' || ch == '`' || ch == ';'; });
                Strings::append(segment, n);
                auto ch = cur();
                if (ch == Unicode::end_of_file || ch == ',' || ch == ';')
                {
                    break;
                }

                if (ch == '`')
                {
                    ch = next();
                    if (ch == Unicode::end_of_file)
                    {
                        return add_error("unexpected eof: trailing unescaped backticks (`) are not allowed");
                    }
                    else
                    {
                        Unicode::utf8_append_code_point(segment, ch);
                    }

                    next();
                }
                else
                {
                    Checks::unreachable(VCPKG_LINE_INFO);
                }
            }
            segments.emplace_back(std::move(loc), std::move(segment));

            auto ch = cur();
            if (ch == Unicode::end_of_file || ch == ';')
            {
                break;
            }

            if (ch == ',')
            {
                next();
                continue;
            }

            Checks::unreachable(VCPKG_LINE_INFO);
        }
    }

    std::vector<std::vector<std::pair<Parse::ParserBase::SourceLoc, std::string>>> ConfigSegmentsParser::
        parse_all_segments()
    {
        std::vector<std::vector<std::pair<Parse::ParserBase::SourceLoc, std::string>>> ret;
        while (!at_eof())
        {
            std::vector<std::pair<SourceLoc, std::string>> segments;
            parse_segments(segments);

            if (get_error())
            {
                return {};
            }

            // Skip empty sources like ';;'
            if (segments.size() > 1 || (segments.size() == 1 && !segments[0].second.empty()))
            {
                ret.push_back(std::move(segments));
            }

            if (cur() == ';')
            {
                next();
            }
        }
        return ret;
    }

    static const std::string& get_nuget_prefix()
    {
        static std::string nuget_prefix = []() {
            auto x = get_environment_variable("X_VCPKG_NUGET_ID_PREFIX").value_or("");
            if (!x.empty())
            {
                x.push_back('_');
            }
            return x;
        }();
        return nuget_prefix;
    }

    struct NullBinaryProvider : IBinaryProvider
    {
        void prefetch(const VcpkgPaths&, std::vector<const Dependencies::InstallPlanAction*>&) { }

        void push_success(const VcpkgPaths&, const Dependencies::InstallPlanAction&) { }

        RestoreResult try_restore(const VcpkgPaths&, const Dependencies::InstallPlanAction&)
        {
            return RestoreResult::missing;
        }

        void precheck(const VcpkgPaths&, std::unordered_map<const Dependencies::InstallPlanAction*, RestoreResult>&) { }
    };
}

std::unordered_map<const Dependencies::InstallPlanAction*, RestoreResult> vcpkg::binary_provider_precheck(
    const VcpkgPaths& paths, const Dependencies::ActionPlan& plan, IBinaryProvider& provider)
{
    std::unordered_map<const Dependencies::InstallPlanAction*, RestoreResult> checked;
    checked.reserve(plan.install_actions.size());
    for (auto&& action : plan.install_actions)
    {
        checked.emplace(&action, RestoreResult::missing);
    }

    provider.precheck(paths, checked);
    return checked;
}

namespace
{
    static void clean_prepare_dir(Filesystem& fs, const path& dir)
    {
        fs.remove_all(dir, VCPKG_LINE_INFO);
        bool created_last = fs.create_directories(dir, VCPKG_LINE_INFO);
        Checks::check_exit(VCPKG_LINE_INFO, created_last, "unable to clear path: %s", vcpkg::u8string(dir));
    }

    static ExitCodeAndOutput decompress_archive(const VcpkgPaths& paths, const path& dst, const path& archive_path)
    {
        Command cmd;
#if defined(_WIN32)
        auto&& seven_zip_exe = paths.get_tool_exe(Tools::SEVEN_ZIP);
        cmd.path_arg(seven_zip_exe)
            .string_arg("x")
            .path_arg(archive_path)
            .string_arg("-o" + vcpkg::u8string(dst))
            .string_arg("-y");
#else
        (void)paths;
        cmd.string_arg("unzip").string_arg("-qq").path_arg(archive_path).string_arg("-d" + vcpkg::u8string(dst));
#endif
        return cmd_execute_and_capture_output(cmd, get_clean_environment());
    }

    static ExitCodeAndOutput clean_decompress_archive(const VcpkgPaths& paths,
                                                      const PackageSpec& spec,
                                                      const path& archive_path)
    {
        auto pkg_path = paths.package_dir(spec);
        clean_prepare_dir(paths.get_filesystem(), pkg_path);
        return decompress_archive(paths, pkg_path, archive_path);
    }

    // Compress the source directory into the destination file.
    static void compress_directory(const VcpkgPaths& paths, const path& source, const path& destination)
    {
        auto& fs = paths.get_filesystem();

        std::error_code ec;

        fs.remove(destination, ec);
        Checks::check_exit(
            VCPKG_LINE_INFO, !fs.exists(destination), "Could not remove file: %s", vcpkg::u8string(destination));
#if defined(_WIN32)
        auto&& seven_zip_exe = paths.get_tool_exe(Tools::SEVEN_ZIP);

        cmd_execute_and_capture_output(
            Command{seven_zip_exe}.string_arg("a").path_arg(destination).path_arg(source / vcpkg::u8path("*")),
            get_clean_environment());
#else
        cmd_execute_clean(Command{"zip"}
                              .string_arg("--quiet")
                              .string_arg("-y")
                              .string_arg("-r")
                              .path_arg(destination)
                              .string_arg("*"),
                          InWorkingDirectory{source});
#endif
    }

    struct ArchivesBinaryProvider : IBinaryProvider
    {
        ArchivesBinaryProvider(std::vector<path>&& read_dirs,
                               std::vector<path>&& write_dirs,
                               std::vector<std::string>&& put_url_templates,
                               std::vector<std::string>&& secrets)
            : m_read_dirs(std::move(read_dirs))
            , m_write_dirs(std::move(write_dirs))
            , m_put_url_templates(std::move(put_url_templates))
            , m_secrets(std::move(secrets))
        {
        }

        void prefetch(const VcpkgPaths& paths, std::vector<const Dependencies::InstallPlanAction*>& actions) override
        {
            auto& fs = paths.get_filesystem();
            Util::erase_remove_if(actions, [this, &fs, &paths](const Dependencies::InstallPlanAction* action) {
                auto& spec = action->spec;
                const auto& abi_tag = action->abi_info.value_or_exit(VCPKG_LINE_INFO).package_abi;
                const auto archive_name = vcpkg::u8path(abi_tag + ".zip");
                for (const auto& archives_root_dir : m_read_dirs)
                {
                    auto archive_path = archives_root_dir;
                    archive_path /= vcpkg::u8path(abi_tag.substr(0, 2));
                    archive_path /= archive_name;
                    if (fs.exists(archive_path))
                    {
                        print2("Using cached binary package: ", vcpkg::u8string(archive_path), "\n");

                        int archive_result = clean_decompress_archive(paths, spec, archive_path).exit_code;

                        if (archive_result == 0)
                        {
                            m_restored.insert(spec);
                            return true;
                        }
                        else
                        {
                            print2("Failed to decompress archive package\n");
                            if (action->build_options.purge_decompress_failure == Build::PurgeDecompressFailure::YES)
                            {
                                print2("Purging bad archive\n");
                                fs.remove(archive_path, ignore_errors);
                            }
                        }
                    }

                    vcpkg::printf("Could not locate cached archive: %s\n", vcpkg::u8string(archive_path));
                }
                return false;
            });
        }
        RestoreResult try_restore(const VcpkgPaths&, const Dependencies::InstallPlanAction& action) override
        {
            if (Util::Sets::contains(m_restored, action.spec))
                return RestoreResult::success;
            else
                return RestoreResult::missing;
        }
        void push_success(const VcpkgPaths& paths, const Dependencies::InstallPlanAction& action) override
        {
            if (m_write_dirs.empty() && m_put_url_templates.empty()) return;
            const auto& abi_tag = action.abi_info.value_or_exit(VCPKG_LINE_INFO).package_abi;
            auto& spec = action.spec;
            auto& fs = paths.get_filesystem();
            const auto tmp_archive_path = paths.buildtrees / spec.name() / (spec.triplet().to_string() + ".zip");
            compress_directory(paths, paths.package_dir(spec), tmp_archive_path);

            size_t http_remotes_pushed = 0;
            for (auto&& put_url_template : m_put_url_templates)
            {
                auto url = Strings::replace_all(std::string(put_url_template), "<SHA>", abi_tag);
                auto maybe_success = Downloads::put_file(fs, url, Downloads::azure_blob_headers(), tmp_archive_path);
                if (maybe_success.has_value())
                {
                    http_remotes_pushed++;
                    continue;
                }

<<<<<<< HEAD
                auto errors = std::move(maybe_success).error();

                if (!Debug::g_debugging.load(std::memory_order_relaxed))
                {
                    for (const auto& secret : m_secrets)
                    {
                        Strings::inplace_replace_all(errors, secret, "*** SECRET ***");
                    }
                }

                print2(Color::warning, errors);
=======
                auto errors = Downloads::replace_secrets(std::move(maybe_success).error(), m_secrets);
                System::print2(System::Color::warning, errors);
>>>>>>> e8977e69
            }

            if (!m_put_url_templates.empty())
            {
                print2("Uploaded binaries to ", http_remotes_pushed, " HTTP remotes.\n");
            }

            const auto archive_name = vcpkg::u8path(abi_tag + ".zip");
            for (const auto& archives_root_dir : m_write_dirs)
            {
                auto archive_path = archives_root_dir;
                archive_path /= vcpkg::u8path(abi_tag.substr(0, 2));
                archive_path /= archive_name;
                fs.create_directories(archive_path.parent_path(), ignore_errors);
                std::error_code ec;
                if (m_write_dirs.size() > 1)
                {
                    fs.copy_file(tmp_archive_path, archive_path, stdfs::copy_options::overwrite_existing, ec);
                }
                else
                {
                    fs.rename_or_copy(tmp_archive_path, archive_path, ".tmp", ec);
                }

                if (ec)
                {
                    vcpkg::printf(Color::warning,
                                  "Failed to store binary cache %s: %s\n",
                                  vcpkg::u8string(archive_path),
                                  ec.message());
                }
                else
                {
                    vcpkg::printf("Stored binary cache: %s\n", vcpkg::u8string(archive_path));
                }
            }
            // In the case of 1 write dir, the file will be moved instead of copied
            if (m_write_dirs.size() != 1)
            {
                fs.remove(tmp_archive_path, ignore_errors);
            }
        }
        void precheck(const VcpkgPaths& paths,
                      std::unordered_map<const Dependencies::InstallPlanAction*, RestoreResult>& results_map) override
        {
            auto& fs = paths.get_filesystem();

            for (auto&& result_pair : results_map)
            {
                if (result_pair.second != RestoreResult::missing)
                {
                    continue;
                }

                const auto& abi_tag = result_pair.first->abi_info.value_or_exit(VCPKG_LINE_INFO).package_abi;
                std::error_code ec;
                for (auto&& archives_root_dir : m_read_dirs)
                {
                    const std::string archive_name = abi_tag + ".zip";
                    const path archive_subpath = vcpkg::u8path(abi_tag.substr(0, 2)) / archive_name;
                    const path archive_path = archives_root_dir / archive_subpath;

                    if (fs.exists(archive_path))
                    {
                        result_pair.second = RestoreResult::success;
                        break;
                    }
                }
            }
        }

    private:
        std::vector<path> m_read_dirs;
        std::vector<path> m_write_dirs;
        std::vector<std::string> m_put_url_templates;
        std::vector<std::string> m_secrets;

        std::set<PackageSpec> m_restored;
    };
    struct HttpGetBinaryProvider : NullBinaryProvider
    {
        HttpGetBinaryProvider(std::vector<std::string>&& url_templates) : m_url_templates(std::move(url_templates)) { }
        void prefetch(const VcpkgPaths& paths, std::vector<const Dependencies::InstallPlanAction*>& actions) override
        {
            auto& fs = paths.get_filesystem();

            const size_t current_restored = m_restored.size();

            for (auto&& url_template : m_url_templates)
            {
                std::vector<std::pair<std::string, path>> url_paths;
                std::vector<PackageSpec> specs;

                for (auto&& action : actions)
                {
                    auto abi = action->package_abi();
                    if (!abi)
                    {
                        continue;
                    }

                    specs.push_back(action->spec);
                    auto pkgdir = paths.package_dir(action->spec);
                    clean_prepare_dir(fs, pkgdir);
                    pkgdir /= vcpkg::u8path(Strings::concat(*abi.get(), ".zip"));
                    url_paths.emplace_back(Strings::replace_all(std::string(url_template), "<SHA>", *abi.get()),
                                           pkgdir);
                }

                if (url_paths.empty()) break;

                print2("Attempting to fetch ", url_paths.size(), " packages from HTTP servers.\n");

                auto codes = Downloads::download_files(fs, url_paths);
                for (size_t i = 0; i < codes.size(); ++i)
                {
                    if (codes[i] == 200)
                    {
                        int archive_result =
                            decompress_archive(paths, paths.package_dir(specs[i]), url_paths[i].second).exit_code;
                        if (archive_result == 0)
                        {
                            // decompression success
                            fs.remove(url_paths[i].second, VCPKG_LINE_INFO);
                            m_restored.insert(specs[i]);
                        }
                        else
                        {
                            Debug::print("Failed to decompress ", vcpkg::u8string(url_paths[i].second), '\n');
                        }
                    }
                }

                Util::erase_remove_if(actions, [this](const Dependencies::InstallPlanAction* action) {
                    return Util::Sets::contains(m_restored, action->spec);
                });
            }
            print2("Restored ",
                   m_restored.size() - current_restored,
                   " packages from HTTP servers. Use --debug for more information.\n");
        }
        RestoreResult try_restore(const VcpkgPaths&, const Dependencies::InstallPlanAction& action) override
        {
            if (Util::Sets::contains(m_restored, action.spec))
            {
                return RestoreResult::success;
            }

            return RestoreResult::missing;
        }
        void precheck(const VcpkgPaths&,
                      std::unordered_map<const Dependencies::InstallPlanAction*, RestoreResult>& results_map) override
        {
            std::vector<std::string> urls;
            std::vector<const Dependencies::InstallPlanAction*> url_actions;
            for (auto&& url_template : m_url_templates)
            {
                urls.clear();
                url_actions.clear();
                for (auto&& result_pair : results_map)
                {
                    if (result_pair.second != RestoreResult::missing) continue;
                    auto abi = result_pair.first->package_abi();
                    if (!abi) continue;
                    urls.push_back(Strings::replace_all(std::string(url_template), "<SHA>", *abi.get()));
                    url_actions.push_back(result_pair.first);
                }

                if (urls.empty())
                {
                    break;
                }

                auto codes = Downloads::url_heads(urls, {});
                Checks::check_exit(VCPKG_LINE_INFO, codes.size() == url_actions.size());
                for (size_t i = 0; i < codes.size(); ++i)
                {
                    if (codes[i] == 200)
                    {
                        results_map[url_actions[i]] = RestoreResult::success;
                    }
                }
            }
        }

        std::vector<std::string> m_url_templates;
        std::set<PackageSpec> m_restored;
    };

    static std::string trim_leading_zeroes(std::string v)
    {
        auto n = v.find_first_not_of('0');
        if (n == std::string::npos)
        {
            v = "0";
        }
        else if (n > 0)
        {
            v.erase(0, n);
        }

        return v;
    }

    struct NugetBinaryProvider : NullBinaryProvider
    {
        NugetBinaryProvider(std::vector<std::string>&& read_sources,
                            std::vector<std::string>&& write_sources,
                            std::vector<path>&& read_configs,
                            std::vector<path>&& write_configs,
                            bool interactive)
            : m_read_sources(std::move(read_sources))
            , m_write_sources(std::move(write_sources))
            , m_read_configs(std::move(read_configs))
            , m_write_configs(std::move(write_configs))
            , m_interactive(interactive)
            , m_use_nuget_cache(false)
        {
            const std::string use_nuget_cache = get_environment_variable("VCPKG_USE_NUGET_CACHE").value_or("");
            m_use_nuget_cache = Strings::case_insensitive_ascii_equals(use_nuget_cache, "true") ||
                                Strings::case_insensitive_ascii_equals(use_nuget_cache, "1");
        }

        int run_nuget_commandline(const Command& cmdline)
        {
            if (m_interactive)
            {
                return cmd_execute(cmdline);
            }

            auto res = cmd_execute_and_capture_output(cmdline);
            if (Debug::g_debugging)
            {
                print2(res.output);
            }

            if (res.output.find("Authentication may require manual action.") != std::string::npos)
            {
                print2(Color::warning,
                       "One or more NuGet credential providers requested manual action. Add the binary "
                       "source 'interactive' to allow interactivity.\n");
            }
            else if (res.output.find("Response status code does not indicate success: 401 (Unauthorized)") !=
                         std::string::npos &&
                     res.exit_code != 0)
            {
                print2(Color::warning,
                       "One or more NuGet credential providers failed to authenticate. See "
                       "https://github.com/Microsoft/vcpkg/tree/master/docs/users/binarycaching.md for "
                       "more details on how to provide credentials.\n");
            }
            else if (res.output.find("for example \"-ApiKey AzureDevOps\"") != std::string::npos)
            {
                auto real_cmdline = cmdline;
                real_cmdline.string_arg("-ApiKey").string_arg("AzureDevOps");
                auto res2 = cmd_execute_and_capture_output(real_cmdline);
                if (Debug::g_debugging)
                {
                    print2(res2.output);
                }

                return res2.exit_code;
            }

            return res.exit_code;
        }

        void prefetch(const VcpkgPaths& paths, std::vector<const Dependencies::InstallPlanAction*>& actions) override
        {
            if (m_read_sources.empty() && m_read_configs.empty())
            {
                return;
            }

            auto& fs = paths.get_filesystem();

            std::vector<std::pair<PackageSpec, NugetReference>> nuget_refs;

            for (auto&& action : actions)
            {
                if (!action->has_package_abi())
                {
                    continue;
                }

                auto& spec = action->spec;
                fs.remove_all(paths.package_dir(spec), VCPKG_LINE_INFO);

                nuget_refs.emplace_back(spec, make_nugetref(*action, get_nuget_prefix()));
            }

            if (nuget_refs.empty())
            {
                return;
            }

            print2("Attempting to fetch ", nuget_refs.size(), " packages from nuget.\n");

            auto packages_config = paths.buildtrees / vcpkg::u8path("packages.config");

            auto generate_packages_config = [&] {
                XmlSerializer xml;
                xml.emit_declaration().line_break();
                xml.open_tag("packages").line_break();

                for (auto&& nuget_ref : nuget_refs)
                {
                    xml.start_complex_open_tag("package")
                        .text_attr("id", nuget_ref.second.id)
                        .text_attr("version", nuget_ref.second.version)
                        .finish_self_closing_complex_tag()
                        .line_break();
                }

                xml.close_tag("packages").line_break();
                paths.get_filesystem().write_contents(packages_config, xml.buf, VCPKG_LINE_INFO);
            };

            const auto& nuget_exe = paths.get_tool_exe("nuget");
            std::vector<Command> cmdlines;

            if (!m_read_sources.empty())
            {
                // First check using all sources
                Command cmdline;
#ifndef _WIN32
                cmdline.path_arg(paths.get_tool_exe(Tools::MONO));
#endif
                cmdline.path_arg(nuget_exe)
                    .string_arg("install")
                    .path_arg(packages_config)
                    .string_arg("-OutputDirectory")
                    .path_arg(paths.packages)
                    .string_arg("-Source")
                    .string_arg(Strings::join(";", m_read_sources))
                    .string_arg("-ExcludeVersion")
                    .string_arg("-PreRelease")
                    .string_arg("-PackageSaveMode")
                    .string_arg("nupkg")
                    .string_arg("-Verbosity")
                    .string_arg("detailed")
                    .string_arg("-ForceEnglishOutput");
                if (!m_interactive)
                {
                    cmdline.string_arg("-NonInteractive");
                }
                if (!m_use_nuget_cache)
                {
                    cmdline.string_arg("-DirectDownload").string_arg("-NoCache");
                }

                cmdlines.push_back(std::move(cmdline));
            }
            for (auto&& cfg : m_read_configs)
            {
                // Then check using each config
                Command cmdline;
#ifndef _WIN32
                cmdline.path_arg(paths.get_tool_exe(Tools::MONO));
#endif
                cmdline.path_arg(nuget_exe)
                    .string_arg("install")
                    .path_arg(packages_config)
                    .string_arg("-OutputDirectory")
                    .path_arg(paths.packages)
                    .string_arg("-ConfigFile")
                    .path_arg(cfg)
                    .string_arg("-ExcludeVersion")
                    .string_arg("-PreRelease")
                    .string_arg("-PackageSaveMode")
                    .string_arg("nupkg")
                    .string_arg("-Verbosity")
                    .string_arg("detailed")
                    .string_arg("-ForceEnglishOutput");
                if (!m_interactive)
                {
                    cmdline.string_arg("-NonInteractive");
                }
                if (!m_use_nuget_cache)
                {
                    cmdline.string_arg("-DirectDownload").string_arg("-NoCache");
                }

                cmdlines.push_back(std::move(cmdline));
            }

            const size_t current_restored = m_restored.size();

            for (const auto& cmdline : cmdlines)
            {
                if (nuget_refs.empty())
                {
                    break;
                }

                [&] {
                    generate_packages_config();
                    run_nuget_commandline(cmdline);
                }();

                Util::erase_remove_if(nuget_refs, [&](const std::pair<PackageSpec, NugetReference>& nuget_ref) -> bool {
                    auto nupkg_path =
                        paths.package_dir(nuget_ref.first) / vcpkg::u8path(nuget_ref.second.id + ".nupkg");
                    if (fs.exists(nupkg_path, ignore_errors))
                    {
                        fs.remove(nupkg_path, VCPKG_LINE_INFO);
                        Checks::check_exit(VCPKG_LINE_INFO,
                                           !fs.exists(nupkg_path, ignore_errors),
                                           "Unable to remove nupkg after restoring: %s",
                                           vcpkg::u8string(nupkg_path));
                        m_restored.emplace(nuget_ref.first);
                        return true;
                    }

                    return false;
                });
            }

            Util::erase_remove_if(actions, [this](const Dependencies::InstallPlanAction* action) {
                return Util::Sets::contains(m_restored, action->spec);
            });

            print2("Restored ",
                   m_restored.size() - current_restored,
                   " packages from NuGet. Use --debug for more information.\n");
        }
        RestoreResult try_restore(const VcpkgPaths&, const Dependencies::InstallPlanAction& action) override
        {
            if (Util::Sets::contains(m_restored, action.spec))
            {
                return RestoreResult::success;
            }

            return RestoreResult::missing;
        }
        void push_success(const VcpkgPaths& paths, const Dependencies::InstallPlanAction& action) override
        {
            if (m_write_sources.empty() && m_write_configs.empty())
            {
                return;
            }

            auto& spec = action.spec;

            NugetReference nuget_ref = make_nugetref(action, get_nuget_prefix());
            auto nuspec_path = paths.buildtrees / spec.name() / (spec.triplet().to_string() + ".nuspec");
            paths.get_filesystem().write_contents(
                nuspec_path, generate_nuspec(paths, action, nuget_ref), VCPKG_LINE_INFO);

            const auto& nuget_exe = paths.get_tool_exe("nuget");
            Command cmdline;
#ifndef _WIN32
            cmdline.path_arg(paths.get_tool_exe(Tools::MONO));
#endif
            cmdline.path_arg(nuget_exe)
                .string_arg("pack")
                .path_arg(nuspec_path)
                .string_arg("-OutputDirectory")
                .path_arg(paths.buildtrees)
                .string_arg("-NoDefaultExcludes")
                .string_arg("-ForceEnglishOutput");
            if (!m_interactive) cmdline.string_arg("-NonInteractive");

            auto pack_rc = run_nuget_commandline(cmdline);

            if (pack_rc != 0)
            {
                print2(Color::error, "Packing NuGet failed. Use --debug for more information.\n");
            }
            else
            {
                auto nupkg_path = paths.buildtrees / nuget_ref.nupkg_filename();
                for (auto&& write_src : m_write_sources)
                {
                    Command cmd;
#ifndef _WIN32
                    cmd.path_arg(paths.get_tool_exe(Tools::MONO));
#endif
                    cmd.path_arg(nuget_exe)
                        .string_arg("push")
                        .path_arg(nupkg_path)
                        .string_arg("-ForceEnglishOutput")
                        .string_arg("-Source")
                        .string_arg(write_src);

                    if (!m_interactive)
                    {
                        cmd.string_arg("-NonInteractive");
                    }

                    print2("Uploading binaries for ", spec, " to NuGet source ", write_src, ".\n");

                    auto rc = run_nuget_commandline(cmd);
                    if (rc != 0)
                    {
                        print2(Color::error,
                               "Pushing NuGet to ",
                               write_src,
                               " failed. Use --debug for more information.\n");
                    }
                }
                for (auto&& write_cfg : m_write_configs)
                {
                    Command cmd;
#ifndef _WIN32
                    cmd.path_arg(paths.get_tool_exe(Tools::MONO));
#endif
                    cmd.path_arg(nuget_exe)
                        .string_arg("push")
                        .path_arg(nupkg_path)
                        .string_arg("-ForceEnglishOutput")
                        .string_arg("-ConfigFile")
                        .path_arg(write_cfg);
                    if (!m_interactive)
                    {
                        cmd.string_arg("-NonInteractive");
                    }

                    print2("Uploading binaries for ", spec, " using NuGet config ", vcpkg::u8string(write_cfg), ".\n");

                    auto rc = run_nuget_commandline(cmd);

                    if (rc != 0)
                    {
                        print2(Color::error,
                               "Pushing NuGet with ",
                               vcpkg::u8string(write_cfg),
                               " failed. Use --debug for more information.\n");
                    }
                }

                paths.get_filesystem().remove(nupkg_path, ignore_errors);
            }
        }

    private:
        std::vector<std::string> m_read_sources;
        std::vector<std::string> m_write_sources;

        std::vector<path> m_read_configs;
        std::vector<path> m_write_configs;

        std::set<PackageSpec> m_restored;
        bool m_interactive;
        bool m_use_nuget_cache;
    };

    bool gsutil_stat(const std::string& url)
    {
        Command cmd;
        cmd.string_arg("gsutil").string_arg("-q").string_arg("stat").string_arg(url);
        const auto res = cmd_execute(cmd);
        return res == 0;
    }

    bool gsutil_upload_file(const std::string& gcs_object, const path& archive)
    {
        Command cmd;
        cmd.string_arg("gsutil").string_arg("-q").string_arg("cp").path_arg(archive).string_arg(gcs_object);
        const auto out = cmd_execute_and_capture_output(cmd);
        if (out.exit_code == 0) return true;
        print2(Color::warning, "gsutil failed to upload with exit code: ", out.exit_code, '\n', out.output);
        return false;
    }

    bool gsutil_download_file(const std::string& gcs_object, const path& archive)
    {
        Command cmd;
        cmd.string_arg("gsutil").string_arg("-q").string_arg("cp").string_arg(gcs_object).path_arg(archive);
        const auto out = cmd_execute_and_capture_output(cmd);
        if (out.exit_code == 0) return true;
        print2(Color::warning, "gsutil failed to download with exit code: ", out.exit_code, '\n', out.output);
        return false;
    }

    struct GcsBinaryProvider : NullBinaryProvider
    {
        GcsBinaryProvider(std::vector<std::string>&& read_prefixes, std::vector<std::string>&& write_prefixes)
            : m_read_prefixes(std::move(read_prefixes)), m_write_prefixes(std::move(write_prefixes))
        {
        }

        void prefetch(const VcpkgPaths& paths, std::vector<const Dependencies::InstallPlanAction*>& actions) override
        {
            auto& fs = paths.get_filesystem();

            const auto current_restored = m_restored.size();

            for (const auto& prefix : m_read_prefixes)
            {
                std::vector<std::pair<std::string, path>> url_paths;
                std::vector<PackageSpec> specs;

                for (auto&& action : actions)
                {
                    auto abi = action->package_abi();
                    if (!abi) continue;

                    specs.push_back(action->spec);
                    auto pkgdir = paths.package_dir(action->spec);
                    clean_prepare_dir(fs, pkgdir);
                    pkgdir /= vcpkg::u8path(Strings::concat(*abi.get(), ".zip"));
                    url_paths.emplace_back(Strings::concat(prefix, *abi.get(), ".zip"), pkgdir);
                }

                if (url_paths.empty()) break;

                print2("Attempting to fetch ", url_paths.size(), " packages from GCS.\n");
                std::size_t index = 0;
                for (const auto& p : url_paths)
                {
                    const auto i = index++;
                    if (!gsutil_download_file(p.first, p.second)) continue;
                    if (decompress_archive(paths, paths.package_dir(specs[i]), p.second).exit_code != 0)
                    {
                        Debug::print("Failed to decompress ", vcpkg::u8string(p.second), '\n');
                        continue;
                    }
                    // decompression success
                    fs.remove(p.second, VCPKG_LINE_INFO);
                    m_restored.insert(specs[i]);
                }

                Util::erase_remove_if(actions, [this](const Dependencies::InstallPlanAction* action) {
                    return Util::Sets::contains(m_restored, action->spec);
                });
            }
            print2("Restored ",
                   m_restored.size() - current_restored,
                   " packages from GCS servers. Use --debug for more information.\n");
        }
        RestoreResult try_restore(const VcpkgPaths&, const Dependencies::InstallPlanAction& action) override
        {
            return Util::Sets::contains(m_restored, action.spec) ? RestoreResult::success : RestoreResult::missing;
        }
        void push_success(const VcpkgPaths& paths, const Dependencies::InstallPlanAction& action) override
        {
            if (m_write_prefixes.empty()) return;
            const auto& abi_tag = action.abi_info.value_or_exit(VCPKG_LINE_INFO).package_abi;
            auto& spec = action.spec;
            const auto tmp_archive_path = paths.buildtrees / spec.name() / (spec.triplet().to_string() + ".zip");
            compress_directory(paths, paths.package_dir(spec), tmp_archive_path);

            std::size_t upload_count = 0;
            for (const auto& prefix : m_write_prefixes)
            {
                auto gcs_object = Strings::concat(prefix, abi_tag, ".zip");
                if (gsutil_upload_file(gcs_object, tmp_archive_path)) ++upload_count;
            }

            print2("Uploaded binaries to ", upload_count, " GCS remotes.\n");
        }
        void precheck(const VcpkgPaths&,
                      std::unordered_map<const Dependencies::InstallPlanAction*, RestoreResult>& results_map) override
        {
            for (const auto& prefix : m_read_prefixes)
            {
                std::vector<std::string> objects;
                std::vector<const Dependencies::InstallPlanAction*> url_actions;
                for (auto&& kv : results_map)
                {
                    if (kv.second != RestoreResult::missing) continue;
                    auto abi = kv.first->package_abi();
                    if (!abi) continue;
                    objects.push_back(Strings::concat(prefix, *abi.get(), ".zip"));
                    url_actions.push_back(kv.first);
                }

                std::vector<bool> stats(objects.size());
                std::transform(objects.begin(), objects.end(), stats.begin(), gsutil_stat);
                Checks::check_exit(VCPKG_LINE_INFO, stats.size() == url_actions.size());
                for (std::size_t i = 0; i < stats.size(); ++i)
                {
                    if (!stats[i]) continue;
                    results_map[url_actions[i]] = RestoreResult::success;
                }
            }
        }

    private:
        std::vector<std::string> m_read_prefixes;
        std::vector<std::string> m_write_prefixes;

        std::set<PackageSpec> m_restored;
    };
}

namespace vcpkg
{
    struct MergeBinaryProviders : NullBinaryProvider
    {
        explicit MergeBinaryProviders(std::vector<std::unique_ptr<IBinaryProvider>>&& providers)
            : m_providers(std::move(providers))
        {
        }

        void prefetch(const VcpkgPaths& paths, std::vector<const Dependencies::InstallPlanAction*>& actions) override
        {
            for (auto&& provider : m_providers)
            {
                provider->prefetch(paths, actions);
            }
        }
        RestoreResult try_restore(const VcpkgPaths& paths, const Dependencies::InstallPlanAction& action) override
        {
            for (auto&& provider : m_providers)
            {
                auto result = provider->try_restore(paths, action);
                switch (result)
                {
                    case RestoreResult::build_failed:
                    case RestoreResult::success: return result;
                    case RestoreResult::missing: continue;
                    default: Checks::unreachable(VCPKG_LINE_INFO);
                }
            }
            return RestoreResult::missing;
        }
        void push_success(const VcpkgPaths& paths, const Dependencies::InstallPlanAction& action) override
        {
            for (auto&& provider : m_providers)
            {
                provider->push_success(paths, action);
            }
        }
        void precheck(const VcpkgPaths& paths,
                      std::unordered_map<const Dependencies::InstallPlanAction*, RestoreResult>& results_map) override
        {
            for (auto&& provider : m_providers)
            {
                provider->precheck(paths, results_map);
            }
        }

    private:
        std::vector<std::unique_ptr<IBinaryProvider>> m_providers;
    };
}

IBinaryProvider& vcpkg::null_binary_provider()
{
    static NullBinaryProvider p;
    return p;
}

namespace
{
    const ExpectedS<path>& default_cache_path()
    {
        static auto cachepath = get_platform_cache_home().then([](path p) -> ExpectedS<path> {
            auto maybe_cachepath = get_environment_variable("VCPKG_DEFAULT_BINARY_CACHE");
            if (auto p_str = maybe_cachepath.get())
            {
                Metrics::g_metrics.lock()->track_property("VCPKG_DEFAULT_BINARY_CACHE", "defined");
                auto path = vcpkg::u8path(*p_str);
                path.make_preferred();
                const auto status = stdfs::status(path);
                if (!stdfs::exists(status))
                {
                    return {"Path to VCPKG_DEFAULT_BINARY_CACHE does not exist: " + vcpkg::u8string(path),
                            expected_right_tag};
                }

                if (!stdfs::is_directory(status))
                {
                    return {"Value of environment variable VCPKG_DEFAULT_BINARY_CACHE is not a directory: " +
                                vcpkg::u8string(path),
                            expected_right_tag};
                }

                if (!path.is_absolute())
                {
                    return {"Value of environment variable VCPKG_DEFAULT_BINARY_CACHE is not absolute: " +
                                vcpkg::u8string(path),
                            expected_right_tag};
                }

                return {std::move(path), expected_left_tag};
            }
            p /= vcpkg::u8path("vcpkg/archives");
            p.make_preferred();
            if (p.is_absolute())
            {
                return {std::move(p), expected_left_tag};
            }
            else
            {
                return {"default path was not absolute: " + vcpkg::u8string(p), expected_right_tag};
            }
        });
        return cachepath;
    }

    struct State
    {
        bool m_cleared = false;
        bool interactive = false;

        std::vector<path> archives_to_read;
        std::vector<path> archives_to_write;

        std::vector<std::string> url_templates_to_get;
        std::vector<std::string> azblob_templates_to_put;

        std::vector<std::string> gcs_read_prefixes;
        std::vector<std::string> gcs_write_prefixes;

        std::vector<std::string> sources_to_read;
        std::vector<std::string> sources_to_write;

        std::vector<path> configs_to_read;
        std::vector<path> configs_to_write;

        std::vector<std::string> secrets;

        void clear()
        {
            m_cleared = true;
            interactive = false;
            archives_to_read.clear();
            archives_to_write.clear();
            url_templates_to_get.clear();
            azblob_templates_to_put.clear();
            gcs_read_prefixes.clear();
            gcs_write_prefixes.clear();
            sources_to_read.clear();
            sources_to_write.clear();
            configs_to_read.clear();
            configs_to_write.clear();
            secrets.clear();
        }
    };

    struct BinaryConfigParser : ConfigSegmentsParser
    {
        BinaryConfigParser(StringView text, StringView origin, State* state)
            : ConfigSegmentsParser(text, origin), state(state)
        {
        }

        State* state;

        void parse()
        {
            auto all_segments = parse_all_segments();
            for (auto&& x : all_segments)
            {
                if (get_error()) return;
                handle_segments(std::move(x));
            }
        }

        void handle_segments(std::vector<std::pair<SourceLoc, std::string>>&& segments)
        {
            Checks::check_exit(VCPKG_LINE_INFO, !segments.empty());
            if (segments[0].second == "clear")
            {
                if (segments.size() != 1)
                {
                    return add_error("unexpected arguments: binary config 'clear' does not take arguments",
                                     segments[1].first);
                }

                state->clear();
            }
            else if (segments[0].second == "files")
            {
                if (segments.size() < 2)
                {
                    return add_error("expected arguments: binary config 'files' requires at least a path argument",
                                     segments[0].first);
                }

                auto p = vcpkg::u8path(segments[1].second);
                if (!p.is_absolute())
                {
                    return add_error("expected arguments: path arguments for binary config strings must be absolute",
                                     segments[1].first);
                }

                handle_readwrite(state->archives_to_read, state->archives_to_write, std::move(p), segments, 2);
                if (segments.size() > 3)
                {
                    return add_error("unexpected arguments: binary config 'files' requires 1 or 2 arguments",
                                     segments[3].first);
                }
            }
            else if (segments[0].second == "interactive")
            {
                if (segments.size() > 1)
                {
                    return add_error("unexpected arguments: binary config 'interactive' does not accept any arguments",
                                     segments[1].first);
                }

                state->interactive = true;
            }
            else if (segments[0].second == "nugetconfig")
            {
                if (segments.size() < 2)
                {
                    return add_error(
                        "expected arguments: binary config 'nugetconfig' requires at least a source argument",
                        segments[0].first);
                }

                auto p = vcpkg::u8path(segments[1].second);
                if (!p.is_absolute())
                {
                    return add_error("expected arguments: path arguments for binary config strings must be absolute",
                                     segments[1].first);
                }

                handle_readwrite(state->configs_to_read, state->configs_to_write, std::move(p), segments, 2);
                if (segments.size() > 3)
                {
                    return add_error("unexpected arguments: binary config 'nugetconfig' requires 1 or 2 arguments",
                                     segments[3].first);
                }
            }
            else if (segments[0].second == "nuget")
            {
                if (segments.size() < 2)
                {
                    return add_error("expected arguments: binary config 'nuget' requires at least a source argument",
                                     segments[0].first);
                }

                auto&& p = segments[1].second;
                if (p.empty())
                {
                    return add_error("unexpected arguments: binary config 'nuget' requires non-empty source");
                }

                handle_readwrite(state->sources_to_read, state->sources_to_write, std::move(p), segments, 2);
                if (segments.size() > 3)
                {
                    return add_error("unexpected arguments: binary config 'nuget' requires 1 or 2 arguments",
                                     segments[3].first);
                }
            }
            else if (segments[0].second == "default")
            {
                if (segments.size() > 2)
                {
                    return add_error("unexpected arguments: binary config 'default' does not take more than 1 argument",
                                     segments[0].first);
                }

                const auto& maybe_home = default_cache_path();
                if (!maybe_home.has_value())
                {
                    return add_error(maybe_home.error(), segments[0].first);
                }

                handle_readwrite(
                    state->archives_to_read, state->archives_to_write, path(*maybe_home.get()), segments, 1);
            }
            else if (segments[0].second == "x-azblob")
            {
                // Scheme: x-azblob,<baseurl>,<sas>[,<readwrite>]
                if (segments.size() < 3)
                {
                    return add_error(
                        "expected arguments: binary config 'azblob' requires at least a base-url and a SAS token",
                        segments[0].first);
                }

                if (!Strings::starts_with(segments[1].second, "https://"))
                {
                    return add_error(
                        "invalid argument: binary config 'azblob' requires an https base url as the first argument",
                        segments[1].first);
                }

                if (Strings::starts_with(segments[2].second, "?"))
                {
                    return add_error("invalid argument: binary config 'azblob' requires a SAS token without a "
                                     "preceeding '?' as the second argument",
                                     segments[2].first);
                }

                if (segments.size() > 4)
                {
                    return add_error("unexpected arguments: binary config 'azblob' requires 2 or 3 arguments",
                                     segments[4].first);
                }

                auto p = segments[1].second;
                if (p.back() != '/')
                {
                    p.push_back('/');
                }

                p.append("<SHA>.zip");
                if (!Strings::starts_with(segments[2].second, "?"))
                {
                    p.push_back('?');
                }

                p.append(segments[2].second);
                state->secrets.push_back(segments[2].second);
                handle_readwrite(
                    state->url_templates_to_get, state->azblob_templates_to_put, std::move(p), segments, 3);
            }
            else if (segments[0].second == "x-gcs")
            {
                // Scheme: x-gcs,<prefix>[,<readwrite>]
                if (segments.size() < 2)
                {
                    return add_error("expected arguments: binary config 'gcs' requires at least a prefix",
                                     segments[0].first);
                }

                if (!Strings::starts_with(segments[1].second, "gs://"))
                {
                    return add_error(
                        "invalid argument: binary config 'gcs' requires a gs:// base url as the first argument",
                        segments[1].first);
                }

                if (segments.size() > 3)
                {
                    return add_error("unexpected arguments: binary config 'gcs' requires 1 or 2 arguments",
                                     segments[3].first);
                }

                auto p = segments[1].second;
                if (p.back() != '/')
                {
                    p.push_back('/');
                }

                handle_readwrite(state->gcs_read_prefixes, state->gcs_write_prefixes, std::move(p), segments, 2);
            }
            else
            {
                return add_error(
                    "unknown binary provider type: valid providers are 'clear', 'default', 'nuget', 'nugetconfig', "
                    "'interactive', and 'files'",
                    segments[0].first);
            }
        }
    };

    struct AssetSourcesState
    {
        bool cleared = false;
        bool block_origin = false;
        std::vector<std::string> url_templates_to_get;
        std::vector<std::string> azblob_templates_to_put;
        std::vector<std::string> secrets;

        void clear()
        {
            cleared = true;
            block_origin = false;
            url_templates_to_get.clear();
            azblob_templates_to_put.clear();
            secrets.clear();
        }
    };

    struct AssetSourcesParser : ConfigSegmentsParser
    {
        AssetSourcesParser(StringView text, StringView origin, AssetSourcesState* state)
            : ConfigSegmentsParser(text, origin), state(state)
        {
        }

        AssetSourcesState* state;

        void parse()
        {
            auto all_segments = parse_all_segments();
            for (auto&& x : all_segments)
            {
                if (get_error()) return;
                handle_segments(std::move(x));
            }
        }

        void handle_segments(std::vector<std::pair<SourceLoc, std::string>>&& segments)
        {
            Checks::check_exit(VCPKG_LINE_INFO, !segments.empty());

            if (segments[0].second == "x-block-origin")
            {
                if (segments.size() >= 2)
                {
                    return add_error("unexpected arguments: asset config 'x-block-origin' does not accept arguments",
                                     segments[1].first);
                }
                state->block_origin = true;
            }
            else if (segments[0].second == "clear")
            {
                if (segments.size() != 1)
                {
                    return add_error("unexpected arguments: asset config 'clear' does not take arguments",
                                     segments[1].first);
                }

                state->clear();
            }
            else if (segments[0].second == "x-azurl")
            {
                // Scheme: x-azurl,<baseurl>[,<sas>[,<readwrite>]]
                if (segments.size() < 2)
                {
                    return add_error("expected arguments: asset config 'azurl' requires at least a base url",
                                     segments[0].first);
                }

                if (segments.size() > 4)
                {
                    return add_error("unexpected arguments: asset config 'azurl' requires less than 4 arguments",
                                     segments[4].first);
                }

                if (segments[1].second.empty())
                {
                    return add_error("unexpected arguments: asset config 'azurl' requires a base uri",
                                     segments[1].first);
                }

                auto p = segments[1].second;
                if (p.back() != '/')
                {
                    p.push_back('/');
                }

                p.append("<SHA>");
                if (segments.size() > 2 && !segments[2].second.empty())
                {
                    if (!Strings::starts_with(segments[2].second, "?"))
                    {
                        p.push_back('?');
                    }
                    p.append(segments[2].second);
                    // Note: the download manager does not currently respect secrets
                    state->secrets.push_back(segments[2].second);
                }
                handle_readwrite(
                    state->url_templates_to_get, state->azblob_templates_to_put, std::move(p), segments, 3);
            }
            else
            {
                return add_error(
                    "unknown asset provider type: valid source types are 'x-azurl', 'x-block-origin', and 'clear'",
                    segments[0].first);
            }
        }
    };
}

ExpectedS<Downloads::DownloadManagerConfig> vcpkg::parse_download_configuration(const Optional<std::string>& arg)
{
    if (!arg || arg.get()->empty()) return Downloads::DownloadManagerConfig{};

    Metrics::g_metrics.lock()->track_property("asset-source", "defined");

    AssetSourcesState s;
    AssetSourcesParser parser(*arg.get(), Strings::concat("$", VcpkgCmdArguments::ASSET_SOURCES_ENV), &s);
    parser.parse();
    if (auto err = parser.get_error())
    {
        return Strings::concat(err->format(), "For more information, see ", s_assetcaching_doc_url, "\n");
    }

    if (s.azblob_templates_to_put.size() > 1)
    {
        return Strings::concat("Error: a maximum of one asset write url can be specified\n"
                               "For more information, see ",
                               s_assetcaching_doc_url,
                               "\n");
    }
    if (s.url_templates_to_get.size() > 1)
    {
        return Strings::concat("Error: a maximum of one asset read url can be specified\n"
                               "For more information, see ",
                               s_assetcaching_doc_url,
                               "\n");
    }

    Optional<std::string> get_url;
    if (!s.url_templates_to_get.empty())
    {
        get_url = std::move(s.url_templates_to_get.back());
    }
    Optional<std::string> put_url;
    std::vector<std::string> put_headers;
    if (!s.azblob_templates_to_put.empty())
    {
        put_url = std::move(s.azblob_templates_to_put.back());
        auto v = Downloads::azure_blob_headers();
        put_headers.assign(v.begin(), v.end());
    }

    return Downloads::DownloadManagerConfig{std::move(get_url),
                                            std::vector<std::string>{},
                                            std::move(put_url),
                                            std::move(put_headers),
                                            std::move(s.secrets),
                                            s.block_origin};
}

ExpectedS<std::unique_ptr<IBinaryProvider>> vcpkg::create_binary_provider_from_configs(View<std::string> args)
{
    std::string env_string = get_environment_variable("VCPKG_BINARY_SOURCES").value_or("");
    if (Debug::g_debugging)
    {
        const auto& cachepath = default_cache_path();
        if (cachepath.has_value())
        {
            Debug::print("Default binary cache path is: ", vcpkg::u8string(*cachepath.get()), '\n');
        }
        else
        {
            Debug::print("No binary cache path. Reason: ", cachepath.error(), '\n');
        }
    }

    return create_binary_provider_from_configs_pure(env_string, args);
}

ExpectedS<std::unique_ptr<IBinaryProvider>> vcpkg::create_binary_provider_from_configs_pure(
    const std::string& env_string, View<std::string> args)
{
    {
        auto metrics = Metrics::g_metrics.lock();
        if (!env_string.empty())
        {
            metrics->track_property("VCPKG_BINARY_SOURCES", "defined");
        }

        if (args.size() != 0)
        {
            metrics->track_property("binarycaching-source", "defined");
        }
    }

    State s;

    BinaryConfigParser default_parser("default,readwrite", "<defaults>", &s);
    default_parser.parse();
    if (auto err = default_parser.get_error())
    {
        return err->get_message();
    }

    BinaryConfigParser env_parser(env_string, "VCPKG_BINARY_SOURCES", &s);
    env_parser.parse();
    if (auto err = env_parser.get_error())
    {
        return err->format();
    }

    for (auto&& arg : args)
    {
        BinaryConfigParser arg_parser(arg, "<command>", &s);
        arg_parser.parse();
        if (auto err = arg_parser.get_error())
        {
            return err->format();
        }
    }

    if (s.m_cleared)
    {
        Metrics::g_metrics.lock()->track_property("binarycaching-clear", "defined");
    }

    std::vector<std::unique_ptr<IBinaryProvider>> providers;
    if (!s.gcs_read_prefixes.empty() || !s.gcs_write_prefixes.empty())
    {
        providers.push_back(
            std::make_unique<GcsBinaryProvider>(std::move(s.gcs_read_prefixes), std::move(s.gcs_write_prefixes)));
    }

    if (!s.archives_to_read.empty() || !s.archives_to_write.empty() || !s.azblob_templates_to_put.empty())
    {
        providers.push_back(std::make_unique<ArchivesBinaryProvider>(std::move(s.archives_to_read),
                                                                     std::move(s.archives_to_write),
                                                                     std::move(s.azblob_templates_to_put),
                                                                     std::move(s.secrets)));
    }

    if (!s.url_templates_to_get.empty())
    {
        Metrics::g_metrics.lock()->track_property("binarycaching-url-get", "defined");
        providers.push_back(std::make_unique<HttpGetBinaryProvider>(std::move(s.url_templates_to_get)));
    }

    if (!s.sources_to_read.empty() || !s.sources_to_write.empty() || !s.configs_to_read.empty() ||
        !s.configs_to_write.empty())
    {
        Metrics::g_metrics.lock()->track_property("binarycaching-nuget", "defined");
        providers.push_back(std::make_unique<NugetBinaryProvider>(std::move(s.sources_to_read),
                                                                  std::move(s.sources_to_write),
                                                                  std::move(s.configs_to_read),
                                                                  std::move(s.configs_to_write),
                                                                  s.interactive));
    }

    return {std::make_unique<MergeBinaryProviders>(std::move(providers))};
}

std::string vcpkg::reformat_version(const std::string& version, const std::string& abi_tag)
{
    static const std::regex semver_matcher(R"(v?(\d+)(\.\d+|$)(\.\d+)?.*)");

    std::smatch sm;
    if (std::regex_match(version.cbegin(), version.cend(), sm, semver_matcher))
    {
        auto major = trim_leading_zeroes(sm.str(1));
        auto minor = sm.size() > 2 && !sm.str(2).empty() ? trim_leading_zeroes(sm.str(2).substr(1)) : "0";
        auto patch = sm.size() > 3 && !sm.str(3).empty() ? trim_leading_zeroes(sm.str(3).substr(1)) : "0";
        return Strings::concat(major, '.', minor, '.', patch, "-vcpkg", abi_tag);
    }

    static const std::regex date_matcher(R"((\d\d\d\d)-(\d\d)-(\d\d).*)");
    if (std::regex_match(version.cbegin(), version.cend(), sm, date_matcher))
    {
        return Strings::concat(trim_leading_zeroes(sm.str(1)),
                               '.',
                               trim_leading_zeroes(sm.str(2)),
                               '.',
                               trim_leading_zeroes(sm.str(3)),
                               "-vcpkg",
                               abi_tag);
    }

    return Strings::concat("0.0.0-vcpkg", abi_tag);
}

details::NuGetRepoInfo details::get_nuget_repo_info_from_env()
{
    auto vcpkg_nuget_repository = get_environment_variable("VCPKG_NUGET_REPOSITORY");
    if (auto p = vcpkg_nuget_repository.get())
    {
        Metrics::g_metrics.lock()->track_property("VCPKG_NUGET_REPOSITORY", "defined");
        return {std::move(*p)};
    }

    auto gh_repo = get_environment_variable("GITHUB_REPOSITORY").value_or("");
    if (gh_repo.empty())
    {
        return {};
    }

    auto gh_server = get_environment_variable("GITHUB_SERVER_URL").value_or("");
    if (gh_server.empty())
    {
        return {};
    }

    Metrics::g_metrics.lock()->track_property("GITHUB_REPOSITORY", "defined");
    return {Strings::concat(gh_server, '/', gh_repo, ".git"),
            get_environment_variable("GITHUB_REF").value_or(""),
            get_environment_variable("GITHUB_SHA").value_or("")};
}

std::string vcpkg::generate_nuspec(const VcpkgPaths& paths,
                                   const Dependencies::InstallPlanAction& action,
                                   const vcpkg::NugetReference& ref,
                                   details::NuGetRepoInfo rinfo)
{
    auto& spec = action.spec;
    auto& scf = *action.source_control_file_location.value_or_exit(VCPKG_LINE_INFO).source_control_file;
    auto& version = scf.core_paragraph->version;
    const auto& abi_info = action.abi_info.value_or_exit(VCPKG_LINE_INFO);
    const auto& compiler_info = abi_info.compiler_info.value_or_exit(VCPKG_LINE_INFO);
    std::string description =
        Strings::concat("NOT FOR DIRECT USE. Automatically generated cache package.\n\n",
                        Strings::join("\n    ", scf.core_paragraph->description),
                        "\n\nVersion: ",
                        version,
                        "\nTriplet: ",
                        spec.triplet().to_string(),
                        "\nCXX Compiler id: ",
                        compiler_info.id,
                        "\nCXX Compiler version: ",
                        compiler_info.version,
                        "\nTriplet/Compiler hash: ",
                        abi_info.triplet_abi.value_or_exit(VCPKG_LINE_INFO),
                        "\nFeatures:",
                        Strings::join(",", action.feature_list, [](const std::string& s) { return " " + s; }),
                        "\nDependencies:\n");

    for (auto&& dep : action.package_dependencies)
    {
        Strings::append(description, "    ", dep.name(), '\n');
    }

    XmlSerializer xml;
    xml.open_tag("package").line_break();
    xml.open_tag("metadata").line_break();
    xml.simple_tag("id", ref.id).line_break();
    xml.simple_tag("version", ref.version).line_break();
    if (!scf.core_paragraph->homepage.empty())
    {
        xml.simple_tag("projectUrl", scf.core_paragraph->homepage);
    }

    xml.simple_tag("authors", "vcpkg").line_break();
    xml.simple_tag("description", description).line_break();
    xml.open_tag("packageTypes");
    xml.start_complex_open_tag("packageType").text_attr("name", "vcpkg").finish_self_closing_complex_tag();
    xml.close_tag("packageTypes").line_break();
    if (!rinfo.repo.empty())
    {
        xml.start_complex_open_tag("repository").text_attr("type", "git").text_attr("url", rinfo.repo);
        if (!rinfo.branch.empty())
        {
            xml.text_attr("branch", rinfo.branch);
        }

        if (!rinfo.commit.empty())
        {
            xml.text_attr("commit", rinfo.commit);
        }

        xml.finish_self_closing_complex_tag().line_break();
    }

    xml.close_tag("metadata").line_break();
    xml.open_tag("files");
    xml.start_complex_open_tag("file")
        .text_attr("src", vcpkg::u8string(paths.package_dir(spec) / vcpkg::u8path("**")))
        .text_attr("target", "")
        .finish_self_closing_complex_tag();
    xml.close_tag("files").line_break();
    xml.close_tag("package").line_break();
    return std::move(xml.buf);
}

void vcpkg::help_topic_asset_caching(const VcpkgPaths&)
{
    HelpTableFormatter tbl;
    tbl.text("**Experimental feature: this may change or be removed at any time**");
    tbl.blank();
    tbl.text("Vcpkg can use mirrors to cache downloaded assets, ensuring continued operation even if the original "
             "source changes or disappears.");
    tbl.blank();
    tbl.blank();
    tbl.text(Strings::concat(
        "Asset caching can be configured by setting the environment variable ",
        VcpkgCmdArguments::ASSET_SOURCES_ENV,
        " to a semicolon-delimited list of source strings. Characters can be escaped using backtick (`)."));
    tbl.blank();
    tbl.blank();
    tbl.header("Valid source strings");
    tbl.format("clear", "Removes all previous sources");
    tbl.format(
        "x-azurl,<url>[,<sas>[,<rw>]]",
        "Adds an Azure Blob Storage source, optionally using Shared Access Signature validation. URL should include "
        "the container path and be terminated with a trailing `/`. SAS, if defined, should be prefixed with a `?`. "
        "Non-Azure servers will also work if they respond to GET and PUT requests of the form: `<url><sha512><sas>`.");
    tbl.format("x-block-origin",
               "Disables use of the original URLs in case the mirror does not have the file available.");
    tbl.blank();
    tbl.text("The `<rw>` optional parameter for certain strings controls how they will be accessed. It can be "
             "specified as `read`, `write`, or `readwrite` and defaults to `read`.");
    tbl.blank();
    print2(tbl.m_str);

    print2("\nExtended documentation is available at ", s_assetcaching_doc_url, "\n");
}

void vcpkg::help_topic_binary_caching(const VcpkgPaths&)
{
    HelpTableFormatter tbl;
    tbl.text("Vcpkg can cache compiled packages to accelerate restoration on a single machine or across the network."
             " By default, vcpkg will save builds to a local machine cache. This can be disabled by passing "
             "`--binarysource=clear` as the last option on the command line.");
    tbl.blank();
    tbl.blank();
    tbl.text(
        "Binary caching can be further configured by either passing `--binarysource=<source>` options "
        "to every command line or setting the `VCPKG_BINARY_SOURCES` environment variable to a set of sources (Ex: "
        "\"<source>;<source>;...\"). Command line sources are interpreted after environment sources.");
    tbl.blank();
    tbl.blank();
    tbl.header("Valid source strings");
    tbl.format("clear", "Removes all previous sources");
    tbl.format("default[,<rw>]", "Adds the default file-based location.");
    tbl.format("files,<path>[,<rw>]", "Adds a custom file-based location.");
    tbl.format("nuget,<uri>[,<rw>]",
               "Adds a NuGet-based source; equivalent to the `-Source` parameter of the NuGet CLI.");
    tbl.format("nugetconfig,<path>[,<rw>]",
               "Adds a NuGet-config-file-based source; equivalent to the `-Config` parameter of the NuGet CLI. This "
               "config should specify `defaultPushSource` for uploads.");
    tbl.format("x-azblob,<url>,<sas>[,<rw>]",
               "**Experimental: will change or be removed without warning** Adds an Azure Blob Storage source. Uses "
               "Shared Access Signature validation. URL should include the container path.");
    tbl.format("x-gcs,<prefix>[,<rw>]",
               "**Experimental: will change or be removed without warning** Adds a Google Cloud Storage (GCS) source. "
               "Uses the gsutil CLI for uploads and downloads. Prefix should include the gs:// scheme and be suffixed "
               "with a `/`.");
    tbl.format("interactive", "Enables interactive credential management for some source types");
    tbl.blank();
    tbl.text("The `<rw>` optional parameter for certain strings controls whether they will be consulted for "
             "downloading binaries and whether on-demand builds will be uploaded to that remote. It can be specified "
             "as 'read', 'write', or 'readwrite'.");
    tbl.blank();
    tbl.text("The `nuget` and `nugetconfig` source providers additionally respect certain environment variables while "
             "generating nuget packages. The `metadata.repository` field will be optionally generated like:\n"
             "\n"
             "    <repository type=\"git\" url=\"$VCPKG_NUGET_REPOSITORY\"/>\n"
             "or\n"
             "    <repository type=\"git\"\n"
             "                url=\"${GITHUB_SERVER_URL}/${GITHUB_REPOSITORY}.git\"\n"
             "                branch=\"${GITHUB_REF}\"\n"
             "                commit=\"${GITHUB_SHA}\"/>\n"
             "\n"
             "if the appropriate environment variables are defined and non-empty.\n");
    tbl.blank();
    tbl.text("NuGet's cache is not used by default. To use it for every nuget-based source, set the environment "
             "variable `VCPKG_USE_NUGET_CACHE` to `true` (case-insensitive) or `1`.\n");
    tbl.blank();
    print2(tbl.m_str);
    const auto& maybe_cachepath = default_cache_path();
    if (auto p = maybe_cachepath.get())
    {
        print2(
            "\nBased on your system settings, the default path to store binaries is\n    ",
            vcpkg::u8string(*p),
            "\nThis consults %LOCALAPPDATA%/%APPDATA% on Windows and $XDG_CACHE_HOME or $HOME on other platforms.\n");
    }

    print2("\nExtended documentation is available at ", s_binarycaching_doc_url, "\n");
}

std::string vcpkg::generate_nuget_packages_config(const Dependencies::ActionPlan& action)
{
    auto refs = Util::fmap(action.install_actions, [&](const Dependencies::InstallPlanAction& ipa) {
        return make_nugetref(ipa, get_nuget_prefix());
    });
    XmlSerializer xml;
    xml.emit_declaration().line_break();
    xml.open_tag("packages").line_break();
    for (auto&& ref : refs)
    {
        xml.start_complex_open_tag("package")
            .text_attr("id", ref.id)
            .text_attr("version", ref.version)
            .finish_self_closing_complex_tag()
            .line_break();
    }

    xml.close_tag("packages").line_break();
    return std::move(xml.buf);
}<|MERGE_RESOLUTION|>--- conflicted
+++ resolved
@@ -331,22 +331,8 @@
                     continue;
                 }
 
-<<<<<<< HEAD
-                auto errors = std::move(maybe_success).error();
-
-                if (!Debug::g_debugging.load(std::memory_order_relaxed))
-                {
-                    for (const auto& secret : m_secrets)
-                    {
-                        Strings::inplace_replace_all(errors, secret, "*** SECRET ***");
-                    }
-                }
-
+                auto errors = Downloads::replace_secrets(std::move(maybe_success).error(), m_secrets);
                 print2(Color::warning, errors);
-=======
-                auto errors = Downloads::replace_secrets(std::move(maybe_success).error(), m_secrets);
-                System::print2(System::Color::warning, errors);
->>>>>>> e8977e69
             }
 
             if (!m_put_url_templates.empty())
