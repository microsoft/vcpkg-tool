#include <vcpkg/base/checks.h>
#include <vcpkg/base/contractual-constants.h>
#include <vcpkg/base/strings.h>
#include <vcpkg/base/util.h>

#include <vcpkg/binaryparagraph.h>
#include <vcpkg/paragraphparser.h>
#include <vcpkg/paragraphs.h>

namespace vcpkg
{
    BinaryParagraph::BinaryParagraph(StringView origin, Paragraph&& fields)
    {
        ParagraphParser parser(origin, std::move(fields));
        this->spec = PackageSpec(parser.required_field(ParagraphIdPackage),
                                 Triplet::from_canonical_name(parser.required_field(ParagraphIdArchitecture)));

        // one or the other
        this->version.text = parser.optional_field(ParagraphIdVersion);
        TextRowCol pv_position;
        auto pv_str = parser.optional_field(ParagraphIdPortVersion, pv_position);
        this->version.port_version = 0;
        if (!pv_str.empty())
        {
            auto pv_opt = Strings::strto<int>(pv_str);
            if (auto pv = pv_opt.get())
            {
                this->version.port_version = *pv;
            }
            else
            {
                parser.add_error(pv_position, msgPortVersionControlMustBeANonNegativeInteger);
            }
        }

        this->feature = parser.optional_field(ParagraphIdFeature);
        this->description = Strings::split(parser.optional_field(ParagraphIdDescription), '\n');
        this->maintainers = Strings::split(parser.optional_field(ParagraphIdMaintainer), '\n');

        this->abi = parser.optional_field(ParagraphIdAbi);

        std::string multi_arch = parser.required_field(ParagraphIdMultiArch);

        Triplet my_triplet = this->spec.triplet();
<<<<<<< HEAD
        TextRowCol dependsRowCol;
        auto depends_field = parser.optional_field(Fields::DEPENDS, dependsRowCol);
        this->dependencies =
            Util::fmap(parse_qualified_specifier_list(std::move(depends_field), origin, dependsRowCol)
                           .value_or_exit(VCPKG_LINE_INFO),
                       [my_triplet](const ParsedQualifiedSpecifier& dep) {
                           // for compatibility with previous vcpkg versions, we discard all irrelevant information
                           return PackageSpec{
                               dep.name,
                               dep.triplet.map([](auto&& s) { return Triplet::from_canonical_name(std::string(s)); })
                                   .value_or(my_triplet),
                           };
                       });
        if (!this->is_feature())
        {
            TextRowCol defaultFeaturesRowCol;
            this->default_features =
                parse_default_features_list(parser.optional_field(Fields::DEFAULT_FEATURES, defaultFeaturesRowCol),
                                            origin,
                                            defaultFeaturesRowCol)
                    .value_or_exit(VCPKG_LINE_INFO);
=======
        this->dependencies = Util::fmap(
            parse_qualified_specifier_list(parser.optional_field(ParagraphIdDepends)).value_or_exit(VCPKG_LINE_INFO),
            [my_triplet](const ParsedQualifiedSpecifier& dep) {
                // for compatibility with previous vcpkg versions, we discard all irrelevant information
                return PackageSpec{
                    dep.name,
                    dep.triplet.map([](auto&& s) { return Triplet::from_canonical_name(std::string(s)); })
                        .value_or(my_triplet),
                };
            });
        if (!this->is_feature())
        {
            this->default_features = parse_default_features_list(parser.optional_field(ParagraphIdDefaultFeatures))
                                         .value_or_exit(VCPKG_LINE_INFO);
>>>>>>> 05f88ed2
        }

        // This is leftover from a previous attempt to add "alias ports", not currently used.
        (void)parser.optional_field("Type");
        const auto maybe_error = parser.error();
        if (auto error = maybe_error.get())
        {
            msg::println_error(msgErrorParsingBinaryParagraph, msg::spec = this->spec);
            print_error_message(*error);
            Checks::exit_fail(VCPKG_LINE_INFO);
        }

        // prefer failing above when possible because it gives better information
        Checks::msg_check_exit(VCPKG_LINE_INFO, multi_arch == "same", msgMultiArch, msg::option = multi_arch);

        canonicalize();
    }

    BinaryParagraph::BinaryParagraph(const SourceParagraph& spgh,
                                     const std::vector<std::string>& default_features,
                                     Triplet triplet,
                                     const std::string& abi_tag,
                                     std::vector<PackageSpec> deps)
        : spec(spgh.name, triplet)
        , version(spgh.version)
        , description(spgh.description)
        , maintainers(spgh.maintainers)
        , feature()
        , default_features(default_features)
        , dependencies(std::move(deps))
        , abi(abi_tag)
    {
        canonicalize();
    }

    BinaryParagraph::BinaryParagraph(const PackageSpec& spec,
                                     const FeatureParagraph& fpgh,
                                     std::vector<PackageSpec> deps)
        : spec(spec)
        , version()
        , description(fpgh.description)
        , maintainers()
        , feature(fpgh.name)
        , default_features()
        , dependencies(std::move(deps))
        , abi()
    {
        canonicalize();
    }

    void BinaryParagraph::canonicalize()
    {
        constexpr auto all_empty = [](const std::vector<std::string>& range) {
            return std::all_of(range.begin(), range.end(), [](const std::string& el) { return el.empty(); });
        };

        Util::sort_unique_erase(this->dependencies);

        for (auto& maintainer : this->maintainers)
        {
            Strings::inplace_trim(maintainer);
        }
        if (all_empty(this->maintainers))
        {
            this->maintainers.clear();
        }

        for (auto& desc : this->description)
        {
            Strings::inplace_trim(desc);
        }
        if (all_empty(this->description))
        {
            this->description.clear();
        }
    }

    std::string BinaryParagraph::display_name() const
    {
        if (!this->is_feature() || this->feature == FeatureNameCore)
        {
            return fmt::format("{}:{}", this->spec.name(), this->spec.triplet());
        }

        return fmt::format("{}[{}]:{}", this->spec.name(), this->feature, this->spec.triplet());
    }

    std::string BinaryParagraph::dir() const { return this->spec.dir(); }

    std::string BinaryParagraph::fullstem() const
    {
        return fmt::format("{}_{}_{}", this->spec.name(), this->version.text, this->spec.triplet());
    }

    bool operator==(const BinaryParagraph& lhs, const BinaryParagraph& rhs)
    {
        if (lhs.spec != rhs.spec) return false;
        if (lhs.version != rhs.version) return false;
        if (lhs.description != rhs.description) return false;
        if (lhs.maintainers != rhs.maintainers) return false;
        if (lhs.feature != rhs.feature) return false;
        if (lhs.default_features != rhs.default_features) return false;
        if (lhs.dependencies != rhs.dependencies) return false;
        if (lhs.abi != rhs.abi) return false;

        return true;
    }

    bool operator!=(const BinaryParagraph& lhs, const BinaryParagraph& rhs) { return !(lhs == rhs); }

    static void serialize_string(StringView name, const std::string& field, std::string& out_str)
    {
        if (field.empty())
        {
            return;
        }

        out_str.append(name.data(), name.size()).append(": ").append(field).push_back('\n');
    }
    static void serialize_array(StringView name,
                                const std::vector<std::string>& array,
                                std::string& out_str,
                                StringLiteral joiner = ", ")
    {
        if (array.empty())
        {
            return;
        }

        out_str.append(name.data(), name.size()).append(": ");
        out_str.append(Strings::join(joiner, array));
        out_str.push_back('\n');
    }
    static void serialize_paragraph(StringView name, const std::vector<std::string>& array, std::string& out_str)
    {
        serialize_array(name, array, out_str, "\n    ");
    }

    static std::string serialize_deps_list(View<PackageSpec> deps, Triplet target)
    {
        return Strings::join(", ", deps, [target](const PackageSpec& pspec) {
            if (pspec.triplet() == target)
            {
                return pspec.name();
            }
            else
            {
                return pspec.to_string();
            }
        });
    }

    void serialize(const BinaryParagraph& pgh, std::string& out_str)
    {
        const size_t initial_end = out_str.size();

        serialize_string(ParagraphIdPackage, pgh.spec.name(), out_str);

        serialize_string(ParagraphIdVersion, pgh.version.text, out_str);
        if (pgh.version.port_version != 0)
        {
            fmt::format_to(std::back_inserter(out_str), "{}: {}\n", ParagraphIdPortVersion, pgh.version.port_version);
        }

        if (pgh.is_feature())
        {
            serialize_string(ParagraphIdFeature, pgh.feature, out_str);
        }

        if (!pgh.dependencies.empty())
        {
            serialize_string(ParagraphIdDepends, serialize_deps_list(pgh.dependencies, pgh.spec.triplet()), out_str);
        }

        serialize_string(ParagraphIdArchitecture, pgh.spec.triplet().to_string(), out_str);
        serialize_string(ParagraphIdMultiArch, "same", out_str);

        serialize_paragraph(ParagraphIdMaintainer, pgh.maintainers, out_str);

        serialize_string(ParagraphIdAbi, pgh.abi, out_str);

        serialize_paragraph(ParagraphIdDescription, pgh.description, out_str);

        serialize_array(ParagraphIdDefaultFeatures, pgh.default_features, out_str);

        // sanity check the serialized data
        auto my_paragraph = StringView{out_str}.substr(initial_end);
        static constexpr StringLiteral sanity_parse_origin = "vcpkg::serialize(const BinaryParagraph&, std::string&)";
        auto parsed_paragraph =
            Paragraphs::parse_single_paragraph(StringView{out_str}.substr(initial_end), sanity_parse_origin);
        if (!parsed_paragraph)
        {
            Checks::msg_exit_maybe_upgrade(
                VCPKG_LINE_INFO,
                msg::format(msgFailedToParseSerializedBinParagraph, msg::error_msg = parsed_paragraph.error())
                    .append_raw('\n')
                    .append_raw(my_paragraph));
        }

        auto binary_paragraph = BinaryParagraph(sanity_parse_origin, std::move(*parsed_paragraph.get()));
        if (binary_paragraph != pgh)
        {
            Checks::msg_exit_maybe_upgrade(VCPKG_LINE_INFO,
                                           msg::format(msgMismatchedBinParagraphs)
                                               .append(msgOriginalBinParagraphHeader)
                                               .append_raw(format_binary_paragraph(pgh))
                                               .append(msgSerializedBinParagraphHeader)
                                               .append_raw(format_binary_paragraph(binary_paragraph)));
        }
    }

    std::string format_binary_paragraph(const BinaryParagraph& paragraph)
    {
        static constexpr StringLiteral join_str = R"(", ")";
        return fmt::format(
            "\nspec: \"{}\"\nversion: \"{}\"\nport_version: {}\ndescription: [\"{}\"]\nmaintainers: [\"{}\"]\nfeature: "
            "\"{}\"\ndefault_features: [\"{}\"]\ndependencies: [\"{}\"]\nabi: \"{}\"",
            paragraph.spec.to_string(),
            paragraph.version.text,
            paragraph.version.port_version,
            Strings::join(join_str, paragraph.description),
            Strings::join(join_str, paragraph.maintainers),
            paragraph.feature,
            Strings::join(join_str, paragraph.default_features),
            Strings::join(join_str, paragraph.dependencies),
            paragraph.abi);
    }
}<|MERGE_RESOLUTION|>--- conflicted
+++ resolved
@@ -42,9 +42,8 @@
         std::string multi_arch = parser.required_field(ParagraphIdMultiArch);
 
         Triplet my_triplet = this->spec.triplet();
-<<<<<<< HEAD
         TextRowCol dependsRowCol;
-        auto depends_field = parser.optional_field(Fields::DEPENDS, dependsRowCol);
+        auto depends_field = parser.optional_field(ParagraphIdDepends, dependsRowCol);
         this->dependencies =
             Util::fmap(parse_qualified_specifier_list(std::move(depends_field), origin, dependsRowCol)
                            .value_or_exit(VCPKG_LINE_INFO),
@@ -60,26 +59,10 @@
         {
             TextRowCol defaultFeaturesRowCol;
             this->default_features =
-                parse_default_features_list(parser.optional_field(Fields::DEFAULT_FEATURES, defaultFeaturesRowCol),
+                parse_default_features_list(parser.optional_field(ParagraphIdDefaultFeatures, defaultFeaturesRowCol),
                                             origin,
                                             defaultFeaturesRowCol)
                     .value_or_exit(VCPKG_LINE_INFO);
-=======
-        this->dependencies = Util::fmap(
-            parse_qualified_specifier_list(parser.optional_field(ParagraphIdDepends)).value_or_exit(VCPKG_LINE_INFO),
-            [my_triplet](const ParsedQualifiedSpecifier& dep) {
-                // for compatibility with previous vcpkg versions, we discard all irrelevant information
-                return PackageSpec{
-                    dep.name,
-                    dep.triplet.map([](auto&& s) { return Triplet::from_canonical_name(std::string(s)); })
-                        .value_or(my_triplet),
-                };
-            });
-        if (!this->is_feature())
-        {
-            this->default_features = parse_default_features_list(parser.optional_field(ParagraphIdDefaultFeatures))
-                                         .value_or_exit(VCPKG_LINE_INFO);
->>>>>>> 05f88ed2
         }
 
         // This is leftover from a previous attempt to add "alias ports", not currently used.
