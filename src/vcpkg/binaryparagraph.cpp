#include <vcpkg/base/checks.h>
#include <vcpkg/base/strings.h>
#include <vcpkg/base/util.h>

#include <vcpkg/binaryparagraph.h>
#include <vcpkg/paragraphparser.h>
#include <vcpkg/paragraphs.h>

namespace vcpkg
{
    namespace Fields
    {
        static constexpr StringLiteral PACKAGE = "Package";
        static constexpr StringLiteral VERSION = "Version";
        static constexpr StringLiteral PORT_VERSION = "Port-Version";
        static constexpr StringLiteral ARCHITECTURE = "Architecture";
        static constexpr StringLiteral MULTI_ARCH = "Multi-Arch";
    }

    namespace Fields
    {
        static constexpr StringLiteral ABI = "Abi";
        static constexpr StringLiteral FEATURE = "Feature";
        static constexpr StringLiteral DESCRIPTION = "Description";
        static constexpr StringLiteral MAINTAINER = "Maintainer";
        static constexpr StringLiteral DEPENDS = "Depends";
        static constexpr StringLiteral DEFAULT_FEATURES = "Default-Features";
    }

<<<<<<< HEAD
    BinaryParagraph::BinaryParagraph(Paragraph&& fields)
=======
    BinaryParagraph::BinaryParagraph() = default;

    BinaryParagraph::BinaryParagraph(StringView origin, Paragraph&& fields)
>>>>>>> f098d3e0
    {
        ParagraphParser parser(origin, std::move(fields));
        this->spec = PackageSpec(parser.required_field(Fields::PACKAGE),
                                 Triplet::from_canonical_name(parser.required_field(Fields::ARCHITECTURE)));

        // one or the other
        this->version.text = parser.optional_field(Fields::VERSION);
        TextRowCol pv_position;
        auto pv_str = parser.optional_field(Fields::PORT_VERSION, pv_position);
        this->version.port_version = 0;
        if (!pv_str.empty())
        {
            auto pv_opt = Strings::strto<int>(pv_str);
            if (auto pv = pv_opt.get())
            {
                this->version.port_version = *pv;
            }
            else
            {
                parser.add_error(pv_position, msgPortVersionControlMustBeANonNegativeInteger);
            }
        }

        this->feature = parser.optional_field(Fields::FEATURE);
        this->description = Strings::split(parser.optional_field(Fields::DESCRIPTION), '\n');
        this->maintainers = Strings::split(parser.optional_field(Fields::MAINTAINER), '\n');

        this->abi = parser.optional_field(Fields::ABI);

        std::string multi_arch = parser.required_field(Fields::MULTI_ARCH);

        Triplet my_triplet = this->spec.triplet();
        this->dependencies = Util::fmap(
            parse_qualified_specifier_list(parser.optional_field(Fields::DEPENDS)).value_or_exit(VCPKG_LINE_INFO),
            [my_triplet](const ParsedQualifiedSpecifier& dep) {
                // for compatibility with previous vcpkg versions, we discard all irrelevant information
                return PackageSpec{
                    dep.name,
                    dep.triplet.map([](auto&& s) { return Triplet::from_canonical_name(std::string(s)); })
                        .value_or(my_triplet),
                };
            });
        if (!this->is_feature())
        {
            this->default_features = parse_default_features_list(parser.optional_field(Fields::DEFAULT_FEATURES))
                                         .value_or_exit(VCPKG_LINE_INFO);
        }

        // This is leftover from a previous attempt to add "alias ports", not currently used.
        (void)parser.optional_field("Type");
        const auto maybe_error = parser.error();
        if (auto error = maybe_error.get())
        {
            msg::println_error(msgErrorParsingBinaryParagraph, msg::spec = this->spec);
            print_error_message(*error);
            Checks::exit_fail(VCPKG_LINE_INFO);
        }

        // prefer failing above when possible because it gives better information
        Checks::msg_check_exit(VCPKG_LINE_INFO, multi_arch == "same", msgMultiArch, msg::option = multi_arch);

        canonicalize();
    }

    BinaryParagraph::BinaryParagraph(const SourceParagraph& spgh,
                                     const std::vector<std::string>& default_features,
                                     Triplet triplet,
                                     const std::string& abi_tag,
                                     std::vector<PackageSpec> deps)
        : spec(spgh.name, triplet)
        , version(spgh.version)
        , description(spgh.description)
        , maintainers(spgh.maintainers)
        , feature()
        , default_features(default_features)
        , dependencies(std::move(deps))
        , abi(abi_tag)
    {
        canonicalize();
    }

    BinaryParagraph::BinaryParagraph(const PackageSpec& spec,
                                     const FeatureParagraph& fpgh,
                                     std::vector<PackageSpec> deps)
        : spec(spec)
        , version()
        , description(fpgh.description)
        , maintainers()
        , feature(fpgh.name)
        , default_features()
        , dependencies(std::move(deps))
        , abi()
    {
        canonicalize();
    }

    void BinaryParagraph::canonicalize()
    {
        constexpr auto all_empty = [](const std::vector<std::string>& range) {
            return std::all_of(range.begin(), range.end(), [](const std::string& el) { return el.empty(); });
        };

        Util::sort_unique_erase(this->dependencies);

        for (auto& maintainer : this->maintainers)
        {
            Strings::inplace_trim(maintainer);
        }
        if (all_empty(this->maintainers))
        {
            this->maintainers.clear();
        }

        for (auto& desc : this->description)
        {
            Strings::inplace_trim(desc);
        }
        if (all_empty(this->description))
        {
            this->description.clear();
        }
    }

    std::string BinaryParagraph::display_name() const
    {
        if (!this->is_feature() || this->feature == "core")
        {
            return fmt::format("{}:{}", this->spec.name(), this->spec.triplet());
        }

        return fmt::format("{}[{}]:{}", this->spec.name(), this->feature, this->spec.triplet());
    }

    std::string BinaryParagraph::dir() const { return this->spec.dir(); }

    std::string BinaryParagraph::fullstem() const
    {
        return fmt::format("{}_{}_{}", this->spec.name(), this->version.text, this->spec.triplet());
    }

    bool operator==(const BinaryParagraph& lhs, const BinaryParagraph& rhs)
    {
        if (lhs.spec != rhs.spec) return false;
        if (lhs.version != rhs.version) return false;
        if (lhs.description != rhs.description) return false;
        if (lhs.maintainers != rhs.maintainers) return false;
        if (lhs.feature != rhs.feature) return false;
        if (lhs.default_features != rhs.default_features) return false;
        if (lhs.dependencies != rhs.dependencies) return false;
        if (lhs.abi != rhs.abi) return false;

        return true;
    }

    bool operator!=(const BinaryParagraph& lhs, const BinaryParagraph& rhs) { return !(lhs == rhs); }

    static void serialize_string(StringView name, const std::string& field, std::string& out_str)
    {
        if (field.empty())
        {
            return;
        }

        out_str.append(name.data(), name.size()).append(": ").append(field).push_back('\n');
    }
    static void serialize_array(StringView name,
                                const std::vector<std::string>& array,
                                std::string& out_str,
                                StringLiteral joiner = ", ")
    {
        if (array.empty())
        {
            return;
        }

        out_str.append(name.data(), name.size()).append(": ");
        out_str.append(Strings::join(joiner, array));
        out_str.push_back('\n');
    }
    static void serialize_paragraph(StringView name, const std::vector<std::string>& array, std::string& out_str)
    {
        serialize_array(name, array, out_str, "\n    ");
    }

    static std::string serialize_deps_list(View<PackageSpec> deps, Triplet target)
    {
        return Strings::join(", ", deps, [target](const PackageSpec& pspec) {
            if (pspec.triplet() == target)
            {
                return pspec.name();
            }
            else
            {
                return pspec.to_string();
            }
        });
    }

    void serialize(const BinaryParagraph& pgh, std::string& out_str)
    {
        const size_t initial_end = out_str.size();

        serialize_string(Fields::PACKAGE, pgh.spec.name(), out_str);

        serialize_string(Fields::VERSION, pgh.version.text, out_str);
        if (pgh.version.port_version != 0)
        {
            fmt::format_to(std::back_inserter(out_str), "{}: {}\n", Fields::PORT_VERSION, pgh.version.port_version);
        }

        if (pgh.is_feature())
        {
            serialize_string(Fields::FEATURE, pgh.feature, out_str);
        }

        if (!pgh.dependencies.empty())
        {
            serialize_string(Fields::DEPENDS, serialize_deps_list(pgh.dependencies, pgh.spec.triplet()), out_str);
        }

        serialize_string(Fields::ARCHITECTURE, pgh.spec.triplet().to_string(), out_str);
        serialize_string(Fields::MULTI_ARCH, "same", out_str);

        serialize_paragraph(Fields::MAINTAINER, pgh.maintainers, out_str);

        serialize_string(Fields::ABI, pgh.abi, out_str);

        serialize_paragraph(Fields::DESCRIPTION, pgh.description, out_str);

        serialize_array(Fields::DEFAULT_FEATURES, pgh.default_features, out_str);

        // sanity check the serialized data
        auto my_paragraph = StringView{out_str}.substr(initial_end);
        static constexpr StringLiteral sanity_parse_origin = "vcpkg::serialize(const BinaryParagraph&, std::string&)";
        auto parsed_paragraph =
            Paragraphs::parse_single_paragraph(StringView{out_str}.substr(initial_end), sanity_parse_origin);
        if (!parsed_paragraph)
        {
            Checks::msg_exit_maybe_upgrade(
                VCPKG_LINE_INFO,
                msg::format(msgFailedToParseSerializedBinParagraph, msg::error_msg = parsed_paragraph.error())
                    .append_raw('\n')
                    .append_raw(my_paragraph));
        }

        auto binary_paragraph = BinaryParagraph(sanity_parse_origin, std::move(*parsed_paragraph.get()));
        if (binary_paragraph != pgh)
        {
            Checks::msg_exit_maybe_upgrade(VCPKG_LINE_INFO,
                                           msg::format(msgMismatchedBinParagraphs)
                                               .append(msgOriginalBinParagraphHeader)
                                               .append_raw(format_binary_paragraph(pgh))
                                               .append(msgSerializedBinParagraphHeader)
                                               .append_raw(format_binary_paragraph(binary_paragraph)));
        }
    }

    std::string format_binary_paragraph(const BinaryParagraph& paragraph)
    {
        static constexpr StringLiteral join_str = R"(", ")";
        return fmt::format(
            "\nspec: \"{}\"\nversion: \"{}\"\nport_version: {}\ndescription: [\"{}\"]\nmaintainers: [\"{}\"]\nfeature: "
            "\"{}\"\ndefault_features: [\"{}\"]\ndependencies: [\"{}\"]\nabi: \"{}\"",
            paragraph.spec.to_string(),
            paragraph.version.text,
            paragraph.version.port_version,
            Strings::join(join_str, paragraph.description),
            Strings::join(join_str, paragraph.maintainers),
            paragraph.feature,
            Strings::join(join_str, paragraph.default_features),
            Strings::join(join_str, paragraph.dependencies),
            paragraph.abi);
    }
}<|MERGE_RESOLUTION|>--- conflicted
+++ resolved
@@ -27,13 +27,7 @@
         static constexpr StringLiteral DEFAULT_FEATURES = "Default-Features";
     }
 
-<<<<<<< HEAD
-    BinaryParagraph::BinaryParagraph(Paragraph&& fields)
-=======
-    BinaryParagraph::BinaryParagraph() = default;
-
     BinaryParagraph::BinaryParagraph(StringView origin, Paragraph&& fields)
->>>>>>> f098d3e0
     {
         ParagraphParser parser(origin, std::move(fields));
         this->spec = PackageSpec(parser.required_field(Fields::PACKAGE),
