#include <vcpkg/base/checks.h>
#include <vcpkg/base/strings.h>
#include <vcpkg/base/util.h>

#include <vcpkg/binaryparagraph.h>
#include <vcpkg/paragraphparser.h>
#include <vcpkg/paragraphs.h>

namespace vcpkg
{
    namespace Fields
    {
        static constexpr StringLiteral PACKAGE = "Package";
        static constexpr StringLiteral VERSION = "Version";
        static constexpr StringLiteral PORT_VERSION = "Port-Version";
        static constexpr StringLiteral ARCHITECTURE = "Architecture";
        static constexpr StringLiteral MULTI_ARCH = "Multi-Arch";
    }

    namespace Fields
    {
        static constexpr StringLiteral ABI = "Abi";
        static constexpr StringLiteral FEATURE = "Feature";
        static constexpr StringLiteral DESCRIPTION = "Description";
        static constexpr StringLiteral MAINTAINER = "Maintainer";
        static constexpr StringLiteral DEPENDS = "Depends";
        static constexpr StringLiteral DEFAULT_FEATURES = "Default-Features";
    }

    BinaryParagraph::BinaryParagraph() = default;

    BinaryParagraph::BinaryParagraph(Paragraph fields)
    {
        ParagraphParser parser(std::move(fields));

        {
            std::string name;
            parser.required_field(Fields::PACKAGE, name);
            std::string architecture;
            parser.required_field(Fields::ARCHITECTURE, architecture);
            this->spec = PackageSpec(std::move(name), Triplet::from_canonical_name(std::move(architecture)));
        }

        // one or the other
        this->version = parser.optional_field(Fields::VERSION);
        this->feature = parser.optional_field(Fields::FEATURE);

        auto pv_str = parser.optional_field(Fields::PORT_VERSION);
        this->port_version = 0;
        if (!pv_str.empty())
        {
            auto pv_opt = Strings::strto<int>(pv_str);
            if (auto pv = pv_opt.get())
            {
                this->port_version = *pv;
            }
            else
            {
                parser.add_type_error(Fields::PORT_VERSION, msg::format(msgANonNegativeInteger));
            }
        }

        this->description = Strings::split(parser.optional_field(Fields::DESCRIPTION), '\n');
        this->maintainers = Strings::split(parser.optional_field(Fields::MAINTAINER), '\n');

        this->abi = parser.optional_field(Fields::ABI);

        std::string multi_arch;
        parser.required_field(Fields::MULTI_ARCH, multi_arch);

        Triplet my_triplet = this->spec.triplet();
        this->dependencies = Util::fmap(
            parse_qualified_specifier_list(parser.optional_field(Fields::DEPENDS)).value_or_exit(VCPKG_LINE_INFO),
            [my_triplet](const ParsedQualifiedSpecifier& dep) {
                // for compatibility with previous vcpkg versions, we discard all irrelevant information
                return PackageSpec{
                    dep.name,
                    dep.triplet.map([](auto&& s) { return Triplet::from_canonical_name(std::string(s)); })
                        .value_or(my_triplet),
                };
            });
        if (!this->is_feature())
        {
            this->default_features = parse_default_features_list(parser.optional_field(Fields::DEFAULT_FEATURES))
                                         .value_or_exit(VCPKG_LINE_INFO);
        }

        // This is leftover from a previous attempt to add "alias ports", not currently used.
        (void)parser.optional_field("Type");
        if (const auto err = parser.error_info(this->spec.to_string()))
        {
            msg::println_error(msgErrorParsingBinaryParagraph, msg::spec = this->spec);
            print_error_message(err);
            Checks::exit_fail(VCPKG_LINE_INFO);
        }

        // prefer failing above when possible because it gives better information
        Checks::msg_check_exit(VCPKG_LINE_INFO, multi_arch == "same", msgMultiArch, msg::option = multi_arch);

        canonicalize();
    }

    BinaryParagraph::BinaryParagraph(const SourceParagraph& spgh,
                                     const std::vector<std::string>& default_features,
                                     Triplet triplet,
                                     const std::string& abi_tag,
                                     std::vector<PackageSpec> deps)
        : spec(spgh.name, triplet)
        , version(spgh.raw_version)
        , port_version(spgh.port_version)
        , description(spgh.description)
        , maintainers(spgh.maintainers)
        , feature()
<<<<<<< HEAD
        , default_features(default_features)
        , dependencies()
=======
        , default_features(spgh.default_features)
        , dependencies(std::move(deps))
>>>>>>> b709fcce
        , abi(abi_tag)
    {
        canonicalize();
    }

    BinaryParagraph::BinaryParagraph(const PackageSpec& spec,
                                     const FeatureParagraph& fpgh,
                                     std::vector<PackageSpec> deps)
        : spec(spec)
        , version()
        , port_version()
        , description(fpgh.description)
        , maintainers()
        , feature(fpgh.name)
        , default_features()
        , dependencies(std::move(deps))
        , abi()
    {
        canonicalize();
    }

    void BinaryParagraph::canonicalize()
    {
        constexpr auto all_empty = [](const std::vector<std::string>& range) {
            return std::all_of(range.begin(), range.end(), [](const std::string& el) { return el.empty(); });
        };

        Util::sort_unique_erase(this->dependencies);

        for (auto& maintainer : this->maintainers)
        {
            Strings::inplace_trim(maintainer);
        }
        if (all_empty(this->maintainers))
        {
            this->maintainers.clear();
        }

        for (auto& desc : this->description)
        {
            Strings::inplace_trim(desc);
        }
        if (all_empty(this->description))
        {
            this->description.clear();
        }
    }

    std::string BinaryParagraph::displayname() const
    {
        if (!this->is_feature() || this->feature == "core")
        {
            return fmt::format("{}:{}", this->spec.name(), this->spec.triplet());
        }

        return fmt::format("{}[{}]:{}", this->spec.name(), this->feature, this->spec.triplet());
    }

    std::string BinaryParagraph::dir() const { return this->spec.dir(); }

    std::string BinaryParagraph::fullstem() const
    {
        return fmt::format("{}_{}_{}", this->spec.name(), this->version, this->spec.triplet());
    }

    bool operator==(const BinaryParagraph& lhs, const BinaryParagraph& rhs)
    {
        if (lhs.spec != rhs.spec) return false;
        if (lhs.version != rhs.version) return false;
        if (lhs.port_version != rhs.port_version) return false;
        if (lhs.description != rhs.description) return false;
        if (lhs.maintainers != rhs.maintainers) return false;
        if (lhs.feature != rhs.feature) return false;
        if (lhs.default_features != rhs.default_features) return false;
        if (lhs.dependencies != rhs.dependencies) return false;
        if (lhs.abi != rhs.abi) return false;

        return true;
    }

    bool operator!=(const BinaryParagraph& lhs, const BinaryParagraph& rhs) { return !(lhs == rhs); }

    static void serialize_string(StringView name, const std::string& field, std::string& out_str)
    {
        if (field.empty())
        {
            return;
        }

        out_str.append(name.begin(), name.end()).append(": ").append(field).push_back('\n');
    }
    static void serialize_array(StringView name,
                                const std::vector<std::string>& array,
                                std::string& out_str,
                                StringLiteral joiner = ", ")
    {
        if (array.empty())
        {
            return;
        }

        out_str.append(name.begin(), name.end()).append(": ");
        out_str.append(Strings::join(joiner, array));
        out_str.push_back('\n');
    }
    static void serialize_paragraph(StringView name, const std::vector<std::string>& array, std::string& out_str)
    {
        serialize_array(name, array, out_str, "\n    ");
    }

    static std::string serialize_deps_list(View<PackageSpec> deps, Triplet target)
    {
        return Strings::join(", ", deps, [target](const PackageSpec& pspec) {
            if (pspec.triplet() == target)
            {
                return pspec.name();
            }
            else
            {
                return pspec.to_string();
            }
        });
    }

    void serialize(const BinaryParagraph& pgh, std::string& out_str)
    {
        const size_t initial_end = out_str.size();

        serialize_string(Fields::PACKAGE, pgh.spec.name(), out_str);

        serialize_string(Fields::VERSION, pgh.version, out_str);
        if (pgh.port_version != 0)
        {
            out_str.append(Fields::PORT_VERSION.data(), Fields::PORT_VERSION.size())
                .append(": ")
                .append(std::to_string(pgh.port_version))
                .push_back('\n');
        }

        if (pgh.is_feature())
        {
            serialize_string(Fields::FEATURE, pgh.feature, out_str);
        }

        if (!pgh.dependencies.empty())
        {
            serialize_string(Fields::DEPENDS, serialize_deps_list(pgh.dependencies, pgh.spec.triplet()), out_str);
        }

        serialize_string(Fields::ARCHITECTURE, pgh.spec.triplet().to_string(), out_str);
        serialize_string(Fields::MULTI_ARCH, "same", out_str);

        serialize_paragraph(Fields::MAINTAINER, pgh.maintainers, out_str);

        serialize_string(Fields::ABI, pgh.abi, out_str);

        serialize_paragraph(Fields::DESCRIPTION, pgh.description, out_str);

        serialize_array(Fields::DEFAULT_FEATURES, pgh.default_features, out_str);

        // sanity check the serialized data
        const auto my_paragraph = out_str.substr(initial_end);
        auto parsed_paragraph = Paragraphs::parse_single_paragraph(
            out_str.substr(initial_end), "vcpkg::serialize(const BinaryParagraph&, std::string&)");
        if (!parsed_paragraph)
        {
            Checks::msg_exit_maybe_upgrade(
                VCPKG_LINE_INFO,
                msg::format(msgFailedToParseSerializedBinParagraph, msg::error_msg = parsed_paragraph.error())
                    .append_raw('\n')
                    .append_raw(my_paragraph));
        }

        auto binary_paragraph = BinaryParagraph(*parsed_paragraph.get());
        if (binary_paragraph != pgh)
        {
            Checks::msg_exit_maybe_upgrade(VCPKG_LINE_INFO,
                                           msg::format(msgMismatchedBinParagraphs)
                                               .append(msgOriginalBinParagraphHeader)
                                               .append_raw(format_binary_paragraph(pgh))
                                               .append(msgSerializedBinParagraphHeader)
                                               .append_raw(format_binary_paragraph(binary_paragraph)));
        }
    }

    std::string format_binary_paragraph(BinaryParagraph paragraph)
    {
        constexpr StringLiteral join_str = R"(", ")";
        return fmt::format(
            "\nspec: \"{}\"\nversion: \"{}\"\nport_version: {}\ndescription: [\"{}\"]\nmaintainers: [\"{}\"]\nfeature: "
            "\"{}\"\ndefault_features: [\"{}\"]\ndependencies: [\"{}\"]\nabi: \"{}\"",
            paragraph.spec.to_string(),
            paragraph.version,
            paragraph.port_version,
            Strings::join(join_str, paragraph.description),
            Strings::join(join_str, paragraph.maintainers),
            paragraph.feature,
            Strings::join(join_str, paragraph.default_features),
            Strings::join(join_str, paragraph.dependencies),
            paragraph.abi);
    }
}<|MERGE_RESOLUTION|>--- conflicted
+++ resolved
@@ -111,13 +111,8 @@
         , description(spgh.description)
         , maintainers(spgh.maintainers)
         , feature()
-<<<<<<< HEAD
         , default_features(default_features)
-        , dependencies()
-=======
-        , default_features(spgh.default_features)
         , dependencies(std::move(deps))
->>>>>>> b709fcce
         , abi(abi_tag)
     {
         canonicalize();
