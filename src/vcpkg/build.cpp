--- conflicted
+++ resolved
@@ -163,7 +163,11 @@
         "before version information about vcpkg itself.",
         "Include '[{package_name}] Build error' in your bug report title, the following version information in your "
         "bug description, and attach any relevant failure logs from above.");
-<<<<<<< HEAD
+    DECLARE_AND_REGISTER_MESSAGE(BuildTroubleshootingMessage4,
+                                 (msg::path),
+                                 "Fourth optional part of build troubleshooting message, printed after the version"
+                                 "information about vcpkg itself.",
+                                 "You can also use the prefilled template from {path}.");
     DECLARE_AND_REGISTER_MESSAGE(DetectCompilerHash,
                                  (msg::triplet),
                                  "",
@@ -222,13 +226,6 @@
                                  "",
                                  "Could not map VCPKG_CMAKE_SYSTEM_NAME '{system_name}' to a vcvarsall platform. "
                                  "Supported system names are '', 'Windows' and 'WindowsStore'.");
-=======
-    DECLARE_AND_REGISTER_MESSAGE(BuildTroubleshootingMessage4,
-                                 (msg::path),
-                                 "Fourth optional part of build troubleshooting message, printed after the version"
-                                 "information about vcpkg itself.",
-                                 "You can also use the prefilled template from {path}.");
->>>>>>> bdcacd32
 }
 
 namespace vcpkg
