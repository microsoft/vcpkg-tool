#include <vcpkg/base/cache.h>
#include <vcpkg/base/checks.h>
#include <vcpkg/base/chrono.h>
#include <vcpkg/base/hash.h>
#include <vcpkg/base/json.h>
#include <vcpkg/base/messages.h>
#include <vcpkg/base/optional.h>
#include <vcpkg/base/stringview.h>
#include <vcpkg/base/system.debug.h>
#include <vcpkg/base/system.process.h>
#include <vcpkg/base/system.proxy.h>
#include <vcpkg/base/util.h>
#include <vcpkg/base/uuid.h>

#include <vcpkg/binarycaching.h>
#include <vcpkg/build.h>
#include <vcpkg/buildenvironment.h>
#include <vcpkg/cmakevars.h>
#include <vcpkg/commands.h>
#include <vcpkg/commands.version.h>
#include <vcpkg/dependencies.h>
#include <vcpkg/documentation.h>
#include <vcpkg/globalstate.h>
#include <vcpkg/help.h>
#include <vcpkg/input.h>
#include <vcpkg/installedpaths.h>
#include <vcpkg/metrics.h>
#include <vcpkg/paragraphs.h>
#include <vcpkg/portfileprovider.h>
#include <vcpkg/postbuildlint.h>
#include <vcpkg/spdx.h>
#include <vcpkg/statusparagraphs.h>
#include <vcpkg/tools.h>
#include <vcpkg/vcpkglib.h>
#include <vcpkg/vcpkgpaths.h>

using namespace vcpkg;

namespace
{
    struct NullBuildLogsRecorder final : IBuildLogsRecorder
    {
        void record_build_result(const VcpkgPaths& paths, const PackageSpec& spec, BuildResult result) const override
        {
            (void)paths;
            (void)spec;
            (void)result;
        }
    };

    static const NullBuildLogsRecorder null_build_logs_recorder_instance;
}

namespace vcpkg
{
    REGISTER_MESSAGE(ElapsedForPackage);
}

namespace vcpkg::Build
{
    void perform_and_exit_ex(const VcpkgCmdArguments& args,
                             const FullPackageSpec& full_spec,
                             Triplet host_triplet,
                             const PathsPortFileProvider& provider,
                             BinaryCache& binary_cache,
                             const IBuildLogsRecorder& build_logs_recorder,
                             const VcpkgPaths& paths)
    {
        Checks::exit_with_code(
            VCPKG_LINE_INFO,
            perform_ex(args, full_spec, host_triplet, provider, binary_cache, build_logs_recorder, paths));
    }

    const CommandStructure COMMAND_STRUCTURE = {
        create_example_string("build zlib:x64-windows"),
        1,
        1,
        {{}, {}},
        nullptr,
    };

    void perform_and_exit(const VcpkgCmdArguments& args,
                          const VcpkgPaths& paths,
                          Triplet default_triplet,
                          Triplet host_triplet)
    {
        Checks::exit_with_code(VCPKG_LINE_INFO, perform(args, paths, default_triplet, host_triplet));
    }

    int perform_ex(const VcpkgCmdArguments& args,
                   const FullPackageSpec& full_spec,
                   Triplet host_triplet,
                   const PathsPortFileProvider& provider,
                   BinaryCache& binary_cache,
                   const IBuildLogsRecorder& build_logs_recorder,
                   const VcpkgPaths& paths)
    {
        const PackageSpec& spec = full_spec.package_spec;
        auto var_provider_storage = CMakeVars::make_triplet_cmake_var_provider(paths);
        auto& var_provider = *var_provider_storage;
        var_provider.load_dep_info_vars({{spec}}, host_triplet);

        StatusParagraphs status_db = database_load_check(paths.get_filesystem(), paths.installed());
        auto action_plan =
            create_feature_install_plan(provider, var_provider, {&full_spec, 1}, status_db, {host_triplet});

        var_provider.load_tag_vars(action_plan, provider, host_triplet);

        compute_all_abis(paths, action_plan, var_provider, status_db);

        InstallPlanAction* action = nullptr;
        for (auto& install_action : action_plan.already_installed)
        {
            if (install_action.spec == full_spec.package_spec)
            {
                Checks::msg_exit_with_error(VCPKG_LINE_INFO, msgBuildAlreadyInstalled, msg::spec = spec);
            }
        }

        for (auto& install_action : action_plan.install_actions)
        {
            if (install_action.spec == full_spec.package_spec)
            {
                action = &install_action;
            }
        }

        Checks::check_exit(VCPKG_LINE_INFO, action != nullptr);
        ASSUME(action != nullptr);
        auto& scf = *action->source_control_file_and_location.value_or_exit(VCPKG_LINE_INFO).source_control_file;
        const auto& spec_name = spec.name();
        const auto& core_paragraph_name = scf.core_paragraph->name;
        if (spec_name != core_paragraph_name)
        {
            Checks::msg_exit_with_error(VCPKG_LINE_INFO,
                                        msgSourceFieldPortNameMismatch,
                                        msg::package_name = core_paragraph_name,
                                        msg::path = spec_name);
        }

        action->build_options = default_build_package_options;
        action->build_options.editable = Editable::YES;
        action->build_options.clean_buildtrees = CleanBuildtrees::NO;
        action->build_options.clean_packages = CleanPackages::NO;

        const ElapsedTimer build_timer;
        const auto result = build_package(args, paths, *action, binary_cache, build_logs_recorder, status_db);
        msg::print(msgElapsedForPackage, msg::spec = spec, msg::elapsed = build_timer);
        if (result.code == BuildResult::CASCADED_DUE_TO_MISSING_DEPENDENCIES)
        {
            LocalizedString errorMsg = msg::format(msg::msgErrorMessage).append(msgBuildDependenciesMissing);
            for (const auto& p : result.unmet_dependencies)
            {
                errorMsg.append_raw('\n').append_indent().append_raw(p.to_string());
            }

            Checks::msg_exit_with_message(VCPKG_LINE_INFO, errorMsg);
        }

        Checks::check_exit(VCPKG_LINE_INFO, result.code != BuildResult::EXCLUDED);

        if (result.code != BuildResult::SUCCEEDED)
        {
            LocalizedString warnings;
            for (auto&& msg : action->build_failure_messages)
            {
                warnings.append(msg).append_raw('\n');
            }
            if (!warnings.data().empty())
            {
                msg::print(Color::warning, warnings);
            }
            msg::println_error(create_error_message(result, spec));
            msg::print(create_user_troubleshooting_message(*action, paths));
            return 1;
        }

        return 0;
    }

    int perform(const VcpkgCmdArguments& args, const VcpkgPaths& paths, Triplet default_triplet, Triplet host_triplet)
    {
        // Build only takes a single package and all dependencies must already be installed
        const ParsedArguments options = args.parse_arguments(COMMAND_STRUCTURE);
        std::string first_arg = args.command_arguments[0];

        BinaryCache binary_cache{args, paths};
        const FullPackageSpec spec = check_and_get_full_package_spec(
            std::move(first_arg), default_triplet, COMMAND_STRUCTURE.example_text, paths);
        print_default_triplet_warning(args, {&args.command_arguments[0], 1});

        auto& fs = paths.get_filesystem();
        auto registry_set = paths.make_registry_set();
        PathsPortFileProvider provider(
            fs, *registry_set, make_overlay_provider(fs, paths.original_cwd, paths.overlay_ports));
        return perform_ex(args, spec, host_triplet, provider, binary_cache, null_build_logs_recorder(), paths);
    }
} // namespace vcpkg::Build

namespace vcpkg
{
    void BuildCommand::perform_and_exit(const VcpkgCmdArguments& args,
                                        const VcpkgPaths& paths,
                                        Triplet default_triplet,
                                        Triplet host_triplet) const
    {
        Build::perform_and_exit(args, paths, default_triplet, host_triplet);
    }

<<<<<<< HEAD
    static const std::string NAME_EMPTY_PACKAGE = "PolicyEmptyPackage";
    static const std::string NAME_DLLS_WITHOUT_LIBS = "PolicyDLLsWithoutLIBs";
    static const std::string NAME_DLLS_WITHOUT_EXPORTS = "PolicyDLLsWithoutExports";
    static const std::string NAME_DLLS_IN_STATIC_LIBRARY = "PolicyDLLsInStaticLibrary";
    static const std::string NAME_MISMATCHED_NUMBER_OF_BINARIES = "PolicyMismatchedNumberOfBinaries";
    static const std::string NAME_ONLY_RELEASE_CRT = "PolicyOnlyReleaseCRT";
    static const std::string NAME_EMPTY_INCLUDE_FOLDER = "PolicyEmptyIncludeFolder";
    static const std::string NAME_ALLOW_OBSOLETE_MSVCRT = "PolicyAllowObsoleteMsvcrt";
    static const std::string NAME_ALLOW_RESTRICTED_HEADERS = "PolicyAllowRestrictedHeaders";
    static const std::string NAME_SKIP_DUMPBIN_CHECKS = "PolicySkipDumpbinChecks";
    static const std::string NAME_SKIP_ARCHITECTURE_CHECK = "PolicySkipArchitectureCheck";
    static const std::string NAME_CMAKE_HELPER_PORT = "PolicyCmakeHelperPort";
    static const std::string NAME_SKIP_ABSOLUTE_PATHS_CHECK = "PolicySkipAbsolutePathsCheck";
    static const std::string NAME_SKIP_SHARE_FOLDER_CHECK = "PolicySkipShareFolderCheck";
=======
    static constexpr StringLiteral NAME_EMPTY_PACKAGE = "PolicyEmptyPackage";
    static constexpr StringLiteral NAME_DLLS_WITHOUT_LIBS = "PolicyDLLsWithoutLIBs";
    static constexpr StringLiteral NAME_DLLS_WITHOUT_EXPORTS = "PolicyDLLsWithoutExports";
    static constexpr StringLiteral NAME_DLLS_IN_STATIC_LIBRARY = "PolicyDLLsInStaticLibrary";
    static constexpr StringLiteral NAME_MISMATCHED_NUMBER_OF_BINARIES = "PolicyMismatchedNumberOfBinaries";
    static constexpr StringLiteral NAME_ONLY_RELEASE_CRT = "PolicyOnlyReleaseCRT";
    static constexpr StringLiteral NAME_EMPTY_INCLUDE_FOLDER = "PolicyEmptyIncludeFolder";
    static constexpr StringLiteral NAME_ALLOW_OBSOLETE_MSVCRT = "PolicyAllowObsoleteMsvcrt";
    static constexpr StringLiteral NAME_ALLOW_RESTRICTED_HEADERS = "PolicyAllowRestrictedHeaders";
    static constexpr StringLiteral NAME_SKIP_DUMPBIN_CHECKS = "PolicySkipDumpbinChecks";
    static constexpr StringLiteral NAME_SKIP_ARCHITECTURE_CHECK = "PolicySkipArchitectureCheck";
    static constexpr StringLiteral NAME_CMAKE_HELPER_PORT = "PolicyCmakeHelperPort";
    static constexpr StringLiteral NAME_SKIP_ABSOLUTE_PATHS_CHECK = "PolicySkipAbsolutePathsCheck";
>>>>>>> c71582d1

    static std::remove_const_t<decltype(ALL_POLICIES)> generate_all_policies()
    {
        std::remove_const_t<decltype(ALL_POLICIES)> res{};
        for (size_t i = 0; i < res.size(); ++i)
        {
            res[i] = static_cast<BuildPolicy>(i);
        }

        return res;
    }

    decltype(ALL_POLICIES) ALL_POLICIES = generate_all_policies();

    StringLiteral to_string_view(BuildPolicy policy)
    {
        switch (policy)
        {
            case BuildPolicy::EMPTY_PACKAGE: return NAME_EMPTY_PACKAGE;
            case BuildPolicy::DLLS_WITHOUT_LIBS: return NAME_DLLS_WITHOUT_LIBS;
            case BuildPolicy::DLLS_WITHOUT_EXPORTS: return NAME_DLLS_WITHOUT_EXPORTS;
            case BuildPolicy::DLLS_IN_STATIC_LIBRARY: return NAME_DLLS_IN_STATIC_LIBRARY;
            case BuildPolicy::MISMATCHED_NUMBER_OF_BINARIES: return NAME_MISMATCHED_NUMBER_OF_BINARIES;
            case BuildPolicy::ONLY_RELEASE_CRT: return NAME_ONLY_RELEASE_CRT;
            case BuildPolicy::EMPTY_INCLUDE_FOLDER: return NAME_EMPTY_INCLUDE_FOLDER;
            case BuildPolicy::ALLOW_OBSOLETE_MSVCRT: return NAME_ALLOW_OBSOLETE_MSVCRT;
            case BuildPolicy::ALLOW_RESTRICTED_HEADERS: return NAME_ALLOW_RESTRICTED_HEADERS;
            case BuildPolicy::SKIP_DUMPBIN_CHECKS: return NAME_SKIP_DUMPBIN_CHECKS;
            case BuildPolicy::SKIP_ARCHITECTURE_CHECK: return NAME_SKIP_ARCHITECTURE_CHECK;
            case BuildPolicy::CMAKE_HELPER_PORT: return NAME_CMAKE_HELPER_PORT;
            case BuildPolicy::SKIP_ABSOLUTE_PATHS_CHECK: return NAME_SKIP_ABSOLUTE_PATHS_CHECK;
            case BuildPolicy::SKIP_SHARE_FOLDER_CHECK: return NAME_SKIP_SHARE_FOLDER_CHECK;
            default: Checks::unreachable(VCPKG_LINE_INFO);
        }
    }
    std::string to_string(BuildPolicy policy) { return to_string_view(policy).to_string(); }

    ZStringView to_cmake_variable(BuildPolicy policy)
    {
        switch (policy)
        {
            case BuildPolicy::EMPTY_PACKAGE: return "VCPKG_POLICY_EMPTY_PACKAGE";
            case BuildPolicy::DLLS_WITHOUT_LIBS: return "VCPKG_POLICY_DLLS_WITHOUT_LIBS";
            case BuildPolicy::DLLS_WITHOUT_EXPORTS: return "VCPKG_POLICY_DLLS_WITHOUT_EXPORTS";
            case BuildPolicy::DLLS_IN_STATIC_LIBRARY: return "VCPKG_POLICY_DLLS_IN_STATIC_LIBRARY";
            case BuildPolicy::MISMATCHED_NUMBER_OF_BINARIES: return "VCPKG_POLICY_MISMATCHED_NUMBER_OF_BINARIES";
            case BuildPolicy::ONLY_RELEASE_CRT: return "VCPKG_POLICY_ONLY_RELEASE_CRT";
            case BuildPolicy::EMPTY_INCLUDE_FOLDER: return "VCPKG_POLICY_EMPTY_INCLUDE_FOLDER";
            case BuildPolicy::ALLOW_OBSOLETE_MSVCRT: return "VCPKG_POLICY_ALLOW_OBSOLETE_MSVCRT";
            case BuildPolicy::ALLOW_RESTRICTED_HEADERS: return "VCPKG_POLICY_ALLOW_RESTRICTED_HEADERS";
            case BuildPolicy::SKIP_DUMPBIN_CHECKS: return "VCPKG_POLICY_SKIP_DUMPBIN_CHECKS";
            case BuildPolicy::SKIP_ARCHITECTURE_CHECK: return "VCPKG_POLICY_SKIP_ARCHITECTURE_CHECK";
            case BuildPolicy::CMAKE_HELPER_PORT: return "VCPKG_POLICY_CMAKE_HELPER_PORT";
            case BuildPolicy::SKIP_ABSOLUTE_PATHS_CHECK: return "VCPKG_POLICY_SKIP_ABSOLUTE_PATHS_CHECK";
            case BuildPolicy::SKIP_SHARE_FOLDER_CHECK: return "VCPKG_POLICY_SKIP_SHARE_FOLDER_CHECK";
            default: Checks::unreachable(VCPKG_LINE_INFO);
        }
    }

    static constexpr StringLiteral NAME_BUILTIN_DOWNLOAD = "BUILT_IN";
    static constexpr StringLiteral NAME_ARIA2_DOWNLOAD = "ARIA2";

    StringLiteral to_string_view(DownloadTool tool)
    {
        switch (tool)
        {
            case DownloadTool::BUILT_IN: return NAME_BUILTIN_DOWNLOAD;
            case DownloadTool::ARIA2: return NAME_ARIA2_DOWNLOAD;
            default: Checks::unreachable(VCPKG_LINE_INFO);
        }
    }

    std::string to_string(DownloadTool tool) { return to_string_view(tool).to_string(); }

    Optional<LinkageType> to_linkage_type(StringView str)
    {
        if (str == "dynamic") return LinkageType::DYNAMIC;
        if (str == "static") return LinkageType::STATIC;
        return nullopt;
    }

    namespace BuildInfoRequiredField
    {
        static constexpr StringLiteral CRT_LINKAGE = "CRTLinkage";
        static constexpr StringLiteral LIBRARY_LINKAGE = "LibraryLinkage";
    }

#if defined(_WIN32)
    static ZStringView to_vcvarsall_target(StringView cmake_system_name)
    {
        if (cmake_system_name.empty()) return "";
        if (cmake_system_name == "Windows") return "";
        if (cmake_system_name == "WindowsStore") return "store";

        Checks::msg_exit_with_error(VCPKG_LINE_INFO, msgUnsupportedSystemName, msg::system_name = cmake_system_name);
    }

    static ZStringView to_vcvarsall_toolchain(StringView target_architecture, const Toolset& toolset, Triplet triplet)
    {
        auto maybe_target_arch = to_cpu_architecture(target_architecture);
        Checks::check_maybe_upgrade(
            VCPKG_LINE_INFO, maybe_target_arch.has_value(), "Invalid architecture string: %s", target_architecture);
        auto target_arch = maybe_target_arch.value_or_exit(VCPKG_LINE_INFO);
        // Ask for an arm64 compiler when targeting arm64ec; arm64ec is selected with a different flag on the compiler
        // command line.
        if (target_arch == CPUArchitecture::ARM64EC)
        {
            target_arch = CPUArchitecture::ARM64;
        }

        auto host_architectures = get_supported_host_architectures();
        for (auto&& host : host_architectures)
        {
            const auto it = Util::find_if(toolset.supported_architectures, [&](const ToolsetArchOption& opt) {
                return host == opt.host_arch && target_arch == opt.target_arch;
            });
            if (it != toolset.supported_architectures.end()) return it->name;
        }

        const auto toolset_list = Strings::join(
            ", ", toolset.supported_architectures, [](const ToolsetArchOption& t) { return t.name.c_str(); });

        msg::println_error(msgUnsupportedToolchain,
                           msg::triplet = triplet,
                           msg::arch = target_architecture,
                           msg::path = toolset.visual_studio_root_path,
                           msg::list = toolset_list);
        msg::println(msg::msgSeeURL, msg::url = docs::vcpkg_visual_studio_path_url);
        Checks::exit_maybe_upgrade(VCPKG_LINE_INFO);
    }
#endif

#if defined(_WIN32)
    const Environment& EnvCache::get_action_env(const VcpkgPaths& paths, const AbiInfo& abi_info)
    {
        auto build_env_cmd =
            make_build_env_cmd(*abi_info.pre_build_info, abi_info.toolset.value_or_exit(VCPKG_LINE_INFO));

        const auto& base_env = envs.get_lazy(abi_info.pre_build_info->passthrough_env_vars, [&]() -> EnvMapEntry {
            std::unordered_map<std::string, std::string> env;

            for (auto&& env_var : abi_info.pre_build_info->passthrough_env_vars)
            {
                auto env_val = get_environment_variable(env_var);

                if (env_val)
                {
                    env[env_var] = env_val.value_or_exit(VCPKG_LINE_INFO);
                }
            }
            static constexpr StringLiteral s_extra_vars[] = {
                "VCPKG_COMMAND",
                "VCPKG_FORCE_SYSTEM_BINARIES",
                VcpkgCmdArguments::RECURSIVE_DATA_ENV,
            };

            for (const auto& var : s_extra_vars)
            {
                auto val = get_environment_variable(var);
                if (auto p_val = val.get()) env.emplace(var, *p_val);
            }

            /*
             * On Windows 10 (>= 8.1) it is a user-friendly way to automatically set HTTP_PROXY and HTTPS_PROXY
             * environment variables by reading proxy settings via WinHttpGetIEProxyConfigForCurrentUser, preventing
             * users set and unset these variables manually (which is not a decent way). It is common in China or
             * any other regions that needs an proxy software (v2ray, shadowsocks, etc.), which sets the IE Proxy
             * Settings, but not setting environment variables. This will make vcpkg easier to use, specially when
             * use vcpkg in Visual Studio, we even cannot set HTTP(S)_PROXY in CLI, if we want to open or close
             * Proxy we need to restart VS.
             */

            // 2021-05-09 Fix: Detect If there's already HTTP(S)_PROXY presented in the environment variables.
            // If so, we no longer overwrite them.
            bool proxy_from_env = (get_environment_variable("HTTP_PROXY").has_value() ||
                                   get_environment_variable("HTTPS_PROXY").has_value());

            if (proxy_from_env)
            {
                msg::println(msgUseEnvVar, msg::env_var = "HTTP(S)_PROXY");
            }
            else
            {
                auto ieProxy = get_windows_ie_proxy_server();
                if (ieProxy.has_value() && !proxy_from_env)
                {
                    std::string server = Strings::to_utf8(ieProxy.get()->server);

                    // Separate settings in IE Proxy Settings, which is rare?
                    // Python implementation:
                    // https://github.com/python/cpython/blob/7215d1ae25525c92b026166f9d5cac85fb1defe1/Lib/urllib/request.py#L2655
                    if (Strings::contains(server, "="))
                    {
                        auto proxy_settings = Strings::split(server, ';');
                        for (auto& s : proxy_settings)
                        {
                            auto kvp = Strings::split(s, '=');
                            if (kvp.size() == 2)
                            {
                                auto protocol = kvp[0];
                                auto address = kvp[1];

                                /* Unlike Python's urllib implementation about this type of proxy configuration
                                 * (http=addr:port;https=addr:port)
                                 * https://github.com/python/cpython/blob/7215d1ae25525c92b026166f9d5cac85fb1defe1/Lib/urllib/request.py#L2682
                                 * we do not intentionally append protocol prefix to address. Because HTTPS_PROXY's
                                 * address is not always an HTTPS proxy, an HTTP proxy can also proxy HTTPS requests
                                 * without end-to-end security (As an HTTP Proxy can see your cleartext while an
                                 * HTTPS proxy can't).
                                 *
                                 * If the prefix (http=http://addr:port;https=https://addr:port) already exists in
                                 * the address, we should consider this address points to an HTTPS proxy, and assign
                                 * to HTTPS_PROXY directly. However, if it doesn't exist, then we should NOT append
                                 * an `https://` prefix to an `addr:port` as it could be an HTTP proxy, and the
                                 * connection request will fail.
                                 */

                                protocol = Strings::concat(Strings::ascii_to_uppercase(protocol.c_str()), "_PROXY");
                                env.emplace(protocol, address);
                                msg::println(msgSettingEnvVar, msg::env_var = protocol, msg::url = address);
                            }
                        }
                    }
                    // Specified http:// prefix
                    else if (Strings::starts_with(server, "http://"))
                    {
                        msg::println(msgSettingEnvVar, msg::env_var = "HTTP_PROXY", msg::url = server);
                        env.emplace("HTTP_PROXY", server);
                    }
                    // Specified https:// prefix
                    else if (Strings::starts_with(server, "https://"))
                    {
                        msg::println(msgSettingEnvVar, msg::env_var = "HTTPS_PROXY", msg::url = server);
                        env.emplace("HTTPS_PROXY", server);
                    }
                    // Most common case: "ip:port" style, apply to HTTP and HTTPS proxies.
                    // An HTTP(S)_PROXY means https requests go through that, it can be:
                    // http:// prefixed: the request go through an HTTP proxy without end-to-end security.
                    // https:// prefixed: the request go through an HTTPS proxy with end-to-end security.
                    // Nothing prefixed: don't know the default behaviour, seems considering HTTP proxy as default.
                    // We simply set "ip:port" to HTTP(S)_PROXY variables because it works on most common cases.
                    else
                    {
                        msg::println(msgAutoSettingEnvVar, msg::env_var = "HTTP(S)_PROXY", msg::url = server);

                        env.emplace("HTTP_PROXY", server.c_str());
                        env.emplace("HTTPS_PROXY", server.c_str());
                    }
                }
            }
            return {env};
        });

        return base_env.cmd_cache.get_lazy(build_env_cmd, [&]() {
            const Path& powershell_exe_path = paths.get_tool_exe("powershell-core", stdout_sink);
            auto clean_env = get_modified_clean_environment(base_env.env_map, powershell_exe_path.parent_path());
            if (build_env_cmd.empty())
                return clean_env;
            else
                return cmd_execute_and_capture_environment(build_env_cmd, clean_env);
        });
    }
#else
    const Environment& EnvCache::get_action_env(const VcpkgPaths&, const AbiInfo&) { return get_clean_environment(); }
#endif

    static CompilerInfo load_compiler_info(const VcpkgPaths& paths, const AbiInfo& abi_info);

    static const std::string& get_toolchain_cache(Cache<Path, std::string>& cache,
                                                  const Path& tcfile,
                                                  const Filesystem& fs)
    {
        return cache.get_lazy(tcfile, [&]() {
            return Hash::get_file_hash(fs, tcfile, Hash::Algorithm::Sha256).value_or_exit(VCPKG_LINE_INFO);
        });
    }

    const EnvCache::TripletMapEntry& EnvCache::get_triplet_cache(const Filesystem& fs, const Path& p) const
    {
        return m_triplet_cache.get_lazy(p, [&]() -> TripletMapEntry {
            return TripletMapEntry{Hash::get_file_hash(fs, p, Hash::Algorithm::Sha256).value_or_exit(VCPKG_LINE_INFO)};
        });
    }

    const CompilerInfo& EnvCache::get_compiler_info(const VcpkgPaths& paths, const AbiInfo& abi_info)
    {
        Checks::check_exit(VCPKG_LINE_INFO, abi_info.pre_build_info != nullptr);
        if (!m_compiler_tracking || abi_info.pre_build_info->disable_compiler_tracking)
        {
            static CompilerInfo empty_ci;
            return empty_ci;
        }

        const auto& fs = paths.get_filesystem();

        const auto triplet_file_path = paths.get_triplet_file_path(abi_info.pre_build_info->triplet);

        auto&& toolchain_hash = get_toolchain_cache(m_toolchain_cache, abi_info.pre_build_info->toolchain_file(), fs);

        auto&& triplet_entry = get_triplet_cache(fs, triplet_file_path);

        return triplet_entry.compiler_info.get_lazy(toolchain_hash, [&]() -> CompilerInfo {
            if (m_compiler_tracking)
            {
                return load_compiler_info(paths, abi_info);
            }
            else
            {
                return CompilerInfo{};
            }
        });
    }

    const std::string& EnvCache::get_triplet_info(const VcpkgPaths& paths, const AbiInfo& abi_info)
    {
        const auto& fs = paths.get_filesystem();
        Checks::check_exit(VCPKG_LINE_INFO, abi_info.pre_build_info != nullptr);
        const auto triplet_file_path = paths.get_triplet_file_path(abi_info.pre_build_info->triplet);

        auto&& toolchain_hash = get_toolchain_cache(m_toolchain_cache, abi_info.pre_build_info->toolchain_file(), fs);

        auto&& triplet_entry = get_triplet_cache(fs, triplet_file_path);

        if (m_compiler_tracking && !abi_info.pre_build_info->disable_compiler_tracking)
        {
            return triplet_entry.triplet_infos.get_lazy(toolchain_hash, [&]() -> std::string {
                auto& compiler_info = get_compiler_info(paths, abi_info);
                return Strings::concat(triplet_entry.hash, '-', toolchain_hash, '-', compiler_info.hash);
            });
        }
        else
        {
            return triplet_entry.triplet_infos_without_compiler.get_lazy(toolchain_hash, [&]() -> std::string {
                return Strings::concat(triplet_entry.hash, '-', toolchain_hash);
            });
        }
    }

    vcpkg::Command make_build_env_cmd(const PreBuildInfo& pre_build_info, const Toolset& toolset)
    {
        if (!pre_build_info.using_vcvars()) return {};

#if !defined(WIN32)
        // pre_build_info.using_vcvars() should always be false on non-Win32 hosts.
        // If it was true, we should have failed earlier while selecting a Toolset
        (void)toolset;
        Checks::unreachable(VCPKG_LINE_INFO);
#else

        const char* tonull = " >nul";
        if (Debug::g_debugging)
        {
            tonull = "";
        }

        const auto arch = to_vcvarsall_toolchain(pre_build_info.target_architecture, toolset, pre_build_info.triplet);
        const auto target = to_vcvarsall_target(pre_build_info.cmake_system_name);

        return vcpkg::Command{"cmd"}.string_arg("/c").raw_arg(
            Strings::format(R"("%s" %s %s %s %s 2>&1 <NUL)",
                            toolset.vcvarsall,
                            Strings::join(" ", toolset.vcvarsall_options),
                            arch,
                            target,
                            tonull));
#endif
    }

    static std::unique_ptr<BinaryControlFile> create_binary_control_file(
        const SourceParagraph& source_paragraph,
        Triplet triplet,
        const BuildInfo& build_info,
        const std::string& abi_tag,
        const std::vector<FeatureSpec>& core_dependencies)
    {
        auto bcf = std::make_unique<BinaryControlFile>();
        BinaryParagraph bpgh(source_paragraph, triplet, abi_tag, core_dependencies);
        if (const auto p_ver = build_info.version.get())
        {
            bpgh.version = *p_ver;
        }

        bcf->core_paragraph = std::move(bpgh);
        return bcf;
    }

    static void write_binary_control_file(const VcpkgPaths& paths, const BinaryControlFile& bcf)
    {
        std::string start = Strings::serialize(bcf.core_paragraph);
        for (auto&& feature : bcf.features)
        {
            start.push_back('\n');
            start += Strings::serialize(feature);
        }
        const auto binary_control_file = paths.package_dir(bcf.core_paragraph.spec) / "CONTROL";
        paths.get_filesystem().write_contents(binary_control_file, start, VCPKG_LINE_INFO);
    }

    static void get_generic_cmake_build_args(const VcpkgPaths& paths,
                                             Triplet triplet,
                                             const Toolset& toolset,
                                             std::vector<CMakeVariable>& out_vars)
    {
        Util::Vectors::append(&out_vars,
                              std::initializer_list<CMakeVariable>{
                                  {"CMD", "BUILD"},
                                  {"DOWNLOADS", paths.downloads},
                                  {"TARGET_TRIPLET", triplet.canonical_name()},
                                  {"TARGET_TRIPLET_FILE", paths.get_triplet_file_path(triplet)},
                                  {"VCPKG_BASE_VERSION", VCPKG_BASE_VERSION_AS_STRING},
                                  {"VCPKG_CONCURRENCY", std::to_string(get_concurrency())},
                                  {"VCPKG_PLATFORM_TOOLSET", toolset.version.c_str()},
                              });
        // Make sure GIT could be found
        const Path& git_exe_path = paths.get_tool_exe(Tools::GIT, stdout_sink);
        out_vars.emplace_back("GIT", git_exe_path);
    }

    static CompilerInfo load_compiler_info(const VcpkgPaths& paths, const AbiInfo& abi_info)
    {
        auto triplet = abi_info.pre_build_info->triplet;
        msg::println(msgDetectCompilerHash, msg::triplet = triplet);
        auto buildpath = paths.buildtrees() / "detect_compiler";

        std::vector<CMakeVariable> cmake_args{
            {"CURRENT_PORT_DIR", paths.scripts / "detect_compiler"},
            {"CURRENT_BUILDTREES_DIR", buildpath},
            {"CURRENT_PACKAGES_DIR", paths.packages() / ("detect_compiler_" + triplet.canonical_name())},
            // The detect_compiler "port" doesn't depend on the host triplet, so always natively compile
            {"_HOST_TRIPLET", triplet.canonical_name()},
        };
        get_generic_cmake_build_args(paths, triplet, abi_info.toolset.value_or_exit(VCPKG_LINE_INFO), cmake_args);

        auto command = vcpkg::make_cmake_cmd(paths, paths.ports_cmake, std::move(cmake_args));

        const auto& env = paths.get_action_env(abi_info);
        auto& fs = paths.get_filesystem();
        fs.create_directory(buildpath, VCPKG_LINE_INFO);
        auto stdoutlog = buildpath / ("stdout-" + triplet.canonical_name() + ".log");
        CompilerInfo compiler_info;
        std::string buf;

        ExpectedL<int> rc = LocalizedString();
        {
            const auto out_file = fs.open_for_write(stdoutlog, VCPKG_LINE_INFO);
            rc = cmd_execute_and_stream_lines(
                command,
                [&](StringView s) {
                    static constexpr StringLiteral s_hash_marker = "#COMPILER_HASH#";
                    if (Strings::starts_with(s, s_hash_marker))
                    {
                        compiler_info.hash = s.substr(s_hash_marker.size()).to_string();
                    }
                    static constexpr StringLiteral s_version_marker = "#COMPILER_CXX_VERSION#";
                    if (Strings::starts_with(s, s_version_marker))
                    {
                        compiler_info.version = s.substr(s_version_marker.size()).to_string();
                    }
                    static constexpr StringLiteral s_id_marker = "#COMPILER_CXX_ID#";
                    if (Strings::starts_with(s, s_id_marker))
                    {
                        compiler_info.id = s.substr(s_id_marker.size()).to_string();
                    }
                    Debug::println(s);
                    const auto old_buf_size = buf.size();
                    Strings::append(buf, s, '\n');
                    const auto write_size = buf.size() - old_buf_size;
                    Checks::msg_check_exit(VCPKG_LINE_INFO,
                                           out_file.write(buf.c_str() + old_buf_size, 1, write_size) == write_size,
                                           msgErrorWhileWriting,
                                           msg::path = stdoutlog);
                },
                default_working_directory,
                env);
        } // close out_file

        if (compiler_info.hash.empty() || !succeeded(rc))
        {
            Debug::println("Compiler information tracking can be disabled by passing --",
                           VcpkgCmdArguments::FEATURE_FLAGS_ARG,
                           "=-",
                           VcpkgCmdArguments::COMPILER_TRACKING_FEATURE);

            msg::println_error(msgErrorDetectingCompilerInfo, msg::path = stdoutlog);
            msg::write_unlocalized_text_to_stdout(Color::none, buf);
            Checks::msg_exit_with_error(VCPKG_LINE_INFO, msgErrorUnableToDetectCompilerInfo);
        }

        Debug::println("Detected compiler hash for triplet ", triplet, ": ", compiler_info.hash);
        return compiler_info;
    }

    static std::vector<CMakeVariable> get_cmake_build_args(const VcpkgCmdArguments& args,
                                                           const VcpkgPaths& paths,
                                                           const InstallPlanAction& action)
    {
        auto& scfl = action.source_control_file_and_location.value_or_exit(VCPKG_LINE_INFO);
        auto& scf = *scfl.source_control_file;

        std::string all_features;
        for (auto& feature : scf.feature_paragraphs)
        {
            all_features.append(feature->name + ";");
        }

        std::vector<CMakeVariable> variables{
            {"ALL_FEATURES", all_features},
            {"CURRENT_PORT_DIR", scfl.source_location},
            {"_HOST_TRIPLET", action.host_triplet.canonical_name()},
            {"FEATURES", Strings::join(";", action.feature_list)},
            {"PORT", scf.core_paragraph->name},
            {"VERSION", scf.core_paragraph->raw_version},
            {"VCPKG_USE_HEAD_VERSION", Util::Enum::to_bool(action.build_options.use_head_version) ? "1" : "0"},
            {"_VCPKG_DOWNLOAD_TOOL", to_string_view(action.build_options.download_tool)},
            {"_VCPKG_EDITABLE", Util::Enum::to_bool(action.build_options.editable) ? "1" : "0"},
            {"_VCPKG_NO_DOWNLOADS", !Util::Enum::to_bool(action.build_options.allow_downloads) ? "1" : "0"},
            {"Z_VCPKG_CHAINLOAD_TOOLCHAIN_FILE", action.pre_build_info(VCPKG_LINE_INFO).toolchain_file()},
        };

        if (action.build_options.download_tool == DownloadTool::ARIA2)
        {
            variables.emplace_back("ARIA2", paths.get_tool_exe(Tools::ARIA2, stdout_sink));
        }

        for (const auto& cmake_arg : args.cmake_args)
        {
            variables.emplace_back(cmake_arg);
        }

        if (action.build_options.backcompat_features == BackcompatFeatures::PROHIBIT)
        {
            variables.emplace_back("_VCPKG_PROHIBIT_BACKCOMPAT_FEATURES", "1");
        }

        get_generic_cmake_build_args(
            paths,
            action.spec.triplet(),
            action.abi_info.value_or_exit(VCPKG_LINE_INFO).toolset.value_or_exit(VCPKG_LINE_INFO),
            variables);

        if (Util::Enum::to_bool(action.build_options.only_downloads))
        {
            variables.emplace_back("VCPKG_DOWNLOAD_MODE", "true");
        }

        const Filesystem& fs = paths.get_filesystem();

        std::vector<std::string> port_configs;
        for (const PackageSpec& dependency : action.package_dependencies)
        {
            const Path port_config_path = paths.installed().vcpkg_port_config_cmake(dependency);

            if (fs.is_regular_file(port_config_path))
            {
                port_configs.emplace_back(port_config_path.native());
            }
        }

        if (!port_configs.empty())
        {
            variables.emplace_back("VCPKG_PORT_CONFIGS", Strings::join(";", port_configs));
        }

        return variables;
    }

    bool PreBuildInfo::using_vcvars() const
    {
        return (!external_toolchain_file.has_value() || load_vcvars_env) &&
               (cmake_system_name.empty() || cmake_system_name == "WindowsStore");
    }

    Path PreBuildInfo::toolchain_file() const
    {
        if (auto p = external_toolchain_file.get())
        {
            return *p;
        }
        else if (cmake_system_name == "Linux")
        {
            return m_paths.scripts / "toolchains/linux.cmake";
        }
        else if (cmake_system_name == "Darwin")
        {
            return m_paths.scripts / "toolchains/osx.cmake";
        }
        else if (cmake_system_name == "FreeBSD")
        {
            return m_paths.scripts / "toolchains/freebsd.cmake";
        }
        else if (cmake_system_name == "OpenBSD")
        {
            return m_paths.scripts / "toolchains/openbsd.cmake";
        }
        else if (cmake_system_name == "Android")
        {
            return m_paths.scripts / "toolchains/android.cmake";
        }
        else if (cmake_system_name == "iOS")
        {
            return m_paths.scripts / "toolchains/ios.cmake";
        }
        else if (cmake_system_name == "MinGW")
        {
            return m_paths.scripts / "toolchains/mingw.cmake";
        }
        else if (cmake_system_name == "WindowsStore")
        {
            // HACK: remove once we have fully shipped a uwp toolchain
            static bool have_uwp_triplet =
                m_paths.get_filesystem().exists(m_paths.scripts / "toolchains/uwp.cmake", IgnoreErrors{});
            if (have_uwp_triplet)
            {
                return m_paths.scripts / "toolchains/uwp.cmake";
            }
            else
            {
                return m_paths.scripts / "toolchains/windows.cmake";
            }
        }
        else if (cmake_system_name.empty() || cmake_system_name == "Windows")
        {
            return m_paths.scripts / "toolchains/windows.cmake";
        }
        else
        {
            Checks::msg_exit_maybe_upgrade(VCPKG_LINE_INFO,
                                           msgUndeterminedToolChainForTriplet,
                                           msg::triplet = triplet,
                                           msg::system_name = cmake_system_name);
        }
    }

    static void write_sbom(const VcpkgPaths& paths,
                           const InstallPlanAction& action,
                           std::vector<Json::Value> heuristic_resources)
    {
        auto& fs = paths.get_filesystem();
        const auto& scfl = action.source_control_file_and_location.value_or_exit(VCPKG_LINE_INFO);
        const auto& scf = *scfl.source_control_file;

        auto doc_ns = Strings::concat("https://spdx.org/spdxdocs/",
                                      scf.core_paragraph->name,
                                      '-',
                                      action.spec.triplet(),
                                      '-',
                                      scf.to_version(),
                                      '-',
                                      generate_random_UUID());

        const auto now = CTime::now_string();
        const auto& abi = action.abi_info.value_or_exit(VCPKG_LINE_INFO);

        const auto json_path = paths.package_dir(action.spec) / "share" / action.spec.name() / "vcpkg.spdx.json";
        fs.write_contents_and_dirs(
            json_path,
            create_spdx_sbom(
                action, abi.relative_port_files, abi.relative_port_hashes, now, doc_ns, std::move(heuristic_resources)),
            VCPKG_LINE_INFO);
    }

    static ExtendedBuildResult do_build_package(const VcpkgCmdArguments& args,
                                                const VcpkgPaths& paths,
                                                const InstallPlanAction& action)
    {
        const auto& pre_build_info = action.pre_build_info(VCPKG_LINE_INFO);

        auto& fs = paths.get_filesystem();
        auto&& scfl = action.source_control_file_and_location.value_or_exit(VCPKG_LINE_INFO);

        Triplet triplet = action.spec.triplet();
        const auto& triplet_file_path = paths.get_triplet_file_path(triplet);

        if (Strings::starts_with(triplet_file_path, paths.community_triplets))
        {
            msg::println_warning(msgUsingCommunityTriplet, msg::triplet = triplet.canonical_name());
            msg::println(msgLoadingCommunityTriplet, msg::path = triplet_file_path);
        }
        else if (!Strings::starts_with(triplet_file_path, paths.triplets))
        {
            msg::println(msgLoadingOverlayTriplet, msg::path = triplet_file_path);
        }

        if (!Strings::starts_with(scfl.source_location, paths.builtin_ports_directory()))
        {
            msg::println(msgInstallingFromLocation, msg::path = scfl.source_location);
        }

        const ElapsedTimer timer;
        auto command = vcpkg::make_cmake_cmd(paths, paths.ports_cmake, get_cmake_build_args(args, paths, action));

        const auto& abi_info = action.abi_info.value_or_exit(VCPKG_LINE_INFO);
        auto env = paths.get_action_env(abi_info);

        auto buildpath = paths.build_dir(action.spec);
        fs.create_directory(buildpath, VCPKG_LINE_INFO);
        env.add_entry("GIT_CEILING_DIRECTORIES", fs.absolute(buildpath.parent_path(), VCPKG_LINE_INFO));
        auto stdoutlog = buildpath / ("stdout-" + action.spec.triplet().canonical_name() + ".log");
        ExpectedL<int> return_code = LocalizedString();
        {
            auto out_file = fs.open_for_write(stdoutlog, VCPKG_LINE_INFO);
            return_code = cmd_execute_and_stream_data(
                command,
                [&](StringView sv) {
                    msg::write_unlocalized_text_to_stdout(Color::none, sv);
                    Checks::msg_check_exit(VCPKG_LINE_INFO,
                                           out_file.write(sv.data(), 1, sv.size()) == sv.size(),
                                           msgErrorWhileWriting,
                                           msg::path = stdoutlog);
                },
                default_working_directory,
                env);
        } // close out_file

        // With the exception of empty packages, builds in "Download Mode" always result in failure.
        if (action.build_options.only_downloads == OnlyDownloads::YES)
        {
            // TODO: Capture executed command output and evaluate whether the failure was intended.
            // If an unintended error occurs then return a BuildResult::DOWNLOAD_FAILURE status.
            return ExtendedBuildResult{BuildResult::DOWNLOADED};
        }

        const auto buildtimeus = timer.microseconds();
        const auto spec_string = action.spec.to_string();

        MetricsSubmission metrics;
        metrics.track_buildtime(Hash::get_string_hash(spec_string, Hash::Algorithm::Sha256) + ":[" +
                                    Strings::join(",",
                                                  action.feature_list,
                                                  [](const std::string& feature) {
                                                      return Hash::get_string_hash(feature, Hash::Algorithm::Sha256);
                                                  }) +
                                    "]",
                                buildtimeus);

        const bool build_failed = !succeeded(return_code);
        if (build_failed)
        {
            metrics.track_string(StringMetric::BuildError, spec_string);
        }

        get_global_metrics_collector().track_submission(std::move(metrics));
        if (build_failed)
        {
            const auto logs = buildpath / Strings::concat("error-logs-", action.spec.triplet(), ".txt");
            std::vector<std::string> error_logs;
            if (fs.exists(logs, VCPKG_LINE_INFO))
            {
                error_logs = fs.read_lines(logs).value_or_exit(VCPKG_LINE_INFO);
                Util::erase_remove_if(error_logs, [](const auto& line) { return line.empty(); });
            }
            return ExtendedBuildResult{BuildResult::BUILD_FAILED, stdoutlog, std::move(error_logs)};
        }

        const BuildInfo build_info = read_build_info(fs, paths.build_info_file_path(action.spec));
        const size_t error_count =
            perform_post_build_lint_checks(action.spec, paths, pre_build_info, build_info, scfl.source_location);

        auto find_itr = action.feature_dependencies.find("core");
        Checks::check_exit(VCPKG_LINE_INFO, find_itr != action.feature_dependencies.end());

        std::unique_ptr<BinaryControlFile> bcf = create_binary_control_file(
            *scfl.source_control_file->core_paragraph, triplet, build_info, action.public_abi(), find_itr->second);

        if (error_count != 0 && action.build_options.backcompat_features == BackcompatFeatures::PROHIBIT)
        {
            return ExtendedBuildResult{BuildResult::POST_BUILD_CHECKS_FAILED};
        }

        for (auto&& feature : action.feature_list)
        {
            for (auto&& f_pgh : scfl.source_control_file->feature_paragraphs)
            {
                if (f_pgh->name == feature)
                {
                    find_itr = action.feature_dependencies.find(feature);
                    Checks::check_exit(VCPKG_LINE_INFO, find_itr != action.feature_dependencies.end());

                    bcf->features.emplace_back(
                        *scfl.source_control_file->core_paragraph, *f_pgh, triplet, find_itr->second);
                }
            }
        }

        write_sbom(paths, action, abi_info.heuristic_resources);
        write_binary_control_file(paths, *bcf);
        return {BuildResult::SUCCEEDED, std::move(bcf)};
    }

    static ExtendedBuildResult do_build_package_and_clean_buildtrees(const VcpkgCmdArguments& args,
                                                                     const VcpkgPaths& paths,
                                                                     const InstallPlanAction& action)
    {
        auto result = do_build_package(args, paths, action);

        if (action.build_options.clean_buildtrees == CleanBuildtrees::YES)
        {
            auto& fs = paths.get_filesystem();
            // Will keep the logs, which are regular files
            auto buildtree_dirs = fs.get_directories_non_recursive(paths.build_dir(action.spec), IgnoreErrors{});
            for (auto&& dir : buildtree_dirs)
            {
                fs.remove_all(dir, IgnoreErrors{});
            }
        }

        return result;
    }

    static void abi_entries_from_abi_info(const AbiInfo& abi_info, std::vector<AbiEntry>& abi_tag_entries)
    {
        const auto& pre_build_info = *abi_info.pre_build_info;
        if (pre_build_info.public_abi_override)
        {
            abi_tag_entries.emplace_back(
                "public_abi_override",
                Hash::get_string_hash(pre_build_info.public_abi_override.value_or_exit(VCPKG_LINE_INFO),
                                      Hash::Algorithm::Sha256));
        }

        for (const auto& env_var : pre_build_info.passthrough_env_vars_tracked)
        {
            if (auto e = get_environment_variable(env_var))
            {
                abi_tag_entries.emplace_back(
                    "ENV:" + env_var, Hash::get_string_hash(e.value_or_exit(VCPKG_LINE_INFO), Hash::Algorithm::Sha256));
            }
        }
    }

    struct AbiTagAndFiles
    {
        const std::string* triplet_abi;
        std::string tag;
        Path tag_file;

        std::vector<Path> files;
        std::vector<std::string> hashes;
        Json::Value heuristic_resources;
    };

    static Optional<AbiTagAndFiles> compute_abi_tag(const VcpkgPaths& paths,
                                                    const InstallPlanAction& action,
                                                    Span<const AbiEntry> dependency_abis)
    {
        auto& fs = paths.get_filesystem();
        Triplet triplet = action.spec.triplet();

        if (action.build_options.use_head_version == UseHeadVersion::YES)
        {
            Debug::print("Binary caching for package ", action.spec, " is disabled due to --head\n");
            return nullopt;
        }
        if (action.build_options.editable == Editable::YES)
        {
            Debug::print("Binary caching for package ", action.spec, " is disabled due to --editable\n");
            return nullopt;
        }
        for (auto&& dep_abi : dependency_abis)
        {
            if (dep_abi.value.empty())
            {
                Debug::print("Binary caching for package ",
                             action.spec,
                             " is disabled due to missing abi info for ",
                             dep_abi.key,
                             '\n');
                return nullopt;
            }
        }

        std::vector<AbiEntry> abi_tag_entries(dependency_abis.begin(), dependency_abis.end());

        const auto& abi_info = action.abi_info.value_or_exit(VCPKG_LINE_INFO);
        const auto& triplet_abi = paths.get_triplet_info(abi_info);
        abi_tag_entries.emplace_back("triplet", triplet.canonical_name());
        abi_tag_entries.emplace_back("triplet_abi", triplet_abi);
        abi_entries_from_abi_info(abi_info, abi_tag_entries);

        // If there is an unusually large number of files in the port then
        // something suspicious is going on.  Rather than hash all of them
        // just mark the port as no-hash
        constexpr int max_port_file_count = 100;

        std::string portfile_cmake_contents;
        std::vector<Path> files;
        std::vector<std::string> hashes;
        auto&& port_dir = action.source_control_file_and_location.value_or_exit(VCPKG_LINE_INFO).source_location;
        size_t port_file_count = 0;
        Path abs_port_file;
        for (auto& port_file : fs.get_regular_files_recursive_lexically_proximate(port_dir, VCPKG_LINE_INFO))
        {
            if (port_file.filename() == ".DS_Store")
            {
                continue;
            }
            abs_port_file = port_dir;
            abs_port_file /= port_file;

            if (port_file.extension() == ".cmake")
            {
                portfile_cmake_contents += fs.read_contents(abs_port_file, VCPKG_LINE_INFO);
            }

            auto hash =
                vcpkg::Hash::get_file_hash(fs, abs_port_file, Hash::Algorithm::Sha256).value_or_exit(VCPKG_LINE_INFO);
            abi_tag_entries.emplace_back(port_file, hash);
            files.push_back(port_file);
            hashes.push_back(std::move(hash));

            ++port_file_count;
            if (port_file_count > max_port_file_count)
            {
                abi_tag_entries.emplace_back("no_hash_max_portfile", "");
                break;
            }
        }

        abi_tag_entries.emplace_back("cmake", paths.get_tool_version(Tools::CMAKE, stdout_sink));

        // This #ifdef is mirrored in tools.cpp's PowershellProvider
#if defined(_WIN32)
        abi_tag_entries.emplace_back("powershell", paths.get_tool_version("powershell-core", stdout_sink));
#endif

        auto& helpers = paths.get_cmake_script_hashes();
        for (auto&& helper : helpers)
        {
            if (Strings::case_insensitive_ascii_contains(portfile_cmake_contents, helper.first))
            {
                abi_tag_entries.emplace_back(helper.first, helper.second);
            }
        }

        abi_tag_entries.emplace_back("ports.cmake", paths.get_ports_cmake_hash().to_string());
        abi_tag_entries.emplace_back("post_build_checks", "2");
        InternalFeatureSet sorted_feature_list = action.feature_list;
        // Check that no "default" feature is present. Default features must be resolved before attempting to calculate
        // a package ABI, so the "default" should not have made it here.
        static constexpr auto default_literal = StringLiteral{"default"};
        const bool has_no_pseudo_features = std::none_of(
            sorted_feature_list.begin(), sorted_feature_list.end(), [](StringView s) { return s == default_literal; });
        Checks::check_exit(VCPKG_LINE_INFO, has_no_pseudo_features);
        Util::sort_unique_erase(sorted_feature_list);

        // Check that the "core" feature is present. After resolution into InternalFeatureSet "core" meaning "not
        // default" should have already been handled so "core" should be here.
        Checks::check_exit(
            VCPKG_LINE_INFO,
            std::binary_search(sorted_feature_list.begin(), sorted_feature_list.end(), StringLiteral{"core"}));

        abi_tag_entries.emplace_back("features", Strings::join(";", sorted_feature_list));

        Util::sort(abi_tag_entries);

        const std::string full_abi_info =
            Strings::join("", abi_tag_entries, [](const AbiEntry& p) { return p.key + " " + p.value + "\n"; });

        if (Debug::g_debugging)
        {
            std::string message = Strings::concat("[DEBUG] <abientries for ", action.spec, ">\n");
            for (auto&& entry : abi_tag_entries)
            {
                Strings::append(message, "[DEBUG]   ", entry.key, "|", entry.value, "\n");
            }
            Strings::append(message, "[DEBUG] </abientries>\n");
            msg::write_unlocalized_text_to_stdout(Color::none, message);
        }

        auto abi_tag_entries_missing = Util::filter(abi_tag_entries, [](const AbiEntry& p) { return p.value.empty(); });

        if (abi_tag_entries_missing.empty())
        {
            auto current_build_tree = paths.build_dir(action.spec);
            fs.create_directory(current_build_tree, VCPKG_LINE_INFO);
            const auto abi_file_path = current_build_tree / (triplet.canonical_name() + ".vcpkg_abi_info.txt");
            fs.write_contents(abi_file_path, full_abi_info, VCPKG_LINE_INFO);

            return AbiTagAndFiles{
                &triplet_abi,
                Hash::get_file_hash(fs, abi_file_path, Hash::Algorithm::Sha256).value_or_exit(VCPKG_LINE_INFO),
                abi_file_path,
                std::move(files),
                std::move(hashes),
                run_resource_heuristics(portfile_cmake_contents)};
        }

        Debug::println(
            "Warning: abi keys are missing values:\n",
            Strings::join("", abi_tag_entries_missing, [](const AbiEntry& e) { return "    " + e.key + '\n'; }));

        return nullopt;
    }

    void compute_all_abis(const VcpkgPaths& paths,
                          ActionPlan& action_plan,
                          const CMakeVars::CMakeVarProvider& var_provider,
                          const StatusParagraphs& status_db)
    {
        for (auto it = action_plan.install_actions.begin(); it != action_plan.install_actions.end(); ++it)
        {
            auto& action = *it;
            if (action.abi_info.has_value()) continue;

            std::vector<AbiEntry> dependency_abis;
            if (!Util::Enum::to_bool(action.build_options.only_downloads))
            {
                for (auto&& pspec : action.package_dependencies)
                {
                    if (pspec == action.spec) continue;

                    auto pred = [&](const InstallPlanAction& ipa) { return ipa.spec == pspec; };
                    auto it2 = std::find_if(action_plan.install_actions.begin(), it, pred);
                    if (it2 == it)
                    {
                        // Finally, look in current installed
                        auto status_it = status_db.find(pspec);
                        if (status_it == status_db.end())
                        {
                            Debug::println("Failed to find dependency abi for %s -> %s", action.spec, pspec);
                            Checks::unreachable(VCPKG_LINE_INFO);
                        }

                        dependency_abis.emplace_back(pspec.name(), status_it->get()->package.abi);
                    }
                    else
                    {
                        dependency_abis.emplace_back(pspec.name(), it2->public_abi());
                    }
                }
            }

            action.abi_info = AbiInfo();
            auto& abi_info = action.abi_info.value_or_exit(VCPKG_LINE_INFO);

            abi_info.pre_build_info = std::make_unique<PreBuildInfo>(
                paths, action.spec.triplet(), var_provider.get_tag_vars(action.spec).value_or_exit(VCPKG_LINE_INFO));
            abi_info.toolset = paths.get_toolset(*abi_info.pre_build_info);

            auto maybe_abi_tag_and_file = compute_abi_tag(paths, action, dependency_abis);
            if (auto p = maybe_abi_tag_and_file.get())
            {
                abi_info.compiler_info = paths.get_compiler_info(abi_info);
                abi_info.triplet_abi = *p->triplet_abi;
                abi_info.package_abi = std::move(p->tag);
                abi_info.abi_tag_file = std::move(p->tag_file);
                abi_info.relative_port_files = std::move(p->files);
                abi_info.relative_port_hashes = std::move(p->hashes);
                abi_info.heuristic_resources.push_back(std::move(p->heuristic_resources));
            }
        }
    }

    ExtendedBuildResult build_package(const VcpkgCmdArguments& args,
                                      const VcpkgPaths& paths,
                                      const InstallPlanAction& action,
                                      BinaryCache& binary_cache,
                                      const IBuildLogsRecorder& build_logs_recorder,
                                      const StatusParagraphs& status_db)
    {
        auto& filesystem = paths.get_filesystem();
        auto& spec = action.spec;
        const std::string& name = action.source_control_file_and_location.value_or_exit(VCPKG_LINE_INFO)
                                      .source_control_file->core_paragraph->name;

        std::vector<FeatureSpec> missing_fspecs;
        for (const auto& kv : action.feature_dependencies)
        {
            for (const FeatureSpec& fspec : kv.second)
            {
                if (!status_db.is_installed(fspec) && !(fspec.port() == name && fspec.triplet() == spec.triplet()))
                {
                    missing_fspecs.emplace_back(fspec);
                }
            }
        }

        if (!missing_fspecs.empty() && !Util::Enum::to_bool(action.build_options.only_downloads))
        {
            return {BuildResult::CASCADED_DUE_TO_MISSING_DEPENDENCIES, std::move(missing_fspecs)};
        }

        if (action.build_options.only_downloads == OnlyDownloads::NO)
        {
            for (auto&& pspec : action.package_dependencies)
            {
                if (pspec == spec)
                {
                    continue;
                }
                const auto status_it = status_db.find_installed(pspec);
                Checks::check_exit(VCPKG_LINE_INFO, status_it != status_db.end());
            }
        }

        auto& abi_info = action.abi_info.value_or_exit(VCPKG_LINE_INFO);
        if (!abi_info.abi_tag_file)
        {
            return do_build_package_and_clean_buildtrees(args, paths, action);
        }

        auto& abi_file = *abi_info.abi_tag_file.get();

        const auto abi_package_dir = paths.package_dir(spec) / "share" / spec.name();
        const auto abi_file_in_package = abi_package_dir / "vcpkg_abi_info.txt";

        ExtendedBuildResult result = do_build_package_and_clean_buildtrees(args, paths, action);
        build_logs_recorder.record_build_result(paths, spec, result.code);

        filesystem.create_directories(abi_package_dir, VCPKG_LINE_INFO);
        filesystem.copy_file(abi_file, abi_file_in_package, CopyOptions::none, VCPKG_LINE_INFO);

        if (result.code == BuildResult::SUCCEEDED)
        {
            binary_cache.push_success(action);
        }

        return result;
    }

    void BuildResultCounts::increment(const BuildResult build_result)
    {
        switch (build_result)
        {
            case BuildResult::SUCCEEDED: ++succeeded; return;
            case BuildResult::BUILD_FAILED: ++build_failed; return;
            case BuildResult::POST_BUILD_CHECKS_FAILED: ++post_build_checks_failed; return;
            case BuildResult::FILE_CONFLICTS: ++file_conflicts; return;
            case BuildResult::CASCADED_DUE_TO_MISSING_DEPENDENCIES: ++cascaded_due_to_missing_dependencies; return;
            case BuildResult::EXCLUDED: ++excluded; return;
            case BuildResult::CACHE_MISSING: ++cache_missing; return;
            case BuildResult::DOWNLOADED: ++downloaded; return;
            case BuildResult::REMOVED: ++removed; return;
            default: Checks::unreachable(VCPKG_LINE_INFO);
        }
    }

    template<class Message>
    static void print_build_result_summary_line(Message build_result_message, int count)
    {
        if (count != 0)
        {
            msg::println(LocalizedString().append_indent().append(
                msgBuildResultSummaryLine, msg::build_result = msg::format(build_result_message), msg::count = count));
        }
    }

    void BuildResultCounts::println(const Triplet& triplet) const
    {
        msg::println(msgBuildResultSummaryHeader, msg::triplet = triplet);
        print_build_result_summary_line(msgBuildResultSucceeded, succeeded);
        print_build_result_summary_line(msgBuildResultBuildFailed, build_failed);
        print_build_result_summary_line(msgBuildResultPostBuildChecksFailed, post_build_checks_failed);
        print_build_result_summary_line(msgBuildResultFileConflicts, file_conflicts);
        print_build_result_summary_line(msgBuildResultCascadeDueToMissingDependencies,
                                        cascaded_due_to_missing_dependencies);
        print_build_result_summary_line(msgBuildResultExcluded, excluded);
        print_build_result_summary_line(msgBuildResultCacheMissing, cache_missing);
        print_build_result_summary_line(msgBuildResultDownloaded, downloaded);
        print_build_result_summary_line(msgBuildResultRemoved, removed);
    }

    StringLiteral to_string_locale_invariant(const BuildResult build_result)
    {
        switch (build_result)
        {
            case BuildResult::SUCCEEDED: return "SUCCEEDED";
            case BuildResult::BUILD_FAILED: return "BUILD_FAILED";
            case BuildResult::POST_BUILD_CHECKS_FAILED: return "POST_BUILD_CHECKS_FAILED";
            case BuildResult::FILE_CONFLICTS: return "FILE_CONFLICTS";
            case BuildResult::CASCADED_DUE_TO_MISSING_DEPENDENCIES: return "CASCADED_DUE_TO_MISSING_DEPENDENCIES";
            case BuildResult::EXCLUDED: return "EXCLUDED";
            case BuildResult::CACHE_MISSING: return "CACHE_MISSING";
            case BuildResult::DOWNLOADED: return "DOWNLOADED";
            case BuildResult::REMOVED: return "REMOVED";
            default: Checks::unreachable(VCPKG_LINE_INFO);
        }
    }

    LocalizedString to_string(const BuildResult build_result)
    {
        switch (build_result)
        {
            case BuildResult::SUCCEEDED: return msg::format(msgBuildResultSucceeded);
            case BuildResult::BUILD_FAILED: return msg::format(msgBuildResultBuildFailed);
            case BuildResult::POST_BUILD_CHECKS_FAILED: return msg::format(msgBuildResultPostBuildChecksFailed);
            case BuildResult::FILE_CONFLICTS: return msg::format(msgBuildResultFileConflicts);
            case BuildResult::CASCADED_DUE_TO_MISSING_DEPENDENCIES:
                return msg::format(msgBuildResultCascadeDueToMissingDependencies);
            case BuildResult::EXCLUDED: return msg::format(msgBuildResultExcluded);
            case BuildResult::CACHE_MISSING: return msg::format(msgBuildResultCacheMissing);
            case BuildResult::DOWNLOADED: return msg::format(msgBuildResultDownloaded);
            case BuildResult::REMOVED: return msg::format(msgBuildResultRemoved);
            default: Checks::unreachable(VCPKG_LINE_INFO);
        }
    }

    LocalizedString create_error_message(const ExtendedBuildResult& build_result, const PackageSpec& spec)
    {
        auto res = msg::format(msgBuildingPackageFailed,
                               msg::spec = spec,
                               msg::build_result = to_string_locale_invariant(build_result.code));

        if (build_result.code == BuildResult::CASCADED_DUE_TO_MISSING_DEPENDENCIES)
        {
            res.append_raw('\n').append_indent().append(msgBuildingPackageFailedDueToMissingDeps);

            for (const auto& missing_spec : build_result.unmet_dependencies)
            {
                res.append_raw('\n').append_indent(2).append_raw(missing_spec.to_string());
            }
        }

        return res;
    }

    std::string create_github_issue(const VcpkgCmdArguments& args,
                                    const ExtendedBuildResult& build_result,
                                    const VcpkgPaths& paths,
                                    const InstallPlanAction& action)
    {
        const auto& fs = paths.get_filesystem();
        const auto create_log_details = [&fs](vcpkg::Path&& path) {
            static constexpr auto MAX_LOG_LENGTH = 20'000;
            static constexpr auto START_BLOCK_LENGTH = 3'000;
            static constexpr auto START_BLOCK_MAX_LENGTH = 5'000;
            static constexpr auto END_BLOCK_LENGTH = 13'000;
            static constexpr auto END_BLOCK_MAX_LENGTH = 15'000;
            auto log = fs.read_contents(path, VCPKG_LINE_INFO);
            if (log.size() > MAX_LOG_LENGTH)
            {
                auto first_block_end = log.find_first_of('\n', START_BLOCK_LENGTH);
                if (first_block_end == std::string::npos || first_block_end > START_BLOCK_MAX_LENGTH)
                    first_block_end = START_BLOCK_LENGTH;

                auto last_block_end = log.find_last_of('\n', log.size() - END_BLOCK_LENGTH);
                if (last_block_end == std::string::npos || last_block_end < log.size() - END_BLOCK_MAX_LENGTH)
                    last_block_end = log.size() - END_BLOCK_LENGTH;

                auto skipped_lines = std::count(log.begin() + first_block_end, log.begin() + last_block_end, '\n');
                log = log.substr(0, first_block_end) + "\n...\nSkipped " + std::to_string(skipped_lines) +
                      " lines\n...\n" + log.substr(last_block_end);
            }
            while (!log.empty() && log.back() == '\n')
                log.pop_back();
            return Strings::concat(
                "<details><summary>", path.native(), "</summary>\n\n```\n", log, "\n```\n</details>");
        };
        const auto manifest = paths.get_manifest()
                                  .map([](const ManifestAndPath& manifest) {
                                      return Strings::concat("<details><summary>vcpkg.json</summary>\n\n```\n",
                                                             Json::stringify(manifest.manifest),
                                                             "\n```\n</details>\n");
                                  })
                                  .value_or("");

        const auto& abi_info = action.abi_info.value_or_exit(VCPKG_LINE_INFO);
        const auto& compiler_info = abi_info.compiler_info.value_or_exit(VCPKG_LINE_INFO);
        return Strings::concat(
            "Package: ",
            action.displayname(),
            " -> ",
            action.source_control_file_and_location.value_or_exit(VCPKG_LINE_INFO).to_version(),
            "\n\n**Host Environment**",
            "\n\n- Host: ",
            to_zstring_view(get_host_processor()),
            '-',
            get_host_os_name(),
            "\n- Compiler: ",
            compiler_info.id,
            " ",
            compiler_info.version,
            "\n-",
            paths.get_toolver_diagnostics(),
            "\n**To Reproduce**\n\n",
            Strings::concat("`vcpkg ", args.command, " ", Strings::join(" ", args.command_arguments), "`\n"),
            "\n**Failure logs**\n\n```\n",
            paths.get_filesystem().read_contents(build_result.stdoutlog.value_or_exit(VCPKG_LINE_INFO),
                                                 VCPKG_LINE_INFO),
            "\n```\n",
            Strings::join("\n", Util::fmap(build_result.error_logs, create_log_details)),
            "\n\n**Additional context**\n\n",
            manifest);
    }

    LocalizedString create_user_troubleshooting_message(const InstallPlanAction& action, const VcpkgPaths& paths)
    {
        std::string package = action.displayname();
        if (auto scfl = action.source_control_file_and_location.get())
        {
            Strings::append(package, " -> ", scfl->to_version());
        }
        const auto& spec_name = action.spec.name();
        LocalizedString result = msg::format(msgBuildTroubleshootingMessage1).append_raw('\n');
        result.append_indent()
            .append_raw("https://github.com/microsoft/vcpkg/issues?q=is%3Aissue+is%3Aopen+in%3Atitle+")
            .append_raw(spec_name)
            .append_raw('\n');
        result.append(msgBuildTroubleshootingMessage2).append_raw('\n');
        result.append_indent()
            .append_fmt_raw("https://github.com/microsoft/vcpkg/issues/"
                            "new?template=report-package-build-failure.md&title=[{}]+Build+error",
                            spec_name)
            .append_raw('\n');
        result.append(msgBuildTroubleshootingMessage3, msg::package_name = spec_name).append_raw('\n');
        result.append_raw(paths.get_toolver_diagnostics()).append_raw('\n');

        return result;
    }

    static BuildInfo inner_create_buildinfo(Paragraph pgh)
    {
        ParagraphParser parser(std::move(pgh));

        BuildInfo build_info;

        {
            std::string crt_linkage_as_string;
            parser.required_field(BuildInfoRequiredField::CRT_LINKAGE, crt_linkage_as_string);

            auto crtlinkage = to_linkage_type(crt_linkage_as_string);
            if (const auto p = crtlinkage.get())
            {
                build_info.crt_linkage = *p;
            }
            else
            {
                Checks::msg_exit_with_message(
                    VCPKG_LINE_INFO, msgInvalidLinkage, msg::system_name = "crt", msg::value = crt_linkage_as_string);
            }
        }

        {
            std::string library_linkage_as_string;
            parser.required_field(BuildInfoRequiredField::LIBRARY_LINKAGE, library_linkage_as_string);
            auto liblinkage = to_linkage_type(library_linkage_as_string);
            if (const auto p = liblinkage.get())
            {
                build_info.library_linkage = *p;
            }
            else
            {
                Checks::msg_exit_with_message(VCPKG_LINE_INFO,
                                              msgInvalidLinkage,
                                              msg::system_name = "library",
                                              msg::value = library_linkage_as_string);
            }
        }

        std::string version = parser.optional_field("Version");
        if (!version.empty()) build_info.version = std::move(version);

        std::unordered_map<BuildPolicy, bool> policies;
        for (const auto& policy : ALL_POLICIES)
        {
            const auto setting = parser.optional_field(to_string_view(policy));
            if (setting.empty()) continue;
            if (setting == "enabled")
                policies.emplace(policy, true);
            else if (setting == "disabled")
                policies.emplace(policy, false);
            else
                Checks::msg_exit_maybe_upgrade(VCPKG_LINE_INFO,
                                               msgUnknownPolicySetting,
                                               msg::option = setting,
                                               msg::value = to_string_view(policy));
        }

        if (const auto err = parser.error_info("PostBuildInformation"))
        {
            print_error_message(err);
            Checks::exit_fail(VCPKG_LINE_INFO);
        }

        build_info.policies = BuildPolicies(std::move(policies));

        return build_info;
    }

    BuildInfo read_build_info(const Filesystem& fs, const Path& filepath)
    {
        const ExpectedS<Paragraph> pghs = Paragraphs::get_single_paragraph(fs, filepath);
        if (!pghs)
        {
            Checks::msg_exit_maybe_upgrade(VCPKG_LINE_INFO, msgInvalidBuildInfo, msg::error_msg = pghs.error());
        }

        return inner_create_buildinfo(*pghs.get());
    }

    static ExpectedS<bool> from_cmake_bool(StringView value, StringView name)
    {
        if (value == "1" || Strings::case_insensitive_ascii_equals(value, "on") ||
            Strings::case_insensitive_ascii_equals(value, "true"))
        {
            return true;
        }
        else if (value == "0" || Strings::case_insensitive_ascii_equals(value, "off") ||
                 Strings::case_insensitive_ascii_equals(value, "false"))
        {
            return false;
        }
        else
        {
            return Strings::concat("Error: Unknown boolean setting for ",
                                   name,
                                   ": \"",
                                   value,
                                   "\". Valid settings are '', '1', '0', 'ON', 'OFF', 'TRUE', and 'FALSE'.");
        }
    }

    PreBuildInfo::PreBuildInfo(const VcpkgPaths& paths,
                               Triplet triplet,
                               const std::unordered_map<std::string, std::string>& cmakevars)
        : triplet(triplet), m_paths(paths)
    {
        enum class VcpkgTripletVar
        {
            TARGET_ARCHITECTURE = 0,
            CMAKE_SYSTEM_NAME,
            CMAKE_SYSTEM_VERSION,
            PLATFORM_TOOLSET,
            PLATFORM_TOOLSET_VERSION,
            VISUAL_STUDIO_PATH,
            CHAINLOAD_TOOLCHAIN_FILE,
            BUILD_TYPE,
            ENV_PASSTHROUGH,
            ENV_PASSTHROUGH_UNTRACKED,
            PUBLIC_ABI_OVERRIDE,
            LOAD_VCVARS_ENV,
            DISABLE_COMPILER_TRACKING,
        };

        static const std::vector<std::pair<std::string, VcpkgTripletVar>> VCPKG_OPTIONS = {
            {"VCPKG_TARGET_ARCHITECTURE", VcpkgTripletVar::TARGET_ARCHITECTURE},
            {"VCPKG_CMAKE_SYSTEM_NAME", VcpkgTripletVar::CMAKE_SYSTEM_NAME},
            {"VCPKG_CMAKE_SYSTEM_VERSION", VcpkgTripletVar::CMAKE_SYSTEM_VERSION},
            {"VCPKG_PLATFORM_TOOLSET", VcpkgTripletVar::PLATFORM_TOOLSET},
            {"VCPKG_PLATFORM_TOOLSET_VERSION", VcpkgTripletVar::PLATFORM_TOOLSET_VERSION},
            {"VCPKG_VISUAL_STUDIO_PATH", VcpkgTripletVar::VISUAL_STUDIO_PATH},
            {"VCPKG_CHAINLOAD_TOOLCHAIN_FILE", VcpkgTripletVar::CHAINLOAD_TOOLCHAIN_FILE},
            {"VCPKG_BUILD_TYPE", VcpkgTripletVar::BUILD_TYPE},
            {"VCPKG_ENV_PASSTHROUGH", VcpkgTripletVar::ENV_PASSTHROUGH},
            {"VCPKG_ENV_PASSTHROUGH_UNTRACKED", VcpkgTripletVar::ENV_PASSTHROUGH_UNTRACKED},
            {"VCPKG_PUBLIC_ABI_OVERRIDE", VcpkgTripletVar::PUBLIC_ABI_OVERRIDE},
            // Note: this value must come after VCPKG_CHAINLOAD_TOOLCHAIN_FILE because its default depends upon it.
            {"VCPKG_LOAD_VCVARS_ENV", VcpkgTripletVar::LOAD_VCVARS_ENV},
            {"VCPKG_DISABLE_COMPILER_TRACKING", VcpkgTripletVar::DISABLE_COMPILER_TRACKING},
        };

        std::string empty;
        for (auto&& kv : VCPKG_OPTIONS)
        {
            const std::string& variable_value = [&]() -> const std::string& {
                auto find_itr = cmakevars.find(kv.first);
                if (find_itr == cmakevars.end())
                {
                    return empty;
                }
                else
                {
                    return find_itr->second;
                }
            }();

            switch (kv.second)
            {
                case VcpkgTripletVar::TARGET_ARCHITECTURE: target_architecture = variable_value; break;
                case VcpkgTripletVar::CMAKE_SYSTEM_NAME: cmake_system_name = variable_value; break;
                case VcpkgTripletVar::CMAKE_SYSTEM_VERSION: cmake_system_version = variable_value; break;
                case VcpkgTripletVar::PLATFORM_TOOLSET:
                    platform_toolset = variable_value.empty() ? nullopt : Optional<std::string>{variable_value};
                    break;
                case VcpkgTripletVar::PLATFORM_TOOLSET_VERSION:
                    platform_toolset_version = variable_value.empty() ? nullopt : Optional<std::string>{variable_value};
                    break;
                case VcpkgTripletVar::VISUAL_STUDIO_PATH:
                    visual_studio_path = variable_value.empty() ? nullopt : Optional<Path>{variable_value};
                    break;
                case VcpkgTripletVar::CHAINLOAD_TOOLCHAIN_FILE:
                    external_toolchain_file = variable_value.empty() ? nullopt : Optional<std::string>{variable_value};
                    break;
                case VcpkgTripletVar::BUILD_TYPE:
                    if (variable_value.empty())
                        build_type = nullopt;
                    else if (Strings::case_insensitive_ascii_equals(variable_value, "debug"))
                        build_type = ConfigurationType::DEBUG;
                    else if (Strings::case_insensitive_ascii_equals(variable_value, "release"))
                        build_type = ConfigurationType::RELEASE;
                    else
                        Checks::msg_exit_with_message(
                            VCPKG_LINE_INFO, msgUnknownSettingForBuildType, msg::option = variable_value);
                    break;
                case VcpkgTripletVar::ENV_PASSTHROUGH:
                    passthrough_env_vars_tracked = Strings::split(variable_value, ';');
                    Util::Vectors::append(&passthrough_env_vars, passthrough_env_vars_tracked);
                    break;
                case VcpkgTripletVar::ENV_PASSTHROUGH_UNTRACKED:
                    Util::Vectors::append(&passthrough_env_vars, Strings::split(variable_value, ';'));
                    break;
                case VcpkgTripletVar::PUBLIC_ABI_OVERRIDE:
                    public_abi_override = variable_value.empty() ? nullopt : Optional<std::string>{variable_value};
                    break;
                case VcpkgTripletVar::LOAD_VCVARS_ENV:
                    if (variable_value.empty())
                    {
                        load_vcvars_env = !external_toolchain_file.has_value();
                    }
                    else
                    {
                        load_vcvars_env = from_cmake_bool(variable_value, kv.first).value_or_exit(VCPKG_LINE_INFO);
                    }
                    break;
                case VcpkgTripletVar::DISABLE_COMPILER_TRACKING:
                    if (variable_value.empty())
                    {
                        disable_compiler_tracking = false;
                    }
                    else
                    {
                        disable_compiler_tracking =
                            from_cmake_bool(variable_value, kv.first).value_or_exit(VCPKG_LINE_INFO);
                    }
                    break;
            }
        }
    }

    ExtendedBuildResult::ExtendedBuildResult(BuildResult code) : code(code) { }
    ExtendedBuildResult::ExtendedBuildResult(BuildResult code,
                                             vcpkg::Path stdoutlog,
                                             std::vector<std::string>&& error_logs)
        : code(code), stdoutlog(stdoutlog), error_logs(error_logs)
    {
    }
    ExtendedBuildResult::ExtendedBuildResult(BuildResult code, std::unique_ptr<BinaryControlFile>&& bcf)
        : code(code), binary_control_file(std::move(bcf))
    {
    }
    ExtendedBuildResult::ExtendedBuildResult(BuildResult code, std::vector<FeatureSpec>&& unmet_deps)
        : code(code), unmet_dependencies(std::move(unmet_deps))
    {
    }

    const IBuildLogsRecorder& null_build_logs_recorder() noexcept { return null_build_logs_recorder_instance; }
}<|MERGE_RESOLUTION|>--- conflicted
+++ resolved
@@ -207,22 +207,6 @@
         Build::perform_and_exit(args, paths, default_triplet, host_triplet);
     }
 
-<<<<<<< HEAD
-    static const std::string NAME_EMPTY_PACKAGE = "PolicyEmptyPackage";
-    static const std::string NAME_DLLS_WITHOUT_LIBS = "PolicyDLLsWithoutLIBs";
-    static const std::string NAME_DLLS_WITHOUT_EXPORTS = "PolicyDLLsWithoutExports";
-    static const std::string NAME_DLLS_IN_STATIC_LIBRARY = "PolicyDLLsInStaticLibrary";
-    static const std::string NAME_MISMATCHED_NUMBER_OF_BINARIES = "PolicyMismatchedNumberOfBinaries";
-    static const std::string NAME_ONLY_RELEASE_CRT = "PolicyOnlyReleaseCRT";
-    static const std::string NAME_EMPTY_INCLUDE_FOLDER = "PolicyEmptyIncludeFolder";
-    static const std::string NAME_ALLOW_OBSOLETE_MSVCRT = "PolicyAllowObsoleteMsvcrt";
-    static const std::string NAME_ALLOW_RESTRICTED_HEADERS = "PolicyAllowRestrictedHeaders";
-    static const std::string NAME_SKIP_DUMPBIN_CHECKS = "PolicySkipDumpbinChecks";
-    static const std::string NAME_SKIP_ARCHITECTURE_CHECK = "PolicySkipArchitectureCheck";
-    static const std::string NAME_CMAKE_HELPER_PORT = "PolicyCmakeHelperPort";
-    static const std::string NAME_SKIP_ABSOLUTE_PATHS_CHECK = "PolicySkipAbsolutePathsCheck";
-    static const std::string NAME_SKIP_SHARE_FOLDER_CHECK = "PolicySkipShareFolderCheck";
-=======
     static constexpr StringLiteral NAME_EMPTY_PACKAGE = "PolicyEmptyPackage";
     static constexpr StringLiteral NAME_DLLS_WITHOUT_LIBS = "PolicyDLLsWithoutLIBs";
     static constexpr StringLiteral NAME_DLLS_WITHOUT_EXPORTS = "PolicyDLLsWithoutExports";
@@ -236,7 +220,7 @@
     static constexpr StringLiteral NAME_SKIP_ARCHITECTURE_CHECK = "PolicySkipArchitectureCheck";
     static constexpr StringLiteral NAME_CMAKE_HELPER_PORT = "PolicyCmakeHelperPort";
     static constexpr StringLiteral NAME_SKIP_ABSOLUTE_PATHS_CHECK = "PolicySkipAbsolutePathsCheck";
->>>>>>> c71582d1
+    static constexpr StringLiteral NAME_SKIP_SHARE_FOLDER_CHECK = "PolicySkipShareFolderCheck";
 
     static std::remove_const_t<decltype(ALL_POLICIES)> generate_all_policies()
     {
