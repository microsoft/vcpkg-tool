#include <vcpkg/base/cache.h>
#include <vcpkg/base/checks.h>
#include <vcpkg/base/chrono.h>
#include <vcpkg/base/hash.h>
#include <vcpkg/base/messages.h>
#include <vcpkg/base/optional.h>
#include <vcpkg/base/stringliteral.h>
#include <vcpkg/base/system.debug.h>
#include <vcpkg/base/system.print.h>
#include <vcpkg/base/system.process.h>
#include <vcpkg/base/system.proxy.h>
#include <vcpkg/base/util.h>

#include <vcpkg/binarycaching.h>
#include <vcpkg/build.h>
#include <vcpkg/buildenvironment.h>
#include <vcpkg/cmakevars.h>
#include <vcpkg/commands.h>
#include <vcpkg/commands.version.h>
#include <vcpkg/dependencies.h>
#include <vcpkg/globalstate.h>
#include <vcpkg/help.h>
#include <vcpkg/input.h>
#include <vcpkg/metrics.h>
#include <vcpkg/paragraphs.h>
#include <vcpkg/portfileprovider.h>
#include <vcpkg/postbuildlint.h>
#include <vcpkg/statusparagraphs.h>
#include <vcpkg/tools.h>
#include <vcpkg/vcpkglib.h>

using namespace vcpkg;
using vcpkg::Build::BuildResult;
using vcpkg::Parse::ParseControlErrorInfo;
using vcpkg::Parse::ParseExpected;
using vcpkg::PortFileProvider::PathsPortFileProvider;

namespace
{
    using vcpkg::PackageSpec;
    using vcpkg::VcpkgPaths;
    using vcpkg::Build::IBuildLogsRecorder;
    struct NullBuildLogsRecorder final : IBuildLogsRecorder
    {
        void record_build_result(const VcpkgPaths& paths, const PackageSpec& spec, BuildResult result) const override
        {
            (void)paths;
            (void)spec;
            (void)result;
        }
    };

    static const NullBuildLogsRecorder null_build_logs_recorder_instance;
}

namespace vcpkg::Build
{
    using Dependencies::InstallPlanAction;
    using Dependencies::InstallPlanType;

    void Command::perform_and_exit_ex(const VcpkgCmdArguments& args,
                                      const FullPackageSpec& full_spec,
                                      Triplet host_triplet,
                                      const SourceControlFileAndLocation& scfl,
                                      const PathsPortFileProvider& provider,
                                      BinaryCache& binary_cache,
                                      const IBuildLogsRecorder& build_logs_recorder,
                                      const VcpkgPaths& paths)
    {
        Checks::exit_with_code(
            VCPKG_LINE_INFO,
            perform_ex(args, full_spec, host_triplet, scfl, provider, binary_cache, build_logs_recorder, paths));
    }

    const CommandStructure COMMAND_STRUCTURE = {
        create_example_string("build zlib:x64-windows"),
        1,
        1,
        {{}, {}},
        nullptr,
    };

    void Command::perform_and_exit(const VcpkgCmdArguments& args,
                                   const VcpkgPaths& paths,
                                   Triplet default_triplet,
                                   Triplet host_triplet)
    {
        Checks::exit_with_code(VCPKG_LINE_INFO, perform(args, paths, default_triplet, host_triplet));
    }

    int Command::perform_ex(const VcpkgCmdArguments& args,
                            const FullPackageSpec& full_spec,
                            Triplet host_triplet,
                            const SourceControlFileAndLocation& scfl,
                            const PathsPortFileProvider& provider,
                            BinaryCache& binary_cache,
                            const IBuildLogsRecorder& build_logs_recorder,
                            const VcpkgPaths& paths)
    {
        auto var_provider_storage = CMakeVars::make_triplet_cmake_var_provider(paths);
        auto& var_provider = *var_provider_storage;
        var_provider.load_dep_info_vars({{full_spec.package_spec}}, host_triplet);

        StatusParagraphs status_db = database_load_check(paths);

        auto action_plan = Dependencies::create_feature_install_plan(
            provider, var_provider, std::vector<FullPackageSpec>{full_spec}, status_db, {host_triplet});

        var_provider.load_tag_vars(action_plan, provider, host_triplet);

        const PackageSpec& spec = full_spec.package_spec;
        const SourceControlFile& scf = *scfl.source_control_file;

        Checks::check_maybe_upgrade(
            VCPKG_LINE_INFO,
            spec.name() == scf.core_paragraph->name,
            Strings::format("The Source field inside the CONTROL file does not match the port directory: '%s' != '%s'",
                            scf.core_paragraph->name,
                            spec.name()));

        compute_all_abis(paths, action_plan, var_provider, status_db);

        InstallPlanAction* action = nullptr;
        for (auto& install_action : action_plan.already_installed)
        {
            if (install_action.spec == full_spec.package_spec)
            {
                action = &install_action;
            }
        }
        for (auto& install_action : action_plan.install_actions)
        {
            if (install_action.spec == full_spec.package_spec)
            {
                action = &install_action;
            }
        }

        Checks::check_exit(VCPKG_LINE_INFO, action != nullptr);
        ASSUME(action != nullptr);
        action->build_options = default_build_package_options;
        action->build_options.editable = Editable::YES;
        action->build_options.clean_buildtrees = CleanBuildtrees::NO;
        action->build_options.clean_packages = CleanPackages::NO;

        const auto build_timer = ElapsedTimer::create_started();
        const auto result = Build::build_package(args, paths, *action, binary_cache, build_logs_recorder, status_db);
        print2("Elapsed time for package ", spec, ": ", build_timer, '\n');

        if (result.code == BuildResult::CASCADED_DUE_TO_MISSING_DEPENDENCIES)
        {
            print2(Color::error, "The build command requires all dependencies to be already installed.\n");
            print2("The following dependencies are missing:\n\n");
            for (const auto& p : result.unmet_dependencies)
            {
                print2("    ", p, '\n');
            }
            print2('\n');
            Checks::exit_fail(VCPKG_LINE_INFO);
        }

        Checks::check_exit(VCPKG_LINE_INFO, result.code != BuildResult::EXCLUDED);

        if (result.code != BuildResult::SUCCEEDED)
        {
            print2(Color::error, Build::create_error_message(result.code, spec), '\n');
            print2(Build::create_user_troubleshooting_message(*action, paths), '\n');
            return 1;
        }

        return 0;
    }

    int Command::perform(const VcpkgCmdArguments& args,
                         const VcpkgPaths& paths,
                         Triplet default_triplet,
                         Triplet host_triplet)
    {
        // Build only takes a single package and all dependencies must already be installed
        const ParsedArguments options = args.parse_arguments(COMMAND_STRUCTURE);
        std::string first_arg = args.command_arguments.at(0);

        BinaryCache binary_cache{args};
        const FullPackageSpec spec = Input::check_and_get_full_package_spec(
            std::move(first_arg), default_triplet, COMMAND_STRUCTURE.example_text);

        Input::check_triplet(spec.package_spec.triplet(), paths);

        PathsPortFileProvider provider(paths, args.overlay_ports);
        const auto port_name = spec.package_spec.name();
        const auto* scfl = provider.get_control_file(port_name).get();

        Checks::check_maybe_upgrade(VCPKG_LINE_INFO, scfl != nullptr, "Error: Couldn't find port '%s'", port_name);
        ASSUME(scfl != nullptr);

        return perform_ex(
            args, spec, host_triplet, *scfl, provider, binary_cache, Build::null_build_logs_recorder(), paths);
    }

    void BuildCommand::perform_and_exit(const VcpkgCmdArguments& args,
                                        const VcpkgPaths& paths,
                                        Triplet default_triplet,
                                        Triplet host_triplet) const
    {
        Build::Command::perform_and_exit(args, paths, default_triplet, host_triplet);
    }
}

namespace vcpkg::Build
{
    static const std::string NAME_EMPTY_PACKAGE = "PolicyEmptyPackage";
    static const std::string NAME_DLLS_WITHOUT_LIBS = "PolicyDLLsWithoutLIBs";
    static const std::string NAME_DLLS_WITHOUT_EXPORTS = "PolicyDLLsWithoutExports";
    static const std::string NAME_DLLS_IN_STATIC_LIBRARY = "PolicyDLLsInStaticLibrary";
    static const std::string NAME_MISMATCHED_NUMBER_OF_BINARIES = "PolicyMismatchedNumberOfBinaries";
    static const std::string NAME_ONLY_RELEASE_CRT = "PolicyOnlyReleaseCRT";
    static const std::string NAME_EMPTY_INCLUDE_FOLDER = "PolicyEmptyIncludeFolder";
    static const std::string NAME_ALLOW_OBSOLETE_MSVCRT = "PolicyAllowObsoleteMsvcrt";
    static const std::string NAME_ALLOW_RESTRICTED_HEADERS = "PolicyAllowRestrictedHeaders";
    static const std::string NAME_SKIP_DUMPBIN_CHECKS = "PolicySkipDumpbinChecks";
    static const std::string NAME_SKIP_ARCHITECTURE_CHECK = "PolicySkipArchitectureCheck";
    static const std::string NAME_CMAKE_HELPER_PORT = "PolicyCmakeHelperPort";

    static std::remove_const_t<decltype(ALL_POLICIES)> generate_all_policies()
    {
        std::remove_const_t<decltype(ALL_POLICIES)> res{};
        for (size_t i = 0; i < res.size(); ++i)
        {
            res[i] = static_cast<BuildPolicy>(i);
        }

        return res;
    }

    decltype(ALL_POLICIES) ALL_POLICIES = generate_all_policies();

    const std::string& to_string(BuildPolicy policy)
    {
        switch (policy)
        {
            case BuildPolicy::EMPTY_PACKAGE: return NAME_EMPTY_PACKAGE;
            case BuildPolicy::DLLS_WITHOUT_LIBS: return NAME_DLLS_WITHOUT_LIBS;
            case BuildPolicy::DLLS_WITHOUT_EXPORTS: return NAME_DLLS_WITHOUT_EXPORTS;
            case BuildPolicy::DLLS_IN_STATIC_LIBRARY: return NAME_DLLS_IN_STATIC_LIBRARY;
            case BuildPolicy::MISMATCHED_NUMBER_OF_BINARIES: return NAME_MISMATCHED_NUMBER_OF_BINARIES;
            case BuildPolicy::ONLY_RELEASE_CRT: return NAME_ONLY_RELEASE_CRT;
            case BuildPolicy::EMPTY_INCLUDE_FOLDER: return NAME_EMPTY_INCLUDE_FOLDER;
            case BuildPolicy::ALLOW_OBSOLETE_MSVCRT: return NAME_ALLOW_OBSOLETE_MSVCRT;
            case BuildPolicy::ALLOW_RESTRICTED_HEADERS: return NAME_ALLOW_RESTRICTED_HEADERS;
            case BuildPolicy::SKIP_DUMPBIN_CHECKS: return NAME_SKIP_DUMPBIN_CHECKS;
            case BuildPolicy::SKIP_ARCHITECTURE_CHECK: return NAME_SKIP_ARCHITECTURE_CHECK;
            case BuildPolicy::CMAKE_HELPER_PORT: return NAME_CMAKE_HELPER_PORT;
            default: Checks::unreachable(VCPKG_LINE_INFO);
        }
    }

    CStringView to_cmake_variable(BuildPolicy policy)
    {
        switch (policy)
        {
            case BuildPolicy::EMPTY_PACKAGE: return "VCPKG_POLICY_EMPTY_PACKAGE";
            case BuildPolicy::DLLS_WITHOUT_LIBS: return "VCPKG_POLICY_DLLS_WITHOUT_LIBS";
            case BuildPolicy::DLLS_WITHOUT_EXPORTS: return "VCPKG_POLICY_DLLS_WITHOUT_EXPORTS";
            case BuildPolicy::DLLS_IN_STATIC_LIBRARY: return "VCPKG_POLICY_DLLS_IN_STATIC_LIBRARY";
            case BuildPolicy::MISMATCHED_NUMBER_OF_BINARIES: return "VCPKG_POLICY_MISMATCHED_NUMBER_OF_BINARIES";
            case BuildPolicy::ONLY_RELEASE_CRT: return "VCPKG_POLICY_ONLY_RELEASE_CRT";
            case BuildPolicy::EMPTY_INCLUDE_FOLDER: return "VCPKG_POLICY_EMPTY_INCLUDE_FOLDER";
            case BuildPolicy::ALLOW_OBSOLETE_MSVCRT: return "VCPKG_POLICY_ALLOW_OBSOLETE_MSVCRT";
            case BuildPolicy::ALLOW_RESTRICTED_HEADERS: return "VCPKG_POLICY_ALLOW_RESTRICTED_HEADERS";
            case BuildPolicy::SKIP_DUMPBIN_CHECKS: return "VCPKG_POLICY_SKIP_DUMPBIN_CHECKS";
            case BuildPolicy::SKIP_ARCHITECTURE_CHECK: return "VCPKG_POLICY_SKIP_ARCHITECTURE_CHECK";
            case BuildPolicy::CMAKE_HELPER_PORT: return "VCPKG_POLICY_CMAKE_HELPER_PORT";
            default: Checks::unreachable(VCPKG_LINE_INFO);
        }
    }

    static const std::string NAME_BUILD_IN_DOWNLOAD = "BUILT_IN";
    static const std::string NAME_ARIA2_DOWNLOAD = "ARIA2";

    const std::string& to_string(DownloadTool tool)
    {
        switch (tool)
        {
            case DownloadTool::BUILT_IN: return NAME_BUILD_IN_DOWNLOAD;
            case DownloadTool::ARIA2: return NAME_ARIA2_DOWNLOAD;
            default: Checks::unreachable(VCPKG_LINE_INFO);
        }
    }

    Optional<LinkageType> to_linkage_type(const std::string& str)
    {
        if (str == "dynamic") return LinkageType::DYNAMIC;
        if (str == "static") return LinkageType::STATIC;
        return nullopt;
    }

    namespace BuildInfoRequiredField
    {
        static const std::string CRT_LINKAGE = "CRTLinkage";
        static const std::string LIBRARY_LINKAGE = "LibraryLinkage";
    }

    DECLARE_AND_REGISTER_MESSAGE(
        UnsupportedToolchain,
        (msg::triplet, msg::value, msg::path, msg::list),
        "",
        "Error: in triplet {triplet}: Unable to find a valid toolchain combination.\n    The requested target "
        "architecture was {value}\n    "
        "The selected Visual Studio instance is at {path}\n    The available toolchain combinations are {list}\n");

    DECLARE_AND_REGISTER_MESSAGE(UnsupportedSystemName,
                                 (msg::value),
                                 "",
                                 "Error: Could not map VCPKG_CMAKE_SYSTEM_NAME '{value}' to a vcvarsall platform. "
                                 "Supported system names are '', 'Windows' and 'WindowsStore'.");

#if defined(_WIN32)
    static CStringView to_vcvarsall_target(const std::string& cmake_system_name)
    {
        if (cmake_system_name.empty()) return "";
        if (cmake_system_name == "Windows") return "";
        if (cmake_system_name == "WindowsStore") return "store";

        msg::println(Color::error, msgUnsupportedSystemName, msg::value = cmake_system_name);

        Checks::exit_maybe_upgrade(VCPKG_LINE_INFO);
    }

    static CStringView to_vcvarsall_toolchain(const std::string& target_architecture,
                                              const Toolset& toolset,
                                              Triplet triplet)
    {
        auto maybe_target_arch = to_cpu_architecture(target_architecture);
        Checks::check_maybe_upgrade(
            VCPKG_LINE_INFO, maybe_target_arch.has_value(), "Invalid architecture string: %s", target_architecture);
        auto target_arch = maybe_target_arch.value_or_exit(VCPKG_LINE_INFO);
        auto host_architectures = get_supported_host_architectures();

        for (auto&& host : host_architectures)
        {
            const auto it = Util::find_if(toolset.supported_architectures, [&](const ToolsetArchOption& opt) {
                return host == opt.host_arch && target_arch == opt.target_arch;
            });
            if (it != toolset.supported_architectures.end()) return it->name;
        }

        const auto toolset_list = Strings::join(
            ", ", toolset.supported_architectures, [](const ToolsetArchOption& t) { return t.name.c_str(); });

        msg::println(msgUnsupportedToolchain,
                     msg::triplet = triplet,
                     msg::value = target_architecture,
                     msg::path = toolset.visual_studio_root_path,
                     msg::list = toolset_list);
        msg::println(
            msg::msgSeeURL,
            msg::url = StringLiteral(
                "https://github.com/microsoft/vcpkg/blob/master/docs/users/triplets.md#VCPKG_VISUAL_STUDIO_PATH"));
        Checks::exit_maybe_upgrade(VCPKG_LINE_INFO);
    }
#endif

#if defined(_WIN32)
    const Environment& EnvCache::get_action_env(const VcpkgPaths& paths, const AbiInfo& abi_info)
    {
        auto build_env_cmd =
            make_build_env_cmd(*abi_info.pre_build_info, abi_info.toolset.value_or_exit(VCPKG_LINE_INFO));

        const auto& base_env = envs.get_lazy(abi_info.pre_build_info->passthrough_env_vars, [&]() -> EnvMapEntry {
            std::unordered_map<std::string, std::string> env;

            for (auto&& env_var : abi_info.pre_build_info->passthrough_env_vars)
            {
                auto env_val = get_environment_variable(env_var);

                if (env_val)
                {
                    env[env_var] = env_val.value_or_exit(VCPKG_LINE_INFO);
                }
            }
            static constexpr StringLiteral s_extra_vars[] = {
                "VCPKG_COMMAND",
                "VCPKG_FORCE_SYSTEM_BINARIES",
                VcpkgCmdArguments::RECURSIVE_DATA_ENV,
            };

            for (auto var : s_extra_vars)
            {
                auto val = get_environment_variable(var);
                if (auto p_val = val.get()) env.emplace(var, *p_val);
            }

            /*
             * On Windows 10 (>= 8.1) it is a user-friendly way to automatically set HTTP_PROXY and HTTPS_PROXY
             * environment variables by reading proxy settings via WinHttpGetIEProxyConfigForCurrentUser, preventing
             * users set and unset these variables manually (which is not a decent way). It is common in China or
             * any other regions that needs an proxy software (v2ray, shadowsocks, etc.), which sets the IE Proxy
             * Settings, but not setting environment variables. This will make vcpkg easier to use, specially when
             * use vcpkg in Visual Studio, we even cannot set HTTP(S)_PROXY in CLI, if we want to open or close
             * Proxy we need to restart VS.
             */

            // 2021-05-09 Fix: Detect If there's already HTTP(S)_PROXY presented in the environment variables.
            // If so, we no longer overwrite them.
            bool proxy_from_env = (get_environment_variable("HTTP_PROXY").has_value() ||
                                   get_environment_variable("HTTPS_PROXY").has_value());

            if (proxy_from_env)
            {
                print2("-- Using HTTP(S)_PROXY in environment variables.\n");
            }
            else
            {
                auto ieProxy = get_windows_ie_proxy_server();
                if (ieProxy.has_value() && !proxy_from_env)
                {
                    std::string server = Strings::to_utf8(ieProxy.get()->server);

                    // Separate settings in IE Proxy Settings, which is rare?
                    // Python implementation:
                    // https://github.com/python/cpython/blob/7215d1ae25525c92b026166f9d5cac85fb1defe1/Lib/urllib/request.py#L2655
                    if (Strings::contains(server, "="))
                    {
                        auto proxy_settings = Strings::split(server, ';');
                        for (auto& s : proxy_settings)
                        {
                            auto kvp = Strings::split(s, '=');
                            if (kvp.size() == 2)
                            {
                                auto protocol = kvp[0];
                                auto address = kvp[1];

                                /* Unlike Python's urllib implementation about this type of proxy configuration
                                 * (http=addr:port;https=addr:port)
                                 * https://github.com/python/cpython/blob/7215d1ae25525c92b026166f9d5cac85fb1defe1/Lib/urllib/request.py#L2682
                                 * we do not intentionally append protocol prefix to address. Because HTTPS_PROXY's
                                 * address is not always an HTTPS proxy, an HTTP proxy can also proxy HTTPS requests
                                 * without end-to-end security (As an HTTP Proxy can see your cleartext while an
                                 * HTTPS proxy can't).
                                 *
                                 * If the prefix (http=http://addr:port;https=https://addr:port) already exists in
                                 * the address, we should consider this address points to an HTTPS proxy, and assign
                                 * to HTTPS_PROXY directly. However, if it doesn't exist, then we should NOT append
                                 * an `https://` prefix to an `addr:port` as it could be an HTTP proxy, and the
                                 * connection request will fail.
                                 */

                                protocol = Strings::concat(Strings::ascii_to_uppercase(protocol.c_str()), "_PROXY");
                                env.emplace(protocol, address);
                                print2("-- Setting ", protocol, " environment variables to ", address, "\n");
                            }
                        }
                    }
                    // Specified http:// prefix
                    else if (Strings::starts_with(server, "http://"))
                    {
                        print2("-- Setting HTTP_PROXY environment variables to ", server, "\n");
                        env.emplace("HTTP_PROXY", server);
                    }
                    // Specified https:// prefix
                    else if (Strings::starts_with(server, "https://"))
                    {
                        print2("-- Setting HTTPS_PROXY environment variables to ", server, "\n");
                        env.emplace("HTTPS_PROXY", server);
                    }
                    // Most common case: "ip:port" style, apply to HTTP and HTTPS proxies.
                    // An HTTP(S)_PROXY means https requests go through that, it can be:
                    // http:// prefixed: the request go through an HTTP proxy without end-to-end security.
                    // https:// prefixed: the request go through an HTTPS proxy with end-to-end security.
                    // Nothing prefixed: don't know the default behaviour, seems considering HTTP proxy as default.
                    // We simply set "ip:port" to HTTP(S)_PROXY variables because it works on most common cases.
                    else
                    {
                        print2("-- Automatically setting HTTP(S)_PROXY environment variables to ", server, "\n");

                        env.emplace("HTTP_PROXY", server.c_str());
                        env.emplace("HTTPS_PROXY", server.c_str());
                    }
                }
            }
            return {env};
        });

        return base_env.cmd_cache.get_lazy(build_env_cmd, [&]() {
            const Path& powershell_exe_path = paths.get_tool_exe("powershell-core");
            auto clean_env =
                get_modified_clean_environment(base_env.env_map, powershell_exe_path.parent_path().to_string() + ";");
            if (build_env_cmd.empty())
                return clean_env;
            else
                return cmd_execute_modify_env(build_env_cmd, clean_env);
        });
    }
#else
    const Environment& EnvCache::get_action_env(const VcpkgPaths&, const AbiInfo&) { return get_clean_environment(); }
#endif

    static CompilerInfo load_compiler_info(const VcpkgPaths& paths, const AbiInfo& abi_info);

    static const std::string& get_toolchain_cache(Cache<Path, std::string>& cache,
                                                  const Path& tcfile,
                                                  const Filesystem& fs)
    {
        return cache.get_lazy(
            tcfile, [&]() { return Hash::get_file_hash(VCPKG_LINE_INFO, fs, tcfile, Hash::Algorithm::Sha256); });
    }

    const EnvCache::TripletMapEntry& EnvCache::get_triplet_cache(const Filesystem& fs, const Path& p)
    {
        return m_triplet_cache.get_lazy(p, [&]() -> TripletMapEntry {
            return TripletMapEntry{Hash::get_file_hash(VCPKG_LINE_INFO, fs, p, Hash::Algorithm::Sha256)};
        });
    }

    const CompilerInfo& EnvCache::get_compiler_info(const VcpkgPaths& paths, const AbiInfo& abi_info)
    {
        Checks::check_exit(VCPKG_LINE_INFO, abi_info.pre_build_info != nullptr);
        if (!m_compiler_tracking || abi_info.pre_build_info->disable_compiler_tracking)
        {
            static CompilerInfo empty_ci;
            return empty_ci;
        }

        const auto& fs = paths.get_filesystem();

        const auto triplet_file_path = paths.get_triplet_file_path(abi_info.pre_build_info->triplet);

        auto&& toolchain_hash = get_toolchain_cache(m_toolchain_cache, abi_info.pre_build_info->toolchain_file(), fs);

        auto&& triplet_entry = get_triplet_cache(fs, triplet_file_path);

        return triplet_entry.compiler_info.get_lazy(toolchain_hash, [&]() -> CompilerInfo {
            if (m_compiler_tracking)
            {
                return load_compiler_info(paths, abi_info);
            }
            else
            {
                return CompilerInfo{};
            }
        });
    }

    const std::string& EnvCache::get_triplet_info(const VcpkgPaths& paths, const AbiInfo& abi_info)
    {
        const auto& fs = paths.get_filesystem();
        Checks::check_exit(VCPKG_LINE_INFO, abi_info.pre_build_info != nullptr);
        const auto triplet_file_path = paths.get_triplet_file_path(abi_info.pre_build_info->triplet);

        auto&& toolchain_hash = get_toolchain_cache(m_toolchain_cache, abi_info.pre_build_info->toolchain_file(), fs);

        auto&& triplet_entry = get_triplet_cache(fs, triplet_file_path);

        if (m_compiler_tracking && !abi_info.pre_build_info->disable_compiler_tracking)
        {
            return triplet_entry.triplet_infos.get_lazy(toolchain_hash, [&]() -> std::string {
                auto& compiler_info = get_compiler_info(paths, abi_info);
                return Strings::concat(triplet_entry.hash, '-', toolchain_hash, '-', compiler_info.hash);
            });
        }
        else
        {
            return triplet_entry.triplet_infos_without_compiler.get_lazy(toolchain_hash, [&]() -> std::string {
                return Strings::concat(triplet_entry.hash, '-', toolchain_hash);
            });
        }
    }

    vcpkg::Command make_build_env_cmd(const PreBuildInfo& pre_build_info, const Toolset& toolset)
    {
        if (!pre_build_info.using_vcvars()) return {};

#if !defined(WIN32)
        // pre_build_info.using_vcvars() should always be false on non-Win32 hosts.
        // If it was true, we should have failed earlier while selecting a Toolset
        (void)toolset;
        Checks::unreachable(VCPKG_LINE_INFO);
#else

        const char* tonull = " >nul";
        if (Debug::g_debugging)
        {
            tonull = "";
        }

        const auto arch = to_vcvarsall_toolchain(pre_build_info.target_architecture, toolset, pre_build_info.triplet);
        const auto target = to_vcvarsall_target(pre_build_info.cmake_system_name);

        return vcpkg::Command{"cmd"}.string_arg("/c").raw_arg(
            Strings::format(R"("%s" %s %s %s %s 2>&1 <NUL)",
                            toolset.vcvarsall,
                            Strings::join(" ", toolset.vcvarsall_options),
                            arch,
                            target,
                            tonull));
#endif
    }

    static std::unique_ptr<BinaryControlFile> create_binary_control_file(
        const SourceParagraph& source_paragraph,
        Triplet triplet,
        const BuildInfo& build_info,
        const std::string& abi_tag,
        const std::vector<FeatureSpec>& core_dependencies)
    {
        auto bcf = std::make_unique<BinaryControlFile>();
        BinaryParagraph bpgh(source_paragraph, triplet, abi_tag, core_dependencies);
        if (const auto p_ver = build_info.version.get())
        {
            bpgh.version = *p_ver;
        }

        bcf->core_paragraph = std::move(bpgh);
        return bcf;
    }

    static void write_binary_control_file(const VcpkgPaths& paths, const BinaryControlFile& bcf)
    {
        std::string start = Strings::serialize(bcf.core_paragraph);
        for (auto&& feature : bcf.features)
        {
            start += "\n" + Strings::serialize(feature);
        }
        const auto binary_control_file = paths.packages() / bcf.core_paragraph.dir() / "CONTROL";
        paths.get_filesystem().write_contents(binary_control_file, start, VCPKG_LINE_INFO);
    }

    static void get_generic_cmake_build_args(const VcpkgPaths& paths,
                                             Triplet triplet,
                                             const Toolset& toolset,
                                             std::vector<CMakeVariable>& out_vars)
    {
        Util::Vectors::append(&out_vars,
                              std::initializer_list<CMakeVariable>{
                                  {"CMD", "BUILD"},
                                  {"DOWNLOADS", paths.downloads},
                                  {"TARGET_TRIPLET", triplet.canonical_name()},
                                  {"TARGET_TRIPLET_FILE", paths.get_triplet_file_path(triplet)},
                                  {"VCPKG_BASE_VERSION", Commands::Version::base_version()},
                                  {"VCPKG_CONCURRENCY", std::to_string(get_concurrency())},
                                  {"VCPKG_PLATFORM_TOOLSET", toolset.version.c_str()},
                              });
        if (!get_environment_variable("VCPKG_FORCE_SYSTEM_BINARIES").has_value())
        {
            const Path& git_exe_path = paths.get_tool_exe(Tools::GIT);
            out_vars.push_back({"GIT", git_exe_path});
        }
    }

    static CompilerInfo load_compiler_info(const VcpkgPaths& paths, const AbiInfo& abi_info)
    {
        auto triplet = abi_info.pre_build_info->triplet;
        print2("Detecting compiler hash for triplet ", triplet, "...\n");
        auto buildpath = paths.buildtrees() / "detect_compiler";

#if !defined(_WIN32)
        // TODO: remove when vcpkg.exe is in charge for acquiring tools. Change introduced in vcpkg v0.0.107.
        // bootstrap should have already downloaded ninja, but making sure it is present in case it was deleted.
        (void)(paths.get_tool_exe(Tools::NINJA));
#endif
        std::vector<CMakeVariable> cmake_args{
            {"CURRENT_PORT_DIR", paths.scripts / "detect_compiler"},
            {"CURRENT_BUILDTREES_DIR", buildpath},
            {"CURRENT_PACKAGES_DIR", paths.packages() / ("detect_compiler_" + triplet.canonical_name())},
            // The detect_compiler "port" doesn't depend on the host triplet, so always natively compile
            {"_HOST_TRIPLET", triplet.canonical_name()},
        };
        get_generic_cmake_build_args(paths, triplet, abi_info.toolset.value_or_exit(VCPKG_LINE_INFO), cmake_args);

        auto command = vcpkg::make_cmake_cmd(paths, paths.ports_cmake, std::move(cmake_args));

        const auto& env = paths.get_action_env(abi_info);
        auto& fs = paths.get_filesystem();
        if (!fs.exists(buildpath, IgnoreErrors{}))
        {
            std::error_code err;
            fs.create_directory(buildpath, err);
            Checks::check_exit(
                VCPKG_LINE_INFO, !err.value(), "Failed to create directory '%s', code: %d", buildpath, err.value());
        }
        auto stdoutlog = buildpath / ("stdout-" + triplet.canonical_name() + ".log");
        CompilerInfo compiler_info;
        std::string buf;

        int rc;
        {
            const auto out_file = fs.open_for_write(stdoutlog, VCPKG_LINE_INFO);
            rc = cmd_execute_and_stream_lines(
                command,
                [&](StringView s) {
                    static const StringLiteral s_hash_marker = "#COMPILER_HASH#";
                    if (Strings::starts_with(s, s_hash_marker))
                    {
                        compiler_info.hash = s.substr(s_hash_marker.size()).to_string();
                    }
                    static const StringLiteral s_version_marker = "#COMPILER_CXX_VERSION#";
                    if (Strings::starts_with(s, s_version_marker))
                    {
                        compiler_info.version = s.substr(s_version_marker.size()).to_string();
                    }
                    static const StringLiteral s_id_marker = "#COMPILER_CXX_ID#";
                    if (Strings::starts_with(s, s_id_marker))
                    {
                        compiler_info.id = s.substr(s_id_marker.size()).to_string();
                    }
                    Debug::print(s, '\n');
                    const auto old_buf_size = buf.size();
                    Strings::append(buf, s, '\n');
                    const auto write_size = buf.size() - old_buf_size;
                    Checks::check_exit(VCPKG_LINE_INFO,
                                       out_file.write(buf.c_str() + old_buf_size, 1, write_size) == write_size,
                                       "Error occurred while writing '%s'",
                                       stdoutlog);
                },
                env);
        } // close out_file

        if (compiler_info.hash.empty() || rc != 0)
        {
            Debug::print("Compiler information tracking can be disabled by passing --",
                         VcpkgCmdArguments::FEATURE_FLAGS_ARG,
                         "=-",
                         VcpkgCmdArguments::COMPILER_TRACKING_FEATURE,
                         "\n");

            print2("Error: while detecting compiler information:\nThe log content at ", stdoutlog, " is:\n", buf);
            Checks::exit_with_message(VCPKG_LINE_INFO,
                                      "Error: vcpkg was unable to detect the active compiler's information. See above "
                                      "for the CMake failure output.");
        }

        Debug::print("Detected compiler hash for triplet ", triplet, ": ", compiler_info.hash, "\n");
        return compiler_info;
    }

    static std::vector<CMakeVariable> get_cmake_build_args(const VcpkgCmdArguments& args,
                                                           const VcpkgPaths& paths,
                                                           const Dependencies::InstallPlanAction& action)
    {
#if !defined(_WIN32)
        // TODO: remove when vcpkg.exe is in charge for acquiring tools. Change introduced in vcpkg v0.0.107.
        // bootstrap should have already downloaded ninja, but making sure it is present in case it was deleted.
        (void)(paths.get_tool_exe(Tools::NINJA));
#endif
        auto& scfl = action.source_control_file_and_location.value_or_exit(VCPKG_LINE_INFO);
        auto& scf = *scfl.source_control_file;

        std::string all_features;
        for (auto& feature : scf.feature_paragraphs)
        {
            all_features.append(feature->name + ";");
        }

        std::vector<CMakeVariable> variables{
            {"ALL_FEATURES", all_features},
            {"CURRENT_PORT_DIR", scfl.source_location},
            {"_HOST_TRIPLET", action.host_triplet.canonical_name()},
            {"FEATURES", Strings::join(";", action.feature_list)},
            {"PORT", scf.core_paragraph->name},
            {"VCPKG_USE_HEAD_VERSION", Util::Enum::to_bool(action.build_options.use_head_version) ? "1" : "0"},
            {"_VCPKG_DOWNLOAD_TOOL", to_string(action.build_options.download_tool)},
            {"_VCPKG_EDITABLE", Util::Enum::to_bool(action.build_options.editable) ? "1" : "0"},
            {"_VCPKG_NO_DOWNLOADS", !Util::Enum::to_bool(action.build_options.allow_downloads) ? "1" : "0"},
        };

        if (action.build_options.download_tool == DownloadTool::ARIA2)
        {
            variables.push_back({"ARIA2", paths.get_tool_exe(Tools::ARIA2)});
        }

        for (auto cmake_arg : args.cmake_args)
        {
            variables.push_back(CMakeVariable{cmake_arg});
        }

        if (action.build_options.backcompat_features == BackcompatFeatures::PROHIBIT)
        {
            variables.emplace_back("_VCPKG_PROHIBIT_BACKCOMPAT_FEATURES", "1");
        }

        get_generic_cmake_build_args(
            paths,
            action.spec.triplet(),
            action.abi_info.value_or_exit(VCPKG_LINE_INFO).toolset.value_or_exit(VCPKG_LINE_INFO),
            variables);

        if (Util::Enum::to_bool(action.build_options.only_downloads))
        {
            variables.push_back({"VCPKG_DOWNLOAD_MODE", "true"});
        }

        const Filesystem& fs = paths.get_filesystem();

        std::vector<std::string> port_configs;
        for (const PackageSpec& dependency : action.package_dependencies)
        {
            const Path port_config_path = paths.installed() / dependency.triplet().canonical_name() / "share" /
                                          dependency.name() / "vcpkg-port-config.cmake";

            if (fs.is_regular_file(port_config_path))
            {
                port_configs.emplace_back(port_config_path.native());
            }
        }

        if (!port_configs.empty())
        {
            variables.emplace_back("VCPKG_PORT_CONFIGS", Strings::join(";", port_configs));
        }

        return variables;
    }

    bool PreBuildInfo::using_vcvars() const
    {
        return (!external_toolchain_file.has_value() || load_vcvars_env) &&
               (cmake_system_name.empty() || cmake_system_name == "WindowsStore");
    }

    Path PreBuildInfo::toolchain_file() const
    {
        if (auto p = external_toolchain_file.get())
        {
            return *p;
        }
        else if (cmake_system_name == "Linux")
        {
            return m_paths.scripts / "toolchains/linux.cmake";
        }
        else if (cmake_system_name == "Darwin")
        {
            return m_paths.scripts / "toolchains/osx.cmake";
        }
        else if (cmake_system_name == "FreeBSD")
        {
            return m_paths.scripts / "toolchains/freebsd.cmake";
        }
        else if (cmake_system_name == "OpenBSD")
        {
            return m_paths.scripts / "toolchains/openbsd.cmake";
        }
        else if (cmake_system_name == "Android")
        {
            return m_paths.scripts / "toolchains/android.cmake";
        }
        else if (cmake_system_name == "iOS")
        {
            return m_paths.scripts / "toolchains/ios.cmake";
        }
        else if (cmake_system_name == "MinGW")
        {
            return m_paths.scripts / "toolchains/mingw.cmake";
        }
        else if (cmake_system_name.empty() || cmake_system_name == "Windows" || cmake_system_name == "WindowsStore")
        {
            return m_paths.scripts / "toolchains/windows.cmake";
        }
        else
        {
            Checks::exit_maybe_upgrade(VCPKG_LINE_INFO,
                                       "Unable to determine toolchain to use for triplet %s with CMAKE_SYSTEM_NAME %s; "
                                       "maybe you meant to use VCPKG_CHAINLOAD_TOOLCHAIN_FILE?",
                                       triplet,
                                       cmake_system_name);
        }
    }

    static ExtendedBuildResult do_build_package(const VcpkgCmdArguments& args,
                                                const VcpkgPaths& paths,
                                                const Dependencies::InstallPlanAction& action)
    {
        const auto& pre_build_info = action.pre_build_info(VCPKG_LINE_INFO);

        auto& fs = paths.get_filesystem();
        auto&& scfl = action.source_control_file_and_location.value_or_exit(VCPKG_LINE_INFO);

        Triplet triplet = action.spec.triplet();
        const auto& triplet_file_path = paths.get_triplet_file_path(triplet);

        if (Strings::starts_with(triplet_file_path, paths.community_triplets))
        {
            vcpkg::printf(vcpkg::Color::warning,
                          "-- Using community triplet %s. This triplet configuration is not guaranteed to succeed.\n",
                          triplet.canonical_name());
            vcpkg::printf("-- [COMMUNITY] Loading triplet configuration from: %s\n", triplet_file_path);
        }
        else if (!Strings::starts_with(triplet_file_path, paths.triplets))
        {
            vcpkg::printf("-- [OVERLAY] Loading triplet configuration from: %s\n", triplet_file_path);
        }

        if (!Strings::starts_with(scfl.source_location, paths.builtin_ports_directory()))
        {
            vcpkg::printf("-- Installing port from location: %s\n", scfl.source_location);
        }

        const auto timer = ElapsedTimer::create_started();

        auto command = vcpkg::make_cmake_cmd(paths, paths.ports_cmake, get_cmake_build_args(args, paths, action));

        const auto& env = paths.get_action_env(action.abi_info.value_or_exit(VCPKG_LINE_INFO));

        auto buildpath = paths.buildtrees() / action.spec.name();
        if (!fs.exists(buildpath, IgnoreErrors{}))
        {
            std::error_code err;
            fs.create_directory(buildpath, err);
            Checks::check_exit(
                VCPKG_LINE_INFO, !err.value(), "Failed to create directory '%s', code: %d", buildpath, err.value());
        }
        auto stdoutlog = buildpath / ("stdout-" + action.spec.triplet().canonical_name() + ".log");
        int return_code;
        {
            auto out_file = fs.open_for_write(stdoutlog, VCPKG_LINE_INFO);
            return_code = cmd_execute_and_stream_data(
                command,
                [&](StringView sv) {
                    print2(sv);
                    Checks::check_exit(VCPKG_LINE_INFO,
                                       out_file.write(sv.data(), 1, sv.size()) == sv.size(),
                                       "Error occurred while writing '%s'",
                                       stdoutlog);
                },
                env);
        } // close out_file

        // With the exception of empty packages, builds in "Download Mode" always result in failure.
        if (action.build_options.only_downloads == Build::OnlyDownloads::YES)
        {
            // TODO: Capture executed command output and evaluate whether the failure was intended.
            // If an unintended error occurs then return a BuildResult::DOWNLOAD_FAILURE status.
            return BuildResult::DOWNLOADED;
        }

        const auto buildtimeus = timer.microseconds();
        const auto spec_string = action.spec.to_string();

        {
            LockGuardPtr<Metrics> metrics(g_metrics);
            metrics->track_buildtime(Hash::get_string_hash(spec_string, Hash::Algorithm::Sha256) + ":[" +
                                         Strings::join(",",
                                                       action.feature_list,
                                                       [](const std::string& feature) {
                                                           return Hash::get_string_hash(feature,
                                                                                        Hash::Algorithm::Sha256);
                                                       }) +
                                         "]",
                                     buildtimeus);
            if (return_code != 0)
            {
                metrics->track_property("error", "build failed");
                metrics->track_property("build_error", spec_string);
                return BuildResult::BUILD_FAILED;
            }
        }

        const BuildInfo build_info = read_build_info(fs, paths.build_info_file_path(action.spec));
        const size_t error_count =
            PostBuildLint::perform_all_checks(action.spec, paths, pre_build_info, build_info, scfl.source_location);

        auto find_itr = action.feature_dependencies.find("core");
        Checks::check_exit(VCPKG_LINE_INFO, find_itr != action.feature_dependencies.end());

        std::unique_ptr<BinaryControlFile> bcf = create_binary_control_file(
            *scfl.source_control_file->core_paragraph, triplet, build_info, action.public_abi(), find_itr->second);

        if (error_count != 0 && action.build_options.backcompat_features == BackcompatFeatures::PROHIBIT)
        {
            return BuildResult::POST_BUILD_CHECKS_FAILED;
        }

        for (auto&& feature : action.feature_list)
        {
            for (auto&& f_pgh : scfl.source_control_file->feature_paragraphs)
            {
                if (f_pgh->name == feature)
                {
                    find_itr = action.feature_dependencies.find(feature);
                    Checks::check_exit(VCPKG_LINE_INFO, find_itr != action.feature_dependencies.end());

                    bcf->features.emplace_back(
                        *scfl.source_control_file->core_paragraph, *f_pgh, triplet, find_itr->second);
                }
            }
        }

        write_binary_control_file(paths, *bcf);
        return {BuildResult::SUCCEEDED, std::move(bcf)};
    }

    static ExtendedBuildResult do_build_package_and_clean_buildtrees(const VcpkgCmdArguments& args,
                                                                     const VcpkgPaths& paths,
                                                                     const Dependencies::InstallPlanAction& action)
    {
        auto result = do_build_package(args, paths, action);

        if (action.build_options.clean_buildtrees == CleanBuildtrees::YES)
        {
            auto& fs = paths.get_filesystem();
            // Will keep the logs, which are regular files
            auto buildtree_dirs = fs.get_directories_non_recursive(paths.build_dir(action.spec), IgnoreErrors{});
            for (auto&& dir : buildtree_dirs)
            {
                fs.remove_all(dir, IgnoreErrors{});
            }
        }

        return result;
    }

    static void abi_entries_from_abi_info(const AbiInfo& abi_info, std::vector<AbiEntry>& abi_tag_entries)
    {
        const auto& pre_build_info = *abi_info.pre_build_info;
        if (pre_build_info.public_abi_override)
        {
            abi_tag_entries.emplace_back(
                "public_abi_override",
                Hash::get_string_hash(pre_build_info.public_abi_override.value_or_exit(VCPKG_LINE_INFO),
                                      Hash::Algorithm::Sha256));
        }

        for (const auto& env_var : pre_build_info.passthrough_env_vars_tracked)
        {
            if (auto e = get_environment_variable(env_var))
            {
                abi_tag_entries.emplace_back(
                    "ENV:" + env_var, Hash::get_string_hash(e.value_or_exit(VCPKG_LINE_INFO), Hash::Algorithm::Sha256));
            }
        }
    }

    struct AbiTagAndFile
    {
        const std::string* triplet_abi;
        std::string tag;
        Path tag_file;
    };

    static Optional<AbiTagAndFile> compute_abi_tag(const VcpkgPaths& paths,
                                                   const Dependencies::InstallPlanAction& action,
                                                   Span<const AbiEntry> dependency_abis)
    {
        auto& fs = paths.get_filesystem();
        Triplet triplet = action.spec.triplet();

        if (action.build_options.use_head_version == UseHeadVersion::YES)
        {
            Debug::print("Binary caching for package ", action.spec, " is disabled due to --head\n");
            return nullopt;
        }
        if (action.build_options.editable == Editable::YES)
        {
            Debug::print("Binary caching for package ", action.spec, " is disabled due to --editable\n");
            return nullopt;
        }
        for (auto&& dep_abi : dependency_abis)
        {
            if (dep_abi.value.empty())
            {
                Debug::print("Binary caching for package ",
                             action.spec,
                             " is disabled due to missing abi info for ",
                             dep_abi.key,
                             '\n');
                return nullopt;
            }
        }

        std::vector<AbiEntry> abi_tag_entries(dependency_abis.begin(), dependency_abis.end());

        const auto& abi_info = action.abi_info.value_or_exit(VCPKG_LINE_INFO);
        const auto& triplet_abi = paths.get_triplet_info(abi_info);
        abi_tag_entries.emplace_back("triplet", triplet.canonical_name());
        abi_tag_entries.emplace_back("triplet_abi", triplet_abi);
        abi_entries_from_abi_info(abi_info, abi_tag_entries);

        // If there is an unusually large number of files in the port then
        // something suspicious is going on.  Rather than hash all of them
        // just mark the port as no-hash
        const int max_port_file_count = 100;

        auto&& port_dir = action.source_control_file_and_location.value_or_exit(VCPKG_LINE_INFO).source_location;
        size_t port_file_count = 0;
        for (auto& port_file : fs.get_regular_files_recursive(port_dir, VCPKG_LINE_INFO))
        {
            abi_tag_entries.emplace_back(
                port_file.filename(),
                vcpkg::Hash::get_file_hash(VCPKG_LINE_INFO, fs, port_file, Hash::Algorithm::Sha256));

            ++port_file_count;
            if (port_file_count > max_port_file_count)
            {
                abi_tag_entries.emplace_back("no_hash_max_portfile", "");
                break;
            }
        }

        abi_tag_entries.emplace_back("cmake", paths.get_tool_version(Tools::CMAKE));

#if defined(_WIN32)
        abi_tag_entries.emplace_back("powershell", paths.get_tool_version("powershell-core"));
#endif

        auto& helpers = paths.get_cmake_script_hashes();
        auto portfile_contents = fs.read_contents(port_dir / "portfile.cmake", VCPKG_LINE_INFO);
        for (auto&& helper : helpers)
        {
            if (Strings::case_insensitive_ascii_contains(portfile_contents, helper.first))
            {
                abi_tag_entries.emplace_back(helper.first, helper.second);
            }
        }

        abi_tag_entries.emplace_back("ports.cmake", paths.get_ports_cmake_hash().to_string());
        abi_tag_entries.emplace_back("post_build_checks", "2");
        std::vector<std::string> sorted_feature_list = action.feature_list;
        Util::sort(sorted_feature_list);
        abi_tag_entries.emplace_back("features", Strings::join(";", sorted_feature_list));

        Util::sort(abi_tag_entries);

        const std::string full_abi_info =
            Strings::join("", abi_tag_entries, [](const AbiEntry& p) { return p.key + " " + p.value + "\n"; });

        if (Debug::g_debugging)
        {
            std::string message = Strings::concat("[DEBUG] <abientries for ", action.spec, ">\n");
            for (auto&& entry : abi_tag_entries)
            {
                Strings::append(message, "[DEBUG]   ", entry.key, "|", entry.value, "\n");
            }
            Strings::append(message, "[DEBUG] </abientries>\n");
            print2(message);
        }

        auto abi_tag_entries_missing = Util::filter(abi_tag_entries, [](const AbiEntry& p) { return p.value.empty(); });

        if (abi_tag_entries_missing.empty())
        {
            auto current_build_tree = paths.build_dir(action.spec);
            fs.create_directory(current_build_tree, VCPKG_LINE_INFO);
            const auto abi_file_path = current_build_tree / (triplet.canonical_name() + ".vcpkg_abi_info.txt");
            fs.write_contents(abi_file_path, full_abi_info, VCPKG_LINE_INFO);

            return AbiTagAndFile{&triplet_abi,
                                 Hash::get_file_hash(VCPKG_LINE_INFO, fs, abi_file_path, Hash::Algorithm::Sha256),
                                 abi_file_path};
        }

        Debug::print(
            "Warning: abi keys are missing values:\n",
            Strings::join("", abi_tag_entries_missing, [](const AbiEntry& e) { return "    " + e.key + "\n"; }),
            "\n");

        return nullopt;
    }

    void compute_all_abis(const VcpkgPaths& paths,
                          Dependencies::ActionPlan& action_plan,
                          const CMakeVars::CMakeVarProvider& var_provider,
                          const StatusParagraphs& status_db)
    {
        using Dependencies::InstallPlanAction;
        for (auto it = action_plan.install_actions.begin(); it != action_plan.install_actions.end(); ++it)
        {
            auto& action = *it;
            if (action.abi_info.has_value()) continue;

            std::vector<AbiEntry> dependency_abis;
            if (!Util::Enum::to_bool(action.build_options.only_downloads))
            {
                for (auto&& pspec : action.package_dependencies)
                {
                    if (pspec == action.spec) continue;

                    auto pred = [&](const InstallPlanAction& ipa) { return ipa.spec == pspec; };
                    auto it2 = std::find_if(action_plan.install_actions.begin(), it, pred);
                    if (it2 == it)
                    {
                        // Finally, look in current installed
                        auto status_it = status_db.find(pspec);
                        if (status_it == status_db.end())
                        {
                            Checks::exit_maybe_upgrade(
                                VCPKG_LINE_INFO, "Failed to find dependency abi for %s -> %s", action.spec, pspec);
                        }

                        dependency_abis.emplace_back(AbiEntry{pspec.name(), status_it->get()->package.abi});
                    }
                    else
                    {
                        dependency_abis.emplace_back(AbiEntry{pspec.name(), it2->public_abi()});
                    }
                }
            }

            action.abi_info = AbiInfo();
            auto& abi_info = action.abi_info.value_or_exit(VCPKG_LINE_INFO);

            abi_info.pre_build_info = std::make_unique<PreBuildInfo>(
                paths, action.spec.triplet(), var_provider.get_tag_vars(action.spec).value_or_exit(VCPKG_LINE_INFO));
            abi_info.toolset = paths.get_toolset(*abi_info.pre_build_info);

            auto maybe_abi_tag_and_file = compute_abi_tag(paths, action, dependency_abis);
            if (auto p = maybe_abi_tag_and_file.get())
            {
                abi_info.compiler_info = paths.get_compiler_info(abi_info);
                abi_info.triplet_abi = *p->triplet_abi;
                abi_info.package_abi = std::move(p->tag);
                abi_info.abi_tag_file = std::move(p->tag_file);
            }
        }
    }

    ExtendedBuildResult build_package(const VcpkgCmdArguments& args,
                                      const VcpkgPaths& paths,
                                      const Dependencies::InstallPlanAction& action,
                                      BinaryCache& binary_cache,
                                      const IBuildLogsRecorder& build_logs_recorder,
                                      const StatusParagraphs& status_db)
    {
        auto& filesystem = paths.get_filesystem();
        auto& spec = action.spec;
        const std::string& name = action.source_control_file_and_location.value_or_exit(VCPKG_LINE_INFO)
                                      .source_control_file->core_paragraph->name;

        std::vector<FeatureSpec> missing_fspecs;
        for (const auto& kv : action.feature_dependencies)
        {
            for (const FeatureSpec& fspec : kv.second)
            {
                if (!status_db.is_installed(fspec) && !(fspec.port() == name && fspec.triplet() == spec.triplet()))
                {
                    missing_fspecs.emplace_back(fspec);
                }
            }
        }

        if (!missing_fspecs.empty() && !Util::Enum::to_bool(action.build_options.only_downloads))
        {
            return {BuildResult::CASCADED_DUE_TO_MISSING_DEPENDENCIES, std::move(missing_fspecs)};
        }

        std::vector<AbiEntry> dependency_abis;
        for (auto&& pspec : action.package_dependencies)
        {
            if (pspec == spec || Util::Enum::to_bool(action.build_options.only_downloads))
            {
                continue;
            }
            const auto status_it = status_db.find_installed(pspec);
            Checks::check_exit(VCPKG_LINE_INFO, status_it != status_db.end());
            dependency_abis.emplace_back(
                AbiEntry{status_it->get()->package.spec.name(), status_it->get()->package.abi});
        }

        auto& abi_info = action.abi_info.value_or_exit(VCPKG_LINE_INFO);
        if (!abi_info.abi_tag_file)
        {
            return do_build_package_and_clean_buildtrees(args, paths, action);
        }

        auto& abi_file = *abi_info.abi_tag_file.get();

        const auto abi_package_dir = paths.package_dir(spec) / "share" / spec.name();
        const auto abi_file_in_package = abi_package_dir / "vcpkg_abi_info.txt";

        ExtendedBuildResult result = do_build_package_and_clean_buildtrees(args, paths, action);
        build_logs_recorder.record_build_result(paths, spec, result.code);

        std::error_code ec;
        filesystem.create_directories(abi_package_dir, ec);
        if (ec)
        {
            Checks::exit_with_message(
                VCPKG_LINE_INFO,
                Strings::format(
                    "Could not create %s: %s (%d)", abi_package_dir.c_str(), ec.message().c_str(), ec.value()));
        }

        filesystem.copy_file(abi_file, abi_file_in_package, CopyOptions::none, ec);
        if (ec)
        {
            Checks::exit_with_message(VCPKG_LINE_INFO,
                                      Strings::format("Could not copy %s -> %s: %s (%d)",
                                                      abi_file,
                                                      abi_file_in_package,
                                                      ec.message().c_str(),
                                                      ec.value()));
        }

        if (result.code == BuildResult::SUCCEEDED)
        {
            binary_cache.push_success(paths, action);
        }

        return result;
    }

    const std::string& to_string(const BuildResult build_result)
    {
        static const std::string NULLVALUE_STRING = "vcpkg::Commands::Build::BuildResult_NULLVALUE";
        static const std::string SUCCEEDED_STRING = "SUCCEEDED";
        static const std::string BUILD_FAILED_STRING = "BUILD_FAILED";
        static const std::string FILE_CONFLICTS_STRING = "FILE_CONFLICTS";
        static const std::string POST_BUILD_CHECKS_FAILED_STRING = "POST_BUILD_CHECKS_FAILED";
        static const std::string CASCADED_DUE_TO_MISSING_DEPENDENCIES_STRING = "CASCADED_DUE_TO_MISSING_DEPENDENCIES";
        static const std::string EXCLUDED_STRING = "EXCLUDED";
        static const std::string CACHE_MISSING_STRING = "CACHE_MISSING";
        static const std::string DOWNLOADED_STRING = "DOWNLOADED";

        switch (build_result)
        {
            case BuildResult::NULLVALUE: return NULLVALUE_STRING;
            case BuildResult::SUCCEEDED: return SUCCEEDED_STRING;
            case BuildResult::BUILD_FAILED: return BUILD_FAILED_STRING;
            case BuildResult::POST_BUILD_CHECKS_FAILED: return POST_BUILD_CHECKS_FAILED_STRING;
            case BuildResult::FILE_CONFLICTS: return FILE_CONFLICTS_STRING;
            case BuildResult::CASCADED_DUE_TO_MISSING_DEPENDENCIES: return CASCADED_DUE_TO_MISSING_DEPENDENCIES_STRING;
            case BuildResult::EXCLUDED: return EXCLUDED_STRING;
            case BuildResult::CACHE_MISSING: return CACHE_MISSING_STRING;
            case BuildResult::DOWNLOADED: return DOWNLOADED_STRING;
            default: Checks::unreachable(VCPKG_LINE_INFO);
        }
    }

    std::string create_error_message(const BuildResult build_result, const PackageSpec& spec)
    {
        return Strings::format("Error: Building package %s failed with: %s", spec, Build::to_string(build_result));
    }

    std::string create_user_troubleshooting_message(const InstallPlanAction& action, const VcpkgPaths& paths)
    {
#if defined(_WIN32)
        auto vcpkg_update_cmd = ".\\vcpkg";
#else
        auto vcpkg_update_cmd = "./vcpkg";
#endif

        std::string package = action.displayname();
        if (auto scfl = action.source_control_file_and_location.get())
        {
            Strings::append(package, " -> ", scfl->to_versiont());
        }
<<<<<<< HEAD
        auto description = paths.git_describe_head();
        return Strings::format("Please ensure you're using the latest portfiles with `git pull` and `%s update`.\n"
                               "Then check for known issues at:\n"
                               "  https://github.com/microsoft/vcpkg/issues?q=is%%3Aissue+is%%3Aopen+in%%3Atitle+%s\n"
                               "You can submit a new issue at:\n"
                               "  https://github.com/microsoft/vcpkg/issues/new?template=report-package-build-failure.md&title=[%s]+Build+error\n"
                               "including:\n"
=======
        return Strings::format("Please ensure you're using the latest portfiles with `git pull` and `%s update`, then\n"
                               "submit an issue at https://github.com/Microsoft/vcpkg/issues including:\n"
>>>>>>> 91736d70
                               "  package: %s\n"
                               "%s"
                               "\n"
                               "Additionally, attach any relevant sections from the log files above.",
                               vcpkg_update_cmd,
                               action.spec.name(),
                               action.spec.name(),
                               package,
                               paths.get_toolver_diagnostics());
    }

    static BuildInfo inner_create_buildinfo(Parse::Paragraph pgh)
    {
        Parse::ParagraphParser parser(std::move(pgh));

        BuildInfo build_info;

        {
            std::string crt_linkage_as_string;
            parser.required_field(BuildInfoRequiredField::CRT_LINKAGE, crt_linkage_as_string);

            auto crtlinkage = to_linkage_type(crt_linkage_as_string);
            if (const auto p = crtlinkage.get())
            {
                build_info.crt_linkage = *p;
            }
            else
            {
                Checks::exit_with_message(VCPKG_LINE_INFO, "Invalid crt linkage type: [%s]", crt_linkage_as_string);
            }
        }

        {
            std::string library_linkage_as_string;
            parser.required_field(BuildInfoRequiredField::LIBRARY_LINKAGE, library_linkage_as_string);
            auto liblinkage = to_linkage_type(library_linkage_as_string);
            if (const auto p = liblinkage.get())
            {
                build_info.library_linkage = *p;
            }
            else
            {
                Checks::exit_with_message(
                    VCPKG_LINE_INFO, "Invalid library linkage type: [%s]", library_linkage_as_string);
            }
        }

        std::string version = parser.optional_field("Version");
        if (!version.empty()) build_info.version = std::move(version);

        std::map<BuildPolicy, bool> policies;
        for (auto policy : ALL_POLICIES)
        {
            const auto setting = parser.optional_field(to_string(policy));
            if (setting.empty()) continue;
            if (setting == "enabled")
                policies.emplace(policy, true);
            else if (setting == "disabled")
                policies.emplace(policy, false);
            else
                Checks::exit_maybe_upgrade(
                    VCPKG_LINE_INFO, "Unknown setting for policy '%s': %s", to_string(policy), setting);
        }

        if (const auto err = parser.error_info("PostBuildInformation"))
        {
            print_error_message(err);
            Checks::exit_fail(VCPKG_LINE_INFO);
        }

        build_info.policies = BuildPolicies(std::move(policies));

        return build_info;
    }

    BuildInfo read_build_info(const Filesystem& fs, const Path& filepath)
    {
        const ExpectedS<Parse::Paragraph> pghs = Paragraphs::get_single_paragraph(fs, filepath);
        Checks::check_maybe_upgrade(
            VCPKG_LINE_INFO, pghs.get() != nullptr, "Invalid BUILD_INFO file for package: %s", pghs.error());
        return inner_create_buildinfo(*pghs.get());
    }

    static ExpectedS<bool> from_cmake_bool(StringView value, StringView name)
    {
        if (value == "1" || Strings::case_insensitive_ascii_equals(value, "on") ||
            Strings::case_insensitive_ascii_equals(value, "true"))
        {
            return true;
        }
        else if (value == "0" || Strings::case_insensitive_ascii_equals(value, "off") ||
                 Strings::case_insensitive_ascii_equals(value, "false"))
        {
            return false;
        }
        else
        {
            return Strings::concat("Error: Unknown boolean setting for ",
                                   name,
                                   ": \"",
                                   value,
                                   "\". Valid settings are '', '1', '0', 'ON', 'OFF', 'TRUE', and 'FALSE'.");
        }
    }

    PreBuildInfo::PreBuildInfo(const VcpkgPaths& paths,
                               Triplet triplet,
                               const std::unordered_map<std::string, std::string>& cmakevars)
        : triplet(triplet), m_paths(paths)
    {
        enum class VcpkgTripletVar
        {
            TARGET_ARCHITECTURE = 0,
            CMAKE_SYSTEM_NAME,
            CMAKE_SYSTEM_VERSION,
            PLATFORM_TOOLSET,
            PLATFORM_TOOLSET_VERSION,
            VISUAL_STUDIO_PATH,
            CHAINLOAD_TOOLCHAIN_FILE,
            BUILD_TYPE,
            ENV_PASSTHROUGH,
            ENV_PASSTHROUGH_UNTRACKED,
            PUBLIC_ABI_OVERRIDE,
            LOAD_VCVARS_ENV,
            DISABLE_COMPILER_TRACKING,
        };

        static const std::vector<std::pair<std::string, VcpkgTripletVar>> VCPKG_OPTIONS = {
            {"VCPKG_TARGET_ARCHITECTURE", VcpkgTripletVar::TARGET_ARCHITECTURE},
            {"VCPKG_CMAKE_SYSTEM_NAME", VcpkgTripletVar::CMAKE_SYSTEM_NAME},
            {"VCPKG_CMAKE_SYSTEM_VERSION", VcpkgTripletVar::CMAKE_SYSTEM_VERSION},
            {"VCPKG_PLATFORM_TOOLSET", VcpkgTripletVar::PLATFORM_TOOLSET},
            {"VCPKG_PLATFORM_TOOLSET_VERSION", VcpkgTripletVar::PLATFORM_TOOLSET_VERSION},
            {"VCPKG_VISUAL_STUDIO_PATH", VcpkgTripletVar::VISUAL_STUDIO_PATH},
            {"VCPKG_CHAINLOAD_TOOLCHAIN_FILE", VcpkgTripletVar::CHAINLOAD_TOOLCHAIN_FILE},
            {"VCPKG_BUILD_TYPE", VcpkgTripletVar::BUILD_TYPE},
            {"VCPKG_ENV_PASSTHROUGH", VcpkgTripletVar::ENV_PASSTHROUGH},
            {"VCPKG_ENV_PASSTHROUGH_UNTRACKED", VcpkgTripletVar::ENV_PASSTHROUGH_UNTRACKED},
            {"VCPKG_PUBLIC_ABI_OVERRIDE", VcpkgTripletVar::PUBLIC_ABI_OVERRIDE},
            // Note: this value must come after VCPKG_CHAINLOAD_TOOLCHAIN_FILE because its default depends upon it.
            {"VCPKG_LOAD_VCVARS_ENV", VcpkgTripletVar::LOAD_VCVARS_ENV},
            {"VCPKG_DISABLE_COMPILER_TRACKING", VcpkgTripletVar::DISABLE_COMPILER_TRACKING},
        };

        std::string empty;
        for (auto&& kv : VCPKG_OPTIONS)
        {
            const std::string& variable_value = [&]() -> const std::string& {
                auto find_itr = cmakevars.find(kv.first);
                if (find_itr == cmakevars.end())
                {
                    return empty;
                }
                else
                {
                    return find_itr->second;
                }
            }();

            switch (kv.second)
            {
                case VcpkgTripletVar::TARGET_ARCHITECTURE: target_architecture = variable_value; break;
                case VcpkgTripletVar::CMAKE_SYSTEM_NAME: cmake_system_name = variable_value; break;
                case VcpkgTripletVar::CMAKE_SYSTEM_VERSION: cmake_system_version = variable_value; break;
                case VcpkgTripletVar::PLATFORM_TOOLSET:
                    platform_toolset = variable_value.empty() ? nullopt : Optional<std::string>{variable_value};
                    break;
                case VcpkgTripletVar::PLATFORM_TOOLSET_VERSION:
                    platform_toolset_version = variable_value.empty() ? nullopt : Optional<std::string>{variable_value};
                    break;
                case VcpkgTripletVar::VISUAL_STUDIO_PATH:
                    visual_studio_path = variable_value.empty() ? nullopt : Optional<Path>{variable_value};
                    break;
                case VcpkgTripletVar::CHAINLOAD_TOOLCHAIN_FILE:
                    external_toolchain_file = variable_value.empty() ? nullopt : Optional<std::string>{variable_value};
                    break;
                case VcpkgTripletVar::BUILD_TYPE:
                    if (variable_value.empty())
                        build_type = nullopt;
                    else if (Strings::case_insensitive_ascii_equals(variable_value, "debug"))
                        build_type = ConfigurationType::DEBUG;
                    else if (Strings::case_insensitive_ascii_equals(variable_value, "release"))
                        build_type = ConfigurationType::RELEASE;
                    else
                        Checks::exit_with_message(
                            VCPKG_LINE_INFO,
                            "Unknown setting for VCPKG_BUILD_TYPE: %s. Valid settings are '', 'debug' and 'release'.",
                            variable_value);
                    break;
                case VcpkgTripletVar::ENV_PASSTHROUGH:
                    passthrough_env_vars_tracked = Strings::split(variable_value, ';');
                    Util::Vectors::append(&passthrough_env_vars, passthrough_env_vars_tracked);
                    break;
                case VcpkgTripletVar::ENV_PASSTHROUGH_UNTRACKED:
                    Util::Vectors::append(&passthrough_env_vars, Strings::split(variable_value, ';'));
                    break;
                case VcpkgTripletVar::PUBLIC_ABI_OVERRIDE:
                    public_abi_override = variable_value.empty() ? nullopt : Optional<std::string>{variable_value};
                    break;
                case VcpkgTripletVar::LOAD_VCVARS_ENV:
                    if (variable_value.empty())
                    {
                        load_vcvars_env = !external_toolchain_file.has_value();
                    }
                    else
                    {
                        load_vcvars_env = from_cmake_bool(variable_value, kv.first).value_or_exit(VCPKG_LINE_INFO);
                    }
                    break;
                case VcpkgTripletVar::DISABLE_COMPILER_TRACKING:
                    if (variable_value.empty())
                    {
                        disable_compiler_tracking = false;
                    }
                    else
                    {
                        disable_compiler_tracking =
                            from_cmake_bool(variable_value, kv.first).value_or_exit(VCPKG_LINE_INFO);
                    }
                    break;
            }
        }
    }

    ExtendedBuildResult::ExtendedBuildResult(BuildResult code) : code(code) { }
    ExtendedBuildResult::ExtendedBuildResult(BuildResult code, std::unique_ptr<BinaryControlFile>&& bcf)
        : code(code), binary_control_file(std::move(bcf))
    {
    }
    ExtendedBuildResult::ExtendedBuildResult(BuildResult code, std::vector<FeatureSpec>&& unmet_deps)
        : code(code), unmet_dependencies(std::move(unmet_deps))
    {
    }

    const IBuildLogsRecorder& null_build_logs_recorder() noexcept { return null_build_logs_recorder_instance; }
}<|MERGE_RESOLUTION|>--- conflicted
+++ resolved
@@ -1342,18 +1342,12 @@
         {
             Strings::append(package, " -> ", scfl->to_versiont());
         }
-<<<<<<< HEAD
-        auto description = paths.git_describe_head();
         return Strings::format("Please ensure you're using the latest portfiles with `git pull` and `%s update`.\n"
                                "Then check for known issues at:\n"
                                "  https://github.com/microsoft/vcpkg/issues?q=is%%3Aissue+is%%3Aopen+in%%3Atitle+%s\n"
                                "You can submit a new issue at:\n"
                                "  https://github.com/microsoft/vcpkg/issues/new?template=report-package-build-failure.md&title=[%s]+Build+error\n"
                                "including:\n"
-=======
-        return Strings::format("Please ensure you're using the latest portfiles with `git pull` and `%s update`, then\n"
-                               "submit an issue at https://github.com/Microsoft/vcpkg/issues including:\n"
->>>>>>> 91736d70
                                "  package: %s\n"
                                "%s"
                                "\n"
