--- conflicted
+++ resolved
@@ -306,9 +306,8 @@
         (msg::triplet, msg::arch, msg::path, msg::list),
         "example for {list} is 'x86, arm64'",
         "Error: in triplet {triplet}: Unable to find a valid toolchain combination.\n    The requested target "
-<<<<<<< HEAD
-        "architecture was {value}\n    "
-        "The selected Visual Studio instance is at {path}\n    The available toolchain combinations are {list}\n"
+        "architecture was {arch}\n    "
+        "The selected Visual Studio instance is at {path}\n    The available toolchain combinations are {list}\n");
         "Please check the required Visual Studio Components:\n"
         "C++:\n"
         "   Windows Universal C Runtime\n"
@@ -323,10 +322,6 @@
         "   MSVC v141/v142/v143 - VS 2017/2019/2022 C++ ARM64 build tools\n"
         "UWP:\n"
         "   Visual Studio Build tools for UWP\n");
-=======
-        "architecture was {arch}\n    "
-        "The selected Visual Studio instance is at {path}\n    The available toolchain combinations are {list}\n");
->>>>>>> 14bc1d57
 
     DECLARE_AND_REGISTER_MESSAGE(
         UnsupportedSystemName,
