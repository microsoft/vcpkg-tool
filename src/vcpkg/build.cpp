#include "pch.h"

#include <vcpkg/base/cache.h>
#include <vcpkg/base/checks.h>
#include <vcpkg/base/chrono.h>
#include <vcpkg/base/enums.h>
#include <vcpkg/base/hash.h>
#include <vcpkg/base/optional.h>
#include <vcpkg/base/stringliteral.h>
#include <vcpkg/base/system.debug.h>
#include <vcpkg/base/system.print.h>
#include <vcpkg/base/system.process.h>
#include <vcpkg/base/util.h>

#include <vcpkg/binarycaching.h>
#include <vcpkg/build.h>
#include <vcpkg/commands.h>
#include <vcpkg/dependencies.h>
#include <vcpkg/globalstate.h>
#include <vcpkg/help.h>
#include <vcpkg/input.h>
#include <vcpkg/metrics.h>
#include <vcpkg/paragraphs.h>
#include <vcpkg/postbuildlint.h>
#include <vcpkg/statusparagraphs.h>
#include <vcpkg/vcpkglib.h>

using namespace vcpkg;
using vcpkg::Build::BuildResult;
using vcpkg::Parse::ParseControlErrorInfo;
using vcpkg::Parse::ParseExpected;
using vcpkg::PortFileProvider::PathsPortFileProvider;

namespace vcpkg::Build::Command
{
    using Dependencies::InstallPlanAction;
    using Dependencies::InstallPlanType;

    void perform_and_exit_ex(const FullPackageSpec& full_spec,
                             const SourceControlFileLocation& scfl,
                             const PathsPortFileProvider& provider,
                             const VcpkgPaths& paths)
    {
<<<<<<< HEAD
        CMakeVars::TripletCMakeVarProvider var_provider(paths);
=======
        vcpkg::Util::unused(options);

        auto var_provider_storage = CMakeVars::make_triplet_cmake_var_provider(paths);
        auto& var_provider = *var_provider_storage;
>>>>>>> 7f6c0385
        var_provider.load_dep_info_vars(std::array<PackageSpec, 1>{full_spec.package_spec});
        var_provider.load_tag_vars(std::array<FullPackageSpec, 1>{full_spec}, provider);

        StatusParagraphs status_db = database_load_check(paths);

        auto action_plan = Dependencies::create_feature_install_plan(
            provider, var_provider, std::vector<FullPackageSpec>{full_spec}, status_db);

        const PackageSpec& spec = full_spec.package_spec;
        const SourceControlFile& scf = *scfl.source_control_file;

        Checks::check_exit(VCPKG_LINE_INFO,
                           spec.name() == scf.core_paragraph->name,
                           "The Source field inside the CONTROL file does not match the port directory: '%s' != '%s'",
                           scf.core_paragraph->name,
                           spec.name());

        const Build::BuildPackageOptions build_package_options{
            Build::UseHeadVersion::NO,
            Build::AllowDownloads::YES,
            Build::OnlyDownloads::NO,
            Build::CleanBuildtrees::NO,
            Build::CleanPackages::NO,
            Build::CleanDownloads::NO,
            Build::DownloadTool::BUILT_IN,
            GlobalState::g_binary_caching ? Build::BinaryCaching::YES : Build::BinaryCaching::NO,
            Build::FailOnTombstone::NO,
        };

        InstallPlanAction* action = nullptr;
        for (auto& install_action : action_plan.already_installed)
        {
            if (install_action.spec == full_spec.package_spec)
            {
                action = &install_action;
            }
        }
        for (auto& install_action : action_plan.install_actions)
        {
            if (install_action.spec == full_spec.package_spec)
            {
                action = &install_action;
            }
        }

        Checks::check_exit(VCPKG_LINE_INFO, action != nullptr);

        action->build_options = build_package_options;

        const auto build_timer = Chrono::ElapsedTimer::create_started();
        const auto result = Build::build_package(paths, *action, create_archives_provider().get(), status_db);
        System::print2("Elapsed time for package ", spec, ": ", build_timer, '\n');

        if (result.code == BuildResult::CASCADED_DUE_TO_MISSING_DEPENDENCIES)
        {
            System::print2(System::Color::error,
                           "The build command requires all dependencies to be already installed.\n");
            System::print2("The following dependencies are missing:\n\n");
            for (const auto& p : result.unmet_dependencies)
            {
                System::print2("    ", p, '\n');
            }
            System::print2('\n');
            Checks::exit_fail(VCPKG_LINE_INFO);
        }

        Checks::check_exit(VCPKG_LINE_INFO, result.code != BuildResult::EXCLUDED);

        if (result.code != BuildResult::SUCCEEDED)
        {
            System::print2(System::Color::error, Build::create_error_message(result.code, spec), '\n');
            System::print2(Build::create_user_troubleshooting_message(spec), '\n');
            Checks::exit_fail(VCPKG_LINE_INFO);
        }

        Checks::exit_success(VCPKG_LINE_INFO);
    }

    const CommandStructure COMMAND_STRUCTURE = {
        Help::create_example_string("build zlib:x64-windows"),
        1,
        1,
        {{}, {}},
        nullptr,
    };

    void perform_and_exit(const VcpkgCmdArguments& args, const VcpkgPaths& paths, Triplet default_triplet)
    {
        // Build only takes a single package and all dependencies must already be installed
        const ParsedArguments options = args.parse_arguments(COMMAND_STRUCTURE);
        std::string first_arg = args.command_arguments.at(0);

        const FullPackageSpec spec = Input::check_and_get_full_package_spec(
            std::move(first_arg), default_triplet, COMMAND_STRUCTURE.example_text);

        Input::check_triplet(spec.package_spec.triplet(), paths);

        PathsPortFileProvider provider(paths, args.overlay_ports.get());
        const auto port_name = spec.package_spec.name();
        const auto* scfl = provider.get_control_file(port_name).get();

        Checks::check_exit(VCPKG_LINE_INFO, scfl != nullptr, "Error: Couldn't find port '%s'", port_name);

        perform_and_exit_ex(spec, *scfl, provider, paths);
    }
}

namespace vcpkg::Build
{
    static const std::string NAME_EMPTY_PACKAGE = "PolicyEmptyPackage";
    static const std::string NAME_DLLS_WITHOUT_LIBS = "PolicyDLLsWithoutLIBs";
    static const std::string NAME_DLLS_WITHOUT_EXPORTS = "PolicyDLLsWithoutExports";
    static const std::string NAME_ONLY_RELEASE_CRT = "PolicyOnlyReleaseCRT";
    static const std::string NAME_EMPTY_INCLUDE_FOLDER = "PolicyEmptyIncludeFolder";
    static const std::string NAME_ALLOW_OBSOLETE_MSVCRT = "PolicyAllowObsoleteMsvcrt";
    static const std::string NAME_ALLOW_RESTRICTED_HEADERS = "PolicyAllowRestrictedHeaders";
    static const std::string NAME_SKIP_DUMPBIN_CHECKS = "PolicySkipDumpbinChecks";

    const std::string& to_string(BuildPolicy policy)
    {
        switch (policy)
        {
            case BuildPolicy::EMPTY_PACKAGE: return NAME_EMPTY_PACKAGE;
            case BuildPolicy::DLLS_WITHOUT_LIBS: return NAME_DLLS_WITHOUT_LIBS;
            case BuildPolicy::DLLS_WITHOUT_EXPORTS: return NAME_DLLS_WITHOUT_EXPORTS;
            case BuildPolicy::ONLY_RELEASE_CRT: return NAME_ONLY_RELEASE_CRT;
            case BuildPolicy::EMPTY_INCLUDE_FOLDER: return NAME_EMPTY_INCLUDE_FOLDER;
            case BuildPolicy::ALLOW_OBSOLETE_MSVCRT: return NAME_ALLOW_OBSOLETE_MSVCRT;
            case BuildPolicy::ALLOW_RESTRICTED_HEADERS: return NAME_ALLOW_RESTRICTED_HEADERS;
            case BuildPolicy::SKIP_DUMPBIN_CHECKS: return NAME_SKIP_DUMPBIN_CHECKS;
            default: Checks::unreachable(VCPKG_LINE_INFO);
        }
    }

    CStringView to_cmake_variable(BuildPolicy policy)
    {
        switch (policy)
        {
            case BuildPolicy::EMPTY_PACKAGE: return "VCPKG_POLICY_EMPTY_PACKAGE";
            case BuildPolicy::DLLS_WITHOUT_LIBS: return "VCPKG_POLICY_DLLS_WITHOUT_LIBS";
            case BuildPolicy::DLLS_WITHOUT_EXPORTS: return "VCPKG_POLICY_DLLS_WITHOUT_EXPORTS";
            case BuildPolicy::ONLY_RELEASE_CRT: return "VCPKG_POLICY_ONLY_RELEASE_CRT";
            case BuildPolicy::EMPTY_INCLUDE_FOLDER: return "VCPKG_POLICY_EMPTY_INCLUDE_FOLDER";
            case BuildPolicy::ALLOW_OBSOLETE_MSVCRT: return "VCPKG_POLICY_ALLOW_OBSOLETE_MSVCRT";
            case BuildPolicy::ALLOW_RESTRICTED_HEADERS: return "VCPKG_POLICY_ALLOW_RESTRICTED_HEADERS";
            case BuildPolicy::SKIP_DUMPBIN_CHECKS: return "VCPKG_POLICY_SKIP_DUMPBIN_CHECKS";
            default: Checks::unreachable(VCPKG_LINE_INFO);
        }
    }

    static const std::string NAME_BUILD_IN_DOWNLOAD = "BUILT_IN";
    static const std::string NAME_ARIA2_DOWNLOAD = "ARIA2";

    const std::string& to_string(DownloadTool tool)
    {
        switch (tool)
        {
            case DownloadTool::BUILT_IN: return NAME_BUILD_IN_DOWNLOAD;
            case DownloadTool::ARIA2: return NAME_ARIA2_DOWNLOAD;
            default: Checks::unreachable(VCPKG_LINE_INFO);
        }
    }

    Optional<LinkageType> to_linkage_type(const std::string& str)
    {
        if (str == "dynamic") return LinkageType::DYNAMIC;
        if (str == "static") return LinkageType::STATIC;
        return nullopt;
    }

    namespace BuildInfoRequiredField
    {
        static const std::string CRT_LINKAGE = "CRTLinkage";
        static const std::string LIBRARY_LINKAGE = "LibraryLinkage";
    }

    static CStringView to_vcvarsall_target(const std::string& cmake_system_name)
    {
        if (cmake_system_name.empty()) return "";
        if (cmake_system_name == "Windows") return "";
        if (cmake_system_name == "WindowsStore") return "store";

        Checks::exit_with_message(VCPKG_LINE_INFO, "Unsupported vcvarsall target %s", cmake_system_name);
    }

    static CStringView to_vcvarsall_toolchain(const std::string& target_architecture, const Toolset& toolset)
    {
        auto maybe_target_arch = System::to_cpu_architecture(target_architecture);
        Checks::check_exit(
            VCPKG_LINE_INFO, maybe_target_arch.has_value(), "Invalid architecture string: %s", target_architecture);
        auto target_arch = maybe_target_arch.value_or_exit(VCPKG_LINE_INFO);
        auto host_architectures = System::get_supported_host_architectures();

        for (auto&& host : host_architectures)
        {
            const auto it = Util::find_if(toolset.supported_architectures, [&](const ToolsetArchOption& opt) {
                return host == opt.host_arch && target_arch == opt.target_arch;
            });
            if (it != toolset.supported_architectures.end()) return it->name;
        }

        Checks::exit_with_message(VCPKG_LINE_INFO,
                                  "Unsupported toolchain combination. Target was: %s but supported ones were:\n%s",
                                  target_architecture,
                                  Strings::join(",", toolset.supported_architectures, [](const ToolsetArchOption& t) {
                                      return t.name.c_str();
                                  }));
    }

    static const std::unordered_map<std::string, std::string>& make_env_passthrough(const PreBuildInfo& pre_build_info)
    {
        static Cache<std::vector<std::string>, std::unordered_map<std::string, std::string>> envs;
        return envs.get_lazy(pre_build_info.passthrough_env_vars, [&]() {
            std::unordered_map<std::string, std::string> env;

            for (auto&& env_var : pre_build_info.passthrough_env_vars)
            {
                auto env_val = System::get_environment_variable(env_var);

                if (env_val)
                {
                    env[env_var] = env_val.value_or_exit(VCPKG_LINE_INFO);
                }
            }

            return env;
        });
    }

    std::string make_build_env_cmd(const PreBuildInfo& pre_build_info, const Toolset& toolset)
    {
        if (pre_build_info.external_toolchain_file.has_value()) return "";
        if (!pre_build_info.cmake_system_name.empty() && pre_build_info.cmake_system_name != "WindowsStore") return "";

        const char* tonull = " >nul";
        if (Debug::g_debugging)
        {
            tonull = "";
        }

        const auto arch = to_vcvarsall_toolchain(pre_build_info.target_architecture, toolset);
        const auto target = to_vcvarsall_target(pre_build_info.cmake_system_name);

        return Strings::format(R"(cmd /c ""%s" %s %s %s %s 2>&1 <NUL")",
                               toolset.vcvarsall.u8string(),
                               Strings::join(" ", toolset.vcvarsall_options),
                               arch,
                               target,
                               tonull);
    }

    static std::unique_ptr<BinaryControlFile> create_binary_control_file(
        const SourceParagraph& source_paragraph,
        Triplet triplet,
        const BuildInfo& build_info,
        const std::string& abi_tag,
        const std::vector<FeatureSpec>& core_dependencies)
    {
        auto bcf = std::make_unique<BinaryControlFile>();
        BinaryParagraph bpgh(source_paragraph, triplet, abi_tag, core_dependencies);
        if (const auto p_ver = build_info.version.get())
        {
            bpgh.version = *p_ver;
        }

        bcf->core_paragraph = std::move(bpgh);
        return bcf;
    }

    static void write_binary_control_file(const VcpkgPaths& paths, const BinaryControlFile& bcf)
    {
        std::string start = Strings::serialize(bcf.core_paragraph);
        for (auto&& feature : bcf.features)
        {
            start += "\n" + Strings::serialize(feature);
        }
        const fs::path binary_control_file = paths.packages / bcf.core_paragraph.dir() / "CONTROL";
        paths.get_filesystem().write_contents(binary_control_file, start, VCPKG_LINE_INFO);
    }

    static int get_concurrency()
    {
        static int concurrency = [] {
            auto user_defined_concurrency = System::get_environment_variable("VCPKG_MAX_CONCURRENCY");
            if (user_defined_concurrency)
            {
                return std::stoi(user_defined_concurrency.value_or_exit(VCPKG_LINE_INFO));
            }
            else
            {
                return System::get_num_logical_cores() + 1;
            }
        }();

        return concurrency;
    }

    static std::vector<System::CMakeVariable> get_cmake_vars(const VcpkgPaths& paths,
                                                             const Dependencies::InstallPlanAction& action,
                                                             Triplet triplet,
                                                             const Toolset& toolset)
    {
#if !defined(_WIN32)
        // TODO: remove when vcpkg.exe is in charge for acquiring tools. Change introduced in vcpkg v0.0.107.
        // bootstrap should have already downloaded ninja, but making sure it is present in case it was deleted.
        vcpkg::Util::unused(paths.get_tool_exe(Tools::NINJA));
#endif
        auto& scfl = action.source_control_file_location.value_or_exit(VCPKG_LINE_INFO);
        auto& scf = *scfl.source_control_file;
        const fs::path& git_exe_path = paths.get_tool_exe(Tools::GIT);

        std::string all_features;
        for (auto& feature : scf.feature_paragraphs)
        {
            all_features.append(feature->name + ";");
        }

        std::vector<System::CMakeVariable> variables{
            {"CMD", "BUILD"},
            {"PORT", scf.core_paragraph->name},
            {"CURRENT_PORT_DIR", scfl.source_location},
            {"VCPKG_ROOT_PATH", paths.root},
            {"TARGET_TRIPLET", triplet.canonical_name()},
            {"TARGET_TRIPLET_FILE", paths.get_triplet_file_path(triplet).u8string()},
            {"VCPKG_PLATFORM_TOOLSET", toolset.version.c_str()},
            {"VCPKG_USE_HEAD_VERSION", Util::Enum::to_bool(action.build_options.use_head_version) ? "1" : "0"},
            {"DOWNLOADS", paths.downloads},
            {"_VCPKG_NO_DOWNLOADS", !Util::Enum::to_bool(action.build_options.allow_downloads) ? "1" : "0"},
            {"_VCPKG_DOWNLOAD_TOOL", to_string(action.build_options.download_tool)},
            {"FEATURES", Strings::join(";", action.feature_list)},
            {"ALL_FEATURES", all_features},
            {"VCPKG_CONCURRENCY", std::to_string(get_concurrency())},
        };

        if (Util::Enum::to_bool(action.build_options.only_downloads))
        {
            variables.push_back({"VCPKG_DOWNLOAD_MODE", "true"});
        }

        if (!System::get_environment_variable("VCPKG_FORCE_SYSTEM_BINARIES").has_value())
        {
            variables.push_back({"GIT", git_exe_path});
        }

        const Files::Filesystem& fs = paths.get_filesystem();

        std::vector<std::string> port_configs;
        for (const PackageSpec& dependency : action.package_dependencies)
        {
            const fs::path port_config_path = paths.installed / dependency.triplet().canonical_name() / "share" /
                                              dependency.name() / "vcpkg-port-config.cmake";

            if (fs.is_regular_file(port_config_path))
            {
                port_configs.emplace_back(port_config_path.u8string());
            }
        }

        if (!port_configs.empty())
        {
            variables.emplace_back("VCPKG_PORT_CONFIGS", Strings::join(";", port_configs));
        }

        return variables;
    }

    static std::string get_triplet_abi(const VcpkgPaths& paths, const PreBuildInfo& pre_build_info, Triplet triplet)
    {
        static std::map<fs::path, std::string> s_hash_cache;

        const fs::path triplet_file_path = paths.get_triplet_file_path(triplet);
        const auto& fs = paths.get_filesystem();

        std::string hash;

        auto it_hash = s_hash_cache.find(triplet_file_path);
        if (it_hash != s_hash_cache.end())
        {
            hash = it_hash->second;
        }
        else
        {
            const auto algo = Hash::Algorithm::Sha1;
            // TODO: Use file path as part of hash.
            // REASON: Copying a triplet file without modifying it produces the same hash as the original.
            hash = Hash::get_file_hash(VCPKG_LINE_INFO, fs, triplet_file_path, algo);

            if (auto p = pre_build_info.external_toolchain_file.get())
            {
                hash += "-";
                hash += Hash::get_file_hash(VCPKG_LINE_INFO, fs, *p, algo);
            }
            else if (pre_build_info.cmake_system_name == "Linux")
            {
                hash += "-";
                hash += Hash::get_file_hash(VCPKG_LINE_INFO, fs, paths.scripts / "toolchains" / "linux.cmake", algo);
            }
            else if (pre_build_info.cmake_system_name == "Darwin")
            {
                hash += "-";
                hash += Hash::get_file_hash(VCPKG_LINE_INFO, fs, paths.scripts / "toolchains" / "osx.cmake", algo);
            }
            else if (pre_build_info.cmake_system_name == "FreeBSD")
            {
                hash += "-";
                hash += Hash::get_file_hash(VCPKG_LINE_INFO, fs, paths.scripts / "toolchains" / "freebsd.cmake", algo);
            }
            else if (pre_build_info.cmake_system_name == "Android")
            {
                hash += "-";
                hash += Hash::get_file_hash(VCPKG_LINE_INFO, fs, paths.scripts / "toolchains" / "android.cmake", algo);
            }

            s_hash_cache.emplace(triplet_file_path, hash);
        }

        return hash;
    }

    static ExtendedBuildResult do_build_package(const VcpkgPaths& paths, const Dependencies::InstallPlanAction& action)
    {
        const auto& pre_build_info = *action.pre_build_info.value_or_exit(VCPKG_LINE_INFO).get();

        auto& fs = paths.get_filesystem();
        auto&& scfl = action.source_control_file_location.value_or_exit(VCPKG_LINE_INFO);

#if defined(_WIN32)
        const fs::path& powershell_exe_path = paths.get_tool_exe("powershell-core");
        if (!fs.exists(powershell_exe_path.parent_path() / "powershell.exe"))
        {
            fs.copy(powershell_exe_path, powershell_exe_path.parent_path() / "powershell.exe", fs::copy_options::none);
        }
#endif

        Triplet triplet = action.spec.triplet();
        const auto& triplet_file_path = paths.get_triplet_file_path(triplet).u8string();

        if (Strings::case_insensitive_ascii_starts_with(triplet_file_path, paths.community_triplets.u8string()))
        {
            System::printf(vcpkg::System::Color::warning,
                           "-- Using community triplet %s. This triplet configuration is not guaranteed to succeed.\n",
                           triplet.canonical_name());
            System::printf("-- [COMMUNITY] Loading triplet configuration from: %s\n", triplet_file_path);
        }
        else if (!Strings::case_insensitive_ascii_starts_with(triplet_file_path, paths.triplets.u8string()))
        {
            System::printf("-- [OVERLAY] Loading triplet configuration from: %s\n", triplet_file_path);
        }

        auto u8portdir = scfl.source_location.u8string();
        if (!Strings::case_insensitive_ascii_starts_with(u8portdir, paths.ports.u8string()))
        {
            System::printf("-- Installing port from location: %s\n", u8portdir);
        }

        const auto timer = Chrono::ElapsedTimer::create_started();

        auto command =
            System::make_cmake_cmd(paths.get_tool_exe(Tools::CMAKE),
                                   paths.ports_cmake,
                                   get_cmake_vars(paths, action, triplet, paths.get_toolset(pre_build_info)));
#if defined(_WIN32)
        std::string build_env_cmd = make_build_env_cmd(pre_build_info, paths.get_toolset(pre_build_info));

        const std::unordered_map<std::string, std::string>& base_env = make_env_passthrough(pre_build_info);
        static Cache<std::pair<const std::unordered_map<std::string, std::string>*, std::string>, System::Environment>
            build_env_cache;

        const auto& env = build_env_cache.get_lazy({&base_env, build_env_cmd}, [&]() {
            auto clean_env =
                System::get_modified_clean_environment(base_env, powershell_exe_path.parent_path().u8string() + ";");
            if (build_env_cmd.empty())
                return clean_env;
            else
                return System::cmd_execute_modify_env(build_env_cmd, clean_env);
        });
#else
        const auto& env = System::get_clean_environment();
#endif
        auto buildpath = paths.buildtrees / action.spec.name();
        if (!fs.exists(buildpath))
        {
            std::error_code err;
            fs.create_directory(buildpath, err);
            Checks::check_exit(VCPKG_LINE_INFO, !err.value(), "Failed to create directory '%s', code: %d", buildpath.u8string(), err.value());
        }
        auto stdoutlog = buildpath / ("stdout-" + action.spec.triplet().canonical_name() + ".log");
        std::ofstream out_file(stdoutlog.native().c_str(), std::ios::out | std::ios::binary | std::ios::trunc);
        Checks::check_exit(VCPKG_LINE_INFO, out_file, "Failed to open '%s' for writing", stdoutlog.u8string());
        const int return_code = System::cmd_execute_and_stream_data(
            command,
            [&](StringView sv) {
                System::print2(sv);
                out_file.write(sv.data(), sv.size());
                Checks::check_exit(
                    VCPKG_LINE_INFO, out_file, "Error occurred while writing '%s'", stdoutlog.u8string());
            },
            env);
        out_file.close();

        // With the exception of empty packages, builds in "Download Mode" always result in failure.
        if (action.build_options.only_downloads == Build::OnlyDownloads::YES)
        {
            // TODO: Capture executed command output and evaluate whether the failure was intended.
            // If an unintended error occurs then return a BuildResult::DOWNLOAD_FAILURE status.
            return BuildResult::DOWNLOADED;
        }

        const auto buildtimeus = timer.microseconds();
        const auto spec_string = action.spec.to_string();

        {
            auto locked_metrics = Metrics::g_metrics.lock();

            locked_metrics->track_buildtime(Hash::get_string_hash(spec_string, Hash::Algorithm::Sha256) + ":[" +
                                                Strings::join(",",
                                                              action.feature_list,
                                                              [](const std::string& feature) {
                                                                  return Hash::get_string_hash(feature,
                                                                                               Hash::Algorithm::Sha256);
                                                              }) +
                                                "]",
                                            buildtimeus);
            if (return_code != 0)
            {
                locked_metrics->track_property("error", "build failed");
                locked_metrics->track_property("build_error", spec_string);
                return BuildResult::BUILD_FAILED;
            }
        }

        const BuildInfo build_info = read_build_info(fs, paths.build_info_file_path(action.spec));
        const size_t error_count =
            PostBuildLint::perform_all_checks(action.spec, paths, pre_build_info, build_info, scfl.source_location);

        auto find_itr = action.feature_dependencies.find("core");
        Checks::check_exit(VCPKG_LINE_INFO, find_itr != action.feature_dependencies.end());

        std::unique_ptr<BinaryControlFile> bcf = create_binary_control_file(*scfl.source_control_file->core_paragraph,
                                                                            triplet,
                                                                            build_info,
                                                                            action.public_abi(),
                                                                            std::move(find_itr->second));

        if (error_count != 0)
        {
            return BuildResult::POST_BUILD_CHECKS_FAILED;
        }
        for (auto&& feature : action.feature_list)
        {
            for (auto&& f_pgh : scfl.source_control_file->feature_paragraphs)
            {
                if (f_pgh->name == feature)
                {
                    find_itr = action.feature_dependencies.find(feature);
                    Checks::check_exit(VCPKG_LINE_INFO, find_itr != action.feature_dependencies.end());

                    bcf->features.emplace_back(
                        *scfl.source_control_file->core_paragraph, *f_pgh, triplet, std::move(find_itr->second));
                }
            }
        }

        write_binary_control_file(paths, *bcf);
        return {BuildResult::SUCCEEDED, std::move(bcf)};
    }

    static ExtendedBuildResult do_build_package_and_clean_buildtrees(const VcpkgPaths& paths,
                                                                     const Dependencies::InstallPlanAction& action)
    {
        auto result = do_build_package(paths, action);

        if (action.build_options.clean_buildtrees == CleanBuildtrees::YES)
        {
            auto& fs = paths.get_filesystem();
            const fs::path buildtrees_dir = paths.buildtrees / action.spec.name();
            auto buildtree_files = fs.get_files_non_recursive(buildtrees_dir);
            for (auto&& file : buildtree_files)
            {
                if (fs.is_directory(file)) // Will only keep the logs
                {
                    std::error_code ec;
                    fs::path failure_point;
                    fs.remove_all(file, ec, failure_point);
                }
            }
        }

        return result;
    }

    Optional<AbiTagAndFile> compute_abi_tag(const VcpkgPaths& paths,
                                            const Dependencies::InstallPlanAction& action,
                                            Span<const AbiEntry> dependency_abis)
    {
        auto& fs = paths.get_filesystem();
        Triplet triplet = action.spec.triplet();
        const std::string& name = action.spec.name();
        const auto& pre_build_info = *action.pre_build_info.value_or_exit(VCPKG_LINE_INFO);

        std::vector<AbiEntry> abi_tag_entries(dependency_abis.begin(), dependency_abis.end());

        // Sorted here as the order of dependency_abis is the only
        // non-deterministically ordered set of AbiEntries
        Util::sort(abi_tag_entries);

        // If there is an unusually large number of files in the port then
        // something suspicious is going on.  Rather than hash all of them
        // just mark the port as no-hash
        const int max_port_file_count = 100;

        // the order of recursive_directory_iterator is undefined so save the names to sort
        auto&& port_dir = action.source_control_file_location.value_or_exit(VCPKG_LINE_INFO).source_location;
        std::vector<AbiEntry> port_files;
        for (auto& port_file : fs::stdfs::recursive_directory_iterator(port_dir))
        {
            if (fs::is_regular_file(fs.status(VCPKG_LINE_INFO, port_file)))
            {
                port_files.emplace_back(
                    port_file.path().filename().u8string(),
                    vcpkg::Hash::get_file_hash(VCPKG_LINE_INFO, fs, port_file, Hash::Algorithm::Sha1));

                if (port_files.size() > max_port_file_count)
                {
                    abi_tag_entries.emplace_back("no_hash_max_portfile", "");
                    break;
                }
            }
        }

        if (port_files.size() <= max_port_file_count)
        {
            Util::sort(port_files, [](const AbiEntry& l, const AbiEntry& r) {
                return l.value < r.value || (l.value == r.value && l.key < r.key);
            });

            std::move(port_files.begin(), port_files.end(), std::back_inserter(abi_tag_entries));
        }

        abi_tag_entries.emplace_back("cmake", paths.get_tool_version(Tools::CMAKE));

#if defined(_WIN32)
        abi_tag_entries.emplace_back("powershell", paths.get_tool_version("powershell-core"));
#endif

        abi_tag_entries.emplace_back(
            "vcpkg_fixup_cmake_targets",
            vcpkg::Hash::get_file_hash(VCPKG_LINE_INFO,
                                       fs,
                                       paths.scripts / "cmake" / "vcpkg_fixup_cmake_targets.cmake",
                                       Hash::Algorithm::Sha1));

        abi_tag_entries.emplace_back("post_build_checks", "2");
        abi_tag_entries.emplace_back("triplet", pre_build_info.triplet_abi_tag);
        std::vector<std::string> sorted_feature_list = action.feature_list;
        Util::sort(sorted_feature_list);
        abi_tag_entries.emplace_back("features", Strings::join(";", sorted_feature_list));

        if (pre_build_info.public_abi_override)
        {
            abi_tag_entries.emplace_back(
                "public_abi_override",
                Hash::get_string_hash(pre_build_info.public_abi_override.value_or_exit(VCPKG_LINE_INFO),
                                      Hash::Algorithm::Sha1));
        }

        // No need to sort, the variables are stored in the same order they are written down in the abi-settings file
        for (const auto& env_var : pre_build_info.passthrough_env_vars)
        {
            abi_tag_entries.emplace_back(
                "ENV:" + env_var,
                Hash::get_string_hash(System::get_environment_variable(env_var).value_or(""), Hash::Algorithm::Sha1));
        }

        if (action.build_options.use_head_version == UseHeadVersion::YES) abi_tag_entries.emplace_back("head", "");

        const std::string full_abi_info =
            Strings::join("", abi_tag_entries, [](const AbiEntry& p) { return p.key + " " + p.value + "\n"; });

        if (Debug::g_debugging)
        {
            std::string message = "[DEBUG] <abientries>\n";
            for (auto&& entry : abi_tag_entries)
            {
                Strings::append(message, "[DEBUG] ", entry.key, "|", entry.value, "\n");
            }
            Strings::append(message, "[DEBUG] </abientries>\n");
            System::print2(message);
        }

        auto abi_tag_entries_missing = abi_tag_entries;
        Util::erase_remove_if(abi_tag_entries_missing, [](const AbiEntry& p) { return !p.value.empty(); });

        if (abi_tag_entries_missing.empty())
        {
            std::error_code ec;
            fs.create_directories(paths.buildtrees / name, ec);
            const auto abi_file_path = paths.buildtrees / name / (triplet.canonical_name() + ".vcpkg_abi_info.txt");
            fs.write_contents(abi_file_path, full_abi_info, VCPKG_LINE_INFO);

            return AbiTagAndFile{Hash::get_file_hash(VCPKG_LINE_INFO, fs, abi_file_path, Hash::Algorithm::Sha1),
                                 abi_file_path};
        }

        System::print2(
            "Warning: abi keys are missing values:\n",
            Strings::join("", abi_tag_entries_missing, [](const AbiEntry& e) { return "    " + e.key + "\n"; }),
            "\n");

        return nullopt;
    }

    void compute_all_abis(const VcpkgPaths& paths,
                          Dependencies::ActionPlan& action_plan,
                          const CMakeVars::CMakeVarProvider& var_provider,
                          const StatusParagraphs& status_db)
    {
        using Dependencies::InstallPlanAction;
        for (auto it = action_plan.install_actions.begin(); it != action_plan.install_actions.end(); ++it)
        {
            auto& action = *it;
            std::vector<AbiEntry> dependency_abis;
            if (!Util::Enum::to_bool(action.build_options.only_downloads))
            {
                for (auto&& pspec : action.package_dependencies)
                {
                    if (pspec == action.spec) continue;

                    auto pred = [&](const InstallPlanAction& ipa) { return ipa.spec == pspec; };
                    auto it2 = std::find_if(action_plan.install_actions.begin(), it, pred);
                    if (it2 == it)
                    {
                        // Finally, look in current installed
                        auto status_it = status_db.find(pspec);
                        if (status_it == status_db.end())
                        {
                            Checks::exit_with_message(
                                VCPKG_LINE_INFO, "Failed to find dependency abi for %s -> %s", action.spec, pspec);
                        }
                        else
                        {
                            dependency_abis.emplace_back(AbiEntry{pspec.name(), status_it->get()->package.abi});
                        }
                    }
                    else
                    {
                        dependency_abis.emplace_back(AbiEntry{pspec.name(), it2->public_abi()});
                    }
                }
            }

            action.pre_build_info = std::make_unique<PreBuildInfo>(
                paths, action.spec.triplet(), var_provider.get_tag_vars(action.spec).value_or_exit(VCPKG_LINE_INFO));
            auto maybe_abi_tag_and_file = compute_abi_tag(paths, action, dependency_abis);
            if (auto p = maybe_abi_tag_and_file.get())
            {
                action.abi_tag_file = std::move(p->tag_file);
                action.package_abi = std::move(p->tag);
            }
            else
            {
                action.package_abi = "";
            }
        }
    }

    ExtendedBuildResult build_package(const VcpkgPaths& paths,
                                      const Dependencies::InstallPlanAction& action,
                                      IBinaryProvider* binaries_provider,
                                      const StatusParagraphs& status_db)
    {
        auto binary_caching_enabled = binaries_provider && action.build_options.binary_caching == BinaryCaching::YES;

        auto& fs = paths.get_filesystem();
        Triplet triplet = action.spec.triplet();
        auto& spec = action.spec;
        const std::string& name = action.source_control_file_location.value_or_exit(VCPKG_LINE_INFO)
                                      .source_control_file->core_paragraph->name;

        std::vector<FeatureSpec> missing_fspecs;
        for (const auto& kv : action.feature_dependencies)
        {
            for (const FeatureSpec& fspec : kv.second)
            {
                if (!(status_db.is_installed(fspec) || spec.name() == name))
                {
                    missing_fspecs.emplace_back(fspec);
                }
            }
        }

        if (!missing_fspecs.empty())
        {
            return {BuildResult::CASCADED_DUE_TO_MISSING_DEPENDENCIES, std::move(missing_fspecs)};
        }

        std::vector<AbiEntry> dependency_abis;
        for (auto&& pspec : action.package_dependencies)
        {
            if (pspec == spec || Util::Enum::to_bool(action.build_options.only_downloads))
            {
                continue;
            }
            const auto status_it = status_db.find_installed(pspec);
            Checks::check_exit(VCPKG_LINE_INFO, status_it != status_db.end());
            dependency_abis.emplace_back(
                AbiEntry{status_it->get()->package.spec.name(), status_it->get()->package.abi});
        }

        if (!action.abi_tag_file)
        {
            return do_build_package_and_clean_buildtrees(paths, action);
        }

        auto& abi_file = *action.abi_tag_file.get();

        std::error_code ec;
        const fs::path abi_package_dir = paths.package_dir(spec) / "share" / spec.name();
        const fs::path abi_file_in_package = paths.package_dir(spec) / "share" / spec.name() / "vcpkg_abi_info.txt";
        if (binary_caching_enabled)
        {
            auto restore = binaries_provider->try_restore(paths, action);
            if (restore == RestoreResult::BUILD_FAILED)
                return BuildResult::BUILD_FAILED;
            else if (restore == RestoreResult::SUCCESS)
            {
                auto maybe_bcf = Paragraphs::try_load_cached_package(paths, spec);
                auto bcf = std::make_unique<BinaryControlFile>(std::move(maybe_bcf).value_or_exit(VCPKG_LINE_INFO));
                return {BuildResult::SUCCEEDED, std::move(bcf)};
            }
            else
            {
                // missing package, proceed to build.
            }
        }

        ExtendedBuildResult result = do_build_package_and_clean_buildtrees(paths, action);

        fs.create_directories(abi_package_dir, ec);
        fs.copy_file(abi_file, abi_file_in_package, fs::stdfs::copy_options::none, ec);
        Checks::check_exit(VCPKG_LINE_INFO, !ec, "Could not copy into file: %s", abi_file_in_package.u8string());

        if (binary_caching_enabled && result.code == BuildResult::SUCCEEDED)
        {
            binaries_provider->push_success(paths, action);
        }
        else if (binary_caching_enabled &&
                 (result.code == BuildResult::BUILD_FAILED || result.code == BuildResult::POST_BUILD_CHECKS_FAILED))
        {
            binaries_provider->push_failure(paths, action.package_abi.value_or_exit(VCPKG_LINE_INFO), spec);
        }

        return result;
    }

    const std::string& to_string(const BuildResult build_result)
    {
        static const std::string NULLVALUE_STRING = Enums::nullvalue_to_string("vcpkg::Commands::Build::BuildResult");
        static const std::string SUCCEEDED_STRING = "SUCCEEDED";
        static const std::string BUILD_FAILED_STRING = "BUILD_FAILED";
        static const std::string FILE_CONFLICTS_STRING = "FILE_CONFLICTS";
        static const std::string POST_BUILD_CHECKS_FAILED_STRING = "POST_BUILD_CHECKS_FAILED";
        static const std::string CASCADED_DUE_TO_MISSING_DEPENDENCIES_STRING = "CASCADED_DUE_TO_MISSING_DEPENDENCIES";
        static const std::string EXCLUDED_STRING = "EXCLUDED";
        static const std::string DOWNLOADED_STRING = "DOWNLOADED";

        switch (build_result)
        {
            case BuildResult::NULLVALUE: return NULLVALUE_STRING;
            case BuildResult::SUCCEEDED: return SUCCEEDED_STRING;
            case BuildResult::BUILD_FAILED: return BUILD_FAILED_STRING;
            case BuildResult::POST_BUILD_CHECKS_FAILED: return POST_BUILD_CHECKS_FAILED_STRING;
            case BuildResult::FILE_CONFLICTS: return FILE_CONFLICTS_STRING;
            case BuildResult::CASCADED_DUE_TO_MISSING_DEPENDENCIES: return CASCADED_DUE_TO_MISSING_DEPENDENCIES_STRING;
            case BuildResult::EXCLUDED: return EXCLUDED_STRING;
            case BuildResult::DOWNLOADED: return DOWNLOADED_STRING;
            default: Checks::unreachable(VCPKG_LINE_INFO);
        }
    }

    std::string create_error_message(const BuildResult build_result, const PackageSpec& spec)
    {
        return Strings::format("Error: Building package %s failed with: %s", spec, Build::to_string(build_result));
    }

    std::string create_user_troubleshooting_message(const PackageSpec& spec)
    {
        return Strings::format("Please ensure you're using the latest portfiles with `.\\vcpkg update`, then\n"
                               "submit an issue at https://github.com/Microsoft/vcpkg/issues including:\n"
                               "  Package: %s\n"
                               "  Vcpkg version: %s\n"
                               "\n"
                               "Additionally, attach any relevant sections from the log files above.",
                               spec,
                               Commands::Version::version());
    }

    static BuildInfo inner_create_buildinfo(Parse::Paragraph pgh)
    {
        Parse::ParagraphParser parser(std::move(pgh));

        BuildInfo build_info;

        {
            std::string crt_linkage_as_string;
            parser.required_field(BuildInfoRequiredField::CRT_LINKAGE, crt_linkage_as_string);

            auto crtlinkage = to_linkage_type(crt_linkage_as_string);
            if (const auto p = crtlinkage.get())
                build_info.crt_linkage = *p;
            else
                Checks::exit_with_message(VCPKG_LINE_INFO, "Invalid crt linkage type: [%s]", crt_linkage_as_string);
        }

        {
            std::string library_linkage_as_string;
            parser.required_field(BuildInfoRequiredField::LIBRARY_LINKAGE, library_linkage_as_string);
            auto liblinkage = to_linkage_type(library_linkage_as_string);
            if (const auto p = liblinkage.get())
                build_info.library_linkage = *p;
            else
                Checks::exit_with_message(
                    VCPKG_LINE_INFO, "Invalid library linkage type: [%s]", library_linkage_as_string);
        }
        std::string version = parser.optional_field("Version");
        if (!version.empty()) build_info.version = std::move(version);

        std::map<BuildPolicy, bool> policies;
        for (auto policy : G_ALL_POLICIES)
        {
            const auto setting = parser.optional_field(to_string(policy));
            if (setting.empty()) continue;
            if (setting == "enabled")
                policies.emplace(policy, true);
            else if (setting == "disabled")
                policies.emplace(policy, false);
            else
                Checks::exit_with_message(
                    VCPKG_LINE_INFO, "Unknown setting for policy '%s': %s", to_string(policy), setting);
        }

        if (const auto err = parser.error_info("PostBuildInformation"))
        {
            print_error_message(err);
            Checks::exit_fail(VCPKG_LINE_INFO);
        }

        build_info.policies = BuildPolicies(std::move(policies));

        return build_info;
    }

    BuildInfo read_build_info(const Files::Filesystem& fs, const fs::path& filepath)
    {
        const ExpectedS<Parse::Paragraph> pghs = Paragraphs::get_single_paragraph(fs, filepath);
        Checks::check_exit(
            VCPKG_LINE_INFO, pghs.get() != nullptr, "Invalid BUILD_INFO file for package: %s", pghs.error());
        return inner_create_buildinfo(*pghs.get());
    }

    PreBuildInfo::PreBuildInfo(const VcpkgPaths& paths,
                               Triplet triplet,
                               const std::unordered_map<std::string, std::string>& cmakevars)
    {
        for (auto&& kv : VCPKG_OPTIONS)
        {
            auto find_itr = cmakevars.find(kv.first);
            if (find_itr == cmakevars.end())
            {
                continue;
            }

            const std::string& variable_value = find_itr->second;

            switch (kv.second)
            {
                case VcpkgTripletVar::TARGET_ARCHITECTURE: target_architecture = variable_value; break;
                case VcpkgTripletVar::CMAKE_SYSTEM_NAME: cmake_system_name = variable_value; break;
                case VcpkgTripletVar::CMAKE_SYSTEM_VERSION: cmake_system_version = variable_value; break;
                case VcpkgTripletVar::PLATFORM_TOOLSET:
                    platform_toolset = variable_value.empty() ? nullopt : Optional<std::string>{variable_value};
                    break;
                case VcpkgTripletVar::VISUAL_STUDIO_PATH:
                    visual_studio_path = variable_value.empty() ? nullopt : Optional<fs::path>{variable_value};
                    break;
                case VcpkgTripletVar::CHAINLOAD_TOOLCHAIN_FILE:
                    external_toolchain_file = variable_value.empty() ? nullopt : Optional<std::string>{variable_value};
                    break;
                case VcpkgTripletVar::BUILD_TYPE:
                    if (variable_value.empty())
                        build_type = nullopt;
                    else if (Strings::case_insensitive_ascii_equals(variable_value, "debug"))
                        build_type = ConfigurationType::DEBUG;
                    else if (Strings::case_insensitive_ascii_equals(variable_value, "release"))
                        build_type = ConfigurationType::RELEASE;
                    else
                        Checks::exit_with_message(
                            VCPKG_LINE_INFO, "Unknown setting for VCPKG_BUILD_TYPE: %s", variable_value);
                    break;
                case VcpkgTripletVar::ENV_PASSTHROUGH:
                    passthrough_env_vars = Strings::split(variable_value, ";");
                    break;
                case VcpkgTripletVar::PUBLIC_ABI_OVERRIDE:
                    public_abi_override = variable_value.empty() ? nullopt : Optional<std::string>{variable_value};
                    break;
            }
        }

        triplet_abi_tag = get_triplet_abi(paths, *this, triplet);
    }

    ExtendedBuildResult::ExtendedBuildResult(BuildResult code) : code(code) {}
    ExtendedBuildResult::ExtendedBuildResult(BuildResult code, std::unique_ptr<BinaryControlFile>&& bcf)
        : code(code), binary_control_file(std::move(bcf))
    {
    }
    ExtendedBuildResult::ExtendedBuildResult(BuildResult code, std::vector<FeatureSpec>&& unmet_deps)
        : code(code), unmet_dependencies(std::move(unmet_deps))
    {
    }
}
<|MERGE_RESOLUTION|>--- conflicted
+++ resolved
@@ -1,1072 +1,1066 @@
-#include "pch.h"
-
-#include <vcpkg/base/cache.h>
-#include <vcpkg/base/checks.h>
-#include <vcpkg/base/chrono.h>
-#include <vcpkg/base/enums.h>
-#include <vcpkg/base/hash.h>
-#include <vcpkg/base/optional.h>
-#include <vcpkg/base/stringliteral.h>
-#include <vcpkg/base/system.debug.h>
-#include <vcpkg/base/system.print.h>
-#include <vcpkg/base/system.process.h>
-#include <vcpkg/base/util.h>
-
-#include <vcpkg/binarycaching.h>
-#include <vcpkg/build.h>
-#include <vcpkg/commands.h>
-#include <vcpkg/dependencies.h>
-#include <vcpkg/globalstate.h>
-#include <vcpkg/help.h>
-#include <vcpkg/input.h>
-#include <vcpkg/metrics.h>
-#include <vcpkg/paragraphs.h>
-#include <vcpkg/postbuildlint.h>
-#include <vcpkg/statusparagraphs.h>
-#include <vcpkg/vcpkglib.h>
-
-using namespace vcpkg;
-using vcpkg::Build::BuildResult;
-using vcpkg::Parse::ParseControlErrorInfo;
-using vcpkg::Parse::ParseExpected;
-using vcpkg::PortFileProvider::PathsPortFileProvider;
-
-namespace vcpkg::Build::Command
-{
-    using Dependencies::InstallPlanAction;
-    using Dependencies::InstallPlanType;
-
-    void perform_and_exit_ex(const FullPackageSpec& full_spec,
-                             const SourceControlFileLocation& scfl,
-                             const PathsPortFileProvider& provider,
-                             const VcpkgPaths& paths)
-    {
-<<<<<<< HEAD
-        CMakeVars::TripletCMakeVarProvider var_provider(paths);
-=======
-        vcpkg::Util::unused(options);
-
-        auto var_provider_storage = CMakeVars::make_triplet_cmake_var_provider(paths);
-        auto& var_provider = *var_provider_storage;
->>>>>>> 7f6c0385
-        var_provider.load_dep_info_vars(std::array<PackageSpec, 1>{full_spec.package_spec});
-        var_provider.load_tag_vars(std::array<FullPackageSpec, 1>{full_spec}, provider);
-
-        StatusParagraphs status_db = database_load_check(paths);
-
-        auto action_plan = Dependencies::create_feature_install_plan(
-            provider, var_provider, std::vector<FullPackageSpec>{full_spec}, status_db);
-
-        const PackageSpec& spec = full_spec.package_spec;
-        const SourceControlFile& scf = *scfl.source_control_file;
-
-        Checks::check_exit(VCPKG_LINE_INFO,
-                           spec.name() == scf.core_paragraph->name,
-                           "The Source field inside the CONTROL file does not match the port directory: '%s' != '%s'",
-                           scf.core_paragraph->name,
-                           spec.name());
-
-        const Build::BuildPackageOptions build_package_options{
-            Build::UseHeadVersion::NO,
-            Build::AllowDownloads::YES,
-            Build::OnlyDownloads::NO,
-            Build::CleanBuildtrees::NO,
-            Build::CleanPackages::NO,
-            Build::CleanDownloads::NO,
-            Build::DownloadTool::BUILT_IN,
-            GlobalState::g_binary_caching ? Build::BinaryCaching::YES : Build::BinaryCaching::NO,
-            Build::FailOnTombstone::NO,
-        };
-
-        InstallPlanAction* action = nullptr;
-        for (auto& install_action : action_plan.already_installed)
-        {
-            if (install_action.spec == full_spec.package_spec)
-            {
-                action = &install_action;
-            }
-        }
-        for (auto& install_action : action_plan.install_actions)
-        {
-            if (install_action.spec == full_spec.package_spec)
-            {
-                action = &install_action;
-            }
-        }
-
-        Checks::check_exit(VCPKG_LINE_INFO, action != nullptr);
-
-        action->build_options = build_package_options;
-
-        const auto build_timer = Chrono::ElapsedTimer::create_started();
-        const auto result = Build::build_package(paths, *action, create_archives_provider().get(), status_db);
-        System::print2("Elapsed time for package ", spec, ": ", build_timer, '\n');
-
-        if (result.code == BuildResult::CASCADED_DUE_TO_MISSING_DEPENDENCIES)
-        {
-            System::print2(System::Color::error,
-                           "The build command requires all dependencies to be already installed.\n");
-            System::print2("The following dependencies are missing:\n\n");
-            for (const auto& p : result.unmet_dependencies)
-            {
-                System::print2("    ", p, '\n');
-            }
-            System::print2('\n');
-            Checks::exit_fail(VCPKG_LINE_INFO);
-        }
-
-        Checks::check_exit(VCPKG_LINE_INFO, result.code != BuildResult::EXCLUDED);
-
-        if (result.code != BuildResult::SUCCEEDED)
-        {
-            System::print2(System::Color::error, Build::create_error_message(result.code, spec), '\n');
-            System::print2(Build::create_user_troubleshooting_message(spec), '\n');
-            Checks::exit_fail(VCPKG_LINE_INFO);
-        }
-
-        Checks::exit_success(VCPKG_LINE_INFO);
-    }
-
-    const CommandStructure COMMAND_STRUCTURE = {
-        Help::create_example_string("build zlib:x64-windows"),
-        1,
-        1,
-        {{}, {}},
-        nullptr,
-    };
-
-    void perform_and_exit(const VcpkgCmdArguments& args, const VcpkgPaths& paths, Triplet default_triplet)
-    {
-        // Build only takes a single package and all dependencies must already be installed
-        const ParsedArguments options = args.parse_arguments(COMMAND_STRUCTURE);
-        std::string first_arg = args.command_arguments.at(0);
-
-        const FullPackageSpec spec = Input::check_and_get_full_package_spec(
-            std::move(first_arg), default_triplet, COMMAND_STRUCTURE.example_text);
-
-        Input::check_triplet(spec.package_spec.triplet(), paths);
-
-        PathsPortFileProvider provider(paths, args.overlay_ports.get());
-        const auto port_name = spec.package_spec.name();
-        const auto* scfl = provider.get_control_file(port_name).get();
-
-        Checks::check_exit(VCPKG_LINE_INFO, scfl != nullptr, "Error: Couldn't find port '%s'", port_name);
-
-        perform_and_exit_ex(spec, *scfl, provider, paths);
-    }
-}
-
-namespace vcpkg::Build
-{
-    static const std::string NAME_EMPTY_PACKAGE = "PolicyEmptyPackage";
-    static const std::string NAME_DLLS_WITHOUT_LIBS = "PolicyDLLsWithoutLIBs";
-    static const std::string NAME_DLLS_WITHOUT_EXPORTS = "PolicyDLLsWithoutExports";
-    static const std::string NAME_ONLY_RELEASE_CRT = "PolicyOnlyReleaseCRT";
-    static const std::string NAME_EMPTY_INCLUDE_FOLDER = "PolicyEmptyIncludeFolder";
-    static const std::string NAME_ALLOW_OBSOLETE_MSVCRT = "PolicyAllowObsoleteMsvcrt";
-    static const std::string NAME_ALLOW_RESTRICTED_HEADERS = "PolicyAllowRestrictedHeaders";
-    static const std::string NAME_SKIP_DUMPBIN_CHECKS = "PolicySkipDumpbinChecks";
-
-    const std::string& to_string(BuildPolicy policy)
-    {
-        switch (policy)
-        {
-            case BuildPolicy::EMPTY_PACKAGE: return NAME_EMPTY_PACKAGE;
-            case BuildPolicy::DLLS_WITHOUT_LIBS: return NAME_DLLS_WITHOUT_LIBS;
-            case BuildPolicy::DLLS_WITHOUT_EXPORTS: return NAME_DLLS_WITHOUT_EXPORTS;
-            case BuildPolicy::ONLY_RELEASE_CRT: return NAME_ONLY_RELEASE_CRT;
-            case BuildPolicy::EMPTY_INCLUDE_FOLDER: return NAME_EMPTY_INCLUDE_FOLDER;
-            case BuildPolicy::ALLOW_OBSOLETE_MSVCRT: return NAME_ALLOW_OBSOLETE_MSVCRT;
-            case BuildPolicy::ALLOW_RESTRICTED_HEADERS: return NAME_ALLOW_RESTRICTED_HEADERS;
-            case BuildPolicy::SKIP_DUMPBIN_CHECKS: return NAME_SKIP_DUMPBIN_CHECKS;
-            default: Checks::unreachable(VCPKG_LINE_INFO);
-        }
-    }
-
-    CStringView to_cmake_variable(BuildPolicy policy)
-    {
-        switch (policy)
-        {
-            case BuildPolicy::EMPTY_PACKAGE: return "VCPKG_POLICY_EMPTY_PACKAGE";
-            case BuildPolicy::DLLS_WITHOUT_LIBS: return "VCPKG_POLICY_DLLS_WITHOUT_LIBS";
-            case BuildPolicy::DLLS_WITHOUT_EXPORTS: return "VCPKG_POLICY_DLLS_WITHOUT_EXPORTS";
-            case BuildPolicy::ONLY_RELEASE_CRT: return "VCPKG_POLICY_ONLY_RELEASE_CRT";
-            case BuildPolicy::EMPTY_INCLUDE_FOLDER: return "VCPKG_POLICY_EMPTY_INCLUDE_FOLDER";
-            case BuildPolicy::ALLOW_OBSOLETE_MSVCRT: return "VCPKG_POLICY_ALLOW_OBSOLETE_MSVCRT";
-            case BuildPolicy::ALLOW_RESTRICTED_HEADERS: return "VCPKG_POLICY_ALLOW_RESTRICTED_HEADERS";
-            case BuildPolicy::SKIP_DUMPBIN_CHECKS: return "VCPKG_POLICY_SKIP_DUMPBIN_CHECKS";
-            default: Checks::unreachable(VCPKG_LINE_INFO);
-        }
-    }
-
-    static const std::string NAME_BUILD_IN_DOWNLOAD = "BUILT_IN";
-    static const std::string NAME_ARIA2_DOWNLOAD = "ARIA2";
-
-    const std::string& to_string(DownloadTool tool)
-    {
-        switch (tool)
-        {
-            case DownloadTool::BUILT_IN: return NAME_BUILD_IN_DOWNLOAD;
-            case DownloadTool::ARIA2: return NAME_ARIA2_DOWNLOAD;
-            default: Checks::unreachable(VCPKG_LINE_INFO);
-        }
-    }
-
-    Optional<LinkageType> to_linkage_type(const std::string& str)
-    {
-        if (str == "dynamic") return LinkageType::DYNAMIC;
-        if (str == "static") return LinkageType::STATIC;
-        return nullopt;
-    }
-
-    namespace BuildInfoRequiredField
-    {
-        static const std::string CRT_LINKAGE = "CRTLinkage";
-        static const std::string LIBRARY_LINKAGE = "LibraryLinkage";
-    }
-
-    static CStringView to_vcvarsall_target(const std::string& cmake_system_name)
-    {
-        if (cmake_system_name.empty()) return "";
-        if (cmake_system_name == "Windows") return "";
-        if (cmake_system_name == "WindowsStore") return "store";
-
-        Checks::exit_with_message(VCPKG_LINE_INFO, "Unsupported vcvarsall target %s", cmake_system_name);
-    }
-
-    static CStringView to_vcvarsall_toolchain(const std::string& target_architecture, const Toolset& toolset)
-    {
-        auto maybe_target_arch = System::to_cpu_architecture(target_architecture);
-        Checks::check_exit(
-            VCPKG_LINE_INFO, maybe_target_arch.has_value(), "Invalid architecture string: %s", target_architecture);
-        auto target_arch = maybe_target_arch.value_or_exit(VCPKG_LINE_INFO);
-        auto host_architectures = System::get_supported_host_architectures();
-
-        for (auto&& host : host_architectures)
-        {
-            const auto it = Util::find_if(toolset.supported_architectures, [&](const ToolsetArchOption& opt) {
-                return host == opt.host_arch && target_arch == opt.target_arch;
-            });
-            if (it != toolset.supported_architectures.end()) return it->name;
-        }
-
-        Checks::exit_with_message(VCPKG_LINE_INFO,
-                                  "Unsupported toolchain combination. Target was: %s but supported ones were:\n%s",
-                                  target_architecture,
-                                  Strings::join(",", toolset.supported_architectures, [](const ToolsetArchOption& t) {
-                                      return t.name.c_str();
-                                  }));
-    }
-
-    static const std::unordered_map<std::string, std::string>& make_env_passthrough(const PreBuildInfo& pre_build_info)
-    {
-        static Cache<std::vector<std::string>, std::unordered_map<std::string, std::string>> envs;
-        return envs.get_lazy(pre_build_info.passthrough_env_vars, [&]() {
-            std::unordered_map<std::string, std::string> env;
-
-            for (auto&& env_var : pre_build_info.passthrough_env_vars)
-            {
-                auto env_val = System::get_environment_variable(env_var);
-
-                if (env_val)
-                {
-                    env[env_var] = env_val.value_or_exit(VCPKG_LINE_INFO);
-                }
-            }
-
-            return env;
-        });
-    }
-
-    std::string make_build_env_cmd(const PreBuildInfo& pre_build_info, const Toolset& toolset)
-    {
-        if (pre_build_info.external_toolchain_file.has_value()) return "";
-        if (!pre_build_info.cmake_system_name.empty() && pre_build_info.cmake_system_name != "WindowsStore") return "";
-
-        const char* tonull = " >nul";
-        if (Debug::g_debugging)
-        {
-            tonull = "";
-        }
-
-        const auto arch = to_vcvarsall_toolchain(pre_build_info.target_architecture, toolset);
-        const auto target = to_vcvarsall_target(pre_build_info.cmake_system_name);
-
-        return Strings::format(R"(cmd /c ""%s" %s %s %s %s 2>&1 <NUL")",
-                               toolset.vcvarsall.u8string(),
-                               Strings::join(" ", toolset.vcvarsall_options),
-                               arch,
-                               target,
-                               tonull);
-    }
-
-    static std::unique_ptr<BinaryControlFile> create_binary_control_file(
-        const SourceParagraph& source_paragraph,
-        Triplet triplet,
-        const BuildInfo& build_info,
-        const std::string& abi_tag,
-        const std::vector<FeatureSpec>& core_dependencies)
-    {
-        auto bcf = std::make_unique<BinaryControlFile>();
-        BinaryParagraph bpgh(source_paragraph, triplet, abi_tag, core_dependencies);
-        if (const auto p_ver = build_info.version.get())
-        {
-            bpgh.version = *p_ver;
-        }
-
-        bcf->core_paragraph = std::move(bpgh);
-        return bcf;
-    }
-
-    static void write_binary_control_file(const VcpkgPaths& paths, const BinaryControlFile& bcf)
-    {
-        std::string start = Strings::serialize(bcf.core_paragraph);
-        for (auto&& feature : bcf.features)
-        {
-            start += "\n" + Strings::serialize(feature);
-        }
-        const fs::path binary_control_file = paths.packages / bcf.core_paragraph.dir() / "CONTROL";
-        paths.get_filesystem().write_contents(binary_control_file, start, VCPKG_LINE_INFO);
-    }
-
-    static int get_concurrency()
-    {
-        static int concurrency = [] {
-            auto user_defined_concurrency = System::get_environment_variable("VCPKG_MAX_CONCURRENCY");
-            if (user_defined_concurrency)
-            {
-                return std::stoi(user_defined_concurrency.value_or_exit(VCPKG_LINE_INFO));
-            }
-            else
-            {
-                return System::get_num_logical_cores() + 1;
-            }
-        }();
-
-        return concurrency;
-    }
-
-    static std::vector<System::CMakeVariable> get_cmake_vars(const VcpkgPaths& paths,
-                                                             const Dependencies::InstallPlanAction& action,
-                                                             Triplet triplet,
-                                                             const Toolset& toolset)
-    {
-#if !defined(_WIN32)
-        // TODO: remove when vcpkg.exe is in charge for acquiring tools. Change introduced in vcpkg v0.0.107.
-        // bootstrap should have already downloaded ninja, but making sure it is present in case it was deleted.
-        vcpkg::Util::unused(paths.get_tool_exe(Tools::NINJA));
-#endif
-        auto& scfl = action.source_control_file_location.value_or_exit(VCPKG_LINE_INFO);
-        auto& scf = *scfl.source_control_file;
-        const fs::path& git_exe_path = paths.get_tool_exe(Tools::GIT);
-
-        std::string all_features;
-        for (auto& feature : scf.feature_paragraphs)
-        {
-            all_features.append(feature->name + ";");
-        }
-
-        std::vector<System::CMakeVariable> variables{
-            {"CMD", "BUILD"},
-            {"PORT", scf.core_paragraph->name},
-            {"CURRENT_PORT_DIR", scfl.source_location},
-            {"VCPKG_ROOT_PATH", paths.root},
-            {"TARGET_TRIPLET", triplet.canonical_name()},
-            {"TARGET_TRIPLET_FILE", paths.get_triplet_file_path(triplet).u8string()},
-            {"VCPKG_PLATFORM_TOOLSET", toolset.version.c_str()},
-            {"VCPKG_USE_HEAD_VERSION", Util::Enum::to_bool(action.build_options.use_head_version) ? "1" : "0"},
-            {"DOWNLOADS", paths.downloads},
-            {"_VCPKG_NO_DOWNLOADS", !Util::Enum::to_bool(action.build_options.allow_downloads) ? "1" : "0"},
-            {"_VCPKG_DOWNLOAD_TOOL", to_string(action.build_options.download_tool)},
-            {"FEATURES", Strings::join(";", action.feature_list)},
-            {"ALL_FEATURES", all_features},
-            {"VCPKG_CONCURRENCY", std::to_string(get_concurrency())},
-        };
-
-        if (Util::Enum::to_bool(action.build_options.only_downloads))
-        {
-            variables.push_back({"VCPKG_DOWNLOAD_MODE", "true"});
-        }
-
-        if (!System::get_environment_variable("VCPKG_FORCE_SYSTEM_BINARIES").has_value())
-        {
-            variables.push_back({"GIT", git_exe_path});
-        }
-
-        const Files::Filesystem& fs = paths.get_filesystem();
-
-        std::vector<std::string> port_configs;
-        for (const PackageSpec& dependency : action.package_dependencies)
-        {
-            const fs::path port_config_path = paths.installed / dependency.triplet().canonical_name() / "share" /
-                                              dependency.name() / "vcpkg-port-config.cmake";
-
-            if (fs.is_regular_file(port_config_path))
-            {
-                port_configs.emplace_back(port_config_path.u8string());
-            }
-        }
-
-        if (!port_configs.empty())
-        {
-            variables.emplace_back("VCPKG_PORT_CONFIGS", Strings::join(";", port_configs));
-        }
-
-        return variables;
-    }
-
-    static std::string get_triplet_abi(const VcpkgPaths& paths, const PreBuildInfo& pre_build_info, Triplet triplet)
-    {
-        static std::map<fs::path, std::string> s_hash_cache;
-
-        const fs::path triplet_file_path = paths.get_triplet_file_path(triplet);
-        const auto& fs = paths.get_filesystem();
-
-        std::string hash;
-
-        auto it_hash = s_hash_cache.find(triplet_file_path);
-        if (it_hash != s_hash_cache.end())
-        {
-            hash = it_hash->second;
-        }
-        else
-        {
-            const auto algo = Hash::Algorithm::Sha1;
-            // TODO: Use file path as part of hash.
-            // REASON: Copying a triplet file without modifying it produces the same hash as the original.
-            hash = Hash::get_file_hash(VCPKG_LINE_INFO, fs, triplet_file_path, algo);
-
-            if (auto p = pre_build_info.external_toolchain_file.get())
-            {
-                hash += "-";
-                hash += Hash::get_file_hash(VCPKG_LINE_INFO, fs, *p, algo);
-            }
-            else if (pre_build_info.cmake_system_name == "Linux")
-            {
-                hash += "-";
-                hash += Hash::get_file_hash(VCPKG_LINE_INFO, fs, paths.scripts / "toolchains" / "linux.cmake", algo);
-            }
-            else if (pre_build_info.cmake_system_name == "Darwin")
-            {
-                hash += "-";
-                hash += Hash::get_file_hash(VCPKG_LINE_INFO, fs, paths.scripts / "toolchains" / "osx.cmake", algo);
-            }
-            else if (pre_build_info.cmake_system_name == "FreeBSD")
-            {
-                hash += "-";
-                hash += Hash::get_file_hash(VCPKG_LINE_INFO, fs, paths.scripts / "toolchains" / "freebsd.cmake", algo);
-            }
-            else if (pre_build_info.cmake_system_name == "Android")
-            {
-                hash += "-";
-                hash += Hash::get_file_hash(VCPKG_LINE_INFO, fs, paths.scripts / "toolchains" / "android.cmake", algo);
-            }
-
-            s_hash_cache.emplace(triplet_file_path, hash);
-        }
-
-        return hash;
-    }
-
-    static ExtendedBuildResult do_build_package(const VcpkgPaths& paths, const Dependencies::InstallPlanAction& action)
-    {
-        const auto& pre_build_info = *action.pre_build_info.value_or_exit(VCPKG_LINE_INFO).get();
-
-        auto& fs = paths.get_filesystem();
-        auto&& scfl = action.source_control_file_location.value_or_exit(VCPKG_LINE_INFO);
-
-#if defined(_WIN32)
-        const fs::path& powershell_exe_path = paths.get_tool_exe("powershell-core");
-        if (!fs.exists(powershell_exe_path.parent_path() / "powershell.exe"))
-        {
-            fs.copy(powershell_exe_path, powershell_exe_path.parent_path() / "powershell.exe", fs::copy_options::none);
-        }
-#endif
-
-        Triplet triplet = action.spec.triplet();
-        const auto& triplet_file_path = paths.get_triplet_file_path(triplet).u8string();
-
-        if (Strings::case_insensitive_ascii_starts_with(triplet_file_path, paths.community_triplets.u8string()))
-        {
-            System::printf(vcpkg::System::Color::warning,
-                           "-- Using community triplet %s. This triplet configuration is not guaranteed to succeed.\n",
-                           triplet.canonical_name());
-            System::printf("-- [COMMUNITY] Loading triplet configuration from: %s\n", triplet_file_path);
-        }
-        else if (!Strings::case_insensitive_ascii_starts_with(triplet_file_path, paths.triplets.u8string()))
-        {
-            System::printf("-- [OVERLAY] Loading triplet configuration from: %s\n", triplet_file_path);
-        }
-
-        auto u8portdir = scfl.source_location.u8string();
-        if (!Strings::case_insensitive_ascii_starts_with(u8portdir, paths.ports.u8string()))
-        {
-            System::printf("-- Installing port from location: %s\n", u8portdir);
-        }
-
-        const auto timer = Chrono::ElapsedTimer::create_started();
-
-        auto command =
-            System::make_cmake_cmd(paths.get_tool_exe(Tools::CMAKE),
-                                   paths.ports_cmake,
-                                   get_cmake_vars(paths, action, triplet, paths.get_toolset(pre_build_info)));
-#if defined(_WIN32)
-        std::string build_env_cmd = make_build_env_cmd(pre_build_info, paths.get_toolset(pre_build_info));
-
-        const std::unordered_map<std::string, std::string>& base_env = make_env_passthrough(pre_build_info);
-        static Cache<std::pair<const std::unordered_map<std::string, std::string>*, std::string>, System::Environment>
-            build_env_cache;
-
-        const auto& env = build_env_cache.get_lazy({&base_env, build_env_cmd}, [&]() {
-            auto clean_env =
-                System::get_modified_clean_environment(base_env, powershell_exe_path.parent_path().u8string() + ";");
-            if (build_env_cmd.empty())
-                return clean_env;
-            else
-                return System::cmd_execute_modify_env(build_env_cmd, clean_env);
-        });
-#else
-        const auto& env = System::get_clean_environment();
-#endif
-        auto buildpath = paths.buildtrees / action.spec.name();
-        if (!fs.exists(buildpath))
-        {
-            std::error_code err;
-            fs.create_directory(buildpath, err);
-            Checks::check_exit(VCPKG_LINE_INFO, !err.value(), "Failed to create directory '%s', code: %d", buildpath.u8string(), err.value());
-        }
-        auto stdoutlog = buildpath / ("stdout-" + action.spec.triplet().canonical_name() + ".log");
-        std::ofstream out_file(stdoutlog.native().c_str(), std::ios::out | std::ios::binary | std::ios::trunc);
-        Checks::check_exit(VCPKG_LINE_INFO, out_file, "Failed to open '%s' for writing", stdoutlog.u8string());
-        const int return_code = System::cmd_execute_and_stream_data(
-            command,
-            [&](StringView sv) {
-                System::print2(sv);
-                out_file.write(sv.data(), sv.size());
-                Checks::check_exit(
-                    VCPKG_LINE_INFO, out_file, "Error occurred while writing '%s'", stdoutlog.u8string());
-            },
-            env);
-        out_file.close();
-
-        // With the exception of empty packages, builds in "Download Mode" always result in failure.
-        if (action.build_options.only_downloads == Build::OnlyDownloads::YES)
-        {
-            // TODO: Capture executed command output and evaluate whether the failure was intended.
-            // If an unintended error occurs then return a BuildResult::DOWNLOAD_FAILURE status.
-            return BuildResult::DOWNLOADED;
-        }
-
-        const auto buildtimeus = timer.microseconds();
-        const auto spec_string = action.spec.to_string();
-
-        {
-            auto locked_metrics = Metrics::g_metrics.lock();
-
-            locked_metrics->track_buildtime(Hash::get_string_hash(spec_string, Hash::Algorithm::Sha256) + ":[" +
-                                                Strings::join(",",
-                                                              action.feature_list,
-                                                              [](const std::string& feature) {
-                                                                  return Hash::get_string_hash(feature,
-                                                                                               Hash::Algorithm::Sha256);
-                                                              }) +
-                                                "]",
-                                            buildtimeus);
-            if (return_code != 0)
-            {
-                locked_metrics->track_property("error", "build failed");
-                locked_metrics->track_property("build_error", spec_string);
-                return BuildResult::BUILD_FAILED;
-            }
-        }
-
-        const BuildInfo build_info = read_build_info(fs, paths.build_info_file_path(action.spec));
-        const size_t error_count =
-            PostBuildLint::perform_all_checks(action.spec, paths, pre_build_info, build_info, scfl.source_location);
-
-        auto find_itr = action.feature_dependencies.find("core");
-        Checks::check_exit(VCPKG_LINE_INFO, find_itr != action.feature_dependencies.end());
-
-        std::unique_ptr<BinaryControlFile> bcf = create_binary_control_file(*scfl.source_control_file->core_paragraph,
-                                                                            triplet,
-                                                                            build_info,
-                                                                            action.public_abi(),
-                                                                            std::move(find_itr->second));
-
-        if (error_count != 0)
-        {
-            return BuildResult::POST_BUILD_CHECKS_FAILED;
-        }
-        for (auto&& feature : action.feature_list)
-        {
-            for (auto&& f_pgh : scfl.source_control_file->feature_paragraphs)
-            {
-                if (f_pgh->name == feature)
-                {
-                    find_itr = action.feature_dependencies.find(feature);
-                    Checks::check_exit(VCPKG_LINE_INFO, find_itr != action.feature_dependencies.end());
-
-                    bcf->features.emplace_back(
-                        *scfl.source_control_file->core_paragraph, *f_pgh, triplet, std::move(find_itr->second));
-                }
-            }
-        }
-
-        write_binary_control_file(paths, *bcf);
-        return {BuildResult::SUCCEEDED, std::move(bcf)};
-    }
-
-    static ExtendedBuildResult do_build_package_and_clean_buildtrees(const VcpkgPaths& paths,
-                                                                     const Dependencies::InstallPlanAction& action)
-    {
-        auto result = do_build_package(paths, action);
-
-        if (action.build_options.clean_buildtrees == CleanBuildtrees::YES)
-        {
-            auto& fs = paths.get_filesystem();
-            const fs::path buildtrees_dir = paths.buildtrees / action.spec.name();
-            auto buildtree_files = fs.get_files_non_recursive(buildtrees_dir);
-            for (auto&& file : buildtree_files)
-            {
-                if (fs.is_directory(file)) // Will only keep the logs
-                {
-                    std::error_code ec;
-                    fs::path failure_point;
-                    fs.remove_all(file, ec, failure_point);
-                }
-            }
-        }
-
-        return result;
-    }
-
-    Optional<AbiTagAndFile> compute_abi_tag(const VcpkgPaths& paths,
-                                            const Dependencies::InstallPlanAction& action,
-                                            Span<const AbiEntry> dependency_abis)
-    {
-        auto& fs = paths.get_filesystem();
-        Triplet triplet = action.spec.triplet();
-        const std::string& name = action.spec.name();
-        const auto& pre_build_info = *action.pre_build_info.value_or_exit(VCPKG_LINE_INFO);
-
-        std::vector<AbiEntry> abi_tag_entries(dependency_abis.begin(), dependency_abis.end());
-
-        // Sorted here as the order of dependency_abis is the only
-        // non-deterministically ordered set of AbiEntries
-        Util::sort(abi_tag_entries);
-
-        // If there is an unusually large number of files in the port then
-        // something suspicious is going on.  Rather than hash all of them
-        // just mark the port as no-hash
-        const int max_port_file_count = 100;
-
-        // the order of recursive_directory_iterator is undefined so save the names to sort
-        auto&& port_dir = action.source_control_file_location.value_or_exit(VCPKG_LINE_INFO).source_location;
-        std::vector<AbiEntry> port_files;
-        for (auto& port_file : fs::stdfs::recursive_directory_iterator(port_dir))
-        {
-            if (fs::is_regular_file(fs.status(VCPKG_LINE_INFO, port_file)))
-            {
-                port_files.emplace_back(
-                    port_file.path().filename().u8string(),
-                    vcpkg::Hash::get_file_hash(VCPKG_LINE_INFO, fs, port_file, Hash::Algorithm::Sha1));
-
-                if (port_files.size() > max_port_file_count)
-                {
-                    abi_tag_entries.emplace_back("no_hash_max_portfile", "");
-                    break;
-                }
-            }
-        }
-
-        if (port_files.size() <= max_port_file_count)
-        {
-            Util::sort(port_files, [](const AbiEntry& l, const AbiEntry& r) {
-                return l.value < r.value || (l.value == r.value && l.key < r.key);
-            });
-
-            std::move(port_files.begin(), port_files.end(), std::back_inserter(abi_tag_entries));
-        }
-
-        abi_tag_entries.emplace_back("cmake", paths.get_tool_version(Tools::CMAKE));
-
-#if defined(_WIN32)
-        abi_tag_entries.emplace_back("powershell", paths.get_tool_version("powershell-core"));
-#endif
-
-        abi_tag_entries.emplace_back(
-            "vcpkg_fixup_cmake_targets",
-            vcpkg::Hash::get_file_hash(VCPKG_LINE_INFO,
-                                       fs,
-                                       paths.scripts / "cmake" / "vcpkg_fixup_cmake_targets.cmake",
-                                       Hash::Algorithm::Sha1));
-
-        abi_tag_entries.emplace_back("post_build_checks", "2");
-        abi_tag_entries.emplace_back("triplet", pre_build_info.triplet_abi_tag);
-        std::vector<std::string> sorted_feature_list = action.feature_list;
-        Util::sort(sorted_feature_list);
-        abi_tag_entries.emplace_back("features", Strings::join(";", sorted_feature_list));
-
-        if (pre_build_info.public_abi_override)
-        {
-            abi_tag_entries.emplace_back(
-                "public_abi_override",
-                Hash::get_string_hash(pre_build_info.public_abi_override.value_or_exit(VCPKG_LINE_INFO),
-                                      Hash::Algorithm::Sha1));
-        }
-
-        // No need to sort, the variables are stored in the same order they are written down in the abi-settings file
-        for (const auto& env_var : pre_build_info.passthrough_env_vars)
-        {
-            abi_tag_entries.emplace_back(
-                "ENV:" + env_var,
-                Hash::get_string_hash(System::get_environment_variable(env_var).value_or(""), Hash::Algorithm::Sha1));
-        }
-
-        if (action.build_options.use_head_version == UseHeadVersion::YES) abi_tag_entries.emplace_back("head", "");
-
-        const std::string full_abi_info =
-            Strings::join("", abi_tag_entries, [](const AbiEntry& p) { return p.key + " " + p.value + "\n"; });
-
-        if (Debug::g_debugging)
-        {
-            std::string message = "[DEBUG] <abientries>\n";
-            for (auto&& entry : abi_tag_entries)
-            {
-                Strings::append(message, "[DEBUG] ", entry.key, "|", entry.value, "\n");
-            }
-            Strings::append(message, "[DEBUG] </abientries>\n");
-            System::print2(message);
-        }
-
-        auto abi_tag_entries_missing = abi_tag_entries;
-        Util::erase_remove_if(abi_tag_entries_missing, [](const AbiEntry& p) { return !p.value.empty(); });
-
-        if (abi_tag_entries_missing.empty())
-        {
-            std::error_code ec;
-            fs.create_directories(paths.buildtrees / name, ec);
-            const auto abi_file_path = paths.buildtrees / name / (triplet.canonical_name() + ".vcpkg_abi_info.txt");
-            fs.write_contents(abi_file_path, full_abi_info, VCPKG_LINE_INFO);
-
-            return AbiTagAndFile{Hash::get_file_hash(VCPKG_LINE_INFO, fs, abi_file_path, Hash::Algorithm::Sha1),
-                                 abi_file_path};
-        }
-
-        System::print2(
-            "Warning: abi keys are missing values:\n",
-            Strings::join("", abi_tag_entries_missing, [](const AbiEntry& e) { return "    " + e.key + "\n"; }),
-            "\n");
-
-        return nullopt;
-    }
-
-    void compute_all_abis(const VcpkgPaths& paths,
-                          Dependencies::ActionPlan& action_plan,
-                          const CMakeVars::CMakeVarProvider& var_provider,
-                          const StatusParagraphs& status_db)
-    {
-        using Dependencies::InstallPlanAction;
-        for (auto it = action_plan.install_actions.begin(); it != action_plan.install_actions.end(); ++it)
-        {
-            auto& action = *it;
-            std::vector<AbiEntry> dependency_abis;
-            if (!Util::Enum::to_bool(action.build_options.only_downloads))
-            {
-                for (auto&& pspec : action.package_dependencies)
-                {
-                    if (pspec == action.spec) continue;
-
-                    auto pred = [&](const InstallPlanAction& ipa) { return ipa.spec == pspec; };
-                    auto it2 = std::find_if(action_plan.install_actions.begin(), it, pred);
-                    if (it2 == it)
-                    {
-                        // Finally, look in current installed
-                        auto status_it = status_db.find(pspec);
-                        if (status_it == status_db.end())
-                        {
-                            Checks::exit_with_message(
-                                VCPKG_LINE_INFO, "Failed to find dependency abi for %s -> %s", action.spec, pspec);
-                        }
-                        else
-                        {
-                            dependency_abis.emplace_back(AbiEntry{pspec.name(), status_it->get()->package.abi});
-                        }
-                    }
-                    else
-                    {
-                        dependency_abis.emplace_back(AbiEntry{pspec.name(), it2->public_abi()});
-                    }
-                }
-            }
-
-            action.pre_build_info = std::make_unique<PreBuildInfo>(
-                paths, action.spec.triplet(), var_provider.get_tag_vars(action.spec).value_or_exit(VCPKG_LINE_INFO));
-            auto maybe_abi_tag_and_file = compute_abi_tag(paths, action, dependency_abis);
-            if (auto p = maybe_abi_tag_and_file.get())
-            {
-                action.abi_tag_file = std::move(p->tag_file);
-                action.package_abi = std::move(p->tag);
-            }
-            else
-            {
-                action.package_abi = "";
-            }
-        }
-    }
-
-    ExtendedBuildResult build_package(const VcpkgPaths& paths,
-                                      const Dependencies::InstallPlanAction& action,
-                                      IBinaryProvider* binaries_provider,
-                                      const StatusParagraphs& status_db)
-    {
-        auto binary_caching_enabled = binaries_provider && action.build_options.binary_caching == BinaryCaching::YES;
-
-        auto& fs = paths.get_filesystem();
-        Triplet triplet = action.spec.triplet();
-        auto& spec = action.spec;
-        const std::string& name = action.source_control_file_location.value_or_exit(VCPKG_LINE_INFO)
-                                      .source_control_file->core_paragraph->name;
-
-        std::vector<FeatureSpec> missing_fspecs;
-        for (const auto& kv : action.feature_dependencies)
-        {
-            for (const FeatureSpec& fspec : kv.second)
-            {
-                if (!(status_db.is_installed(fspec) || spec.name() == name))
-                {
-                    missing_fspecs.emplace_back(fspec);
-                }
-            }
-        }
-
-        if (!missing_fspecs.empty())
-        {
-            return {BuildResult::CASCADED_DUE_TO_MISSING_DEPENDENCIES, std::move(missing_fspecs)};
-        }
-
-        std::vector<AbiEntry> dependency_abis;
-        for (auto&& pspec : action.package_dependencies)
-        {
-            if (pspec == spec || Util::Enum::to_bool(action.build_options.only_downloads))
-            {
-                continue;
-            }
-            const auto status_it = status_db.find_installed(pspec);
-            Checks::check_exit(VCPKG_LINE_INFO, status_it != status_db.end());
-            dependency_abis.emplace_back(
-                AbiEntry{status_it->get()->package.spec.name(), status_it->get()->package.abi});
-        }
-
-        if (!action.abi_tag_file)
-        {
-            return do_build_package_and_clean_buildtrees(paths, action);
-        }
-
-        auto& abi_file = *action.abi_tag_file.get();
-
-        std::error_code ec;
-        const fs::path abi_package_dir = paths.package_dir(spec) / "share" / spec.name();
-        const fs::path abi_file_in_package = paths.package_dir(spec) / "share" / spec.name() / "vcpkg_abi_info.txt";
-        if (binary_caching_enabled)
-        {
-            auto restore = binaries_provider->try_restore(paths, action);
-            if (restore == RestoreResult::BUILD_FAILED)
-                return BuildResult::BUILD_FAILED;
-            else if (restore == RestoreResult::SUCCESS)
-            {
-                auto maybe_bcf = Paragraphs::try_load_cached_package(paths, spec);
-                auto bcf = std::make_unique<BinaryControlFile>(std::move(maybe_bcf).value_or_exit(VCPKG_LINE_INFO));
-                return {BuildResult::SUCCEEDED, std::move(bcf)};
-            }
-            else
-            {
-                // missing package, proceed to build.
-            }
-        }
-
-        ExtendedBuildResult result = do_build_package_and_clean_buildtrees(paths, action);
-
-        fs.create_directories(abi_package_dir, ec);
-        fs.copy_file(abi_file, abi_file_in_package, fs::stdfs::copy_options::none, ec);
-        Checks::check_exit(VCPKG_LINE_INFO, !ec, "Could not copy into file: %s", abi_file_in_package.u8string());
-
-        if (binary_caching_enabled && result.code == BuildResult::SUCCEEDED)
-        {
-            binaries_provider->push_success(paths, action);
-        }
-        else if (binary_caching_enabled &&
-                 (result.code == BuildResult::BUILD_FAILED || result.code == BuildResult::POST_BUILD_CHECKS_FAILED))
-        {
-            binaries_provider->push_failure(paths, action.package_abi.value_or_exit(VCPKG_LINE_INFO), spec);
-        }
-
-        return result;
-    }
-
-    const std::string& to_string(const BuildResult build_result)
-    {
-        static const std::string NULLVALUE_STRING = Enums::nullvalue_to_string("vcpkg::Commands::Build::BuildResult");
-        static const std::string SUCCEEDED_STRING = "SUCCEEDED";
-        static const std::string BUILD_FAILED_STRING = "BUILD_FAILED";
-        static const std::string FILE_CONFLICTS_STRING = "FILE_CONFLICTS";
-        static const std::string POST_BUILD_CHECKS_FAILED_STRING = "POST_BUILD_CHECKS_FAILED";
-        static const std::string CASCADED_DUE_TO_MISSING_DEPENDENCIES_STRING = "CASCADED_DUE_TO_MISSING_DEPENDENCIES";
-        static const std::string EXCLUDED_STRING = "EXCLUDED";
-        static const std::string DOWNLOADED_STRING = "DOWNLOADED";
-
-        switch (build_result)
-        {
-            case BuildResult::NULLVALUE: return NULLVALUE_STRING;
-            case BuildResult::SUCCEEDED: return SUCCEEDED_STRING;
-            case BuildResult::BUILD_FAILED: return BUILD_FAILED_STRING;
-            case BuildResult::POST_BUILD_CHECKS_FAILED: return POST_BUILD_CHECKS_FAILED_STRING;
-            case BuildResult::FILE_CONFLICTS: return FILE_CONFLICTS_STRING;
-            case BuildResult::CASCADED_DUE_TO_MISSING_DEPENDENCIES: return CASCADED_DUE_TO_MISSING_DEPENDENCIES_STRING;
-            case BuildResult::EXCLUDED: return EXCLUDED_STRING;
-            case BuildResult::DOWNLOADED: return DOWNLOADED_STRING;
-            default: Checks::unreachable(VCPKG_LINE_INFO);
-        }
-    }
-
-    std::string create_error_message(const BuildResult build_result, const PackageSpec& spec)
-    {
-        return Strings::format("Error: Building package %s failed with: %s", spec, Build::to_string(build_result));
-    }
-
-    std::string create_user_troubleshooting_message(const PackageSpec& spec)
-    {
-        return Strings::format("Please ensure you're using the latest portfiles with `.\\vcpkg update`, then\n"
-                               "submit an issue at https://github.com/Microsoft/vcpkg/issues including:\n"
-                               "  Package: %s\n"
-                               "  Vcpkg version: %s\n"
-                               "\n"
-                               "Additionally, attach any relevant sections from the log files above.",
-                               spec,
-                               Commands::Version::version());
-    }
-
-    static BuildInfo inner_create_buildinfo(Parse::Paragraph pgh)
-    {
-        Parse::ParagraphParser parser(std::move(pgh));
-
-        BuildInfo build_info;
-
-        {
-            std::string crt_linkage_as_string;
-            parser.required_field(BuildInfoRequiredField::CRT_LINKAGE, crt_linkage_as_string);
-
-            auto crtlinkage = to_linkage_type(crt_linkage_as_string);
-            if (const auto p = crtlinkage.get())
-                build_info.crt_linkage = *p;
-            else
-                Checks::exit_with_message(VCPKG_LINE_INFO, "Invalid crt linkage type: [%s]", crt_linkage_as_string);
-        }
-
-        {
-            std::string library_linkage_as_string;
-            parser.required_field(BuildInfoRequiredField::LIBRARY_LINKAGE, library_linkage_as_string);
-            auto liblinkage = to_linkage_type(library_linkage_as_string);
-            if (const auto p = liblinkage.get())
-                build_info.library_linkage = *p;
-            else
-                Checks::exit_with_message(
-                    VCPKG_LINE_INFO, "Invalid library linkage type: [%s]", library_linkage_as_string);
-        }
-        std::string version = parser.optional_field("Version");
-        if (!version.empty()) build_info.version = std::move(version);
-
-        std::map<BuildPolicy, bool> policies;
-        for (auto policy : G_ALL_POLICIES)
-        {
-            const auto setting = parser.optional_field(to_string(policy));
-            if (setting.empty()) continue;
-            if (setting == "enabled")
-                policies.emplace(policy, true);
-            else if (setting == "disabled")
-                policies.emplace(policy, false);
-            else
-                Checks::exit_with_message(
-                    VCPKG_LINE_INFO, "Unknown setting for policy '%s': %s", to_string(policy), setting);
-        }
-
-        if (const auto err = parser.error_info("PostBuildInformation"))
-        {
-            print_error_message(err);
-            Checks::exit_fail(VCPKG_LINE_INFO);
-        }
-
-        build_info.policies = BuildPolicies(std::move(policies));
-
-        return build_info;
-    }
-
-    BuildInfo read_build_info(const Files::Filesystem& fs, const fs::path& filepath)
-    {
-        const ExpectedS<Parse::Paragraph> pghs = Paragraphs::get_single_paragraph(fs, filepath);
-        Checks::check_exit(
-            VCPKG_LINE_INFO, pghs.get() != nullptr, "Invalid BUILD_INFO file for package: %s", pghs.error());
-        return inner_create_buildinfo(*pghs.get());
-    }
-
-    PreBuildInfo::PreBuildInfo(const VcpkgPaths& paths,
-                               Triplet triplet,
-                               const std::unordered_map<std::string, std::string>& cmakevars)
-    {
-        for (auto&& kv : VCPKG_OPTIONS)
-        {
-            auto find_itr = cmakevars.find(kv.first);
-            if (find_itr == cmakevars.end())
-            {
-                continue;
-            }
-
-            const std::string& variable_value = find_itr->second;
-
-            switch (kv.second)
-            {
-                case VcpkgTripletVar::TARGET_ARCHITECTURE: target_architecture = variable_value; break;
-                case VcpkgTripletVar::CMAKE_SYSTEM_NAME: cmake_system_name = variable_value; break;
-                case VcpkgTripletVar::CMAKE_SYSTEM_VERSION: cmake_system_version = variable_value; break;
-                case VcpkgTripletVar::PLATFORM_TOOLSET:
-                    platform_toolset = variable_value.empty() ? nullopt : Optional<std::string>{variable_value};
-                    break;
-                case VcpkgTripletVar::VISUAL_STUDIO_PATH:
-                    visual_studio_path = variable_value.empty() ? nullopt : Optional<fs::path>{variable_value};
-                    break;
-                case VcpkgTripletVar::CHAINLOAD_TOOLCHAIN_FILE:
-                    external_toolchain_file = variable_value.empty() ? nullopt : Optional<std::string>{variable_value};
-                    break;
-                case VcpkgTripletVar::BUILD_TYPE:
-                    if (variable_value.empty())
-                        build_type = nullopt;
-                    else if (Strings::case_insensitive_ascii_equals(variable_value, "debug"))
-                        build_type = ConfigurationType::DEBUG;
-                    else if (Strings::case_insensitive_ascii_equals(variable_value, "release"))
-                        build_type = ConfigurationType::RELEASE;
-                    else
-                        Checks::exit_with_message(
-                            VCPKG_LINE_INFO, "Unknown setting for VCPKG_BUILD_TYPE: %s", variable_value);
-                    break;
-                case VcpkgTripletVar::ENV_PASSTHROUGH:
-                    passthrough_env_vars = Strings::split(variable_value, ";");
-                    break;
-                case VcpkgTripletVar::PUBLIC_ABI_OVERRIDE:
-                    public_abi_override = variable_value.empty() ? nullopt : Optional<std::string>{variable_value};
-                    break;
-            }
-        }
-
-        triplet_abi_tag = get_triplet_abi(paths, *this, triplet);
-    }
-
-    ExtendedBuildResult::ExtendedBuildResult(BuildResult code) : code(code) {}
-    ExtendedBuildResult::ExtendedBuildResult(BuildResult code, std::unique_ptr<BinaryControlFile>&& bcf)
-        : code(code), binary_control_file(std::move(bcf))
-    {
-    }
-    ExtendedBuildResult::ExtendedBuildResult(BuildResult code, std::vector<FeatureSpec>&& unmet_deps)
-        : code(code), unmet_dependencies(std::move(unmet_deps))
-    {
-    }
-}
+#include "pch.h"
+
+#include <vcpkg/base/cache.h>
+#include <vcpkg/base/checks.h>
+#include <vcpkg/base/chrono.h>
+#include <vcpkg/base/enums.h>
+#include <vcpkg/base/hash.h>
+#include <vcpkg/base/optional.h>
+#include <vcpkg/base/stringliteral.h>
+#include <vcpkg/base/system.debug.h>
+#include <vcpkg/base/system.print.h>
+#include <vcpkg/base/system.process.h>
+#include <vcpkg/base/util.h>
+
+#include <vcpkg/binarycaching.h>
+#include <vcpkg/build.h>
+#include <vcpkg/commands.h>
+#include <vcpkg/dependencies.h>
+#include <vcpkg/globalstate.h>
+#include <vcpkg/help.h>
+#include <vcpkg/input.h>
+#include <vcpkg/metrics.h>
+#include <vcpkg/paragraphs.h>
+#include <vcpkg/postbuildlint.h>
+#include <vcpkg/statusparagraphs.h>
+#include <vcpkg/vcpkglib.h>
+
+using namespace vcpkg;
+using vcpkg::Build::BuildResult;
+using vcpkg::Parse::ParseControlErrorInfo;
+using vcpkg::Parse::ParseExpected;
+using vcpkg::PortFileProvider::PathsPortFileProvider;
+
+namespace vcpkg::Build::Command
+{
+    using Dependencies::InstallPlanAction;
+    using Dependencies::InstallPlanType;
+
+    void perform_and_exit_ex(const FullPackageSpec& full_spec,
+                             const SourceControlFileLocation& scfl,
+                             const PathsPortFileProvider& provider,
+                             const VcpkgPaths& paths)
+    {
+        auto var_provider_storage = CMakeVars::make_triplet_cmake_var_provider(paths);
+        auto& var_provider = *var_provider_storage;
+        var_provider.load_dep_info_vars(std::array<PackageSpec, 1>{full_spec.package_spec});
+        var_provider.load_tag_vars(std::array<FullPackageSpec, 1>{full_spec}, provider);
+
+        StatusParagraphs status_db = database_load_check(paths);
+
+        auto action_plan = Dependencies::create_feature_install_plan(
+            provider, var_provider, std::vector<FullPackageSpec>{full_spec}, status_db);
+
+        const PackageSpec& spec = full_spec.package_spec;
+        const SourceControlFile& scf = *scfl.source_control_file;
+
+        Checks::check_exit(VCPKG_LINE_INFO,
+                           spec.name() == scf.core_paragraph->name,
+                           "The Source field inside the CONTROL file does not match the port directory: '%s' != '%s'",
+                           scf.core_paragraph->name,
+                           spec.name());
+
+        const Build::BuildPackageOptions build_package_options{
+            Build::UseHeadVersion::NO,
+            Build::AllowDownloads::YES,
+            Build::OnlyDownloads::NO,
+            Build::CleanBuildtrees::NO,
+            Build::CleanPackages::NO,
+            Build::CleanDownloads::NO,
+            Build::DownloadTool::BUILT_IN,
+            GlobalState::g_binary_caching ? Build::BinaryCaching::YES : Build::BinaryCaching::NO,
+            Build::FailOnTombstone::NO,
+        };
+
+        InstallPlanAction* action = nullptr;
+        for (auto& install_action : action_plan.already_installed)
+        {
+            if (install_action.spec == full_spec.package_spec)
+            {
+                action = &install_action;
+            }
+        }
+        for (auto& install_action : action_plan.install_actions)
+        {
+            if (install_action.spec == full_spec.package_spec)
+            {
+                action = &install_action;
+            }
+        }
+
+        Checks::check_exit(VCPKG_LINE_INFO, action != nullptr);
+
+        action->build_options = build_package_options;
+
+        const auto build_timer = Chrono::ElapsedTimer::create_started();
+        const auto result = Build::build_package(paths, *action, create_archives_provider().get(), status_db);
+        System::print2("Elapsed time for package ", spec, ": ", build_timer, '\n');
+
+        if (result.code == BuildResult::CASCADED_DUE_TO_MISSING_DEPENDENCIES)
+        {
+            System::print2(System::Color::error,
+                           "The build command requires all dependencies to be already installed.\n");
+            System::print2("The following dependencies are missing:\n\n");
+            for (const auto& p : result.unmet_dependencies)
+            {
+                System::print2("    ", p, '\n');
+            }
+            System::print2('\n');
+            Checks::exit_fail(VCPKG_LINE_INFO);
+        }
+
+        Checks::check_exit(VCPKG_LINE_INFO, result.code != BuildResult::EXCLUDED);
+
+        if (result.code != BuildResult::SUCCEEDED)
+        {
+            System::print2(System::Color::error, Build::create_error_message(result.code, spec), '\n');
+            System::print2(Build::create_user_troubleshooting_message(spec), '\n');
+            Checks::exit_fail(VCPKG_LINE_INFO);
+        }
+
+        Checks::exit_success(VCPKG_LINE_INFO);
+    }
+
+    const CommandStructure COMMAND_STRUCTURE = {
+        Help::create_example_string("build zlib:x64-windows"),
+        1,
+        1,
+        {{}, {}},
+        nullptr,
+    };
+
+    void perform_and_exit(const VcpkgCmdArguments& args, const VcpkgPaths& paths, Triplet default_triplet)
+    {
+        // Build only takes a single package and all dependencies must already be installed
+        const ParsedArguments options = args.parse_arguments(COMMAND_STRUCTURE);
+        std::string first_arg = args.command_arguments.at(0);
+
+        const FullPackageSpec spec = Input::check_and_get_full_package_spec(
+            std::move(first_arg), default_triplet, COMMAND_STRUCTURE.example_text);
+
+        Input::check_triplet(spec.package_spec.triplet(), paths);
+
+        PathsPortFileProvider provider(paths, args.overlay_ports.get());
+        const auto port_name = spec.package_spec.name();
+        const auto* scfl = provider.get_control_file(port_name).get();
+
+        Checks::check_exit(VCPKG_LINE_INFO, scfl != nullptr, "Error: Couldn't find port '%s'", port_name);
+
+        perform_and_exit_ex(spec, *scfl, provider, paths);
+    }
+}
+
+namespace vcpkg::Build
+{
+    static const std::string NAME_EMPTY_PACKAGE = "PolicyEmptyPackage";
+    static const std::string NAME_DLLS_WITHOUT_LIBS = "PolicyDLLsWithoutLIBs";
+    static const std::string NAME_DLLS_WITHOUT_EXPORTS = "PolicyDLLsWithoutExports";
+    static const std::string NAME_ONLY_RELEASE_CRT = "PolicyOnlyReleaseCRT";
+    static const std::string NAME_EMPTY_INCLUDE_FOLDER = "PolicyEmptyIncludeFolder";
+    static const std::string NAME_ALLOW_OBSOLETE_MSVCRT = "PolicyAllowObsoleteMsvcrt";
+    static const std::string NAME_ALLOW_RESTRICTED_HEADERS = "PolicyAllowRestrictedHeaders";
+    static const std::string NAME_SKIP_DUMPBIN_CHECKS = "PolicySkipDumpbinChecks";
+
+    const std::string& to_string(BuildPolicy policy)
+    {
+        switch (policy)
+        {
+            case BuildPolicy::EMPTY_PACKAGE: return NAME_EMPTY_PACKAGE;
+            case BuildPolicy::DLLS_WITHOUT_LIBS: return NAME_DLLS_WITHOUT_LIBS;
+            case BuildPolicy::DLLS_WITHOUT_EXPORTS: return NAME_DLLS_WITHOUT_EXPORTS;
+            case BuildPolicy::ONLY_RELEASE_CRT: return NAME_ONLY_RELEASE_CRT;
+            case BuildPolicy::EMPTY_INCLUDE_FOLDER: return NAME_EMPTY_INCLUDE_FOLDER;
+            case BuildPolicy::ALLOW_OBSOLETE_MSVCRT: return NAME_ALLOW_OBSOLETE_MSVCRT;
+            case BuildPolicy::ALLOW_RESTRICTED_HEADERS: return NAME_ALLOW_RESTRICTED_HEADERS;
+            case BuildPolicy::SKIP_DUMPBIN_CHECKS: return NAME_SKIP_DUMPBIN_CHECKS;
+            default: Checks::unreachable(VCPKG_LINE_INFO);
+        }
+    }
+
+    CStringView to_cmake_variable(BuildPolicy policy)
+    {
+        switch (policy)
+        {
+            case BuildPolicy::EMPTY_PACKAGE: return "VCPKG_POLICY_EMPTY_PACKAGE";
+            case BuildPolicy::DLLS_WITHOUT_LIBS: return "VCPKG_POLICY_DLLS_WITHOUT_LIBS";
+            case BuildPolicy::DLLS_WITHOUT_EXPORTS: return "VCPKG_POLICY_DLLS_WITHOUT_EXPORTS";
+            case BuildPolicy::ONLY_RELEASE_CRT: return "VCPKG_POLICY_ONLY_RELEASE_CRT";
+            case BuildPolicy::EMPTY_INCLUDE_FOLDER: return "VCPKG_POLICY_EMPTY_INCLUDE_FOLDER";
+            case BuildPolicy::ALLOW_OBSOLETE_MSVCRT: return "VCPKG_POLICY_ALLOW_OBSOLETE_MSVCRT";
+            case BuildPolicy::ALLOW_RESTRICTED_HEADERS: return "VCPKG_POLICY_ALLOW_RESTRICTED_HEADERS";
+            case BuildPolicy::SKIP_DUMPBIN_CHECKS: return "VCPKG_POLICY_SKIP_DUMPBIN_CHECKS";
+            default: Checks::unreachable(VCPKG_LINE_INFO);
+        }
+    }
+
+    static const std::string NAME_BUILD_IN_DOWNLOAD = "BUILT_IN";
+    static const std::string NAME_ARIA2_DOWNLOAD = "ARIA2";
+
+    const std::string& to_string(DownloadTool tool)
+    {
+        switch (tool)
+        {
+            case DownloadTool::BUILT_IN: return NAME_BUILD_IN_DOWNLOAD;
+            case DownloadTool::ARIA2: return NAME_ARIA2_DOWNLOAD;
+            default: Checks::unreachable(VCPKG_LINE_INFO);
+        }
+    }
+
+    Optional<LinkageType> to_linkage_type(const std::string& str)
+    {
+        if (str == "dynamic") return LinkageType::DYNAMIC;
+        if (str == "static") return LinkageType::STATIC;
+        return nullopt;
+    }
+
+    namespace BuildInfoRequiredField
+    {
+        static const std::string CRT_LINKAGE = "CRTLinkage";
+        static const std::string LIBRARY_LINKAGE = "LibraryLinkage";
+    }
+
+    static CStringView to_vcvarsall_target(const std::string& cmake_system_name)
+    {
+        if (cmake_system_name.empty()) return "";
+        if (cmake_system_name == "Windows") return "";
+        if (cmake_system_name == "WindowsStore") return "store";
+
+        Checks::exit_with_message(VCPKG_LINE_INFO, "Unsupported vcvarsall target %s", cmake_system_name);
+    }
+
+    static CStringView to_vcvarsall_toolchain(const std::string& target_architecture, const Toolset& toolset)
+    {
+        auto maybe_target_arch = System::to_cpu_architecture(target_architecture);
+        Checks::check_exit(
+            VCPKG_LINE_INFO, maybe_target_arch.has_value(), "Invalid architecture string: %s", target_architecture);
+        auto target_arch = maybe_target_arch.value_or_exit(VCPKG_LINE_INFO);
+        auto host_architectures = System::get_supported_host_architectures();
+
+        for (auto&& host : host_architectures)
+        {
+            const auto it = Util::find_if(toolset.supported_architectures, [&](const ToolsetArchOption& opt) {
+                return host == opt.host_arch && target_arch == opt.target_arch;
+            });
+            if (it != toolset.supported_architectures.end()) return it->name;
+        }
+
+        Checks::exit_with_message(VCPKG_LINE_INFO,
+                                  "Unsupported toolchain combination. Target was: %s but supported ones were:\n%s",
+                                  target_architecture,
+                                  Strings::join(",", toolset.supported_architectures, [](const ToolsetArchOption& t) {
+                                      return t.name.c_str();
+                                  }));
+    }
+
+    static const std::unordered_map<std::string, std::string>& make_env_passthrough(const PreBuildInfo& pre_build_info)
+    {
+        static Cache<std::vector<std::string>, std::unordered_map<std::string, std::string>> envs;
+        return envs.get_lazy(pre_build_info.passthrough_env_vars, [&]() {
+            std::unordered_map<std::string, std::string> env;
+
+            for (auto&& env_var : pre_build_info.passthrough_env_vars)
+            {
+                auto env_val = System::get_environment_variable(env_var);
+
+                if (env_val)
+                {
+                    env[env_var] = env_val.value_or_exit(VCPKG_LINE_INFO);
+                }
+            }
+
+            return env;
+        });
+    }
+
+    std::string make_build_env_cmd(const PreBuildInfo& pre_build_info, const Toolset& toolset)
+    {
+        if (pre_build_info.external_toolchain_file.has_value()) return "";
+        if (!pre_build_info.cmake_system_name.empty() && pre_build_info.cmake_system_name != "WindowsStore") return "";
+
+        const char* tonull = " >nul";
+        if (Debug::g_debugging)
+        {
+            tonull = "";
+        }
+
+        const auto arch = to_vcvarsall_toolchain(pre_build_info.target_architecture, toolset);
+        const auto target = to_vcvarsall_target(pre_build_info.cmake_system_name);
+
+        return Strings::format(R"(cmd /c ""%s" %s %s %s %s 2>&1 <NUL")",
+                               toolset.vcvarsall.u8string(),
+                               Strings::join(" ", toolset.vcvarsall_options),
+                               arch,
+                               target,
+                               tonull);
+    }
+
+    static std::unique_ptr<BinaryControlFile> create_binary_control_file(
+        const SourceParagraph& source_paragraph,
+        Triplet triplet,
+        const BuildInfo& build_info,
+        const std::string& abi_tag,
+        const std::vector<FeatureSpec>& core_dependencies)
+    {
+        auto bcf = std::make_unique<BinaryControlFile>();
+        BinaryParagraph bpgh(source_paragraph, triplet, abi_tag, core_dependencies);
+        if (const auto p_ver = build_info.version.get())
+        {
+            bpgh.version = *p_ver;
+        }
+
+        bcf->core_paragraph = std::move(bpgh);
+        return bcf;
+    }
+
+    static void write_binary_control_file(const VcpkgPaths& paths, const BinaryControlFile& bcf)
+    {
+        std::string start = Strings::serialize(bcf.core_paragraph);
+        for (auto&& feature : bcf.features)
+        {
+            start += "\n" + Strings::serialize(feature);
+        }
+        const fs::path binary_control_file = paths.packages / bcf.core_paragraph.dir() / "CONTROL";
+        paths.get_filesystem().write_contents(binary_control_file, start, VCPKG_LINE_INFO);
+    }
+
+    static int get_concurrency()
+    {
+        static int concurrency = [] {
+            auto user_defined_concurrency = System::get_environment_variable("VCPKG_MAX_CONCURRENCY");
+            if (user_defined_concurrency)
+            {
+                return std::stoi(user_defined_concurrency.value_or_exit(VCPKG_LINE_INFO));
+            }
+            else
+            {
+                return System::get_num_logical_cores() + 1;
+            }
+        }();
+
+        return concurrency;
+    }
+
+    static std::vector<System::CMakeVariable> get_cmake_vars(const VcpkgPaths& paths,
+                                                             const Dependencies::InstallPlanAction& action,
+                                                             Triplet triplet,
+                                                             const Toolset& toolset)
+    {
+#if !defined(_WIN32)
+        // TODO: remove when vcpkg.exe is in charge for acquiring tools. Change introduced in vcpkg v0.0.107.
+        // bootstrap should have already downloaded ninja, but making sure it is present in case it was deleted.
+        vcpkg::Util::unused(paths.get_tool_exe(Tools::NINJA));
+#endif
+        auto& scfl = action.source_control_file_location.value_or_exit(VCPKG_LINE_INFO);
+        auto& scf = *scfl.source_control_file;
+        const fs::path& git_exe_path = paths.get_tool_exe(Tools::GIT);
+
+        std::string all_features;
+        for (auto& feature : scf.feature_paragraphs)
+        {
+            all_features.append(feature->name + ";");
+        }
+
+        std::vector<System::CMakeVariable> variables{
+            {"CMD", "BUILD"},
+            {"PORT", scf.core_paragraph->name},
+            {"CURRENT_PORT_DIR", scfl.source_location},
+            {"VCPKG_ROOT_PATH", paths.root},
+            {"TARGET_TRIPLET", triplet.canonical_name()},
+            {"TARGET_TRIPLET_FILE", paths.get_triplet_file_path(triplet).u8string()},
+            {"VCPKG_PLATFORM_TOOLSET", toolset.version.c_str()},
+            {"VCPKG_USE_HEAD_VERSION", Util::Enum::to_bool(action.build_options.use_head_version) ? "1" : "0"},
+            {"DOWNLOADS", paths.downloads},
+            {"_VCPKG_NO_DOWNLOADS", !Util::Enum::to_bool(action.build_options.allow_downloads) ? "1" : "0"},
+            {"_VCPKG_DOWNLOAD_TOOL", to_string(action.build_options.download_tool)},
+            {"FEATURES", Strings::join(";", action.feature_list)},
+            {"ALL_FEATURES", all_features},
+            {"VCPKG_CONCURRENCY", std::to_string(get_concurrency())},
+        };
+
+        if (Util::Enum::to_bool(action.build_options.only_downloads))
+        {
+            variables.push_back({"VCPKG_DOWNLOAD_MODE", "true"});
+        }
+
+        if (!System::get_environment_variable("VCPKG_FORCE_SYSTEM_BINARIES").has_value())
+        {
+            variables.push_back({"GIT", git_exe_path});
+        }
+
+        const Files::Filesystem& fs = paths.get_filesystem();
+
+        std::vector<std::string> port_configs;
+        for (const PackageSpec& dependency : action.package_dependencies)
+        {
+            const fs::path port_config_path = paths.installed / dependency.triplet().canonical_name() / "share" /
+                                              dependency.name() / "vcpkg-port-config.cmake";
+
+            if (fs.is_regular_file(port_config_path))
+            {
+                port_configs.emplace_back(port_config_path.u8string());
+            }
+        }
+
+        if (!port_configs.empty())
+        {
+            variables.emplace_back("VCPKG_PORT_CONFIGS", Strings::join(";", port_configs));
+        }
+
+        return variables;
+    }
+
+    static std::string get_triplet_abi(const VcpkgPaths& paths, const PreBuildInfo& pre_build_info, Triplet triplet)
+    {
+        static std::map<fs::path, std::string> s_hash_cache;
+
+        const fs::path triplet_file_path = paths.get_triplet_file_path(triplet);
+        const auto& fs = paths.get_filesystem();
+
+        std::string hash;
+
+        auto it_hash = s_hash_cache.find(triplet_file_path);
+        if (it_hash != s_hash_cache.end())
+        {
+            hash = it_hash->second;
+        }
+        else
+        {
+            const auto algo = Hash::Algorithm::Sha1;
+            // TODO: Use file path as part of hash.
+            // REASON: Copying a triplet file without modifying it produces the same hash as the original.
+            hash = Hash::get_file_hash(VCPKG_LINE_INFO, fs, triplet_file_path, algo);
+
+            if (auto p = pre_build_info.external_toolchain_file.get())
+            {
+                hash += "-";
+                hash += Hash::get_file_hash(VCPKG_LINE_INFO, fs, *p, algo);
+            }
+            else if (pre_build_info.cmake_system_name == "Linux")
+            {
+                hash += "-";
+                hash += Hash::get_file_hash(VCPKG_LINE_INFO, fs, paths.scripts / "toolchains" / "linux.cmake", algo);
+            }
+            else if (pre_build_info.cmake_system_name == "Darwin")
+            {
+                hash += "-";
+                hash += Hash::get_file_hash(VCPKG_LINE_INFO, fs, paths.scripts / "toolchains" / "osx.cmake", algo);
+            }
+            else if (pre_build_info.cmake_system_name == "FreeBSD")
+            {
+                hash += "-";
+                hash += Hash::get_file_hash(VCPKG_LINE_INFO, fs, paths.scripts / "toolchains" / "freebsd.cmake", algo);
+            }
+            else if (pre_build_info.cmake_system_name == "Android")
+            {
+                hash += "-";
+                hash += Hash::get_file_hash(VCPKG_LINE_INFO, fs, paths.scripts / "toolchains" / "android.cmake", algo);
+            }
+
+            s_hash_cache.emplace(triplet_file_path, hash);
+        }
+
+        return hash;
+    }
+
+    static ExtendedBuildResult do_build_package(const VcpkgPaths& paths, const Dependencies::InstallPlanAction& action)
+    {
+        const auto& pre_build_info = *action.pre_build_info.value_or_exit(VCPKG_LINE_INFO).get();
+
+        auto& fs = paths.get_filesystem();
+        auto&& scfl = action.source_control_file_location.value_or_exit(VCPKG_LINE_INFO);
+
+#if defined(_WIN32)
+        const fs::path& powershell_exe_path = paths.get_tool_exe("powershell-core");
+        if (!fs.exists(powershell_exe_path.parent_path() / "powershell.exe"))
+        {
+            fs.copy(powershell_exe_path, powershell_exe_path.parent_path() / "powershell.exe", fs::copy_options::none);
+        }
+#endif
+
+        Triplet triplet = action.spec.triplet();
+        const auto& triplet_file_path = paths.get_triplet_file_path(triplet).u8string();
+
+        if (Strings::case_insensitive_ascii_starts_with(triplet_file_path, paths.community_triplets.u8string()))
+        {
+            System::printf(vcpkg::System::Color::warning,
+                           "-- Using community triplet %s. This triplet configuration is not guaranteed to succeed.\n",
+                           triplet.canonical_name());
+            System::printf("-- [COMMUNITY] Loading triplet configuration from: %s\n", triplet_file_path);
+        }
+        else if (!Strings::case_insensitive_ascii_starts_with(triplet_file_path, paths.triplets.u8string()))
+        {
+            System::printf("-- [OVERLAY] Loading triplet configuration from: %s\n", triplet_file_path);
+        }
+
+        auto u8portdir = scfl.source_location.u8string();
+        if (!Strings::case_insensitive_ascii_starts_with(u8portdir, paths.ports.u8string()))
+        {
+            System::printf("-- Installing port from location: %s\n", u8portdir);
+        }
+
+        const auto timer = Chrono::ElapsedTimer::create_started();
+
+        auto command =
+            System::make_cmake_cmd(paths.get_tool_exe(Tools::CMAKE),
+                                   paths.ports_cmake,
+                                   get_cmake_vars(paths, action, triplet, paths.get_toolset(pre_build_info)));
+#if defined(_WIN32)
+        std::string build_env_cmd = make_build_env_cmd(pre_build_info, paths.get_toolset(pre_build_info));
+
+        const std::unordered_map<std::string, std::string>& base_env = make_env_passthrough(pre_build_info);
+        static Cache<std::pair<const std::unordered_map<std::string, std::string>*, std::string>, System::Environment>
+            build_env_cache;
+
+        const auto& env = build_env_cache.get_lazy({&base_env, build_env_cmd}, [&]() {
+            auto clean_env =
+                System::get_modified_clean_environment(base_env, powershell_exe_path.parent_path().u8string() + ";");
+            if (build_env_cmd.empty())
+                return clean_env;
+            else
+                return System::cmd_execute_modify_env(build_env_cmd, clean_env);
+        });
+#else
+        const auto& env = System::get_clean_environment();
+#endif
+        auto buildpath = paths.buildtrees / action.spec.name();
+        if (!fs.exists(buildpath))
+        {
+            std::error_code err;
+            fs.create_directory(buildpath, err);
+            Checks::check_exit(VCPKG_LINE_INFO, !err.value(), "Failed to create directory '%s', code: %d", buildpath.u8string(), err.value());
+        }
+        auto stdoutlog = buildpath / ("stdout-" + action.spec.triplet().canonical_name() + ".log");
+        std::ofstream out_file(stdoutlog.native().c_str(), std::ios::out | std::ios::binary | std::ios::trunc);
+        Checks::check_exit(VCPKG_LINE_INFO, out_file, "Failed to open '%s' for writing", stdoutlog.u8string());
+        const int return_code = System::cmd_execute_and_stream_data(
+            command,
+            [&](StringView sv) {
+                System::print2(sv);
+                out_file.write(sv.data(), sv.size());
+                Checks::check_exit(
+                    VCPKG_LINE_INFO, out_file, "Error occurred while writing '%s'", stdoutlog.u8string());
+            },
+            env);
+        out_file.close();
+
+        // With the exception of empty packages, builds in "Download Mode" always result in failure.
+        if (action.build_options.only_downloads == Build::OnlyDownloads::YES)
+        {
+            // TODO: Capture executed command output and evaluate whether the failure was intended.
+            // If an unintended error occurs then return a BuildResult::DOWNLOAD_FAILURE status.
+            return BuildResult::DOWNLOADED;
+        }
+
+        const auto buildtimeus = timer.microseconds();
+        const auto spec_string = action.spec.to_string();
+
+        {
+            auto locked_metrics = Metrics::g_metrics.lock();
+
+            locked_metrics->track_buildtime(Hash::get_string_hash(spec_string, Hash::Algorithm::Sha256) + ":[" +
+                                                Strings::join(",",
+                                                              action.feature_list,
+                                                              [](const std::string& feature) {
+                                                                  return Hash::get_string_hash(feature,
+                                                                                               Hash::Algorithm::Sha256);
+                                                              }) +
+                                                "]",
+                                            buildtimeus);
+            if (return_code != 0)
+            {
+                locked_metrics->track_property("error", "build failed");
+                locked_metrics->track_property("build_error", spec_string);
+                return BuildResult::BUILD_FAILED;
+            }
+        }
+
+        const BuildInfo build_info = read_build_info(fs, paths.build_info_file_path(action.spec));
+        const size_t error_count =
+            PostBuildLint::perform_all_checks(action.spec, paths, pre_build_info, build_info, scfl.source_location);
+
+        auto find_itr = action.feature_dependencies.find("core");
+        Checks::check_exit(VCPKG_LINE_INFO, find_itr != action.feature_dependencies.end());
+
+        std::unique_ptr<BinaryControlFile> bcf = create_binary_control_file(*scfl.source_control_file->core_paragraph,
+                                                                            triplet,
+                                                                            build_info,
+                                                                            action.public_abi(),
+                                                                            std::move(find_itr->second));
+
+        if (error_count != 0)
+        {
+            return BuildResult::POST_BUILD_CHECKS_FAILED;
+        }
+        for (auto&& feature : action.feature_list)
+        {
+            for (auto&& f_pgh : scfl.source_control_file->feature_paragraphs)
+            {
+                if (f_pgh->name == feature)
+                {
+                    find_itr = action.feature_dependencies.find(feature);
+                    Checks::check_exit(VCPKG_LINE_INFO, find_itr != action.feature_dependencies.end());
+
+                    bcf->features.emplace_back(
+                        *scfl.source_control_file->core_paragraph, *f_pgh, triplet, std::move(find_itr->second));
+                }
+            }
+        }
+
+        write_binary_control_file(paths, *bcf);
+        return {BuildResult::SUCCEEDED, std::move(bcf)};
+    }
+
+    static ExtendedBuildResult do_build_package_and_clean_buildtrees(const VcpkgPaths& paths,
+                                                                     const Dependencies::InstallPlanAction& action)
+    {
+        auto result = do_build_package(paths, action);
+
+        if (action.build_options.clean_buildtrees == CleanBuildtrees::YES)
+        {
+            auto& fs = paths.get_filesystem();
+            const fs::path buildtrees_dir = paths.buildtrees / action.spec.name();
+            auto buildtree_files = fs.get_files_non_recursive(buildtrees_dir);
+            for (auto&& file : buildtree_files)
+            {
+                if (fs.is_directory(file)) // Will only keep the logs
+                {
+                    std::error_code ec;
+                    fs::path failure_point;
+                    fs.remove_all(file, ec, failure_point);
+                }
+            }
+        }
+
+        return result;
+    }
+
+    Optional<AbiTagAndFile> compute_abi_tag(const VcpkgPaths& paths,
+                                            const Dependencies::InstallPlanAction& action,
+                                            Span<const AbiEntry> dependency_abis)
+    {
+        auto& fs = paths.get_filesystem();
+        Triplet triplet = action.spec.triplet();
+        const std::string& name = action.spec.name();
+        const auto& pre_build_info = *action.pre_build_info.value_or_exit(VCPKG_LINE_INFO);
+
+        std::vector<AbiEntry> abi_tag_entries(dependency_abis.begin(), dependency_abis.end());
+
+        // Sorted here as the order of dependency_abis is the only
+        // non-deterministically ordered set of AbiEntries
+        Util::sort(abi_tag_entries);
+
+        // If there is an unusually large number of files in the port then
+        // something suspicious is going on.  Rather than hash all of them
+        // just mark the port as no-hash
+        const int max_port_file_count = 100;
+
+        // the order of recursive_directory_iterator is undefined so save the names to sort
+        auto&& port_dir = action.source_control_file_location.value_or_exit(VCPKG_LINE_INFO).source_location;
+        std::vector<AbiEntry> port_files;
+        for (auto& port_file : fs::stdfs::recursive_directory_iterator(port_dir))
+        {
+            if (fs::is_regular_file(fs.status(VCPKG_LINE_INFO, port_file)))
+            {
+                port_files.emplace_back(
+                    port_file.path().filename().u8string(),
+                    vcpkg::Hash::get_file_hash(VCPKG_LINE_INFO, fs, port_file, Hash::Algorithm::Sha1));
+
+                if (port_files.size() > max_port_file_count)
+                {
+                    abi_tag_entries.emplace_back("no_hash_max_portfile", "");
+                    break;
+                }
+            }
+        }
+
+        if (port_files.size() <= max_port_file_count)
+        {
+            Util::sort(port_files, [](const AbiEntry& l, const AbiEntry& r) {
+                return l.value < r.value || (l.value == r.value && l.key < r.key);
+            });
+
+            std::move(port_files.begin(), port_files.end(), std::back_inserter(abi_tag_entries));
+        }
+
+        abi_tag_entries.emplace_back("cmake", paths.get_tool_version(Tools::CMAKE));
+
+#if defined(_WIN32)
+        abi_tag_entries.emplace_back("powershell", paths.get_tool_version("powershell-core"));
+#endif
+
+        abi_tag_entries.emplace_back(
+            "vcpkg_fixup_cmake_targets",
+            vcpkg::Hash::get_file_hash(VCPKG_LINE_INFO,
+                                       fs,
+                                       paths.scripts / "cmake" / "vcpkg_fixup_cmake_targets.cmake",
+                                       Hash::Algorithm::Sha1));
+
+        abi_tag_entries.emplace_back("post_build_checks", "2");
+        abi_tag_entries.emplace_back("triplet", pre_build_info.triplet_abi_tag);
+        std::vector<std::string> sorted_feature_list = action.feature_list;
+        Util::sort(sorted_feature_list);
+        abi_tag_entries.emplace_back("features", Strings::join(";", sorted_feature_list));
+
+        if (pre_build_info.public_abi_override)
+        {
+            abi_tag_entries.emplace_back(
+                "public_abi_override",
+                Hash::get_string_hash(pre_build_info.public_abi_override.value_or_exit(VCPKG_LINE_INFO),
+                                      Hash::Algorithm::Sha1));
+        }
+
+        // No need to sort, the variables are stored in the same order they are written down in the abi-settings file
+        for (const auto& env_var : pre_build_info.passthrough_env_vars)
+        {
+            abi_tag_entries.emplace_back(
+                "ENV:" + env_var,
+                Hash::get_string_hash(System::get_environment_variable(env_var).value_or(""), Hash::Algorithm::Sha1));
+        }
+
+        if (action.build_options.use_head_version == UseHeadVersion::YES) abi_tag_entries.emplace_back("head", "");
+
+        const std::string full_abi_info =
+            Strings::join("", abi_tag_entries, [](const AbiEntry& p) { return p.key + " " + p.value + "\n"; });
+
+        if (Debug::g_debugging)
+        {
+            std::string message = "[DEBUG] <abientries>\n";
+            for (auto&& entry : abi_tag_entries)
+            {
+                Strings::append(message, "[DEBUG] ", entry.key, "|", entry.value, "\n");
+            }
+            Strings::append(message, "[DEBUG] </abientries>\n");
+            System::print2(message);
+        }
+
+        auto abi_tag_entries_missing = abi_tag_entries;
+        Util::erase_remove_if(abi_tag_entries_missing, [](const AbiEntry& p) { return !p.value.empty(); });
+
+        if (abi_tag_entries_missing.empty())
+        {
+            std::error_code ec;
+            fs.create_directories(paths.buildtrees / name, ec);
+            const auto abi_file_path = paths.buildtrees / name / (triplet.canonical_name() + ".vcpkg_abi_info.txt");
+            fs.write_contents(abi_file_path, full_abi_info, VCPKG_LINE_INFO);
+
+            return AbiTagAndFile{Hash::get_file_hash(VCPKG_LINE_INFO, fs, abi_file_path, Hash::Algorithm::Sha1),
+                                 abi_file_path};
+        }
+
+        System::print2(
+            "Warning: abi keys are missing values:\n",
+            Strings::join("", abi_tag_entries_missing, [](const AbiEntry& e) { return "    " + e.key + "\n"; }),
+            "\n");
+
+        return nullopt;
+    }
+
+    void compute_all_abis(const VcpkgPaths& paths,
+                          Dependencies::ActionPlan& action_plan,
+                          const CMakeVars::CMakeVarProvider& var_provider,
+                          const StatusParagraphs& status_db)
+    {
+        using Dependencies::InstallPlanAction;
+        for (auto it = action_plan.install_actions.begin(); it != action_plan.install_actions.end(); ++it)
+        {
+            auto& action = *it;
+            std::vector<AbiEntry> dependency_abis;
+            if (!Util::Enum::to_bool(action.build_options.only_downloads))
+            {
+                for (auto&& pspec : action.package_dependencies)
+                {
+                    if (pspec == action.spec) continue;
+
+                    auto pred = [&](const InstallPlanAction& ipa) { return ipa.spec == pspec; };
+                    auto it2 = std::find_if(action_plan.install_actions.begin(), it, pred);
+                    if (it2 == it)
+                    {
+                        // Finally, look in current installed
+                        auto status_it = status_db.find(pspec);
+                        if (status_it == status_db.end())
+                        {
+                            Checks::exit_with_message(
+                                VCPKG_LINE_INFO, "Failed to find dependency abi for %s -> %s", action.spec, pspec);
+                        }
+                        else
+                        {
+                            dependency_abis.emplace_back(AbiEntry{pspec.name(), status_it->get()->package.abi});
+                        }
+                    }
+                    else
+                    {
+                        dependency_abis.emplace_back(AbiEntry{pspec.name(), it2->public_abi()});
+                    }
+                }
+            }
+
+            action.pre_build_info = std::make_unique<PreBuildInfo>(
+                paths, action.spec.triplet(), var_provider.get_tag_vars(action.spec).value_or_exit(VCPKG_LINE_INFO));
+            auto maybe_abi_tag_and_file = compute_abi_tag(paths, action, dependency_abis);
+            if (auto p = maybe_abi_tag_and_file.get())
+            {
+                action.abi_tag_file = std::move(p->tag_file);
+                action.package_abi = std::move(p->tag);
+            }
+            else
+            {
+                action.package_abi = "";
+            }
+        }
+    }
+
+    ExtendedBuildResult build_package(const VcpkgPaths& paths,
+                                      const Dependencies::InstallPlanAction& action,
+                                      IBinaryProvider* binaries_provider,
+                                      const StatusParagraphs& status_db)
+    {
+        auto binary_caching_enabled = binaries_provider && action.build_options.binary_caching == BinaryCaching::YES;
+
+        auto& fs = paths.get_filesystem();
+        Triplet triplet = action.spec.triplet();
+        auto& spec = action.spec;
+        const std::string& name = action.source_control_file_location.value_or_exit(VCPKG_LINE_INFO)
+                                      .source_control_file->core_paragraph->name;
+
+        std::vector<FeatureSpec> missing_fspecs;
+        for (const auto& kv : action.feature_dependencies)
+        {
+            for (const FeatureSpec& fspec : kv.second)
+            {
+                if (!(status_db.is_installed(fspec) || spec.name() == name))
+                {
+                    missing_fspecs.emplace_back(fspec);
+                }
+            }
+        }
+
+        if (!missing_fspecs.empty())
+        {
+            return {BuildResult::CASCADED_DUE_TO_MISSING_DEPENDENCIES, std::move(missing_fspecs)};
+        }
+
+        std::vector<AbiEntry> dependency_abis;
+        for (auto&& pspec : action.package_dependencies)
+        {
+            if (pspec == spec || Util::Enum::to_bool(action.build_options.only_downloads))
+            {
+                continue;
+            }
+            const auto status_it = status_db.find_installed(pspec);
+            Checks::check_exit(VCPKG_LINE_INFO, status_it != status_db.end());
+            dependency_abis.emplace_back(
+                AbiEntry{status_it->get()->package.spec.name(), status_it->get()->package.abi});
+        }
+
+        if (!action.abi_tag_file)
+        {
+            return do_build_package_and_clean_buildtrees(paths, action);
+        }
+
+        auto& abi_file = *action.abi_tag_file.get();
+
+        std::error_code ec;
+        const fs::path abi_package_dir = paths.package_dir(spec) / "share" / spec.name();
+        const fs::path abi_file_in_package = paths.package_dir(spec) / "share" / spec.name() / "vcpkg_abi_info.txt";
+        if (binary_caching_enabled)
+        {
+            auto restore = binaries_provider->try_restore(paths, action);
+            if (restore == RestoreResult::BUILD_FAILED)
+                return BuildResult::BUILD_FAILED;
+            else if (restore == RestoreResult::SUCCESS)
+            {
+                auto maybe_bcf = Paragraphs::try_load_cached_package(paths, spec);
+                auto bcf = std::make_unique<BinaryControlFile>(std::move(maybe_bcf).value_or_exit(VCPKG_LINE_INFO));
+                return {BuildResult::SUCCEEDED, std::move(bcf)};
+            }
+            else
+            {
+                // missing package, proceed to build.
+            }
+        }
+
+        ExtendedBuildResult result = do_build_package_and_clean_buildtrees(paths, action);
+
+        fs.create_directories(abi_package_dir, ec);
+        fs.copy_file(abi_file, abi_file_in_package, fs::stdfs::copy_options::none, ec);
+        Checks::check_exit(VCPKG_LINE_INFO, !ec, "Could not copy into file: %s", abi_file_in_package.u8string());
+
+        if (binary_caching_enabled && result.code == BuildResult::SUCCEEDED)
+        {
+            binaries_provider->push_success(paths, action);
+        }
+        else if (binary_caching_enabled &&
+                 (result.code == BuildResult::BUILD_FAILED || result.code == BuildResult::POST_BUILD_CHECKS_FAILED))
+        {
+            binaries_provider->push_failure(paths, action.package_abi.value_or_exit(VCPKG_LINE_INFO), spec);
+        }
+
+        return result;
+    }
+
+    const std::string& to_string(const BuildResult build_result)
+    {
+        static const std::string NULLVALUE_STRING = Enums::nullvalue_to_string("vcpkg::Commands::Build::BuildResult");
+        static const std::string SUCCEEDED_STRING = "SUCCEEDED";
+        static const std::string BUILD_FAILED_STRING = "BUILD_FAILED";
+        static const std::string FILE_CONFLICTS_STRING = "FILE_CONFLICTS";
+        static const std::string POST_BUILD_CHECKS_FAILED_STRING = "POST_BUILD_CHECKS_FAILED";
+        static const std::string CASCADED_DUE_TO_MISSING_DEPENDENCIES_STRING = "CASCADED_DUE_TO_MISSING_DEPENDENCIES";
+        static const std::string EXCLUDED_STRING = "EXCLUDED";
+        static const std::string DOWNLOADED_STRING = "DOWNLOADED";
+
+        switch (build_result)
+        {
+            case BuildResult::NULLVALUE: return NULLVALUE_STRING;
+            case BuildResult::SUCCEEDED: return SUCCEEDED_STRING;
+            case BuildResult::BUILD_FAILED: return BUILD_FAILED_STRING;
+            case BuildResult::POST_BUILD_CHECKS_FAILED: return POST_BUILD_CHECKS_FAILED_STRING;
+            case BuildResult::FILE_CONFLICTS: return FILE_CONFLICTS_STRING;
+            case BuildResult::CASCADED_DUE_TO_MISSING_DEPENDENCIES: return CASCADED_DUE_TO_MISSING_DEPENDENCIES_STRING;
+            case BuildResult::EXCLUDED: return EXCLUDED_STRING;
+            case BuildResult::DOWNLOADED: return DOWNLOADED_STRING;
+            default: Checks::unreachable(VCPKG_LINE_INFO);
+        }
+    }
+
+    std::string create_error_message(const BuildResult build_result, const PackageSpec& spec)
+    {
+        return Strings::format("Error: Building package %s failed with: %s", spec, Build::to_string(build_result));
+    }
+
+    std::string create_user_troubleshooting_message(const PackageSpec& spec)
+    {
+        return Strings::format("Please ensure you're using the latest portfiles with `.\\vcpkg update`, then\n"
+                               "submit an issue at https://github.com/Microsoft/vcpkg/issues including:\n"
+                               "  Package: %s\n"
+                               "  Vcpkg version: %s\n"
+                               "\n"
+                               "Additionally, attach any relevant sections from the log files above.",
+                               spec,
+                               Commands::Version::version());
+    }
+
+    static BuildInfo inner_create_buildinfo(Parse::Paragraph pgh)
+    {
+        Parse::ParagraphParser parser(std::move(pgh));
+
+        BuildInfo build_info;
+
+        {
+            std::string crt_linkage_as_string;
+            parser.required_field(BuildInfoRequiredField::CRT_LINKAGE, crt_linkage_as_string);
+
+            auto crtlinkage = to_linkage_type(crt_linkage_as_string);
+            if (const auto p = crtlinkage.get())
+                build_info.crt_linkage = *p;
+            else
+                Checks::exit_with_message(VCPKG_LINE_INFO, "Invalid crt linkage type: [%s]", crt_linkage_as_string);
+        }
+
+        {
+            std::string library_linkage_as_string;
+            parser.required_field(BuildInfoRequiredField::LIBRARY_LINKAGE, library_linkage_as_string);
+            auto liblinkage = to_linkage_type(library_linkage_as_string);
+            if (const auto p = liblinkage.get())
+                build_info.library_linkage = *p;
+            else
+                Checks::exit_with_message(
+                    VCPKG_LINE_INFO, "Invalid library linkage type: [%s]", library_linkage_as_string);
+        }
+        std::string version = parser.optional_field("Version");
+        if (!version.empty()) build_info.version = std::move(version);
+
+        std::map<BuildPolicy, bool> policies;
+        for (auto policy : G_ALL_POLICIES)
+        {
+            const auto setting = parser.optional_field(to_string(policy));
+            if (setting.empty()) continue;
+            if (setting == "enabled")
+                policies.emplace(policy, true);
+            else if (setting == "disabled")
+                policies.emplace(policy, false);
+            else
+                Checks::exit_with_message(
+                    VCPKG_LINE_INFO, "Unknown setting for policy '%s': %s", to_string(policy), setting);
+        }
+
+        if (const auto err = parser.error_info("PostBuildInformation"))
+        {
+            print_error_message(err);
+            Checks::exit_fail(VCPKG_LINE_INFO);
+        }
+
+        build_info.policies = BuildPolicies(std::move(policies));
+
+        return build_info;
+    }
+
+    BuildInfo read_build_info(const Files::Filesystem& fs, const fs::path& filepath)
+    {
+        const ExpectedS<Parse::Paragraph> pghs = Paragraphs::get_single_paragraph(fs, filepath);
+        Checks::check_exit(
+            VCPKG_LINE_INFO, pghs.get() != nullptr, "Invalid BUILD_INFO file for package: %s", pghs.error());
+        return inner_create_buildinfo(*pghs.get());
+    }
+
+    PreBuildInfo::PreBuildInfo(const VcpkgPaths& paths,
+                               Triplet triplet,
+                               const std::unordered_map<std::string, std::string>& cmakevars)
+    {
+        for (auto&& kv : VCPKG_OPTIONS)
+        {
+            auto find_itr = cmakevars.find(kv.first);
+            if (find_itr == cmakevars.end())
+            {
+                continue;
+            }
+
+            const std::string& variable_value = find_itr->second;
+
+            switch (kv.second)
+            {
+                case VcpkgTripletVar::TARGET_ARCHITECTURE: target_architecture = variable_value; break;
+                case VcpkgTripletVar::CMAKE_SYSTEM_NAME: cmake_system_name = variable_value; break;
+                case VcpkgTripletVar::CMAKE_SYSTEM_VERSION: cmake_system_version = variable_value; break;
+                case VcpkgTripletVar::PLATFORM_TOOLSET:
+                    platform_toolset = variable_value.empty() ? nullopt : Optional<std::string>{variable_value};
+                    break;
+                case VcpkgTripletVar::VISUAL_STUDIO_PATH:
+                    visual_studio_path = variable_value.empty() ? nullopt : Optional<fs::path>{variable_value};
+                    break;
+                case VcpkgTripletVar::CHAINLOAD_TOOLCHAIN_FILE:
+                    external_toolchain_file = variable_value.empty() ? nullopt : Optional<std::string>{variable_value};
+                    break;
+                case VcpkgTripletVar::BUILD_TYPE:
+                    if (variable_value.empty())
+                        build_type = nullopt;
+                    else if (Strings::case_insensitive_ascii_equals(variable_value, "debug"))
+                        build_type = ConfigurationType::DEBUG;
+                    else if (Strings::case_insensitive_ascii_equals(variable_value, "release"))
+                        build_type = ConfigurationType::RELEASE;
+                    else
+                        Checks::exit_with_message(
+                            VCPKG_LINE_INFO, "Unknown setting for VCPKG_BUILD_TYPE: %s", variable_value);
+                    break;
+                case VcpkgTripletVar::ENV_PASSTHROUGH:
+                    passthrough_env_vars = Strings::split(variable_value, ";");
+                    break;
+                case VcpkgTripletVar::PUBLIC_ABI_OVERRIDE:
+                    public_abi_override = variable_value.empty() ? nullopt : Optional<std::string>{variable_value};
+                    break;
+            }
+        }
+
+        triplet_abi_tag = get_triplet_abi(paths, *this, triplet);
+    }
+
+    ExtendedBuildResult::ExtendedBuildResult(BuildResult code) : code(code) {}
+    ExtendedBuildResult::ExtendedBuildResult(BuildResult code, std::unique_ptr<BinaryControlFile>&& bcf)
+        : code(code), binary_control_file(std::move(bcf))
+    {
+    }
+    ExtendedBuildResult::ExtendedBuildResult(BuildResult code, std::vector<FeatureSpec>&& unmet_deps)
+        : code(code), unmet_dependencies(std::move(unmet_deps))
+    {
+    }
+}