#include <vcpkg/base/cache.h>
#include <vcpkg/base/checks.h>
#include <vcpkg/base/chrono.h>
#include <vcpkg/base/hash.h>
#include <vcpkg/base/optional.h>
#include <vcpkg/base/stringliteral.h>
#include <vcpkg/base/system.debug.h>
#include <vcpkg/base/system.print.h>
#include <vcpkg/base/system.process.h>
#include <vcpkg/base/system.proxy.h>
#include <vcpkg/base/util.h>

#include <vcpkg/binarycaching.h>
#include <vcpkg/build.h>
#include <vcpkg/buildenvironment.h>
#include <vcpkg/cmakevars.h>
#include <vcpkg/commands.h>
#include <vcpkg/commands.version.h>
#include <vcpkg/dependencies.h>
#include <vcpkg/globalstate.h>
#include <vcpkg/help.h>
#include <vcpkg/input.h>
#include <vcpkg/metrics.h>
#include <vcpkg/paragraphs.h>
#include <vcpkg/portfileprovider.h>
#include <vcpkg/postbuildlint.h>
#include <vcpkg/statusparagraphs.h>
#include <vcpkg/tools.h>
#include <vcpkg/vcpkglib.h>

using namespace vcpkg;
using vcpkg::Build::BuildResult;
using vcpkg::Parse::ParseControlErrorInfo;
using vcpkg::Parse::ParseExpected;
using vcpkg::PortFileProvider::PathsPortFileProvider;

namespace
{
    using vcpkg::PackageSpec;
    using vcpkg::VcpkgPaths;
    using vcpkg::Build::IBuildLogsRecorder;
    struct NullBuildLogsRecorder final : IBuildLogsRecorder
    {
        void record_build_result(const VcpkgPaths& paths, const PackageSpec& spec, BuildResult result) const override
        {
            (void)paths;
            (void)spec;
            (void)result;
        }
    };

    static const NullBuildLogsRecorder null_build_logs_recorder_instance;
}

namespace vcpkg::Build
{
    using Dependencies::InstallPlanAction;
    using Dependencies::InstallPlanType;

    void Command::perform_and_exit_ex(const VcpkgCmdArguments& args,
                                      const FullPackageSpec& full_spec,
                                      Triplet host_triplet,
                                      const SourceControlFileAndLocation& scfl,
                                      const PathsPortFileProvider& provider,
                                      BinaryCache& binary_cache,
                                      const IBuildLogsRecorder& build_logs_recorder,
                                      const VcpkgPaths& paths)
    {
        Checks::exit_with_code(
            VCPKG_LINE_INFO,
            perform_ex(args, full_spec, host_triplet, scfl, provider, binary_cache, build_logs_recorder, paths));
    }

    const CommandStructure COMMAND_STRUCTURE = {
        create_example_string("build zlib:x64-windows"),
        1,
        1,
        {{}, {}},
        nullptr,
    };

    void Command::perform_and_exit(const VcpkgCmdArguments& args,
                                   const VcpkgPaths& paths,
                                   Triplet default_triplet,
                                   Triplet host_triplet)
    {
        Checks::exit_with_code(VCPKG_LINE_INFO, perform(args, paths, default_triplet, host_triplet));
    }

    int Command::perform_ex(const VcpkgCmdArguments& args,
                            const FullPackageSpec& full_spec,
                            Triplet host_triplet,
                            const SourceControlFileAndLocation& scfl,
                            const PathsPortFileProvider& provider,
                            BinaryCache& binary_cache,
                            const IBuildLogsRecorder& build_logs_recorder,
                            const VcpkgPaths& paths)
    {
        auto var_provider_storage = CMakeVars::make_triplet_cmake_var_provider(paths);
        auto& var_provider = *var_provider_storage;
        var_provider.load_dep_info_vars({{full_spec.package_spec}}, host_triplet);

        StatusParagraphs status_db = database_load_check(paths);

        auto action_plan = Dependencies::create_feature_install_plan(
            provider, var_provider, std::vector<FullPackageSpec>{full_spec}, status_db, {host_triplet});

        var_provider.load_tag_vars(action_plan, provider, host_triplet);

        const PackageSpec& spec = full_spec.package_spec;
        const SourceControlFile& scf = *scfl.source_control_file;

        Checks::check_maybe_upgrade(
            VCPKG_LINE_INFO,
            spec.name() == scf.core_paragraph->name,
            Strings::format("The Source field inside the CONTROL file does not match the port directory: '%s' != '%s'",
                            scf.core_paragraph->name,
                            spec.name()));

        compute_all_abis(paths, action_plan, var_provider, status_db);

        InstallPlanAction* action = nullptr;
        for (auto& install_action : action_plan.already_installed)
        {
            if (install_action.spec == full_spec.package_spec)
            {
                action = &install_action;
            }
        }
        for (auto& install_action : action_plan.install_actions)
        {
            if (install_action.spec == full_spec.package_spec)
            {
                action = &install_action;
            }
        }

        Checks::check_exit(VCPKG_LINE_INFO, action != nullptr);
        ASSUME(action != nullptr);
        action->build_options = default_build_package_options;
        action->build_options.editable = Editable::YES;
        action->build_options.clean_buildtrees = CleanBuildtrees::NO;
        action->build_options.clean_packages = CleanPackages::NO;

        const auto build_timer = ElapsedTimer::create_started();
        const auto result = Build::build_package(args, paths, *action, binary_cache, build_logs_recorder, status_db);
        print2("Elapsed time for package ", spec, ": ", build_timer, '\n');

        if (result.code == BuildResult::CASCADED_DUE_TO_MISSING_DEPENDENCIES)
        {
            print2(Color::error, "The build command requires all dependencies to be already installed.\n");
            print2("The following dependencies are missing:\n\n");
            for (const auto& p : result.unmet_dependencies)
            {
                print2("    ", p, '\n');
            }
            print2('\n');
            Checks::exit_fail(VCPKG_LINE_INFO);
        }

        Checks::check_exit(VCPKG_LINE_INFO, result.code != BuildResult::EXCLUDED);

        if (result.code != BuildResult::SUCCEEDED)
        {
            print2(Color::error, Build::create_error_message(result.code, spec), '\n');
            print2(Build::create_user_troubleshooting_message(*action, paths), '\n');
            return 1;
        }

        return 0;
    }

    int Command::perform(const VcpkgCmdArguments& args,
                         const VcpkgPaths& paths,
                         Triplet default_triplet,
                         Triplet host_triplet)
    {
        // Build only takes a single package and all dependencies must already be installed
        const ParsedArguments options = args.parse_arguments(COMMAND_STRUCTURE);
        std::string first_arg = args.command_arguments.at(0);

        BinaryCache binary_cache{args};
        const FullPackageSpec spec = Input::check_and_get_full_package_spec(
            std::move(first_arg), default_triplet, COMMAND_STRUCTURE.example_text);

        Input::check_triplet(spec.package_spec.triplet(), paths);

        PathsPortFileProvider provider(paths, args.overlay_ports);
        const auto port_name = spec.package_spec.name();
        const auto* scfl = provider.get_control_file(port_name).get();

        Checks::check_maybe_upgrade(VCPKG_LINE_INFO, scfl != nullptr, "Error: Couldn't find port '%s'", port_name);
        ASSUME(scfl != nullptr);

        return perform_ex(
            args, spec, host_triplet, *scfl, provider, binary_cache, Build::null_build_logs_recorder(), paths);
    }

    void BuildCommand::perform_and_exit(const VcpkgCmdArguments& args,
                                        const VcpkgPaths& paths,
                                        Triplet default_triplet,
                                        Triplet host_triplet) const
    {
        Build::Command::perform_and_exit(args, paths, default_triplet, host_triplet);
    }
}

namespace vcpkg::Build
{
    static const std::string NAME_EMPTY_PACKAGE = "PolicyEmptyPackage";
    static const std::string NAME_DLLS_WITHOUT_LIBS = "PolicyDLLsWithoutLIBs";
    static const std::string NAME_DLLS_WITHOUT_EXPORTS = "PolicyDLLsWithoutExports";
    static const std::string NAME_DLLS_IN_STATIC_LIBRARY = "PolicyDLLsInStaticLibrary";
    static const std::string NAME_MISMATCHED_NUMBER_OF_BINARIES = "PolicyMismatchedNumberOfBinaries";
    static const std::string NAME_ONLY_RELEASE_CRT = "PolicyOnlyReleaseCRT";
    static const std::string NAME_EMPTY_INCLUDE_FOLDER = "PolicyEmptyIncludeFolder";
    static const std::string NAME_ALLOW_OBSOLETE_MSVCRT = "PolicyAllowObsoleteMsvcrt";
    static const std::string NAME_ALLOW_RESTRICTED_HEADERS = "PolicyAllowRestrictedHeaders";
    static const std::string NAME_SKIP_DUMPBIN_CHECKS = "PolicySkipDumpbinChecks";
    static const std::string NAME_SKIP_ARCHITECTURE_CHECK = "PolicySkipArchitectureCheck";
    static const std::string NAME_CMAKE_HELPER_PORT = "PolicyCmakeHelperPort";

    static std::remove_const_t<decltype(ALL_POLICIES)> generate_all_policies()
    {
        std::remove_const_t<decltype(ALL_POLICIES)> res{};
        for (size_t i = 0; i < res.size(); ++i)
        {
            res[i] = static_cast<BuildPolicy>(i);
        }

        return res;
    }

    decltype(ALL_POLICIES) ALL_POLICIES = generate_all_policies();

    const std::string& to_string(BuildPolicy policy)
    {
        switch (policy)
        {
            case BuildPolicy::EMPTY_PACKAGE: return NAME_EMPTY_PACKAGE;
            case BuildPolicy::DLLS_WITHOUT_LIBS: return NAME_DLLS_WITHOUT_LIBS;
            case BuildPolicy::DLLS_WITHOUT_EXPORTS: return NAME_DLLS_WITHOUT_EXPORTS;
            case BuildPolicy::DLLS_IN_STATIC_LIBRARY: return NAME_DLLS_IN_STATIC_LIBRARY;
            case BuildPolicy::MISMATCHED_NUMBER_OF_BINARIES: return NAME_MISMATCHED_NUMBER_OF_BINARIES;
            case BuildPolicy::ONLY_RELEASE_CRT: return NAME_ONLY_RELEASE_CRT;
            case BuildPolicy::EMPTY_INCLUDE_FOLDER: return NAME_EMPTY_INCLUDE_FOLDER;
            case BuildPolicy::ALLOW_OBSOLETE_MSVCRT: return NAME_ALLOW_OBSOLETE_MSVCRT;
            case BuildPolicy::ALLOW_RESTRICTED_HEADERS: return NAME_ALLOW_RESTRICTED_HEADERS;
            case BuildPolicy::SKIP_DUMPBIN_CHECKS: return NAME_SKIP_DUMPBIN_CHECKS;
            case BuildPolicy::SKIP_ARCHITECTURE_CHECK: return NAME_SKIP_ARCHITECTURE_CHECK;
            case BuildPolicy::CMAKE_HELPER_PORT: return NAME_CMAKE_HELPER_PORT;
            default: Checks::unreachable(VCPKG_LINE_INFO);
        }
    }

    CStringView to_cmake_variable(BuildPolicy policy)
    {
        switch (policy)
        {
            case BuildPolicy::EMPTY_PACKAGE: return "VCPKG_POLICY_EMPTY_PACKAGE";
            case BuildPolicy::DLLS_WITHOUT_LIBS: return "VCPKG_POLICY_DLLS_WITHOUT_LIBS";
            case BuildPolicy::DLLS_WITHOUT_EXPORTS: return "VCPKG_POLICY_DLLS_WITHOUT_EXPORTS";
            case BuildPolicy::DLLS_IN_STATIC_LIBRARY: return "VCPKG_POLICY_DLLS_IN_STATIC_LIBRARY";
            case BuildPolicy::MISMATCHED_NUMBER_OF_BINARIES: return "VCPKG_POLICY_MISMATCHED_NUMBER_OF_BINARIES";
            case BuildPolicy::ONLY_RELEASE_CRT: return "VCPKG_POLICY_ONLY_RELEASE_CRT";
            case BuildPolicy::EMPTY_INCLUDE_FOLDER: return "VCPKG_POLICY_EMPTY_INCLUDE_FOLDER";
            case BuildPolicy::ALLOW_OBSOLETE_MSVCRT: return "VCPKG_POLICY_ALLOW_OBSOLETE_MSVCRT";
            case BuildPolicy::ALLOW_RESTRICTED_HEADERS: return "VCPKG_POLICY_ALLOW_RESTRICTED_HEADERS";
            case BuildPolicy::SKIP_DUMPBIN_CHECKS: return "VCPKG_POLICY_SKIP_DUMPBIN_CHECKS";
            case BuildPolicy::SKIP_ARCHITECTURE_CHECK: return "VCPKG_POLICY_SKIP_ARCHITECTURE_CHECK";
            case BuildPolicy::CMAKE_HELPER_PORT: return "VCPKG_POLICY_CMAKE_HELPER_PORT";
            default: Checks::unreachable(VCPKG_LINE_INFO);
        }
    }

    static const std::string NAME_BUILD_IN_DOWNLOAD = "BUILT_IN";
    static const std::string NAME_ARIA2_DOWNLOAD = "ARIA2";

    const std::string& to_string(DownloadTool tool)
    {
        switch (tool)
        {
            case DownloadTool::BUILT_IN: return NAME_BUILD_IN_DOWNLOAD;
            case DownloadTool::ARIA2: return NAME_ARIA2_DOWNLOAD;
            default: Checks::unreachable(VCPKG_LINE_INFO);
        }
    }

    Optional<LinkageType> to_linkage_type(const std::string& str)
    {
        if (str == "dynamic") return LinkageType::DYNAMIC;
        if (str == "static") return LinkageType::STATIC;
        return nullopt;
    }

    namespace BuildInfoRequiredField
    {
        static const std::string CRT_LINKAGE = "CRTLinkage";
        static const std::string LIBRARY_LINKAGE = "LibraryLinkage";
    }

    static CStringView to_vcvarsall_target(const std::string& cmake_system_name)
    {
        if (cmake_system_name.empty()) return "";
        if (cmake_system_name == "Windows") return "";
        if (cmake_system_name == "WindowsStore") return "store";

        Checks::exit_maybe_upgrade(VCPKG_LINE_INFO,
                                   "Error: Could not map VCPKG_CMAKE_SYSTEM_NAME '%s' to a vcvarsall platform. "
                                   "Supported systems are '', 'Windows' and 'WindowsStore'.",
                                   cmake_system_name);
    }

    static CStringView to_vcvarsall_toolchain(const std::string& target_architecture,
                                              const Toolset& toolset,
                                              View<Toolset> all_toolsets)
    {
#if defined(_WIN32)
        auto maybe_target_arch = to_cpu_architecture(target_architecture);
        Checks::check_maybe_upgrade(
            VCPKG_LINE_INFO, maybe_target_arch.has_value(), "Invalid architecture string: %s", target_architecture);
        auto target_arch = maybe_target_arch.value_or_exit(VCPKG_LINE_INFO);
        auto host_architectures = get_supported_host_architectures();

        for (auto&& host : host_architectures)
        {
            const auto it = Util::find_if(toolset.supported_architectures, [&](const ToolsetArchOption& opt) {
                return host == opt.host_arch && target_arch == opt.target_arch;
            });
            if (it != toolset.supported_architectures.end()) return it->name;
        }

        print2("Error: Unsupported toolchain combination.\n");
        print2("Target was ",
               target_architecture,
               " but the chosen Visual Studio instance supports:\n    ",
               Strings::join(
                   ", ", toolset.supported_architectures, [](const ToolsetArchOption& t) { return t.name.c_str(); }),
               "\nVcpkg selected ",
               toolset.visual_studio_root_path,
               " as the Visual Studio instance.\nDetected instances:\n",
               Strings::join("",
                             all_toolsets,
                             [](const Toolset& t) { return Strings::concat("    ", t.visual_studio_root_path, '\n'); }),
               "\nSee "
               "https://github.com/microsoft/vcpkg/blob/master/docs/users/triplets.md#VCPKG_VISUAL_STUDIO_PATH "
               "for more information.\n");
        Checks::exit_maybe_upgrade(VCPKG_LINE_INFO);
#else
        (void)target_architecture;
        (void)toolset;
        (void)all_toolsets;
        Checks::exit_with_message(VCPKG_LINE_INFO,
                                  "Error: vcvars-based toolchains are only usable on Windows platforms.");
#endif
    }

#if defined(_WIN32)
    const Environment& EnvCache::get_action_env(const VcpkgPaths& paths, const AbiInfo& abi_info)
    {
        auto build_env_cmd =
            make_build_env_cmd(*abi_info.pre_build_info, abi_info.toolset.value_or_exit(VCPKG_LINE_INFO), paths);

        const auto& base_env = envs.get_lazy(abi_info.pre_build_info->passthrough_env_vars, [&]() -> EnvMapEntry {
            std::unordered_map<std::string, std::string> env;

            for (auto&& env_var : abi_info.pre_build_info->passthrough_env_vars)
            {
                auto env_val = get_environment_variable(env_var);

                if (env_val)
                {
                    env[env_var] = env_val.value_or_exit(VCPKG_LINE_INFO);
                }
            }
            static constexpr StringLiteral s_extra_vars[] = {
                "VCPKG_COMMAND",
                "VCPKG_FORCE_SYSTEM_BINARIES",
                VcpkgCmdArguments::RECURSIVE_DATA_ENV,
            };

            for (auto var : s_extra_vars)
            {
                auto val = get_environment_variable(var);
                if (auto p_val = val.get()) env.emplace(var, *p_val);
            }

            /*
             * On Windows 10 (>= 8.1) it is a user-friendly way to automatically set HTTP_PROXY and HTTPS_PROXY
             * environment variables by reading proxy settings via WinHttpGetIEProxyConfigForCurrentUser, preventing
             * users set and unset these variables manually (which is not a decent way). It is common in China or
             * any other regions that needs an proxy software (v2ray, shadowsocks, etc.), which sets the IE Proxy
             * Settings, but not setting environment variables. This will make vcpkg easier to use, specially when
             * use vcpkg in Visual Studio, we even cannot set HTTP(S)_PROXY in CLI, if we want to open or close
             * Proxy we need to restart VS.
             */

            // 2021-05-09 Fix: Detect If there's already HTTP(S)_PROXY presented in the environment variables.
            // If so, we no longer overwrite them.
            bool proxy_from_env = (get_environment_variable("HTTP_PROXY").has_value() ||
                                   get_environment_variable("HTTPS_PROXY").has_value());

            if (proxy_from_env)
            {
                print2("-- Using HTTP(S)_PROXY in environment variables.\n");
            }
            else
            {
                auto ieProxy = get_windows_ie_proxy_server();
                if (ieProxy.has_value() && !proxy_from_env)
                {
                    std::string server = Strings::to_utf8(ieProxy.get()->server);

                    // Separate settings in IE Proxy Settings, which is rare?
                    // Python implementation:
                    // https://github.com/python/cpython/blob/7215d1ae25525c92b026166f9d5cac85fb1defe1/Lib/urllib/request.py#L2655
                    if (Strings::contains(server, "="))
                    {
                        auto proxy_settings = Strings::split(server, ';');
                        for (auto& s : proxy_settings)
                        {
                            auto kvp = Strings::split(s, '=');
                            if (kvp.size() == 2)
                            {
                                auto protocol = kvp[0];
                                auto address = kvp[1];

                                /* Unlike Python's urllib implementation about this type of proxy configuration
                                 * (http=addr:port;https=addr:port)
                                 * https://github.com/python/cpython/blob/7215d1ae25525c92b026166f9d5cac85fb1defe1/Lib/urllib/request.py#L2682
                                 * we do not intentionally append protocol prefix to address. Because HTTPS_PROXY's
                                 * address is not always an HTTPS proxy, an HTTP proxy can also proxy HTTPS requests
                                 * without end-to-end security (As an HTTP Proxy can see your cleartext while an
                                 * HTTPS proxy can't).
                                 *
                                 * If the prefix (http=http://addr:port;https=https://addr:port) already exists in
                                 * the address, we should consider this address points to an HTTPS proxy, and assign
                                 * to HTTPS_PROXY directly. However, if it doesn't exist, then we should NOT append
                                 * an `https://` prefix to an `addr:port` as it could be an HTTP proxy, and the
                                 * connection request will fail.
                                 */

                                protocol = Strings::concat(Strings::ascii_to_uppercase(protocol.c_str()), "_PROXY");
                                env.emplace(protocol, address);
                                print2("-- Setting ", protocol, " environment variables to ", address, "\n");
                            }
                        }
                    }
                    // Specified http:// prefix
                    else if (Strings::starts_with(server, "http://"))
                    {
                        print2("-- Setting HTTP_PROXY environment variables to ", server, "\n");
                        env.emplace("HTTP_PROXY", server);
                    }
                    // Specified https:// prefix
                    else if (Strings::starts_with(server, "https://"))
                    {
                        print2("-- Setting HTTPS_PROXY environment variables to ", server, "\n");
                        env.emplace("HTTPS_PROXY", server);
                    }
                    // Most common case: "ip:port" style, apply to HTTP and HTTPS proxies.
                    // An HTTP(S)_PROXY means https requests go through that, it can be:
                    // http:// prefixed: the request go through an HTTP proxy without end-to-end security.
                    // https:// prefixed: the request go through an HTTPS proxy with end-to-end security.
                    // Nothing prefixed: don't know the default behaviour, seems considering HTTP proxy as default.
                    // We simply set "ip:port" to HTTP(S)_PROXY variables because it works on most common cases.
                    else
                    {
                        print2("-- Automatically setting HTTP(S)_PROXY environment variables to ", server, "\n");

                        env.emplace("HTTP_PROXY", server.c_str());
                        env.emplace("HTTPS_PROXY", server.c_str());
                    }
                }
            }
            return {env};
        });

        return base_env.cmd_cache.get_lazy(build_env_cmd, [&]() {
            const Path& powershell_exe_path = paths.get_tool_exe("powershell-core");
            auto clean_env =
                get_modified_clean_environment(base_env.env_map, powershell_exe_path.parent_path().to_string() + ";");
            if (build_env_cmd.empty())
                return clean_env;
            else
                return cmd_execute_modify_env(build_env_cmd, clean_env);
        });
    }
#else
    const Environment& EnvCache::get_action_env(const VcpkgPaths&, const AbiInfo&) { return get_clean_environment(); }
#endif

    static CompilerInfo load_compiler_info(const VcpkgPaths& paths, const AbiInfo& abi_info);

    static const std::string& get_toolchain_cache(Cache<Path, std::string>& cache,
                                                  const Path& tcfile,
                                                  const Filesystem& fs)
    {
        return cache.get_lazy(
            tcfile, [&]() { return Hash::get_file_hash(VCPKG_LINE_INFO, fs, tcfile, Hash::Algorithm::Sha256); });
    }

    const EnvCache::TripletMapEntry& EnvCache::get_triplet_cache(const Filesystem& fs, const Path& p)
    {
        return m_triplet_cache.get_lazy(p, [&]() -> TripletMapEntry {
            return TripletMapEntry{Hash::get_file_hash(VCPKG_LINE_INFO, fs, p, Hash::Algorithm::Sha256)};
        });
    }

    const CompilerInfo& EnvCache::get_compiler_info(const VcpkgPaths& paths, const AbiInfo& abi_info)
    {
        Checks::check_exit(VCPKG_LINE_INFO, abi_info.pre_build_info != nullptr);
        if (!m_compiler_tracking || abi_info.pre_build_info->disable_compiler_tracking)
        {
            static CompilerInfo empty_ci;
            return empty_ci;
        }

        const auto& fs = paths.get_filesystem();

        const auto triplet_file_path = paths.get_triplet_file_path(abi_info.pre_build_info->triplet);

        auto&& toolchain_hash = get_toolchain_cache(m_toolchain_cache, abi_info.pre_build_info->toolchain_file(), fs);

        auto&& triplet_entry = get_triplet_cache(fs, triplet_file_path);

        return triplet_entry.compiler_info.get_lazy(toolchain_hash, [&]() -> CompilerInfo {
            if (m_compiler_tracking)
            {
                return load_compiler_info(paths, abi_info);
            }
            else
            {
                return CompilerInfo{};
            }
        });
    }

    const std::string& EnvCache::get_triplet_info(const VcpkgPaths& paths, const AbiInfo& abi_info)
    {
        const auto& fs = paths.get_filesystem();
        Checks::check_exit(VCPKG_LINE_INFO, abi_info.pre_build_info != nullptr);
        const auto triplet_file_path = paths.get_triplet_file_path(abi_info.pre_build_info->triplet);

        auto&& toolchain_hash = get_toolchain_cache(m_toolchain_cache, abi_info.pre_build_info->toolchain_file(), fs);

        auto&& triplet_entry = get_triplet_cache(fs, triplet_file_path);

        if (m_compiler_tracking && !abi_info.pre_build_info->disable_compiler_tracking)
        {
            return triplet_entry.triplet_infos.get_lazy(toolchain_hash, [&]() -> std::string {
                auto& compiler_info = get_compiler_info(paths, abi_info);
                return Strings::concat(triplet_entry.hash, '-', toolchain_hash, '-', compiler_info.hash);
            });
        }
        else
        {
            return triplet_entry.triplet_infos_without_compiler.get_lazy(toolchain_hash, [&]() -> std::string {
                return Strings::concat(triplet_entry.hash, '-', toolchain_hash);
            });
        }
    }

    vcpkg::Command make_build_env_cmd(const PreBuildInfo& pre_build_info,
                                      const Toolset& toolset,
                                      const VcpkgPaths& paths)
    {
        if (!pre_build_info.using_vcvars()) return {};

        const char* tonull = " >nul";
        if (Debug::g_debugging)
        {
            tonull = "";
        }

        const auto arch = to_vcvarsall_toolchain(pre_build_info.target_architecture, toolset, paths.get_all_toolsets());
        const auto target = to_vcvarsall_target(pre_build_info.cmake_system_name);

        return vcpkg::Command{"cmd"}.string_arg("/c").raw_arg(
            Strings::format(R"("%s" %s %s %s %s 2>&1 <NUL)",
                            toolset.vcvarsall,
                            Strings::join(" ", toolset.vcvarsall_options),
                            arch,
                            target,
                            tonull));
    }

    static std::unique_ptr<BinaryControlFile> create_binary_control_file(
        const SourceParagraph& source_paragraph,
        Triplet triplet,
        const BuildInfo& build_info,
        const std::string& abi_tag,
        const std::vector<FeatureSpec>& core_dependencies)
    {
        auto bcf = std::make_unique<BinaryControlFile>();
        BinaryParagraph bpgh(source_paragraph, triplet, abi_tag, core_dependencies);
        if (const auto p_ver = build_info.version.get())
        {
            bpgh.version = *p_ver;
        }

        bcf->core_paragraph = std::move(bpgh);
        return bcf;
    }

    static void write_binary_control_file(const VcpkgPaths& paths, const BinaryControlFile& bcf)
    {
        std::string start = Strings::serialize(bcf.core_paragraph);
        for (auto&& feature : bcf.features)
        {
            start += "\n" + Strings::serialize(feature);
        }
        const auto binary_control_file = paths.packages / bcf.core_paragraph.dir() / "CONTROL";
        paths.get_filesystem().write_contents(binary_control_file, start, VCPKG_LINE_INFO);
    }

    static void get_generic_cmake_build_args(const VcpkgPaths& paths,
                                             Triplet triplet,
                                             const Toolset& toolset,
                                             std::vector<CMakeVariable>& out_vars)
    {
        Util::Vectors::append(&out_vars,
                              std::initializer_list<CMakeVariable>{
                                  {"CMD", "BUILD"},
                                  {"DOWNLOADS", paths.downloads},
                                  {"TARGET_TRIPLET", triplet.canonical_name()},
                                  {"TARGET_TRIPLET_FILE", paths.get_triplet_file_path(triplet)},
                                  {"VCPKG_BASE_VERSION", Commands::Version::base_version()},
                                  {"VCPKG_CONCURRENCY", std::to_string(get_concurrency())},
                                  {"VCPKG_PLATFORM_TOOLSET", toolset.version.c_str()},
                              });
        if (!get_environment_variable("VCPKG_FORCE_SYSTEM_BINARIES").has_value())
        {
            const Path& git_exe_path = paths.get_tool_exe(Tools::GIT);
            out_vars.push_back({"GIT", git_exe_path});
        }
    }

    static CompilerInfo load_compiler_info(const VcpkgPaths& paths, const AbiInfo& abi_info)
    {
        auto triplet = abi_info.pre_build_info->triplet;
        print2("Detecting compiler hash for triplet ", triplet, "...\n");
        auto buildpath = paths.buildtrees / "detect_compiler";

#if !defined(_WIN32)
        // TODO: remove when vcpkg.exe is in charge for acquiring tools. Change introduced in vcpkg v0.0.107.
        // bootstrap should have already downloaded ninja, but making sure it is present in case it was deleted.
        (void)(paths.get_tool_exe(Tools::NINJA));
#endif
        std::vector<CMakeVariable> cmake_args{
            {"CURRENT_PORT_DIR", paths.scripts / "detect_compiler"},
            {"CURRENT_BUILDTREES_DIR", buildpath},
            {"CURRENT_PACKAGES_DIR", paths.packages / ("detect_compiler_" + triplet.canonical_name())},
            // The detect_compiler "port" doesn't depend on the host triplet, so always natively compile
            {"_HOST_TRIPLET", triplet.canonical_name()},
        };
        get_generic_cmake_build_args(paths, triplet, abi_info.toolset.value_or_exit(VCPKG_LINE_INFO), cmake_args);

        auto command = vcpkg::make_cmake_cmd(paths, paths.ports_cmake, std::move(cmake_args));

        const auto& env = paths.get_action_env(abi_info);
        auto& fs = paths.get_filesystem();
        if (!fs.exists(buildpath, IgnoreErrors{}))
        {
            std::error_code err;
            fs.create_directory(buildpath, err);
            Checks::check_exit(
                VCPKG_LINE_INFO, !err.value(), "Failed to create directory '%s', code: %d", buildpath, err.value());
        }
        auto stdoutlog = buildpath / ("stdout-" + triplet.canonical_name() + ".log");
        CompilerInfo compiler_info;
        std::string buf;

        int rc;
        {
            const auto out_file = fs.open_for_write(stdoutlog, VCPKG_LINE_INFO);
            rc = cmd_execute_and_stream_lines(
                command,
                [&](StringView s) {
                    static const StringLiteral s_hash_marker = "#COMPILER_HASH#";
                    if (Strings::starts_with(s, s_hash_marker))
                    {
                        compiler_info.hash = s.substr(s_hash_marker.size()).to_string();
                    }
                    static const StringLiteral s_version_marker = "#COMPILER_CXX_VERSION#";
                    if (Strings::starts_with(s, s_version_marker))
                    {
                        compiler_info.version = s.substr(s_version_marker.size()).to_string();
                    }
                    static const StringLiteral s_id_marker = "#COMPILER_CXX_ID#";
                    if (Strings::starts_with(s, s_id_marker))
                    {
                        compiler_info.id = s.substr(s_id_marker.size()).to_string();
                    }
                    Debug::print(s, '\n');
                    const auto old_buf_size = buf.size();
                    Strings::append(buf, s, '\n');
                    const auto write_size = buf.size() - old_buf_size;
                    Checks::check_exit(VCPKG_LINE_INFO,
                                       out_file.write(buf.c_str() + old_buf_size, 1, write_size) == write_size,
                                       "Error occurred while writing '%s'",
                                       stdoutlog);
                },
                env);
        } // close out_file

        if (compiler_info.hash.empty() || rc != 0)
        {
            Debug::print("Compiler information tracking can be disabled by passing --",
                         VcpkgCmdArguments::FEATURE_FLAGS_ARG,
                         "=-",
                         VcpkgCmdArguments::COMPILER_TRACKING_FEATURE,
                         "\n");

            print2("Error: while detecting compiler information:\nThe log content at ", stdoutlog, " is:\n", buf);
            Checks::exit_with_message(VCPKG_LINE_INFO,
                                      "Error: vcpkg was unable to detect the active compiler's information. See above "
                                      "for the CMake failure output.");
        }

        Debug::print("Detected compiler hash for triplet ", triplet, ": ", compiler_info.hash, "\n");
        return compiler_info;
    }

    static std::vector<CMakeVariable> get_cmake_build_args(const VcpkgCmdArguments& args,
                                                           const VcpkgPaths& paths,
                                                           const Dependencies::InstallPlanAction& action)
    {
#if !defined(_WIN32)
        // TODO: remove when vcpkg.exe is in charge for acquiring tools. Change introduced in vcpkg v0.0.107.
        // bootstrap should have already downloaded ninja, but making sure it is present in case it was deleted.
        (void)(paths.get_tool_exe(Tools::NINJA));
#endif
        auto& scfl = action.source_control_file_and_location.value_or_exit(VCPKG_LINE_INFO);
        auto& scf = *scfl.source_control_file;

        std::string all_features;
        for (auto& feature : scf.feature_paragraphs)
        {
            all_features.append(feature->name + ";");
        }

        std::vector<CMakeVariable> variables{
            {"ALL_FEATURES", all_features},
            {"CURRENT_PORT_DIR", scfl.source_location},
            {"_HOST_TRIPLET", action.host_triplet.canonical_name()},
            {"FEATURES", Strings::join(";", action.feature_list)},
            {"PORT", scf.core_paragraph->name},
            {"VCPKG_USE_HEAD_VERSION", Util::Enum::to_bool(action.build_options.use_head_version) ? "1" : "0"},
            {"_VCPKG_DOWNLOAD_TOOL", to_string(action.build_options.download_tool)},
            {"_VCPKG_EDITABLE", Util::Enum::to_bool(action.build_options.editable) ? "1" : "0"},
            {"_VCPKG_NO_DOWNLOADS", !Util::Enum::to_bool(action.build_options.allow_downloads) ? "1" : "0"},
        };

        if (action.build_options.download_tool == DownloadTool::ARIA2)
        {
            variables.push_back({"ARIA2", paths.get_tool_exe(Tools::ARIA2)});
        }

        for (auto cmake_arg : args.cmake_args)
        {
            variables.push_back(CMakeVariable{cmake_arg});
        }

        if (action.build_options.backcompat_features == BackcompatFeatures::PROHIBIT)
        {
            variables.emplace_back("_VCPKG_PROHIBIT_BACKCOMPAT_FEATURES", "1");
        }

        get_generic_cmake_build_args(
            paths,
            action.spec.triplet(),
            action.abi_info.value_or_exit(VCPKG_LINE_INFO).toolset.value_or_exit(VCPKG_LINE_INFO),
            variables);

        if (Util::Enum::to_bool(action.build_options.only_downloads))
        {
            variables.push_back({"VCPKG_DOWNLOAD_MODE", "true"});
        }

        const Filesystem& fs = paths.get_filesystem();

        std::vector<std::string> port_configs;
        for (const PackageSpec& dependency : action.package_dependencies)
        {
            const Path port_config_path = paths.installed / dependency.triplet().canonical_name() / "share" /
                                          dependency.name() / "vcpkg-port-config.cmake";

            if (fs.is_regular_file(port_config_path))
            {
                port_configs.emplace_back(port_config_path.native());
            }
        }

        if (!port_configs.empty())
        {
            variables.emplace_back("VCPKG_PORT_CONFIGS", Strings::join(";", port_configs));
        }

        return variables;
    }

    bool PreBuildInfo::using_vcvars() const
    {
        return (!external_toolchain_file.has_value() || load_vcvars_env) &&
               (cmake_system_name.empty() || cmake_system_name == "WindowsStore");
    }

    Path PreBuildInfo::toolchain_file() const
    {
        if (auto p = external_toolchain_file.get())
        {
            return *p;
        }
        else if (cmake_system_name == "Linux")
        {
            return m_paths.scripts / "toolchains/linux.cmake";
        }
        else if (cmake_system_name == "Darwin")
        {
            return m_paths.scripts / "toolchains/osx.cmake";
        }
        else if (cmake_system_name == "FreeBSD")
        {
            return m_paths.scripts / "toolchains/freebsd.cmake";
        }
        else if (cmake_system_name == "OpenBSD")
        {
            return m_paths.scripts / "toolchains/openbsd.cmake";
        }
        else if (cmake_system_name == "Android")
        {
            return m_paths.scripts / "toolchains/android.cmake";
        }
        else if (cmake_system_name == "iOS")
        {
            return m_paths.scripts / "toolchains/ios.cmake";
        }
        else if (cmake_system_name == "MinGW")
        {
            return m_paths.scripts / "toolchains/mingw.cmake";
        }
        else if (cmake_system_name.empty() || cmake_system_name == "Windows" || cmake_system_name == "WindowsStore")
        {
            return m_paths.scripts / "toolchains/windows.cmake";
        }
        else
        {
            Checks::exit_maybe_upgrade(VCPKG_LINE_INFO,
                                       "Unable to determine toolchain to use for triplet %s with CMAKE_SYSTEM_NAME %s; "
                                       "maybe you meant to use VCPKG_CHAINLOAD_TOOLCHAIN_FILE?",
                                       triplet,
                                       cmake_system_name);
        }
    }

    static ExtendedBuildResult do_build_package(const VcpkgCmdArguments& args,
                                                const VcpkgPaths& paths,
                                                const Dependencies::InstallPlanAction& action)
    {
        const auto& pre_build_info = action.pre_build_info(VCPKG_LINE_INFO);

        auto& fs = paths.get_filesystem();
        auto&& scfl = action.source_control_file_and_location.value_or_exit(VCPKG_LINE_INFO);

        Triplet triplet = action.spec.triplet();
        const auto& triplet_file_path = paths.get_triplet_file_path(triplet);

        if (Strings::starts_with(triplet_file_path, paths.community_triplets))
        {
            vcpkg::printf(vcpkg::Color::warning,
                          "-- Using community triplet %s. This triplet configuration is not guaranteed to succeed.\n",
                          triplet.canonical_name());
            vcpkg::printf("-- [COMMUNITY] Loading triplet configuration from: %s\n", triplet_file_path);
        }
        else if (!Strings::starts_with(triplet_file_path, paths.triplets))
        {
            vcpkg::printf("-- [OVERLAY] Loading triplet configuration from: %s\n", triplet_file_path);
        }

        if (!Strings::starts_with(scfl.source_location, paths.builtin_ports_directory()))
        {
            vcpkg::printf("-- Installing port from location: %s\n", scfl.source_location);
        }

        const auto timer = ElapsedTimer::create_started();

        auto command = vcpkg::make_cmake_cmd(paths, paths.ports_cmake, get_cmake_build_args(args, paths, action));

        const auto& env = paths.get_action_env(action.abi_info.value_or_exit(VCPKG_LINE_INFO));

        auto buildpath = paths.buildtrees / action.spec.name();
        if (!fs.exists(buildpath, IgnoreErrors{}))
        {
            std::error_code err;
            fs.create_directory(buildpath, err);
            Checks::check_exit(
                VCPKG_LINE_INFO, !err.value(), "Failed to create directory '%s', code: %d", buildpath, err.value());
        }
        auto stdoutlog = buildpath / ("stdout-" + action.spec.triplet().canonical_name() + ".log");
        int return_code;
        {
            auto out_file = fs.open_for_write(stdoutlog, VCPKG_LINE_INFO);
            return_code = cmd_execute_and_stream_data(
                command,
                [&](StringView sv) {
                    print2(sv);
                    Checks::check_exit(VCPKG_LINE_INFO,
                                       out_file.write(sv.data(), 1, sv.size()) == sv.size(),
                                       "Error occurred while writing '%s'",
                                       stdoutlog);
                },
                env);
        } // close out_file

        // With the exception of empty packages, builds in "Download Mode" always result in failure.
        if (action.build_options.only_downloads == Build::OnlyDownloads::YES)
        {
            // TODO: Capture executed command output and evaluate whether the failure was intended.
            // If an unintended error occurs then return a BuildResult::DOWNLOAD_FAILURE status.
            return BuildResult::DOWNLOADED;
        }

        const auto buildtimeus = timer.microseconds();
        const auto spec_string = action.spec.to_string();

        {
            LockGuardPtr<Metrics> metrics(g_metrics);
            metrics->track_buildtime(Hash::get_string_hash(spec_string, Hash::Algorithm::Sha256) + ":[" +
                                         Strings::join(",",
                                                       action.feature_list,
                                                       [](const std::string& feature) {
                                                           return Hash::get_string_hash(feature,
                                                                                        Hash::Algorithm::Sha256);
                                                       }) +
                                         "]",
                                     buildtimeus);
            if (return_code != 0)
            {
                metrics->track_property("error", "build failed");
                metrics->track_property("build_error", spec_string);
                return BuildResult::BUILD_FAILED;
            }
        }

        const BuildInfo build_info = read_build_info(fs, paths.build_info_file_path(action.spec));
        const size_t error_count =
            PostBuildLint::perform_all_checks(action.spec, paths, pre_build_info, build_info, scfl.source_location);

        auto find_itr = action.feature_dependencies.find("core");
        Checks::check_exit(VCPKG_LINE_INFO, find_itr != action.feature_dependencies.end());

        std::unique_ptr<BinaryControlFile> bcf = create_binary_control_file(*scfl.source_control_file->core_paragraph,
                                                                            triplet,
                                                                            build_info,
                                                                            action.public_abi(),
                                                                            std::move(find_itr->second));

        if (error_count != 0 && action.build_options.backcompat_features == BackcompatFeatures::PROHIBIT)
        {
            return BuildResult::POST_BUILD_CHECKS_FAILED;
        }

        for (auto&& feature : action.feature_list)
        {
            for (auto&& f_pgh : scfl.source_control_file->feature_paragraphs)
            {
                if (f_pgh->name == feature)
                {
                    find_itr = action.feature_dependencies.find(feature);
                    Checks::check_exit(VCPKG_LINE_INFO, find_itr != action.feature_dependencies.end());

                    bcf->features.emplace_back(
                        *scfl.source_control_file->core_paragraph, *f_pgh, triplet, std::move(find_itr->second));
                }
            }
        }

        write_binary_control_file(paths, *bcf);
        return {BuildResult::SUCCEEDED, std::move(bcf)};
    }

    static ExtendedBuildResult do_build_package_and_clean_buildtrees(const VcpkgCmdArguments& args,
                                                                     const VcpkgPaths& paths,
                                                                     const Dependencies::InstallPlanAction& action)
    {
        auto result = do_build_package(args, paths, action);

        if (action.build_options.clean_buildtrees == CleanBuildtrees::YES)
        {
            auto& fs = paths.get_filesystem();
            // Will keep the logs, which are regular files
            auto buildtree_dirs = fs.get_directories_non_recursive(paths.build_dir(action.spec), IgnoreErrors{});
            for (auto&& dir : buildtree_dirs)
            {
                fs.remove_all(dir, IgnoreErrors{});
            }
        }

        return result;
    }

    static void abi_entries_from_abi_info(const AbiInfo& abi_info, std::vector<AbiEntry>& abi_tag_entries)
    {
        const auto& pre_build_info = *abi_info.pre_build_info;
        if (pre_build_info.public_abi_override)
        {
            abi_tag_entries.emplace_back(
                "public_abi_override",
                Hash::get_string_hash(pre_build_info.public_abi_override.value_or_exit(VCPKG_LINE_INFO),
                                      Hash::Algorithm::Sha256));
        }

        for (const auto& env_var : pre_build_info.passthrough_env_vars_tracked)
        {
            if (auto e = get_environment_variable(env_var))
            {
                abi_tag_entries.emplace_back(
                    "ENV:" + env_var, Hash::get_string_hash(e.value_or_exit(VCPKG_LINE_INFO), Hash::Algorithm::Sha256));
            }
        }
    }

    struct AbiTagAndFile
    {
        const std::string* triplet_abi;
        std::string tag;
        Path tag_file;
    };

    static Optional<AbiTagAndFile> compute_abi_tag(const VcpkgPaths& paths,
                                                   const Dependencies::InstallPlanAction& action,
                                                   Span<const AbiEntry> dependency_abis)
    {
        auto& fs = paths.get_filesystem();
        Triplet triplet = action.spec.triplet();

        if (action.build_options.use_head_version == UseHeadVersion::YES)
        {
            Debug::print("Binary caching for package ", action.spec, " is disabled due to --head\n");
            return nullopt;
        }
        if (action.build_options.editable == Editable::YES)
        {
            Debug::print("Binary caching for package ", action.spec, " is disabled due to --editable\n");
            return nullopt;
        }
        for (auto&& dep_abi : dependency_abis)
        {
            if (dep_abi.value.empty())
            {
                Debug::print("Binary caching for package ",
                             action.spec,
                             " is disabled due to missing abi info for ",
                             dep_abi.key,
                             '\n');
                return nullopt;
            }
        }

        std::vector<AbiEntry> abi_tag_entries(dependency_abis.begin(), dependency_abis.end());

        const auto& abi_info = action.abi_info.value_or_exit(VCPKG_LINE_INFO);
        const auto& triplet_abi = paths.get_triplet_info(abi_info);
        abi_tag_entries.emplace_back("triplet", triplet.canonical_name());
        abi_tag_entries.emplace_back("triplet_abi", triplet_abi);
        abi_entries_from_abi_info(abi_info, abi_tag_entries);

        // If there is an unusually large number of files in the port then
        // something suspicious is going on.  Rather than hash all of them
        // just mark the port as no-hash
        const int max_port_file_count = 100;

        auto&& port_dir = action.source_control_file_and_location.value_or_exit(VCPKG_LINE_INFO).source_location;
        size_t port_file_count = 0;
        for (auto& port_file : fs.get_regular_files_recursive(port_dir, VCPKG_LINE_INFO))
        {
            abi_tag_entries.emplace_back(
                port_file.filename(),
                vcpkg::Hash::get_file_hash(VCPKG_LINE_INFO, fs, port_file, Hash::Algorithm::Sha256));

            ++port_file_count;
            if (port_file_count > max_port_file_count)
            {
                abi_tag_entries.emplace_back("no_hash_max_portfile", "");
                break;
            }
        }

        abi_tag_entries.emplace_back("cmake", paths.get_tool_version(Tools::CMAKE));

#if defined(_WIN32)
        abi_tag_entries.emplace_back("powershell", paths.get_tool_version("powershell-core"));
#endif

        auto& helpers = paths.get_cmake_script_hashes();
        auto portfile_contents = fs.read_contents(port_dir / "portfile.cmake", VCPKG_LINE_INFO);
        for (auto&& helper : helpers)
        {
            if (Strings::case_insensitive_ascii_contains(portfile_contents, helper.first))
            {
                abi_tag_entries.emplace_back(helper.first, helper.second);
            }
        }

        abi_tag_entries.emplace_back("ports.cmake", paths.get_ports_cmake_hash().to_string());
        abi_tag_entries.emplace_back("post_build_checks", "2");
        std::vector<std::string> sorted_feature_list = action.feature_list;
        Util::sort(sorted_feature_list);
        abi_tag_entries.emplace_back("features", Strings::join(";", sorted_feature_list));

        Util::sort(abi_tag_entries);

        const std::string full_abi_info =
            Strings::join("", abi_tag_entries, [](const AbiEntry& p) { return p.key + " " + p.value + "\n"; });

        if (Debug::g_debugging)
        {
            std::string message = Strings::concat("[DEBUG] <abientries for ", action.spec, ">\n");
            for (auto&& entry : abi_tag_entries)
            {
                Strings::append(message, "[DEBUG]   ", entry.key, "|", entry.value, "\n");
            }
            Strings::append(message, "[DEBUG] </abientries>\n");
            print2(message);
        }

        auto abi_tag_entries_missing = Util::filter(abi_tag_entries, [](const AbiEntry& p) { return p.value.empty(); });

        if (abi_tag_entries_missing.empty())
        {
            auto current_build_tree = paths.build_dir(action.spec);
            fs.create_directory(current_build_tree, VCPKG_LINE_INFO);
            const auto abi_file_path = current_build_tree / (triplet.canonical_name() + ".vcpkg_abi_info.txt");
            fs.write_contents(abi_file_path, full_abi_info, VCPKG_LINE_INFO);

            return AbiTagAndFile{&triplet_abi,
                                 Hash::get_file_hash(VCPKG_LINE_INFO, fs, abi_file_path, Hash::Algorithm::Sha256),
                                 abi_file_path};
        }

        Debug::print(
            "Warning: abi keys are missing values:\n",
            Strings::join("", abi_tag_entries_missing, [](const AbiEntry& e) { return "    " + e.key + "\n"; }),
            "\n");

        return nullopt;
    }

    void compute_all_abis(const VcpkgPaths& paths,
                          Dependencies::ActionPlan& action_plan,
                          const CMakeVars::CMakeVarProvider& var_provider,
                          const StatusParagraphs& status_db)
    {
        using Dependencies::InstallPlanAction;
        for (auto it = action_plan.install_actions.begin(); it != action_plan.install_actions.end(); ++it)
        {
            auto& action = *it;
            if (action.abi_info.has_value()) continue;

            std::vector<AbiEntry> dependency_abis;
            if (!Util::Enum::to_bool(action.build_options.only_downloads))
            {
                for (auto&& pspec : action.package_dependencies)
                {
                    if (pspec == action.spec) continue;

                    auto pred = [&](const InstallPlanAction& ipa) { return ipa.spec == pspec; };
                    auto it2 = std::find_if(action_plan.install_actions.begin(), it, pred);
                    if (it2 == it)
                    {
                        // Finally, look in current installed
                        auto status_it = status_db.find(pspec);
                        if (status_it == status_db.end())
                        {
                            Checks::exit_maybe_upgrade(
                                VCPKG_LINE_INFO, "Failed to find dependency abi for %s -> %s", action.spec, pspec);
                        }

                        dependency_abis.emplace_back(AbiEntry{pspec.name(), status_it->get()->package.abi});
                    }
                    else
                    {
                        dependency_abis.emplace_back(AbiEntry{pspec.name(), it2->public_abi()});
                    }
                }
            }

            action.abi_info = AbiInfo();
            auto& abi_info = action.abi_info.value_or_exit(VCPKG_LINE_INFO);

            abi_info.pre_build_info = std::make_unique<PreBuildInfo>(
                paths, action.spec.triplet(), var_provider.get_tag_vars(action.spec).value_or_exit(VCPKG_LINE_INFO));
            abi_info.toolset = paths.get_toolset(*abi_info.pre_build_info);

            auto maybe_abi_tag_and_file = compute_abi_tag(paths, action, dependency_abis);
            if (auto p = maybe_abi_tag_and_file.get())
            {
                abi_info.compiler_info = paths.get_compiler_info(abi_info);
                abi_info.triplet_abi = *p->triplet_abi;
                abi_info.package_abi = std::move(p->tag);
                abi_info.abi_tag_file = std::move(p->tag_file);
            }
        }
    }

    ExtendedBuildResult build_package(const VcpkgCmdArguments& args,
                                      const VcpkgPaths& paths,
                                      const Dependencies::InstallPlanAction& action,
                                      BinaryCache& binary_cache,
                                      const IBuildLogsRecorder& build_logs_recorder,
                                      const StatusParagraphs& status_db)
    {
        auto& filesystem = paths.get_filesystem();
        auto& spec = action.spec;
        const std::string& name = action.source_control_file_and_location.value_or_exit(VCPKG_LINE_INFO)
                                      .source_control_file->core_paragraph->name;

        std::vector<FeatureSpec> missing_fspecs;
        for (const auto& kv : action.feature_dependencies)
        {
            for (const FeatureSpec& fspec : kv.second)
            {
<<<<<<< HEAD
                if (!(status_db.is_installed(fspec) || fspec.port() == name))
=======
                if (!status_db.is_installed(fspec) && !(fspec.name() == name && fspec.triplet() == spec.triplet()))
>>>>>>> c8d5f477
                {
                    missing_fspecs.emplace_back(fspec);
                }
            }
        }

        if (!missing_fspecs.empty() && !Util::Enum::to_bool(action.build_options.only_downloads))
        {
            return {BuildResult::CASCADED_DUE_TO_MISSING_DEPENDENCIES, std::move(missing_fspecs)};
        }

        std::vector<AbiEntry> dependency_abis;
        for (auto&& pspec : action.package_dependencies)
        {
            if (pspec == spec || Util::Enum::to_bool(action.build_options.only_downloads))
            {
                continue;
            }
            const auto status_it = status_db.find_installed(pspec);
            Checks::check_exit(VCPKG_LINE_INFO, status_it != status_db.end());
            dependency_abis.emplace_back(
                AbiEntry{status_it->get()->package.spec.name(), status_it->get()->package.abi});
        }

        auto& abi_info = action.abi_info.value_or_exit(VCPKG_LINE_INFO);
        if (!abi_info.abi_tag_file)
        {
            return do_build_package_and_clean_buildtrees(args, paths, action);
        }

        auto& abi_file = *abi_info.abi_tag_file.get();

        const auto abi_package_dir = paths.package_dir(spec) / "share" / spec.name();
        const auto abi_file_in_package = abi_package_dir / "vcpkg_abi_info.txt";

        ExtendedBuildResult result = do_build_package_and_clean_buildtrees(args, paths, action);
        build_logs_recorder.record_build_result(paths, spec, result.code);

        std::error_code ec;
        filesystem.create_directories(abi_package_dir, ec);
        if (ec)
        {
            Checks::exit_with_message(
                VCPKG_LINE_INFO,
                Strings::format(
                    "Could not create %s: %s (%d)", abi_package_dir.c_str(), ec.message().c_str(), ec.value()));
        }

        filesystem.copy_file(abi_file, abi_file_in_package, CopyOptions::none, ec);
        if (ec)
        {
            Checks::exit_with_message(VCPKG_LINE_INFO,
                                      Strings::format("Could not copy %s -> %s: %s (%d)",
                                                      abi_file,
                                                      abi_file_in_package,
                                                      ec.message().c_str(),
                                                      ec.value()));
        }

        if (result.code == BuildResult::SUCCEEDED)
        {
            binary_cache.push_success(paths, action);
        }

        return result;
    }

    const std::string& to_string(const BuildResult build_result)
    {
        static const std::string NULLVALUE_STRING = "vcpkg::Commands::Build::BuildResult_NULLVALUE";
        static const std::string SUCCEEDED_STRING = "SUCCEEDED";
        static const std::string BUILD_FAILED_STRING = "BUILD_FAILED";
        static const std::string FILE_CONFLICTS_STRING = "FILE_CONFLICTS";
        static const std::string POST_BUILD_CHECKS_FAILED_STRING = "POST_BUILD_CHECKS_FAILED";
        static const std::string CASCADED_DUE_TO_MISSING_DEPENDENCIES_STRING = "CASCADED_DUE_TO_MISSING_DEPENDENCIES";
        static const std::string EXCLUDED_STRING = "EXCLUDED";
        static const std::string CACHE_MISSING_STRING = "CACHE_MISSING";
        static const std::string DOWNLOADED_STRING = "DOWNLOADED";

        switch (build_result)
        {
            case BuildResult::NULLVALUE: return NULLVALUE_STRING;
            case BuildResult::SUCCEEDED: return SUCCEEDED_STRING;
            case BuildResult::BUILD_FAILED: return BUILD_FAILED_STRING;
            case BuildResult::POST_BUILD_CHECKS_FAILED: return POST_BUILD_CHECKS_FAILED_STRING;
            case BuildResult::FILE_CONFLICTS: return FILE_CONFLICTS_STRING;
            case BuildResult::CASCADED_DUE_TO_MISSING_DEPENDENCIES: return CASCADED_DUE_TO_MISSING_DEPENDENCIES_STRING;
            case BuildResult::EXCLUDED: return EXCLUDED_STRING;
            case BuildResult::CACHE_MISSING: return CACHE_MISSING_STRING;
            case BuildResult::DOWNLOADED: return DOWNLOADED_STRING;
            default: Checks::unreachable(VCPKG_LINE_INFO);
        }
    }

    std::string create_error_message(const BuildResult build_result, const PackageSpec& spec)
    {
        return Strings::format("Error: Building package %s failed with: %s", spec, Build::to_string(build_result));
    }

    std::string create_user_troubleshooting_message(const InstallPlanAction& action, const VcpkgPaths& paths)
    {
#if defined(_WIN32)
        auto vcpkg_update_cmd = ".\\vcpkg";
#else
        auto vcpkg_update_cmd = "./vcpkg";
#endif

        std::string package = action.displayname();
        if (auto scfl = action.source_control_file_and_location.get())
        {
            Strings::append(package, " -> ", scfl->to_versiont());
        }
        auto description = paths.git_describe_head();
        return Strings::format("Please ensure you're using the latest portfiles with `git pull` and `%s update`, then\n"
                               "submit an issue at https://github.com/Microsoft/vcpkg/issues including:\n"
                               "  package: %s\n"
                               "  vcpkg version: %s\n"
                               "  vcpkg-tool version: %s\n"
                               "\n"
                               "Additionally, attach any relevant sections from the log files above.",
                               vcpkg_update_cmd,
                               package,
                               description.has_value() ? description.value_or_exit(VCPKG_LINE_INFO)
                                                       : "Failed to get HEAD: " + description.error(),
                               Commands::Version::version());
    }

    static BuildInfo inner_create_buildinfo(Parse::Paragraph pgh)
    {
        Parse::ParagraphParser parser(std::move(pgh));

        BuildInfo build_info;

        {
            std::string crt_linkage_as_string;
            parser.required_field(BuildInfoRequiredField::CRT_LINKAGE, crt_linkage_as_string);

            auto crtlinkage = to_linkage_type(crt_linkage_as_string);
            if (const auto p = crtlinkage.get())
            {
                build_info.crt_linkage = *p;
            }
            else
            {
                Checks::exit_with_message(VCPKG_LINE_INFO, "Invalid crt linkage type: [%s]", crt_linkage_as_string);
            }
        }

        {
            std::string library_linkage_as_string;
            parser.required_field(BuildInfoRequiredField::LIBRARY_LINKAGE, library_linkage_as_string);
            auto liblinkage = to_linkage_type(library_linkage_as_string);
            if (const auto p = liblinkage.get())
            {
                build_info.library_linkage = *p;
            }
            else
            {
                Checks::exit_with_message(
                    VCPKG_LINE_INFO, "Invalid library linkage type: [%s]", library_linkage_as_string);
            }
        }

        std::string version = parser.optional_field("Version");
        if (!version.empty()) build_info.version = std::move(version);

        std::map<BuildPolicy, bool> policies;
        for (auto policy : ALL_POLICIES)
        {
            const auto setting = parser.optional_field(to_string(policy));
            if (setting.empty()) continue;
            if (setting == "enabled")
                policies.emplace(policy, true);
            else if (setting == "disabled")
                policies.emplace(policy, false);
            else
                Checks::exit_maybe_upgrade(
                    VCPKG_LINE_INFO, "Unknown setting for policy '%s': %s", to_string(policy), setting);
        }

        if (const auto err = parser.error_info("PostBuildInformation"))
        {
            print_error_message(err);
            Checks::exit_fail(VCPKG_LINE_INFO);
        }

        build_info.policies = BuildPolicies(std::move(policies));

        return build_info;
    }

    BuildInfo read_build_info(const Filesystem& fs, const Path& filepath)
    {
        const ExpectedS<Parse::Paragraph> pghs = Paragraphs::get_single_paragraph(fs, filepath);
        Checks::check_maybe_upgrade(
            VCPKG_LINE_INFO, pghs.get() != nullptr, "Invalid BUILD_INFO file for package: %s", pghs.error());
        return inner_create_buildinfo(*pghs.get());
    }

    static ExpectedS<bool> from_cmake_bool(StringView value, StringView name)
    {
        if (value == "1" || Strings::case_insensitive_ascii_equals(value, "on") ||
            Strings::case_insensitive_ascii_equals(value, "true"))
        {
            return true;
        }
        else if (value == "0" || Strings::case_insensitive_ascii_equals(value, "off") ||
                 Strings::case_insensitive_ascii_equals(value, "false"))
        {
            return false;
        }
        else
        {
            return Strings::concat("Error: Unknown boolean setting for ",
                                   name,
                                   ": \"",
                                   value,
                                   "\". Valid settings are '', '1', '0', 'ON', 'OFF', 'TRUE', and 'FALSE'.");
        }
    }

    PreBuildInfo::PreBuildInfo(const VcpkgPaths& paths,
                               Triplet triplet,
                               const std::unordered_map<std::string, std::string>& cmakevars)
        : triplet(triplet), m_paths(paths)
    {
        enum class VcpkgTripletVar
        {
            TARGET_ARCHITECTURE = 0,
            CMAKE_SYSTEM_NAME,
            CMAKE_SYSTEM_VERSION,
            PLATFORM_TOOLSET,
            VISUAL_STUDIO_PATH,
            CHAINLOAD_TOOLCHAIN_FILE,
            BUILD_TYPE,
            ENV_PASSTHROUGH,
            ENV_PASSTHROUGH_UNTRACKED,
            PUBLIC_ABI_OVERRIDE,
            LOAD_VCVARS_ENV,
            DISABLE_COMPILER_TRACKING,
        };

        static const std::vector<std::pair<std::string, VcpkgTripletVar>> VCPKG_OPTIONS = {
            {"VCPKG_TARGET_ARCHITECTURE", VcpkgTripletVar::TARGET_ARCHITECTURE},
            {"VCPKG_CMAKE_SYSTEM_NAME", VcpkgTripletVar::CMAKE_SYSTEM_NAME},
            {"VCPKG_CMAKE_SYSTEM_VERSION", VcpkgTripletVar::CMAKE_SYSTEM_VERSION},
            {"VCPKG_PLATFORM_TOOLSET", VcpkgTripletVar::PLATFORM_TOOLSET},
            {"VCPKG_VISUAL_STUDIO_PATH", VcpkgTripletVar::VISUAL_STUDIO_PATH},
            {"VCPKG_CHAINLOAD_TOOLCHAIN_FILE", VcpkgTripletVar::CHAINLOAD_TOOLCHAIN_FILE},
            {"VCPKG_BUILD_TYPE", VcpkgTripletVar::BUILD_TYPE},
            {"VCPKG_ENV_PASSTHROUGH", VcpkgTripletVar::ENV_PASSTHROUGH},
            {"VCPKG_ENV_PASSTHROUGH_UNTRACKED", VcpkgTripletVar::ENV_PASSTHROUGH_UNTRACKED},
            {"VCPKG_PUBLIC_ABI_OVERRIDE", VcpkgTripletVar::PUBLIC_ABI_OVERRIDE},
            // Note: this value must come after VCPKG_CHAINLOAD_TOOLCHAIN_FILE because its default depends upon it.
            {"VCPKG_LOAD_VCVARS_ENV", VcpkgTripletVar::LOAD_VCVARS_ENV},
            {"VCPKG_DISABLE_COMPILER_TRACKING", VcpkgTripletVar::DISABLE_COMPILER_TRACKING},
        };

        std::string empty;
        for (auto&& kv : VCPKG_OPTIONS)
        {
            const std::string& variable_value = [&]() -> const std::string& {
                auto find_itr = cmakevars.find(kv.first);
                if (find_itr == cmakevars.end())
                {
                    return empty;
                }
                else
                {
                    return find_itr->second;
                }
            }();

            switch (kv.second)
            {
                case VcpkgTripletVar::TARGET_ARCHITECTURE: target_architecture = variable_value; break;
                case VcpkgTripletVar::CMAKE_SYSTEM_NAME: cmake_system_name = variable_value; break;
                case VcpkgTripletVar::CMAKE_SYSTEM_VERSION: cmake_system_version = variable_value; break;
                case VcpkgTripletVar::PLATFORM_TOOLSET:
                    platform_toolset = variable_value.empty() ? nullopt : Optional<std::string>{variable_value};
                    break;
                case VcpkgTripletVar::VISUAL_STUDIO_PATH:
                    visual_studio_path = variable_value.empty() ? nullopt : Optional<Path>{variable_value};
                    break;
                case VcpkgTripletVar::CHAINLOAD_TOOLCHAIN_FILE:
                    external_toolchain_file = variable_value.empty() ? nullopt : Optional<std::string>{variable_value};
                    break;
                case VcpkgTripletVar::BUILD_TYPE:
                    if (variable_value.empty())
                        build_type = nullopt;
                    else if (Strings::case_insensitive_ascii_equals(variable_value, "debug"))
                        build_type = ConfigurationType::DEBUG;
                    else if (Strings::case_insensitive_ascii_equals(variable_value, "release"))
                        build_type = ConfigurationType::RELEASE;
                    else
                        Checks::exit_with_message(
                            VCPKG_LINE_INFO,
                            "Unknown setting for VCPKG_BUILD_TYPE: %s. Valid settings are '', 'debug' and 'release'.",
                            variable_value);
                    break;
                case VcpkgTripletVar::ENV_PASSTHROUGH:
                    passthrough_env_vars_tracked = Strings::split(variable_value, ';');
                    Util::Vectors::append(&passthrough_env_vars, passthrough_env_vars_tracked);
                    break;
                case VcpkgTripletVar::ENV_PASSTHROUGH_UNTRACKED:
                    Util::Vectors::append(&passthrough_env_vars, Strings::split(variable_value, ';'));
                    break;
                case VcpkgTripletVar::PUBLIC_ABI_OVERRIDE:
                    public_abi_override = variable_value.empty() ? nullopt : Optional<std::string>{variable_value};
                    break;
                case VcpkgTripletVar::LOAD_VCVARS_ENV:
                    if (variable_value.empty())
                    {
                        load_vcvars_env = !external_toolchain_file.has_value();
                    }
                    else
                    {
                        load_vcvars_env = from_cmake_bool(variable_value, kv.first).value_or_exit(VCPKG_LINE_INFO);
                    }
                    break;
                case VcpkgTripletVar::DISABLE_COMPILER_TRACKING:
                    if (variable_value.empty())
                    {
                        disable_compiler_tracking = false;
                    }
                    else
                    {
                        disable_compiler_tracking =
                            from_cmake_bool(variable_value, kv.first).value_or_exit(VCPKG_LINE_INFO);
                    }
                    break;
            }
        }
    }

    ExtendedBuildResult::ExtendedBuildResult(BuildResult code) : code(code) { }
    ExtendedBuildResult::ExtendedBuildResult(BuildResult code, std::unique_ptr<BinaryControlFile>&& bcf)
        : code(code), binary_control_file(std::move(bcf))
    {
    }
    ExtendedBuildResult::ExtendedBuildResult(BuildResult code, std::vector<FeatureSpec>&& unmet_deps)
        : code(code), unmet_dependencies(std::move(unmet_deps))
    {
    }

    const IBuildLogsRecorder& null_build_logs_recorder() noexcept { return null_build_logs_recorder_instance; }
}<|MERGE_RESOLUTION|>--- conflicted
+++ resolved
@@ -1221,11 +1221,7 @@
         {
             for (const FeatureSpec& fspec : kv.second)
             {
-<<<<<<< HEAD
-                if (!(status_db.is_installed(fspec) || fspec.port() == name))
-=======
-                if (!status_db.is_installed(fspec) && !(fspec.name() == name && fspec.triplet() == spec.triplet()))
->>>>>>> c8d5f477
+                if (!status_db.is_installed(fspec) && !(fspec.port() == name && fspec.triplet() == spec.triplet()))
                 {
                     missing_fspecs.emplace_back(fspec);
                 }
