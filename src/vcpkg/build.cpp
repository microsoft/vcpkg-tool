#include <vcpkg/base/cache.h>
#include <vcpkg/base/checks.h>
#include <vcpkg/base/chrono.h>
#include <vcpkg/base/hash.h>
#include <vcpkg/base/messages.h>
#include <vcpkg/base/optional.h>
#include <vcpkg/base/stringliteral.h>
#include <vcpkg/base/system.debug.h>
#include <vcpkg/base/system.print.h>
#include <vcpkg/base/system.process.h>
#include <vcpkg/base/system.proxy.h>
#include <vcpkg/base/util.h>

#include <vcpkg/binarycaching.h>
#include <vcpkg/build.h>
#include <vcpkg/buildenvironment.h>
#include <vcpkg/cmakevars.h>
#include <vcpkg/commands.h>
#include <vcpkg/commands.version.h>
#include <vcpkg/dependencies.h>
#include <vcpkg/documentation.h>
#include <vcpkg/globalstate.h>
#include <vcpkg/help.h>
#include <vcpkg/input.h>
#include <vcpkg/installedpaths.h>
#include <vcpkg/metrics.h>
#include <vcpkg/paragraphs.h>
#include <vcpkg/portfileprovider.h>
#include <vcpkg/postbuildlint.h>
#include <vcpkg/statusparagraphs.h>
#include <vcpkg/tools.h>
#include <vcpkg/vcpkglib.h>
#include <vcpkg/vcpkgpaths.h>

using namespace vcpkg;
using vcpkg::Build::BuildResult;
using vcpkg::PortFileProvider::PathsPortFileProvider;

namespace
{
    using vcpkg::Build::IBuildLogsRecorder;
    struct NullBuildLogsRecorder final : IBuildLogsRecorder
    {
        void record_build_result(const VcpkgPaths& paths, const PackageSpec& spec, BuildResult result) const override
        {
            (void)paths;
            (void)spec;
            (void)result;
        }
    };

    static const NullBuildLogsRecorder null_build_logs_recorder_instance;

    DECLARE_AND_REGISTER_MESSAGE(BuildResultSummaryHeader,
                                 (msg::triplet),
                                 "Displayed before a list of a summary installation results.",
                                 "SUMMARY FOR {triplet}");
    DECLARE_AND_REGISTER_MESSAGE(BuildResultSummaryLine,
                                 (msg::build_result, msg::count),
                                 "Displayed to show a count of results of a build_result in a summary.",
                                 "    {build_result}: {count}");

    DECLARE_AND_REGISTER_MESSAGE(
        BuildResultSucceeded,
        (),
        "Printed after the name of an installed entity to indicate that it was built and installed successfully.",
        "SUCCEEDED");

    DECLARE_AND_REGISTER_MESSAGE(BuildResultBuildFailed,
                                 (),
                                 "Printed after the name of an installed entity to indicate that it failed to build.",
                                 "BUILD_FAILED");

    DECLARE_AND_REGISTER_MESSAGE(
        BuildResultFileConflicts,
        (),
        "Printed after the name of an installed entity to indicate that it conflicts with something already installed",
        "FILE_CONFLICTS");

    DECLARE_AND_REGISTER_MESSAGE(BuildResultPostBuildChecksFailed,
                                 (),
                                 "Printed after the name of an installed entity to indicate that it built "
                                 "successfully, but that it failed post build checks.",
                                 "POST_BUILD_CHECKS_FAILED");

    DECLARE_AND_REGISTER_MESSAGE(BuildResultCascadeDueToMissingDependencies,
                                 (),
                                 "Printed after the name of an installed entity to indicate that it could not attempt "
                                 "to be installed because one of its transitive dependencies failed to install.",
                                 "CASCADED_DUE_TO_MISSING_DEPENDENCIES");

    DECLARE_AND_REGISTER_MESSAGE(BuildResultExcluded,
                                 (),
                                 "Printed after the name of an installed entity to indicate that the user explicitly "
                                 "requested it not be installed.",
                                 "EXCLUDED");

    DECLARE_AND_REGISTER_MESSAGE(
        BuildResultCacheMissing,
        (),
        "Printed after the name of an installed entity to indicate that it was not present in the binary cache when "
        "the user has requested that things may only be installed from the cache rather than built.",
        "CACHE_MISSING");

    DECLARE_AND_REGISTER_MESSAGE(BuildResultDownloaded,
                                 (),
                                 "Printed after the name of an installed entity to indicate that it was successfully "
                                 "downloaded but no build or install was requested.",
                                 "DOWNLOADED");

    DECLARE_AND_REGISTER_MESSAGE(BuildingPackageFailed,
                                 (msg::spec, msg::build_result),
                                 "",
                                 "building {spec} failed with: {build_result}");
    DECLARE_AND_REGISTER_MESSAGE(
        BuildingPackageFailedDueToMissingDeps,
        (),
        "Printed after BuildingPackageFailed, and followed by a list of dependencies that were missing.",
        "due to the following missing dependencies:");
}

namespace vcpkg::Build
{
    using Dependencies::InstallPlanAction;
    using Dependencies::InstallPlanType;

    void Command::perform_and_exit_ex(const VcpkgCmdArguments& args,
                                      const FullPackageSpec& full_spec,
                                      Triplet host_triplet,
                                      const SourceControlFileAndLocation& scfl,
                                      const PathsPortFileProvider& provider,
                                      BinaryCache& binary_cache,
                                      const IBuildLogsRecorder& build_logs_recorder,
                                      const VcpkgPaths& paths)
    {
        Checks::exit_with_code(
            VCPKG_LINE_INFO,
            perform_ex(args, full_spec, host_triplet, scfl, provider, binary_cache, build_logs_recorder, paths));
    }

    const CommandStructure COMMAND_STRUCTURE = {
        create_example_string("build zlib:x64-windows"),
        1,
        1,
        {{}, {}},
        nullptr,
    };

    void Command::perform_and_exit(const VcpkgCmdArguments& args,
                                   const VcpkgPaths& paths,
                                   Triplet default_triplet,
                                   Triplet host_triplet)
    {
        Checks::exit_with_code(VCPKG_LINE_INFO, perform(args, paths, default_triplet, host_triplet));
    }

    int Command::perform_ex(const VcpkgCmdArguments& args,
                            const FullPackageSpec& full_spec,
                            Triplet host_triplet,
                            const SourceControlFileAndLocation& scfl,
                            const PathsPortFileProvider& provider,
                            BinaryCache& binary_cache,
                            const IBuildLogsRecorder& build_logs_recorder,
                            const VcpkgPaths& paths)
    {
        auto var_provider_storage = CMakeVars::make_triplet_cmake_var_provider(paths);
        auto& var_provider = *var_provider_storage;
        var_provider.load_dep_info_vars({{full_spec.package_spec}}, host_triplet);

        StatusParagraphs status_db = database_load_check(paths.get_filesystem(), paths.installed());

        auto action_plan = Dependencies::create_feature_install_plan(
            provider, var_provider, {&full_spec, 1}, status_db, {host_triplet});

        var_provider.load_tag_vars(action_plan, provider, host_triplet);

        const PackageSpec& spec = full_spec.package_spec;
        const SourceControlFile& scf = *scfl.source_control_file;

        Checks::check_maybe_upgrade(
            VCPKG_LINE_INFO,
            spec.name() == scf.core_paragraph->name,
            Strings::format("The Source field inside the CONTROL file does not match the port directory: '%s' != '%s'",
                            scf.core_paragraph->name,
                            spec.name()));

        compute_all_abis(paths, action_plan, var_provider, status_db);

        InstallPlanAction* action = nullptr;
        for (auto& install_action : action_plan.already_installed)
        {
            if (install_action.spec == full_spec.package_spec)
            {
                action = &install_action;
            }
        }
        for (auto& install_action : action_plan.install_actions)
        {
            if (install_action.spec == full_spec.package_spec)
            {
                action = &install_action;
            }
        }

        Checks::check_exit(VCPKG_LINE_INFO, action != nullptr);
        ASSUME(action != nullptr);
        action->build_options = default_build_package_options;
        action->build_options.editable = Editable::YES;
        action->build_options.clean_buildtrees = CleanBuildtrees::NO;
        action->build_options.clean_packages = CleanPackages::NO;

        const auto build_timer = ElapsedTimer::create_started();
        const auto result = Build::build_package(args, paths, *action, binary_cache, build_logs_recorder, status_db);
        print2("Elapsed time for package ", spec, ": ", build_timer, '\n');

        if (result.code == BuildResult::CASCADED_DUE_TO_MISSING_DEPENDENCIES)
        {
            print2(Color::error, "The build command requires all dependencies to be already installed.\n");
            print2("The following dependencies are missing:\n\n");
            for (const auto& p : result.unmet_dependencies)
            {
                print2("    ", p, '\n');
            }
            print2('\n');
            Checks::exit_fail(VCPKG_LINE_INFO);
        }

        Checks::check_exit(VCPKG_LINE_INFO, result.code != BuildResult::EXCLUDED);

        if (result.code != BuildResult::SUCCEEDED)
        {
            print2(Color::error, Build::create_error_message(result.code, spec), '\n');
            print2(Build::create_user_troubleshooting_message(*action, paths), '\n');
            return 1;
        }

        return 0;
    }

    int Command::perform(const VcpkgCmdArguments& args,
                         const VcpkgPaths& paths,
                         Triplet default_triplet,
                         Triplet host_triplet)
    {
        // Build only takes a single package and all dependencies must already be installed
        const ParsedArguments options = args.parse_arguments(COMMAND_STRUCTURE);
        std::string first_arg = args.command_arguments[0];

        BinaryCache binary_cache{args, paths};
        const FullPackageSpec spec = Input::check_and_get_full_package_spec(
            std::move(first_arg), default_triplet, COMMAND_STRUCTURE.example_text, paths);

        PathsPortFileProvider provider(paths, args.overlay_ports);
        const auto port_name = spec.package_spec.name();
        const auto* scfl = provider.get_control_file(port_name).get();

        Checks::check_maybe_upgrade(VCPKG_LINE_INFO, scfl != nullptr, "Error: Couldn't find port '%s'", port_name);
        ASSUME(scfl != nullptr);

        return perform_ex(
            args, spec, host_triplet, *scfl, provider, binary_cache, Build::null_build_logs_recorder(), paths);
    }

    void BuildCommand::perform_and_exit(const VcpkgCmdArguments& args,
                                        const VcpkgPaths& paths,
                                        Triplet default_triplet,
                                        Triplet host_triplet) const
    {
        Build::Command::perform_and_exit(args, paths, default_triplet, host_triplet);
    }
}

namespace vcpkg::Build
{
    static const std::string NAME_EMPTY_PACKAGE = "PolicyEmptyPackage";
    static const std::string NAME_DLLS_WITHOUT_LIBS = "PolicyDLLsWithoutLIBs";
    static const std::string NAME_DLLS_WITHOUT_EXPORTS = "PolicyDLLsWithoutExports";
    static const std::string NAME_DLLS_IN_STATIC_LIBRARY = "PolicyDLLsInStaticLibrary";
    static const std::string NAME_MISMATCHED_NUMBER_OF_BINARIES = "PolicyMismatchedNumberOfBinaries";
    static const std::string NAME_ONLY_RELEASE_CRT = "PolicyOnlyReleaseCRT";
    static const std::string NAME_EMPTY_INCLUDE_FOLDER = "PolicyEmptyIncludeFolder";
    static const std::string NAME_ALLOW_OBSOLETE_MSVCRT = "PolicyAllowObsoleteMsvcrt";
    static const std::string NAME_ALLOW_RESTRICTED_HEADERS = "PolicyAllowRestrictedHeaders";
    static const std::string NAME_SKIP_DUMPBIN_CHECKS = "PolicySkipDumpbinChecks";
    static const std::string NAME_SKIP_ARCHITECTURE_CHECK = "PolicySkipArchitectureCheck";
    static const std::string NAME_CMAKE_HELPER_PORT = "PolicyCmakeHelperPort";

    static std::remove_const_t<decltype(ALL_POLICIES)> generate_all_policies()
    {
        std::remove_const_t<decltype(ALL_POLICIES)> res{};
        for (size_t i = 0; i < res.size(); ++i)
        {
            res[i] = static_cast<BuildPolicy>(i);
        }

        return res;
    }

    decltype(ALL_POLICIES) ALL_POLICIES = generate_all_policies();

    const std::string& to_string(BuildPolicy policy)
    {
        switch (policy)
        {
            case BuildPolicy::EMPTY_PACKAGE: return NAME_EMPTY_PACKAGE;
            case BuildPolicy::DLLS_WITHOUT_LIBS: return NAME_DLLS_WITHOUT_LIBS;
            case BuildPolicy::DLLS_WITHOUT_EXPORTS: return NAME_DLLS_WITHOUT_EXPORTS;
            case BuildPolicy::DLLS_IN_STATIC_LIBRARY: return NAME_DLLS_IN_STATIC_LIBRARY;
            case BuildPolicy::MISMATCHED_NUMBER_OF_BINARIES: return NAME_MISMATCHED_NUMBER_OF_BINARIES;
            case BuildPolicy::ONLY_RELEASE_CRT: return NAME_ONLY_RELEASE_CRT;
            case BuildPolicy::EMPTY_INCLUDE_FOLDER: return NAME_EMPTY_INCLUDE_FOLDER;
            case BuildPolicy::ALLOW_OBSOLETE_MSVCRT: return NAME_ALLOW_OBSOLETE_MSVCRT;
            case BuildPolicy::ALLOW_RESTRICTED_HEADERS: return NAME_ALLOW_RESTRICTED_HEADERS;
            case BuildPolicy::SKIP_DUMPBIN_CHECKS: return NAME_SKIP_DUMPBIN_CHECKS;
            case BuildPolicy::SKIP_ARCHITECTURE_CHECK: return NAME_SKIP_ARCHITECTURE_CHECK;
            case BuildPolicy::CMAKE_HELPER_PORT: return NAME_CMAKE_HELPER_PORT;
            default: Checks::unreachable(VCPKG_LINE_INFO);
        }
    }

    ZStringView to_cmake_variable(BuildPolicy policy)
    {
        switch (policy)
        {
            case BuildPolicy::EMPTY_PACKAGE: return "VCPKG_POLICY_EMPTY_PACKAGE";
            case BuildPolicy::DLLS_WITHOUT_LIBS: return "VCPKG_POLICY_DLLS_WITHOUT_LIBS";
            case BuildPolicy::DLLS_WITHOUT_EXPORTS: return "VCPKG_POLICY_DLLS_WITHOUT_EXPORTS";
            case BuildPolicy::DLLS_IN_STATIC_LIBRARY: return "VCPKG_POLICY_DLLS_IN_STATIC_LIBRARY";
            case BuildPolicy::MISMATCHED_NUMBER_OF_BINARIES: return "VCPKG_POLICY_MISMATCHED_NUMBER_OF_BINARIES";
            case BuildPolicy::ONLY_RELEASE_CRT: return "VCPKG_POLICY_ONLY_RELEASE_CRT";
            case BuildPolicy::EMPTY_INCLUDE_FOLDER: return "VCPKG_POLICY_EMPTY_INCLUDE_FOLDER";
            case BuildPolicy::ALLOW_OBSOLETE_MSVCRT: return "VCPKG_POLICY_ALLOW_OBSOLETE_MSVCRT";
            case BuildPolicy::ALLOW_RESTRICTED_HEADERS: return "VCPKG_POLICY_ALLOW_RESTRICTED_HEADERS";
            case BuildPolicy::SKIP_DUMPBIN_CHECKS: return "VCPKG_POLICY_SKIP_DUMPBIN_CHECKS";
            case BuildPolicy::SKIP_ARCHITECTURE_CHECK: return "VCPKG_POLICY_SKIP_ARCHITECTURE_CHECK";
            case BuildPolicy::CMAKE_HELPER_PORT: return "VCPKG_POLICY_CMAKE_HELPER_PORT";
            default: Checks::unreachable(VCPKG_LINE_INFO);
        }
    }

    static const std::string NAME_BUILD_IN_DOWNLOAD = "BUILT_IN";
    static const std::string NAME_ARIA2_DOWNLOAD = "ARIA2";

    const std::string& to_string(DownloadTool tool)
    {
        switch (tool)
        {
            case DownloadTool::BUILT_IN: return NAME_BUILD_IN_DOWNLOAD;
            case DownloadTool::ARIA2: return NAME_ARIA2_DOWNLOAD;
            default: Checks::unreachable(VCPKG_LINE_INFO);
        }
    }

    Optional<LinkageType> to_linkage_type(const std::string& str)
    {
        if (str == "dynamic") return LinkageType::DYNAMIC;
        if (str == "static") return LinkageType::STATIC;
        return nullopt;
    }

    namespace BuildInfoRequiredField
    {
        static const std::string CRT_LINKAGE = "CRTLinkage";
        static const std::string LIBRARY_LINKAGE = "LibraryLinkage";
    }

    DECLARE_AND_REGISTER_MESSAGE(
        UnsupportedToolchain,
        (msg::triplet, msg::arch, msg::path, msg::list),
        "example for {list} is 'x86, arm64'",
        "Error: in triplet {triplet}: Unable to find a valid toolchain combination.\n    The requested target "
        "architecture was {arch}\n    "
        "The selected Visual Studio instance is at {path}\n    The available toolchain combinations are {list}\n");

    DECLARE_AND_REGISTER_MESSAGE(
        UnsupportedSystemName,
        (msg::system_name),
        "",
        "Error: Could not map VCPKG_CMAKE_SYSTEM_NAME '{system_name}' to a vcvarsall platform. "
        "Supported system names are '', 'Windows' and 'WindowsStore'.");

#if defined(_WIN32)
    static ZStringView to_vcvarsall_target(const std::string& cmake_system_name)
    {
        if (cmake_system_name.empty()) return "";
        if (cmake_system_name == "Windows") return "";
        if (cmake_system_name == "WindowsStore") return "store";

        msg::println(Color::error, msgUnsupportedSystemName, msg::system_name = cmake_system_name);

        Checks::exit_maybe_upgrade(VCPKG_LINE_INFO);
    }

    static ZStringView to_vcvarsall_toolchain(const std::string& target_architecture,
                                              const Toolset& toolset,
                                              Triplet triplet)
    {
        auto maybe_target_arch = to_cpu_architecture(target_architecture);
        Checks::check_maybe_upgrade(
            VCPKG_LINE_INFO, maybe_target_arch.has_value(), "Invalid architecture string: %s", target_architecture);
        auto target_arch = maybe_target_arch.value_or_exit(VCPKG_LINE_INFO);
        // Ask for an arm64 compiler when targeting arm64ec; arm64ec is selected with a different flag on the compiler
        // command line.
        if (target_arch == CPUArchitecture::ARM64EC)
        {
            target_arch = CPUArchitecture::ARM64;
        }

        auto host_architectures = get_supported_host_architectures();
        for (auto&& host : host_architectures)
        {
            const auto it = Util::find_if(toolset.supported_architectures, [&](const ToolsetArchOption& opt) {
                return host == opt.host_arch && target_arch == opt.target_arch;
            });
            if (it != toolset.supported_architectures.end()) return it->name;
        }

        const auto toolset_list = Strings::join(
            ", ", toolset.supported_architectures, [](const ToolsetArchOption& t) { return t.name.c_str(); });

        msg::println(msgUnsupportedToolchain,
                     msg::triplet = triplet,
                     msg::arch = target_architecture,
                     msg::path = toolset.visual_studio_root_path,
                     msg::list = toolset_list);
        msg::println(msg::msgSeeURL, msg::url = docs::vcpkg_visual_studio_path_url);
        Checks::exit_maybe_upgrade(VCPKG_LINE_INFO);
    }
#endif

#if defined(_WIN32)
    const Environment& EnvCache::get_action_env(const VcpkgPaths& paths, const AbiInfo& abi_info)
    {
        auto build_env_cmd =
            make_build_env_cmd(*abi_info.pre_build_info, abi_info.toolset.value_or_exit(VCPKG_LINE_INFO));

        const auto& base_env = envs.get_lazy(abi_info.pre_build_info->passthrough_env_vars, [&]() -> EnvMapEntry {
            std::unordered_map<std::string, std::string> env;

            for (auto&& env_var : abi_info.pre_build_info->passthrough_env_vars)
            {
                auto env_val = get_environment_variable(env_var);

                if (env_val)
                {
                    env[env_var] = env_val.value_or_exit(VCPKG_LINE_INFO);
                }
            }
            static constexpr StringLiteral s_extra_vars[] = {
                "VCPKG_COMMAND",
                "VCPKG_FORCE_SYSTEM_BINARIES",
                VcpkgCmdArguments::RECURSIVE_DATA_ENV,
            };

            for (auto var : s_extra_vars)
            {
                auto val = get_environment_variable(var);
                if (auto p_val = val.get()) env.emplace(var, *p_val);
            }

            /*
             * On Windows 10 (>= 8.1) it is a user-friendly way to automatically set HTTP_PROXY and HTTPS_PROXY
             * environment variables by reading proxy settings via WinHttpGetIEProxyConfigForCurrentUser, preventing
             * users set and unset these variables manually (which is not a decent way). It is common in China or
             * any other regions that needs an proxy software (v2ray, shadowsocks, etc.), which sets the IE Proxy
             * Settings, but not setting environment variables. This will make vcpkg easier to use, specially when
             * use vcpkg in Visual Studio, we even cannot set HTTP(S)_PROXY in CLI, if we want to open or close
             * Proxy we need to restart VS.
             */

            // 2021-05-09 Fix: Detect If there's already HTTP(S)_PROXY presented in the environment variables.
            // If so, we no longer overwrite them.
            bool proxy_from_env = (get_environment_variable("HTTP_PROXY").has_value() ||
                                   get_environment_variable("HTTPS_PROXY").has_value());

            if (proxy_from_env)
            {
                print2("-- Using HTTP(S)_PROXY in environment variables.\n");
            }
            else
            {
                auto ieProxy = get_windows_ie_proxy_server();
                if (ieProxy.has_value() && !proxy_from_env)
                {
                    std::string server = Strings::to_utf8(ieProxy.get()->server);

                    // Separate settings in IE Proxy Settings, which is rare?
                    // Python implementation:
                    // https://github.com/python/cpython/blob/7215d1ae25525c92b026166f9d5cac85fb1defe1/Lib/urllib/request.py#L2655
                    if (Strings::contains(server, "="))
                    {
                        auto proxy_settings = Strings::split(server, ';');
                        for (auto& s : proxy_settings)
                        {
                            auto kvp = Strings::split(s, '=');
                            if (kvp.size() == 2)
                            {
                                auto protocol = kvp[0];
                                auto address = kvp[1];

                                /* Unlike Python's urllib implementation about this type of proxy configuration
                                 * (http=addr:port;https=addr:port)
                                 * https://github.com/python/cpython/blob/7215d1ae25525c92b026166f9d5cac85fb1defe1/Lib/urllib/request.py#L2682
                                 * we do not intentionally append protocol prefix to address. Because HTTPS_PROXY's
                                 * address is not always an HTTPS proxy, an HTTP proxy can also proxy HTTPS requests
                                 * without end-to-end security (As an HTTP Proxy can see your cleartext while an
                                 * HTTPS proxy can't).
                                 *
                                 * If the prefix (http=http://addr:port;https=https://addr:port) already exists in
                                 * the address, we should consider this address points to an HTTPS proxy, and assign
                                 * to HTTPS_PROXY directly. However, if it doesn't exist, then we should NOT append
                                 * an `https://` prefix to an `addr:port` as it could be an HTTP proxy, and the
                                 * connection request will fail.
                                 */

                                protocol = Strings::concat(Strings::ascii_to_uppercase(protocol.c_str()), "_PROXY");
                                env.emplace(protocol, address);
                                print2("-- Setting ", protocol, " environment variables to ", address, "\n");
                            }
                        }
                    }
                    // Specified http:// prefix
                    else if (Strings::starts_with(server, "http://"))
                    {
                        print2("-- Setting HTTP_PROXY environment variables to ", server, "\n");
                        env.emplace("HTTP_PROXY", server);
                    }
                    // Specified https:// prefix
                    else if (Strings::starts_with(server, "https://"))
                    {
                        print2("-- Setting HTTPS_PROXY environment variables to ", server, "\n");
                        env.emplace("HTTPS_PROXY", server);
                    }
                    // Most common case: "ip:port" style, apply to HTTP and HTTPS proxies.
                    // An HTTP(S)_PROXY means https requests go through that, it can be:
                    // http:// prefixed: the request go through an HTTP proxy without end-to-end security.
                    // https:// prefixed: the request go through an HTTPS proxy with end-to-end security.
                    // Nothing prefixed: don't know the default behaviour, seems considering HTTP proxy as default.
                    // We simply set "ip:port" to HTTP(S)_PROXY variables because it works on most common cases.
                    else
                    {
                        print2("-- Automatically setting HTTP(S)_PROXY environment variables to ", server, "\n");

                        env.emplace("HTTP_PROXY", server.c_str());
                        env.emplace("HTTPS_PROXY", server.c_str());
                    }
                }
            }
            return {env};
        });

        return base_env.cmd_cache.get_lazy(build_env_cmd, [&]() {
            const Path& powershell_exe_path = paths.get_tool_exe("powershell-core");
            auto clean_env = get_modified_clean_environment(base_env.env_map, powershell_exe_path.parent_path());
            if (build_env_cmd.empty())
                return clean_env;
            else
                return cmd_execute_and_capture_environment(build_env_cmd, clean_env);
        });
    }
#else
    const Environment& EnvCache::get_action_env(const VcpkgPaths&, const AbiInfo&) { return get_clean_environment(); }
#endif

    static CompilerInfo load_compiler_info(const VcpkgPaths& paths, const AbiInfo& abi_info);

    static const std::string& get_toolchain_cache(Cache<Path, std::string>& cache,
                                                  const Path& tcfile,
                                                  const Filesystem& fs)
    {
        return cache.get_lazy(
            tcfile, [&]() { return Hash::get_file_hash(VCPKG_LINE_INFO, fs, tcfile, Hash::Algorithm::Sha256); });
    }

    const EnvCache::TripletMapEntry& EnvCache::get_triplet_cache(const Filesystem& fs, const Path& p)
    {
        return m_triplet_cache.get_lazy(p, [&]() -> TripletMapEntry {
            return TripletMapEntry{Hash::get_file_hash(VCPKG_LINE_INFO, fs, p, Hash::Algorithm::Sha256)};
        });
    }

    const CompilerInfo& EnvCache::get_compiler_info(const VcpkgPaths& paths, const AbiInfo& abi_info)
    {
        Checks::check_exit(VCPKG_LINE_INFO, abi_info.pre_build_info != nullptr);
        if (!m_compiler_tracking || abi_info.pre_build_info->disable_compiler_tracking)
        {
            static CompilerInfo empty_ci;
            return empty_ci;
        }

        const auto& fs = paths.get_filesystem();

        const auto triplet_file_path = paths.get_triplet_file_path(abi_info.pre_build_info->triplet);

        auto&& toolchain_hash = get_toolchain_cache(m_toolchain_cache, abi_info.pre_build_info->toolchain_file(), fs);

        auto&& triplet_entry = get_triplet_cache(fs, triplet_file_path);

        return triplet_entry.compiler_info.get_lazy(toolchain_hash, [&]() -> CompilerInfo {
            if (m_compiler_tracking)
            {
                return load_compiler_info(paths, abi_info);
            }
            else
            {
                return CompilerInfo{};
            }
        });
    }

    const std::string& EnvCache::get_triplet_info(const VcpkgPaths& paths, const AbiInfo& abi_info)
    {
        const auto& fs = paths.get_filesystem();
        Checks::check_exit(VCPKG_LINE_INFO, abi_info.pre_build_info != nullptr);
        const auto triplet_file_path = paths.get_triplet_file_path(abi_info.pre_build_info->triplet);

        auto&& toolchain_hash = get_toolchain_cache(m_toolchain_cache, abi_info.pre_build_info->toolchain_file(), fs);

        auto&& triplet_entry = get_triplet_cache(fs, triplet_file_path);

        if (m_compiler_tracking && !abi_info.pre_build_info->disable_compiler_tracking)
        {
            return triplet_entry.triplet_infos.get_lazy(toolchain_hash, [&]() -> std::string {
                auto& compiler_info = get_compiler_info(paths, abi_info);
                return Strings::concat(triplet_entry.hash, '-', toolchain_hash, '-', compiler_info.hash);
            });
        }
        else
        {
            return triplet_entry.triplet_infos_without_compiler.get_lazy(toolchain_hash, [&]() -> std::string {
                return Strings::concat(triplet_entry.hash, '-', toolchain_hash);
            });
        }
    }

    vcpkg::Command make_build_env_cmd(const PreBuildInfo& pre_build_info, const Toolset& toolset)
    {
        if (!pre_build_info.using_vcvars()) return {};

#if !defined(WIN32)
        // pre_build_info.using_vcvars() should always be false on non-Win32 hosts.
        // If it was true, we should have failed earlier while selecting a Toolset
        (void)toolset;
        Checks::unreachable(VCPKG_LINE_INFO);
#else

        const char* tonull = " >nul";
        if (Debug::g_debugging)
        {
            tonull = "";
        }

        const auto arch = to_vcvarsall_toolchain(pre_build_info.target_architecture, toolset, pre_build_info.triplet);
        const auto target = to_vcvarsall_target(pre_build_info.cmake_system_name);

        return vcpkg::Command{"cmd"}.string_arg("/c").raw_arg(
            Strings::format(R"("%s" %s %s %s %s 2>&1 <NUL)",
                            toolset.vcvarsall,
                            Strings::join(" ", toolset.vcvarsall_options),
                            arch,
                            target,
                            tonull));
#endif
    }

    static std::unique_ptr<BinaryControlFile> create_binary_control_file(
        const SourceParagraph& source_paragraph,
        Triplet triplet,
        const BuildInfo& build_info,
        const std::string& abi_tag,
        const std::vector<FeatureSpec>& core_dependencies)
    {
        auto bcf = std::make_unique<BinaryControlFile>();
        BinaryParagraph bpgh(source_paragraph, triplet, abi_tag, core_dependencies);
        if (const auto p_ver = build_info.version.get())
        {
            bpgh.version = *p_ver;
        }

        bcf->core_paragraph = std::move(bpgh);
        return bcf;
    }

    static void write_binary_control_file(const VcpkgPaths& paths, const BinaryControlFile& bcf)
    {
        std::string start = Strings::serialize(bcf.core_paragraph);
        for (auto&& feature : bcf.features)
        {
            start += "\n" + Strings::serialize(feature);
        }
        const auto binary_control_file = paths.packages() / bcf.core_paragraph.dir() / "CONTROL";
        paths.get_filesystem().write_contents(binary_control_file, start, VCPKG_LINE_INFO);
    }

    static void get_generic_cmake_build_args(const VcpkgPaths& paths,
                                             Triplet triplet,
                                             const Toolset& toolset,
                                             std::vector<CMakeVariable>& out_vars)
    {
        Util::Vectors::append(&out_vars,
                              std::initializer_list<CMakeVariable>{
                                  {"CMD", "BUILD"},
                                  {"DOWNLOADS", paths.downloads},
                                  {"TARGET_TRIPLET", triplet.canonical_name()},
                                  {"TARGET_TRIPLET_FILE", paths.get_triplet_file_path(triplet)},
                                  {"VCPKG_BASE_VERSION", VCPKG_BASE_VERSION_AS_STRING},
                                  {"VCPKG_CONCURRENCY", std::to_string(get_concurrency())},
                                  {"VCPKG_PLATFORM_TOOLSET", toolset.version.c_str()},
                              });
        if (!get_environment_variable("VCPKG_FORCE_SYSTEM_BINARIES").has_value())
        {
            const Path& git_exe_path = paths.get_tool_exe(Tools::GIT);
            out_vars.push_back({"GIT", git_exe_path});
        }
    }

    static CompilerInfo load_compiler_info(const VcpkgPaths& paths, const AbiInfo& abi_info)
    {
        auto triplet = abi_info.pre_build_info->triplet;
        print2("Detecting compiler hash for triplet ", triplet, "...\n");
        auto buildpath = paths.buildtrees() / "detect_compiler";

        std::vector<CMakeVariable> cmake_args{
            {"CURRENT_PORT_DIR", paths.scripts / "detect_compiler"},
            {"CURRENT_BUILDTREES_DIR", buildpath},
            {"CURRENT_PACKAGES_DIR", paths.packages() / ("detect_compiler_" + triplet.canonical_name())},
            // The detect_compiler "port" doesn't depend on the host triplet, so always natively compile
            {"_HOST_TRIPLET", triplet.canonical_name()},
        };
        get_generic_cmake_build_args(paths, triplet, abi_info.toolset.value_or_exit(VCPKG_LINE_INFO), cmake_args);

        auto command = vcpkg::make_cmake_cmd(paths, paths.ports_cmake, std::move(cmake_args));

        const auto& env = paths.get_action_env(abi_info);
        auto& fs = paths.get_filesystem();
        if (!fs.exists(buildpath, IgnoreErrors{}))
        {
            std::error_code err;
            fs.create_directory(buildpath, err);
            Checks::check_exit(
                VCPKG_LINE_INFO, !err.value(), "Failed to create directory '%s', code: %d", buildpath, err.value());
        }
        auto stdoutlog = buildpath / ("stdout-" + triplet.canonical_name() + ".log");
        CompilerInfo compiler_info;
        std::string buf;

        int rc;
        {
            const auto out_file = fs.open_for_write(stdoutlog, VCPKG_LINE_INFO);
            rc = cmd_execute_and_stream_lines(
                command,
                [&](StringView s) {
                    static const StringLiteral s_hash_marker = "#COMPILER_HASH#";
                    if (Strings::starts_with(s, s_hash_marker))
                    {
                        compiler_info.hash = s.substr(s_hash_marker.size()).to_string();
                    }
                    static const StringLiteral s_version_marker = "#COMPILER_CXX_VERSION#";
                    if (Strings::starts_with(s, s_version_marker))
                    {
                        compiler_info.version = s.substr(s_version_marker.size()).to_string();
                    }
                    static const StringLiteral s_id_marker = "#COMPILER_CXX_ID#";
                    if (Strings::starts_with(s, s_id_marker))
                    {
                        compiler_info.id = s.substr(s_id_marker.size()).to_string();
                    }
                    Debug::print(s, '\n');
                    const auto old_buf_size = buf.size();
                    Strings::append(buf, s, '\n');
                    const auto write_size = buf.size() - old_buf_size;
                    Checks::check_exit(VCPKG_LINE_INFO,
                                       out_file.write(buf.c_str() + old_buf_size, 1, write_size) == write_size,
                                       "Error occurred while writing '%s'",
                                       stdoutlog);
                },
                default_working_directory,
                env);
        } // close out_file

        if (compiler_info.hash.empty() || rc != 0)
        {
            Debug::print("Compiler information tracking can be disabled by passing --",
                         VcpkgCmdArguments::FEATURE_FLAGS_ARG,
                         "=-",
                         VcpkgCmdArguments::COMPILER_TRACKING_FEATURE,
                         "\n");

            print2("Error: while detecting compiler information:\nThe log content at ", stdoutlog, " is:\n", buf);
            Checks::exit_with_message(VCPKG_LINE_INFO,
                                      "Error: vcpkg was unable to detect the active compiler's information. See above "
                                      "for the CMake failure output.");
        }

        Debug::print("Detected compiler hash for triplet ", triplet, ": ", compiler_info.hash, "\n");
        return compiler_info;
    }

    static std::vector<CMakeVariable> get_cmake_build_args(const VcpkgCmdArguments& args,
                                                           const VcpkgPaths& paths,
                                                           const Dependencies::InstallPlanAction& action)
    {
        auto& scfl = action.source_control_file_and_location.value_or_exit(VCPKG_LINE_INFO);
        auto& scf = *scfl.source_control_file;

        std::string all_features;
        for (auto& feature : scf.feature_paragraphs)
        {
            all_features.append(feature->name + ";");
        }

        std::vector<CMakeVariable> variables{
            {"ALL_FEATURES", all_features},
            {"CURRENT_PORT_DIR", scfl.source_location},
            {"_HOST_TRIPLET", action.host_triplet.canonical_name()},
            {"FEATURES", Strings::join(";", action.feature_list)},
            {"PORT", scf.core_paragraph->name},
            {"VCPKG_USE_HEAD_VERSION", Util::Enum::to_bool(action.build_options.use_head_version) ? "1" : "0"},
            {"_VCPKG_DOWNLOAD_TOOL", to_string(action.build_options.download_tool)},
            {"_VCPKG_EDITABLE", Util::Enum::to_bool(action.build_options.editable) ? "1" : "0"},
            {"_VCPKG_NO_DOWNLOADS", !Util::Enum::to_bool(action.build_options.allow_downloads) ? "1" : "0"},
            {"Z_VCPKG_CHAINLOAD_TOOLCHAIN_FILE", action.pre_build_info(VCPKG_LINE_INFO).toolchain_file()},
        };

        if (action.build_options.download_tool == DownloadTool::ARIA2)
        {
            variables.push_back({"ARIA2", paths.get_tool_exe(Tools::ARIA2)});
        }

        for (auto cmake_arg : args.cmake_args)
        {
            variables.push_back(CMakeVariable{cmake_arg});
        }

        if (action.build_options.backcompat_features == BackcompatFeatures::PROHIBIT)
        {
            variables.emplace_back("_VCPKG_PROHIBIT_BACKCOMPAT_FEATURES", "1");
        }

        get_generic_cmake_build_args(
            paths,
            action.spec.triplet(),
            action.abi_info.value_or_exit(VCPKG_LINE_INFO).toolset.value_or_exit(VCPKG_LINE_INFO),
            variables);

        if (Util::Enum::to_bool(action.build_options.only_downloads))
        {
            variables.push_back({"VCPKG_DOWNLOAD_MODE", "true"});
        }

        const Filesystem& fs = paths.get_filesystem();

        std::vector<std::string> port_configs;
        for (const PackageSpec& dependency : action.package_dependencies)
        {
            const Path port_config_path = paths.installed().vcpkg_port_config_cmake(dependency);

            if (fs.is_regular_file(port_config_path))
            {
                port_configs.emplace_back(port_config_path.native());
            }
        }

        if (!port_configs.empty())
        {
            variables.emplace_back("VCPKG_PORT_CONFIGS", Strings::join(";", port_configs));
        }

        return variables;
    }

    bool PreBuildInfo::using_vcvars() const
    {
        return (!external_toolchain_file.has_value() || load_vcvars_env) &&
               (cmake_system_name.empty() || cmake_system_name == "WindowsStore");
    }

    Path PreBuildInfo::toolchain_file() const
    {
        if (auto p = external_toolchain_file.get())
        {
            return *p;
        }
        else if (cmake_system_name == "Linux")
        {
            return m_paths.scripts / "toolchains/linux.cmake";
        }
        else if (cmake_system_name == "Darwin")
        {
            return m_paths.scripts / "toolchains/osx.cmake";
        }
        else if (cmake_system_name == "FreeBSD")
        {
            return m_paths.scripts / "toolchains/freebsd.cmake";
        }
        else if (cmake_system_name == "OpenBSD")
        {
            return m_paths.scripts / "toolchains/openbsd.cmake";
        }
        else if (cmake_system_name == "Android")
        {
            return m_paths.scripts / "toolchains/android.cmake";
        }
        else if (cmake_system_name == "iOS")
        {
            return m_paths.scripts / "toolchains/ios.cmake";
        }
        else if (cmake_system_name == "MinGW")
        {
            return m_paths.scripts / "toolchains/mingw.cmake";
        }
        else if (cmake_system_name == "WindowsStore")
        {
            // HACK: remove once we have fully shipped a uwp toolchain
            static bool have_uwp_triplet =
                m_paths.get_filesystem().exists(m_paths.scripts / "toolchains/uwp.cmake", IgnoreErrors{});
            if (have_uwp_triplet)
            {
                return m_paths.scripts / "toolchains/uwp.cmake";
            }
            else
            {
                return m_paths.scripts / "toolchains/windows.cmake";
            }
        }
        else if (cmake_system_name.empty() || cmake_system_name == "Windows")
        {
            return m_paths.scripts / "toolchains/windows.cmake";
        }
        else
        {
            Checks::exit_maybe_upgrade(VCPKG_LINE_INFO,
                                       "Unable to determine toolchain to use for triplet %s with CMAKE_SYSTEM_NAME %s; "
                                       "maybe you meant to use VCPKG_CHAINLOAD_TOOLCHAIN_FILE?",
                                       triplet,
                                       cmake_system_name);
        }
    }

    static ExtendedBuildResult do_build_package(const VcpkgCmdArguments& args,
                                                const VcpkgPaths& paths,
                                                const Dependencies::InstallPlanAction& action)
    {
        const auto& pre_build_info = action.pre_build_info(VCPKG_LINE_INFO);

        auto& fs = paths.get_filesystem();
        auto&& scfl = action.source_control_file_and_location.value_or_exit(VCPKG_LINE_INFO);

        Triplet triplet = action.spec.triplet();
        const auto& triplet_file_path = paths.get_triplet_file_path(triplet);

        if (Strings::starts_with(triplet_file_path, paths.community_triplets))
        {
            vcpkg::printf(vcpkg::Color::warning,
                          "-- Using community triplet %s. This triplet configuration is not guaranteed to succeed.\n",
                          triplet.canonical_name());
            vcpkg::printf("-- [COMMUNITY] Loading triplet configuration from: %s\n", triplet_file_path);
        }
        else if (!Strings::starts_with(triplet_file_path, paths.triplets))
        {
            vcpkg::printf("-- [OVERLAY] Loading triplet configuration from: %s\n", triplet_file_path);
        }

        if (!Strings::starts_with(scfl.source_location, paths.builtin_ports_directory()))
        {
            vcpkg::printf("-- Installing port from location: %s\n", scfl.source_location);
        }

        const auto timer = ElapsedTimer::create_started();

        auto command = vcpkg::make_cmake_cmd(paths, paths.ports_cmake, get_cmake_build_args(args, paths, action));

        const auto& env = paths.get_action_env(action.abi_info.value_or_exit(VCPKG_LINE_INFO));

        auto buildpath = paths.buildtrees() / action.spec.name();
        if (!fs.exists(buildpath, IgnoreErrors{}))
        {
            std::error_code err;
            fs.create_directory(buildpath, err);
            Checks::check_exit(
                VCPKG_LINE_INFO, !err.value(), "Failed to create directory '%s', code: %d", buildpath, err.value());
        }
        auto stdoutlog = buildpath / ("stdout-" + action.spec.triplet().canonical_name() + ".log");
        int return_code;
        {
            auto out_file = fs.open_for_write(stdoutlog, VCPKG_LINE_INFO);
            return_code = cmd_execute_and_stream_data(
                command,
                [&](StringView sv) {
                    print2(sv);
                    Checks::check_exit(VCPKG_LINE_INFO,
                                       out_file.write(sv.data(), 1, sv.size()) == sv.size(),
                                       "Error occurred while writing '%s'",
                                       stdoutlog);
                },
                default_working_directory,
                env);
        } // close out_file

        // With the exception of empty packages, builds in "Download Mode" always result in failure.
        if (action.build_options.only_downloads == Build::OnlyDownloads::YES)
        {
            // TODO: Capture executed command output and evaluate whether the failure was intended.
            // If an unintended error occurs then return a BuildResult::DOWNLOAD_FAILURE status.
            return ExtendedBuildResult{BuildResult::DOWNLOADED};
        }

        const auto buildtimeus = timer.microseconds();
        const auto spec_string = action.spec.to_string();

        {
            LockGuardPtr<Metrics> metrics(g_metrics);
            metrics->track_buildtime(Hash::get_string_hash(spec_string, Hash::Algorithm::Sha256) + ":[" +
                                         Strings::join(",",
                                                       action.feature_list,
                                                       [](const std::string& feature) {
                                                           return Hash::get_string_hash(feature,
                                                                                        Hash::Algorithm::Sha256);
                                                       }) +
                                         "]",
                                     buildtimeus);
            if (return_code != 0)
            {
                metrics->track_property("error", "build failed");
                metrics->track_property("build_error", spec_string);
                return ExtendedBuildResult{BuildResult::BUILD_FAILED};
            }
        }

        const BuildInfo build_info = read_build_info(fs, paths.build_info_file_path(action.spec));
        const size_t error_count =
            PostBuildLint::perform_all_checks(action.spec, paths, pre_build_info, build_info, scfl.source_location);

        auto find_itr = action.feature_dependencies.find("core");
        Checks::check_exit(VCPKG_LINE_INFO, find_itr != action.feature_dependencies.end());

        std::unique_ptr<BinaryControlFile> bcf = create_binary_control_file(
            *scfl.source_control_file->core_paragraph, triplet, build_info, action.public_abi(), find_itr->second);

        if (error_count != 0 && action.build_options.backcompat_features == BackcompatFeatures::PROHIBIT)
        {
            return ExtendedBuildResult{BuildResult::POST_BUILD_CHECKS_FAILED};
        }

        for (auto&& feature : action.feature_list)
        {
            for (auto&& f_pgh : scfl.source_control_file->feature_paragraphs)
            {
                if (f_pgh->name == feature)
                {
                    find_itr = action.feature_dependencies.find(feature);
                    Checks::check_exit(VCPKG_LINE_INFO, find_itr != action.feature_dependencies.end());

                    bcf->features.emplace_back(
                        *scfl.source_control_file->core_paragraph, *f_pgh, triplet, find_itr->second);
                }
            }
        }

        write_binary_control_file(paths, *bcf);
        return {BuildResult::SUCCEEDED, std::move(bcf)};
    }

    static ExtendedBuildResult do_build_package_and_clean_buildtrees(const VcpkgCmdArguments& args,
                                                                     const VcpkgPaths& paths,
                                                                     const Dependencies::InstallPlanAction& action)
    {
        auto result = do_build_package(args, paths, action);

        if (action.build_options.clean_buildtrees == CleanBuildtrees::YES)
        {
            auto& fs = paths.get_filesystem();
            // Will keep the logs, which are regular files
            auto buildtree_dirs = fs.get_directories_non_recursive(paths.build_dir(action.spec), IgnoreErrors{});
            for (auto&& dir : buildtree_dirs)
            {
                fs.remove_all(dir, IgnoreErrors{});
            }
        }

        return result;
    }

    static void abi_entries_from_abi_info(const AbiInfo& abi_info, std::vector<AbiEntry>& abi_tag_entries)
    {
        const auto& pre_build_info = *abi_info.pre_build_info;
        if (pre_build_info.public_abi_override)
        {
            abi_tag_entries.emplace_back(
                "public_abi_override",
                Hash::get_string_hash(pre_build_info.public_abi_override.value_or_exit(VCPKG_LINE_INFO),
                                      Hash::Algorithm::Sha256));
        }

        for (const auto& env_var : pre_build_info.passthrough_env_vars_tracked)
        {
            if (auto e = get_environment_variable(env_var))
            {
                abi_tag_entries.emplace_back(
                    "ENV:" + env_var, Hash::get_string_hash(e.value_or_exit(VCPKG_LINE_INFO), Hash::Algorithm::Sha256));
            }
        }
    }

    struct AbiTagAndFile
    {
        const std::string* triplet_abi;
        std::string tag;
        Path tag_file;
    };

    static Optional<AbiTagAndFile> compute_abi_tag(const VcpkgPaths& paths,
                                                   const Dependencies::InstallPlanAction& action,
                                                   Span<const AbiEntry> dependency_abis)
    {
        auto& fs = paths.get_filesystem();
        Triplet triplet = action.spec.triplet();

        if (action.build_options.use_head_version == UseHeadVersion::YES)
        {
            Debug::print("Binary caching for package ", action.spec, " is disabled due to --head\n");
            return nullopt;
        }
        if (action.build_options.editable == Editable::YES)
        {
            Debug::print("Binary caching for package ", action.spec, " is disabled due to --editable\n");
            return nullopt;
        }
        for (auto&& dep_abi : dependency_abis)
        {
            if (dep_abi.value.empty())
            {
                Debug::print("Binary caching for package ",
                             action.spec,
                             " is disabled due to missing abi info for ",
                             dep_abi.key,
                             '\n');
                return nullopt;
            }
        }

        std::vector<AbiEntry> abi_tag_entries(dependency_abis.begin(), dependency_abis.end());

        const auto& abi_info = action.abi_info.value_or_exit(VCPKG_LINE_INFO);
        const auto& triplet_abi = paths.get_triplet_info(abi_info);
        abi_tag_entries.emplace_back("triplet", triplet.canonical_name());
        abi_tag_entries.emplace_back("triplet_abi", triplet_abi);
        abi_entries_from_abi_info(abi_info, abi_tag_entries);

        // If there is an unusually large number of files in the port then
        // something suspicious is going on.  Rather than hash all of them
        // just mark the port as no-hash
        const int max_port_file_count = 100;

        std::string portfile_cmake_contents;
        auto&& port_dir = action.source_control_file_and_location.value_or_exit(VCPKG_LINE_INFO).source_location;
        size_t port_file_count = 0;
        for (auto& port_file : fs.get_regular_files_recursive(port_dir, VCPKG_LINE_INFO))
        {
            if (port_file.filename() == ".DS_Store")
            {
                continue;
            }
            abi_tag_entries.emplace_back(
                port_file.filename(),
                vcpkg::Hash::get_file_hash(VCPKG_LINE_INFO, fs, port_file, Hash::Algorithm::Sha256));
            if (port_file.extension() == ".cmake")
            {
                portfile_cmake_contents += fs.read_contents(port_file, VCPKG_LINE_INFO);
            }
            ++port_file_count;
            if (port_file_count > max_port_file_count)
            {
                abi_tag_entries.emplace_back("no_hash_max_portfile", "");
                break;
            }
        }

        abi_tag_entries.emplace_back("cmake", paths.get_tool_version(Tools::CMAKE));

#if defined(_WIN32)
        abi_tag_entries.emplace_back("powershell", paths.get_tool_version("powershell-core"));
#endif

        auto& helpers = paths.get_cmake_script_hashes();
        for (auto&& helper : helpers)
        {
            if (Strings::case_insensitive_ascii_contains(portfile_cmake_contents, helper.first))
            {
                abi_tag_entries.emplace_back(helper.first, helper.second);
            }
        }

        abi_tag_entries.emplace_back("ports.cmake", paths.get_ports_cmake_hash().to_string());
        abi_tag_entries.emplace_back("post_build_checks", "2");
        InternalFeatureSet sorted_feature_list = action.feature_list;
        // Check that no "default" feature is present. Default features must be resolved before attempting to calculate
        // a package ABI, so the "default" should not have made it here.
        static constexpr auto default_literal = StringLiteral{"default"};
        const bool has_no_pseudo_features = std::none_of(
            sorted_feature_list.begin(), sorted_feature_list.end(), [](StringView s) { return s == default_literal; });
        Checks::check_exit(VCPKG_LINE_INFO, has_no_pseudo_features);
        Util::sort_unique_erase(sorted_feature_list);

        // Check that the "core" feature is present. After resolution into InternalFeatureSet "core" meaning "not
        // default" should have already been handled so "core" should be here.
        Checks::check_exit(
            VCPKG_LINE_INFO,
            std::binary_search(sorted_feature_list.begin(), sorted_feature_list.end(), StringLiteral{"core"}));

        abi_tag_entries.emplace_back("features", Strings::join(";", sorted_feature_list));

        Util::sort(abi_tag_entries);

        const std::string full_abi_info =
            Strings::join("", abi_tag_entries, [](const AbiEntry& p) { return p.key + " " + p.value + "\n"; });

        if (Debug::g_debugging)
        {
            std::string message = Strings::concat("[DEBUG] <abientries for ", action.spec, ">\n");
            for (auto&& entry : abi_tag_entries)
            {
                Strings::append(message, "[DEBUG]   ", entry.key, "|", entry.value, "\n");
            }
            Strings::append(message, "[DEBUG] </abientries>\n");
            print2(message);
        }

        auto abi_tag_entries_missing = Util::filter(abi_tag_entries, [](const AbiEntry& p) { return p.value.empty(); });

        if (abi_tag_entries_missing.empty())
        {
            auto current_build_tree = paths.build_dir(action.spec);
            fs.create_directory(current_build_tree, VCPKG_LINE_INFO);
            const auto abi_file_path = current_build_tree / (triplet.canonical_name() + ".vcpkg_abi_info.txt");
            fs.write_contents(abi_file_path, full_abi_info, VCPKG_LINE_INFO);

            return AbiTagAndFile{&triplet_abi,
                                 Hash::get_file_hash(VCPKG_LINE_INFO, fs, abi_file_path, Hash::Algorithm::Sha256),
                                 abi_file_path};
        }

        Debug::print(
            "Warning: abi keys are missing values:\n",
            Strings::join("", abi_tag_entries_missing, [](const AbiEntry& e) { return "    " + e.key + "\n"; }),
            "\n");

        return nullopt;
    }

    void compute_all_abis(const VcpkgPaths& paths,
                          Dependencies::ActionPlan& action_plan,
                          const CMakeVars::CMakeVarProvider& var_provider,
                          const StatusParagraphs& status_db)
    {
        using Dependencies::InstallPlanAction;
        for (auto it = action_plan.install_actions.begin(); it != action_plan.install_actions.end(); ++it)
        {
            auto& action = *it;
            if (action.abi_info.has_value()) continue;

            std::vector<AbiEntry> dependency_abis;
            if (!Util::Enum::to_bool(action.build_options.only_downloads))
            {
                for (auto&& pspec : action.package_dependencies)
                {
                    if (pspec == action.spec) continue;

                    auto pred = [&](const InstallPlanAction& ipa) { return ipa.spec == pspec; };
                    auto it2 = std::find_if(action_plan.install_actions.begin(), it, pred);
                    if (it2 == it)
                    {
                        // Finally, look in current installed
                        auto status_it = status_db.find(pspec);
                        if (status_it == status_db.end())
                        {
                            Checks::exit_maybe_upgrade(
                                VCPKG_LINE_INFO, "Failed to find dependency abi for %s -> %s", action.spec, pspec);
                        }

                        dependency_abis.emplace_back(AbiEntry{pspec.name(), status_it->get()->package.abi});
                    }
                    else
                    {
                        dependency_abis.emplace_back(AbiEntry{pspec.name(), it2->public_abi()});
                    }
                }
            }

            action.abi_info = AbiInfo();
            auto& abi_info = action.abi_info.value_or_exit(VCPKG_LINE_INFO);

            abi_info.pre_build_info = std::make_unique<PreBuildInfo>(
                paths, action.spec.triplet(), var_provider.get_tag_vars(action.spec).value_or_exit(VCPKG_LINE_INFO));
            abi_info.toolset = paths.get_toolset(*abi_info.pre_build_info);

            auto maybe_abi_tag_and_file = compute_abi_tag(paths, action, dependency_abis);
            if (auto p = maybe_abi_tag_and_file.get())
            {
                abi_info.compiler_info = paths.get_compiler_info(abi_info);
                abi_info.triplet_abi = *p->triplet_abi;
                abi_info.package_abi = std::move(p->tag);
                abi_info.abi_tag_file = std::move(p->tag_file);
            }
        }
    }

    ExtendedBuildResult build_package(const VcpkgCmdArguments& args,
                                      const VcpkgPaths& paths,
                                      const Dependencies::InstallPlanAction& action,
                                      BinaryCache& binary_cache,
                                      const IBuildLogsRecorder& build_logs_recorder,
                                      const StatusParagraphs& status_db)
    {
        auto& filesystem = paths.get_filesystem();
        auto& spec = action.spec;
        const std::string& name = action.source_control_file_and_location.value_or_exit(VCPKG_LINE_INFO)
                                      .source_control_file->core_paragraph->name;

        std::vector<FeatureSpec> missing_fspecs;
        for (const auto& kv : action.feature_dependencies)
        {
            for (const FeatureSpec& fspec : kv.second)
            {
                if (!status_db.is_installed(fspec) && !(fspec.port() == name && fspec.triplet() == spec.triplet()))
                {
                    missing_fspecs.emplace_back(fspec);
                }
            }
        }

        if (!missing_fspecs.empty() && !Util::Enum::to_bool(action.build_options.only_downloads))
        {
            return {BuildResult::CASCADED_DUE_TO_MISSING_DEPENDENCIES, std::move(missing_fspecs)};
        }

        std::vector<AbiEntry> dependency_abis;
        for (auto&& pspec : action.package_dependencies)
        {
            if (pspec == spec || Util::Enum::to_bool(action.build_options.only_downloads))
            {
                continue;
            }
            const auto status_it = status_db.find_installed(pspec);
            Checks::check_exit(VCPKG_LINE_INFO, status_it != status_db.end());
            dependency_abis.emplace_back(
                AbiEntry{status_it->get()->package.spec.name(), status_it->get()->package.abi});
        }

        auto& abi_info = action.abi_info.value_or_exit(VCPKG_LINE_INFO);
        if (!abi_info.abi_tag_file)
        {
            return do_build_package_and_clean_buildtrees(args, paths, action);
        }

        auto& abi_file = *abi_info.abi_tag_file.get();

        const auto abi_package_dir = paths.package_dir(spec) / "share" / spec.name();
        const auto abi_file_in_package = abi_package_dir / "vcpkg_abi_info.txt";

        ExtendedBuildResult result = do_build_package_and_clean_buildtrees(args, paths, action);
        build_logs_recorder.record_build_result(paths, spec, result.code);

        std::error_code ec;
        filesystem.create_directories(abi_package_dir, ec);
        if (ec)
        {
            Checks::exit_with_message(
                VCPKG_LINE_INFO,
                Strings::format(
                    "Could not create %s: %s (%d)", abi_package_dir.c_str(), ec.message().c_str(), ec.value()));
        }

        filesystem.copy_file(abi_file, abi_file_in_package, CopyOptions::none, ec);
        if (ec)
        {
            Checks::exit_with_message(VCPKG_LINE_INFO,
                                      Strings::format("Could not copy %s -> %s: %s (%d)",
                                                      abi_file,
                                                      abi_file_in_package,
                                                      ec.message().c_str(),
                                                      ec.value()));
        }

        if (result.code == BuildResult::SUCCEEDED)
        {
            binary_cache.push_success(action);
        }

        return result;
    }

    void BuildResultCounts::increment(const BuildResult build_result)
    {
        switch (build_result)
        {
            case BuildResult::SUCCEEDED: ++succeeded; return;
            case BuildResult::BUILD_FAILED: ++build_failed; return;
            case BuildResult::POST_BUILD_CHECKS_FAILED: ++post_build_checks_failed; return;
            case BuildResult::FILE_CONFLICTS: ++file_conflicts; return;
            case BuildResult::CASCADED_DUE_TO_MISSING_DEPENDENCIES: ++cascaded_due_to_missing_dependencies; return;
            case BuildResult::EXCLUDED: ++excluded; return;
            case BuildResult::CACHE_MISSING: ++cache_missing; return;
            case BuildResult::DOWNLOADED: ++downloaded; return;
            default: Checks::unreachable(VCPKG_LINE_INFO);
        }
    }

    void BuildResultCounts::println(const Triplet& triplet) const
    {
        msg::println(msgBuildResultSummaryHeader, msg::triplet = triplet);
        // NULLVALUE intentionally not printed
        msg::println(msgBuildResultSummaryLine,
                     msg::build_result = msg::format(msgBuildResultSucceeded),
                     msg::count = succeeded);
        msg::println(msgBuildResultSummaryLine,
                     msg::build_result = msg::format(msgBuildResultBuildFailed),
                     msg::count = build_failed);
        msg::println(msgBuildResultSummaryLine,
                     msg::build_result = msg::format(msgBuildResultPostBuildChecksFailed),
                     msg::count = post_build_checks_failed);
        msg::println(msgBuildResultSummaryLine,
                     msg::build_result = msg::format(msgBuildResultFileConflicts),
                     msg::count = file_conflicts);
        msg::println(msgBuildResultSummaryLine,
                     msg::build_result = msg::format(msgBuildResultCascadeDueToMissingDependencies),
                     msg::count = cascaded_due_to_missing_dependencies);
        msg::println(
            msgBuildResultSummaryLine, msg::build_result = msg::format(msgBuildResultExcluded), msg::count = excluded);
        msg::println(msgBuildResultSummaryLine,
                     msg::build_result = msg::format(msgBuildResultCacheMissing),
                     msg::count = cache_missing);
        msg::println(msgBuildResultSummaryLine,
                     msg::build_result = msg::format(msgBuildResultDownloaded),
                     msg::count = downloaded);
    }

    StringLiteral to_string_locale_invariant(const BuildResult build_result)
    {
        switch (build_result)
        {
            case BuildResult::SUCCEEDED: return "SUCCEEDED";
            case BuildResult::BUILD_FAILED: return "BUILD_FAILED";
            case BuildResult::POST_BUILD_CHECKS_FAILED: return "POST_BUILD_CHECKS_FAILED";
            case BuildResult::FILE_CONFLICTS: return "FILE_CONFLICTS";
            case BuildResult::CASCADED_DUE_TO_MISSING_DEPENDENCIES: return "CASCADED_DUE_TO_MISSING_DEPENDENCIES";
            case BuildResult::EXCLUDED: return "EXCLUDED";
            case BuildResult::CACHE_MISSING: return "CACHE_MISSING";
            case BuildResult::DOWNLOADED: return "DOWNLOADED";
            default: Checks::unreachable(VCPKG_LINE_INFO);
        }
    }

    LocalizedString to_string(const BuildResult build_result)
    {
        switch (build_result)
        {
            case BuildResult::SUCCEEDED: return msg::format(msgBuildResultSucceeded);
            case BuildResult::BUILD_FAILED: return msg::format(msgBuildResultBuildFailed);
            case BuildResult::POST_BUILD_CHECKS_FAILED: return msg::format(msgBuildResultPostBuildChecksFailed);
            case BuildResult::FILE_CONFLICTS: return msg::format(msgBuildResultFileConflicts);
            case BuildResult::CASCADED_DUE_TO_MISSING_DEPENDENCIES:
                return msg::format(msgBuildResultCascadeDueToMissingDependencies);
            case BuildResult::EXCLUDED: return msg::format(msgBuildResultExcluded);
            case BuildResult::CACHE_MISSING: return msg::format(msgBuildResultCacheMissing);
            case BuildResult::DOWNLOADED: return msg::format(msgBuildResultDownloaded);
            default: Checks::unreachable(VCPKG_LINE_INFO);
        }
    }

    LocalizedString create_error_message(const ExtendedBuildResult& build_result, const PackageSpec& spec)
    {
<<<<<<< HEAD
        return Strings::format(
            "Error: Building %s failed with: %s", spec, Build::to_string_locale_invariant(build_result));
=======
        auto res = msg::format(msg::msgErrorMessage)
                       .append(msgBuildingPackageFailed,
                               msg::spec = spec,
                               msg::build_result = to_string_locale_invariant(build_result.code));

        if (build_result.code == BuildResult::CASCADED_DUE_TO_MISSING_DEPENDENCIES)
        {
            res.appendnl().append_indent().append(msgBuildingPackageFailedDueToMissingDeps);

            for (const auto& missing_spec : build_result.unmet_dependencies)
            {
                res.appendnl().append_indent(2).append_raw(missing_spec.to_string());
            }
        }

        return res;
>>>>>>> e67456f5
    }

    std::string create_user_troubleshooting_message(const InstallPlanAction& action, const VcpkgPaths& paths)
    {
#if defined(_WIN32)
        auto vcpkg_update_cmd = ".\\vcpkg";
#else
        auto vcpkg_update_cmd = "./vcpkg";
#endif

        std::string package = action.displayname();
        if (auto scfl = action.source_control_file_and_location.get())
        {
            Strings::append(package, " -> ", scfl->to_version());
        }
        return Strings::format("Please ensure you're using the latest portfiles with `git pull` and `%s update`.\n"
                               "Then check for known issues at:\n"
                               "  https://github.com/microsoft/vcpkg/issues?q=is%%3Aissue+is%%3Aopen+in%%3Atitle+%s\n"
                               "You can submit a new issue at:\n"
                               "  "
                               "https://github.com/microsoft/vcpkg/issues/"
                               "new?template=report-package-build-failure.md&title=[%s]+Build+error\n"
                               "including:\n"
                               "  package: %s\n"
                               "%s"
                               "\n"
                               "Additionally, attach any relevant sections from the log files above.",
                               vcpkg_update_cmd,
                               action.spec.name(),
                               action.spec.name(),
                               package,
                               paths.get_toolver_diagnostics());
    }

    static BuildInfo inner_create_buildinfo(Paragraph pgh)
    {
        ParagraphParser parser(std::move(pgh));

        BuildInfo build_info;

        {
            std::string crt_linkage_as_string;
            parser.required_field(BuildInfoRequiredField::CRT_LINKAGE, crt_linkage_as_string);

            auto crtlinkage = to_linkage_type(crt_linkage_as_string);
            if (const auto p = crtlinkage.get())
            {
                build_info.crt_linkage = *p;
            }
            else
            {
                Checks::exit_with_message(VCPKG_LINE_INFO, "Invalid crt linkage type: [%s]", crt_linkage_as_string);
            }
        }

        {
            std::string library_linkage_as_string;
            parser.required_field(BuildInfoRequiredField::LIBRARY_LINKAGE, library_linkage_as_string);
            auto liblinkage = to_linkage_type(library_linkage_as_string);
            if (const auto p = liblinkage.get())
            {
                build_info.library_linkage = *p;
            }
            else
            {
                Checks::exit_with_message(
                    VCPKG_LINE_INFO, "Invalid library linkage type: [%s]", library_linkage_as_string);
            }
        }

        std::string version = parser.optional_field("Version");
        if (!version.empty()) build_info.version = std::move(version);

        std::map<BuildPolicy, bool> policies;
        for (auto policy : ALL_POLICIES)
        {
            const auto setting = parser.optional_field(to_string(policy));
            if (setting.empty()) continue;
            if (setting == "enabled")
                policies.emplace(policy, true);
            else if (setting == "disabled")
                policies.emplace(policy, false);
            else
                Checks::exit_maybe_upgrade(
                    VCPKG_LINE_INFO, "Unknown setting for policy '%s': %s", to_string(policy), setting);
        }

        if (const auto err = parser.error_info("PostBuildInformation"))
        {
            print_error_message(err);
            Checks::exit_fail(VCPKG_LINE_INFO);
        }

        build_info.policies = BuildPolicies(std::move(policies));

        return build_info;
    }

    BuildInfo read_build_info(const Filesystem& fs, const Path& filepath)
    {
        const ExpectedS<Paragraph> pghs = Paragraphs::get_single_paragraph(fs, filepath);
        Checks::check_maybe_upgrade(
            VCPKG_LINE_INFO, pghs.get() != nullptr, "Invalid BUILD_INFO file for package: %s", pghs.error());
        return inner_create_buildinfo(*pghs.get());
    }

    static ExpectedS<bool> from_cmake_bool(StringView value, StringView name)
    {
        if (value == "1" || Strings::case_insensitive_ascii_equals(value, "on") ||
            Strings::case_insensitive_ascii_equals(value, "true"))
        {
            return true;
        }
        else if (value == "0" || Strings::case_insensitive_ascii_equals(value, "off") ||
                 Strings::case_insensitive_ascii_equals(value, "false"))
        {
            return false;
        }
        else
        {
            return Strings::concat("Error: Unknown boolean setting for ",
                                   name,
                                   ": \"",
                                   value,
                                   "\". Valid settings are '', '1', '0', 'ON', 'OFF', 'TRUE', and 'FALSE'.");
        }
    }

    PreBuildInfo::PreBuildInfo(const VcpkgPaths& paths,
                               Triplet triplet,
                               const std::unordered_map<std::string, std::string>& cmakevars)
        : triplet(triplet), m_paths(paths)
    {
        enum class VcpkgTripletVar
        {
            TARGET_ARCHITECTURE = 0,
            CMAKE_SYSTEM_NAME,
            CMAKE_SYSTEM_VERSION,
            PLATFORM_TOOLSET,
            PLATFORM_TOOLSET_VERSION,
            VISUAL_STUDIO_PATH,
            CHAINLOAD_TOOLCHAIN_FILE,
            BUILD_TYPE,
            ENV_PASSTHROUGH,
            ENV_PASSTHROUGH_UNTRACKED,
            PUBLIC_ABI_OVERRIDE,
            LOAD_VCVARS_ENV,
            DISABLE_COMPILER_TRACKING,
        };

        static const std::vector<std::pair<std::string, VcpkgTripletVar>> VCPKG_OPTIONS = {
            {"VCPKG_TARGET_ARCHITECTURE", VcpkgTripletVar::TARGET_ARCHITECTURE},
            {"VCPKG_CMAKE_SYSTEM_NAME", VcpkgTripletVar::CMAKE_SYSTEM_NAME},
            {"VCPKG_CMAKE_SYSTEM_VERSION", VcpkgTripletVar::CMAKE_SYSTEM_VERSION},
            {"VCPKG_PLATFORM_TOOLSET", VcpkgTripletVar::PLATFORM_TOOLSET},
            {"VCPKG_PLATFORM_TOOLSET_VERSION", VcpkgTripletVar::PLATFORM_TOOLSET_VERSION},
            {"VCPKG_VISUAL_STUDIO_PATH", VcpkgTripletVar::VISUAL_STUDIO_PATH},
            {"VCPKG_CHAINLOAD_TOOLCHAIN_FILE", VcpkgTripletVar::CHAINLOAD_TOOLCHAIN_FILE},
            {"VCPKG_BUILD_TYPE", VcpkgTripletVar::BUILD_TYPE},
            {"VCPKG_ENV_PASSTHROUGH", VcpkgTripletVar::ENV_PASSTHROUGH},
            {"VCPKG_ENV_PASSTHROUGH_UNTRACKED", VcpkgTripletVar::ENV_PASSTHROUGH_UNTRACKED},
            {"VCPKG_PUBLIC_ABI_OVERRIDE", VcpkgTripletVar::PUBLIC_ABI_OVERRIDE},
            // Note: this value must come after VCPKG_CHAINLOAD_TOOLCHAIN_FILE because its default depends upon it.
            {"VCPKG_LOAD_VCVARS_ENV", VcpkgTripletVar::LOAD_VCVARS_ENV},
            {"VCPKG_DISABLE_COMPILER_TRACKING", VcpkgTripletVar::DISABLE_COMPILER_TRACKING},
        };

        std::string empty;
        for (auto&& kv : VCPKG_OPTIONS)
        {
            const std::string& variable_value = [&]() -> const std::string& {
                auto find_itr = cmakevars.find(kv.first);
                if (find_itr == cmakevars.end())
                {
                    return empty;
                }
                else
                {
                    return find_itr->second;
                }
            }();

            switch (kv.second)
            {
                case VcpkgTripletVar::TARGET_ARCHITECTURE: target_architecture = variable_value; break;
                case VcpkgTripletVar::CMAKE_SYSTEM_NAME: cmake_system_name = variable_value; break;
                case VcpkgTripletVar::CMAKE_SYSTEM_VERSION: cmake_system_version = variable_value; break;
                case VcpkgTripletVar::PLATFORM_TOOLSET:
                    platform_toolset = variable_value.empty() ? nullopt : Optional<std::string>{variable_value};
                    break;
                case VcpkgTripletVar::PLATFORM_TOOLSET_VERSION:
                    platform_toolset_version = variable_value.empty() ? nullopt : Optional<std::string>{variable_value};
                    break;
                case VcpkgTripletVar::VISUAL_STUDIO_PATH:
                    visual_studio_path = variable_value.empty() ? nullopt : Optional<Path>{variable_value};
                    break;
                case VcpkgTripletVar::CHAINLOAD_TOOLCHAIN_FILE:
                    external_toolchain_file = variable_value.empty() ? nullopt : Optional<std::string>{variable_value};
                    break;
                case VcpkgTripletVar::BUILD_TYPE:
                    if (variable_value.empty())
                        build_type = nullopt;
                    else if (Strings::case_insensitive_ascii_equals(variable_value, "debug"))
                        build_type = ConfigurationType::DEBUG;
                    else if (Strings::case_insensitive_ascii_equals(variable_value, "release"))
                        build_type = ConfigurationType::RELEASE;
                    else
                        Checks::exit_with_message(
                            VCPKG_LINE_INFO,
                            "Unknown setting for VCPKG_BUILD_TYPE: %s. Valid settings are '', 'debug' and 'release'.",
                            variable_value);
                    break;
                case VcpkgTripletVar::ENV_PASSTHROUGH:
                    passthrough_env_vars_tracked = Strings::split(variable_value, ';');
                    Util::Vectors::append(&passthrough_env_vars, passthrough_env_vars_tracked);
                    break;
                case VcpkgTripletVar::ENV_PASSTHROUGH_UNTRACKED:
                    Util::Vectors::append(&passthrough_env_vars, Strings::split(variable_value, ';'));
                    break;
                case VcpkgTripletVar::PUBLIC_ABI_OVERRIDE:
                    public_abi_override = variable_value.empty() ? nullopt : Optional<std::string>{variable_value};
                    break;
                case VcpkgTripletVar::LOAD_VCVARS_ENV:
                    if (variable_value.empty())
                    {
                        load_vcvars_env = !external_toolchain_file.has_value();
                    }
                    else
                    {
                        load_vcvars_env = from_cmake_bool(variable_value, kv.first).value_or_exit(VCPKG_LINE_INFO);
                    }
                    break;
                case VcpkgTripletVar::DISABLE_COMPILER_TRACKING:
                    if (variable_value.empty())
                    {
                        disable_compiler_tracking = false;
                    }
                    else
                    {
                        disable_compiler_tracking =
                            from_cmake_bool(variable_value, kv.first).value_or_exit(VCPKG_LINE_INFO);
                    }
                    break;
            }
        }
    }

    ExtendedBuildResult::ExtendedBuildResult(BuildResult code) : code(code) { }
    ExtendedBuildResult::ExtendedBuildResult(BuildResult code, std::unique_ptr<BinaryControlFile>&& bcf)
        : code(code), binary_control_file(std::move(bcf))
    {
    }
    ExtendedBuildResult::ExtendedBuildResult(BuildResult code, std::vector<FeatureSpec>&& unmet_deps)
        : code(code), unmet_dependencies(std::move(unmet_deps))
    {
    }

    const IBuildLogsRecorder& null_build_logs_recorder() noexcept { return null_build_logs_recorder_instance; }
}<|MERGE_RESOLUTION|>--- conflicted
+++ resolved
@@ -229,7 +229,7 @@
 
         if (result.code != BuildResult::SUCCEEDED)
         {
-            print2(Color::error, Build::create_error_message(result.code, spec), '\n');
+            print2(Color::error, Build::create_error_message(result, spec), '\n');
             print2(Build::create_user_troubleshooting_message(*action, paths), '\n');
             return 1;
         }
@@ -1470,10 +1470,6 @@
 
     LocalizedString create_error_message(const ExtendedBuildResult& build_result, const PackageSpec& spec)
     {
-<<<<<<< HEAD
-        return Strings::format(
-            "Error: Building %s failed with: %s", spec, Build::to_string_locale_invariant(build_result));
-=======
         auto res = msg::format(msg::msgErrorMessage)
                        .append(msgBuildingPackageFailed,
                                msg::spec = spec,
@@ -1490,7 +1486,6 @@
         }
 
         return res;
->>>>>>> e67456f5
     }
 
     std::string create_user_troubleshooting_message(const InstallPlanAction& action, const VcpkgPaths& paths)
