#include <vcpkg/base/cache.h>
#include <vcpkg/base/checks.h>
#include <vcpkg/base/chrono.h>
#include <vcpkg/base/hash.h>
#include <vcpkg/base/json.h>
#include <vcpkg/base/messages.h>
#include <vcpkg/base/optional.h>
#include <vcpkg/base/stringview.h>
#include <vcpkg/base/system.debug.h>
#include <vcpkg/base/system.print.h>
#include <vcpkg/base/system.process.h>
#include <vcpkg/base/system.proxy.h>
#include <vcpkg/base/util.h>
#include <vcpkg/base/uuid.h>

#include <vcpkg/binarycaching.h>
#include <vcpkg/build.h>
#include <vcpkg/buildenvironment.h>
#include <vcpkg/cmakevars.h>
#include <vcpkg/commands.h>
#include <vcpkg/commands.version.h>
#include <vcpkg/dependencies.h>
#include <vcpkg/documentation.h>
#include <vcpkg/globalstate.h>
#include <vcpkg/help.h>
#include <vcpkg/input.h>
#include <vcpkg/installedpaths.h>
#include <vcpkg/metrics.h>
#include <vcpkg/paragraphs.h>
#include <vcpkg/portfileprovider.h>
#include <vcpkg/postbuildlint.h>
#include <vcpkg/spdx.h>
#include <vcpkg/statusparagraphs.h>
#include <vcpkg/tools.h>
#include <vcpkg/vcpkglib.h>
#include <vcpkg/vcpkgpaths.h>

using namespace vcpkg;
using vcpkg::Build::BuildResult;
using vcpkg::PortFileProvider::PathsPortFileProvider;

namespace
{
    using vcpkg::Build::IBuildLogsRecorder;
    struct NullBuildLogsRecorder final : IBuildLogsRecorder
    {
        void record_build_result(const VcpkgPaths& paths, const PackageSpec& spec, BuildResult result) const override
        {
            (void)paths;
            (void)spec;
            (void)result;
        }
    };

    static const NullBuildLogsRecorder null_build_logs_recorder_instance;

    DECLARE_AND_REGISTER_MESSAGE(BuildResultSummaryHeader,
                                 (msg::triplet),
                                 "Displayed before a list of a summary installation results.",
                                 "SUMMARY FOR {triplet}");
    DECLARE_AND_REGISTER_MESSAGE(BuildResultSummaryLine,
                                 (msg::build_result, msg::count),
                                 "Displayed to show a count of results of a build_result in a summary.",
                                 "    {build_result}: {count}");

    DECLARE_AND_REGISTER_MESSAGE(
        BuildResultSucceeded,
        (),
        "Printed after the name of an installed entity to indicate that it was built and installed successfully.",
        "SUCCEEDED");

    DECLARE_AND_REGISTER_MESSAGE(BuildResultBuildFailed,
                                 (),
                                 "Printed after the name of an installed entity to indicate that it failed to build.",
                                 "BUILD_FAILED");

    DECLARE_AND_REGISTER_MESSAGE(
        BuildResultFileConflicts,
        (),
        "Printed after the name of an installed entity to indicate that it conflicts with something already installed",
        "FILE_CONFLICTS");

    DECLARE_AND_REGISTER_MESSAGE(BuildResultPostBuildChecksFailed,
                                 (),
                                 "Printed after the name of an installed entity to indicate that it built "
                                 "successfully, but that it failed post build checks.",
                                 "POST_BUILD_CHECKS_FAILED");

    DECLARE_AND_REGISTER_MESSAGE(BuildResultCascadeDueToMissingDependencies,
                                 (),
                                 "Printed after the name of an installed entity to indicate that it could not attempt "
                                 "to be installed because one of its transitive dependencies failed to install.",
                                 "CASCADED_DUE_TO_MISSING_DEPENDENCIES");

    DECLARE_AND_REGISTER_MESSAGE(BuildResultExcluded,
                                 (),
                                 "Printed after the name of an installed entity to indicate that the user explicitly "
                                 "requested it not be installed.",
                                 "EXCLUDED");

    DECLARE_AND_REGISTER_MESSAGE(
        BuildResultCacheMissing,
        (),
        "Printed after the name of an installed entity to indicate that it was not present in the binary cache when "
        "the user has requested that things may only be installed from the cache rather than built.",
        "CACHE_MISSING");

    DECLARE_AND_REGISTER_MESSAGE(BuildResultDownloaded,
                                 (),
                                 "Printed after the name of an installed entity to indicate that it was successfully "
                                 "downloaded but no build or install was requested.",
                                 "DOWNLOADED");

    DECLARE_AND_REGISTER_MESSAGE(BuildingPackageFailed,
                                 (msg::spec, msg::build_result),
                                 "",
                                 "building {spec} failed with: {build_result}");
    DECLARE_AND_REGISTER_MESSAGE(
        BuildingPackageFailedDueToMissingDeps,
        (),
        "Printed after BuildingPackageFailed, and followed by a list of dependencies that were missing.",
        "due to the following missing dependencies:");

    DECLARE_AND_REGISTER_MESSAGE(BuildAlreadyInstalled,
                                 (msg::spec),
                                 "",
                                 "{spec} is already installed; please remove {spec} before attempting to build it.");

    DECLARE_AND_REGISTER_MESSAGE(SourceFieldPortNameMismatch,
                                 (msg::package_name, msg::path),
                                 "{package_name} and {path} are both names of installable ports/packages. 'Source', "
                                 "'CONTROL', 'vcpkg.json', and 'name' references are locale-invariant.",
                                 "The 'Source' field inside the CONTROL file, or \"name\" field inside the vcpkg.json "
                                 "file has the name {package_name} and does not match the port directory {path}.");

    DECLARE_AND_REGISTER_MESSAGE(BuildDependenciesMissing,
                                 (),
                                 "",
                                 "The build command requires all dependences to be already installed.\nThe following "
                                 "dependencies are missing:\n\n");

    DECLARE_AND_REGISTER_MESSAGE(
        BuildTroubleshootingMessage1,
        (),
        "First part of build troubleshooting message, printed before the URI to look for existing bugs.",
        "Please ensure you're using the latest port files with `git pull` and `vcpkg "
        "update`.\nThen check for known issues at:");
    DECLARE_AND_REGISTER_MESSAGE(BuildTroubleshootingMessage2,
                                 (),
                                 "Second part of build troubleshooting message, printed after the URI to look for "
                                 "existing bugs but before the URI to file one.",
                                 "You can submit a new issue at:");
    DECLARE_AND_REGISTER_MESSAGE(
        BuildTroubleshootingMessage3,
        (msg::package_name),
        "Third part of build troubleshooting message, printed after the URI to file a bug but "
        "before version information about vcpkg itself.",
        "Include '[{package_name}] Build error' in your bug report title, the following version information in your "
        "bug description, and attach any relevant failure logs from above.");
}

namespace vcpkg
{
    REGISTER_MESSAGE(ElapsedForPackage);
}

namespace vcpkg::Build
{
    using Dependencies::InstallPlanAction;
    using Dependencies::InstallPlanType;

    void Command::perform_and_exit_ex(const VcpkgCmdArguments& args,
                                      const FullPackageSpec& full_spec,
                                      Triplet host_triplet,
                                      const PathsPortFileProvider& provider,
                                      BinaryCache& binary_cache,
                                      const IBuildLogsRecorder& build_logs_recorder,
                                      const VcpkgPaths& paths)
    {
        Checks::exit_with_code(
            VCPKG_LINE_INFO,
            perform_ex(args, full_spec, host_triplet, provider, binary_cache, build_logs_recorder, paths));
    }

    const CommandStructure COMMAND_STRUCTURE = {
        create_example_string("build zlib:x64-windows"),
        1,
        1,
        {{}, {}},
        nullptr,
    };

    void Command::perform_and_exit(const VcpkgCmdArguments& args,
                                   const VcpkgPaths& paths,
                                   Triplet default_triplet,
                                   Triplet host_triplet)
    {
        Checks::exit_with_code(VCPKG_LINE_INFO, perform(args, paths, default_triplet, host_triplet));
    }

    int Command::perform_ex(const VcpkgCmdArguments& args,
                            const FullPackageSpec& full_spec,
                            Triplet host_triplet,
                            const PathsPortFileProvider& provider,
                            BinaryCache& binary_cache,
                            const IBuildLogsRecorder& build_logs_recorder,
                            const VcpkgPaths& paths)
    {
        const PackageSpec& spec = full_spec.package_spec;
        auto var_provider_storage = CMakeVars::make_triplet_cmake_var_provider(paths);
        auto& var_provider = *var_provider_storage;
        var_provider.load_dep_info_vars({{spec}}, host_triplet);

        StatusParagraphs status_db = database_load_check(paths.get_filesystem(), paths.installed());
        auto action_plan = Dependencies::create_feature_install_plan(
            provider, var_provider, {&full_spec, 1}, status_db, {host_triplet});

        var_provider.load_tag_vars(action_plan, provider, host_triplet);

        compute_all_abis(paths, action_plan, var_provider, status_db);

        InstallPlanAction* action = nullptr;
        for (auto& install_action : action_plan.already_installed)
        {
            if (install_action.spec == full_spec.package_spec)
            {
                Checks::msg_exit_with_error(VCPKG_LINE_INFO, msgBuildAlreadyInstalled, msg::spec = spec);
            }
        }

        for (auto& install_action : action_plan.install_actions)
        {
            if (install_action.spec == full_spec.package_spec)
            {
                action = &install_action;
            }
        }

        Checks::check_exit(VCPKG_LINE_INFO, action != nullptr);
        ASSUME(action != nullptr);
        auto& scf = *action->source_control_file_and_location.value_or_exit(VCPKG_LINE_INFO).source_control_file;
        const auto& spec_name = spec.name();
        const auto& core_paragraph_name = scf.core_paragraph->name;
        if (spec_name != core_paragraph_name)
        {
            Checks::msg_exit_with_error(VCPKG_LINE_INFO,
                                        msgSourceFieldPortNameMismatch,
                                        msg::package_name = core_paragraph_name,
                                        msg::path = spec_name);
        }

        action->build_options = default_build_package_options;
        action->build_options.editable = Editable::YES;
        action->build_options.clean_buildtrees = CleanBuildtrees::NO;
        action->build_options.clean_packages = CleanPackages::NO;

        const auto build_timer = ElapsedTimer::create_started();
        const auto result = Build::build_package(args, paths, *action, binary_cache, build_logs_recorder, status_db);
        msg::print(msgElapsedForPackage, msg::spec = spec, msg::elapsed = build_timer.elapsed());
        if (result.code == BuildResult::CASCADED_DUE_TO_MISSING_DEPENDENCIES)
        {
            LocalizedString errorMsg =
                msg::format(msg::msgErrorMessage).append(msg::format(msgBuildDependenciesMissing));
            for (const auto& p : result.unmet_dependencies)
            {
                errorMsg.append_indent().append_raw(p.to_string()).appendnl();
            }

            Checks::msg_exit_with_message(VCPKG_LINE_INFO, errorMsg);
        }

        Checks::check_exit(VCPKG_LINE_INFO, result.code != BuildResult::EXCLUDED);

        if (result.code != BuildResult::SUCCEEDED)
        {
<<<<<<< HEAD
            msg::print(Color::error, Build::create_error_message(result, spec));
            msg::print(Build::create_user_troubleshooting_message(*action, paths));
=======
            LocalizedString warnings;
            for (auto&& msg : action->build_failure_messages)
            {
                warnings.append(msg).appendnl();
            }
            if (!warnings.data().empty())
            {
                msg::print(Color::warning, warnings);
            }
            msg::println(Color::error, Build::create_error_message(result, spec));
            print2(Build::create_user_troubleshooting_message(*action, paths), '\n');
>>>>>>> a9b5b0c2
            return 1;
        }

        return 0;
    }

    int Command::perform(const VcpkgCmdArguments& args,
                         const VcpkgPaths& paths,
                         Triplet default_triplet,
                         Triplet host_triplet)
    {
        // Build only takes a single package and all dependencies must already be installed
        const ParsedArguments options = args.parse_arguments(COMMAND_STRUCTURE);
        std::string first_arg = args.command_arguments[0];

        BinaryCache binary_cache{args, paths};
        const FullPackageSpec spec = Input::check_and_get_full_package_spec(
            std::move(first_arg), default_triplet, COMMAND_STRUCTURE.example_text, paths);

        PathsPortFileProvider provider(paths, args.overlay_ports);
        return perform_ex(args, spec, host_triplet, provider, binary_cache, Build::null_build_logs_recorder(), paths);
    }

    void BuildCommand::perform_and_exit(const VcpkgCmdArguments& args,
                                        const VcpkgPaths& paths,
                                        Triplet default_triplet,
                                        Triplet host_triplet) const
    {
        Build::Command::perform_and_exit(args, paths, default_triplet, host_triplet);
    }
}

namespace vcpkg::Build
{
    static const std::string NAME_EMPTY_PACKAGE = "PolicyEmptyPackage";
    static const std::string NAME_DLLS_WITHOUT_LIBS = "PolicyDLLsWithoutLIBs";
    static const std::string NAME_DLLS_WITHOUT_EXPORTS = "PolicyDLLsWithoutExports";
    static const std::string NAME_DLLS_IN_STATIC_LIBRARY = "PolicyDLLsInStaticLibrary";
    static const std::string NAME_MISMATCHED_NUMBER_OF_BINARIES = "PolicyMismatchedNumberOfBinaries";
    static const std::string NAME_ONLY_RELEASE_CRT = "PolicyOnlyReleaseCRT";
    static const std::string NAME_EMPTY_INCLUDE_FOLDER = "PolicyEmptyIncludeFolder";
    static const std::string NAME_ALLOW_OBSOLETE_MSVCRT = "PolicyAllowObsoleteMsvcrt";
    static const std::string NAME_ALLOW_RESTRICTED_HEADERS = "PolicyAllowRestrictedHeaders";
    static const std::string NAME_SKIP_DUMPBIN_CHECKS = "PolicySkipDumpbinChecks";
    static const std::string NAME_SKIP_ARCHITECTURE_CHECK = "PolicySkipArchitectureCheck";
    static const std::string NAME_CMAKE_HELPER_PORT = "PolicyCmakeHelperPort";

    static std::remove_const_t<decltype(ALL_POLICIES)> generate_all_policies()
    {
        std::remove_const_t<decltype(ALL_POLICIES)> res{};
        for (size_t i = 0; i < res.size(); ++i)
        {
            res[i] = static_cast<BuildPolicy>(i);
        }

        return res;
    }

    decltype(ALL_POLICIES) ALL_POLICIES = generate_all_policies();

    const std::string& to_string(BuildPolicy policy)
    {
        switch (policy)
        {
            case BuildPolicy::EMPTY_PACKAGE: return NAME_EMPTY_PACKAGE;
            case BuildPolicy::DLLS_WITHOUT_LIBS: return NAME_DLLS_WITHOUT_LIBS;
            case BuildPolicy::DLLS_WITHOUT_EXPORTS: return NAME_DLLS_WITHOUT_EXPORTS;
            case BuildPolicy::DLLS_IN_STATIC_LIBRARY: return NAME_DLLS_IN_STATIC_LIBRARY;
            case BuildPolicy::MISMATCHED_NUMBER_OF_BINARIES: return NAME_MISMATCHED_NUMBER_OF_BINARIES;
            case BuildPolicy::ONLY_RELEASE_CRT: return NAME_ONLY_RELEASE_CRT;
            case BuildPolicy::EMPTY_INCLUDE_FOLDER: return NAME_EMPTY_INCLUDE_FOLDER;
            case BuildPolicy::ALLOW_OBSOLETE_MSVCRT: return NAME_ALLOW_OBSOLETE_MSVCRT;
            case BuildPolicy::ALLOW_RESTRICTED_HEADERS: return NAME_ALLOW_RESTRICTED_HEADERS;
            case BuildPolicy::SKIP_DUMPBIN_CHECKS: return NAME_SKIP_DUMPBIN_CHECKS;
            case BuildPolicy::SKIP_ARCHITECTURE_CHECK: return NAME_SKIP_ARCHITECTURE_CHECK;
            case BuildPolicy::CMAKE_HELPER_PORT: return NAME_CMAKE_HELPER_PORT;
            default: Checks::unreachable(VCPKG_LINE_INFO);
        }
    }

    ZStringView to_cmake_variable(BuildPolicy policy)
    {
        switch (policy)
        {
            case BuildPolicy::EMPTY_PACKAGE: return "VCPKG_POLICY_EMPTY_PACKAGE";
            case BuildPolicy::DLLS_WITHOUT_LIBS: return "VCPKG_POLICY_DLLS_WITHOUT_LIBS";
            case BuildPolicy::DLLS_WITHOUT_EXPORTS: return "VCPKG_POLICY_DLLS_WITHOUT_EXPORTS";
            case BuildPolicy::DLLS_IN_STATIC_LIBRARY: return "VCPKG_POLICY_DLLS_IN_STATIC_LIBRARY";
            case BuildPolicy::MISMATCHED_NUMBER_OF_BINARIES: return "VCPKG_POLICY_MISMATCHED_NUMBER_OF_BINARIES";
            case BuildPolicy::ONLY_RELEASE_CRT: return "VCPKG_POLICY_ONLY_RELEASE_CRT";
            case BuildPolicy::EMPTY_INCLUDE_FOLDER: return "VCPKG_POLICY_EMPTY_INCLUDE_FOLDER";
            case BuildPolicy::ALLOW_OBSOLETE_MSVCRT: return "VCPKG_POLICY_ALLOW_OBSOLETE_MSVCRT";
            case BuildPolicy::ALLOW_RESTRICTED_HEADERS: return "VCPKG_POLICY_ALLOW_RESTRICTED_HEADERS";
            case BuildPolicy::SKIP_DUMPBIN_CHECKS: return "VCPKG_POLICY_SKIP_DUMPBIN_CHECKS";
            case BuildPolicy::SKIP_ARCHITECTURE_CHECK: return "VCPKG_POLICY_SKIP_ARCHITECTURE_CHECK";
            case BuildPolicy::CMAKE_HELPER_PORT: return "VCPKG_POLICY_CMAKE_HELPER_PORT";
            default: Checks::unreachable(VCPKG_LINE_INFO);
        }
    }

    static const std::string NAME_BUILD_IN_DOWNLOAD = "BUILT_IN";
    static const std::string NAME_ARIA2_DOWNLOAD = "ARIA2";

    const std::string& to_string(DownloadTool tool)
    {
        switch (tool)
        {
            case DownloadTool::BUILT_IN: return NAME_BUILD_IN_DOWNLOAD;
            case DownloadTool::ARIA2: return NAME_ARIA2_DOWNLOAD;
            default: Checks::unreachable(VCPKG_LINE_INFO);
        }
    }

    Optional<LinkageType> to_linkage_type(const std::string& str)
    {
        if (str == "dynamic") return LinkageType::DYNAMIC;
        if (str == "static") return LinkageType::STATIC;
        return nullopt;
    }

    namespace BuildInfoRequiredField
    {
        static const std::string CRT_LINKAGE = "CRTLinkage";
        static const std::string LIBRARY_LINKAGE = "LibraryLinkage";
    }

    DECLARE_AND_REGISTER_MESSAGE(
        UnsupportedToolchain,
        (msg::triplet, msg::arch, msg::path, msg::list),
        "example for {list} is 'x86, arm64'",
        "Error: in triplet {triplet}: Unable to find a valid toolchain combination.\n    The requested target "
        "architecture was {arch}\n    "
        "The selected Visual Studio instance is at {path}\n    The available toolchain combinations are {list}\n");

    DECLARE_AND_REGISTER_MESSAGE(
        UnsupportedSystemName,
        (msg::system_name),
        "",
        "Error: Could not map VCPKG_CMAKE_SYSTEM_NAME '{system_name}' to a vcvarsall platform. "
        "Supported system names are '', 'Windows' and 'WindowsStore'.");

#if defined(_WIN32)
    static ZStringView to_vcvarsall_target(const std::string& cmake_system_name)
    {
        if (cmake_system_name.empty()) return "";
        if (cmake_system_name == "Windows") return "";
        if (cmake_system_name == "WindowsStore") return "store";

        msg::println(Color::error, msgUnsupportedSystemName, msg::system_name = cmake_system_name);

        Checks::exit_maybe_upgrade(VCPKG_LINE_INFO);
    }

    static ZStringView to_vcvarsall_toolchain(const std::string& target_architecture,
                                              const Toolset& toolset,
                                              Triplet triplet)
    {
        auto maybe_target_arch = to_cpu_architecture(target_architecture);
        Checks::check_maybe_upgrade(
            VCPKG_LINE_INFO, maybe_target_arch.has_value(), "Invalid architecture string: %s", target_architecture);
        auto target_arch = maybe_target_arch.value_or_exit(VCPKG_LINE_INFO);
        // Ask for an arm64 compiler when targeting arm64ec; arm64ec is selected with a different flag on the compiler
        // command line.
        if (target_arch == CPUArchitecture::ARM64EC)
        {
            target_arch = CPUArchitecture::ARM64;
        }

        auto host_architectures = get_supported_host_architectures();
        for (auto&& host : host_architectures)
        {
            const auto it = Util::find_if(toolset.supported_architectures, [&](const ToolsetArchOption& opt) {
                return host == opt.host_arch && target_arch == opt.target_arch;
            });
            if (it != toolset.supported_architectures.end()) return it->name;
        }

        const auto toolset_list = Strings::join(
            ", ", toolset.supported_architectures, [](const ToolsetArchOption& t) { return t.name.c_str(); });

        msg::println(msgUnsupportedToolchain,
                     msg::triplet = triplet,
                     msg::arch = target_architecture,
                     msg::path = toolset.visual_studio_root_path,
                     msg::list = toolset_list);
        msg::println(msg::msgSeeURL, msg::url = docs::vcpkg_visual_studio_path_url);
        Checks::exit_maybe_upgrade(VCPKG_LINE_INFO);
    }
#endif

#if defined(_WIN32)
    const Environment& EnvCache::get_action_env(const VcpkgPaths& paths, const AbiInfo& abi_info)
    {
        auto build_env_cmd =
            make_build_env_cmd(*abi_info.pre_build_info, abi_info.toolset.value_or_exit(VCPKG_LINE_INFO));

        const auto& base_env = envs.get_lazy(abi_info.pre_build_info->passthrough_env_vars, [&]() -> EnvMapEntry {
            std::unordered_map<std::string, std::string> env;

            for (auto&& env_var : abi_info.pre_build_info->passthrough_env_vars)
            {
                auto env_val = get_environment_variable(env_var);

                if (env_val)
                {
                    env[env_var] = env_val.value_or_exit(VCPKG_LINE_INFO);
                }
            }
            static constexpr StringLiteral s_extra_vars[] = {
                "VCPKG_COMMAND",
                "VCPKG_FORCE_SYSTEM_BINARIES",
                VcpkgCmdArguments::RECURSIVE_DATA_ENV,
            };

            for (auto var : s_extra_vars)
            {
                auto val = get_environment_variable(var);
                if (auto p_val = val.get()) env.emplace(var, *p_val);
            }

            /*
             * On Windows 10 (>= 8.1) it is a user-friendly way to automatically set HTTP_PROXY and HTTPS_PROXY
             * environment variables by reading proxy settings via WinHttpGetIEProxyConfigForCurrentUser, preventing
             * users set and unset these variables manually (which is not a decent way). It is common in China or
             * any other regions that needs an proxy software (v2ray, shadowsocks, etc.), which sets the IE Proxy
             * Settings, but not setting environment variables. This will make vcpkg easier to use, specially when
             * use vcpkg in Visual Studio, we even cannot set HTTP(S)_PROXY in CLI, if we want to open or close
             * Proxy we need to restart VS.
             */

            // 2021-05-09 Fix: Detect If there's already HTTP(S)_PROXY presented in the environment variables.
            // If so, we no longer overwrite them.
            bool proxy_from_env = (get_environment_variable("HTTP_PROXY").has_value() ||
                                   get_environment_variable("HTTPS_PROXY").has_value());

            if (proxy_from_env)
            {
                print2("-- Using HTTP(S)_PROXY in environment variables.\n");
            }
            else
            {
                auto ieProxy = get_windows_ie_proxy_server();
                if (ieProxy.has_value() && !proxy_from_env)
                {
                    std::string server = Strings::to_utf8(ieProxy.get()->server);

                    // Separate settings in IE Proxy Settings, which is rare?
                    // Python implementation:
                    // https://github.com/python/cpython/blob/7215d1ae25525c92b026166f9d5cac85fb1defe1/Lib/urllib/request.py#L2655
                    if (Strings::contains(server, "="))
                    {
                        auto proxy_settings = Strings::split(server, ';');
                        for (auto& s : proxy_settings)
                        {
                            auto kvp = Strings::split(s, '=');
                            if (kvp.size() == 2)
                            {
                                auto protocol = kvp[0];
                                auto address = kvp[1];

                                /* Unlike Python's urllib implementation about this type of proxy configuration
                                 * (http=addr:port;https=addr:port)
                                 * https://github.com/python/cpython/blob/7215d1ae25525c92b026166f9d5cac85fb1defe1/Lib/urllib/request.py#L2682
                                 * we do not intentionally append protocol prefix to address. Because HTTPS_PROXY's
                                 * address is not always an HTTPS proxy, an HTTP proxy can also proxy HTTPS requests
                                 * without end-to-end security (As an HTTP Proxy can see your cleartext while an
                                 * HTTPS proxy can't).
                                 *
                                 * If the prefix (http=http://addr:port;https=https://addr:port) already exists in
                                 * the address, we should consider this address points to an HTTPS proxy, and assign
                                 * to HTTPS_PROXY directly. However, if it doesn't exist, then we should NOT append
                                 * an `https://` prefix to an `addr:port` as it could be an HTTP proxy, and the
                                 * connection request will fail.
                                 */

                                protocol = Strings::concat(Strings::ascii_to_uppercase(protocol.c_str()), "_PROXY");
                                env.emplace(protocol, address);
                                print2("-- Setting ", protocol, " environment variables to ", address, "\n");
                            }
                        }
                    }
                    // Specified http:// prefix
                    else if (Strings::starts_with(server, "http://"))
                    {
                        print2("-- Setting HTTP_PROXY environment variables to ", server, "\n");
                        env.emplace("HTTP_PROXY", server);
                    }
                    // Specified https:// prefix
                    else if (Strings::starts_with(server, "https://"))
                    {
                        print2("-- Setting HTTPS_PROXY environment variables to ", server, "\n");
                        env.emplace("HTTPS_PROXY", server);
                    }
                    // Most common case: "ip:port" style, apply to HTTP and HTTPS proxies.
                    // An HTTP(S)_PROXY means https requests go through that, it can be:
                    // http:// prefixed: the request go through an HTTP proxy without end-to-end security.
                    // https:// prefixed: the request go through an HTTPS proxy with end-to-end security.
                    // Nothing prefixed: don't know the default behaviour, seems considering HTTP proxy as default.
                    // We simply set "ip:port" to HTTP(S)_PROXY variables because it works on most common cases.
                    else
                    {
                        print2("-- Automatically setting HTTP(S)_PROXY environment variables to ", server, "\n");

                        env.emplace("HTTP_PROXY", server.c_str());
                        env.emplace("HTTPS_PROXY", server.c_str());
                    }
                }
            }
            return {env};
        });

        return base_env.cmd_cache.get_lazy(build_env_cmd, [&]() {
            const Path& powershell_exe_path = paths.get_tool_exe("powershell-core");
            auto clean_env = get_modified_clean_environment(base_env.env_map, powershell_exe_path.parent_path());
            if (build_env_cmd.empty())
                return clean_env;
            else
                return cmd_execute_and_capture_environment(build_env_cmd, clean_env);
        });
    }
#else
    const Environment& EnvCache::get_action_env(const VcpkgPaths&, const AbiInfo&) { return get_clean_environment(); }
#endif

    static CompilerInfo load_compiler_info(const VcpkgPaths& paths, const AbiInfo& abi_info);

    static const std::string& get_toolchain_cache(Cache<Path, std::string>& cache,
                                                  const Path& tcfile,
                                                  const Filesystem& fs)
    {
        return cache.get_lazy(
            tcfile, [&]() { return Hash::get_file_hash(VCPKG_LINE_INFO, fs, tcfile, Hash::Algorithm::Sha256); });
    }

    const EnvCache::TripletMapEntry& EnvCache::get_triplet_cache(const Filesystem& fs, const Path& p)
    {
        return m_triplet_cache.get_lazy(p, [&]() -> TripletMapEntry {
            return TripletMapEntry{Hash::get_file_hash(VCPKG_LINE_INFO, fs, p, Hash::Algorithm::Sha256)};
        });
    }

    const CompilerInfo& EnvCache::get_compiler_info(const VcpkgPaths& paths, const AbiInfo& abi_info)
    {
        Checks::check_exit(VCPKG_LINE_INFO, abi_info.pre_build_info != nullptr);
        if (!m_compiler_tracking || abi_info.pre_build_info->disable_compiler_tracking)
        {
            static CompilerInfo empty_ci;
            return empty_ci;
        }

        const auto& fs = paths.get_filesystem();

        const auto triplet_file_path = paths.get_triplet_file_path(abi_info.pre_build_info->triplet);

        auto&& toolchain_hash = get_toolchain_cache(m_toolchain_cache, abi_info.pre_build_info->toolchain_file(), fs);

        auto&& triplet_entry = get_triplet_cache(fs, triplet_file_path);

        return triplet_entry.compiler_info.get_lazy(toolchain_hash, [&]() -> CompilerInfo {
            if (m_compiler_tracking)
            {
                return load_compiler_info(paths, abi_info);
            }
            else
            {
                return CompilerInfo{};
            }
        });
    }

    const std::string& EnvCache::get_triplet_info(const VcpkgPaths& paths, const AbiInfo& abi_info)
    {
        const auto& fs = paths.get_filesystem();
        Checks::check_exit(VCPKG_LINE_INFO, abi_info.pre_build_info != nullptr);
        const auto triplet_file_path = paths.get_triplet_file_path(abi_info.pre_build_info->triplet);

        auto&& toolchain_hash = get_toolchain_cache(m_toolchain_cache, abi_info.pre_build_info->toolchain_file(), fs);

        auto&& triplet_entry = get_triplet_cache(fs, triplet_file_path);

        if (m_compiler_tracking && !abi_info.pre_build_info->disable_compiler_tracking)
        {
            return triplet_entry.triplet_infos.get_lazy(toolchain_hash, [&]() -> std::string {
                auto& compiler_info = get_compiler_info(paths, abi_info);
                return Strings::concat(triplet_entry.hash, '-', toolchain_hash, '-', compiler_info.hash);
            });
        }
        else
        {
            return triplet_entry.triplet_infos_without_compiler.get_lazy(toolchain_hash, [&]() -> std::string {
                return Strings::concat(triplet_entry.hash, '-', toolchain_hash);
            });
        }
    }

    vcpkg::Command make_build_env_cmd(const PreBuildInfo& pre_build_info, const Toolset& toolset)
    {
        if (!pre_build_info.using_vcvars()) return {};

#if !defined(WIN32)
        // pre_build_info.using_vcvars() should always be false on non-Win32 hosts.
        // If it was true, we should have failed earlier while selecting a Toolset
        (void)toolset;
        Checks::unreachable(VCPKG_LINE_INFO);
#else

        const char* tonull = " >nul";
        if (Debug::g_debugging)
        {
            tonull = "";
        }

        const auto arch = to_vcvarsall_toolchain(pre_build_info.target_architecture, toolset, pre_build_info.triplet);
        const auto target = to_vcvarsall_target(pre_build_info.cmake_system_name);

        return vcpkg::Command{"cmd"}.string_arg("/c").raw_arg(
            Strings::format(R"("%s" %s %s %s %s 2>&1 <NUL)",
                            toolset.vcvarsall,
                            Strings::join(" ", toolset.vcvarsall_options),
                            arch,
                            target,
                            tonull));
#endif
    }

    static std::unique_ptr<BinaryControlFile> create_binary_control_file(
        const SourceParagraph& source_paragraph,
        Triplet triplet,
        const BuildInfo& build_info,
        const std::string& abi_tag,
        const std::vector<FeatureSpec>& core_dependencies)
    {
        auto bcf = std::make_unique<BinaryControlFile>();
        BinaryParagraph bpgh(source_paragraph, triplet, abi_tag, core_dependencies);
        if (const auto p_ver = build_info.version.get())
        {
            bpgh.version = *p_ver;
        }

        bcf->core_paragraph = std::move(bpgh);
        return bcf;
    }

    static void write_binary_control_file(const VcpkgPaths& paths, const BinaryControlFile& bcf)
    {
        std::string start = Strings::serialize(bcf.core_paragraph);
        for (auto&& feature : bcf.features)
        {
            start += "\n" + Strings::serialize(feature);
        }
        const auto binary_control_file = paths.package_dir(bcf.core_paragraph.spec) / "CONTROL";
        paths.get_filesystem().write_contents(binary_control_file, start, VCPKG_LINE_INFO);
    }

    static void get_generic_cmake_build_args(const VcpkgPaths& paths,
                                             Triplet triplet,
                                             const Toolset& toolset,
                                             std::vector<CMakeVariable>& out_vars)
    {
        Util::Vectors::append(&out_vars,
                              std::initializer_list<CMakeVariable>{
                                  {"CMD", "BUILD"},
                                  {"DOWNLOADS", paths.downloads},
                                  {"TARGET_TRIPLET", triplet.canonical_name()},
                                  {"TARGET_TRIPLET_FILE", paths.get_triplet_file_path(triplet)},
                                  {"VCPKG_BASE_VERSION", VCPKG_BASE_VERSION_AS_STRING},
                                  {"VCPKG_CONCURRENCY", std::to_string(get_concurrency())},
                                  {"VCPKG_PLATFORM_TOOLSET", toolset.version.c_str()},
                              });
        if (!get_environment_variable("VCPKG_FORCE_SYSTEM_BINARIES").has_value())
        {
            const Path& git_exe_path = paths.get_tool_exe(Tools::GIT);
            out_vars.push_back({"GIT", git_exe_path});
        }
    }

    static CompilerInfo load_compiler_info(const VcpkgPaths& paths, const AbiInfo& abi_info)
    {
        auto triplet = abi_info.pre_build_info->triplet;
        print2("Detecting compiler hash for triplet ", triplet, "...\n");
        auto buildpath = paths.buildtrees() / "detect_compiler";

        std::vector<CMakeVariable> cmake_args{
            {"CURRENT_PORT_DIR", paths.scripts / "detect_compiler"},
            {"CURRENT_BUILDTREES_DIR", buildpath},
            {"CURRENT_PACKAGES_DIR", paths.packages() / ("detect_compiler_" + triplet.canonical_name())},
            // The detect_compiler "port" doesn't depend on the host triplet, so always natively compile
            {"_HOST_TRIPLET", triplet.canonical_name()},
        };
        get_generic_cmake_build_args(paths, triplet, abi_info.toolset.value_or_exit(VCPKG_LINE_INFO), cmake_args);

        auto command = vcpkg::make_cmake_cmd(paths, paths.ports_cmake, std::move(cmake_args));

        const auto& env = paths.get_action_env(abi_info);
        auto& fs = paths.get_filesystem();
        if (!fs.exists(buildpath, IgnoreErrors{}))
        {
            std::error_code err;
            fs.create_directory(buildpath, err);
            Checks::check_exit(
                VCPKG_LINE_INFO, !err.value(), "Failed to create directory '%s', code: %d", buildpath, err.value());
        }
        auto stdoutlog = buildpath / ("stdout-" + triplet.canonical_name() + ".log");
        CompilerInfo compiler_info;
        std::string buf;

        int rc;
        {
            const auto out_file = fs.open_for_write(stdoutlog, VCPKG_LINE_INFO);
            rc = cmd_execute_and_stream_lines(
                command,
                [&](StringView s) {
                    static const StringLiteral s_hash_marker = "#COMPILER_HASH#";
                    if (Strings::starts_with(s, s_hash_marker))
                    {
                        compiler_info.hash = s.substr(s_hash_marker.size()).to_string();
                    }
                    static const StringLiteral s_version_marker = "#COMPILER_CXX_VERSION#";
                    if (Strings::starts_with(s, s_version_marker))
                    {
                        compiler_info.version = s.substr(s_version_marker.size()).to_string();
                    }
                    static const StringLiteral s_id_marker = "#COMPILER_CXX_ID#";
                    if (Strings::starts_with(s, s_id_marker))
                    {
                        compiler_info.id = s.substr(s_id_marker.size()).to_string();
                    }
                    Debug::print(s, '\n');
                    const auto old_buf_size = buf.size();
                    Strings::append(buf, s, '\n');
                    const auto write_size = buf.size() - old_buf_size;
                    Checks::check_exit(VCPKG_LINE_INFO,
                                       out_file.write(buf.c_str() + old_buf_size, 1, write_size) == write_size,
                                       "Error occurred while writing '%s'",
                                       stdoutlog);
                },
                default_working_directory,
                env);
        } // close out_file

        if (compiler_info.hash.empty() || rc != 0)
        {
            Debug::print("Compiler information tracking can be disabled by passing --",
                         VcpkgCmdArguments::FEATURE_FLAGS_ARG,
                         "=-",
                         VcpkgCmdArguments::COMPILER_TRACKING_FEATURE,
                         "\n");

            print2("Error: while detecting compiler information:\nThe log content at ", stdoutlog, " is:\n", buf);
            Checks::exit_with_message(VCPKG_LINE_INFO,
                                      "Error: vcpkg was unable to detect the active compiler's information. See above "
                                      "for the CMake failure output.");
        }

        Debug::print("Detected compiler hash for triplet ", triplet, ": ", compiler_info.hash, "\n");
        return compiler_info;
    }

    static std::vector<CMakeVariable> get_cmake_build_args(const VcpkgCmdArguments& args,
                                                           const VcpkgPaths& paths,
                                                           const Dependencies::InstallPlanAction& action)
    {
        auto& scfl = action.source_control_file_and_location.value_or_exit(VCPKG_LINE_INFO);
        auto& scf = *scfl.source_control_file;

        std::string all_features;
        for (auto& feature : scf.feature_paragraphs)
        {
            all_features.append(feature->name + ";");
        }

        std::vector<CMakeVariable> variables{
            {"ALL_FEATURES", all_features},
            {"CURRENT_PORT_DIR", scfl.source_location},
            {"_HOST_TRIPLET", action.host_triplet.canonical_name()},
            {"FEATURES", Strings::join(";", action.feature_list)},
            {"PORT", scf.core_paragraph->name},
            {"VCPKG_USE_HEAD_VERSION", Util::Enum::to_bool(action.build_options.use_head_version) ? "1" : "0"},
            {"_VCPKG_DOWNLOAD_TOOL", to_string(action.build_options.download_tool)},
            {"_VCPKG_EDITABLE", Util::Enum::to_bool(action.build_options.editable) ? "1" : "0"},
            {"_VCPKG_NO_DOWNLOADS", !Util::Enum::to_bool(action.build_options.allow_downloads) ? "1" : "0"},
            {"Z_VCPKG_CHAINLOAD_TOOLCHAIN_FILE", action.pre_build_info(VCPKG_LINE_INFO).toolchain_file()},
        };

        if (action.build_options.download_tool == DownloadTool::ARIA2)
        {
            variables.push_back({"ARIA2", paths.get_tool_exe(Tools::ARIA2)});
        }

        for (auto cmake_arg : args.cmake_args)
        {
            variables.push_back(CMakeVariable{cmake_arg});
        }

        if (action.build_options.backcompat_features == BackcompatFeatures::PROHIBIT)
        {
            variables.emplace_back("_VCPKG_PROHIBIT_BACKCOMPAT_FEATURES", "1");
        }

        get_generic_cmake_build_args(
            paths,
            action.spec.triplet(),
            action.abi_info.value_or_exit(VCPKG_LINE_INFO).toolset.value_or_exit(VCPKG_LINE_INFO),
            variables);

        if (Util::Enum::to_bool(action.build_options.only_downloads))
        {
            variables.push_back({"VCPKG_DOWNLOAD_MODE", "true"});
        }

        const Filesystem& fs = paths.get_filesystem();

        std::vector<std::string> port_configs;
        for (const PackageSpec& dependency : action.package_dependencies)
        {
            const Path port_config_path = paths.installed().vcpkg_port_config_cmake(dependency);

            if (fs.is_regular_file(port_config_path))
            {
                port_configs.emplace_back(port_config_path.native());
            }
        }

        if (!port_configs.empty())
        {
            variables.emplace_back("VCPKG_PORT_CONFIGS", Strings::join(";", port_configs));
        }

        return variables;
    }

    bool PreBuildInfo::using_vcvars() const
    {
        return (!external_toolchain_file.has_value() || load_vcvars_env) &&
               (cmake_system_name.empty() || cmake_system_name == "WindowsStore");
    }

    Path PreBuildInfo::toolchain_file() const
    {
        if (auto p = external_toolchain_file.get())
        {
            return *p;
        }
        else if (cmake_system_name == "Linux")
        {
            return m_paths.scripts / "toolchains/linux.cmake";
        }
        else if (cmake_system_name == "Darwin")
        {
            return m_paths.scripts / "toolchains/osx.cmake";
        }
        else if (cmake_system_name == "FreeBSD")
        {
            return m_paths.scripts / "toolchains/freebsd.cmake";
        }
        else if (cmake_system_name == "OpenBSD")
        {
            return m_paths.scripts / "toolchains/openbsd.cmake";
        }
        else if (cmake_system_name == "Android")
        {
            return m_paths.scripts / "toolchains/android.cmake";
        }
        else if (cmake_system_name == "iOS")
        {
            return m_paths.scripts / "toolchains/ios.cmake";
        }
        else if (cmake_system_name == "MinGW")
        {
            return m_paths.scripts / "toolchains/mingw.cmake";
        }
        else if (cmake_system_name == "WindowsStore")
        {
            // HACK: remove once we have fully shipped a uwp toolchain
            static bool have_uwp_triplet =
                m_paths.get_filesystem().exists(m_paths.scripts / "toolchains/uwp.cmake", IgnoreErrors{});
            if (have_uwp_triplet)
            {
                return m_paths.scripts / "toolchains/uwp.cmake";
            }
            else
            {
                return m_paths.scripts / "toolchains/windows.cmake";
            }
        }
        else if (cmake_system_name.empty() || cmake_system_name == "Windows")
        {
            return m_paths.scripts / "toolchains/windows.cmake";
        }
        else
        {
            Checks::exit_maybe_upgrade(VCPKG_LINE_INFO,
                                       "Unable to determine toolchain to use for triplet %s with CMAKE_SYSTEM_NAME %s; "
                                       "maybe you meant to use VCPKG_CHAINLOAD_TOOLCHAIN_FILE?",
                                       triplet,
                                       cmake_system_name);
        }
    }

    static void write_sbom(const VcpkgPaths& paths,
                           const InstallPlanAction& action,
                           std::vector<Json::Value> heuristic_resources)
    {
        auto& fs = paths.get_filesystem();
        const auto& scfl = action.source_control_file_and_location.value_or_exit(VCPKG_LINE_INFO);
        const auto& scf = *scfl.source_control_file;

        auto doc_ns = Strings::concat("https://spdx.org/spdxdocs/",
                                      scf.core_paragraph->name,
                                      '-',
                                      action.spec.triplet(),
                                      '-',
                                      scf.to_version(),
                                      '-',
                                      generate_random_UUID());

        const auto now = CTime::get_current_date_time().value_or_exit(VCPKG_LINE_INFO).strftime("%Y-%m-%dT%H:%M:%SZ");
        const auto& abi = action.abi_info.value_or_exit(VCPKG_LINE_INFO);

        const auto json_path = paths.package_dir(action.spec) / "share" / action.spec.name() / "vcpkg.spdx.json";
        fs.write_contents_and_dirs(
            json_path,
            create_spdx_sbom(
                action, abi.relative_port_files, abi.relative_port_hashes, now, doc_ns, std::move(heuristic_resources)),
            VCPKG_LINE_INFO);
    }

    static ExtendedBuildResult do_build_package(const VcpkgCmdArguments& args,
                                                const VcpkgPaths& paths,
                                                const Dependencies::InstallPlanAction& action)
    {
        const auto& pre_build_info = action.pre_build_info(VCPKG_LINE_INFO);

        auto& fs = paths.get_filesystem();
        auto&& scfl = action.source_control_file_and_location.value_or_exit(VCPKG_LINE_INFO);

        Triplet triplet = action.spec.triplet();
        const auto& triplet_file_path = paths.get_triplet_file_path(triplet);

        if (Strings::starts_with(triplet_file_path, paths.community_triplets))
        {
            vcpkg::printf(vcpkg::Color::warning,
                          "-- Using community triplet %s. This triplet configuration is not guaranteed to succeed.\n",
                          triplet.canonical_name());
            vcpkg::printf("-- [COMMUNITY] Loading triplet configuration from: %s\n", triplet_file_path);
        }
        else if (!Strings::starts_with(triplet_file_path, paths.triplets))
        {
            vcpkg::printf("-- [OVERLAY] Loading triplet configuration from: %s\n", triplet_file_path);
        }

        if (!Strings::starts_with(scfl.source_location, paths.builtin_ports_directory()))
        {
            vcpkg::printf("-- Installing port from location: %s\n", scfl.source_location);
        }

        const auto timer = ElapsedTimer::create_started();

        auto command = vcpkg::make_cmake_cmd(paths, paths.ports_cmake, get_cmake_build_args(args, paths, action));

        const auto& abi_info = action.abi_info.value_or_exit(VCPKG_LINE_INFO);
        const auto& env = paths.get_action_env(abi_info);

        auto buildpath = paths.build_dir(action.spec);
        if (!fs.exists(buildpath, IgnoreErrors{}))
        {
            fs.create_directory(buildpath, VCPKG_LINE_INFO);
        }

        auto stdoutlog = buildpath / ("stdout-" + action.spec.triplet().canonical_name() + ".log");
        int return_code;
        {
            auto out_file = fs.open_for_write(stdoutlog, VCPKG_LINE_INFO);
            return_code = cmd_execute_and_stream_data(
                command,
                [&](StringView sv) {
                    print2(sv);
                    Checks::check_exit(VCPKG_LINE_INFO,
                                       out_file.write(sv.data(), 1, sv.size()) == sv.size(),
                                       "Error occurred while writing '%s'",
                                       stdoutlog);
                },
                default_working_directory,
                env);
        } // close out_file

        // With the exception of empty packages, builds in "Download Mode" always result in failure.
        if (action.build_options.only_downloads == Build::OnlyDownloads::YES)
        {
            // TODO: Capture executed command output and evaluate whether the failure was intended.
            // If an unintended error occurs then return a BuildResult::DOWNLOAD_FAILURE status.
            return ExtendedBuildResult{BuildResult::DOWNLOADED};
        }

        const auto buildtimeus = timer.microseconds();
        const auto spec_string = action.spec.to_string();

        {
            LockGuardPtr<Metrics> metrics(g_metrics);
            metrics->track_buildtime(Hash::get_string_hash(spec_string, Hash::Algorithm::Sha256) + ":[" +
                                         Strings::join(",",
                                                       action.feature_list,
                                                       [](const std::string& feature) {
                                                           return Hash::get_string_hash(feature,
                                                                                        Hash::Algorithm::Sha256);
                                                       }) +
                                         "]",
                                     buildtimeus);
            if (return_code != 0)
            {
                metrics->track_property("error", "build failed");
                metrics->track_property("build_error", spec_string);
                return ExtendedBuildResult{BuildResult::BUILD_FAILED};
            }
        }

        const BuildInfo build_info = read_build_info(fs, paths.build_info_file_path(action.spec));
        const size_t error_count =
            PostBuildLint::perform_all_checks(action.spec, paths, pre_build_info, build_info, scfl.source_location);

        auto find_itr = action.feature_dependencies.find("core");
        Checks::check_exit(VCPKG_LINE_INFO, find_itr != action.feature_dependencies.end());

        std::unique_ptr<BinaryControlFile> bcf = create_binary_control_file(
            *scfl.source_control_file->core_paragraph, triplet, build_info, action.public_abi(), find_itr->second);

        if (error_count != 0 && action.build_options.backcompat_features == BackcompatFeatures::PROHIBIT)
        {
            return ExtendedBuildResult{BuildResult::POST_BUILD_CHECKS_FAILED};
        }

        for (auto&& feature : action.feature_list)
        {
            for (auto&& f_pgh : scfl.source_control_file->feature_paragraphs)
            {
                if (f_pgh->name == feature)
                {
                    find_itr = action.feature_dependencies.find(feature);
                    Checks::check_exit(VCPKG_LINE_INFO, find_itr != action.feature_dependencies.end());

                    bcf->features.emplace_back(
                        *scfl.source_control_file->core_paragraph, *f_pgh, triplet, find_itr->second);
                }
            }
        }

        write_sbom(paths, action, abi_info.heuristic_resources);
        write_binary_control_file(paths, *bcf);
        return {BuildResult::SUCCEEDED, std::move(bcf)};
    }

    static ExtendedBuildResult do_build_package_and_clean_buildtrees(const VcpkgCmdArguments& args,
                                                                     const VcpkgPaths& paths,
                                                                     const Dependencies::InstallPlanAction& action)
    {
        auto result = do_build_package(args, paths, action);

        if (action.build_options.clean_buildtrees == CleanBuildtrees::YES)
        {
            auto& fs = paths.get_filesystem();
            // Will keep the logs, which are regular files
            auto buildtree_dirs = fs.get_directories_non_recursive(paths.build_dir(action.spec), IgnoreErrors{});
            for (auto&& dir : buildtree_dirs)
            {
                fs.remove_all(dir, IgnoreErrors{});
            }
        }

        return result;
    }

    static void abi_entries_from_abi_info(const AbiInfo& abi_info, std::vector<AbiEntry>& abi_tag_entries)
    {
        const auto& pre_build_info = *abi_info.pre_build_info;
        if (pre_build_info.public_abi_override)
        {
            abi_tag_entries.emplace_back(
                "public_abi_override",
                Hash::get_string_hash(pre_build_info.public_abi_override.value_or_exit(VCPKG_LINE_INFO),
                                      Hash::Algorithm::Sha256));
        }

        for (const auto& env_var : pre_build_info.passthrough_env_vars_tracked)
        {
            if (auto e = get_environment_variable(env_var))
            {
                abi_tag_entries.emplace_back(
                    "ENV:" + env_var, Hash::get_string_hash(e.value_or_exit(VCPKG_LINE_INFO), Hash::Algorithm::Sha256));
            }
        }
    }

    struct AbiTagAndFiles
    {
        const std::string* triplet_abi;
        std::string tag;
        Path tag_file;

        std::vector<Path> files;
        std::vector<std::string> hashes;
        Json::Value heuristic_resources;
    };

    static Optional<AbiTagAndFiles> compute_abi_tag(const VcpkgPaths& paths,
                                                    const Dependencies::InstallPlanAction& action,
                                                    Span<const AbiEntry> dependency_abis)
    {
        auto& fs = paths.get_filesystem();
        Triplet triplet = action.spec.triplet();

        if (action.build_options.use_head_version == UseHeadVersion::YES)
        {
            Debug::print("Binary caching for package ", action.spec, " is disabled due to --head\n");
            return nullopt;
        }
        if (action.build_options.editable == Editable::YES)
        {
            Debug::print("Binary caching for package ", action.spec, " is disabled due to --editable\n");
            return nullopt;
        }
        for (auto&& dep_abi : dependency_abis)
        {
            if (dep_abi.value.empty())
            {
                Debug::print("Binary caching for package ",
                             action.spec,
                             " is disabled due to missing abi info for ",
                             dep_abi.key,
                             '\n');
                return nullopt;
            }
        }

        std::vector<AbiEntry> abi_tag_entries(dependency_abis.begin(), dependency_abis.end());

        const auto& abi_info = action.abi_info.value_or_exit(VCPKG_LINE_INFO);
        const auto& triplet_abi = paths.get_triplet_info(abi_info);
        abi_tag_entries.emplace_back("triplet", triplet.canonical_name());
        abi_tag_entries.emplace_back("triplet_abi", triplet_abi);
        abi_entries_from_abi_info(abi_info, abi_tag_entries);

        // If there is an unusually large number of files in the port then
        // something suspicious is going on.  Rather than hash all of them
        // just mark the port as no-hash
        const int max_port_file_count = 100;

        std::string portfile_cmake_contents;
        std::vector<Path> files;
        std::vector<std::string> hashes;
        auto&& port_dir = action.source_control_file_and_location.value_or_exit(VCPKG_LINE_INFO).source_location;
        size_t port_file_count = 0;
        Path abs_port_file;
        for (auto& port_file : fs.get_regular_files_recursive_lexically_proximate(port_dir, VCPKG_LINE_INFO))
        {
            if (port_file.filename() == ".DS_Store")
            {
                continue;
            }
            abs_port_file = port_dir;
            abs_port_file /= port_file;

            if (port_file.extension() == ".cmake")
            {
                portfile_cmake_contents += fs.read_contents(abs_port_file, VCPKG_LINE_INFO);
            }

            auto hash = vcpkg::Hash::get_file_hash(VCPKG_LINE_INFO, fs, abs_port_file, Hash::Algorithm::Sha256);
            abi_tag_entries.emplace_back(port_file, hash);
            files.push_back(port_file);
            hashes.push_back(std::move(hash));

            ++port_file_count;
            if (port_file_count > max_port_file_count)
            {
                abi_tag_entries.emplace_back("no_hash_max_portfile", "");
                break;
            }
        }

        abi_tag_entries.emplace_back("cmake", paths.get_tool_version(Tools::CMAKE));

#if defined(_WIN32)
        abi_tag_entries.emplace_back("powershell", paths.get_tool_version("powershell-core"));
#endif

        auto& helpers = paths.get_cmake_script_hashes();
        for (auto&& helper : helpers)
        {
            if (Strings::case_insensitive_ascii_contains(portfile_cmake_contents, helper.first))
            {
                abi_tag_entries.emplace_back(helper.first, helper.second);
            }
        }

        abi_tag_entries.emplace_back("ports.cmake", paths.get_ports_cmake_hash().to_string());
        abi_tag_entries.emplace_back("post_build_checks", "2");
        InternalFeatureSet sorted_feature_list = action.feature_list;
        // Check that no "default" feature is present. Default features must be resolved before attempting to calculate
        // a package ABI, so the "default" should not have made it here.
        static constexpr auto default_literal = StringLiteral{"default"};
        const bool has_no_pseudo_features = std::none_of(
            sorted_feature_list.begin(), sorted_feature_list.end(), [](StringView s) { return s == default_literal; });
        Checks::check_exit(VCPKG_LINE_INFO, has_no_pseudo_features);
        Util::sort_unique_erase(sorted_feature_list);

        // Check that the "core" feature is present. After resolution into InternalFeatureSet "core" meaning "not
        // default" should have already been handled so "core" should be here.
        Checks::check_exit(
            VCPKG_LINE_INFO,
            std::binary_search(sorted_feature_list.begin(), sorted_feature_list.end(), StringLiteral{"core"}));

        abi_tag_entries.emplace_back("features", Strings::join(";", sorted_feature_list));

        Util::sort(abi_tag_entries);

        const std::string full_abi_info =
            Strings::join("", abi_tag_entries, [](const AbiEntry& p) { return p.key + " " + p.value + "\n"; });

        if (Debug::g_debugging)
        {
            std::string message = Strings::concat("[DEBUG] <abientries for ", action.spec, ">\n");
            for (auto&& entry : abi_tag_entries)
            {
                Strings::append(message, "[DEBUG]   ", entry.key, "|", entry.value, "\n");
            }
            Strings::append(message, "[DEBUG] </abientries>\n");
            msg::write_unlocalized_text_to_stdout(Color::none, message);
        }

        auto abi_tag_entries_missing = Util::filter(abi_tag_entries, [](const AbiEntry& p) { return p.value.empty(); });

        if (abi_tag_entries_missing.empty())
        {
            auto current_build_tree = paths.build_dir(action.spec);
            fs.create_directory(current_build_tree, VCPKG_LINE_INFO);
            const auto abi_file_path = current_build_tree / (triplet.canonical_name() + ".vcpkg_abi_info.txt");
            fs.write_contents(abi_file_path, full_abi_info, VCPKG_LINE_INFO);

            return AbiTagAndFiles{&triplet_abi,
                                  Hash::get_file_hash(VCPKG_LINE_INFO, fs, abi_file_path, Hash::Algorithm::Sha256),
                                  abi_file_path,
                                  std::move(files),
                                  std::move(hashes),
                                  run_resource_heuristics(portfile_cmake_contents)};
        }

        Debug::print(
            "Warning: abi keys are missing values:\n",
            Strings::join("", abi_tag_entries_missing, [](const AbiEntry& e) { return "    " + e.key + "\n"; }),
            "\n");

        return nullopt;
    }

    void compute_all_abis(const VcpkgPaths& paths,
                          Dependencies::ActionPlan& action_plan,
                          const CMakeVars::CMakeVarProvider& var_provider,
                          const StatusParagraphs& status_db)
    {
        using Dependencies::InstallPlanAction;
        for (auto it = action_plan.install_actions.begin(); it != action_plan.install_actions.end(); ++it)
        {
            auto& action = *it;
            if (action.abi_info.has_value()) continue;

            std::vector<AbiEntry> dependency_abis;
            if (!Util::Enum::to_bool(action.build_options.only_downloads))
            {
                for (auto&& pspec : action.package_dependencies)
                {
                    if (pspec == action.spec) continue;

                    auto pred = [&](const InstallPlanAction& ipa) { return ipa.spec == pspec; };
                    auto it2 = std::find_if(action_plan.install_actions.begin(), it, pred);
                    if (it2 == it)
                    {
                        // Finally, look in current installed
                        auto status_it = status_db.find(pspec);
                        if (status_it == status_db.end())
                        {
                            Checks::exit_maybe_upgrade(
                                VCPKG_LINE_INFO, "Failed to find dependency abi for %s -> %s", action.spec, pspec);
                        }

                        dependency_abis.emplace_back(AbiEntry{pspec.name(), status_it->get()->package.abi});
                    }
                    else
                    {
                        dependency_abis.emplace_back(AbiEntry{pspec.name(), it2->public_abi()});
                    }
                }
            }

            action.abi_info = AbiInfo();
            auto& abi_info = action.abi_info.value_or_exit(VCPKG_LINE_INFO);

            abi_info.pre_build_info = std::make_unique<PreBuildInfo>(
                paths, action.spec.triplet(), var_provider.get_tag_vars(action.spec).value_or_exit(VCPKG_LINE_INFO));
            abi_info.toolset = paths.get_toolset(*abi_info.pre_build_info);

            auto maybe_abi_tag_and_file = compute_abi_tag(paths, action, dependency_abis);
            if (auto p = maybe_abi_tag_and_file.get())
            {
                abi_info.compiler_info = paths.get_compiler_info(abi_info);
                abi_info.triplet_abi = *p->triplet_abi;
                abi_info.package_abi = std::move(p->tag);
                abi_info.abi_tag_file = std::move(p->tag_file);
                abi_info.relative_port_files = std::move(p->files);
                abi_info.relative_port_hashes = std::move(p->hashes);
                abi_info.heuristic_resources.push_back(std::move(p->heuristic_resources));
            }
        }
    }

    ExtendedBuildResult build_package(const VcpkgCmdArguments& args,
                                      const VcpkgPaths& paths,
                                      const Dependencies::InstallPlanAction& action,
                                      BinaryCache& binary_cache,
                                      const IBuildLogsRecorder& build_logs_recorder,
                                      const StatusParagraphs& status_db)
    {
        auto& filesystem = paths.get_filesystem();
        auto& spec = action.spec;
        const std::string& name = action.source_control_file_and_location.value_or_exit(VCPKG_LINE_INFO)
                                      .source_control_file->core_paragraph->name;

        std::vector<FeatureSpec> missing_fspecs;
        for (const auto& kv : action.feature_dependencies)
        {
            for (const FeatureSpec& fspec : kv.second)
            {
                if (!status_db.is_installed(fspec) && !(fspec.port() == name && fspec.triplet() == spec.triplet()))
                {
                    missing_fspecs.emplace_back(fspec);
                }
            }
        }

        if (!missing_fspecs.empty() && !Util::Enum::to_bool(action.build_options.only_downloads))
        {
            return {BuildResult::CASCADED_DUE_TO_MISSING_DEPENDENCIES, std::move(missing_fspecs)};
        }

        if (action.build_options.only_downloads == OnlyDownloads::NO)
        {
            for (auto&& pspec : action.package_dependencies)
            {
                if (pspec == spec)
                {
                    continue;
                }
                const auto status_it = status_db.find_installed(pspec);
                Checks::check_exit(VCPKG_LINE_INFO, status_it != status_db.end());
            }
        }

        auto& abi_info = action.abi_info.value_or_exit(VCPKG_LINE_INFO);
        if (!abi_info.abi_tag_file)
        {
            return do_build_package_and_clean_buildtrees(args, paths, action);
        }

        auto& abi_file = *abi_info.abi_tag_file.get();

        const auto abi_package_dir = paths.package_dir(spec) / "share" / spec.name();
        const auto abi_file_in_package = abi_package_dir / "vcpkg_abi_info.txt";

        ExtendedBuildResult result = do_build_package_and_clean_buildtrees(args, paths, action);
        build_logs_recorder.record_build_result(paths, spec, result.code);

        std::error_code ec;
        filesystem.create_directories(abi_package_dir, ec);
        if (ec)
        {
            Checks::exit_with_message(
                VCPKG_LINE_INFO,
                Strings::format(
                    "Could not create %s: %s (%d)", abi_package_dir.c_str(), ec.message().c_str(), ec.value()));
        }

        filesystem.copy_file(abi_file, abi_file_in_package, CopyOptions::none, ec);
        if (ec)
        {
            Checks::exit_with_message(VCPKG_LINE_INFO,
                                      Strings::format("Could not copy %s -> %s: %s (%d)",
                                                      abi_file,
                                                      abi_file_in_package,
                                                      ec.message().c_str(),
                                                      ec.value()));
        }

        if (result.code == BuildResult::SUCCEEDED)
        {
            binary_cache.push_success(action);
        }

        return result;
    }

    void BuildResultCounts::increment(const BuildResult build_result)
    {
        switch (build_result)
        {
            case BuildResult::SUCCEEDED: ++succeeded; return;
            case BuildResult::BUILD_FAILED: ++build_failed; return;
            case BuildResult::POST_BUILD_CHECKS_FAILED: ++post_build_checks_failed; return;
            case BuildResult::FILE_CONFLICTS: ++file_conflicts; return;
            case BuildResult::CASCADED_DUE_TO_MISSING_DEPENDENCIES: ++cascaded_due_to_missing_dependencies; return;
            case BuildResult::EXCLUDED: ++excluded; return;
            case BuildResult::CACHE_MISSING: ++cache_missing; return;
            case BuildResult::DOWNLOADED: ++downloaded; return;
            default: Checks::unreachable(VCPKG_LINE_INFO);
        }
    }

    void BuildResultCounts::println(const Triplet& triplet) const
    {
        msg::println(msgBuildResultSummaryHeader, msg::triplet = triplet);
        // NULLVALUE intentionally not printed
        msg::println(msgBuildResultSummaryLine,
                     msg::build_result = msg::format(msgBuildResultSucceeded),
                     msg::count = succeeded);
        msg::println(msgBuildResultSummaryLine,
                     msg::build_result = msg::format(msgBuildResultBuildFailed),
                     msg::count = build_failed);
        msg::println(msgBuildResultSummaryLine,
                     msg::build_result = msg::format(msgBuildResultPostBuildChecksFailed),
                     msg::count = post_build_checks_failed);
        msg::println(msgBuildResultSummaryLine,
                     msg::build_result = msg::format(msgBuildResultFileConflicts),
                     msg::count = file_conflicts);
        msg::println(msgBuildResultSummaryLine,
                     msg::build_result = msg::format(msgBuildResultCascadeDueToMissingDependencies),
                     msg::count = cascaded_due_to_missing_dependencies);
        msg::println(
            msgBuildResultSummaryLine, msg::build_result = msg::format(msgBuildResultExcluded), msg::count = excluded);
        msg::println(msgBuildResultSummaryLine,
                     msg::build_result = msg::format(msgBuildResultCacheMissing),
                     msg::count = cache_missing);
        msg::println(msgBuildResultSummaryLine,
                     msg::build_result = msg::format(msgBuildResultDownloaded),
                     msg::count = downloaded);
    }

    StringLiteral to_string_locale_invariant(const BuildResult build_result)
    {
        switch (build_result)
        {
            case BuildResult::SUCCEEDED: return "SUCCEEDED";
            case BuildResult::BUILD_FAILED: return "BUILD_FAILED";
            case BuildResult::POST_BUILD_CHECKS_FAILED: return "POST_BUILD_CHECKS_FAILED";
            case BuildResult::FILE_CONFLICTS: return "FILE_CONFLICTS";
            case BuildResult::CASCADED_DUE_TO_MISSING_DEPENDENCIES: return "CASCADED_DUE_TO_MISSING_DEPENDENCIES";
            case BuildResult::EXCLUDED: return "EXCLUDED";
            case BuildResult::CACHE_MISSING: return "CACHE_MISSING";
            case BuildResult::DOWNLOADED: return "DOWNLOADED";
            default: Checks::unreachable(VCPKG_LINE_INFO);
        }
    }

    LocalizedString to_string(const BuildResult build_result)
    {
        switch (build_result)
        {
            case BuildResult::SUCCEEDED: return msg::format(msgBuildResultSucceeded);
            case BuildResult::BUILD_FAILED: return msg::format(msgBuildResultBuildFailed);
            case BuildResult::POST_BUILD_CHECKS_FAILED: return msg::format(msgBuildResultPostBuildChecksFailed);
            case BuildResult::FILE_CONFLICTS: return msg::format(msgBuildResultFileConflicts);
            case BuildResult::CASCADED_DUE_TO_MISSING_DEPENDENCIES:
                return msg::format(msgBuildResultCascadeDueToMissingDependencies);
            case BuildResult::EXCLUDED: return msg::format(msgBuildResultExcluded);
            case BuildResult::CACHE_MISSING: return msg::format(msgBuildResultCacheMissing);
            case BuildResult::DOWNLOADED: return msg::format(msgBuildResultDownloaded);
            default: Checks::unreachable(VCPKG_LINE_INFO);
        }
    }

    LocalizedString create_error_message(const ExtendedBuildResult& build_result, const PackageSpec& spec)
    {
        auto res = msg::format(msg::msgErrorMessage)
                       .append(msgBuildingPackageFailed,
                               msg::spec = spec,
                               msg::build_result = to_string_locale_invariant(build_result.code));

        if (build_result.code == BuildResult::CASCADED_DUE_TO_MISSING_DEPENDENCIES)
        {
            res.appendnl().append_indent().append(msgBuildingPackageFailedDueToMissingDeps);

            for (const auto& missing_spec : build_result.unmet_dependencies)
            {
                res.appendnl().append_indent(2).append_raw(missing_spec.to_string());
            }
        }

        res.appendnl();
        return res;
    }

    LocalizedString create_user_troubleshooting_message(const InstallPlanAction& action, const VcpkgPaths& paths)
    {
        const auto& spec_name = action.spec.name();
        LocalizedString result = msg::format(msgBuildTroubleshootingMessage1).appendnl();
        result.append_indent()
            .append_raw("https://github.com/microsoft/vcpkg/issues?q=is%3Aissue+is%3Aopen+in%3Atitle+")
            .append_raw(spec_name)
            .appendnl();
        result.append(msgBuildTroubleshootingMessage2).appendnl();
        result.append_indent()
            .append_fmt_raw("https://github.com/microsoft/vcpkg/issues/"
                            "new?template=report-package-build-failure.md&title=[{}]+Build+error",
                            spec_name)
            .appendnl();
        result.append(msgBuildTroubleshootingMessage3, msg::package_name = spec_name).appendnl();
        result.append_raw(paths.get_toolver_diagnostics()).appendnl();
        return result;
    }

    static BuildInfo inner_create_buildinfo(Paragraph pgh)
    {
        ParagraphParser parser(std::move(pgh));

        BuildInfo build_info;

        {
            std::string crt_linkage_as_string;
            parser.required_field(BuildInfoRequiredField::CRT_LINKAGE, crt_linkage_as_string);

            auto crtlinkage = to_linkage_type(crt_linkage_as_string);
            if (const auto p = crtlinkage.get())
            {
                build_info.crt_linkage = *p;
            }
            else
            {
                Checks::exit_with_message(VCPKG_LINE_INFO, "Invalid crt linkage type: [%s]", crt_linkage_as_string);
            }
        }

        {
            std::string library_linkage_as_string;
            parser.required_field(BuildInfoRequiredField::LIBRARY_LINKAGE, library_linkage_as_string);
            auto liblinkage = to_linkage_type(library_linkage_as_string);
            if (const auto p = liblinkage.get())
            {
                build_info.library_linkage = *p;
            }
            else
            {
                Checks::exit_with_message(
                    VCPKG_LINE_INFO, "Invalid library linkage type: [%s]", library_linkage_as_string);
            }
        }

        std::string version = parser.optional_field("Version");
        if (!version.empty()) build_info.version = std::move(version);

        std::map<BuildPolicy, bool> policies;
        for (auto policy : ALL_POLICIES)
        {
            const auto setting = parser.optional_field(to_string(policy));
            if (setting.empty()) continue;
            if (setting == "enabled")
                policies.emplace(policy, true);
            else if (setting == "disabled")
                policies.emplace(policy, false);
            else
                Checks::exit_maybe_upgrade(
                    VCPKG_LINE_INFO, "Unknown setting for policy '%s': %s", to_string(policy), setting);
        }

        if (const auto err = parser.error_info("PostBuildInformation"))
        {
            print_error_message(err);
            Checks::exit_fail(VCPKG_LINE_INFO);
        }

        build_info.policies = BuildPolicies(std::move(policies));

        return build_info;
    }

    BuildInfo read_build_info(const Filesystem& fs, const Path& filepath)
    {
        const ExpectedS<Paragraph> pghs = Paragraphs::get_single_paragraph(fs, filepath);
        Checks::check_maybe_upgrade(
            VCPKG_LINE_INFO, pghs.get() != nullptr, "Invalid BUILD_INFO file for package: %s", pghs.error());
        return inner_create_buildinfo(*pghs.get());
    }

    static ExpectedS<bool> from_cmake_bool(StringView value, StringView name)
    {
        if (value == "1" || Strings::case_insensitive_ascii_equals(value, "on") ||
            Strings::case_insensitive_ascii_equals(value, "true"))
        {
            return true;
        }
        else if (value == "0" || Strings::case_insensitive_ascii_equals(value, "off") ||
                 Strings::case_insensitive_ascii_equals(value, "false"))
        {
            return false;
        }
        else
        {
            return Strings::concat("Error: Unknown boolean setting for ",
                                   name,
                                   ": \"",
                                   value,
                                   "\". Valid settings are '', '1', '0', 'ON', 'OFF', 'TRUE', and 'FALSE'.");
        }
    }

    PreBuildInfo::PreBuildInfo(const VcpkgPaths& paths,
                               Triplet triplet,
                               const std::unordered_map<std::string, std::string>& cmakevars)
        : triplet(triplet), m_paths(paths)
    {
        enum class VcpkgTripletVar
        {
            TARGET_ARCHITECTURE = 0,
            CMAKE_SYSTEM_NAME,
            CMAKE_SYSTEM_VERSION,
            PLATFORM_TOOLSET,
            PLATFORM_TOOLSET_VERSION,
            VISUAL_STUDIO_PATH,
            CHAINLOAD_TOOLCHAIN_FILE,
            BUILD_TYPE,
            ENV_PASSTHROUGH,
            ENV_PASSTHROUGH_UNTRACKED,
            PUBLIC_ABI_OVERRIDE,
            LOAD_VCVARS_ENV,
            DISABLE_COMPILER_TRACKING,
        };

        static const std::vector<std::pair<std::string, VcpkgTripletVar>> VCPKG_OPTIONS = {
            {"VCPKG_TARGET_ARCHITECTURE", VcpkgTripletVar::TARGET_ARCHITECTURE},
            {"VCPKG_CMAKE_SYSTEM_NAME", VcpkgTripletVar::CMAKE_SYSTEM_NAME},
            {"VCPKG_CMAKE_SYSTEM_VERSION", VcpkgTripletVar::CMAKE_SYSTEM_VERSION},
            {"VCPKG_PLATFORM_TOOLSET", VcpkgTripletVar::PLATFORM_TOOLSET},
            {"VCPKG_PLATFORM_TOOLSET_VERSION", VcpkgTripletVar::PLATFORM_TOOLSET_VERSION},
            {"VCPKG_VISUAL_STUDIO_PATH", VcpkgTripletVar::VISUAL_STUDIO_PATH},
            {"VCPKG_CHAINLOAD_TOOLCHAIN_FILE", VcpkgTripletVar::CHAINLOAD_TOOLCHAIN_FILE},
            {"VCPKG_BUILD_TYPE", VcpkgTripletVar::BUILD_TYPE},
            {"VCPKG_ENV_PASSTHROUGH", VcpkgTripletVar::ENV_PASSTHROUGH},
            {"VCPKG_ENV_PASSTHROUGH_UNTRACKED", VcpkgTripletVar::ENV_PASSTHROUGH_UNTRACKED},
            {"VCPKG_PUBLIC_ABI_OVERRIDE", VcpkgTripletVar::PUBLIC_ABI_OVERRIDE},
            // Note: this value must come after VCPKG_CHAINLOAD_TOOLCHAIN_FILE because its default depends upon it.
            {"VCPKG_LOAD_VCVARS_ENV", VcpkgTripletVar::LOAD_VCVARS_ENV},
            {"VCPKG_DISABLE_COMPILER_TRACKING", VcpkgTripletVar::DISABLE_COMPILER_TRACKING},
        };

        std::string empty;
        for (auto&& kv : VCPKG_OPTIONS)
        {
            const std::string& variable_value = [&]() -> const std::string& {
                auto find_itr = cmakevars.find(kv.first);
                if (find_itr == cmakevars.end())
                {
                    return empty;
                }
                else
                {
                    return find_itr->second;
                }
            }();

            switch (kv.second)
            {
                case VcpkgTripletVar::TARGET_ARCHITECTURE: target_architecture = variable_value; break;
                case VcpkgTripletVar::CMAKE_SYSTEM_NAME: cmake_system_name = variable_value; break;
                case VcpkgTripletVar::CMAKE_SYSTEM_VERSION: cmake_system_version = variable_value; break;
                case VcpkgTripletVar::PLATFORM_TOOLSET:
                    platform_toolset = variable_value.empty() ? nullopt : Optional<std::string>{variable_value};
                    break;
                case VcpkgTripletVar::PLATFORM_TOOLSET_VERSION:
                    platform_toolset_version = variable_value.empty() ? nullopt : Optional<std::string>{variable_value};
                    break;
                case VcpkgTripletVar::VISUAL_STUDIO_PATH:
                    visual_studio_path = variable_value.empty() ? nullopt : Optional<Path>{variable_value};
                    break;
                case VcpkgTripletVar::CHAINLOAD_TOOLCHAIN_FILE:
                    external_toolchain_file = variable_value.empty() ? nullopt : Optional<std::string>{variable_value};
                    break;
                case VcpkgTripletVar::BUILD_TYPE:
                    if (variable_value.empty())
                        build_type = nullopt;
                    else if (Strings::case_insensitive_ascii_equals(variable_value, "debug"))
                        build_type = ConfigurationType::DEBUG;
                    else if (Strings::case_insensitive_ascii_equals(variable_value, "release"))
                        build_type = ConfigurationType::RELEASE;
                    else
                        Checks::exit_with_message(
                            VCPKG_LINE_INFO,
                            "Unknown setting for VCPKG_BUILD_TYPE: %s. Valid settings are '', 'debug' and 'release'.",
                            variable_value);
                    break;
                case VcpkgTripletVar::ENV_PASSTHROUGH:
                    passthrough_env_vars_tracked = Strings::split(variable_value, ';');
                    Util::Vectors::append(&passthrough_env_vars, passthrough_env_vars_tracked);
                    break;
                case VcpkgTripletVar::ENV_PASSTHROUGH_UNTRACKED:
                    Util::Vectors::append(&passthrough_env_vars, Strings::split(variable_value, ';'));
                    break;
                case VcpkgTripletVar::PUBLIC_ABI_OVERRIDE:
                    public_abi_override = variable_value.empty() ? nullopt : Optional<std::string>{variable_value};
                    break;
                case VcpkgTripletVar::LOAD_VCVARS_ENV:
                    if (variable_value.empty())
                    {
                        load_vcvars_env = !external_toolchain_file.has_value();
                    }
                    else
                    {
                        load_vcvars_env = from_cmake_bool(variable_value, kv.first).value_or_exit(VCPKG_LINE_INFO);
                    }
                    break;
                case VcpkgTripletVar::DISABLE_COMPILER_TRACKING:
                    if (variable_value.empty())
                    {
                        disable_compiler_tracking = false;
                    }
                    else
                    {
                        disable_compiler_tracking =
                            from_cmake_bool(variable_value, kv.first).value_or_exit(VCPKG_LINE_INFO);
                    }
                    break;
            }
        }
    }

    ExtendedBuildResult::ExtendedBuildResult(BuildResult code) : code(code) { }
    ExtendedBuildResult::ExtendedBuildResult(BuildResult code, std::unique_ptr<BinaryControlFile>&& bcf)
        : code(code), binary_control_file(std::move(bcf))
    {
    }
    ExtendedBuildResult::ExtendedBuildResult(BuildResult code, std::vector<FeatureSpec>&& unmet_deps)
        : code(code), unmet_dependencies(std::move(unmet_deps))
    {
    }

    const IBuildLogsRecorder& null_build_logs_recorder() noexcept { return null_build_logs_recorder_instance; }
}<|MERGE_RESOLUTION|>--- conflicted
+++ resolved
@@ -273,22 +273,17 @@
 
         if (result.code != BuildResult::SUCCEEDED)
         {
-<<<<<<< HEAD
+            LocalizedString warnings;
+            for (auto&& msg : action->build_failure_messages)
+            {
+                warnings.append(msg).appendnl();
+            }
+            if (!warnings.data().empty())
+            {
+                msg::print(Color::warning, warnings);
+            }
             msg::print(Color::error, Build::create_error_message(result, spec));
             msg::print(Build::create_user_troubleshooting_message(*action, paths));
-=======
-            LocalizedString warnings;
-            for (auto&& msg : action->build_failure_messages)
-            {
-                warnings.append(msg).appendnl();
-            }
-            if (!warnings.data().empty())
-            {
-                msg::print(Color::warning, warnings);
-            }
-            msg::println(Color::error, Build::create_error_message(result, spec));
-            print2(Build::create_user_troubleshooting_message(*action, paths), '\n');
->>>>>>> a9b5b0c2
             return 1;
         }
 
