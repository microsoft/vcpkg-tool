--- conflicted
+++ resolved
@@ -1659,20 +1659,14 @@
             .append_fmt_raw("https://github.com/microsoft/vcpkg/issues/"
                             "new?template=report-package-build-failure.md&title=[{}]+Build+error",
                             spec_name)
-<<<<<<< HEAD
-            .appendnl();
-        result.append(msgBuildTroubleshootingMessage3, msg::package_name = spec_name).appendnl();
-        result.append_raw(paths.get_toolver_diagnostics()).appendnl();
-        if (issue_body)
-        {
-            result.append(msgBuildTroubleshootingMessage4, msg::path = issue_body.value_or_exit(VCPKG_LINE_INFO))
-                .appendnl();
-        }
-=======
             .append_raw('\n');
         result.append(msgBuildTroubleshootingMessage3, msg::package_name = spec_name).append_raw('\n');
         result.append_raw(paths.get_toolver_diagnostics()).append_raw('\n');
->>>>>>> a26751d1
+        if (issue_body)
+        {
+            result.append(msgBuildTroubleshootingMessage4, msg::path = issue_body.value_or_exit(VCPKG_LINE_INFO))
+                .append_raw('\n');
+        }
         return result;
     }
 
