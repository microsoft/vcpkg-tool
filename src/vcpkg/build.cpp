--- conflicted
+++ resolved
@@ -362,14 +362,8 @@
         const FullPackageSpec spec = check_and_get_full_package_spec(
             std::move(first_arg), default_triplet, COMMAND_STRUCTURE.example_text, paths);
 
-<<<<<<< HEAD
-        PathsPortFileProvider provider(paths, args.overlay_ports);
+        PathsPortFileProvider provider(paths, make_overlay_provider(paths, args.overlay_ports));
         return perform_ex(args, spec, host_triplet, provider, binary_cache, null_build_logs_recorder(), paths);
-=======
-        PortFileProvider::PathsPortFileProvider provider(
-            paths, PortFileProvider::make_overlay_provider(paths, args.overlay_ports));
-        return perform_ex(args, spec, host_triplet, provider, binary_cache, Build::null_build_logs_recorder(), paths);
->>>>>>> b4d664f5
     }
 } // namespace vcpkg::Build
 
