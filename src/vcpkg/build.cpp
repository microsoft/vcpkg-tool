#include "pch.h"

#include <vcpkg/base/checks.h>
#include <vcpkg/base/chrono.h>
#include <vcpkg/base/enums.h>
#include <vcpkg/base/hash.h>
#include <vcpkg/base/optional.h>
#include <vcpkg/base/stringliteral.h>
#include <vcpkg/base/system.print.h>
#include <vcpkg/base/system.process.h>

#include <vcpkg/build.h>
#include <vcpkg/commands.h>
#include <vcpkg/dependencies.h>
#include <vcpkg/globalstate.h>
#include <vcpkg/help.h>
#include <vcpkg/input.h>
#include <vcpkg/metrics.h>
#include <vcpkg/paragraphs.h>
#include <vcpkg/postbuildlint.h>
#include <vcpkg/statusparagraphs.h>
#include <vcpkg/vcpkglib.h>

using vcpkg::Build::BuildResult;
using vcpkg::Parse::ParseControlErrorInfo;
using vcpkg::Parse::ParseExpected;

namespace vcpkg::Build::Command
{
    using Dependencies::InstallPlanAction;
    using Dependencies::InstallPlanType;

    static constexpr StringLiteral OPTION_CHECKS_ONLY = "--checks-only";

    void perform_and_exit_ex(const FullPackageSpec& full_spec,
                             const fs::path& port_dir,
                             const ParsedArguments& options,
                             const VcpkgPaths& paths)
    {
        const PackageSpec& spec = full_spec.package_spec;
        if (Util::Sets::contains(options.switches, OPTION_CHECKS_ONLY))
        {
            const auto pre_build_info = Build::PreBuildInfo::from_triplet_file(paths, spec.triplet());
            const auto build_info = Build::read_build_info(paths.get_filesystem(), paths.build_info_file_path(spec));
            const size_t error_count = PostBuildLint::perform_all_checks(spec, paths, pre_build_info, build_info);
            Checks::check_exit(VCPKG_LINE_INFO, error_count == 0);
            Checks::exit_success(VCPKG_LINE_INFO);
        }

        const ParseExpected<SourceControlFile> source_control_file =
            Paragraphs::try_load_port(paths.get_filesystem(), port_dir);

        if (!source_control_file.has_value())
        {
            print_error_message(source_control_file.error());
            Checks::exit_fail(VCPKG_LINE_INFO);
        }

        const auto& scf = source_control_file.value_or_exit(VCPKG_LINE_INFO);
        Checks::check_exit(VCPKG_LINE_INFO,
                           spec.name() == scf->core_paragraph->name,
                           "The Source field inside the CONTROL file does not match the port directory: '%s' != '%s'",
                           scf->core_paragraph->name,
                           spec.name());

        const StatusParagraphs status_db = database_load_check(paths);
        const Build::BuildPackageOptions build_package_options{
            Build::UseHeadVersion::NO,
            Build::AllowDownloads::YES,
            Build::CleanBuildtrees::NO,
            Build::CleanPackages::NO,
            Build::DownloadTool::BUILT_IN,
            GlobalState::g_binary_caching ? Build::BinaryCaching::YES : Build::BinaryCaching::NO,
            Build::FailOnTombstone::NO,
        };

        std::set<std::string> features_as_set(full_spec.features.begin(), full_spec.features.end());
        features_as_set.emplace("core");

        const Build::BuildPackageConfig build_config{
            *scf, spec.triplet(), fs::path{port_dir}, build_package_options, features_as_set};

        const auto build_timer = Chrono::ElapsedTimer::create_started();
        const auto result = Build::build_package(paths, build_config, status_db);
        System::print2("Elapsed time for package ", spec, ": ", build_timer, '\n');

        if (result.code == BuildResult::CASCADED_DUE_TO_MISSING_DEPENDENCIES)
        {
            System::print2(System::Color::error,
                           "The build command requires all dependencies to be already installed.\n");
            System::print2("The following dependencies are missing:\n\n");
            for (const auto& p : result.unmet_dependencies)
            {
                System::print2("    ", p, '\n');
            }
            System::print2('\n');
            Checks::exit_fail(VCPKG_LINE_INFO);
        }

        Checks::check_exit(VCPKG_LINE_INFO, result.code != BuildResult::EXCLUDED);

        if (result.code != BuildResult::SUCCEEDED)
        {
            System::print2(System::Color::error, Build::create_error_message(result.code, spec), '\n');
            System::print2(Build::create_user_troubleshooting_message(spec), '\n');
            Checks::exit_fail(VCPKG_LINE_INFO);
        }

        Checks::exit_success(VCPKG_LINE_INFO);
    }

    static constexpr std::array<CommandSwitch, 1> BUILD_SWITCHES = {{
        {OPTION_CHECKS_ONLY, "Only run checks, do not rebuild package"},
    }};

    const CommandStructure COMMAND_STRUCTURE = {
        Help::create_example_string("build zlib:x64-windows"),
        1,
        1,
        {BUILD_SWITCHES, {}},
        nullptr,
    };

    void perform_and_exit(const VcpkgCmdArguments& args, const VcpkgPaths& paths, const Triplet& default_triplet)
    {
        // Build only takes a single package and all dependencies must already be installed
        const ParsedArguments options = args.parse_arguments(COMMAND_STRUCTURE);
        std::string first_arg = args.command_arguments.at(0);
        const FullPackageSpec spec = Input::check_and_get_full_package_spec(
            std::move(first_arg), default_triplet, COMMAND_STRUCTURE.example_text);
        Input::check_triplet(spec.package_spec.triplet(), paths);
        if (!spec.features.empty() && !GlobalState::feature_packages)
        {
            Checks::exit_with_message(
                VCPKG_LINE_INFO, "Feature packages are experimentally available under the --featurepackages flag.");
        }
        perform_and_exit_ex(spec, paths.port_dir(spec.package_spec), options, paths);
    }
}

namespace vcpkg::Build
{
    static const std::string NAME_EMPTY_PACKAGE = "PolicyEmptyPackage";
    static const std::string NAME_DLLS_WITHOUT_LIBS = "PolicyDLLsWithoutLIBs";
    static const std::string NAME_ONLY_RELEASE_CRT = "PolicyOnlyReleaseCRT";
    static const std::string NAME_EMPTY_INCLUDE_FOLDER = "PolicyEmptyIncludeFolder";
    static const std::string NAME_ALLOW_OBSOLETE_MSVCRT = "PolicyAllowObsoleteMsvcrt";

    const std::string& to_string(BuildPolicy policy)
    {
        switch (policy)
        {
            case BuildPolicy::EMPTY_PACKAGE: return NAME_EMPTY_PACKAGE;
            case BuildPolicy::DLLS_WITHOUT_LIBS: return NAME_DLLS_WITHOUT_LIBS;
            case BuildPolicy::ONLY_RELEASE_CRT: return NAME_ONLY_RELEASE_CRT;
            case BuildPolicy::EMPTY_INCLUDE_FOLDER: return NAME_EMPTY_INCLUDE_FOLDER;
            case BuildPolicy::ALLOW_OBSOLETE_MSVCRT: return NAME_ALLOW_OBSOLETE_MSVCRT;
            default: Checks::unreachable(VCPKG_LINE_INFO);
        }
    }

    CStringView to_cmake_variable(BuildPolicy policy)
    {
        switch (policy)
        {
            case BuildPolicy::EMPTY_PACKAGE: return "VCPKG_POLICY_EMPTY_PACKAGE";
            case BuildPolicy::DLLS_WITHOUT_LIBS: return "VCPKG_POLICY_DLLS_WITHOUT_LIBS";
            case BuildPolicy::ONLY_RELEASE_CRT: return "VCPKG_POLICY_ONLY_RELEASE_CRT";
            case BuildPolicy::EMPTY_INCLUDE_FOLDER: return "VCPKG_POLICY_EMPTY_INCLUDE_FOLDER";
            case BuildPolicy::ALLOW_OBSOLETE_MSVCRT: return "VCPKG_POLICY_ALLOW_OBSOLETE_MSVCRT";
            default: Checks::unreachable(VCPKG_LINE_INFO);
        }
    }

    static const std::string NAME_BUILD_IN_DOWNLOAD = "BUILT_IN";
    static const std::string NAME_ARIA2_DOWNLOAD = "ARIA2";

    const std::string& to_string(DownloadTool tool)
    {
        switch (tool)
        {
            case DownloadTool::BUILT_IN: return NAME_BUILD_IN_DOWNLOAD;
            case DownloadTool::ARIA2: return NAME_ARIA2_DOWNLOAD;
            default: Checks::unreachable(VCPKG_LINE_INFO);
        }
    }

    Optional<LinkageType> to_linkage_type(const std::string& str)
    {
        if (str == "dynamic") return LinkageType::DYNAMIC;
        if (str == "static") return LinkageType::STATIC;
        return nullopt;
    }

    namespace BuildInfoRequiredField
    {
        static const std::string CRT_LINKAGE = "CRTLinkage";
        static const std::string LIBRARY_LINKAGE = "LibraryLinkage";
    }

    CStringView to_vcvarsall_target(const std::string& cmake_system_name)
    {
        if (cmake_system_name.empty()) return "";
        if (cmake_system_name == "Windows") return "";
        if (cmake_system_name == "WindowsStore") return "store";

        Checks::exit_with_message(VCPKG_LINE_INFO, "Unsupported vcvarsall target %s", cmake_system_name);
    }

    CStringView to_vcvarsall_toolchain(const std::string& target_architecture, const Toolset& toolset)
    {
        auto maybe_target_arch = System::to_cpu_architecture(target_architecture);
        Checks::check_exit(
            VCPKG_LINE_INFO, maybe_target_arch.has_value(), "Invalid architecture string: %s", target_architecture);
        auto target_arch = maybe_target_arch.value_or_exit(VCPKG_LINE_INFO);
        auto host_architectures = System::get_supported_host_architectures();

        for (auto&& host : host_architectures)
        {
            const auto it = Util::find_if(toolset.supported_architectures, [&](const ToolsetArchOption& opt) {
                return host == opt.host_arch && target_arch == opt.target_arch;
            });
            if (it != toolset.supported_architectures.end()) return it->name;
        }

        Checks::exit_with_message(VCPKG_LINE_INFO,
                                  "Unsupported toolchain combination. Target was: %s but supported ones were:\n%s",
                                  target_architecture,
                                  Strings::join(",", toolset.supported_architectures, [](const ToolsetArchOption& t) {
                                      return t.name.c_str();
                                  }));
    }

    std::string make_build_env_cmd(const PreBuildInfo& pre_build_info, const Toolset& toolset)
    {
        if (pre_build_info.external_toolchain_file.has_value()) return "";
        if (!pre_build_info.cmake_system_name.empty() && pre_build_info.cmake_system_name != "WindowsStore") return "";

        const char* tonull = " >nul";
        if (GlobalState::debugging)
        {
            tonull = "";
        }

        const auto arch = to_vcvarsall_toolchain(pre_build_info.target_architecture, toolset);
        const auto target = to_vcvarsall_target(pre_build_info.cmake_system_name);

        return Strings::format(R"("%s" %s %s %s %s 2>&1 <NUL)",
                               toolset.vcvarsall.u8string(),
                               Strings::join(" ", toolset.vcvarsall_options),
                               arch,
                               target,
                               tonull);
    }

    static BinaryParagraph create_binary_feature_control_file(const SourceParagraph& source_paragraph,
                                                              const FeatureParagraph& feature_paragraph,
                                                              const Triplet& triplet)
    {
        return BinaryParagraph(source_paragraph, feature_paragraph, triplet);
    }

    static std::unique_ptr<BinaryControlFile> create_binary_control_file(const SourceParagraph& source_paragraph,
                                                                         const Triplet& triplet,
                                                                         const BuildInfo& build_info,
                                                                         const std::string& abi_tag)
    {
        auto bcf = std::make_unique<BinaryControlFile>();
        BinaryParagraph bpgh(source_paragraph, triplet, abi_tag);
        if (const auto p_ver = build_info.version.get())
        {
            bpgh.version = *p_ver;
        }
        bcf->core_paragraph = std::move(bpgh);
        return bcf;
    }

    static void write_binary_control_file(const VcpkgPaths& paths, BinaryControlFile bcf)
    {
        std::string start = Strings::serialize(bcf.core_paragraph);
        for (auto&& feature : bcf.features)
        {
            start += "\n" + Strings::serialize(feature);
        }
        const fs::path binary_control_file = paths.packages / bcf.core_paragraph.dir() / "CONTROL";
        paths.get_filesystem().write_contents(binary_control_file, start);
    }

    static std::vector<FeatureSpec> compute_required_feature_specs(const BuildPackageConfig& config,
                                                                   const StatusParagraphs& status_db)
    {
        const Triplet& triplet = config.triplet;

        const std::vector<std::string> dep_strings =
            Util::fmap_flatten(config.feature_list, [&](std::string const& feature) -> std::vector<std::string> {
                if (feature == "core")
                {
                    return filter_dependencies(config.scf.core_paragraph->depends, triplet);
                }

                auto maybe_feature = config.scf.find_feature(feature);
                Checks::check_exit(VCPKG_LINE_INFO, maybe_feature.has_value());

                return filter_dependencies(maybe_feature.get()->depends, triplet);
            });

        auto dep_fspecs = FeatureSpec::from_strings_and_triplet(dep_strings, triplet);
        Util::sort_unique_erase(dep_fspecs);

        // expand defaults
        std::vector<FeatureSpec> ret;
        for (auto&& fspec : dep_fspecs)
        {
            if (fspec.feature().empty())
            {
                // reference to default features
                const auto it = status_db.find_installed(fspec.spec());
                if (it == status_db.end())
                {
                    // not currently installed, so just leave the default reference so it will fail later
                    ret.push_back(fspec);
                }
                else
                {
                    ret.emplace_back(fspec.spec(), "core");
                    for (auto&& default_feature : it->get()->package.default_features)
                        ret.emplace_back(fspec.spec(), default_feature);
                }
            }
            else
            {
                ret.push_back(fspec);
            }
        }
        Util::sort_unique_erase(ret);

        return ret;
    }

    static ExtendedBuildResult do_build_package(const VcpkgPaths& paths,
                                                const PreBuildInfo& pre_build_info,
                                                const PackageSpec& spec,
                                                const std::string& abi_tag,
                                                const BuildPackageConfig& config)
    {
        auto& fs = paths.get_filesystem();
        const Triplet& triplet = spec.triplet();

#if !defined(_WIN32)
        // TODO: remove when vcpkg.exe is in charge for acquiring tools. Change introduced in vcpkg v0.0.107.
        // bootstrap should have already downloaded ninja, but making sure it is present in case it was deleted.
        vcpkg::Util::unused(paths.get_tool_exe(Tools::NINJA));
#endif

        const fs::path& cmake_exe_path = paths.get_tool_exe(Tools::CMAKE);
        const fs::path& git_exe_path = paths.get_tool_exe(Tools::GIT);

        std::string all_features;
        for (auto& feature : config.scf.feature_paragraphs)
        {
            all_features.append(feature->name + ";");
        }

        const Toolset& toolset = paths.get_toolset(pre_build_info);
        const std::string cmd_launch_cmake = System::make_cmake_cmd(
            cmake_exe_path,
            paths.ports_cmake,
            {
                {"CMD", "BUILD"},
                {"PORT", config.scf.core_paragraph->name},
                {"CURRENT_PORT_DIR", config.port_dir},
                {"TARGET_TRIPLET", spec.triplet().canonical_name()},
                {"VCPKG_PLATFORM_TOOLSET", toolset.version.c_str()},
                {"VCPKG_USE_HEAD_VERSION",
                Util::Enum::to_bool(config.build_package_options.use_head_version) ? "1" : "0"},
                {"DOWNLOADS", paths.downloads},
                {"_VCPKG_NO_DOWNLOADS", !Util::Enum::to_bool(config.build_package_options.allow_downloads) ? "1" : "0"},
                {"_VCPKG_DOWNLOAD_TOOL", to_string(config.build_package_options.download_tool)},
                {"GIT", git_exe_path},
                {"FEATURES", Strings::join(";", config.feature_list)},
                {"ALL_FEATURES", all_features},
            });

        auto command = make_build_env_cmd(pre_build_info, toolset);
        if (!command.empty())
        {
#ifdef _WIN32
            command.append(" & ");
#else
            command.append(" && ");
#endif
        }
        command.append(cmd_launch_cmake);
        const auto timer = Chrono::ElapsedTimer::create_started();

        const int return_code = System::cmd_execute_clean(command);
        const auto buildtimeus = timer.microseconds();
        const auto spec_string = spec.to_string();

        {
            auto locked_metrics = Metrics::g_metrics.lock();
            locked_metrics->track_buildtime(spec.to_string() + ":[" + Strings::join(",", config.feature_list) + "]",
                                            buildtimeus);
            if (return_code != 0)
            {
                locked_metrics->track_property("error", "build failed");
                locked_metrics->track_property("build_error", spec_string);
                return BuildResult::BUILD_FAILED;
            }
        }

        const BuildInfo build_info = read_build_info(fs, paths.build_info_file_path(spec));
        const size_t error_count = PostBuildLint::perform_all_checks(spec, paths, pre_build_info, build_info);

        auto bcf = create_binary_control_file(*config.scf.core_paragraph, triplet, build_info, abi_tag);

        if (error_count != 0)
        {
            return BuildResult::POST_BUILD_CHECKS_FAILED;
        }
        for (auto&& feature : config.feature_list)
        {
            for (auto&& f_pgh : config.scf.feature_paragraphs)
            {
                if (f_pgh->name == feature)
                    bcf->features.push_back(
                        create_binary_feature_control_file(*config.scf.core_paragraph, *f_pgh, triplet));
            }
        }

        write_binary_control_file(paths, *bcf);
        return {BuildResult::SUCCEEDED, std::move(bcf)};
    }

    static ExtendedBuildResult do_build_package_and_clean_buildtrees(const VcpkgPaths& paths,
                                                                     const PreBuildInfo& pre_build_info,
                                                                     const PackageSpec& spec,
                                                                     const std::string& abi_tag,
                                                                     const BuildPackageConfig& config)
    {
        auto result = do_build_package(paths, pre_build_info, spec, abi_tag, config);

        if (config.build_package_options.clean_buildtrees == CleanBuildtrees::YES)
        {
            auto& fs = paths.get_filesystem();
            const fs::path buildtrees_dir = paths.buildtrees / config.scf.core_paragraph->name;
            auto buildtree_files = fs.get_files_non_recursive(buildtrees_dir);
            for (auto&& file : buildtree_files)
            {
                if (fs.is_directory(file)) // Will only keep the logs
                {
                    std::error_code ec;
                    fs.remove_all(file, ec);
                }
            }
        }

        return result;
    }

    Optional<AbiTagAndFile> compute_abi_tag(const VcpkgPaths& paths,
                                            const BuildPackageConfig& config,
                                            const PreBuildInfo& pre_build_info,
                                            Span<const AbiEntry> dependency_abis)
    {
        if (config.build_package_options.binary_caching == BinaryCaching::NO) return nullopt;

        auto& fs = paths.get_filesystem();
        const Triplet& triplet = config.triplet;
        const std::string& name = config.scf.core_paragraph->name;

        std::vector<AbiEntry> abi_tag_entries(dependency_abis.begin(), dependency_abis.end());

        abi_tag_entries.emplace_back(AbiEntry{"cmake", paths.get_tool_version(Tools::CMAKE)});

        // If there is an unusually large number of files in the port then
        // something suspicious is going on.  Rather than hash all of them
        // just mark the port as no-hash
        const int max_port_file_count = 100;

        // the order of recursive_directory_iterator is undefined so save the names to sort
        std::vector<fs::path> hashed_files;
        for (auto &port_file : fs::stdfs::recursive_directory_iterator(config.port_dir))
        {
            if (fs::is_regular_file(status(port_file)))
            {
                hashed_files.push_back(port_file);
                if (hashed_files.size() > max_port_file_count)
                {
                    abi_tag_entries.emplace_back(AbiEntry{ "no_hash_max_portfile", "" });
                    break;
                }
            }
        }

        if (hashed_files.size() <= max_port_file_count)
        {
            for (auto &script_file : fs::stdfs::recursive_directory_iterator(paths.scripts))
            {
                if (fs::is_regular_file(status(script_file)))
                {
                    hashed_files.push_back(script_file);
                }
            }

            std::sort(hashed_files.begin(), hashed_files.end());

            int counter = 0;
            for (auto & hashed_file : hashed_files)
            {
                // When vcpkg takes a dependency on C++17 it can use fs::relative,
                // which will give a stable ordering and better names in the key entry.
                // this is not available in the filesystem TS so instead number the files for the key.
                std::string key = Strings::format("file_%03d", counter++);
                if (GlobalState::debugging)
                {
<<<<<<< HEAD
                    System::print2("[DEBUG] mapping ", key, " from ", port_file.u8string(), "\n");
=======
                    System::println("[DEBUG] mapping %s from %s", key, hashed_file.string());
>>>>>>> 62a0665a
                }
                abi_tag_entries.emplace_back(AbiEntry{ key, vcpkg::Hash::get_file_hash(fs, hashed_file, "SHA1") });
            }
        }

        abi_tag_entries.emplace_back(AbiEntry{
            "vcpkg",
            vcpkg::Hash::get_file_hash(fs, paths.scripts / "buildsystems" / "vcpkg.cmake", "SHA1")});

        abi_tag_entries.emplace_back(AbiEntry{"triplet", pre_build_info.triplet_abi_tag});

        const std::string features = Strings::join(";", config.feature_list);
        abi_tag_entries.emplace_back(AbiEntry{"features", features});

        if (config.build_package_options.use_head_version == UseHeadVersion::YES)
            abi_tag_entries.emplace_back(AbiEntry{"head", ""});

        Util::sort(abi_tag_entries);

        const std::string full_abi_info =
            Strings::join("", abi_tag_entries, [](const AbiEntry& p) { return p.key + " " + p.value + "\n"; });

        if (GlobalState::debugging)
        {
            System::print2("[DEBUG] <abientries>\n");
            for (auto&& entry : abi_tag_entries)
            {
                System::print2("[DEBUG] ", entry.key, "|", entry.value, "\n");
            }
            System::print2("[DEBUG] </abientries>\n");
        }

        auto abi_tag_entries_missing = abi_tag_entries;
        Util::erase_remove_if(abi_tag_entries_missing, [](const AbiEntry& p) { return !p.value.empty(); });

        if (abi_tag_entries_missing.empty())
        {
            std::error_code ec;
            fs.create_directories(paths.buildtrees / name, ec);
            const auto abi_file_path = paths.buildtrees / name / (triplet.canonical_name() + ".vcpkg_abi_info.txt");
            fs.write_contents(abi_file_path, full_abi_info);

            return AbiTagAndFile{Hash::get_file_hash(fs, abi_file_path, "SHA1"), abi_file_path};
        }

        System::print2(
            "Warning: binary caching disabled because abi keys are missing values:\n",
            Strings::join("", abi_tag_entries_missing, [](const AbiEntry& e) { return "    " + e.key + "\n"; }),
            "\n");

        return nullopt;
    }

    static void decompress_archive(const VcpkgPaths& paths, const PackageSpec& spec, const fs::path& archive_path)
    {
        auto& fs = paths.get_filesystem();

        auto pkg_path = paths.package_dir(spec);
        std::error_code ec;
        fs.remove_all(pkg_path, ec);
        fs.create_directories(pkg_path, ec);
        auto files = fs.get_files_non_recursive(pkg_path);
        Checks::check_exit(VCPKG_LINE_INFO, files.empty(), "unable to clear path: %s", pkg_path.u8string());

#if defined(_WIN32)
        auto&& seven_zip_exe = paths.get_tool_exe(Tools::SEVEN_ZIP);

        System::cmd_execute_clean(Strings::format(
            R"("%s" x "%s" -o"%s" -y >nul)", seven_zip_exe.u8string(), archive_path.u8string(), pkg_path.u8string()));
#else
        System::cmd_execute_clean(
            Strings::format(R"(unzip -qq "%s" "-d%s")", archive_path.u8string(), pkg_path.u8string()));
#endif
    }

    // Compress the source directory into the destination file.
    static void compress_directory(const VcpkgPaths& paths, const fs::path& source, const fs::path& destination)
    {
        auto& fs = paths.get_filesystem();

        std::error_code ec;

        fs.remove(destination, ec);
        Checks::check_exit(
            VCPKG_LINE_INFO, !fs.exists(destination), "Could not remove file: %s", destination.u8string());
#if defined(_WIN32)
        auto&& seven_zip_exe = paths.get_tool_exe(Tools::SEVEN_ZIP);

        System::cmd_execute_clean(Strings::format(
            R"("%s" a "%s" "%s\*" >nul)", seven_zip_exe.u8string(), destination.u8string(), source.u8string()));
#else
        System::cmd_execute_clean(Strings::format(
            R"(cd '%s' && zip --quiet -r '%s' *)", source.u8string(), destination.u8string()));
#endif
    }

    static void compress_archive(const VcpkgPaths& paths, const PackageSpec& spec, const fs::path& destination)
    {
        compress_directory(paths, paths.package_dir(spec), destination);
    }

    ExtendedBuildResult build_package(const VcpkgPaths& paths,
                                      const BuildPackageConfig& config,
                                      const StatusParagraphs& status_db)
    {
        auto& fs = paths.get_filesystem();
        const Triplet& triplet = config.triplet;
        const std::string& name = config.scf.core_paragraph->name;

        std::vector<FeatureSpec> required_fspecs = compute_required_feature_specs(config, status_db);

        // extract out the actual package ids
        auto dep_pspecs = Util::fmap(required_fspecs, [](FeatureSpec const& fspec) { return fspec.spec(); });
        Util::sort_unique_erase(dep_pspecs);

        // Find all features that aren't installed. This mutates required_fspecs.
        Util::erase_remove_if(required_fspecs, [&](FeatureSpec const& fspec) {
            return status_db.is_installed(fspec) || fspec.name() == name;
        });

        if (!required_fspecs.empty())
        {
            return {BuildResult::CASCADED_DUE_TO_MISSING_DEPENDENCIES, std::move(required_fspecs)};
        }

        const PackageSpec spec =
            PackageSpec::from_name_and_triplet(config.scf.core_paragraph->name, triplet).value_or_exit(VCPKG_LINE_INFO);

        std::vector<AbiEntry> dependency_abis;

        // dep_pspecs was not destroyed
        for (auto&& pspec : dep_pspecs)
        {
            if (pspec == spec) continue;
            const auto status_it = status_db.find_installed(pspec);
            Checks::check_exit(VCPKG_LINE_INFO, status_it != status_db.end());
            dependency_abis.emplace_back(
                AbiEntry{status_it->get()->package.spec.name(), status_it->get()->package.abi});
        }

        const auto pre_build_info = PreBuildInfo::from_triplet_file(paths, triplet);

        auto maybe_abi_tag_and_file = compute_abi_tag(paths, config, pre_build_info, dependency_abis);

        const auto abi_tag_and_file = maybe_abi_tag_and_file.get();

        if (config.build_package_options.binary_caching == BinaryCaching::YES && abi_tag_and_file)
        {
            const fs::path archives_root_dir = paths.root / "archives";
            const std::string archive_name = abi_tag_and_file->tag + ".zip";
            const fs::path archive_subpath = fs::u8path(abi_tag_and_file->tag.substr(0, 2)) / archive_name;
            const fs::path archive_path = archives_root_dir / archive_subpath;
            const fs::path archive_tombstone_path = archives_root_dir / "fail" / archive_subpath;

            if (fs.exists(archive_path))
            {
                System::print2("Using cached binary package: ", archive_path.u8string(), "\n");

                decompress_archive(paths, spec, archive_path);

                auto maybe_bcf = Paragraphs::try_load_cached_package(paths, spec);
                std::unique_ptr<BinaryControlFile> bcf =
                    std::make_unique<BinaryControlFile>(std::move(maybe_bcf).value_or_exit(VCPKG_LINE_INFO));
                return {BuildResult::SUCCEEDED, std::move(bcf)};
            }

            if (fs.exists(archive_tombstone_path))
            {
                if (config.build_package_options.fail_on_tombstone == FailOnTombstone::YES)
                {
                    System::print2("Found failure tombstone: ", archive_tombstone_path.u8string(), "\n");
                    return BuildResult::BUILD_FAILED;
                }
                else
                {
                    System::print2(
                        System::Color::warning, "Found failure tombstone: ", archive_tombstone_path.u8string(), "\n");
                }
            }

            System::print2("Could not locate cached archive: ", archive_path.u8string(), "\n");

            ExtendedBuildResult result = do_build_package_and_clean_buildtrees(
                paths, pre_build_info, spec, maybe_abi_tag_and_file.value_or(AbiTagAndFile{}).tag, config);

            std::error_code ec;
            fs.create_directories(paths.package_dir(spec) / "share" / spec.name(), ec);
            auto abi_file_in_package = paths.package_dir(spec) / "share" / spec.name() / "vcpkg_abi_info.txt";
            fs.copy_file(abi_tag_and_file->tag_file, abi_file_in_package, fs::stdfs::copy_options::none, ec);
            Checks::check_exit(VCPKG_LINE_INFO, !ec, "Could not copy into file: %s", abi_file_in_package.u8string());

            if (result.code == BuildResult::SUCCEEDED)
            {
                const auto tmp_archive_path = paths.buildtrees / spec.name() / (spec.triplet().to_string() + ".zip");

                compress_archive(paths, spec, tmp_archive_path);

                fs.create_directories(archive_path.parent_path(), ec);
                fs.rename_or_copy(tmp_archive_path, archive_path, ".tmp", ec);
                if (ec)
                {
                    System::printf(System::Color::warning,
                                   "Failed to store binary cache %s: %s\n",
                                   archive_path.u8string(),
                                   ec.message());
                }
                else
                    System::printf("Stored binary cache: %s\n", archive_path.u8string());
            }
            else if (result.code == BuildResult::BUILD_FAILED || result.code == BuildResult::POST_BUILD_CHECKS_FAILED)
            {
                if (!fs.exists(archive_tombstone_path))
                {
                    // Build failed, store all failure logs in the tombstone.
                    const auto tmp_log_path = paths.buildtrees / spec.name() / "tmp_failure_logs";
                    const auto tmp_log_path_destination = tmp_log_path / spec.name();
                    const auto tmp_failure_zip = paths.buildtrees / spec.name() / "failure_logs.zip";
                    fs.create_directories(tmp_log_path_destination, ec);

                    for (auto &log_file : fs::stdfs::directory_iterator(paths.buildtrees / spec.name()))
                    {
                        if (log_file.path().extension() == ".log")
                        {
                            fs.copy_file(log_file.path(),
                                         tmp_log_path_destination / log_file.path().filename(),
                                         fs::stdfs::copy_options::none,
                                         ec);
                        }
                    }

                    compress_directory(paths, tmp_log_path, paths.buildtrees / spec.name() / "failure_logs.zip");

                    fs.create_directories(archive_tombstone_path.parent_path(), ec);
                    fs.rename_or_copy(tmp_failure_zip, archive_tombstone_path, ".tmp", ec);

                    // clean up temporary directory
                    fs.remove_all(tmp_log_path, ec);
                }
            }

            return result;
        }

        return do_build_package_and_clean_buildtrees(
            paths, pre_build_info, spec, maybe_abi_tag_and_file.value_or(AbiTagAndFile{}).tag, config);
    }

    const std::string& to_string(const BuildResult build_result)
    {
        static const std::string NULLVALUE_STRING = Enums::nullvalue_to_string("vcpkg::Commands::Build::BuildResult");
        static const std::string SUCCEEDED_STRING = "SUCCEEDED";
        static const std::string BUILD_FAILED_STRING = "BUILD_FAILED";
        static const std::string FILE_CONFLICTS_STRING = "FILE_CONFLICTS";
        static const std::string POST_BUILD_CHECKS_FAILED_STRING = "POST_BUILD_CHECKS_FAILED";
        static const std::string CASCADED_DUE_TO_MISSING_DEPENDENCIES_STRING = "CASCADED_DUE_TO_MISSING_DEPENDENCIES";
        static const std::string EXCLUDED_STRING = "EXCLUDED";

        switch (build_result)
        {
            case BuildResult::NULLVALUE: return NULLVALUE_STRING;
            case BuildResult::SUCCEEDED: return SUCCEEDED_STRING;
            case BuildResult::BUILD_FAILED: return BUILD_FAILED_STRING;
            case BuildResult::POST_BUILD_CHECKS_FAILED: return POST_BUILD_CHECKS_FAILED_STRING;
            case BuildResult::FILE_CONFLICTS: return FILE_CONFLICTS_STRING;
            case BuildResult::CASCADED_DUE_TO_MISSING_DEPENDENCIES: return CASCADED_DUE_TO_MISSING_DEPENDENCIES_STRING;
            case BuildResult::EXCLUDED: return EXCLUDED_STRING;
            default: Checks::unreachable(VCPKG_LINE_INFO);
        }
    }

    std::string create_error_message(const BuildResult build_result, const PackageSpec& spec)
    {
        return Strings::format("Error: Building package %s failed with: %s", spec, Build::to_string(build_result));
    }

    std::string create_user_troubleshooting_message(const PackageSpec& spec)
    {
        return Strings::format("Please ensure you're using the latest portfiles with `.\\vcpkg update`, then\n"
                               "submit an issue at https://github.com/Microsoft/vcpkg/issues including:\n"
                               "  Package: %s\n"
                               "  Vcpkg version: %s\n"
                               "\n"
                               "Additionally, attach any relevant sections from the log files above.",
                               spec,
                               Commands::Version::version());
    }

    static BuildInfo inner_create_buildinfo(std::unordered_map<std::string, std::string> pgh)
    {
        Parse::ParagraphParser parser(std::move(pgh));

        BuildInfo build_info;

        {
            std::string crt_linkage_as_string;
            parser.required_field(BuildInfoRequiredField::CRT_LINKAGE, crt_linkage_as_string);

            auto crtlinkage = to_linkage_type(crt_linkage_as_string);
            if (const auto p = crtlinkage.get())
                build_info.crt_linkage = *p;
            else
                Checks::exit_with_message(VCPKG_LINE_INFO, "Invalid crt linkage type: [%s]", crt_linkage_as_string);
        }

        {
            std::string library_linkage_as_string;
            parser.required_field(BuildInfoRequiredField::LIBRARY_LINKAGE, library_linkage_as_string);
            auto liblinkage = to_linkage_type(library_linkage_as_string);
            if (const auto p = liblinkage.get())
                build_info.library_linkage = *p;
            else
                Checks::exit_with_message(
                    VCPKG_LINE_INFO, "Invalid library linkage type: [%s]", library_linkage_as_string);
        }
        std::string version = parser.optional_field("Version");
        if (!version.empty()) build_info.version = std::move(version);

        std::map<BuildPolicy, bool> policies;
        for (auto policy : G_ALL_POLICIES)
        {
            const auto setting = parser.optional_field(to_string(policy));
            if (setting.empty()) continue;
            if (setting == "enabled")
                policies.emplace(policy, true);
            else if (setting == "disabled")
                policies.emplace(policy, false);
            else
                Checks::exit_with_message(
                    VCPKG_LINE_INFO, "Unknown setting for policy '%s': %s", to_string(policy), setting);
        }

        if (const auto err = parser.error_info("PostBuildInformation"))
        {
            print_error_message(err);
            Checks::exit_fail(VCPKG_LINE_INFO);
        }

        build_info.policies = BuildPolicies(std::move(policies));

        return build_info;
    }

    BuildInfo read_build_info(const Files::Filesystem& fs, const fs::path& filepath)
    {
        const Expected<std::unordered_map<std::string, std::string>> pghs =
            Paragraphs::get_single_paragraph(fs, filepath);
        Checks::check_exit(VCPKG_LINE_INFO, pghs.get() != nullptr, "Invalid BUILD_INFO file for package");
        return inner_create_buildinfo(*pghs.get());
    }

    PreBuildInfo PreBuildInfo::from_triplet_file(const VcpkgPaths& paths, const Triplet& triplet)
    {
        static constexpr CStringView FLAG_GUID = "c35112b6-d1ba-415b-aa5d-81de856ef8eb";

        const fs::path& cmake_exe_path = paths.get_tool_exe(Tools::CMAKE);
        const fs::path ports_cmake_script_path = paths.scripts / "get_triplet_environment.cmake";
        const fs::path triplet_file_path = paths.triplets / (triplet.canonical_name() + ".cmake");

        const auto cmd_launch_cmake = System::make_cmake_cmd(cmake_exe_path,
                                                             ports_cmake_script_path,
                                                             {
                                                                 {"CMAKE_TRIPLET_FILE", triplet_file_path},
                                                             });
        const auto ec_data = System::cmd_execute_and_capture_output(cmd_launch_cmake);
        Checks::check_exit(VCPKG_LINE_INFO, ec_data.exit_code == 0, ec_data.output);

        const std::vector<std::string> lines = Strings::split(ec_data.output, "\n");

        PreBuildInfo pre_build_info;

        const auto e = lines.cend();
        auto cur = std::find(lines.cbegin(), e, FLAG_GUID);
        if (cur != e) ++cur;

        for (; cur != e; ++cur)
        {
            auto&& line = *cur;

            const std::vector<std::string> s = Strings::split(line, "=");
            Checks::check_exit(VCPKG_LINE_INFO,
                               s.size() == 1 || s.size() == 2,
                               "Expected format is [VARIABLE_NAME=VARIABLE_VALUE], but was [%s]",
                               line);

            const bool variable_with_no_value = s.size() == 1;
            const std::string variable_name = s.at(0);
            const std::string variable_value = variable_with_no_value ? "" : s.at(1);

            if (variable_name == "VCPKG_TARGET_ARCHITECTURE")
            {
                pre_build_info.target_architecture = variable_value;
                continue;
            }

            if (variable_name == "VCPKG_CMAKE_SYSTEM_NAME")
            {
                pre_build_info.cmake_system_name = variable_value;
                continue;
            }

            if (variable_name == "VCPKG_CMAKE_SYSTEM_VERSION")
            {
                pre_build_info.cmake_system_version = variable_value;
                continue;
            }

            if (variable_name == "VCPKG_PLATFORM_TOOLSET")
            {
                pre_build_info.platform_toolset =
                    variable_value.empty() ? nullopt : Optional<std::string>{variable_value};
                continue;
            }

            if (variable_name == "VCPKG_VISUAL_STUDIO_PATH")
            {
                pre_build_info.visual_studio_path =
                    variable_value.empty() ? nullopt : Optional<fs::path>{variable_value};
                continue;
            }

            if (variable_name == "VCPKG_CHAINLOAD_TOOLCHAIN_FILE")
            {
                pre_build_info.external_toolchain_file =
                    variable_value.empty() ? nullopt : Optional<std::string>{variable_value};
                continue;
            }

            if (variable_name == "VCPKG_BUILD_TYPE")
            {
                if (variable_value.empty())
                    pre_build_info.build_type = nullopt;
                else if (Strings::case_insensitive_ascii_equals(variable_value, "debug"))
                    pre_build_info.build_type = ConfigurationType::DEBUG;
                else if (Strings::case_insensitive_ascii_equals(variable_value, "release"))
                    pre_build_info.build_type = ConfigurationType::RELEASE;
                else
                    Checks::exit_with_message(
                        VCPKG_LINE_INFO, "Unknown setting for VCPKG_BUILD_TYPE: %s", variable_value);
                continue;
            }

            Checks::exit_with_message(VCPKG_LINE_INFO, "Unknown variable name %s", line);
        }

        pre_build_info.triplet_abi_tag = [&]() {
            const auto& fs = paths.get_filesystem();
            static std::map<fs::path, std::string> s_hash_cache;

            auto it_hash = s_hash_cache.find(triplet_file_path);
            if (it_hash != s_hash_cache.end())
            {
                return it_hash->second;
            }
            auto hash = Hash::get_file_hash(fs, triplet_file_path, "SHA1");

            if (auto p = pre_build_info.external_toolchain_file.get())
            {
                hash += "-";
                hash += Hash::get_file_hash(fs, *p, "SHA1");
            }
            else if (pre_build_info.cmake_system_name == "Linux")
            {
                hash += "-";
                hash += Hash::get_file_hash(fs, paths.scripts / "toolchains" / "linux.cmake", "SHA1");
            }
            else if (pre_build_info.cmake_system_name == "Darwin")
            {
                hash += "-";
                hash += Hash::get_file_hash(fs, paths.scripts / "toolchains" / "osx.cmake", "SHA1");
            }
            else if (pre_build_info.cmake_system_name == "FreeBSD")
            {
                hash += "-";
                hash += Hash::get_file_hash(fs, paths.scripts / "toolchains" / "freebsd.cmake", "SHA1");
            }
            else if (pre_build_info.cmake_system_name == "Android")
            {
                hash += "-";
                hash += Hash::get_file_hash(fs, paths.scripts / "toolchains" / "android.cmake", "SHA1");
            }

            s_hash_cache.emplace(triplet_file_path, hash);
            return hash;
        }();

        return pre_build_info;
    }
    ExtendedBuildResult::ExtendedBuildResult(BuildResult code) : code(code) {}
    ExtendedBuildResult::ExtendedBuildResult(BuildResult code, std::unique_ptr<BinaryControlFile>&& bcf)
        : code(code), binary_control_file(std::move(bcf))
    {
    }
    ExtendedBuildResult::ExtendedBuildResult(BuildResult code, std::vector<FeatureSpec>&& unmet_deps)
        : code(code), unmet_dependencies(std::move(unmet_deps))
    {
    }
}
<|MERGE_RESOLUTION|>--- conflicted
+++ resolved
@@ -1,1018 +1,1014 @@
-#include "pch.h"
-
-#include <vcpkg/base/checks.h>
-#include <vcpkg/base/chrono.h>
-#include <vcpkg/base/enums.h>
-#include <vcpkg/base/hash.h>
-#include <vcpkg/base/optional.h>
-#include <vcpkg/base/stringliteral.h>
-#include <vcpkg/base/system.print.h>
-#include <vcpkg/base/system.process.h>
-
-#include <vcpkg/build.h>
-#include <vcpkg/commands.h>
-#include <vcpkg/dependencies.h>
-#include <vcpkg/globalstate.h>
-#include <vcpkg/help.h>
-#include <vcpkg/input.h>
-#include <vcpkg/metrics.h>
-#include <vcpkg/paragraphs.h>
-#include <vcpkg/postbuildlint.h>
-#include <vcpkg/statusparagraphs.h>
-#include <vcpkg/vcpkglib.h>
-
-using vcpkg::Build::BuildResult;
-using vcpkg::Parse::ParseControlErrorInfo;
-using vcpkg::Parse::ParseExpected;
-
-namespace vcpkg::Build::Command
-{
-    using Dependencies::InstallPlanAction;
-    using Dependencies::InstallPlanType;
-
-    static constexpr StringLiteral OPTION_CHECKS_ONLY = "--checks-only";
-
-    void perform_and_exit_ex(const FullPackageSpec& full_spec,
-                             const fs::path& port_dir,
-                             const ParsedArguments& options,
-                             const VcpkgPaths& paths)
-    {
-        const PackageSpec& spec = full_spec.package_spec;
-        if (Util::Sets::contains(options.switches, OPTION_CHECKS_ONLY))
-        {
-            const auto pre_build_info = Build::PreBuildInfo::from_triplet_file(paths, spec.triplet());
-            const auto build_info = Build::read_build_info(paths.get_filesystem(), paths.build_info_file_path(spec));
-            const size_t error_count = PostBuildLint::perform_all_checks(spec, paths, pre_build_info, build_info);
-            Checks::check_exit(VCPKG_LINE_INFO, error_count == 0);
-            Checks::exit_success(VCPKG_LINE_INFO);
-        }
-
-        const ParseExpected<SourceControlFile> source_control_file =
-            Paragraphs::try_load_port(paths.get_filesystem(), port_dir);
-
-        if (!source_control_file.has_value())
-        {
-            print_error_message(source_control_file.error());
-            Checks::exit_fail(VCPKG_LINE_INFO);
-        }
-
-        const auto& scf = source_control_file.value_or_exit(VCPKG_LINE_INFO);
-        Checks::check_exit(VCPKG_LINE_INFO,
-                           spec.name() == scf->core_paragraph->name,
-                           "The Source field inside the CONTROL file does not match the port directory: '%s' != '%s'",
-                           scf->core_paragraph->name,
-                           spec.name());
-
-        const StatusParagraphs status_db = database_load_check(paths);
-        const Build::BuildPackageOptions build_package_options{
-            Build::UseHeadVersion::NO,
-            Build::AllowDownloads::YES,
-            Build::CleanBuildtrees::NO,
-            Build::CleanPackages::NO,
-            Build::DownloadTool::BUILT_IN,
-            GlobalState::g_binary_caching ? Build::BinaryCaching::YES : Build::BinaryCaching::NO,
-            Build::FailOnTombstone::NO,
-        };
-
-        std::set<std::string> features_as_set(full_spec.features.begin(), full_spec.features.end());
-        features_as_set.emplace("core");
-
-        const Build::BuildPackageConfig build_config{
-            *scf, spec.triplet(), fs::path{port_dir}, build_package_options, features_as_set};
-
-        const auto build_timer = Chrono::ElapsedTimer::create_started();
-        const auto result = Build::build_package(paths, build_config, status_db);
-        System::print2("Elapsed time for package ", spec, ": ", build_timer, '\n');
-
-        if (result.code == BuildResult::CASCADED_DUE_TO_MISSING_DEPENDENCIES)
-        {
-            System::print2(System::Color::error,
-                           "The build command requires all dependencies to be already installed.\n");
-            System::print2("The following dependencies are missing:\n\n");
-            for (const auto& p : result.unmet_dependencies)
-            {
-                System::print2("    ", p, '\n');
-            }
-            System::print2('\n');
-            Checks::exit_fail(VCPKG_LINE_INFO);
-        }
-
-        Checks::check_exit(VCPKG_LINE_INFO, result.code != BuildResult::EXCLUDED);
-
-        if (result.code != BuildResult::SUCCEEDED)
-        {
-            System::print2(System::Color::error, Build::create_error_message(result.code, spec), '\n');
-            System::print2(Build::create_user_troubleshooting_message(spec), '\n');
-            Checks::exit_fail(VCPKG_LINE_INFO);
-        }
-
-        Checks::exit_success(VCPKG_LINE_INFO);
-    }
-
-    static constexpr std::array<CommandSwitch, 1> BUILD_SWITCHES = {{
-        {OPTION_CHECKS_ONLY, "Only run checks, do not rebuild package"},
-    }};
-
-    const CommandStructure COMMAND_STRUCTURE = {
-        Help::create_example_string("build zlib:x64-windows"),
-        1,
-        1,
-        {BUILD_SWITCHES, {}},
-        nullptr,
-    };
-
-    void perform_and_exit(const VcpkgCmdArguments& args, const VcpkgPaths& paths, const Triplet& default_triplet)
-    {
-        // Build only takes a single package and all dependencies must already be installed
-        const ParsedArguments options = args.parse_arguments(COMMAND_STRUCTURE);
-        std::string first_arg = args.command_arguments.at(0);
-        const FullPackageSpec spec = Input::check_and_get_full_package_spec(
-            std::move(first_arg), default_triplet, COMMAND_STRUCTURE.example_text);
-        Input::check_triplet(spec.package_spec.triplet(), paths);
-        if (!spec.features.empty() && !GlobalState::feature_packages)
-        {
-            Checks::exit_with_message(
-                VCPKG_LINE_INFO, "Feature packages are experimentally available under the --featurepackages flag.");
-        }
-        perform_and_exit_ex(spec, paths.port_dir(spec.package_spec), options, paths);
-    }
-}
-
-namespace vcpkg::Build
-{
-    static const std::string NAME_EMPTY_PACKAGE = "PolicyEmptyPackage";
-    static const std::string NAME_DLLS_WITHOUT_LIBS = "PolicyDLLsWithoutLIBs";
-    static const std::string NAME_ONLY_RELEASE_CRT = "PolicyOnlyReleaseCRT";
-    static const std::string NAME_EMPTY_INCLUDE_FOLDER = "PolicyEmptyIncludeFolder";
-    static const std::string NAME_ALLOW_OBSOLETE_MSVCRT = "PolicyAllowObsoleteMsvcrt";
-
-    const std::string& to_string(BuildPolicy policy)
-    {
-        switch (policy)
-        {
-            case BuildPolicy::EMPTY_PACKAGE: return NAME_EMPTY_PACKAGE;
-            case BuildPolicy::DLLS_WITHOUT_LIBS: return NAME_DLLS_WITHOUT_LIBS;
-            case BuildPolicy::ONLY_RELEASE_CRT: return NAME_ONLY_RELEASE_CRT;
-            case BuildPolicy::EMPTY_INCLUDE_FOLDER: return NAME_EMPTY_INCLUDE_FOLDER;
-            case BuildPolicy::ALLOW_OBSOLETE_MSVCRT: return NAME_ALLOW_OBSOLETE_MSVCRT;
-            default: Checks::unreachable(VCPKG_LINE_INFO);
-        }
-    }
-
-    CStringView to_cmake_variable(BuildPolicy policy)
-    {
-        switch (policy)
-        {
-            case BuildPolicy::EMPTY_PACKAGE: return "VCPKG_POLICY_EMPTY_PACKAGE";
-            case BuildPolicy::DLLS_WITHOUT_LIBS: return "VCPKG_POLICY_DLLS_WITHOUT_LIBS";
-            case BuildPolicy::ONLY_RELEASE_CRT: return "VCPKG_POLICY_ONLY_RELEASE_CRT";
-            case BuildPolicy::EMPTY_INCLUDE_FOLDER: return "VCPKG_POLICY_EMPTY_INCLUDE_FOLDER";
-            case BuildPolicy::ALLOW_OBSOLETE_MSVCRT: return "VCPKG_POLICY_ALLOW_OBSOLETE_MSVCRT";
-            default: Checks::unreachable(VCPKG_LINE_INFO);
-        }
-    }
-
-    static const std::string NAME_BUILD_IN_DOWNLOAD = "BUILT_IN";
-    static const std::string NAME_ARIA2_DOWNLOAD = "ARIA2";
-
-    const std::string& to_string(DownloadTool tool)
-    {
-        switch (tool)
-        {
-            case DownloadTool::BUILT_IN: return NAME_BUILD_IN_DOWNLOAD;
-            case DownloadTool::ARIA2: return NAME_ARIA2_DOWNLOAD;
-            default: Checks::unreachable(VCPKG_LINE_INFO);
-        }
-    }
-
-    Optional<LinkageType> to_linkage_type(const std::string& str)
-    {
-        if (str == "dynamic") return LinkageType::DYNAMIC;
-        if (str == "static") return LinkageType::STATIC;
-        return nullopt;
-    }
-
-    namespace BuildInfoRequiredField
-    {
-        static const std::string CRT_LINKAGE = "CRTLinkage";
-        static const std::string LIBRARY_LINKAGE = "LibraryLinkage";
-    }
-
-    CStringView to_vcvarsall_target(const std::string& cmake_system_name)
-    {
-        if (cmake_system_name.empty()) return "";
-        if (cmake_system_name == "Windows") return "";
-        if (cmake_system_name == "WindowsStore") return "store";
-
-        Checks::exit_with_message(VCPKG_LINE_INFO, "Unsupported vcvarsall target %s", cmake_system_name);
-    }
-
-    CStringView to_vcvarsall_toolchain(const std::string& target_architecture, const Toolset& toolset)
-    {
-        auto maybe_target_arch = System::to_cpu_architecture(target_architecture);
-        Checks::check_exit(
-            VCPKG_LINE_INFO, maybe_target_arch.has_value(), "Invalid architecture string: %s", target_architecture);
-        auto target_arch = maybe_target_arch.value_or_exit(VCPKG_LINE_INFO);
-        auto host_architectures = System::get_supported_host_architectures();
-
-        for (auto&& host : host_architectures)
-        {
-            const auto it = Util::find_if(toolset.supported_architectures, [&](const ToolsetArchOption& opt) {
-                return host == opt.host_arch && target_arch == opt.target_arch;
-            });
-            if (it != toolset.supported_architectures.end()) return it->name;
-        }
-
-        Checks::exit_with_message(VCPKG_LINE_INFO,
-                                  "Unsupported toolchain combination. Target was: %s but supported ones were:\n%s",
-                                  target_architecture,
-                                  Strings::join(",", toolset.supported_architectures, [](const ToolsetArchOption& t) {
-                                      return t.name.c_str();
-                                  }));
-    }
-
-    std::string make_build_env_cmd(const PreBuildInfo& pre_build_info, const Toolset& toolset)
-    {
-        if (pre_build_info.external_toolchain_file.has_value()) return "";
-        if (!pre_build_info.cmake_system_name.empty() && pre_build_info.cmake_system_name != "WindowsStore") return "";
-
-        const char* tonull = " >nul";
-        if (GlobalState::debugging)
-        {
-            tonull = "";
-        }
-
-        const auto arch = to_vcvarsall_toolchain(pre_build_info.target_architecture, toolset);
-        const auto target = to_vcvarsall_target(pre_build_info.cmake_system_name);
-
-        return Strings::format(R"("%s" %s %s %s %s 2>&1 <NUL)",
-                               toolset.vcvarsall.u8string(),
-                               Strings::join(" ", toolset.vcvarsall_options),
-                               arch,
-                               target,
-                               tonull);
-    }
-
-    static BinaryParagraph create_binary_feature_control_file(const SourceParagraph& source_paragraph,
-                                                              const FeatureParagraph& feature_paragraph,
-                                                              const Triplet& triplet)
-    {
-        return BinaryParagraph(source_paragraph, feature_paragraph, triplet);
-    }
-
-    static std::unique_ptr<BinaryControlFile> create_binary_control_file(const SourceParagraph& source_paragraph,
-                                                                         const Triplet& triplet,
-                                                                         const BuildInfo& build_info,
-                                                                         const std::string& abi_tag)
-    {
-        auto bcf = std::make_unique<BinaryControlFile>();
-        BinaryParagraph bpgh(source_paragraph, triplet, abi_tag);
-        if (const auto p_ver = build_info.version.get())
-        {
-            bpgh.version = *p_ver;
-        }
-        bcf->core_paragraph = std::move(bpgh);
-        return bcf;
-    }
-
-    static void write_binary_control_file(const VcpkgPaths& paths, BinaryControlFile bcf)
-    {
-        std::string start = Strings::serialize(bcf.core_paragraph);
-        for (auto&& feature : bcf.features)
-        {
-            start += "\n" + Strings::serialize(feature);
-        }
-        const fs::path binary_control_file = paths.packages / bcf.core_paragraph.dir() / "CONTROL";
-        paths.get_filesystem().write_contents(binary_control_file, start);
-    }
-
-    static std::vector<FeatureSpec> compute_required_feature_specs(const BuildPackageConfig& config,
-                                                                   const StatusParagraphs& status_db)
-    {
-        const Triplet& triplet = config.triplet;
-
-        const std::vector<std::string> dep_strings =
-            Util::fmap_flatten(config.feature_list, [&](std::string const& feature) -> std::vector<std::string> {
-                if (feature == "core")
-                {
-                    return filter_dependencies(config.scf.core_paragraph->depends, triplet);
-                }
-
-                auto maybe_feature = config.scf.find_feature(feature);
-                Checks::check_exit(VCPKG_LINE_INFO, maybe_feature.has_value());
-
-                return filter_dependencies(maybe_feature.get()->depends, triplet);
-            });
-
-        auto dep_fspecs = FeatureSpec::from_strings_and_triplet(dep_strings, triplet);
-        Util::sort_unique_erase(dep_fspecs);
-
-        // expand defaults
-        std::vector<FeatureSpec> ret;
-        for (auto&& fspec : dep_fspecs)
-        {
-            if (fspec.feature().empty())
-            {
-                // reference to default features
-                const auto it = status_db.find_installed(fspec.spec());
-                if (it == status_db.end())
-                {
-                    // not currently installed, so just leave the default reference so it will fail later
-                    ret.push_back(fspec);
-                }
-                else
-                {
-                    ret.emplace_back(fspec.spec(), "core");
-                    for (auto&& default_feature : it->get()->package.default_features)
-                        ret.emplace_back(fspec.spec(), default_feature);
-                }
-            }
-            else
-            {
-                ret.push_back(fspec);
-            }
-        }
-        Util::sort_unique_erase(ret);
-
-        return ret;
-    }
-
-    static ExtendedBuildResult do_build_package(const VcpkgPaths& paths,
-                                                const PreBuildInfo& pre_build_info,
-                                                const PackageSpec& spec,
-                                                const std::string& abi_tag,
-                                                const BuildPackageConfig& config)
-    {
-        auto& fs = paths.get_filesystem();
-        const Triplet& triplet = spec.triplet();
-
-#if !defined(_WIN32)
-        // TODO: remove when vcpkg.exe is in charge for acquiring tools. Change introduced in vcpkg v0.0.107.
-        // bootstrap should have already downloaded ninja, but making sure it is present in case it was deleted.
-        vcpkg::Util::unused(paths.get_tool_exe(Tools::NINJA));
-#endif
-
-        const fs::path& cmake_exe_path = paths.get_tool_exe(Tools::CMAKE);
-        const fs::path& git_exe_path = paths.get_tool_exe(Tools::GIT);
-
-        std::string all_features;
-        for (auto& feature : config.scf.feature_paragraphs)
-        {
-            all_features.append(feature->name + ";");
-        }
-
-        const Toolset& toolset = paths.get_toolset(pre_build_info);
-        const std::string cmd_launch_cmake = System::make_cmake_cmd(
-            cmake_exe_path,
-            paths.ports_cmake,
-            {
-                {"CMD", "BUILD"},
-                {"PORT", config.scf.core_paragraph->name},
-                {"CURRENT_PORT_DIR", config.port_dir},
-                {"TARGET_TRIPLET", spec.triplet().canonical_name()},
-                {"VCPKG_PLATFORM_TOOLSET", toolset.version.c_str()},
-                {"VCPKG_USE_HEAD_VERSION",
-                Util::Enum::to_bool(config.build_package_options.use_head_version) ? "1" : "0"},
-                {"DOWNLOADS", paths.downloads},
-                {"_VCPKG_NO_DOWNLOADS", !Util::Enum::to_bool(config.build_package_options.allow_downloads) ? "1" : "0"},
-                {"_VCPKG_DOWNLOAD_TOOL", to_string(config.build_package_options.download_tool)},
-                {"GIT", git_exe_path},
-                {"FEATURES", Strings::join(";", config.feature_list)},
-                {"ALL_FEATURES", all_features},
-            });
-
-        auto command = make_build_env_cmd(pre_build_info, toolset);
-        if (!command.empty())
-        {
-#ifdef _WIN32
-            command.append(" & ");
-#else
-            command.append(" && ");
-#endif
-        }
-        command.append(cmd_launch_cmake);
-        const auto timer = Chrono::ElapsedTimer::create_started();
-
-        const int return_code = System::cmd_execute_clean(command);
-        const auto buildtimeus = timer.microseconds();
-        const auto spec_string = spec.to_string();
-
-        {
-            auto locked_metrics = Metrics::g_metrics.lock();
-            locked_metrics->track_buildtime(spec.to_string() + ":[" + Strings::join(",", config.feature_list) + "]",
-                                            buildtimeus);
-            if (return_code != 0)
-            {
-                locked_metrics->track_property("error", "build failed");
-                locked_metrics->track_property("build_error", spec_string);
-                return BuildResult::BUILD_FAILED;
-            }
-        }
-
-        const BuildInfo build_info = read_build_info(fs, paths.build_info_file_path(spec));
-        const size_t error_count = PostBuildLint::perform_all_checks(spec, paths, pre_build_info, build_info);
-
-        auto bcf = create_binary_control_file(*config.scf.core_paragraph, triplet, build_info, abi_tag);
-
-        if (error_count != 0)
-        {
-            return BuildResult::POST_BUILD_CHECKS_FAILED;
-        }
-        for (auto&& feature : config.feature_list)
-        {
-            for (auto&& f_pgh : config.scf.feature_paragraphs)
-            {
-                if (f_pgh->name == feature)
-                    bcf->features.push_back(
-                        create_binary_feature_control_file(*config.scf.core_paragraph, *f_pgh, triplet));
-            }
-        }
-
-        write_binary_control_file(paths, *bcf);
-        return {BuildResult::SUCCEEDED, std::move(bcf)};
-    }
-
-    static ExtendedBuildResult do_build_package_and_clean_buildtrees(const VcpkgPaths& paths,
-                                                                     const PreBuildInfo& pre_build_info,
-                                                                     const PackageSpec& spec,
-                                                                     const std::string& abi_tag,
-                                                                     const BuildPackageConfig& config)
-    {
-        auto result = do_build_package(paths, pre_build_info, spec, abi_tag, config);
-
-        if (config.build_package_options.clean_buildtrees == CleanBuildtrees::YES)
-        {
-            auto& fs = paths.get_filesystem();
-            const fs::path buildtrees_dir = paths.buildtrees / config.scf.core_paragraph->name;
-            auto buildtree_files = fs.get_files_non_recursive(buildtrees_dir);
-            for (auto&& file : buildtree_files)
-            {
-                if (fs.is_directory(file)) // Will only keep the logs
-                {
-                    std::error_code ec;
-                    fs.remove_all(file, ec);
-                }
-            }
-        }
-
-        return result;
-    }
-
-    Optional<AbiTagAndFile> compute_abi_tag(const VcpkgPaths& paths,
-                                            const BuildPackageConfig& config,
-                                            const PreBuildInfo& pre_build_info,
-                                            Span<const AbiEntry> dependency_abis)
-    {
-        if (config.build_package_options.binary_caching == BinaryCaching::NO) return nullopt;
-
-        auto& fs = paths.get_filesystem();
-        const Triplet& triplet = config.triplet;
-        const std::string& name = config.scf.core_paragraph->name;
-
-        std::vector<AbiEntry> abi_tag_entries(dependency_abis.begin(), dependency_abis.end());
-
-        abi_tag_entries.emplace_back(AbiEntry{"cmake", paths.get_tool_version(Tools::CMAKE)});
-
-        // If there is an unusually large number of files in the port then
-        // something suspicious is going on.  Rather than hash all of them
-        // just mark the port as no-hash
-        const int max_port_file_count = 100;
-
-        // the order of recursive_directory_iterator is undefined so save the names to sort
-        std::vector<fs::path> hashed_files;
-        for (auto &port_file : fs::stdfs::recursive_directory_iterator(config.port_dir))
-        {
-            if (fs::is_regular_file(status(port_file)))
-            {
-                hashed_files.push_back(port_file);
-                if (hashed_files.size() > max_port_file_count)
-                {
-                    abi_tag_entries.emplace_back(AbiEntry{ "no_hash_max_portfile", "" });
-                    break;
-                }
-            }
-        }
-
-        if (hashed_files.size() <= max_port_file_count)
-        {
-            for (auto &script_file : fs::stdfs::recursive_directory_iterator(paths.scripts))
-            {
-                if (fs::is_regular_file(status(script_file)))
-                {
-                    hashed_files.push_back(script_file);
-                }
-            }
-
-            std::sort(hashed_files.begin(), hashed_files.end());
-
-            int counter = 0;
-            for (auto & hashed_file : hashed_files)
-            {
-                // When vcpkg takes a dependency on C++17 it can use fs::relative,
-                // which will give a stable ordering and better names in the key entry.
-                // this is not available in the filesystem TS so instead number the files for the key.
-                std::string key = Strings::format("file_%03d", counter++);
-                if (GlobalState::debugging)
-                {
-<<<<<<< HEAD
-                    System::print2("[DEBUG] mapping ", key, " from ", port_file.u8string(), "\n");
-=======
-                    System::println("[DEBUG] mapping %s from %s", key, hashed_file.string());
->>>>>>> 62a0665a
-                }
-                abi_tag_entries.emplace_back(AbiEntry{ key, vcpkg::Hash::get_file_hash(fs, hashed_file, "SHA1") });
-            }
-        }
-
-        abi_tag_entries.emplace_back(AbiEntry{
-            "vcpkg",
-            vcpkg::Hash::get_file_hash(fs, paths.scripts / "buildsystems" / "vcpkg.cmake", "SHA1")});
-
-        abi_tag_entries.emplace_back(AbiEntry{"triplet", pre_build_info.triplet_abi_tag});
-
-        const std::string features = Strings::join(";", config.feature_list);
-        abi_tag_entries.emplace_back(AbiEntry{"features", features});
-
-        if (config.build_package_options.use_head_version == UseHeadVersion::YES)
-            abi_tag_entries.emplace_back(AbiEntry{"head", ""});
-
-        Util::sort(abi_tag_entries);
-
-        const std::string full_abi_info =
-            Strings::join("", abi_tag_entries, [](const AbiEntry& p) { return p.key + " " + p.value + "\n"; });
-
-        if (GlobalState::debugging)
-        {
-            System::print2("[DEBUG] <abientries>\n");
-            for (auto&& entry : abi_tag_entries)
-            {
-                System::print2("[DEBUG] ", entry.key, "|", entry.value, "\n");
-            }
-            System::print2("[DEBUG] </abientries>\n");
-        }
-
-        auto abi_tag_entries_missing = abi_tag_entries;
-        Util::erase_remove_if(abi_tag_entries_missing, [](const AbiEntry& p) { return !p.value.empty(); });
-
-        if (abi_tag_entries_missing.empty())
-        {
-            std::error_code ec;
-            fs.create_directories(paths.buildtrees / name, ec);
-            const auto abi_file_path = paths.buildtrees / name / (triplet.canonical_name() + ".vcpkg_abi_info.txt");
-            fs.write_contents(abi_file_path, full_abi_info);
-
-            return AbiTagAndFile{Hash::get_file_hash(fs, abi_file_path, "SHA1"), abi_file_path};
-        }
-
-        System::print2(
-            "Warning: binary caching disabled because abi keys are missing values:\n",
-            Strings::join("", abi_tag_entries_missing, [](const AbiEntry& e) { return "    " + e.key + "\n"; }),
-            "\n");
-
-        return nullopt;
-    }
-
-    static void decompress_archive(const VcpkgPaths& paths, const PackageSpec& spec, const fs::path& archive_path)
-    {
-        auto& fs = paths.get_filesystem();
-
-        auto pkg_path = paths.package_dir(spec);
-        std::error_code ec;
-        fs.remove_all(pkg_path, ec);
-        fs.create_directories(pkg_path, ec);
-        auto files = fs.get_files_non_recursive(pkg_path);
-        Checks::check_exit(VCPKG_LINE_INFO, files.empty(), "unable to clear path: %s", pkg_path.u8string());
-
-#if defined(_WIN32)
-        auto&& seven_zip_exe = paths.get_tool_exe(Tools::SEVEN_ZIP);
-
-        System::cmd_execute_clean(Strings::format(
-            R"("%s" x "%s" -o"%s" -y >nul)", seven_zip_exe.u8string(), archive_path.u8string(), pkg_path.u8string()));
-#else
-        System::cmd_execute_clean(
-            Strings::format(R"(unzip -qq "%s" "-d%s")", archive_path.u8string(), pkg_path.u8string()));
-#endif
-    }
-
-    // Compress the source directory into the destination file.
-    static void compress_directory(const VcpkgPaths& paths, const fs::path& source, const fs::path& destination)
-    {
-        auto& fs = paths.get_filesystem();
-
-        std::error_code ec;
-
-        fs.remove(destination, ec);
-        Checks::check_exit(
-            VCPKG_LINE_INFO, !fs.exists(destination), "Could not remove file: %s", destination.u8string());
-#if defined(_WIN32)
-        auto&& seven_zip_exe = paths.get_tool_exe(Tools::SEVEN_ZIP);
-
-        System::cmd_execute_clean(Strings::format(
-            R"("%s" a "%s" "%s\*" >nul)", seven_zip_exe.u8string(), destination.u8string(), source.u8string()));
-#else
-        System::cmd_execute_clean(Strings::format(
-            R"(cd '%s' && zip --quiet -r '%s' *)", source.u8string(), destination.u8string()));
-#endif
-    }
-
-    static void compress_archive(const VcpkgPaths& paths, const PackageSpec& spec, const fs::path& destination)
-    {
-        compress_directory(paths, paths.package_dir(spec), destination);
-    }
-
-    ExtendedBuildResult build_package(const VcpkgPaths& paths,
-                                      const BuildPackageConfig& config,
-                                      const StatusParagraphs& status_db)
-    {
-        auto& fs = paths.get_filesystem();
-        const Triplet& triplet = config.triplet;
-        const std::string& name = config.scf.core_paragraph->name;
-
-        std::vector<FeatureSpec> required_fspecs = compute_required_feature_specs(config, status_db);
-
-        // extract out the actual package ids
-        auto dep_pspecs = Util::fmap(required_fspecs, [](FeatureSpec const& fspec) { return fspec.spec(); });
-        Util::sort_unique_erase(dep_pspecs);
-
-        // Find all features that aren't installed. This mutates required_fspecs.
-        Util::erase_remove_if(required_fspecs, [&](FeatureSpec const& fspec) {
-            return status_db.is_installed(fspec) || fspec.name() == name;
-        });
-
-        if (!required_fspecs.empty())
-        {
-            return {BuildResult::CASCADED_DUE_TO_MISSING_DEPENDENCIES, std::move(required_fspecs)};
-        }
-
-        const PackageSpec spec =
-            PackageSpec::from_name_and_triplet(config.scf.core_paragraph->name, triplet).value_or_exit(VCPKG_LINE_INFO);
-
-        std::vector<AbiEntry> dependency_abis;
-
-        // dep_pspecs was not destroyed
-        for (auto&& pspec : dep_pspecs)
-        {
-            if (pspec == spec) continue;
-            const auto status_it = status_db.find_installed(pspec);
-            Checks::check_exit(VCPKG_LINE_INFO, status_it != status_db.end());
-            dependency_abis.emplace_back(
-                AbiEntry{status_it->get()->package.spec.name(), status_it->get()->package.abi});
-        }
-
-        const auto pre_build_info = PreBuildInfo::from_triplet_file(paths, triplet);
-
-        auto maybe_abi_tag_and_file = compute_abi_tag(paths, config, pre_build_info, dependency_abis);
-
-        const auto abi_tag_and_file = maybe_abi_tag_and_file.get();
-
-        if (config.build_package_options.binary_caching == BinaryCaching::YES && abi_tag_and_file)
-        {
-            const fs::path archives_root_dir = paths.root / "archives";
-            const std::string archive_name = abi_tag_and_file->tag + ".zip";
-            const fs::path archive_subpath = fs::u8path(abi_tag_and_file->tag.substr(0, 2)) / archive_name;
-            const fs::path archive_path = archives_root_dir / archive_subpath;
-            const fs::path archive_tombstone_path = archives_root_dir / "fail" / archive_subpath;
-
-            if (fs.exists(archive_path))
-            {
-                System::print2("Using cached binary package: ", archive_path.u8string(), "\n");
-
-                decompress_archive(paths, spec, archive_path);
-
-                auto maybe_bcf = Paragraphs::try_load_cached_package(paths, spec);
-                std::unique_ptr<BinaryControlFile> bcf =
-                    std::make_unique<BinaryControlFile>(std::move(maybe_bcf).value_or_exit(VCPKG_LINE_INFO));
-                return {BuildResult::SUCCEEDED, std::move(bcf)};
-            }
-
-            if (fs.exists(archive_tombstone_path))
-            {
-                if (config.build_package_options.fail_on_tombstone == FailOnTombstone::YES)
-                {
-                    System::print2("Found failure tombstone: ", archive_tombstone_path.u8string(), "\n");
-                    return BuildResult::BUILD_FAILED;
-                }
-                else
-                {
-                    System::print2(
-                        System::Color::warning, "Found failure tombstone: ", archive_tombstone_path.u8string(), "\n");
-                }
-            }
-
-            System::print2("Could not locate cached archive: ", archive_path.u8string(), "\n");
-
-            ExtendedBuildResult result = do_build_package_and_clean_buildtrees(
-                paths, pre_build_info, spec, maybe_abi_tag_and_file.value_or(AbiTagAndFile{}).tag, config);
-
-            std::error_code ec;
-            fs.create_directories(paths.package_dir(spec) / "share" / spec.name(), ec);
-            auto abi_file_in_package = paths.package_dir(spec) / "share" / spec.name() / "vcpkg_abi_info.txt";
-            fs.copy_file(abi_tag_and_file->tag_file, abi_file_in_package, fs::stdfs::copy_options::none, ec);
-            Checks::check_exit(VCPKG_LINE_INFO, !ec, "Could not copy into file: %s", abi_file_in_package.u8string());
-
-            if (result.code == BuildResult::SUCCEEDED)
-            {
-                const auto tmp_archive_path = paths.buildtrees / spec.name() / (spec.triplet().to_string() + ".zip");
-
-                compress_archive(paths, spec, tmp_archive_path);
-
-                fs.create_directories(archive_path.parent_path(), ec);
-                fs.rename_or_copy(tmp_archive_path, archive_path, ".tmp", ec);
-                if (ec)
-                {
-                    System::printf(System::Color::warning,
-                                   "Failed to store binary cache %s: %s\n",
-                                   archive_path.u8string(),
-                                   ec.message());
-                }
-                else
-                    System::printf("Stored binary cache: %s\n", archive_path.u8string());
-            }
-            else if (result.code == BuildResult::BUILD_FAILED || result.code == BuildResult::POST_BUILD_CHECKS_FAILED)
-            {
-                if (!fs.exists(archive_tombstone_path))
-                {
-                    // Build failed, store all failure logs in the tombstone.
-                    const auto tmp_log_path = paths.buildtrees / spec.name() / "tmp_failure_logs";
-                    const auto tmp_log_path_destination = tmp_log_path / spec.name();
-                    const auto tmp_failure_zip = paths.buildtrees / spec.name() / "failure_logs.zip";
-                    fs.create_directories(tmp_log_path_destination, ec);
-
-                    for (auto &log_file : fs::stdfs::directory_iterator(paths.buildtrees / spec.name()))
-                    {
-                        if (log_file.path().extension() == ".log")
-                        {
-                            fs.copy_file(log_file.path(),
-                                         tmp_log_path_destination / log_file.path().filename(),
-                                         fs::stdfs::copy_options::none,
-                                         ec);
-                        }
-                    }
-
-                    compress_directory(paths, tmp_log_path, paths.buildtrees / spec.name() / "failure_logs.zip");
-
-                    fs.create_directories(archive_tombstone_path.parent_path(), ec);
-                    fs.rename_or_copy(tmp_failure_zip, archive_tombstone_path, ".tmp", ec);
-
-                    // clean up temporary directory
-                    fs.remove_all(tmp_log_path, ec);
-                }
-            }
-
-            return result;
-        }
-
-        return do_build_package_and_clean_buildtrees(
-            paths, pre_build_info, spec, maybe_abi_tag_and_file.value_or(AbiTagAndFile{}).tag, config);
-    }
-
-    const std::string& to_string(const BuildResult build_result)
-    {
-        static const std::string NULLVALUE_STRING = Enums::nullvalue_to_string("vcpkg::Commands::Build::BuildResult");
-        static const std::string SUCCEEDED_STRING = "SUCCEEDED";
-        static const std::string BUILD_FAILED_STRING = "BUILD_FAILED";
-        static const std::string FILE_CONFLICTS_STRING = "FILE_CONFLICTS";
-        static const std::string POST_BUILD_CHECKS_FAILED_STRING = "POST_BUILD_CHECKS_FAILED";
-        static const std::string CASCADED_DUE_TO_MISSING_DEPENDENCIES_STRING = "CASCADED_DUE_TO_MISSING_DEPENDENCIES";
-        static const std::string EXCLUDED_STRING = "EXCLUDED";
-
-        switch (build_result)
-        {
-            case BuildResult::NULLVALUE: return NULLVALUE_STRING;
-            case BuildResult::SUCCEEDED: return SUCCEEDED_STRING;
-            case BuildResult::BUILD_FAILED: return BUILD_FAILED_STRING;
-            case BuildResult::POST_BUILD_CHECKS_FAILED: return POST_BUILD_CHECKS_FAILED_STRING;
-            case BuildResult::FILE_CONFLICTS: return FILE_CONFLICTS_STRING;
-            case BuildResult::CASCADED_DUE_TO_MISSING_DEPENDENCIES: return CASCADED_DUE_TO_MISSING_DEPENDENCIES_STRING;
-            case BuildResult::EXCLUDED: return EXCLUDED_STRING;
-            default: Checks::unreachable(VCPKG_LINE_INFO);
-        }
-    }
-
-    std::string create_error_message(const BuildResult build_result, const PackageSpec& spec)
-    {
-        return Strings::format("Error: Building package %s failed with: %s", spec, Build::to_string(build_result));
-    }
-
-    std::string create_user_troubleshooting_message(const PackageSpec& spec)
-    {
-        return Strings::format("Please ensure you're using the latest portfiles with `.\\vcpkg update`, then\n"
-                               "submit an issue at https://github.com/Microsoft/vcpkg/issues including:\n"
-                               "  Package: %s\n"
-                               "  Vcpkg version: %s\n"
-                               "\n"
-                               "Additionally, attach any relevant sections from the log files above.",
-                               spec,
-                               Commands::Version::version());
-    }
-
-    static BuildInfo inner_create_buildinfo(std::unordered_map<std::string, std::string> pgh)
-    {
-        Parse::ParagraphParser parser(std::move(pgh));
-
-        BuildInfo build_info;
-
-        {
-            std::string crt_linkage_as_string;
-            parser.required_field(BuildInfoRequiredField::CRT_LINKAGE, crt_linkage_as_string);
-
-            auto crtlinkage = to_linkage_type(crt_linkage_as_string);
-            if (const auto p = crtlinkage.get())
-                build_info.crt_linkage = *p;
-            else
-                Checks::exit_with_message(VCPKG_LINE_INFO, "Invalid crt linkage type: [%s]", crt_linkage_as_string);
-        }
-
-        {
-            std::string library_linkage_as_string;
-            parser.required_field(BuildInfoRequiredField::LIBRARY_LINKAGE, library_linkage_as_string);
-            auto liblinkage = to_linkage_type(library_linkage_as_string);
-            if (const auto p = liblinkage.get())
-                build_info.library_linkage = *p;
-            else
-                Checks::exit_with_message(
-                    VCPKG_LINE_INFO, "Invalid library linkage type: [%s]", library_linkage_as_string);
-        }
-        std::string version = parser.optional_field("Version");
-        if (!version.empty()) build_info.version = std::move(version);
-
-        std::map<BuildPolicy, bool> policies;
-        for (auto policy : G_ALL_POLICIES)
-        {
-            const auto setting = parser.optional_field(to_string(policy));
-            if (setting.empty()) continue;
-            if (setting == "enabled")
-                policies.emplace(policy, true);
-            else if (setting == "disabled")
-                policies.emplace(policy, false);
-            else
-                Checks::exit_with_message(
-                    VCPKG_LINE_INFO, "Unknown setting for policy '%s': %s", to_string(policy), setting);
-        }
-
-        if (const auto err = parser.error_info("PostBuildInformation"))
-        {
-            print_error_message(err);
-            Checks::exit_fail(VCPKG_LINE_INFO);
-        }
-
-        build_info.policies = BuildPolicies(std::move(policies));
-
-        return build_info;
-    }
-
-    BuildInfo read_build_info(const Files::Filesystem& fs, const fs::path& filepath)
-    {
-        const Expected<std::unordered_map<std::string, std::string>> pghs =
-            Paragraphs::get_single_paragraph(fs, filepath);
-        Checks::check_exit(VCPKG_LINE_INFO, pghs.get() != nullptr, "Invalid BUILD_INFO file for package");
-        return inner_create_buildinfo(*pghs.get());
-    }
-
-    PreBuildInfo PreBuildInfo::from_triplet_file(const VcpkgPaths& paths, const Triplet& triplet)
-    {
-        static constexpr CStringView FLAG_GUID = "c35112b6-d1ba-415b-aa5d-81de856ef8eb";
-
-        const fs::path& cmake_exe_path = paths.get_tool_exe(Tools::CMAKE);
-        const fs::path ports_cmake_script_path = paths.scripts / "get_triplet_environment.cmake";
-        const fs::path triplet_file_path = paths.triplets / (triplet.canonical_name() + ".cmake");
-
-        const auto cmd_launch_cmake = System::make_cmake_cmd(cmake_exe_path,
-                                                             ports_cmake_script_path,
-                                                             {
-                                                                 {"CMAKE_TRIPLET_FILE", triplet_file_path},
-                                                             });
-        const auto ec_data = System::cmd_execute_and_capture_output(cmd_launch_cmake);
-        Checks::check_exit(VCPKG_LINE_INFO, ec_data.exit_code == 0, ec_data.output);
-
-        const std::vector<std::string> lines = Strings::split(ec_data.output, "\n");
-
-        PreBuildInfo pre_build_info;
-
-        const auto e = lines.cend();
-        auto cur = std::find(lines.cbegin(), e, FLAG_GUID);
-        if (cur != e) ++cur;
-
-        for (; cur != e; ++cur)
-        {
-            auto&& line = *cur;
-
-            const std::vector<std::string> s = Strings::split(line, "=");
-            Checks::check_exit(VCPKG_LINE_INFO,
-                               s.size() == 1 || s.size() == 2,
-                               "Expected format is [VARIABLE_NAME=VARIABLE_VALUE], but was [%s]",
-                               line);
-
-            const bool variable_with_no_value = s.size() == 1;
-            const std::string variable_name = s.at(0);
-            const std::string variable_value = variable_with_no_value ? "" : s.at(1);
-
-            if (variable_name == "VCPKG_TARGET_ARCHITECTURE")
-            {
-                pre_build_info.target_architecture = variable_value;
-                continue;
-            }
-
-            if (variable_name == "VCPKG_CMAKE_SYSTEM_NAME")
-            {
-                pre_build_info.cmake_system_name = variable_value;
-                continue;
-            }
-
-            if (variable_name == "VCPKG_CMAKE_SYSTEM_VERSION")
-            {
-                pre_build_info.cmake_system_version = variable_value;
-                continue;
-            }
-
-            if (variable_name == "VCPKG_PLATFORM_TOOLSET")
-            {
-                pre_build_info.platform_toolset =
-                    variable_value.empty() ? nullopt : Optional<std::string>{variable_value};
-                continue;
-            }
-
-            if (variable_name == "VCPKG_VISUAL_STUDIO_PATH")
-            {
-                pre_build_info.visual_studio_path =
-                    variable_value.empty() ? nullopt : Optional<fs::path>{variable_value};
-                continue;
-            }
-
-            if (variable_name == "VCPKG_CHAINLOAD_TOOLCHAIN_FILE")
-            {
-                pre_build_info.external_toolchain_file =
-                    variable_value.empty() ? nullopt : Optional<std::string>{variable_value};
-                continue;
-            }
-
-            if (variable_name == "VCPKG_BUILD_TYPE")
-            {
-                if (variable_value.empty())
-                    pre_build_info.build_type = nullopt;
-                else if (Strings::case_insensitive_ascii_equals(variable_value, "debug"))
-                    pre_build_info.build_type = ConfigurationType::DEBUG;
-                else if (Strings::case_insensitive_ascii_equals(variable_value, "release"))
-                    pre_build_info.build_type = ConfigurationType::RELEASE;
-                else
-                    Checks::exit_with_message(
-                        VCPKG_LINE_INFO, "Unknown setting for VCPKG_BUILD_TYPE: %s", variable_value);
-                continue;
-            }
-
-            Checks::exit_with_message(VCPKG_LINE_INFO, "Unknown variable name %s", line);
-        }
-
-        pre_build_info.triplet_abi_tag = [&]() {
-            const auto& fs = paths.get_filesystem();
-            static std::map<fs::path, std::string> s_hash_cache;
-
-            auto it_hash = s_hash_cache.find(triplet_file_path);
-            if (it_hash != s_hash_cache.end())
-            {
-                return it_hash->second;
-            }
-            auto hash = Hash::get_file_hash(fs, triplet_file_path, "SHA1");
-
-            if (auto p = pre_build_info.external_toolchain_file.get())
-            {
-                hash += "-";
-                hash += Hash::get_file_hash(fs, *p, "SHA1");
-            }
-            else if (pre_build_info.cmake_system_name == "Linux")
-            {
-                hash += "-";
-                hash += Hash::get_file_hash(fs, paths.scripts / "toolchains" / "linux.cmake", "SHA1");
-            }
-            else if (pre_build_info.cmake_system_name == "Darwin")
-            {
-                hash += "-";
-                hash += Hash::get_file_hash(fs, paths.scripts / "toolchains" / "osx.cmake", "SHA1");
-            }
-            else if (pre_build_info.cmake_system_name == "FreeBSD")
-            {
-                hash += "-";
-                hash += Hash::get_file_hash(fs, paths.scripts / "toolchains" / "freebsd.cmake", "SHA1");
-            }
-            else if (pre_build_info.cmake_system_name == "Android")
-            {
-                hash += "-";
-                hash += Hash::get_file_hash(fs, paths.scripts / "toolchains" / "android.cmake", "SHA1");
-            }
-
-            s_hash_cache.emplace(triplet_file_path, hash);
-            return hash;
-        }();
-
-        return pre_build_info;
-    }
-    ExtendedBuildResult::ExtendedBuildResult(BuildResult code) : code(code) {}
-    ExtendedBuildResult::ExtendedBuildResult(BuildResult code, std::unique_ptr<BinaryControlFile>&& bcf)
-        : code(code), binary_control_file(std::move(bcf))
-    {
-    }
-    ExtendedBuildResult::ExtendedBuildResult(BuildResult code, std::vector<FeatureSpec>&& unmet_deps)
-        : code(code), unmet_dependencies(std::move(unmet_deps))
-    {
-    }
-}
+#include "pch.h"
+
+#include <vcpkg/base/checks.h>
+#include <vcpkg/base/chrono.h>
+#include <vcpkg/base/enums.h>
+#include <vcpkg/base/hash.h>
+#include <vcpkg/base/optional.h>
+#include <vcpkg/base/stringliteral.h>
+#include <vcpkg/base/system.print.h>
+#include <vcpkg/base/system.process.h>
+
+#include <vcpkg/build.h>
+#include <vcpkg/commands.h>
+#include <vcpkg/dependencies.h>
+#include <vcpkg/globalstate.h>
+#include <vcpkg/help.h>
+#include <vcpkg/input.h>
+#include <vcpkg/metrics.h>
+#include <vcpkg/paragraphs.h>
+#include <vcpkg/postbuildlint.h>
+#include <vcpkg/statusparagraphs.h>
+#include <vcpkg/vcpkglib.h>
+
+using vcpkg::Build::BuildResult;
+using vcpkg::Parse::ParseControlErrorInfo;
+using vcpkg::Parse::ParseExpected;
+
+namespace vcpkg::Build::Command
+{
+    using Dependencies::InstallPlanAction;
+    using Dependencies::InstallPlanType;
+
+    static constexpr StringLiteral OPTION_CHECKS_ONLY = "--checks-only";
+
+    void perform_and_exit_ex(const FullPackageSpec& full_spec,
+                             const fs::path& port_dir,
+                             const ParsedArguments& options,
+                             const VcpkgPaths& paths)
+    {
+        const PackageSpec& spec = full_spec.package_spec;
+        if (Util::Sets::contains(options.switches, OPTION_CHECKS_ONLY))
+        {
+            const auto pre_build_info = Build::PreBuildInfo::from_triplet_file(paths, spec.triplet());
+            const auto build_info = Build::read_build_info(paths.get_filesystem(), paths.build_info_file_path(spec));
+            const size_t error_count = PostBuildLint::perform_all_checks(spec, paths, pre_build_info, build_info);
+            Checks::check_exit(VCPKG_LINE_INFO, error_count == 0);
+            Checks::exit_success(VCPKG_LINE_INFO);
+        }
+
+        const ParseExpected<SourceControlFile> source_control_file =
+            Paragraphs::try_load_port(paths.get_filesystem(), port_dir);
+
+        if (!source_control_file.has_value())
+        {
+            print_error_message(source_control_file.error());
+            Checks::exit_fail(VCPKG_LINE_INFO);
+        }
+
+        const auto& scf = source_control_file.value_or_exit(VCPKG_LINE_INFO);
+        Checks::check_exit(VCPKG_LINE_INFO,
+                           spec.name() == scf->core_paragraph->name,
+                           "The Source field inside the CONTROL file does not match the port directory: '%s' != '%s'",
+                           scf->core_paragraph->name,
+                           spec.name());
+
+        const StatusParagraphs status_db = database_load_check(paths);
+        const Build::BuildPackageOptions build_package_options{
+            Build::UseHeadVersion::NO,
+            Build::AllowDownloads::YES,
+            Build::CleanBuildtrees::NO,
+            Build::CleanPackages::NO,
+            Build::DownloadTool::BUILT_IN,
+            GlobalState::g_binary_caching ? Build::BinaryCaching::YES : Build::BinaryCaching::NO,
+            Build::FailOnTombstone::NO,
+        };
+
+        std::set<std::string> features_as_set(full_spec.features.begin(), full_spec.features.end());
+        features_as_set.emplace("core");
+
+        const Build::BuildPackageConfig build_config{
+            *scf, spec.triplet(), fs::path{port_dir}, build_package_options, features_as_set};
+
+        const auto build_timer = Chrono::ElapsedTimer::create_started();
+        const auto result = Build::build_package(paths, build_config, status_db);
+        System::print2("Elapsed time for package ", spec, ": ", build_timer, '\n');
+
+        if (result.code == BuildResult::CASCADED_DUE_TO_MISSING_DEPENDENCIES)
+        {
+            System::print2(System::Color::error,
+                           "The build command requires all dependencies to be already installed.\n");
+            System::print2("The following dependencies are missing:\n\n");
+            for (const auto& p : result.unmet_dependencies)
+            {
+                System::print2("    ", p, '\n');
+            }
+            System::print2('\n');
+            Checks::exit_fail(VCPKG_LINE_INFO);
+        }
+
+        Checks::check_exit(VCPKG_LINE_INFO, result.code != BuildResult::EXCLUDED);
+
+        if (result.code != BuildResult::SUCCEEDED)
+        {
+            System::print2(System::Color::error, Build::create_error_message(result.code, spec), '\n');
+            System::print2(Build::create_user_troubleshooting_message(spec), '\n');
+            Checks::exit_fail(VCPKG_LINE_INFO);
+        }
+
+        Checks::exit_success(VCPKG_LINE_INFO);
+    }
+
+    static constexpr std::array<CommandSwitch, 1> BUILD_SWITCHES = {{
+        {OPTION_CHECKS_ONLY, "Only run checks, do not rebuild package"},
+    }};
+
+    const CommandStructure COMMAND_STRUCTURE = {
+        Help::create_example_string("build zlib:x64-windows"),
+        1,
+        1,
+        {BUILD_SWITCHES, {}},
+        nullptr,
+    };
+
+    void perform_and_exit(const VcpkgCmdArguments& args, const VcpkgPaths& paths, const Triplet& default_triplet)
+    {
+        // Build only takes a single package and all dependencies must already be installed
+        const ParsedArguments options = args.parse_arguments(COMMAND_STRUCTURE);
+        std::string first_arg = args.command_arguments.at(0);
+        const FullPackageSpec spec = Input::check_and_get_full_package_spec(
+            std::move(first_arg), default_triplet, COMMAND_STRUCTURE.example_text);
+        Input::check_triplet(spec.package_spec.triplet(), paths);
+        if (!spec.features.empty() && !GlobalState::feature_packages)
+        {
+            Checks::exit_with_message(
+                VCPKG_LINE_INFO, "Feature packages are experimentally available under the --featurepackages flag.");
+        }
+        perform_and_exit_ex(spec, paths.port_dir(spec.package_spec), options, paths);
+    }
+}
+
+namespace vcpkg::Build
+{
+    static const std::string NAME_EMPTY_PACKAGE = "PolicyEmptyPackage";
+    static const std::string NAME_DLLS_WITHOUT_LIBS = "PolicyDLLsWithoutLIBs";
+    static const std::string NAME_ONLY_RELEASE_CRT = "PolicyOnlyReleaseCRT";
+    static const std::string NAME_EMPTY_INCLUDE_FOLDER = "PolicyEmptyIncludeFolder";
+    static const std::string NAME_ALLOW_OBSOLETE_MSVCRT = "PolicyAllowObsoleteMsvcrt";
+
+    const std::string& to_string(BuildPolicy policy)
+    {
+        switch (policy)
+        {
+            case BuildPolicy::EMPTY_PACKAGE: return NAME_EMPTY_PACKAGE;
+            case BuildPolicy::DLLS_WITHOUT_LIBS: return NAME_DLLS_WITHOUT_LIBS;
+            case BuildPolicy::ONLY_RELEASE_CRT: return NAME_ONLY_RELEASE_CRT;
+            case BuildPolicy::EMPTY_INCLUDE_FOLDER: return NAME_EMPTY_INCLUDE_FOLDER;
+            case BuildPolicy::ALLOW_OBSOLETE_MSVCRT: return NAME_ALLOW_OBSOLETE_MSVCRT;
+            default: Checks::unreachable(VCPKG_LINE_INFO);
+        }
+    }
+
+    CStringView to_cmake_variable(BuildPolicy policy)
+    {
+        switch (policy)
+        {
+            case BuildPolicy::EMPTY_PACKAGE: return "VCPKG_POLICY_EMPTY_PACKAGE";
+            case BuildPolicy::DLLS_WITHOUT_LIBS: return "VCPKG_POLICY_DLLS_WITHOUT_LIBS";
+            case BuildPolicy::ONLY_RELEASE_CRT: return "VCPKG_POLICY_ONLY_RELEASE_CRT";
+            case BuildPolicy::EMPTY_INCLUDE_FOLDER: return "VCPKG_POLICY_EMPTY_INCLUDE_FOLDER";
+            case BuildPolicy::ALLOW_OBSOLETE_MSVCRT: return "VCPKG_POLICY_ALLOW_OBSOLETE_MSVCRT";
+            default: Checks::unreachable(VCPKG_LINE_INFO);
+        }
+    }
+
+    static const std::string NAME_BUILD_IN_DOWNLOAD = "BUILT_IN";
+    static const std::string NAME_ARIA2_DOWNLOAD = "ARIA2";
+
+    const std::string& to_string(DownloadTool tool)
+    {
+        switch (tool)
+        {
+            case DownloadTool::BUILT_IN: return NAME_BUILD_IN_DOWNLOAD;
+            case DownloadTool::ARIA2: return NAME_ARIA2_DOWNLOAD;
+            default: Checks::unreachable(VCPKG_LINE_INFO);
+        }
+    }
+
+    Optional<LinkageType> to_linkage_type(const std::string& str)
+    {
+        if (str == "dynamic") return LinkageType::DYNAMIC;
+        if (str == "static") return LinkageType::STATIC;
+        return nullopt;
+    }
+
+    namespace BuildInfoRequiredField
+    {
+        static const std::string CRT_LINKAGE = "CRTLinkage";
+        static const std::string LIBRARY_LINKAGE = "LibraryLinkage";
+    }
+
+    CStringView to_vcvarsall_target(const std::string& cmake_system_name)
+    {
+        if (cmake_system_name.empty()) return "";
+        if (cmake_system_name == "Windows") return "";
+        if (cmake_system_name == "WindowsStore") return "store";
+
+        Checks::exit_with_message(VCPKG_LINE_INFO, "Unsupported vcvarsall target %s", cmake_system_name);
+    }
+
+    CStringView to_vcvarsall_toolchain(const std::string& target_architecture, const Toolset& toolset)
+    {
+        auto maybe_target_arch = System::to_cpu_architecture(target_architecture);
+        Checks::check_exit(
+            VCPKG_LINE_INFO, maybe_target_arch.has_value(), "Invalid architecture string: %s", target_architecture);
+        auto target_arch = maybe_target_arch.value_or_exit(VCPKG_LINE_INFO);
+        auto host_architectures = System::get_supported_host_architectures();
+
+        for (auto&& host : host_architectures)
+        {
+            const auto it = Util::find_if(toolset.supported_architectures, [&](const ToolsetArchOption& opt) {
+                return host == opt.host_arch && target_arch == opt.target_arch;
+            });
+            if (it != toolset.supported_architectures.end()) return it->name;
+        }
+
+        Checks::exit_with_message(VCPKG_LINE_INFO,
+                                  "Unsupported toolchain combination. Target was: %s but supported ones were:\n%s",
+                                  target_architecture,
+                                  Strings::join(",", toolset.supported_architectures, [](const ToolsetArchOption& t) {
+                                      return t.name.c_str();
+                                  }));
+    }
+
+    std::string make_build_env_cmd(const PreBuildInfo& pre_build_info, const Toolset& toolset)
+    {
+        if (pre_build_info.external_toolchain_file.has_value()) return "";
+        if (!pre_build_info.cmake_system_name.empty() && pre_build_info.cmake_system_name != "WindowsStore") return "";
+
+        const char* tonull = " >nul";
+        if (GlobalState::debugging)
+        {
+            tonull = "";
+        }
+
+        const auto arch = to_vcvarsall_toolchain(pre_build_info.target_architecture, toolset);
+        const auto target = to_vcvarsall_target(pre_build_info.cmake_system_name);
+
+        return Strings::format(R"("%s" %s %s %s %s 2>&1 <NUL)",
+                               toolset.vcvarsall.u8string(),
+                               Strings::join(" ", toolset.vcvarsall_options),
+                               arch,
+                               target,
+                               tonull);
+    }
+
+    static BinaryParagraph create_binary_feature_control_file(const SourceParagraph& source_paragraph,
+                                                              const FeatureParagraph& feature_paragraph,
+                                                              const Triplet& triplet)
+    {
+        return BinaryParagraph(source_paragraph, feature_paragraph, triplet);
+    }
+
+    static std::unique_ptr<BinaryControlFile> create_binary_control_file(const SourceParagraph& source_paragraph,
+                                                                         const Triplet& triplet,
+                                                                         const BuildInfo& build_info,
+                                                                         const std::string& abi_tag)
+    {
+        auto bcf = std::make_unique<BinaryControlFile>();
+        BinaryParagraph bpgh(source_paragraph, triplet, abi_tag);
+        if (const auto p_ver = build_info.version.get())
+        {
+            bpgh.version = *p_ver;
+        }
+        bcf->core_paragraph = std::move(bpgh);
+        return bcf;
+    }
+
+    static void write_binary_control_file(const VcpkgPaths& paths, BinaryControlFile bcf)
+    {
+        std::string start = Strings::serialize(bcf.core_paragraph);
+        for (auto&& feature : bcf.features)
+        {
+            start += "\n" + Strings::serialize(feature);
+        }
+        const fs::path binary_control_file = paths.packages / bcf.core_paragraph.dir() / "CONTROL";
+        paths.get_filesystem().write_contents(binary_control_file, start);
+    }
+
+    static std::vector<FeatureSpec> compute_required_feature_specs(const BuildPackageConfig& config,
+                                                                   const StatusParagraphs& status_db)
+    {
+        const Triplet& triplet = config.triplet;
+
+        const std::vector<std::string> dep_strings =
+            Util::fmap_flatten(config.feature_list, [&](std::string const& feature) -> std::vector<std::string> {
+                if (feature == "core")
+                {
+                    return filter_dependencies(config.scf.core_paragraph->depends, triplet);
+                }
+
+                auto maybe_feature = config.scf.find_feature(feature);
+                Checks::check_exit(VCPKG_LINE_INFO, maybe_feature.has_value());
+
+                return filter_dependencies(maybe_feature.get()->depends, triplet);
+            });
+
+        auto dep_fspecs = FeatureSpec::from_strings_and_triplet(dep_strings, triplet);
+        Util::sort_unique_erase(dep_fspecs);
+
+        // expand defaults
+        std::vector<FeatureSpec> ret;
+        for (auto&& fspec : dep_fspecs)
+        {
+            if (fspec.feature().empty())
+            {
+                // reference to default features
+                const auto it = status_db.find_installed(fspec.spec());
+                if (it == status_db.end())
+                {
+                    // not currently installed, so just leave the default reference so it will fail later
+                    ret.push_back(fspec);
+                }
+                else
+                {
+                    ret.emplace_back(fspec.spec(), "core");
+                    for (auto&& default_feature : it->get()->package.default_features)
+                        ret.emplace_back(fspec.spec(), default_feature);
+                }
+            }
+            else
+            {
+                ret.push_back(fspec);
+            }
+        }
+        Util::sort_unique_erase(ret);
+
+        return ret;
+    }
+
+    static ExtendedBuildResult do_build_package(const VcpkgPaths& paths,
+                                                const PreBuildInfo& pre_build_info,
+                                                const PackageSpec& spec,
+                                                const std::string& abi_tag,
+                                                const BuildPackageConfig& config)
+    {
+        auto& fs = paths.get_filesystem();
+        const Triplet& triplet = spec.triplet();
+
+#if !defined(_WIN32)
+        // TODO: remove when vcpkg.exe is in charge for acquiring tools. Change introduced in vcpkg v0.0.107.
+        // bootstrap should have already downloaded ninja, but making sure it is present in case it was deleted.
+        vcpkg::Util::unused(paths.get_tool_exe(Tools::NINJA));
+#endif
+
+        const fs::path& cmake_exe_path = paths.get_tool_exe(Tools::CMAKE);
+        const fs::path& git_exe_path = paths.get_tool_exe(Tools::GIT);
+
+        std::string all_features;
+        for (auto& feature : config.scf.feature_paragraphs)
+        {
+            all_features.append(feature->name + ";");
+        }
+
+        const Toolset& toolset = paths.get_toolset(pre_build_info);
+        const std::string cmd_launch_cmake = System::make_cmake_cmd(
+            cmake_exe_path,
+            paths.ports_cmake,
+            {
+                {"CMD", "BUILD"},
+                {"PORT", config.scf.core_paragraph->name},
+                {"CURRENT_PORT_DIR", config.port_dir},
+                {"TARGET_TRIPLET", spec.triplet().canonical_name()},
+                {"VCPKG_PLATFORM_TOOLSET", toolset.version.c_str()},
+                {"VCPKG_USE_HEAD_VERSION",
+                Util::Enum::to_bool(config.build_package_options.use_head_version) ? "1" : "0"},
+                {"DOWNLOADS", paths.downloads},
+                {"_VCPKG_NO_DOWNLOADS", !Util::Enum::to_bool(config.build_package_options.allow_downloads) ? "1" : "0"},
+                {"_VCPKG_DOWNLOAD_TOOL", to_string(config.build_package_options.download_tool)},
+                {"GIT", git_exe_path},
+                {"FEATURES", Strings::join(";", config.feature_list)},
+                {"ALL_FEATURES", all_features},
+            });
+
+        auto command = make_build_env_cmd(pre_build_info, toolset);
+        if (!command.empty())
+        {
+#ifdef _WIN32
+            command.append(" & ");
+#else
+            command.append(" && ");
+#endif
+        }
+        command.append(cmd_launch_cmake);
+        const auto timer = Chrono::ElapsedTimer::create_started();
+
+        const int return_code = System::cmd_execute_clean(command);
+        const auto buildtimeus = timer.microseconds();
+        const auto spec_string = spec.to_string();
+
+        {
+            auto locked_metrics = Metrics::g_metrics.lock();
+            locked_metrics->track_buildtime(spec.to_string() + ":[" + Strings::join(",", config.feature_list) + "]",
+                                            buildtimeus);
+            if (return_code != 0)
+            {
+                locked_metrics->track_property("error", "build failed");
+                locked_metrics->track_property("build_error", spec_string);
+                return BuildResult::BUILD_FAILED;
+            }
+        }
+
+        const BuildInfo build_info = read_build_info(fs, paths.build_info_file_path(spec));
+        const size_t error_count = PostBuildLint::perform_all_checks(spec, paths, pre_build_info, build_info);
+
+        auto bcf = create_binary_control_file(*config.scf.core_paragraph, triplet, build_info, abi_tag);
+
+        if (error_count != 0)
+        {
+            return BuildResult::POST_BUILD_CHECKS_FAILED;
+        }
+        for (auto&& feature : config.feature_list)
+        {
+            for (auto&& f_pgh : config.scf.feature_paragraphs)
+            {
+                if (f_pgh->name == feature)
+                    bcf->features.push_back(
+                        create_binary_feature_control_file(*config.scf.core_paragraph, *f_pgh, triplet));
+            }
+        }
+
+        write_binary_control_file(paths, *bcf);
+        return {BuildResult::SUCCEEDED, std::move(bcf)};
+    }
+
+    static ExtendedBuildResult do_build_package_and_clean_buildtrees(const VcpkgPaths& paths,
+                                                                     const PreBuildInfo& pre_build_info,
+                                                                     const PackageSpec& spec,
+                                                                     const std::string& abi_tag,
+                                                                     const BuildPackageConfig& config)
+    {
+        auto result = do_build_package(paths, pre_build_info, spec, abi_tag, config);
+
+        if (config.build_package_options.clean_buildtrees == CleanBuildtrees::YES)
+        {
+            auto& fs = paths.get_filesystem();
+            const fs::path buildtrees_dir = paths.buildtrees / config.scf.core_paragraph->name;
+            auto buildtree_files = fs.get_files_non_recursive(buildtrees_dir);
+            for (auto&& file : buildtree_files)
+            {
+                if (fs.is_directory(file)) // Will only keep the logs
+                {
+                    std::error_code ec;
+                    fs.remove_all(file, ec);
+                }
+            }
+        }
+
+        return result;
+    }
+
+    Optional<AbiTagAndFile> compute_abi_tag(const VcpkgPaths& paths,
+                                            const BuildPackageConfig& config,
+                                            const PreBuildInfo& pre_build_info,
+                                            Span<const AbiEntry> dependency_abis)
+    {
+        if (config.build_package_options.binary_caching == BinaryCaching::NO) return nullopt;
+
+        auto& fs = paths.get_filesystem();
+        const Triplet& triplet = config.triplet;
+        const std::string& name = config.scf.core_paragraph->name;
+
+        std::vector<AbiEntry> abi_tag_entries(dependency_abis.begin(), dependency_abis.end());
+
+        abi_tag_entries.emplace_back(AbiEntry{"cmake", paths.get_tool_version(Tools::CMAKE)});
+
+        // If there is an unusually large number of files in the port then
+        // something suspicious is going on.  Rather than hash all of them
+        // just mark the port as no-hash
+        const int max_port_file_count = 100;
+
+        // the order of recursive_directory_iterator is undefined so save the names to sort
+        std::vector<fs::path> hashed_files;
+        for (auto &port_file : fs::stdfs::recursive_directory_iterator(config.port_dir))
+        {
+            if (fs::is_regular_file(status(port_file)))
+            {
+                hashed_files.push_back(port_file);
+                if (hashed_files.size() > max_port_file_count)
+                {
+                    abi_tag_entries.emplace_back(AbiEntry{ "no_hash_max_portfile", "" });
+                    break;
+                }
+            }
+        }
+
+        if (hashed_files.size() <= max_port_file_count)
+        {
+            for (auto &script_file : fs::stdfs::recursive_directory_iterator(paths.scripts))
+            {
+                if (fs::is_regular_file(status(script_file)))
+                {
+                    hashed_files.push_back(script_file);
+                }
+            }
+
+            std::sort(hashed_files.begin(), hashed_files.end());
+
+            int counter = 0;
+            for (auto & hashed_file : hashed_files)
+            {
+                // When vcpkg takes a dependency on C++17 it can use fs::relative,
+                // which will give a stable ordering and better names in the key entry.
+                // this is not available in the filesystem TS so instead number the files for the key.
+                std::string key = Strings::format("file_%03d", counter++);
+                if (GlobalState::debugging)
+                {
+                    System::print2("[DEBUG] mapping ", key, " from ", port_file.u8string(), "\n");
+                }
+                abi_tag_entries.emplace_back(AbiEntry{ key, vcpkg::Hash::get_file_hash(fs, hashed_file, "SHA1") });
+            }
+        }
+
+        abi_tag_entries.emplace_back(AbiEntry{
+            "vcpkg",
+            vcpkg::Hash::get_file_hash(fs, paths.scripts / "buildsystems" / "vcpkg.cmake", "SHA1")});
+
+        abi_tag_entries.emplace_back(AbiEntry{"triplet", pre_build_info.triplet_abi_tag});
+
+        const std::string features = Strings::join(";", config.feature_list);
+        abi_tag_entries.emplace_back(AbiEntry{"features", features});
+
+        if (config.build_package_options.use_head_version == UseHeadVersion::YES)
+            abi_tag_entries.emplace_back(AbiEntry{"head", ""});
+
+        Util::sort(abi_tag_entries);
+
+        const std::string full_abi_info =
+            Strings::join("", abi_tag_entries, [](const AbiEntry& p) { return p.key + " " + p.value + "\n"; });
+
+        if (GlobalState::debugging)
+        {
+            System::print2("[DEBUG] <abientries>\n");
+            for (auto&& entry : abi_tag_entries)
+            {
+                System::print2("[DEBUG] ", entry.key, "|", entry.value, "\n");
+            }
+            System::print2("[DEBUG] </abientries>\n");
+        }
+
+        auto abi_tag_entries_missing = abi_tag_entries;
+        Util::erase_remove_if(abi_tag_entries_missing, [](const AbiEntry& p) { return !p.value.empty(); });
+
+        if (abi_tag_entries_missing.empty())
+        {
+            std::error_code ec;
+            fs.create_directories(paths.buildtrees / name, ec);
+            const auto abi_file_path = paths.buildtrees / name / (triplet.canonical_name() + ".vcpkg_abi_info.txt");
+            fs.write_contents(abi_file_path, full_abi_info);
+
+            return AbiTagAndFile{Hash::get_file_hash(fs, abi_file_path, "SHA1"), abi_file_path};
+        }
+
+        System::print2(
+            "Warning: binary caching disabled because abi keys are missing values:\n",
+            Strings::join("", abi_tag_entries_missing, [](const AbiEntry& e) { return "    " + e.key + "\n"; }),
+            "\n");
+
+        return nullopt;
+    }
+
+    static void decompress_archive(const VcpkgPaths& paths, const PackageSpec& spec, const fs::path& archive_path)
+    {
+        auto& fs = paths.get_filesystem();
+
+        auto pkg_path = paths.package_dir(spec);
+        std::error_code ec;
+        fs.remove_all(pkg_path, ec);
+        fs.create_directories(pkg_path, ec);
+        auto files = fs.get_files_non_recursive(pkg_path);
+        Checks::check_exit(VCPKG_LINE_INFO, files.empty(), "unable to clear path: %s", pkg_path.u8string());
+
+#if defined(_WIN32)
+        auto&& seven_zip_exe = paths.get_tool_exe(Tools::SEVEN_ZIP);
+
+        System::cmd_execute_clean(Strings::format(
+            R"("%s" x "%s" -o"%s" -y >nul)", seven_zip_exe.u8string(), archive_path.u8string(), pkg_path.u8string()));
+#else
+        System::cmd_execute_clean(
+            Strings::format(R"(unzip -qq "%s" "-d%s")", archive_path.u8string(), pkg_path.u8string()));
+#endif
+    }
+
+    // Compress the source directory into the destination file.
+    static void compress_directory(const VcpkgPaths& paths, const fs::path& source, const fs::path& destination)
+    {
+        auto& fs = paths.get_filesystem();
+
+        std::error_code ec;
+
+        fs.remove(destination, ec);
+        Checks::check_exit(
+            VCPKG_LINE_INFO, !fs.exists(destination), "Could not remove file: %s", destination.u8string());
+#if defined(_WIN32)
+        auto&& seven_zip_exe = paths.get_tool_exe(Tools::SEVEN_ZIP);
+
+        System::cmd_execute_clean(Strings::format(
+            R"("%s" a "%s" "%s\*" >nul)", seven_zip_exe.u8string(), destination.u8string(), source.u8string()));
+#else
+        System::cmd_execute_clean(Strings::format(
+            R"(cd '%s' && zip --quiet -r '%s' *)", source.u8string(), destination.u8string()));
+#endif
+    }
+
+    static void compress_archive(const VcpkgPaths& paths, const PackageSpec& spec, const fs::path& destination)
+    {
+        compress_directory(paths, paths.package_dir(spec), destination);
+    }
+
+    ExtendedBuildResult build_package(const VcpkgPaths& paths,
+                                      const BuildPackageConfig& config,
+                                      const StatusParagraphs& status_db)
+    {
+        auto& fs = paths.get_filesystem();
+        const Triplet& triplet = config.triplet;
+        const std::string& name = config.scf.core_paragraph->name;
+
+        std::vector<FeatureSpec> required_fspecs = compute_required_feature_specs(config, status_db);
+
+        // extract out the actual package ids
+        auto dep_pspecs = Util::fmap(required_fspecs, [](FeatureSpec const& fspec) { return fspec.spec(); });
+        Util::sort_unique_erase(dep_pspecs);
+
+        // Find all features that aren't installed. This mutates required_fspecs.
+        Util::erase_remove_if(required_fspecs, [&](FeatureSpec const& fspec) {
+            return status_db.is_installed(fspec) || fspec.name() == name;
+        });
+
+        if (!required_fspecs.empty())
+        {
+            return {BuildResult::CASCADED_DUE_TO_MISSING_DEPENDENCIES, std::move(required_fspecs)};
+        }
+
+        const PackageSpec spec =
+            PackageSpec::from_name_and_triplet(config.scf.core_paragraph->name, triplet).value_or_exit(VCPKG_LINE_INFO);
+
+        std::vector<AbiEntry> dependency_abis;
+
+        // dep_pspecs was not destroyed
+        for (auto&& pspec : dep_pspecs)
+        {
+            if (pspec == spec) continue;
+            const auto status_it = status_db.find_installed(pspec);
+            Checks::check_exit(VCPKG_LINE_INFO, status_it != status_db.end());
+            dependency_abis.emplace_back(
+                AbiEntry{status_it->get()->package.spec.name(), status_it->get()->package.abi});
+        }
+
+        const auto pre_build_info = PreBuildInfo::from_triplet_file(paths, triplet);
+
+        auto maybe_abi_tag_and_file = compute_abi_tag(paths, config, pre_build_info, dependency_abis);
+
+        const auto abi_tag_and_file = maybe_abi_tag_and_file.get();
+
+        if (config.build_package_options.binary_caching == BinaryCaching::YES && abi_tag_and_file)
+        {
+            const fs::path archives_root_dir = paths.root / "archives";
+            const std::string archive_name = abi_tag_and_file->tag + ".zip";
+            const fs::path archive_subpath = fs::u8path(abi_tag_and_file->tag.substr(0, 2)) / archive_name;
+            const fs::path archive_path = archives_root_dir / archive_subpath;
+            const fs::path archive_tombstone_path = archives_root_dir / "fail" / archive_subpath;
+
+            if (fs.exists(archive_path))
+            {
+                System::print2("Using cached binary package: ", archive_path.u8string(), "\n");
+
+                decompress_archive(paths, spec, archive_path);
+
+                auto maybe_bcf = Paragraphs::try_load_cached_package(paths, spec);
+                std::unique_ptr<BinaryControlFile> bcf =
+                    std::make_unique<BinaryControlFile>(std::move(maybe_bcf).value_or_exit(VCPKG_LINE_INFO));
+                return {BuildResult::SUCCEEDED, std::move(bcf)};
+            }
+
+            if (fs.exists(archive_tombstone_path))
+            {
+                if (config.build_package_options.fail_on_tombstone == FailOnTombstone::YES)
+                {
+                    System::print2("Found failure tombstone: ", archive_tombstone_path.u8string(), "\n");
+                    return BuildResult::BUILD_FAILED;
+                }
+                else
+                {
+                    System::print2(
+                        System::Color::warning, "Found failure tombstone: ", archive_tombstone_path.u8string(), "\n");
+                }
+            }
+
+            System::print2("Could not locate cached archive: ", archive_path.u8string(), "\n");
+
+            ExtendedBuildResult result = do_build_package_and_clean_buildtrees(
+                paths, pre_build_info, spec, maybe_abi_tag_and_file.value_or(AbiTagAndFile{}).tag, config);
+
+            std::error_code ec;
+            fs.create_directories(paths.package_dir(spec) / "share" / spec.name(), ec);
+            auto abi_file_in_package = paths.package_dir(spec) / "share" / spec.name() / "vcpkg_abi_info.txt";
+            fs.copy_file(abi_tag_and_file->tag_file, abi_file_in_package, fs::stdfs::copy_options::none, ec);
+            Checks::check_exit(VCPKG_LINE_INFO, !ec, "Could not copy into file: %s", abi_file_in_package.u8string());
+
+            if (result.code == BuildResult::SUCCEEDED)
+            {
+                const auto tmp_archive_path = paths.buildtrees / spec.name() / (spec.triplet().to_string() + ".zip");
+
+                compress_archive(paths, spec, tmp_archive_path);
+
+                fs.create_directories(archive_path.parent_path(), ec);
+                fs.rename_or_copy(tmp_archive_path, archive_path, ".tmp", ec);
+                if (ec)
+                {
+                    System::printf(System::Color::warning,
+                                   "Failed to store binary cache %s: %s\n",
+                                   archive_path.u8string(),
+                                   ec.message());
+                }
+                else
+                    System::printf("Stored binary cache: %s\n", archive_path.u8string());
+            }
+            else if (result.code == BuildResult::BUILD_FAILED || result.code == BuildResult::POST_BUILD_CHECKS_FAILED)
+            {
+                if (!fs.exists(archive_tombstone_path))
+                {
+                    // Build failed, store all failure logs in the tombstone.
+                    const auto tmp_log_path = paths.buildtrees / spec.name() / "tmp_failure_logs";
+                    const auto tmp_log_path_destination = tmp_log_path / spec.name();
+                    const auto tmp_failure_zip = paths.buildtrees / spec.name() / "failure_logs.zip";
+                    fs.create_directories(tmp_log_path_destination, ec);
+
+                    for (auto &log_file : fs::stdfs::directory_iterator(paths.buildtrees / spec.name()))
+                    {
+                        if (log_file.path().extension() == ".log")
+                        {
+                            fs.copy_file(log_file.path(),
+                                         tmp_log_path_destination / log_file.path().filename(),
+                                         fs::stdfs::copy_options::none,
+                                         ec);
+                        }
+                    }
+
+                    compress_directory(paths, tmp_log_path, paths.buildtrees / spec.name() / "failure_logs.zip");
+
+                    fs.create_directories(archive_tombstone_path.parent_path(), ec);
+                    fs.rename_or_copy(tmp_failure_zip, archive_tombstone_path, ".tmp", ec);
+
+                    // clean up temporary directory
+                    fs.remove_all(tmp_log_path, ec);
+                }
+            }
+
+            return result;
+        }
+
+        return do_build_package_and_clean_buildtrees(
+            paths, pre_build_info, spec, maybe_abi_tag_and_file.value_or(AbiTagAndFile{}).tag, config);
+    }
+
+    const std::string& to_string(const BuildResult build_result)
+    {
+        static const std::string NULLVALUE_STRING = Enums::nullvalue_to_string("vcpkg::Commands::Build::BuildResult");
+        static const std::string SUCCEEDED_STRING = "SUCCEEDED";
+        static const std::string BUILD_FAILED_STRING = "BUILD_FAILED";
+        static const std::string FILE_CONFLICTS_STRING = "FILE_CONFLICTS";
+        static const std::string POST_BUILD_CHECKS_FAILED_STRING = "POST_BUILD_CHECKS_FAILED";
+        static const std::string CASCADED_DUE_TO_MISSING_DEPENDENCIES_STRING = "CASCADED_DUE_TO_MISSING_DEPENDENCIES";
+        static const std::string EXCLUDED_STRING = "EXCLUDED";
+
+        switch (build_result)
+        {
+            case BuildResult::NULLVALUE: return NULLVALUE_STRING;
+            case BuildResult::SUCCEEDED: return SUCCEEDED_STRING;
+            case BuildResult::BUILD_FAILED: return BUILD_FAILED_STRING;
+            case BuildResult::POST_BUILD_CHECKS_FAILED: return POST_BUILD_CHECKS_FAILED_STRING;
+            case BuildResult::FILE_CONFLICTS: return FILE_CONFLICTS_STRING;
+            case BuildResult::CASCADED_DUE_TO_MISSING_DEPENDENCIES: return CASCADED_DUE_TO_MISSING_DEPENDENCIES_STRING;
+            case BuildResult::EXCLUDED: return EXCLUDED_STRING;
+            default: Checks::unreachable(VCPKG_LINE_INFO);
+        }
+    }
+
+    std::string create_error_message(const BuildResult build_result, const PackageSpec& spec)
+    {
+        return Strings::format("Error: Building package %s failed with: %s", spec, Build::to_string(build_result));
+    }
+
+    std::string create_user_troubleshooting_message(const PackageSpec& spec)
+    {
+        return Strings::format("Please ensure you're using the latest portfiles with `.\\vcpkg update`, then\n"
+                               "submit an issue at https://github.com/Microsoft/vcpkg/issues including:\n"
+                               "  Package: %s\n"
+                               "  Vcpkg version: %s\n"
+                               "\n"
+                               "Additionally, attach any relevant sections from the log files above.",
+                               spec,
+                               Commands::Version::version());
+    }
+
+    static BuildInfo inner_create_buildinfo(std::unordered_map<std::string, std::string> pgh)
+    {
+        Parse::ParagraphParser parser(std::move(pgh));
+
+        BuildInfo build_info;
+
+        {
+            std::string crt_linkage_as_string;
+            parser.required_field(BuildInfoRequiredField::CRT_LINKAGE, crt_linkage_as_string);
+
+            auto crtlinkage = to_linkage_type(crt_linkage_as_string);
+            if (const auto p = crtlinkage.get())
+                build_info.crt_linkage = *p;
+            else
+                Checks::exit_with_message(VCPKG_LINE_INFO, "Invalid crt linkage type: [%s]", crt_linkage_as_string);
+        }
+
+        {
+            std::string library_linkage_as_string;
+            parser.required_field(BuildInfoRequiredField::LIBRARY_LINKAGE, library_linkage_as_string);
+            auto liblinkage = to_linkage_type(library_linkage_as_string);
+            if (const auto p = liblinkage.get())
+                build_info.library_linkage = *p;
+            else
+                Checks::exit_with_message(
+                    VCPKG_LINE_INFO, "Invalid library linkage type: [%s]", library_linkage_as_string);
+        }
+        std::string version = parser.optional_field("Version");
+        if (!version.empty()) build_info.version = std::move(version);
+
+        std::map<BuildPolicy, bool> policies;
+        for (auto policy : G_ALL_POLICIES)
+        {
+            const auto setting = parser.optional_field(to_string(policy));
+            if (setting.empty()) continue;
+            if (setting == "enabled")
+                policies.emplace(policy, true);
+            else if (setting == "disabled")
+                policies.emplace(policy, false);
+            else
+                Checks::exit_with_message(
+                    VCPKG_LINE_INFO, "Unknown setting for policy '%s': %s", to_string(policy), setting);
+        }
+
+        if (const auto err = parser.error_info("PostBuildInformation"))
+        {
+            print_error_message(err);
+            Checks::exit_fail(VCPKG_LINE_INFO);
+        }
+
+        build_info.policies = BuildPolicies(std::move(policies));
+
+        return build_info;
+    }
+
+    BuildInfo read_build_info(const Files::Filesystem& fs, const fs::path& filepath)
+    {
+        const Expected<std::unordered_map<std::string, std::string>> pghs =
+            Paragraphs::get_single_paragraph(fs, filepath);
+        Checks::check_exit(VCPKG_LINE_INFO, pghs.get() != nullptr, "Invalid BUILD_INFO file for package");
+        return inner_create_buildinfo(*pghs.get());
+    }
+
+    PreBuildInfo PreBuildInfo::from_triplet_file(const VcpkgPaths& paths, const Triplet& triplet)
+    {
+        static constexpr CStringView FLAG_GUID = "c35112b6-d1ba-415b-aa5d-81de856ef8eb";
+
+        const fs::path& cmake_exe_path = paths.get_tool_exe(Tools::CMAKE);
+        const fs::path ports_cmake_script_path = paths.scripts / "get_triplet_environment.cmake";
+        const fs::path triplet_file_path = paths.triplets / (triplet.canonical_name() + ".cmake");
+
+        const auto cmd_launch_cmake = System::make_cmake_cmd(cmake_exe_path,
+                                                             ports_cmake_script_path,
+                                                             {
+                                                                 {"CMAKE_TRIPLET_FILE", triplet_file_path},
+                                                             });
+        const auto ec_data = System::cmd_execute_and_capture_output(cmd_launch_cmake);
+        Checks::check_exit(VCPKG_LINE_INFO, ec_data.exit_code == 0, ec_data.output);
+
+        const std::vector<std::string> lines = Strings::split(ec_data.output, "\n");
+
+        PreBuildInfo pre_build_info;
+
+        const auto e = lines.cend();
+        auto cur = std::find(lines.cbegin(), e, FLAG_GUID);
+        if (cur != e) ++cur;
+
+        for (; cur != e; ++cur)
+        {
+            auto&& line = *cur;
+
+            const std::vector<std::string> s = Strings::split(line, "=");
+            Checks::check_exit(VCPKG_LINE_INFO,
+                               s.size() == 1 || s.size() == 2,
+                               "Expected format is [VARIABLE_NAME=VARIABLE_VALUE], but was [%s]",
+                               line);
+
+            const bool variable_with_no_value = s.size() == 1;
+            const std::string variable_name = s.at(0);
+            const std::string variable_value = variable_with_no_value ? "" : s.at(1);
+
+            if (variable_name == "VCPKG_TARGET_ARCHITECTURE")
+            {
+                pre_build_info.target_architecture = variable_value;
+                continue;
+            }
+
+            if (variable_name == "VCPKG_CMAKE_SYSTEM_NAME")
+            {
+                pre_build_info.cmake_system_name = variable_value;
+                continue;
+            }
+
+            if (variable_name == "VCPKG_CMAKE_SYSTEM_VERSION")
+            {
+                pre_build_info.cmake_system_version = variable_value;
+                continue;
+            }
+
+            if (variable_name == "VCPKG_PLATFORM_TOOLSET")
+            {
+                pre_build_info.platform_toolset =
+                    variable_value.empty() ? nullopt : Optional<std::string>{variable_value};
+                continue;
+            }
+
+            if (variable_name == "VCPKG_VISUAL_STUDIO_PATH")
+            {
+                pre_build_info.visual_studio_path =
+                    variable_value.empty() ? nullopt : Optional<fs::path>{variable_value};
+                continue;
+            }
+
+            if (variable_name == "VCPKG_CHAINLOAD_TOOLCHAIN_FILE")
+            {
+                pre_build_info.external_toolchain_file =
+                    variable_value.empty() ? nullopt : Optional<std::string>{variable_value};
+                continue;
+            }
+
+            if (variable_name == "VCPKG_BUILD_TYPE")
+            {
+                if (variable_value.empty())
+                    pre_build_info.build_type = nullopt;
+                else if (Strings::case_insensitive_ascii_equals(variable_value, "debug"))
+                    pre_build_info.build_type = ConfigurationType::DEBUG;
+                else if (Strings::case_insensitive_ascii_equals(variable_value, "release"))
+                    pre_build_info.build_type = ConfigurationType::RELEASE;
+                else
+                    Checks::exit_with_message(
+                        VCPKG_LINE_INFO, "Unknown setting for VCPKG_BUILD_TYPE: %s", variable_value);
+                continue;
+            }
+
+            Checks::exit_with_message(VCPKG_LINE_INFO, "Unknown variable name %s", line);
+        }
+
+        pre_build_info.triplet_abi_tag = [&]() {
+            const auto& fs = paths.get_filesystem();
+            static std::map<fs::path, std::string> s_hash_cache;
+
+            auto it_hash = s_hash_cache.find(triplet_file_path);
+            if (it_hash != s_hash_cache.end())
+            {
+                return it_hash->second;
+            }
+            auto hash = Hash::get_file_hash(fs, triplet_file_path, "SHA1");
+
+            if (auto p = pre_build_info.external_toolchain_file.get())
+            {
+                hash += "-";
+                hash += Hash::get_file_hash(fs, *p, "SHA1");
+            }
+            else if (pre_build_info.cmake_system_name == "Linux")
+            {
+                hash += "-";
+                hash += Hash::get_file_hash(fs, paths.scripts / "toolchains" / "linux.cmake", "SHA1");
+            }
+            else if (pre_build_info.cmake_system_name == "Darwin")
+            {
+                hash += "-";
+                hash += Hash::get_file_hash(fs, paths.scripts / "toolchains" / "osx.cmake", "SHA1");
+            }
+            else if (pre_build_info.cmake_system_name == "FreeBSD")
+            {
+                hash += "-";
+                hash += Hash::get_file_hash(fs, paths.scripts / "toolchains" / "freebsd.cmake", "SHA1");
+            }
+            else if (pre_build_info.cmake_system_name == "Android")
+            {
+                hash += "-";
+                hash += Hash::get_file_hash(fs, paths.scripts / "toolchains" / "android.cmake", "SHA1");
+            }
+
+            s_hash_cache.emplace(triplet_file_path, hash);
+            return hash;
+        }();
+
+        return pre_build_info;
+    }
+    ExtendedBuildResult::ExtendedBuildResult(BuildResult code) : code(code) {}
+    ExtendedBuildResult::ExtendedBuildResult(BuildResult code, std::unique_ptr<BinaryControlFile>&& bcf)
+        : code(code), binary_control_file(std::move(bcf))
+    {
+    }
+    ExtendedBuildResult::ExtendedBuildResult(BuildResult code, std::vector<FeatureSpec>&& unmet_deps)
+        : code(code), unmet_dependencies(std::move(unmet_deps))
+    {
+    }
+}