#include <vcpkg/base/cache.h>
#include <vcpkg/base/checks.h>
#include <vcpkg/base/chrono.h>
#include <vcpkg/base/hash.h>
#include <vcpkg/base/json.h>
#include <vcpkg/base/messages.h>
#include <vcpkg/base/optional.h>
#include <vcpkg/base/stringview.h>
#include <vcpkg/base/system.debug.h>
#include <vcpkg/base/system.print.h>
#include <vcpkg/base/system.process.h>
#include <vcpkg/base/system.proxy.h>
#include <vcpkg/base/util.h>
#include <vcpkg/base/uuid.h>

#include <vcpkg/binarycaching.h>
#include <vcpkg/build.h>
#include <vcpkg/buildenvironment.h>
#include <vcpkg/cmakevars.h>
#include <vcpkg/commands.h>
#include <vcpkg/commands.version.h>
#include <vcpkg/dependencies.h>
#include <vcpkg/documentation.h>
#include <vcpkg/globalstate.h>
#include <vcpkg/help.h>
#include <vcpkg/input.h>
#include <vcpkg/installedpaths.h>
#include <vcpkg/metrics.h>
#include <vcpkg/paragraphs.h>
#include <vcpkg/portfileprovider.h>
#include <vcpkg/postbuildlint.h>
#include <vcpkg/spdx.h>
#include <vcpkg/statusparagraphs.h>
#include <vcpkg/tools.h>
#include <vcpkg/vcpkglib.h>
#include <vcpkg/vcpkgpaths.h>

using namespace vcpkg;
using vcpkg::Build::BuildResult;
using vcpkg::PortFileProvider::PathsPortFileProvider;

namespace
{
    using vcpkg::Build::IBuildLogsRecorder;
    struct NullBuildLogsRecorder final : IBuildLogsRecorder
    {
        void record_build_result(const VcpkgPaths& paths, const PackageSpec& spec, BuildResult result) const override
        {
            (void)paths;
            (void)spec;
            (void)result;
        }
    };

    static const NullBuildLogsRecorder null_build_logs_recorder_instance;

    DECLARE_AND_REGISTER_MESSAGE(BuildResultSummaryHeader,
                                 (msg::triplet),
                                 "Displayed before a list of a summary installation results.",
                                 "SUMMARY FOR {triplet}");
    DECLARE_AND_REGISTER_MESSAGE(BuildResultSummaryLine,
                                 (msg::build_result, msg::count),
                                 "Displayed to show a count of results of a build_result in a summary.",
                                 "{build_result}: {count}");

    DECLARE_AND_REGISTER_MESSAGE(
        BuildResultSucceeded,
        (),
        "Printed after the name of an installed entity to indicate that it was built and installed successfully.",
        "SUCCEEDED");

    DECLARE_AND_REGISTER_MESSAGE(BuildResultBuildFailed,
                                 (),
                                 "Printed after the name of an installed entity to indicate that it failed to build.",
                                 "BUILD_FAILED");

    DECLARE_AND_REGISTER_MESSAGE(
        BuildResultFileConflicts,
        (),
        "Printed after the name of an installed entity to indicate that it conflicts with something already installed",
        "FILE_CONFLICTS");

    DECLARE_AND_REGISTER_MESSAGE(BuildResultPostBuildChecksFailed,
                                 (),
                                 "Printed after the name of an installed entity to indicate that it built "
                                 "successfully, but that it failed post build checks.",
                                 "POST_BUILD_CHECKS_FAILED");

    DECLARE_AND_REGISTER_MESSAGE(BuildResultCascadeDueToMissingDependencies,
                                 (),
                                 "Printed after the name of an installed entity to indicate that it could not attempt "
                                 "to be installed because one of its transitive dependencies failed to install.",
                                 "CASCADED_DUE_TO_MISSING_DEPENDENCIES");

    DECLARE_AND_REGISTER_MESSAGE(BuildResultExcluded,
                                 (),
                                 "Printed after the name of an installed entity to indicate that the user explicitly "
                                 "requested it not be installed.",
                                 "EXCLUDED");

    DECLARE_AND_REGISTER_MESSAGE(
        BuildResultCacheMissing,
        (),
        "Printed after the name of an installed entity to indicate that it was not present in the binary cache when "
        "the user has requested that things may only be installed from the cache rather than built.",
        "CACHE_MISSING");

    DECLARE_AND_REGISTER_MESSAGE(BuildResultDownloaded,
                                 (),
                                 "Printed after the name of an installed entity to indicate that it was successfully "
                                 "downloaded but no build or install was requested.",
                                 "DOWNLOADED");

    DECLARE_AND_REGISTER_MESSAGE(
        BuildResultRemoved,
        (),
        "Printed after the name of an uninstalled entity to indicate that it was successfully uninstalled.",
        "REMOVED");

    DECLARE_AND_REGISTER_MESSAGE(BuildingPackageFailed,
                                 (msg::spec, msg::build_result),
                                 "",
                                 "building {spec} failed with: {build_result}");
    DECLARE_AND_REGISTER_MESSAGE(
        BuildingPackageFailedDueToMissingDeps,
        (),
        "Printed after BuildingPackageFailed, and followed by a list of dependencies that were missing.",
        "due to the following missing dependencies:");

    DECLARE_AND_REGISTER_MESSAGE(BuildAlreadyInstalled,
                                 (msg::spec),
                                 "",
                                 "{spec} is already installed; please remove {spec} before attempting to build it.");

    DECLARE_AND_REGISTER_MESSAGE(SourceFieldPortNameMismatch,
                                 (msg::package_name, msg::path),
                                 "{package_name} and {path} are both names of installable ports/packages. 'Source', "
                                 "'CONTROL', 'vcpkg.json', and 'name' references are locale-invariant.",
                                 "The 'Source' field inside the CONTROL file, or \"name\" field inside the vcpkg.json "
                                 "file has the name {package_name} and does not match the port directory {path}.");

    DECLARE_AND_REGISTER_MESSAGE(BuildDependenciesMissing,
                                 (),
                                 "",
                                 "The build command requires all dependencies to be already installed.\nThe following "
                                 "dependencies are missing:");

    DECLARE_AND_REGISTER_MESSAGE(
        BuildTroubleshootingMessage1,
        (),
        "First part of build troubleshooting message, printed before the URI to look for existing bugs.",
        "Please ensure you're using the latest port files with `git pull` and `vcpkg "
        "update`.\nThen check for known issues at:");
    DECLARE_AND_REGISTER_MESSAGE(BuildTroubleshootingMessage2,
                                 (),
                                 "Second part of build troubleshooting message, printed after the URI to look for "
                                 "existing bugs but before the URI to file one.",
                                 "You can submit a new issue at:");
    DECLARE_AND_REGISTER_MESSAGE(
        BuildTroubleshootingMessage3,
        (msg::package_name),
        "Third part of build troubleshooting message, printed after the URI to file a bug but "
        "before version information about vcpkg itself.",
        "Include '[{package_name}] Build error' in your bug report title, the following version information in your "
        "bug description, and attach any relevant failure logs from above.");
}

namespace vcpkg
{
    REGISTER_MESSAGE(ElapsedForPackage);
}

namespace vcpkg::Build
{
    using Dependencies::InstallPlanAction;
    using Dependencies::InstallPlanType;

    void Command::perform_and_exit_ex(const VcpkgCmdArguments& args,
                                      const FullPackageSpec& full_spec,
                                      Triplet host_triplet,
                                      const PathsPortFileProvider& provider,
                                      BinaryCache& binary_cache,
                                      const IBuildLogsRecorder& build_logs_recorder,
                                      const VcpkgPaths& paths)
    {
        Checks::exit_with_code(
            VCPKG_LINE_INFO,
            perform_ex(args, full_spec, host_triplet, provider, binary_cache, build_logs_recorder, paths));
    }

    const CommandStructure COMMAND_STRUCTURE = {
        create_example_string("build zlib:x64-windows"),
        1,
        1,
        {{}, {}},
        nullptr,
    };

    void Command::perform_and_exit(const VcpkgCmdArguments& args,
                                   const VcpkgPaths& paths,
                                   Triplet default_triplet,
                                   Triplet host_triplet)
    {
        Checks::exit_with_code(VCPKG_LINE_INFO, perform(args, paths, default_triplet, host_triplet));
    }

    int Command::perform_ex(const VcpkgCmdArguments& args,
                            const FullPackageSpec& full_spec,
                            Triplet host_triplet,
                            const PathsPortFileProvider& provider,
                            BinaryCache& binary_cache,
                            const IBuildLogsRecorder& build_logs_recorder,
                            const VcpkgPaths& paths)
    {
        const PackageSpec& spec = full_spec.package_spec;
        auto var_provider_storage = CMakeVars::make_triplet_cmake_var_provider(paths);
        auto& var_provider = *var_provider_storage;
        var_provider.load_dep_info_vars({{spec}}, host_triplet);

        StatusParagraphs status_db = database_load_check(paths.get_filesystem(), paths.installed());
        auto action_plan = Dependencies::create_feature_install_plan(
            provider, var_provider, {&full_spec, 1}, status_db, {host_triplet});

        var_provider.load_tag_vars(action_plan, provider, host_triplet);

        compute_all_abis(paths, action_plan, var_provider, status_db);

        InstallPlanAction* action = nullptr;
        for (auto& install_action : action_plan.already_installed)
        {
            if (install_action.spec == full_spec.package_spec)
            {
                Checks::msg_exit_with_error(VCPKG_LINE_INFO, msgBuildAlreadyInstalled, msg::spec = spec);
            }
        }

        for (auto& install_action : action_plan.install_actions)
        {
            if (install_action.spec == full_spec.package_spec)
            {
                action = &install_action;
            }
        }

        Checks::check_exit(VCPKG_LINE_INFO, action != nullptr);
        ASSUME(action != nullptr);
        auto& scf = *action->source_control_file_and_location.value_or_exit(VCPKG_LINE_INFO).source_control_file;
        const auto& spec_name = spec.name();
        const auto& core_paragraph_name = scf.core_paragraph->name;
        if (spec_name != core_paragraph_name)
        {
            Checks::msg_exit_with_error(VCPKG_LINE_INFO,
                                        msgSourceFieldPortNameMismatch,
                                        msg::package_name = core_paragraph_name,
                                        msg::path = spec_name);
        }

        action->build_options = default_build_package_options;
        action->build_options.editable = Editable::YES;
        action->build_options.clean_buildtrees = CleanBuildtrees::NO;
        action->build_options.clean_packages = CleanPackages::NO;

        const auto build_timer = ElapsedTimer::create_started();
        const auto result = Build::build_package(args, paths, *action, binary_cache, build_logs_recorder, status_db);
        msg::print(msgElapsedForPackage, msg::spec = spec, msg::elapsed = build_timer);
        if (result.code == BuildResult::CASCADED_DUE_TO_MISSING_DEPENDENCIES)
        {
            LocalizedString errorMsg = msg::format(msg::msgErrorMessage).append(msgBuildDependenciesMissing);
            for (const auto& p : result.unmet_dependencies)
            {
<<<<<<< HEAD
                errorMsg.append_raw('\n').append_indent().append_raw(p.to_string());
=======
                errorMsg.append_indent().append_raw(p.to_string()).append_raw('\n');
>>>>>>> 706d748d
            }

            Checks::msg_exit_with_message(VCPKG_LINE_INFO, errorMsg);
        }

        Checks::check_exit(VCPKG_LINE_INFO, result.code != BuildResult::EXCLUDED);

        if (result.code != BuildResult::SUCCEEDED)
        {
            LocalizedString warnings;
            for (auto&& msg : action->build_failure_messages)
            {
                warnings.append(msg).append_raw('\n');
            }
            if (!warnings.data().empty())
            {
                msg::print(Color::warning, warnings);
            }
            msg::print(Color::error, Build::create_error_message(result, spec));
            msg::print(Build::create_user_troubleshooting_message(*action, paths));
            return 1;
        }

        return 0;
    }

    int Command::perform(const VcpkgCmdArguments& args,
                         const VcpkgPaths& paths,
                         Triplet default_triplet,
                         Triplet host_triplet)
    {
        // Build only takes a single package and all dependencies must already be installed
        const ParsedArguments options = args.parse_arguments(COMMAND_STRUCTURE);
        std::string first_arg = args.command_arguments[0];

        BinaryCache binary_cache{args, paths};
        const FullPackageSpec spec = Input::check_and_get_full_package_spec(
            std::move(first_arg), default_triplet, COMMAND_STRUCTURE.example_text, paths);

        PathsPortFileProvider provider(paths, args.overlay_ports);
        return perform_ex(args, spec, host_triplet, provider, binary_cache, Build::null_build_logs_recorder(), paths);
    }

    void BuildCommand::perform_and_exit(const VcpkgCmdArguments& args,
                                        const VcpkgPaths& paths,
                                        Triplet default_triplet,
                                        Triplet host_triplet) const
    {
        Build::Command::perform_and_exit(args, paths, default_triplet, host_triplet);
    }
}

namespace vcpkg::Build
{
    static const std::string NAME_EMPTY_PACKAGE = "PolicyEmptyPackage";
    static const std::string NAME_DLLS_WITHOUT_LIBS = "PolicyDLLsWithoutLIBs";
    static const std::string NAME_DLLS_WITHOUT_EXPORTS = "PolicyDLLsWithoutExports";
    static const std::string NAME_DLLS_IN_STATIC_LIBRARY = "PolicyDLLsInStaticLibrary";
    static const std::string NAME_MISMATCHED_NUMBER_OF_BINARIES = "PolicyMismatchedNumberOfBinaries";
    static const std::string NAME_ONLY_RELEASE_CRT = "PolicyOnlyReleaseCRT";
    static const std::string NAME_EMPTY_INCLUDE_FOLDER = "PolicyEmptyIncludeFolder";
    static const std::string NAME_ALLOW_OBSOLETE_MSVCRT = "PolicyAllowObsoleteMsvcrt";
    static const std::string NAME_ALLOW_RESTRICTED_HEADERS = "PolicyAllowRestrictedHeaders";
    static const std::string NAME_SKIP_DUMPBIN_CHECKS = "PolicySkipDumpbinChecks";
    static const std::string NAME_SKIP_ARCHITECTURE_CHECK = "PolicySkipArchitectureCheck";
    static const std::string NAME_CMAKE_HELPER_PORT = "PolicyCmakeHelperPort";

    static std::remove_const_t<decltype(ALL_POLICIES)> generate_all_policies()
    {
        std::remove_const_t<decltype(ALL_POLICIES)> res{};
        for (size_t i = 0; i < res.size(); ++i)
        {
            res[i] = static_cast<BuildPolicy>(i);
        }

        return res;
    }

    decltype(ALL_POLICIES) ALL_POLICIES = generate_all_policies();

    const std::string& to_string(BuildPolicy policy)
    {
        switch (policy)
        {
            case BuildPolicy::EMPTY_PACKAGE: return NAME_EMPTY_PACKAGE;
            case BuildPolicy::DLLS_WITHOUT_LIBS: return NAME_DLLS_WITHOUT_LIBS;
            case BuildPolicy::DLLS_WITHOUT_EXPORTS: return NAME_DLLS_WITHOUT_EXPORTS;
            case BuildPolicy::DLLS_IN_STATIC_LIBRARY: return NAME_DLLS_IN_STATIC_LIBRARY;
            case BuildPolicy::MISMATCHED_NUMBER_OF_BINARIES: return NAME_MISMATCHED_NUMBER_OF_BINARIES;
            case BuildPolicy::ONLY_RELEASE_CRT: return NAME_ONLY_RELEASE_CRT;
            case BuildPolicy::EMPTY_INCLUDE_FOLDER: return NAME_EMPTY_INCLUDE_FOLDER;
            case BuildPolicy::ALLOW_OBSOLETE_MSVCRT: return NAME_ALLOW_OBSOLETE_MSVCRT;
            case BuildPolicy::ALLOW_RESTRICTED_HEADERS: return NAME_ALLOW_RESTRICTED_HEADERS;
            case BuildPolicy::SKIP_DUMPBIN_CHECKS: return NAME_SKIP_DUMPBIN_CHECKS;
            case BuildPolicy::SKIP_ARCHITECTURE_CHECK: return NAME_SKIP_ARCHITECTURE_CHECK;
            case BuildPolicy::CMAKE_HELPER_PORT: return NAME_CMAKE_HELPER_PORT;
            default: Checks::unreachable(VCPKG_LINE_INFO);
        }
    }

    ZStringView to_cmake_variable(BuildPolicy policy)
    {
        switch (policy)
        {
            case BuildPolicy::EMPTY_PACKAGE: return "VCPKG_POLICY_EMPTY_PACKAGE";
            case BuildPolicy::DLLS_WITHOUT_LIBS: return "VCPKG_POLICY_DLLS_WITHOUT_LIBS";
            case BuildPolicy::DLLS_WITHOUT_EXPORTS: return "VCPKG_POLICY_DLLS_WITHOUT_EXPORTS";
            case BuildPolicy::DLLS_IN_STATIC_LIBRARY: return "VCPKG_POLICY_DLLS_IN_STATIC_LIBRARY";
            case BuildPolicy::MISMATCHED_NUMBER_OF_BINARIES: return "VCPKG_POLICY_MISMATCHED_NUMBER_OF_BINARIES";
            case BuildPolicy::ONLY_RELEASE_CRT: return "VCPKG_POLICY_ONLY_RELEASE_CRT";
            case BuildPolicy::EMPTY_INCLUDE_FOLDER: return "VCPKG_POLICY_EMPTY_INCLUDE_FOLDER";
            case BuildPolicy::ALLOW_OBSOLETE_MSVCRT: return "VCPKG_POLICY_ALLOW_OBSOLETE_MSVCRT";
            case BuildPolicy::ALLOW_RESTRICTED_HEADERS: return "VCPKG_POLICY_ALLOW_RESTRICTED_HEADERS";
            case BuildPolicy::SKIP_DUMPBIN_CHECKS: return "VCPKG_POLICY_SKIP_DUMPBIN_CHECKS";
            case BuildPolicy::SKIP_ARCHITECTURE_CHECK: return "VCPKG_POLICY_SKIP_ARCHITECTURE_CHECK";
            case BuildPolicy::CMAKE_HELPER_PORT: return "VCPKG_POLICY_CMAKE_HELPER_PORT";
            default: Checks::unreachable(VCPKG_LINE_INFO);
        }
    }

    static const std::string NAME_BUILD_IN_DOWNLOAD = "BUILT_IN";
    static const std::string NAME_ARIA2_DOWNLOAD = "ARIA2";

    const std::string& to_string(DownloadTool tool)
    {
        switch (tool)
        {
            case DownloadTool::BUILT_IN: return NAME_BUILD_IN_DOWNLOAD;
            case DownloadTool::ARIA2: return NAME_ARIA2_DOWNLOAD;
            default: Checks::unreachable(VCPKG_LINE_INFO);
        }
    }

    Optional<LinkageType> to_linkage_type(StringView str)
    {
        if (str == "dynamic") return LinkageType::DYNAMIC;
        if (str == "static") return LinkageType::STATIC;
        return nullopt;
    }

    namespace BuildInfoRequiredField
    {
        static const std::string CRT_LINKAGE = "CRTLinkage";
        static const std::string LIBRARY_LINKAGE = "LibraryLinkage";
    }

    DECLARE_AND_REGISTER_MESSAGE(
        UnsupportedToolchain,
        (msg::triplet, msg::arch, msg::path, msg::list),
        "example for {list} is 'x86, arm64'",
        "in triplet {triplet}: Unable to find a valid toolchain for requested target architecture {arch}.\n"
        "The selected Visual Studio instance is at: {path}\n"
        "The available toolchain combinations are: {list}");

    DECLARE_AND_REGISTER_MESSAGE(UnsupportedSystemName,
                                 (msg::system_name),
                                 "",
                                 "Could not map VCPKG_CMAKE_SYSTEM_NAME '{system_name}' to a vcvarsall platform. "
                                 "Supported system names are '', 'Windows' and 'WindowsStore'.");

#if defined(_WIN32)
    static ZStringView to_vcvarsall_target(const std::string& cmake_system_name)
    {
        if (cmake_system_name.empty()) return "";
        if (cmake_system_name == "Windows") return "";
        if (cmake_system_name == "WindowsStore") return "store";

        Checks::msg_exit_with_error(VCPKG_LINE_INFO, msgUnsupportedSystemName, msg::system_name = cmake_system_name);
    }

    static ZStringView to_vcvarsall_toolchain(const std::string& target_architecture,
                                              const Toolset& toolset,
                                              Triplet triplet)
    {
        auto maybe_target_arch = to_cpu_architecture(target_architecture);
        Checks::check_maybe_upgrade(
            VCPKG_LINE_INFO, maybe_target_arch.has_value(), "Invalid architecture string: %s", target_architecture);
        auto target_arch = maybe_target_arch.value_or_exit(VCPKG_LINE_INFO);
        // Ask for an arm64 compiler when targeting arm64ec; arm64ec is selected with a different flag on the compiler
        // command line.
        if (target_arch == CPUArchitecture::ARM64EC)
        {
            target_arch = CPUArchitecture::ARM64;
        }

        auto host_architectures = get_supported_host_architectures();
        for (auto&& host : host_architectures)
        {
            const auto it = Util::find_if(toolset.supported_architectures, [&](const ToolsetArchOption& opt) {
                return host == opt.host_arch && target_arch == opt.target_arch;
            });
            if (it != toolset.supported_architectures.end()) return it->name;
        }

        const auto toolset_list = Strings::join(
            ", ", toolset.supported_architectures, [](const ToolsetArchOption& t) { return t.name.c_str(); });

        msg::print_error(msgUnsupportedToolchain,
                         msg::triplet = triplet,
                         msg::arch = target_architecture,
                         msg::path = toolset.visual_studio_root_path,
                         msg::list = toolset_list);
        msg::println(msg::msgSeeURL, msg::url = docs::vcpkg_visual_studio_path_url);
        Checks::exit_maybe_upgrade(VCPKG_LINE_INFO);
    }
#endif

#if defined(_WIN32)
    const Environment& EnvCache::get_action_env(const VcpkgPaths& paths, const AbiInfo& abi_info)
    {
        auto build_env_cmd =
            make_build_env_cmd(*abi_info.pre_build_info, abi_info.toolset.value_or_exit(VCPKG_LINE_INFO));

        const auto& base_env = envs.get_lazy(abi_info.pre_build_info->passthrough_env_vars, [&]() -> EnvMapEntry {
            std::unordered_map<std::string, std::string> env;

            for (auto&& env_var : abi_info.pre_build_info->passthrough_env_vars)
            {
                auto env_val = get_environment_variable(env_var);

                if (env_val)
                {
                    env[env_var] = env_val.value_or_exit(VCPKG_LINE_INFO);
                }
            }
            static constexpr StringLiteral s_extra_vars[] = {
                "VCPKG_COMMAND",
                "VCPKG_FORCE_SYSTEM_BINARIES",
                VcpkgCmdArguments::RECURSIVE_DATA_ENV,
            };

            for (auto var : s_extra_vars)
            {
                auto val = get_environment_variable(var);
                if (auto p_val = val.get()) env.emplace(var, *p_val);
            }

            /*
             * On Windows 10 (>= 8.1) it is a user-friendly way to automatically set HTTP_PROXY and HTTPS_PROXY
             * environment variables by reading proxy settings via WinHttpGetIEProxyConfigForCurrentUser, preventing
             * users set and unset these variables manually (which is not a decent way). It is common in China or
             * any other regions that needs an proxy software (v2ray, shadowsocks, etc.), which sets the IE Proxy
             * Settings, but not setting environment variables. This will make vcpkg easier to use, specially when
             * use vcpkg in Visual Studio, we even cannot set HTTP(S)_PROXY in CLI, if we want to open or close
             * Proxy we need to restart VS.
             */

            // 2021-05-09 Fix: Detect If there's already HTTP(S)_PROXY presented in the environment variables.
            // If so, we no longer overwrite them.
            bool proxy_from_env = (get_environment_variable("HTTP_PROXY").has_value() ||
                                   get_environment_variable("HTTPS_PROXY").has_value());

            if (proxy_from_env)
            {
                print2("-- Using HTTP(S)_PROXY in environment variables.\n");
            }
            else
            {
                auto ieProxy = get_windows_ie_proxy_server();
                if (ieProxy.has_value() && !proxy_from_env)
                {
                    std::string server = Strings::to_utf8(ieProxy.get()->server);

                    // Separate settings in IE Proxy Settings, which is rare?
                    // Python implementation:
                    // https://github.com/python/cpython/blob/7215d1ae25525c92b026166f9d5cac85fb1defe1/Lib/urllib/request.py#L2655
                    if (Strings::contains(server, "="))
                    {
                        auto proxy_settings = Strings::split(server, ';');
                        for (auto& s : proxy_settings)
                        {
                            auto kvp = Strings::split(s, '=');
                            if (kvp.size() == 2)
                            {
                                auto protocol = kvp[0];
                                auto address = kvp[1];

                                /* Unlike Python's urllib implementation about this type of proxy configuration
                                 * (http=addr:port;https=addr:port)
                                 * https://github.com/python/cpython/blob/7215d1ae25525c92b026166f9d5cac85fb1defe1/Lib/urllib/request.py#L2682
                                 * we do not intentionally append protocol prefix to address. Because HTTPS_PROXY's
                                 * address is not always an HTTPS proxy, an HTTP proxy can also proxy HTTPS requests
                                 * without end-to-end security (As an HTTP Proxy can see your cleartext while an
                                 * HTTPS proxy can't).
                                 *
                                 * If the prefix (http=http://addr:port;https=https://addr:port) already exists in
                                 * the address, we should consider this address points to an HTTPS proxy, and assign
                                 * to HTTPS_PROXY directly. However, if it doesn't exist, then we should NOT append
                                 * an `https://` prefix to an `addr:port` as it could be an HTTP proxy, and the
                                 * connection request will fail.
                                 */

                                protocol = Strings::concat(Strings::ascii_to_uppercase(protocol.c_str()), "_PROXY");
                                env.emplace(protocol, address);
                                print2("-- Setting ", protocol, " environment variables to ", address, "\n");
                            }
                        }
                    }
                    // Specified http:// prefix
                    else if (Strings::starts_with(server, "http://"))
                    {
                        print2("-- Setting HTTP_PROXY environment variables to ", server, "\n");
                        env.emplace("HTTP_PROXY", server);
                    }
                    // Specified https:// prefix
                    else if (Strings::starts_with(server, "https://"))
                    {
                        print2("-- Setting HTTPS_PROXY environment variables to ", server, "\n");
                        env.emplace("HTTPS_PROXY", server);
                    }
                    // Most common case: "ip:port" style, apply to HTTP and HTTPS proxies.
                    // An HTTP(S)_PROXY means https requests go through that, it can be:
                    // http:// prefixed: the request go through an HTTP proxy without end-to-end security.
                    // https:// prefixed: the request go through an HTTPS proxy with end-to-end security.
                    // Nothing prefixed: don't know the default behaviour, seems considering HTTP proxy as default.
                    // We simply set "ip:port" to HTTP(S)_PROXY variables because it works on most common cases.
                    else
                    {
                        print2("-- Automatically setting HTTP(S)_PROXY environment variables to ", server, "\n");

                        env.emplace("HTTP_PROXY", server.c_str());
                        env.emplace("HTTPS_PROXY", server.c_str());
                    }
                }
            }
            return {env};
        });

        return base_env.cmd_cache.get_lazy(build_env_cmd, [&]() {
            const Path& powershell_exe_path = paths.get_tool_exe("powershell-core");
            auto clean_env = get_modified_clean_environment(base_env.env_map, powershell_exe_path.parent_path());
            if (build_env_cmd.empty())
                return clean_env;
            else
                return cmd_execute_and_capture_environment(build_env_cmd, clean_env);
        });
    }
#else
    const Environment& EnvCache::get_action_env(const VcpkgPaths&, const AbiInfo&) { return get_clean_environment(); }
#endif

    static CompilerInfo load_compiler_info(const VcpkgPaths& paths, const AbiInfo& abi_info);

    static const std::string& get_toolchain_cache(Cache<Path, std::string>& cache,
                                                  const Path& tcfile,
                                                  const Filesystem& fs)
    {
        return cache.get_lazy(tcfile, [&]() {
            return Hash::get_file_hash(fs, tcfile, Hash::Algorithm::Sha256).value_or_exit(VCPKG_LINE_INFO);
        });
    }

    const EnvCache::TripletMapEntry& EnvCache::get_triplet_cache(const Filesystem& fs, const Path& p)
    {
        return m_triplet_cache.get_lazy(p, [&]() -> TripletMapEntry {
            return TripletMapEntry{Hash::get_file_hash(fs, p, Hash::Algorithm::Sha256).value_or_exit(VCPKG_LINE_INFO)};
        });
    }

    const CompilerInfo& EnvCache::get_compiler_info(const VcpkgPaths& paths, const AbiInfo& abi_info)
    {
        Checks::check_exit(VCPKG_LINE_INFO, abi_info.pre_build_info != nullptr);
        if (!m_compiler_tracking || abi_info.pre_build_info->disable_compiler_tracking)
        {
            static CompilerInfo empty_ci;
            return empty_ci;
        }

        const auto& fs = paths.get_filesystem();

        const auto triplet_file_path = paths.get_triplet_file_path(abi_info.pre_build_info->triplet);

        auto&& toolchain_hash = get_toolchain_cache(m_toolchain_cache, abi_info.pre_build_info->toolchain_file(), fs);

        auto&& triplet_entry = get_triplet_cache(fs, triplet_file_path);

        return triplet_entry.compiler_info.get_lazy(toolchain_hash, [&]() -> CompilerInfo {
            if (m_compiler_tracking)
            {
                return load_compiler_info(paths, abi_info);
            }
            else
            {
                return CompilerInfo{};
            }
        });
    }

    const std::string& EnvCache::get_triplet_info(const VcpkgPaths& paths, const AbiInfo& abi_info)
    {
        const auto& fs = paths.get_filesystem();
        Checks::check_exit(VCPKG_LINE_INFO, abi_info.pre_build_info != nullptr);
        const auto triplet_file_path = paths.get_triplet_file_path(abi_info.pre_build_info->triplet);

        auto&& toolchain_hash = get_toolchain_cache(m_toolchain_cache, abi_info.pre_build_info->toolchain_file(), fs);

        auto&& triplet_entry = get_triplet_cache(fs, triplet_file_path);

        if (m_compiler_tracking && !abi_info.pre_build_info->disable_compiler_tracking)
        {
            return triplet_entry.triplet_infos.get_lazy(toolchain_hash, [&]() -> std::string {
                auto& compiler_info = get_compiler_info(paths, abi_info);
                return Strings::concat(triplet_entry.hash, '-', toolchain_hash, '-', compiler_info.hash);
            });
        }
        else
        {
            return triplet_entry.triplet_infos_without_compiler.get_lazy(toolchain_hash, [&]() -> std::string {
                return Strings::concat(triplet_entry.hash, '-', toolchain_hash);
            });
        }
    }

    vcpkg::Command make_build_env_cmd(const PreBuildInfo& pre_build_info, const Toolset& toolset)
    {
        if (!pre_build_info.using_vcvars()) return {};

#if !defined(WIN32)
        // pre_build_info.using_vcvars() should always be false on non-Win32 hosts.
        // If it was true, we should have failed earlier while selecting a Toolset
        (void)toolset;
        Checks::unreachable(VCPKG_LINE_INFO);
#else

        const char* tonull = " >nul";
        if (Debug::g_debugging)
        {
            tonull = "";
        }

        const auto arch = to_vcvarsall_toolchain(pre_build_info.target_architecture, toolset, pre_build_info.triplet);
        const auto target = to_vcvarsall_target(pre_build_info.cmake_system_name);

        return vcpkg::Command{"cmd"}.string_arg("/c").raw_arg(
            Strings::format(R"("%s" %s %s %s %s 2>&1 <NUL)",
                            toolset.vcvarsall,
                            Strings::join(" ", toolset.vcvarsall_options),
                            arch,
                            target,
                            tonull));
#endif
    }

    static std::unique_ptr<BinaryControlFile> create_binary_control_file(
        const SourceParagraph& source_paragraph,
        Triplet triplet,
        const BuildInfo& build_info,
        const std::string& abi_tag,
        const std::vector<FeatureSpec>& core_dependencies)
    {
        auto bcf = std::make_unique<BinaryControlFile>();
        BinaryParagraph bpgh(source_paragraph, triplet, abi_tag, core_dependencies);
        if (const auto p_ver = build_info.version.get())
        {
            bpgh.version = *p_ver;
        }

        bcf->core_paragraph = std::move(bpgh);
        return bcf;
    }

    static void write_binary_control_file(const VcpkgPaths& paths, const BinaryControlFile& bcf)
    {
        std::string start = Strings::serialize(bcf.core_paragraph);
        for (auto&& feature : bcf.features)
        {
            start += "\n" + Strings::serialize(feature);
        }
        const auto binary_control_file = paths.package_dir(bcf.core_paragraph.spec) / "CONTROL";
        paths.get_filesystem().write_contents(binary_control_file, start, VCPKG_LINE_INFO);
    }

    static void get_generic_cmake_build_args(const VcpkgPaths& paths,
                                             Triplet triplet,
                                             const Toolset& toolset,
                                             std::vector<CMakeVariable>& out_vars)
    {
        Util::Vectors::append(&out_vars,
                              std::initializer_list<CMakeVariable>{
                                  {"CMD", "BUILD"},
                                  {"DOWNLOADS", paths.downloads},
                                  {"TARGET_TRIPLET", triplet.canonical_name()},
                                  {"TARGET_TRIPLET_FILE", paths.get_triplet_file_path(triplet)},
                                  {"VCPKG_BASE_VERSION", VCPKG_BASE_VERSION_AS_STRING},
                                  {"VCPKG_CONCURRENCY", std::to_string(get_concurrency())},
                                  {"VCPKG_PLATFORM_TOOLSET", toolset.version.c_str()},
                              });
        // Make sure GIT could be found
        const Path& git_exe_path = paths.get_tool_exe(Tools::GIT);
        out_vars.push_back({"GIT", git_exe_path});
    }

    static CompilerInfo load_compiler_info(const VcpkgPaths& paths, const AbiInfo& abi_info)
    {
        auto triplet = abi_info.pre_build_info->triplet;
        print2("Detecting compiler hash for triplet ", triplet, "...\n");
        auto buildpath = paths.buildtrees() / "detect_compiler";

        std::vector<CMakeVariable> cmake_args{
            {"CURRENT_PORT_DIR", paths.scripts / "detect_compiler"},
            {"CURRENT_BUILDTREES_DIR", buildpath},
            {"CURRENT_PACKAGES_DIR", paths.packages() / ("detect_compiler_" + triplet.canonical_name())},
            // The detect_compiler "port" doesn't depend on the host triplet, so always natively compile
            {"_HOST_TRIPLET", triplet.canonical_name()},
        };
        get_generic_cmake_build_args(paths, triplet, abi_info.toolset.value_or_exit(VCPKG_LINE_INFO), cmake_args);

        auto command = vcpkg::make_cmake_cmd(paths, paths.ports_cmake, std::move(cmake_args));

        const auto& env = paths.get_action_env(abi_info);
        auto& fs = paths.get_filesystem();
        fs.create_directory(buildpath, VCPKG_LINE_INFO);
        auto stdoutlog = buildpath / ("stdout-" + triplet.canonical_name() + ".log");
        CompilerInfo compiler_info;
        std::string buf;

        int rc;
        {
            const auto out_file = fs.open_for_write(stdoutlog, VCPKG_LINE_INFO);
            rc = cmd_execute_and_stream_lines(
                command,
                [&](StringView s) {
                    static const StringLiteral s_hash_marker = "#COMPILER_HASH#";
                    if (Strings::starts_with(s, s_hash_marker))
                    {
                        compiler_info.hash = s.substr(s_hash_marker.size()).to_string();
                    }
                    static const StringLiteral s_version_marker = "#COMPILER_CXX_VERSION#";
                    if (Strings::starts_with(s, s_version_marker))
                    {
                        compiler_info.version = s.substr(s_version_marker.size()).to_string();
                    }
                    static const StringLiteral s_id_marker = "#COMPILER_CXX_ID#";
                    if (Strings::starts_with(s, s_id_marker))
                    {
                        compiler_info.id = s.substr(s_id_marker.size()).to_string();
                    }
                    Debug::print(s, '\n');
                    const auto old_buf_size = buf.size();
                    Strings::append(buf, s, '\n');
                    const auto write_size = buf.size() - old_buf_size;
                    Checks::check_exit(VCPKG_LINE_INFO,
                                       out_file.write(buf.c_str() + old_buf_size, 1, write_size) == write_size,
                                       "Error occurred while writing '%s'",
                                       stdoutlog);
                },
                default_working_directory,
                env);
        } // close out_file

        if (compiler_info.hash.empty() || rc != 0)
        {
            Debug::print("Compiler information tracking can be disabled by passing --",
                         VcpkgCmdArguments::FEATURE_FLAGS_ARG,
                         "=-",
                         VcpkgCmdArguments::COMPILER_TRACKING_FEATURE,
                         "\n");

            print2("Error: while detecting compiler information:\nThe log content at ", stdoutlog, " is:\n", buf);
            Checks::exit_with_message(VCPKG_LINE_INFO,
                                      "Error: vcpkg was unable to detect the active compiler's information. See above "
                                      "for the CMake failure output.");
        }

        Debug::print("Detected compiler hash for triplet ", triplet, ": ", compiler_info.hash, "\n");
        return compiler_info;
    }

    static std::vector<CMakeVariable> get_cmake_build_args(const VcpkgCmdArguments& args,
                                                           const VcpkgPaths& paths,
                                                           const Dependencies::InstallPlanAction& action)
    {
        auto& scfl = action.source_control_file_and_location.value_or_exit(VCPKG_LINE_INFO);
        auto& scf = *scfl.source_control_file;

        std::string all_features;
        for (auto& feature : scf.feature_paragraphs)
        {
            all_features.append(feature->name + ";");
        }

        std::vector<CMakeVariable> variables{
            {"ALL_FEATURES", all_features},
            {"CURRENT_PORT_DIR", scfl.source_location},
            {"_HOST_TRIPLET", action.host_triplet.canonical_name()},
            {"FEATURES", Strings::join(";", action.feature_list)},
            {"PORT", scf.core_paragraph->name},
            {"VCPKG_USE_HEAD_VERSION", Util::Enum::to_bool(action.build_options.use_head_version) ? "1" : "0"},
            {"_VCPKG_DOWNLOAD_TOOL", to_string(action.build_options.download_tool)},
            {"_VCPKG_EDITABLE", Util::Enum::to_bool(action.build_options.editable) ? "1" : "0"},
            {"_VCPKG_NO_DOWNLOADS", !Util::Enum::to_bool(action.build_options.allow_downloads) ? "1" : "0"},
            {"Z_VCPKG_CHAINLOAD_TOOLCHAIN_FILE", action.pre_build_info(VCPKG_LINE_INFO).toolchain_file()},
        };

        if (action.build_options.download_tool == DownloadTool::ARIA2)
        {
            variables.push_back({"ARIA2", paths.get_tool_exe(Tools::ARIA2)});
        }

        for (auto cmake_arg : args.cmake_args)
        {
            variables.push_back(CMakeVariable{cmake_arg});
        }

        if (action.build_options.backcompat_features == BackcompatFeatures::PROHIBIT)
        {
            variables.emplace_back("_VCPKG_PROHIBIT_BACKCOMPAT_FEATURES", "1");
        }

        get_generic_cmake_build_args(
            paths,
            action.spec.triplet(),
            action.abi_info.value_or_exit(VCPKG_LINE_INFO).toolset.value_or_exit(VCPKG_LINE_INFO),
            variables);

        if (Util::Enum::to_bool(action.build_options.only_downloads))
        {
            variables.push_back({"VCPKG_DOWNLOAD_MODE", "true"});
        }

        const Filesystem& fs = paths.get_filesystem();

        std::vector<std::string> port_configs;
        for (const PackageSpec& dependency : action.package_dependencies)
        {
            const Path port_config_path = paths.installed().vcpkg_port_config_cmake(dependency);

            if (fs.is_regular_file(port_config_path))
            {
                port_configs.emplace_back(port_config_path.native());
            }
        }

        if (!port_configs.empty())
        {
            variables.emplace_back("VCPKG_PORT_CONFIGS", Strings::join(";", port_configs));
        }

        return variables;
    }

    bool PreBuildInfo::using_vcvars() const
    {
        return (!external_toolchain_file.has_value() || load_vcvars_env) &&
               (cmake_system_name.empty() || cmake_system_name == "WindowsStore");
    }

    Path PreBuildInfo::toolchain_file() const
    {
        if (auto p = external_toolchain_file.get())
        {
            return *p;
        }
        else if (cmake_system_name == "Linux")
        {
            return m_paths.scripts / "toolchains/linux.cmake";
        }
        else if (cmake_system_name == "Darwin")
        {
            return m_paths.scripts / "toolchains/osx.cmake";
        }
        else if (cmake_system_name == "FreeBSD")
        {
            return m_paths.scripts / "toolchains/freebsd.cmake";
        }
        else if (cmake_system_name == "OpenBSD")
        {
            return m_paths.scripts / "toolchains/openbsd.cmake";
        }
        else if (cmake_system_name == "Android")
        {
            return m_paths.scripts / "toolchains/android.cmake";
        }
        else if (cmake_system_name == "iOS")
        {
            return m_paths.scripts / "toolchains/ios.cmake";
        }
        else if (cmake_system_name == "MinGW")
        {
            return m_paths.scripts / "toolchains/mingw.cmake";
        }
        else if (cmake_system_name == "WindowsStore")
        {
            // HACK: remove once we have fully shipped a uwp toolchain
            static bool have_uwp_triplet =
                m_paths.get_filesystem().exists(m_paths.scripts / "toolchains/uwp.cmake", IgnoreErrors{});
            if (have_uwp_triplet)
            {
                return m_paths.scripts / "toolchains/uwp.cmake";
            }
            else
            {
                return m_paths.scripts / "toolchains/windows.cmake";
            }
        }
        else if (cmake_system_name.empty() || cmake_system_name == "Windows")
        {
            return m_paths.scripts / "toolchains/windows.cmake";
        }
        else
        {
            Checks::exit_maybe_upgrade(VCPKG_LINE_INFO,
                                       "Unable to determine toolchain to use for triplet %s with CMAKE_SYSTEM_NAME %s; "
                                       "maybe you meant to use VCPKG_CHAINLOAD_TOOLCHAIN_FILE?",
                                       triplet,
                                       cmake_system_name);
        }
    }

    static void write_sbom(const VcpkgPaths& paths,
                           const InstallPlanAction& action,
                           std::vector<Json::Value> heuristic_resources)
    {
        auto& fs = paths.get_filesystem();
        const auto& scfl = action.source_control_file_and_location.value_or_exit(VCPKG_LINE_INFO);
        const auto& scf = *scfl.source_control_file;

        auto doc_ns = Strings::concat("https://spdx.org/spdxdocs/",
                                      scf.core_paragraph->name,
                                      '-',
                                      action.spec.triplet(),
                                      '-',
                                      scf.to_version(),
                                      '-',
                                      generate_random_UUID());

        const auto now = CTime::get_current_date_time().value_or_exit(VCPKG_LINE_INFO).strftime("%Y-%m-%dT%H:%M:%SZ");
        const auto& abi = action.abi_info.value_or_exit(VCPKG_LINE_INFO);

        const auto json_path = paths.package_dir(action.spec) / "share" / action.spec.name() / "vcpkg.spdx.json";
        fs.write_contents_and_dirs(
            json_path,
            create_spdx_sbom(
                action, abi.relative_port_files, abi.relative_port_hashes, now, doc_ns, std::move(heuristic_resources)),
            VCPKG_LINE_INFO);
    }

    static ExtendedBuildResult do_build_package(const VcpkgCmdArguments& args,
                                                const VcpkgPaths& paths,
                                                const Dependencies::InstallPlanAction& action)
    {
        const auto& pre_build_info = action.pre_build_info(VCPKG_LINE_INFO);

        auto& fs = paths.get_filesystem();
        auto&& scfl = action.source_control_file_and_location.value_or_exit(VCPKG_LINE_INFO);

        Triplet triplet = action.spec.triplet();
        const auto& triplet_file_path = paths.get_triplet_file_path(triplet);

        if (Strings::starts_with(triplet_file_path, paths.community_triplets))
        {
            vcpkg::printf(vcpkg::Color::warning,
                          "-- Using community triplet %s. This triplet configuration is not guaranteed to succeed.\n",
                          triplet.canonical_name());
            vcpkg::printf("-- [COMMUNITY] Loading triplet configuration from: %s\n", triplet_file_path);
        }
        else if (!Strings::starts_with(triplet_file_path, paths.triplets))
        {
            vcpkg::printf("-- [OVERLAY] Loading triplet configuration from: %s\n", triplet_file_path);
        }

        if (!Strings::starts_with(scfl.source_location, paths.builtin_ports_directory()))
        {
            vcpkg::printf("-- Installing port from location: %s\n", scfl.source_location);
        }

        const auto timer = ElapsedTimer::create_started();

        auto command = vcpkg::make_cmake_cmd(paths, paths.ports_cmake, get_cmake_build_args(args, paths, action));

        const auto& abi_info = action.abi_info.value_or_exit(VCPKG_LINE_INFO);
        const auto& env = paths.get_action_env(abi_info);

        auto buildpath = paths.build_dir(action.spec);
        fs.create_directory(buildpath, VCPKG_LINE_INFO);
        auto stdoutlog = buildpath / ("stdout-" + action.spec.triplet().canonical_name() + ".log");
        int return_code;
        {
            auto out_file = fs.open_for_write(stdoutlog, VCPKG_LINE_INFO);
            return_code = cmd_execute_and_stream_data(
                command,
                [&](StringView sv) {
                    print2(sv);
                    Checks::check_exit(VCPKG_LINE_INFO,
                                       out_file.write(sv.data(), 1, sv.size()) == sv.size(),
                                       "Error occurred while writing '%s'",
                                       stdoutlog);
                },
                default_working_directory,
                env);
        } // close out_file

        // With the exception of empty packages, builds in "Download Mode" always result in failure.
        if (action.build_options.only_downloads == Build::OnlyDownloads::YES)
        {
            // TODO: Capture executed command output and evaluate whether the failure was intended.
            // If an unintended error occurs then return a BuildResult::DOWNLOAD_FAILURE status.
            return ExtendedBuildResult{BuildResult::DOWNLOADED};
        }

        const auto buildtimeus = timer.microseconds();
        const auto spec_string = action.spec.to_string();

        {
            LockGuardPtr<Metrics> metrics(g_metrics);
            metrics->track_buildtime(Hash::get_string_hash(spec_string, Hash::Algorithm::Sha256) + ":[" +
                                         Strings::join(",",
                                                       action.feature_list,
                                                       [](const std::string& feature) {
                                                           return Hash::get_string_hash(feature,
                                                                                        Hash::Algorithm::Sha256);
                                                       }) +
                                         "]",
                                     buildtimeus);
            if (return_code != 0)
            {
                metrics->track_property("error", "build failed");
                metrics->track_property("build_error", spec_string);
                return ExtendedBuildResult{BuildResult::BUILD_FAILED};
            }
        }

        const BuildInfo build_info = read_build_info(fs, paths.build_info_file_path(action.spec));
        const size_t error_count =
            PostBuildLint::perform_all_checks(action.spec, paths, pre_build_info, build_info, scfl.source_location);

        auto find_itr = action.feature_dependencies.find("core");
        Checks::check_exit(VCPKG_LINE_INFO, find_itr != action.feature_dependencies.end());

        std::unique_ptr<BinaryControlFile> bcf = create_binary_control_file(
            *scfl.source_control_file->core_paragraph, triplet, build_info, action.public_abi(), find_itr->second);

        if (error_count != 0 && action.build_options.backcompat_features == BackcompatFeatures::PROHIBIT)
        {
            return ExtendedBuildResult{BuildResult::POST_BUILD_CHECKS_FAILED};
        }

        for (auto&& feature : action.feature_list)
        {
            for (auto&& f_pgh : scfl.source_control_file->feature_paragraphs)
            {
                if (f_pgh->name == feature)
                {
                    find_itr = action.feature_dependencies.find(feature);
                    Checks::check_exit(VCPKG_LINE_INFO, find_itr != action.feature_dependencies.end());

                    bcf->features.emplace_back(
                        *scfl.source_control_file->core_paragraph, *f_pgh, triplet, find_itr->second);
                }
            }
        }

        write_sbom(paths, action, abi_info.heuristic_resources);
        write_binary_control_file(paths, *bcf);
        return {BuildResult::SUCCEEDED, std::move(bcf)};
    }

    static ExtendedBuildResult do_build_package_and_clean_buildtrees(const VcpkgCmdArguments& args,
                                                                     const VcpkgPaths& paths,
                                                                     const Dependencies::InstallPlanAction& action)
    {
        auto result = do_build_package(args, paths, action);

        if (action.build_options.clean_buildtrees == CleanBuildtrees::YES)
        {
            auto& fs = paths.get_filesystem();
            // Will keep the logs, which are regular files
            auto buildtree_dirs = fs.get_directories_non_recursive(paths.build_dir(action.spec), IgnoreErrors{});
            for (auto&& dir : buildtree_dirs)
            {
                fs.remove_all(dir, IgnoreErrors{});
            }
        }

        return result;
    }

    static void abi_entries_from_abi_info(const AbiInfo& abi_info, std::vector<AbiEntry>& abi_tag_entries)
    {
        const auto& pre_build_info = *abi_info.pre_build_info;
        if (pre_build_info.public_abi_override)
        {
            abi_tag_entries.emplace_back(
                "public_abi_override",
                Hash::get_string_hash(pre_build_info.public_abi_override.value_or_exit(VCPKG_LINE_INFO),
                                      Hash::Algorithm::Sha256));
        }

        for (const auto& env_var : pre_build_info.passthrough_env_vars_tracked)
        {
            if (auto e = get_environment_variable(env_var))
            {
                abi_tag_entries.emplace_back(
                    "ENV:" + env_var, Hash::get_string_hash(e.value_or_exit(VCPKG_LINE_INFO), Hash::Algorithm::Sha256));
            }
        }
    }

    struct AbiTagAndFiles
    {
        const std::string* triplet_abi;
        std::string tag;
        Path tag_file;

        std::vector<Path> files;
        std::vector<std::string> hashes;
        Json::Value heuristic_resources;
    };

    static Optional<AbiTagAndFiles> compute_abi_tag(const VcpkgPaths& paths,
                                                    const Dependencies::InstallPlanAction& action,
                                                    Span<const AbiEntry> dependency_abis)
    {
        auto& fs = paths.get_filesystem();
        Triplet triplet = action.spec.triplet();

        if (action.build_options.use_head_version == UseHeadVersion::YES)
        {
            Debug::print("Binary caching for package ", action.spec, " is disabled due to --head\n");
            return nullopt;
        }
        if (action.build_options.editable == Editable::YES)
        {
            Debug::print("Binary caching for package ", action.spec, " is disabled due to --editable\n");
            return nullopt;
        }
        for (auto&& dep_abi : dependency_abis)
        {
            if (dep_abi.value.empty())
            {
                Debug::print("Binary caching for package ",
                             action.spec,
                             " is disabled due to missing abi info for ",
                             dep_abi.key,
                             '\n');
                return nullopt;
            }
        }

        std::vector<AbiEntry> abi_tag_entries(dependency_abis.begin(), dependency_abis.end());

        const auto& abi_info = action.abi_info.value_or_exit(VCPKG_LINE_INFO);
        const auto& triplet_abi = paths.get_triplet_info(abi_info);
        abi_tag_entries.emplace_back("triplet", triplet.canonical_name());
        abi_tag_entries.emplace_back("triplet_abi", triplet_abi);
        abi_entries_from_abi_info(abi_info, abi_tag_entries);

        // If there is an unusually large number of files in the port then
        // something suspicious is going on.  Rather than hash all of them
        // just mark the port as no-hash
        const int max_port_file_count = 100;

        std::string portfile_cmake_contents;
        std::vector<Path> files;
        std::vector<std::string> hashes;
        auto&& port_dir = action.source_control_file_and_location.value_or_exit(VCPKG_LINE_INFO).source_location;
        size_t port_file_count = 0;
        Path abs_port_file;
        for (auto& port_file : fs.get_regular_files_recursive_lexically_proximate(port_dir, VCPKG_LINE_INFO))
        {
            if (port_file.filename() == ".DS_Store")
            {
                continue;
            }
            abs_port_file = port_dir;
            abs_port_file /= port_file;

            if (port_file.extension() == ".cmake")
            {
                portfile_cmake_contents += fs.read_contents(abs_port_file, VCPKG_LINE_INFO);
            }

            auto hash =
                vcpkg::Hash::get_file_hash(fs, abs_port_file, Hash::Algorithm::Sha256).value_or_exit(VCPKG_LINE_INFO);
            abi_tag_entries.emplace_back(port_file, hash);
            files.push_back(port_file);
            hashes.push_back(std::move(hash));

            ++port_file_count;
            if (port_file_count > max_port_file_count)
            {
                abi_tag_entries.emplace_back("no_hash_max_portfile", "");
                break;
            }
        }

        abi_tag_entries.emplace_back("cmake", paths.get_tool_version(Tools::CMAKE));

        // This #ifdef is mirrored in tools.cpp's PowershellProvider
#if defined(_WIN32)
        abi_tag_entries.emplace_back("powershell", paths.get_tool_version("powershell-core"));
#endif

        auto& helpers = paths.get_cmake_script_hashes();
        for (auto&& helper : helpers)
        {
            if (Strings::case_insensitive_ascii_contains(portfile_cmake_contents, helper.first))
            {
                abi_tag_entries.emplace_back(helper.first, helper.second);
            }
        }

        abi_tag_entries.emplace_back("ports.cmake", paths.get_ports_cmake_hash().to_string());
        abi_tag_entries.emplace_back("post_build_checks", "2");
        InternalFeatureSet sorted_feature_list = action.feature_list;
        // Check that no "default" feature is present. Default features must be resolved before attempting to calculate
        // a package ABI, so the "default" should not have made it here.
        static constexpr auto default_literal = StringLiteral{"default"};
        const bool has_no_pseudo_features = std::none_of(
            sorted_feature_list.begin(), sorted_feature_list.end(), [](StringView s) { return s == default_literal; });
        Checks::check_exit(VCPKG_LINE_INFO, has_no_pseudo_features);
        Util::sort_unique_erase(sorted_feature_list);

        // Check that the "core" feature is present. After resolution into InternalFeatureSet "core" meaning "not
        // default" should have already been handled so "core" should be here.
        Checks::check_exit(
            VCPKG_LINE_INFO,
            std::binary_search(sorted_feature_list.begin(), sorted_feature_list.end(), StringLiteral{"core"}));

        abi_tag_entries.emplace_back("features", Strings::join(";", sorted_feature_list));

        Util::sort(abi_tag_entries);

        const std::string full_abi_info =
            Strings::join("", abi_tag_entries, [](const AbiEntry& p) { return p.key + " " + p.value + "\n"; });

        if (Debug::g_debugging)
        {
            std::string message = Strings::concat("[DEBUG] <abientries for ", action.spec, ">\n");
            for (auto&& entry : abi_tag_entries)
            {
                Strings::append(message, "[DEBUG]   ", entry.key, "|", entry.value, "\n");
            }
            Strings::append(message, "[DEBUG] </abientries>\n");
            msg::write_unlocalized_text_to_stdout(Color::none, message);
        }

        auto abi_tag_entries_missing = Util::filter(abi_tag_entries, [](const AbiEntry& p) { return p.value.empty(); });

        if (abi_tag_entries_missing.empty())
        {
            auto current_build_tree = paths.build_dir(action.spec);
            fs.create_directory(current_build_tree, VCPKG_LINE_INFO);
            const auto abi_file_path = current_build_tree / (triplet.canonical_name() + ".vcpkg_abi_info.txt");
            fs.write_contents(abi_file_path, full_abi_info, VCPKG_LINE_INFO);

            return AbiTagAndFiles{
                &triplet_abi,
                Hash::get_file_hash(fs, abi_file_path, Hash::Algorithm::Sha256).value_or_exit(VCPKG_LINE_INFO),
                abi_file_path,
                std::move(files),
                std::move(hashes),
                run_resource_heuristics(portfile_cmake_contents)};
        }

        Debug::print(
            "Warning: abi keys are missing values:\n",
            Strings::join("", abi_tag_entries_missing, [](const AbiEntry& e) { return "    " + e.key + "\n"; }),
            "\n");

        return nullopt;
    }

    void compute_all_abis(const VcpkgPaths& paths,
                          Dependencies::ActionPlan& action_plan,
                          const CMakeVars::CMakeVarProvider& var_provider,
                          const StatusParagraphs& status_db)
    {
        using Dependencies::InstallPlanAction;
        for (auto it = action_plan.install_actions.begin(); it != action_plan.install_actions.end(); ++it)
        {
            auto& action = *it;
            if (action.abi_info.has_value()) continue;

            std::vector<AbiEntry> dependency_abis;
            if (!Util::Enum::to_bool(action.build_options.only_downloads))
            {
                for (auto&& pspec : action.package_dependencies)
                {
                    if (pspec == action.spec) continue;

                    auto pred = [&](const InstallPlanAction& ipa) { return ipa.spec == pspec; };
                    auto it2 = std::find_if(action_plan.install_actions.begin(), it, pred);
                    if (it2 == it)
                    {
                        // Finally, look in current installed
                        auto status_it = status_db.find(pspec);
                        if (status_it == status_db.end())
                        {
                            Checks::exit_maybe_upgrade(
                                VCPKG_LINE_INFO, "Failed to find dependency abi for %s -> %s", action.spec, pspec);
                        }

                        dependency_abis.emplace_back(AbiEntry{pspec.name(), status_it->get()->package.abi});
                    }
                    else
                    {
                        dependency_abis.emplace_back(AbiEntry{pspec.name(), it2->public_abi()});
                    }
                }
            }

            action.abi_info = AbiInfo();
            auto& abi_info = action.abi_info.value_or_exit(VCPKG_LINE_INFO);

            abi_info.pre_build_info = std::make_unique<PreBuildInfo>(
                paths, action.spec.triplet(), var_provider.get_tag_vars(action.spec).value_or_exit(VCPKG_LINE_INFO));
            abi_info.toolset = paths.get_toolset(*abi_info.pre_build_info);

            auto maybe_abi_tag_and_file = compute_abi_tag(paths, action, dependency_abis);
            if (auto p = maybe_abi_tag_and_file.get())
            {
                abi_info.compiler_info = paths.get_compiler_info(abi_info);
                abi_info.triplet_abi = *p->triplet_abi;
                abi_info.package_abi = std::move(p->tag);
                abi_info.abi_tag_file = std::move(p->tag_file);
                abi_info.relative_port_files = std::move(p->files);
                abi_info.relative_port_hashes = std::move(p->hashes);
                abi_info.heuristic_resources.push_back(std::move(p->heuristic_resources));
            }
        }
    }

    ExtendedBuildResult build_package(const VcpkgCmdArguments& args,
                                      const VcpkgPaths& paths,
                                      const Dependencies::InstallPlanAction& action,
                                      BinaryCache& binary_cache,
                                      const IBuildLogsRecorder& build_logs_recorder,
                                      const StatusParagraphs& status_db)
    {
        auto& filesystem = paths.get_filesystem();
        auto& spec = action.spec;
        const std::string& name = action.source_control_file_and_location.value_or_exit(VCPKG_LINE_INFO)
                                      .source_control_file->core_paragraph->name;

        std::vector<FeatureSpec> missing_fspecs;
        for (const auto& kv : action.feature_dependencies)
        {
            for (const FeatureSpec& fspec : kv.second)
            {
                if (!status_db.is_installed(fspec) && !(fspec.port() == name && fspec.triplet() == spec.triplet()))
                {
                    missing_fspecs.emplace_back(fspec);
                }
            }
        }

        if (!missing_fspecs.empty() && !Util::Enum::to_bool(action.build_options.only_downloads))
        {
            return {BuildResult::CASCADED_DUE_TO_MISSING_DEPENDENCIES, std::move(missing_fspecs)};
        }

        if (action.build_options.only_downloads == OnlyDownloads::NO)
        {
            for (auto&& pspec : action.package_dependencies)
            {
                if (pspec == spec)
                {
                    continue;
                }
                const auto status_it = status_db.find_installed(pspec);
                Checks::check_exit(VCPKG_LINE_INFO, status_it != status_db.end());
            }
        }

        auto& abi_info = action.abi_info.value_or_exit(VCPKG_LINE_INFO);
        if (!abi_info.abi_tag_file)
        {
            return do_build_package_and_clean_buildtrees(args, paths, action);
        }

        auto& abi_file = *abi_info.abi_tag_file.get();

        const auto abi_package_dir = paths.package_dir(spec) / "share" / spec.name();
        const auto abi_file_in_package = abi_package_dir / "vcpkg_abi_info.txt";

        ExtendedBuildResult result = do_build_package_and_clean_buildtrees(args, paths, action);
        build_logs_recorder.record_build_result(paths, spec, result.code);

        filesystem.create_directories(abi_package_dir, VCPKG_LINE_INFO);
        filesystem.copy_file(abi_file, abi_file_in_package, CopyOptions::none, VCPKG_LINE_INFO);

        if (result.code == BuildResult::SUCCEEDED)
        {
            binary_cache.push_success(action);
        }

        return result;
    }

    void BuildResultCounts::increment(const BuildResult build_result)
    {
        switch (build_result)
        {
            case BuildResult::SUCCEEDED: ++succeeded; return;
            case BuildResult::BUILD_FAILED: ++build_failed; return;
            case BuildResult::POST_BUILD_CHECKS_FAILED: ++post_build_checks_failed; return;
            case BuildResult::FILE_CONFLICTS: ++file_conflicts; return;
            case BuildResult::CASCADED_DUE_TO_MISSING_DEPENDENCIES: ++cascaded_due_to_missing_dependencies; return;
            case BuildResult::EXCLUDED: ++excluded; return;
            case BuildResult::CACHE_MISSING: ++cache_missing; return;
            case BuildResult::DOWNLOADED: ++downloaded; return;
            case BuildResult::REMOVED: ++removed; return;
            default: Checks::unreachable(VCPKG_LINE_INFO);
        }
    }

    template<class Message>
    static void print_build_result_summary_line(Message build_result_message, int count)
    {
        if (count != 0)
        {
            msg::println(LocalizedString().append_indent().append(
                msgBuildResultSummaryLine, msg::build_result = msg::format(build_result_message), msg::count = count));
        }
    }

    void BuildResultCounts::println(const Triplet& triplet) const
    {
        msg::println(msgBuildResultSummaryHeader, msg::triplet = triplet);
        print_build_result_summary_line(msgBuildResultSucceeded, succeeded);
        print_build_result_summary_line(msgBuildResultBuildFailed, build_failed);
        print_build_result_summary_line(msgBuildResultPostBuildChecksFailed, post_build_checks_failed);
        print_build_result_summary_line(msgBuildResultFileConflicts, file_conflicts);
        print_build_result_summary_line(msgBuildResultCascadeDueToMissingDependencies,
                                        cascaded_due_to_missing_dependencies);
        print_build_result_summary_line(msgBuildResultExcluded, excluded);
        print_build_result_summary_line(msgBuildResultCacheMissing, cache_missing);
        print_build_result_summary_line(msgBuildResultDownloaded, downloaded);
        print_build_result_summary_line(msgBuildResultRemoved, removed);
    }

    StringLiteral to_string_locale_invariant(const BuildResult build_result)
    {
        switch (build_result)
        {
            case BuildResult::SUCCEEDED: return "SUCCEEDED";
            case BuildResult::BUILD_FAILED: return "BUILD_FAILED";
            case BuildResult::POST_BUILD_CHECKS_FAILED: return "POST_BUILD_CHECKS_FAILED";
            case BuildResult::FILE_CONFLICTS: return "FILE_CONFLICTS";
            case BuildResult::CASCADED_DUE_TO_MISSING_DEPENDENCIES: return "CASCADED_DUE_TO_MISSING_DEPENDENCIES";
            case BuildResult::EXCLUDED: return "EXCLUDED";
            case BuildResult::CACHE_MISSING: return "CACHE_MISSING";
            case BuildResult::DOWNLOADED: return "DOWNLOADED";
            case BuildResult::REMOVED: return "REMOVED";
            default: Checks::unreachable(VCPKG_LINE_INFO);
        }
    }

    LocalizedString to_string(const BuildResult build_result)
    {
        switch (build_result)
        {
            case BuildResult::SUCCEEDED: return msg::format(msgBuildResultSucceeded);
            case BuildResult::BUILD_FAILED: return msg::format(msgBuildResultBuildFailed);
            case BuildResult::POST_BUILD_CHECKS_FAILED: return msg::format(msgBuildResultPostBuildChecksFailed);
            case BuildResult::FILE_CONFLICTS: return msg::format(msgBuildResultFileConflicts);
            case BuildResult::CASCADED_DUE_TO_MISSING_DEPENDENCIES:
                return msg::format(msgBuildResultCascadeDueToMissingDependencies);
            case BuildResult::EXCLUDED: return msg::format(msgBuildResultExcluded);
            case BuildResult::CACHE_MISSING: return msg::format(msgBuildResultCacheMissing);
            case BuildResult::DOWNLOADED: return msg::format(msgBuildResultDownloaded);
            case BuildResult::REMOVED: return msg::format(msgBuildResultRemoved);
            default: Checks::unreachable(VCPKG_LINE_INFO);
        }
    }

    LocalizedString create_error_message(const ExtendedBuildResult& build_result, const PackageSpec& spec)
    {
        auto res = msg::format(msg::msgErrorMessage)
                       .append(msgBuildingPackageFailed,
                               msg::spec = spec,
                               msg::build_result = to_string_locale_invariant(build_result.code));

        if (build_result.code == BuildResult::CASCADED_DUE_TO_MISSING_DEPENDENCIES)
        {
            res.append_raw('\n').append_indent().append(msgBuildingPackageFailedDueToMissingDeps);

            for (const auto& missing_spec : build_result.unmet_dependencies)
            {
                res.append_raw('\n').append_indent(2).append_raw(missing_spec.to_string());
            }
        }

        res.append_raw('\n');
        return res;
    }

    LocalizedString create_user_troubleshooting_message(const InstallPlanAction& action, const VcpkgPaths& paths)
    {
        const auto& spec_name = action.spec.name();
        LocalizedString result = msg::format(msgBuildTroubleshootingMessage1).append_raw('\n');
        result.append_indent()
            .append_raw("https://github.com/microsoft/vcpkg/issues?q=is%3Aissue+is%3Aopen+in%3Atitle+")
            .append_raw(spec_name)
            .append_raw('\n');
        result.append(msgBuildTroubleshootingMessage2).append_raw('\n');
        result.append_indent()
            .append_fmt_raw("https://github.com/microsoft/vcpkg/issues/"
                            "new?template=report-package-build-failure.md&title=[{}]+Build+error",
                            spec_name)
            .append_raw('\n');
        result.append(msgBuildTroubleshootingMessage3, msg::package_name = spec_name).append_raw('\n');
        result.append_raw(paths.get_toolver_diagnostics()).append_raw('\n');
        return result;
    }

    static BuildInfo inner_create_buildinfo(Paragraph pgh)
    {
        ParagraphParser parser(std::move(pgh));

        BuildInfo build_info;

        {
            std::string crt_linkage_as_string;
            parser.required_field(BuildInfoRequiredField::CRT_LINKAGE, crt_linkage_as_string);

            auto crtlinkage = to_linkage_type(crt_linkage_as_string);
            if (const auto p = crtlinkage.get())
            {
                build_info.crt_linkage = *p;
            }
            else
            {
                Checks::exit_with_message(VCPKG_LINE_INFO, "Invalid crt linkage type: [%s]", crt_linkage_as_string);
            }
        }

        {
            std::string library_linkage_as_string;
            parser.required_field(BuildInfoRequiredField::LIBRARY_LINKAGE, library_linkage_as_string);
            auto liblinkage = to_linkage_type(library_linkage_as_string);
            if (const auto p = liblinkage.get())
            {
                build_info.library_linkage = *p;
            }
            else
            {
                Checks::exit_with_message(
                    VCPKG_LINE_INFO, "Invalid library linkage type: [%s]", library_linkage_as_string);
            }
        }

        std::string version = parser.optional_field("Version");
        if (!version.empty()) build_info.version = std::move(version);

        std::map<BuildPolicy, bool> policies;
        for (auto policy : ALL_POLICIES)
        {
            const auto setting = parser.optional_field(to_string(policy));
            if (setting.empty()) continue;
            if (setting == "enabled")
                policies.emplace(policy, true);
            else if (setting == "disabled")
                policies.emplace(policy, false);
            else
                Checks::exit_maybe_upgrade(
                    VCPKG_LINE_INFO, "Unknown setting for policy '%s': %s", to_string(policy), setting);
        }

        if (const auto err = parser.error_info("PostBuildInformation"))
        {
            print_error_message(err);
            Checks::exit_fail(VCPKG_LINE_INFO);
        }

        build_info.policies = BuildPolicies(std::move(policies));

        return build_info;
    }

    BuildInfo read_build_info(const Filesystem& fs, const Path& filepath)
    {
        const ExpectedS<Paragraph> pghs = Paragraphs::get_single_paragraph(fs, filepath);
        Checks::check_maybe_upgrade(
            VCPKG_LINE_INFO, pghs.get() != nullptr, "Invalid BUILD_INFO file for package: %s", pghs.error());
        return inner_create_buildinfo(*pghs.get());
    }

    static ExpectedS<bool> from_cmake_bool(StringView value, StringView name)
    {
        if (value == "1" || Strings::case_insensitive_ascii_equals(value, "on") ||
            Strings::case_insensitive_ascii_equals(value, "true"))
        {
            return true;
        }
        else if (value == "0" || Strings::case_insensitive_ascii_equals(value, "off") ||
                 Strings::case_insensitive_ascii_equals(value, "false"))
        {
            return false;
        }
        else
        {
            return Strings::concat("Error: Unknown boolean setting for ",
                                   name,
                                   ": \"",
                                   value,
                                   "\". Valid settings are '', '1', '0', 'ON', 'OFF', 'TRUE', and 'FALSE'.");
        }
    }

    PreBuildInfo::PreBuildInfo(const VcpkgPaths& paths,
                               Triplet triplet,
                               const std::unordered_map<std::string, std::string>& cmakevars)
        : triplet(triplet), m_paths(paths)
    {
        enum class VcpkgTripletVar
        {
            TARGET_ARCHITECTURE = 0,
            CMAKE_SYSTEM_NAME,
            CMAKE_SYSTEM_VERSION,
            PLATFORM_TOOLSET,
            PLATFORM_TOOLSET_VERSION,
            VISUAL_STUDIO_PATH,
            CHAINLOAD_TOOLCHAIN_FILE,
            BUILD_TYPE,
            ENV_PASSTHROUGH,
            ENV_PASSTHROUGH_UNTRACKED,
            PUBLIC_ABI_OVERRIDE,
            LOAD_VCVARS_ENV,
            DISABLE_COMPILER_TRACKING,
        };

        static const std::vector<std::pair<std::string, VcpkgTripletVar>> VCPKG_OPTIONS = {
            {"VCPKG_TARGET_ARCHITECTURE", VcpkgTripletVar::TARGET_ARCHITECTURE},
            {"VCPKG_CMAKE_SYSTEM_NAME", VcpkgTripletVar::CMAKE_SYSTEM_NAME},
            {"VCPKG_CMAKE_SYSTEM_VERSION", VcpkgTripletVar::CMAKE_SYSTEM_VERSION},
            {"VCPKG_PLATFORM_TOOLSET", VcpkgTripletVar::PLATFORM_TOOLSET},
            {"VCPKG_PLATFORM_TOOLSET_VERSION", VcpkgTripletVar::PLATFORM_TOOLSET_VERSION},
            {"VCPKG_VISUAL_STUDIO_PATH", VcpkgTripletVar::VISUAL_STUDIO_PATH},
            {"VCPKG_CHAINLOAD_TOOLCHAIN_FILE", VcpkgTripletVar::CHAINLOAD_TOOLCHAIN_FILE},
            {"VCPKG_BUILD_TYPE", VcpkgTripletVar::BUILD_TYPE},
            {"VCPKG_ENV_PASSTHROUGH", VcpkgTripletVar::ENV_PASSTHROUGH},
            {"VCPKG_ENV_PASSTHROUGH_UNTRACKED", VcpkgTripletVar::ENV_PASSTHROUGH_UNTRACKED},
            {"VCPKG_PUBLIC_ABI_OVERRIDE", VcpkgTripletVar::PUBLIC_ABI_OVERRIDE},
            // Note: this value must come after VCPKG_CHAINLOAD_TOOLCHAIN_FILE because its default depends upon it.
            {"VCPKG_LOAD_VCVARS_ENV", VcpkgTripletVar::LOAD_VCVARS_ENV},
            {"VCPKG_DISABLE_COMPILER_TRACKING", VcpkgTripletVar::DISABLE_COMPILER_TRACKING},
        };

        std::string empty;
        for (auto&& kv : VCPKG_OPTIONS)
        {
            const std::string& variable_value = [&]() -> const std::string& {
                auto find_itr = cmakevars.find(kv.first);
                if (find_itr == cmakevars.end())
                {
                    return empty;
                }
                else
                {
                    return find_itr->second;
                }
            }();

            switch (kv.second)
            {
                case VcpkgTripletVar::TARGET_ARCHITECTURE: target_architecture = variable_value; break;
                case VcpkgTripletVar::CMAKE_SYSTEM_NAME: cmake_system_name = variable_value; break;
                case VcpkgTripletVar::CMAKE_SYSTEM_VERSION: cmake_system_version = variable_value; break;
                case VcpkgTripletVar::PLATFORM_TOOLSET:
                    platform_toolset = variable_value.empty() ? nullopt : Optional<std::string>{variable_value};
                    break;
                case VcpkgTripletVar::PLATFORM_TOOLSET_VERSION:
                    platform_toolset_version = variable_value.empty() ? nullopt : Optional<std::string>{variable_value};
                    break;
                case VcpkgTripletVar::VISUAL_STUDIO_PATH:
                    visual_studio_path = variable_value.empty() ? nullopt : Optional<Path>{variable_value};
                    break;
                case VcpkgTripletVar::CHAINLOAD_TOOLCHAIN_FILE:
                    external_toolchain_file = variable_value.empty() ? nullopt : Optional<std::string>{variable_value};
                    break;
                case VcpkgTripletVar::BUILD_TYPE:
                    if (variable_value.empty())
                        build_type = nullopt;
                    else if (Strings::case_insensitive_ascii_equals(variable_value, "debug"))
                        build_type = ConfigurationType::DEBUG;
                    else if (Strings::case_insensitive_ascii_equals(variable_value, "release"))
                        build_type = ConfigurationType::RELEASE;
                    else
                        Checks::exit_with_message(
                            VCPKG_LINE_INFO,
                            "Unknown setting for VCPKG_BUILD_TYPE: %s. Valid settings are '', 'debug' and 'release'.",
                            variable_value);
                    break;
                case VcpkgTripletVar::ENV_PASSTHROUGH:
                    passthrough_env_vars_tracked = Strings::split(variable_value, ';');
                    Util::Vectors::append(&passthrough_env_vars, passthrough_env_vars_tracked);
                    break;
                case VcpkgTripletVar::ENV_PASSTHROUGH_UNTRACKED:
                    Util::Vectors::append(&passthrough_env_vars, Strings::split(variable_value, ';'));
                    break;
                case VcpkgTripletVar::PUBLIC_ABI_OVERRIDE:
                    public_abi_override = variable_value.empty() ? nullopt : Optional<std::string>{variable_value};
                    break;
                case VcpkgTripletVar::LOAD_VCVARS_ENV:
                    if (variable_value.empty())
                    {
                        load_vcvars_env = !external_toolchain_file.has_value();
                    }
                    else
                    {
                        load_vcvars_env = from_cmake_bool(variable_value, kv.first).value_or_exit(VCPKG_LINE_INFO);
                    }
                    break;
                case VcpkgTripletVar::DISABLE_COMPILER_TRACKING:
                    if (variable_value.empty())
                    {
                        disable_compiler_tracking = false;
                    }
                    else
                    {
                        disable_compiler_tracking =
                            from_cmake_bool(variable_value, kv.first).value_or_exit(VCPKG_LINE_INFO);
                    }
                    break;
            }
        }
    }

    ExtendedBuildResult::ExtendedBuildResult(BuildResult code) : code(code) { }
    ExtendedBuildResult::ExtendedBuildResult(BuildResult code, std::unique_ptr<BinaryControlFile>&& bcf)
        : code(code), binary_control_file(std::move(bcf))
    {
    }
    ExtendedBuildResult::ExtendedBuildResult(BuildResult code, std::vector<FeatureSpec>&& unmet_deps)
        : code(code), unmet_dependencies(std::move(unmet_deps))
    {
    }

    const IBuildLogsRecorder& null_build_logs_recorder() noexcept { return null_build_logs_recorder_instance; }
}<|MERGE_RESOLUTION|>--- conflicted
+++ resolved
@@ -268,11 +268,7 @@
             LocalizedString errorMsg = msg::format(msg::msgErrorMessage).append(msgBuildDependenciesMissing);
             for (const auto& p : result.unmet_dependencies)
             {
-<<<<<<< HEAD
                 errorMsg.append_raw('\n').append_indent().append_raw(p.to_string());
-=======
-                errorMsg.append_indent().append_raw(p.to_string()).append_raw('\n');
->>>>>>> 706d748d
             }
 
             Checks::msg_exit_with_message(VCPKG_LINE_INFO, errorMsg);
