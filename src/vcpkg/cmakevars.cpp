#include <vcpkg/base/optional.h>
#include <vcpkg/base/span.h>
#include <vcpkg/base/strings.h>
#include <vcpkg/base/system.debug.h>
#include <vcpkg/base/system.process.h>
#include <vcpkg/base/util.h>

#include <vcpkg/buildenvironment.h>
#include <vcpkg/cmakevars.h>
#include <vcpkg/dependencies.h>
#include <vcpkg/vcpkgpaths.h>

using namespace vcpkg;
namespace vcpkg::CMakeVars
{

    void CMakeVarProvider::load_tag_vars(const ActionPlan& action_plan, Triplet host_triplet) const
    {
        std::vector<FullPackageSpec> install_package_specs;
        std::vector<Path> port_locations;
        install_package_specs.reserve(action_plan.install_actions.size());
        port_locations.reserve(action_plan.install_actions.size());
        for (auto&& action : action_plan.install_actions)
        {
            install_package_specs.emplace_back(action.spec, action.feature_list);
            port_locations.emplace_back(
                action.source_control_file_and_location.value_or_exit(VCPKG_LINE_INFO).source_location);
        }

        load_tag_vars(install_package_specs, port_locations, host_triplet);
    }

    const std::unordered_map<std::string, std::string>& CMakeVarProvider::get_or_load_dep_info_vars(
        const PackageSpec& spec, Triplet host_triplet) const
    {
        auto maybe_vars = get_dep_info_vars(spec);
        if (!maybe_vars.has_value())
        {
            load_dep_info_vars({&spec, 1}, host_triplet);
            maybe_vars = get_dep_info_vars(spec);
        }
        return maybe_vars.value_or_exit(VCPKG_LINE_INFO);
    }

    namespace
    {
        struct TripletCMakeVarProvider : CMakeVarProvider
        {
            explicit TripletCMakeVarProvider(const vcpkg::VcpkgPaths& paths) : paths(paths) { }
            TripletCMakeVarProvider(const TripletCMakeVarProvider&) = delete;
            TripletCMakeVarProvider& operator=(const TripletCMakeVarProvider&) = delete;

            void load_generic_triplet_vars(Triplet triplet) const override;

            void load_dep_info_vars(View<PackageSpec> specs, Triplet host_triplet) const override;

            void load_tag_vars(Span<const FullPackageSpec> specs,
                               Span<Path> port_locations,
                               Triplet host_triplet) const override;

            Optional<const std::unordered_map<std::string, std::string>&> get_generic_triplet_vars(
                Triplet triplet) const override;

            Optional<const std::unordered_map<std::string, std::string>&> get_dep_info_vars(
                const PackageSpec& spec) const override;

            Optional<const std::unordered_map<std::string, std::string>&> get_tag_vars(
                const PackageSpec& spec) const override;

        public:
            Path create_tag_extraction_file(
                const View<std::pair<FullPackageSpec, std::string>> spec_abi_settings) const;

            Path create_dep_info_extraction_file(const View<PackageSpec> specs) const;

            void launch_and_split(const Path& script_path,
                                  std::vector<std::vector<std::pair<std::string, std::string>>>& vars) const;

            const VcpkgPaths& paths;
            mutable std::unordered_map<PackageSpec, std::unordered_map<std::string, std::string>> dep_resolution_vars;
            mutable std::unordered_map<PackageSpec, std::unordered_map<std::string, std::string>> tag_vars;
            mutable std::unordered_map<Triplet, std::unordered_map<std::string, std::string>> generic_triplet_vars;
        };
    }

    std::unique_ptr<CMakeVarProvider> make_triplet_cmake_var_provider(const vcpkg::VcpkgPaths& paths)
    {
        return std::make_unique<TripletCMakeVarProvider>(paths);
    }

    static std::string create_extraction_file_prelude(const VcpkgPaths& paths,
                                                      const std::map<Triplet, int>& emitted_triplets)
    {
        const auto& fs = paths.get_filesystem();
        std::string extraction_file;

        extraction_file.append("cmake_minimum_required(VERSION 3.5)\n"
                               "macro(vcpkg_triplet_file VCPKG_TRIPLET_ID)\n"
                               "set(_vcpkg_triplet_file_BACKUP_CURRENT_LIST_FILE \"${CMAKE_CURRENT_LIST_FILE}\")\n");

        for (auto&& p : emitted_triplets)
        {
            auto path_to_triplet = paths.get_triplet_db().get_triplet_file_path(p.first);
            fmt::format_to(std::back_inserter(extraction_file),
                           "if(VCPKG_TRIPLET_ID EQUAL {})\n"
                           "set(CMAKE_CURRENT_LIST_FILE \"{}\")\n"
                           "get_filename_component(CMAKE_CURRENT_LIST_DIR \"${{CMAKE_CURRENT_LIST_FILE}}\" DIRECTORY)\n"
                           "{}\n"
                           "endif()\n",
                           p.second,
                           path_to_triplet.generic_u8string(),
                           fs.read_contents(path_to_triplet, VCPKG_LINE_INFO));
        }

        extraction_file.append(
            R"(
set(CMAKE_CURRENT_LIST_FILE "${_vcpkg_triplet_file_BACKUP_CURRENT_LIST_FILE}")
get_filename_component(CMAKE_CURRENT_LIST_DIR "${CMAKE_CURRENT_LIST_FILE}" DIRECTORY)
endmacro()
)");
        return extraction_file;
    }

    Path TripletCMakeVarProvider::create_tag_extraction_file(
        const View<std::pair<FullPackageSpec, std::string>> spec_abi_settings) const
    {
        const Filesystem& fs = paths.get_filesystem();
        static int tag_extract_id = 0;

        std::map<Triplet, int> emitted_triplets;
        int emitted_triplet_id = 0;
        for (const auto& spec_abi_setting : spec_abi_settings)
        {
            emitted_triplets[spec_abi_setting.first.package_spec.triplet()] = emitted_triplet_id++;
        }
        std::string extraction_file = create_extraction_file_prelude(paths, emitted_triplets);

        // The variables collected here are those necessary to perform builds.
        extraction_file.append(R"(

function(vcpkg_get_tags PORT FEATURES VCPKG_TRIPLET_ID VCPKG_ABI_SETTINGS_FILE)
    message("d8187afd-ea4a-4fc3-9aa4-a6782e1ed9af")
    vcpkg_triplet_file(${VCPKG_TRIPLET_ID})

    # GUID used as a flag - "cut here line"
    message("c35112b6-d1ba-415b-aa5d-81de856ef8eb
VCPKG_TARGET_ARCHITECTURE=${VCPKG_TARGET_ARCHITECTURE}
VCPKG_CMAKE_SYSTEM_NAME=${VCPKG_CMAKE_SYSTEM_NAME}
VCPKG_CMAKE_SYSTEM_VERSION=${VCPKG_CMAKE_SYSTEM_VERSION}
VCPKG_PLATFORM_TOOLSET=${VCPKG_PLATFORM_TOOLSET}
VCPKG_PLATFORM_TOOLSET_VERSION=${VCPKG_PLATFORM_TOOLSET_VERSION}
VCPKG_VISUAL_STUDIO_PATH=${VCPKG_VISUAL_STUDIO_PATH}
VCPKG_CHAINLOAD_TOOLCHAIN_FILE=${VCPKG_CHAINLOAD_TOOLCHAIN_FILE}
VCPKG_BUILD_TYPE=${VCPKG_BUILD_TYPE}
VCPKG_LIBRARY_LINKAGE=${VCPKG_LIBRARY_LINKAGE}
VCPKG_CRT_LINKAGE=${VCPKG_CRT_LINKAGE}
e1e74b5c-18cb-4474-a6bd-5c1c8bc81f3f")

    # Just to enforce the user didn't set it in the triplet file
    if (DEFINED VCPKG_PUBLIC_ABI_OVERRIDE)
        set(VCPKG_PUBLIC_ABI_OVERRIDE)
        message(WARNING "VCPKG_PUBLIC_ABI_OVERRIDE set in the triplet will be ignored.")
    endif()
    include("${VCPKG_ABI_SETTINGS_FILE}" OPTIONAL)

    message("c35112b6-d1ba-415b-aa5d-81de856ef8eb
VCPKG_PUBLIC_ABI_OVERRIDE=${VCPKG_PUBLIC_ABI_OVERRIDE}
VCPKG_ENV_PASSTHROUGH=${VCPKG_ENV_PASSTHROUGH}
VCPKG_ENV_PASSTHROUGH_UNTRACKED=${VCPKG_ENV_PASSTHROUGH_UNTRACKED}
VCPKG_LOAD_VCVARS_ENV=${VCPKG_LOAD_VCVARS_ENV}
VCPKG_DISABLE_COMPILER_TRACKING=${VCPKG_DISABLE_COMPILER_TRACKING}
VCPKG_XBOX_CONSOLE_TARGET=${VCPKG_XBOX_CONSOLE_TARGET}
Z_VCPKG_GameDKLatest=$ENV{GameDKLatest}
e1e74b5c-18cb-4474-a6bd-5c1c8bc81f3f
8c504940-be29-4cba-9f8f-6cd83e9d87b7")
endfunction()
)");

        for (const auto& spec_abi_setting : spec_abi_settings)
        {
            const FullPackageSpec& spec = spec_abi_setting.first;

            std::string featurelist;
            for (auto&& f : spec.features)
            {
                if (f == "core" || f == "default" || f == "*") continue;
                if (!featurelist.empty()) featurelist.push_back(';');
                featurelist.append(f);
            }

            fmt::format_to(std::back_inserter(extraction_file),
                           "vcpkg_get_tags(\"{}\" \"{}\" \"{}\" \"{}\")\n",
                           spec.package_spec.name(),
                           featurelist,
                           emitted_triplets[spec.package_spec.triplet()],
                           spec_abi_setting.second);
        }

        auto tags_path = paths.buildtrees() / fmt::format("{}.vcpkg_tags.cmake", tag_extract_id++);
        fs.write_contents_and_dirs(tags_path, extraction_file, VCPKG_LINE_INFO);
        return tags_path;
    }

    Path TripletCMakeVarProvider::create_dep_info_extraction_file(const View<PackageSpec> specs) const
    {
        static int dep_info_id = 0;
        const Filesystem& fs = paths.get_filesystem();

        std::map<Triplet, int> emitted_triplets;
        int emitted_triplet_id = 0;
        for (const auto& spec : specs)
        {
            emitted_triplets[spec.triplet()] = emitted_triplet_id++;
        }

        std::string extraction_file = create_extraction_file_prelude(paths, emitted_triplets);

        // The variables collected here are those necessary to perform dependency resolution.
        // If a value affects platform expressions, it must be here.
        extraction_file.append(R"(

function(vcpkg_get_dep_info PORT VCPKG_TRIPLET_ID)
    message("d8187afd-ea4a-4fc3-9aa4-a6782e1ed9af")
    vcpkg_triplet_file(${VCPKG_TRIPLET_ID})

    # GUID used as a flag - "cut here line"
    message("c35112b6-d1ba-415b-aa5d-81de856ef8eb
VCPKG_TARGET_ARCHITECTURE=${VCPKG_TARGET_ARCHITECTURE}
VCPKG_CMAKE_SYSTEM_NAME=${VCPKG_CMAKE_SYSTEM_NAME}
VCPKG_CMAKE_SYSTEM_VERSION=${VCPKG_CMAKE_SYSTEM_VERSION}
VCPKG_LIBRARY_LINKAGE=${VCPKG_LIBRARY_LINKAGE}
VCPKG_CRT_LINKAGE=${VCPKG_CRT_LINKAGE}
VCPKG_DEP_INFO_OVERRIDE_VARS=${VCPKG_DEP_INFO_OVERRIDE_VARS}
CMAKE_HOST_SYSTEM_NAME=${CMAKE_HOST_SYSTEM_NAME}
CMAKE_HOST_SYSTEM_PROCESSOR=${CMAKE_HOST_SYSTEM_PROCESSOR}
CMAKE_HOST_SYSTEM_VERSION=${CMAKE_HOST_SYSTEM_VERSION}
CMAKE_HOST_SYSTEM=${CMAKE_HOST_SYSTEM}
VCPKG_XBOX_CONSOLE_TARGET=${VCPKG_XBOX_CONSOLE_TARGET}
e1e74b5c-18cb-4474-a6bd-5c1c8bc81f3f
8c504940-be29-4cba-9f8f-6cd83e9d87b7")
endfunction()
)");

        for (const PackageSpec& spec : specs)
        {
            const auto& spec_name = spec.name();
            // Note that "_manifest_" is valid as a CMake parameter name, but isn't
            // a valid name of a real port.
            static constexpr StringLiteral manifest_port_name = "_manifest_";
            StringView vcpkg_get_dep_info_name;
            if (spec_name.empty())
            {
                vcpkg_get_dep_info_name = manifest_port_name;
            }
            else
            {
                vcpkg_get_dep_info_name = spec_name;
            }

            fmt::format_to(std::back_inserter(extraction_file),
                           "vcpkg_get_dep_info({} {})\n",
                           vcpkg_get_dep_info_name,
                           emitted_triplets[spec.triplet()]);
        }

        auto dep_info_path = paths.buildtrees() / fmt::format("{}.vcpkg_dep_info.cmake", dep_info_id++);
        fs.write_contents_and_dirs(dep_info_path, extraction_file, VCPKG_LINE_INFO);
        return dep_info_path;
    }

    void TripletCMakeVarProvider::launch_and_split(
        const Path& script_path, std::vector<std::vector<std::pair<std::string, std::string>>>& vars) const
    {
        static constexpr StringLiteral PORT_START_GUID = "d8187afd-ea4a-4fc3-9aa4-a6782e1ed9af";
        static constexpr StringLiteral PORT_END_GUID = "8c504940-be29-4cba-9f8f-6cd83e9d87b7";
        static constexpr StringLiteral BLOCK_START_GUID = "c35112b6-d1ba-415b-aa5d-81de856ef8eb";
        static constexpr StringLiteral BLOCK_END_GUID = "e1e74b5c-18cb-4474-a6bd-5c1c8bc81f3f";

        const auto cmd_launch_cmake = vcpkg::make_cmake_cmd(paths, script_path, {});

        std::vector<std::string> lines;
        auto const exit_code = cmd_execute_and_stream_lines(
                                   cmd_launch_cmake,
                                   [&](StringView sv) { lines.emplace_back(sv.begin(), sv.end()); },
                                   default_working_directory)
                                   .value_or_exit(VCPKG_LINE_INFO);

        if (exit_code != 0)
        {
            Checks::msg_exit_with_message(
                VCPKG_LINE_INFO,
                msg::format(msgCommandFailed, msg::command_line = cmd_launch_cmake.command_line())
                    .append_raw('\n')
                    .append_raw(Strings::join(", ", lines)));
        }

        const auto end = lines.cend();

        auto port_start = std::find(lines.cbegin(), end, PORT_START_GUID);
        auto port_end = std::find(port_start, end, PORT_END_GUID);
        Checks::msg_check_exit(VCPKG_LINE_INFO, port_start != end && port_end != end, msgFailedToParseCMakeConsoleOut);

        for (auto var_itr = vars.begin(); port_start != end && var_itr != vars.end(); ++var_itr)
        {
            auto block_start = std::find(port_start, port_end, BLOCK_START_GUID);
            Checks::msg_check_exit(VCPKG_LINE_INFO, block_start != port_end, msgFailedToParseCMakeConsoleOut);
            auto block_end = std::find(++block_start, port_end, BLOCK_END_GUID);

            while (block_start != port_end)
            {
                while (block_start != block_end)
                {
                    const std::string& line = *block_start;

                    std::vector<std::string> s = Strings::split(line, '=');
                    Checks::msg_check_exit(VCPKG_LINE_INFO,
                                           s.size() == 1 || s.size() == 2,
                                           msgUnexpectedFormat,
                                           msg::expected = "VARIABLE_NAME=VARIABLE_VALUE",
                                           msg::actual = line);

                    var_itr->emplace_back(std::move(s[0]), s.size() == 1 ? "" : std::move(s[1]));

                    ++block_start;
                }

                block_start = std::find(block_end, port_end, BLOCK_START_GUID);
                block_end = std::find(block_start, port_end, BLOCK_END_GUID);
            }

            port_start = std::find(port_end, end, PORT_START_GUID);
            port_end = std::find(port_start, end, PORT_END_GUID);
        }
    }

    void TripletCMakeVarProvider::load_generic_triplet_vars(Triplet triplet) const
    {
        std::vector<std::vector<std::pair<std::string, std::string>>> vars(1);
        // Hack: PackageSpecs should never have .name==""
        const auto file_path = create_tag_extraction_file(std::array<std::pair<FullPackageSpec, std::string>, 1>{
            std::pair<FullPackageSpec, std::string>{FullPackageSpec{{"", triplet}, {}}, ""}});
        launch_and_split(file_path, vars);
        paths.get_filesystem().remove(file_path, VCPKG_LINE_INFO);

        generic_triplet_vars[triplet].insert(std::make_move_iterator(vars.front().begin()),
                                             std::make_move_iterator(vars.front().end()));
    }

    void TripletCMakeVarProvider::load_dep_info_vars(View<PackageSpec> original_specs, Triplet host_triplet) const
    {
        std::vector<PackageSpec> specs = Util::filter(original_specs, [this](const PackageSpec& spec) {
            return dep_resolution_vars.find(spec) == dep_resolution_vars.end();
        });
        if (specs.size() == 0) return;
        Debug::println("Loading dep info for: ", Strings::join(" ", specs));
        std::vector<std::vector<std::pair<std::string, std::string>>> vars(specs.size());
        const auto file_path = create_dep_info_extraction_file(specs);
        if (specs.size() > 100)
        {
            msg::println(msgLoadingDependencyInformation, msg::count = specs.size());
        }
        launch_and_split(file_path, vars);
        paths.get_filesystem().remove(file_path, VCPKG_LINE_INFO);

        auto var_list_itr = vars.begin();
        for (const PackageSpec& spec : specs)
        {
            PlatformExpression::Context ctxt{std::make_move_iterator(var_list_itr->begin()),
                                             std::make_move_iterator(var_list_itr->end())};
            ++var_list_itr;

            ctxt.emplace("Z_VCPKG_IS_NATIVE", host_triplet == spec.triplet() ? "1" : "0");

            dep_resolution_vars.emplace(spec, std::move(ctxt));
        }
    }

    void TripletCMakeVarProvider::load_tag_vars(Span<const FullPackageSpec> specs,
                                                Span<Path> port_locations,
                                                Triplet host_triplet) const
    {
        if (specs.empty()) return;
        std::vector<std::pair<FullPackageSpec, std::string>> spec_abi_settings;
        spec_abi_settings.reserve(specs.size());
        Checks::check_exit(VCPKG_LINE_INFO, specs.size() == port_locations.size());

        for (size_t i = 0; i < specs.size(); ++i)
        {
<<<<<<< HEAD
            const auto override_path = port_locations[i] / "vcpkg-abi-settings.cmake";
            spec_abi_settings.emplace_back(specs[i], override_path.generic_u8string());
=======
            auto& scfl = install_action.source_control_file_and_location.value_or_exit(VCPKG_LINE_INFO);
            const auto override_path = scfl.port_directory() / "vcpkg-abi-settings.cmake";
            spec_abi_settings.emplace_back(FullPackageSpec{install_action.spec, install_action.feature_list},
                                           override_path.generic_u8string());
>>>>>>> 365d419c
        }

        std::vector<std::vector<std::pair<std::string, std::string>>> vars(spec_abi_settings.size());
        const auto file_path = create_tag_extraction_file(spec_abi_settings);
        launch_and_split(file_path, vars);
        paths.get_filesystem().remove(file_path, VCPKG_LINE_INFO);

        auto var_list_itr = vars.begin();
        for (const auto& spec_abi_setting : spec_abi_settings)
        {
            const FullPackageSpec& spec = spec_abi_setting.first;
            PlatformExpression::Context ctxt{std::make_move_iterator(var_list_itr->begin()),
                                             std::make_move_iterator(var_list_itr->end())};
            ++var_list_itr;

            ctxt.emplace("Z_VCPKG_IS_NATIVE", host_triplet == spec.package_spec.triplet() ? "1" : "0");

            tag_vars.emplace(spec.package_spec, std::move(ctxt));
        }
    }

    Optional<const std::unordered_map<std::string, std::string>&> TripletCMakeVarProvider::get_generic_triplet_vars(
        Triplet triplet) const
    {
        return Util::lookup_value(generic_triplet_vars, triplet);
    }

    Optional<const std::unordered_map<std::string, std::string>&> TripletCMakeVarProvider::get_dep_info_vars(
        const PackageSpec& spec) const
    {
        return Util::lookup_value(dep_resolution_vars, spec);
    }

    Optional<const std::unordered_map<std::string, std::string>&> TripletCMakeVarProvider::get_tag_vars(
        const PackageSpec& spec) const
    {
        return Util::lookup_value(tag_vars, spec);
    }
}<|MERGE_RESOLUTION|>--- conflicted
+++ resolved
@@ -24,7 +24,7 @@
         {
             install_package_specs.emplace_back(action.spec, action.feature_list);
             port_locations.emplace_back(
-                action.source_control_file_and_location.value_or_exit(VCPKG_LINE_INFO).source_location);
+                action.source_control_file_and_location.value_or_exit(VCPKG_LINE_INFO).port_directory());
         }
 
         load_tag_vars(install_package_specs, port_locations, host_triplet);
@@ -386,15 +386,8 @@
 
         for (size_t i = 0; i < specs.size(); ++i)
         {
-<<<<<<< HEAD
             const auto override_path = port_locations[i] / "vcpkg-abi-settings.cmake";
             spec_abi_settings.emplace_back(specs[i], override_path.generic_u8string());
-=======
-            auto& scfl = install_action.source_control_file_and_location.value_or_exit(VCPKG_LINE_INFO);
-            const auto override_path = scfl.port_directory() / "vcpkg-abi-settings.cmake";
-            spec_abi_settings.emplace_back(FullPackageSpec{install_action.spec, install_action.feature_list},
-                                           override_path.generic_u8string());
->>>>>>> 365d419c
         }
 
         std::vector<std::vector<std::pair<std::string, std::string>>> vars(spec_abi_settings.size());
