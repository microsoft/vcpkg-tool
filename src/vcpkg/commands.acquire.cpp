--- conflicted
+++ resolved
@@ -6,11 +6,7 @@
 
 namespace vcpkg::Commands
 {
-<<<<<<< HEAD
-    void acquire_command_and_exit(const VcpkgCmdArguments& args, const VcpkgPaths& paths)
-=======
     void command_acquire_and_exit(const VcpkgCmdArguments& args, const VcpkgPaths& paths)
->>>>>>> b709fcce
     {
         Checks::exit_with_code(VCPKG_LINE_INFO,
                                run_configure_environment_command(paths, "acquire", args.get_forwardable_arguments()));
