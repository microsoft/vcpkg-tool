
#include <vcpkg/base/checks.h>
#include <vcpkg/base/contractual-constants.h>
#include <vcpkg/base/files.h>
#include <vcpkg/base/git.h>
#include <vcpkg/base/json.h>
#include <vcpkg/base/strings.h>
#include <vcpkg/base/system.process.h>
#include <vcpkg/base/util.h>

#include <vcpkg/commands.add-version.h>
#include <vcpkg/documentation.h>
#include <vcpkg/paragraphs.h>
#include <vcpkg/registries.h>
#include <vcpkg/vcpkgcmdarguments.h>
#include <vcpkg/vcpkgpaths.h>
#include <vcpkg/versiondeserializers.h>
#include <vcpkg/versions.h>

using namespace vcpkg;

namespace
{
    enum class UpdateResult
    {
        Updated,
        NotUpdated
    };

    void insert_version_to_json_object(Json::Object& obj, const Version& version, StringLiteral version_field)
    {
        obj.insert(version_field, Json::Value::string(version.text));
        obj.insert(JsonIdPortVersion, Json::Value::integer(version.port_version));
    }

    void insert_schemed_version_to_json_object(Json::Object& obj, const SchemedVersion& version)
    {
        if (version.scheme == VersionScheme::Relaxed)
        {
            return insert_version_to_json_object(obj, version.version, JsonIdVersion);
        }

        if (version.scheme == VersionScheme::Semver)
        {
            return insert_version_to_json_object(obj, version.version, JsonIdVersionSemver);
        }

        if (version.scheme == VersionScheme::Date)
        {
            return insert_version_to_json_object(obj, version.version, JsonIdVersionDate);
        }

        if (version.scheme == VersionScheme::String)
        {
            return insert_version_to_json_object(obj, version.version, JsonIdVersionString);
        }

        Checks::unreachable(VCPKG_LINE_INFO);
    }

    bool check_used_version_scheme(const SchemedVersion& version, const std::string& port_name)
    {
        if (version.scheme == VersionScheme::String)
        {
            if (DateVersion::try_parse(version.version.text))
            {
                msg::println(msg::format(msgAddVersionSuggestVersionDate, msg::package_name = port_name)
                                 .append_raw("\n")
                                 .append(msgSeeURL, msg::url = docs::version_schemes));
                return true;
            }

            if (DotVersion::try_parse_relaxed(version.version.text))
            {
                msg::println(msg::format(msgAddVersionSuggestVersionRelaxed, msg::package_name = port_name)
                                 .append_raw("\n")
                                 .append(msgSeeURL, msg::url = docs::version_schemes));
                return true;
            }
        }

        return false;
    }

    Json::Object serialize_baseline(const std::map<std::string, Version, std::less<>>& baseline)
    {
        Json::Object port_entries_obj;
        for (auto&& [key, value] : baseline)
        {
            Json::Object baseline_version_obj;
            insert_version_to_json_object(baseline_version_obj, value, JsonIdBaseline);
            port_entries_obj.insert(key, std::move(baseline_version_obj));
        }

        Json::Object baseline_obj;
        baseline_obj.insert(JsonIdDefault, std::move(port_entries_obj));
        return baseline_obj;
    }

    Json::Object serialize_versions(const std::vector<GitVersionDbEntry>& versions)
    {
        Json::Array versions_array;
        for (auto&& version : versions)
        {
            Json::Object version_obj;
            version_obj.insert(JsonIdGitTree, Json::Value::string(version.git_tree));
            insert_schemed_version_to_json_object(version_obj, version.version);
            versions_array.push_back(std::move(version_obj));
        }

        Json::Object output_object;
        output_object.insert(JsonIdVersions, std::move(versions_array));
        return output_object;
    }

    static void write_json_file(const Filesystem& fs, const Json::Object& obj, const Path& output_path)
    {
        auto new_path = output_path + ".tmp";
        fs.create_directories(output_path.parent_path(), VCPKG_LINE_INFO);
        fs.write_contents(new_path, Json::stringify(obj), VCPKG_LINE_INFO);
        fs.rename(new_path, output_path, VCPKG_LINE_INFO);
    }

    static void write_versions_file(const Filesystem& fs,
                                    const std::vector<GitVersionDbEntry>& versions,
                                    const Path& output_path)
    {
        write_json_file(fs, serialize_versions(versions), output_path);
    }

    UpdateResult update_baseline_version(const Filesystem& fs,
                                         const std::string& port_name,
                                         const Version& version,
                                         const Path& baseline_path,
                                         std::map<std::string, vcpkg::Version, std::less<>>& baseline_map,
                                         bool print_success)
    {
        auto it = baseline_map.find(port_name);
        if (it != baseline_map.end())
        {
            auto& baseline_version = it->second;
            if (baseline_version == version)
            {
                if (print_success)
                {
                    msg::println(Color::success,
                                 msgAddVersionVersionAlreadyInFile,
                                 msg::version = version,
                                 msg::path = baseline_path);
                }

                return UpdateResult::NotUpdated;
            }

            baseline_version = version;
        }
        else
        {
            baseline_map.emplace(port_name, version);
        }

        write_json_file(fs, serialize_baseline(baseline_map), baseline_path);
        if (print_success)
        {
            msg::println(
                Color::success, msgAddVersionAddedVersionToFile, msg::version = version, msg::path = baseline_path);
        }

        return UpdateResult::Updated;
    }

    UpdateResult update_version_db_file(const VcpkgPaths& paths,
                                        const std::string& port_name,
                                        const SchemedVersion& port_version,
                                        const std::string& git_tree,
                                        bool overwrite_version,
                                        bool print_success,
                                        bool keep_going,
                                        bool skip_version_format_check)
    {
        auto& fs = paths.get_filesystem();
        auto maybe_maybe_versions = load_git_versions_file(fs, paths.builtin_registry_versions, port_name);
        auto maybe_versions = maybe_maybe_versions.entries.get();
        if (!maybe_versions)
        {
            msg::println(Color::error, maybe_maybe_versions.entries.error());
            Checks::exit_fail(VCPKG_LINE_INFO);
        }

        auto versions = maybe_versions->get();
        if (!versions)
        {
            if (!skip_version_format_check)
            {
                if (check_used_version_scheme(port_version, port_name))
                {
                    if (!keep_going)
                    {
                        return UpdateResult::NotUpdated;
                    }

                    Checks::exit_fail(VCPKG_LINE_INFO);
                }

                if (port_version.version.port_version != 0)
                {
                    msg::println_warning(msgAddVersionPortVersionShouldBeGone,
                                         msg::package_name = port_name,
                                         msg::version = port_version.version.text);
                    if (keep_going)
                    {
                        return UpdateResult::NotUpdated;
                    }

                    Checks::exit_fail(VCPKG_LINE_INFO);
                }
            }

            std::vector<GitVersionDbEntry> new_entry{{port_version, git_tree}};
            write_versions_file(fs, new_entry, maybe_maybe_versions.versions_file_path);
            if (print_success)
            {
                msg::println(Color::success,
                             msg::format(msgAddVersionAddedVersionToFile,
                                         msg::version = port_version.version,
                                         msg::path = maybe_maybe_versions.versions_file_path)
                                 .append_raw(' ')
                                 .append(msgAddVersionNewFile));
            }

            return UpdateResult::Updated;
        }

        const GitVersionDbEntry* exactly_matching_sha_version_entry = nullptr;
        GitVersionDbEntry* exactly_matching_version_entry = nullptr;
        const GitVersionDbEntry* highest_matching_version_entry = nullptr;
        for (auto&& version_entry : *versions)
        {
            if (version_entry.version.version.text == port_version.version.text)
            {
                if (version_entry.version.version.port_version == port_version.version.port_version)
                {
                    exactly_matching_version_entry = &version_entry;
                }

                if (!highest_matching_version_entry || highest_matching_version_entry->version.version.port_version <
                                                           version_entry.version.version.port_version)
                {
                    highest_matching_version_entry = &version_entry;
                }
            }

            if (version_entry.git_tree == git_tree)
            {
                exactly_matching_sha_version_entry = &version_entry;
            }
        }

        if (exactly_matching_sha_version_entry)
        {
            if (exactly_matching_version_entry == exactly_matching_sha_version_entry)
            {
                if (print_success)
                {
                    msg::println(Color::success,
                                 msgAddVersionVersionAlreadyInFile,
                                 msg::version = port_version.version,
                                 msg::path = maybe_maybe_versions.versions_file_path);
                }

                return UpdateResult::NotUpdated;
            }

            msg::println_warning(msg::format(msgAddVersionPortFilesShaUnchanged,
                                             msg::package_name = port_name,
                                             msg::version = port_version.version)
                                     .append_raw("\n-- SHA: ")
                                     .append_raw(git_tree)
                                     .append_raw("\n-- ")
                                     .append(msgAddVersionCommitChangesReminder)
                                     .append_raw("\n*** ")
                                     .append(msgAddVersionNoFilesUpdated)
                                     .append_raw("\n*** ")
                                     .append(msgSeeURL, msg::url = docs::add_version_command_url)
                                     .append_raw("\n***"));
            if (keep_going)
            {
                return UpdateResult::NotUpdated;
            }

            Checks::exit_fail(VCPKG_LINE_INFO);
        }

        if (exactly_matching_version_entry)
        {
            if (!overwrite_version)
            {
                msg::println_error(
                    msg::format(msgAddVersionPortFilesShaChanged, msg::package_name = port_name)
                        .append_raw('\n')
                        .append(msgAddVersionVersionIs, msg::version = port_version.version)
                        .append_raw('\n')
                        .append(msgAddVersionOldShaIs, msg::commit_sha = exactly_matching_version_entry->git_tree)
                        .append_raw('\n')
                        .append(msgAddVersionNewShaIs, msg::commit_sha = git_tree)
                        .append_raw('\n')
                        .append(msgAddVersionUpdateVersionReminder)
                        .append_raw('\n')
                        .append(msgAddVersionOverwriteOptionSuggestion, msg::option = SwitchOverwriteVersion)
                        .append_raw('\n')
                        .append(msgSeeURL, msg::url = docs::add_version_command_overwrite_version_opt_url)
                        .append_raw("\n***")
                        .append(msgAddVersionNoFilesUpdated)
                        .append_raw("***"));
                if (keep_going)
                {
                    return UpdateResult::NotUpdated;
                }

                Checks::exit_fail(VCPKG_LINE_INFO);
            }

            exactly_matching_version_entry->git_tree = git_tree;
        }
        else if (!skip_version_format_check && port_version.version.port_version != 0 &&
                 !highest_matching_version_entry)
        {
            msg::println_warning(msgAddVersionPortVersionShouldBeGone,
                                 msg::package_name = port_name,
                                 msg::version = port_version.version.text);
            if (keep_going)
            {
                return UpdateResult::NotUpdated;
            }

            Checks::exit_fail(VCPKG_LINE_INFO);
        }
        else if (!skip_version_format_check && port_version.version.port_version != 0 &&
                 highest_matching_version_entry->version.version.port_version !=
                     (port_version.version.port_version - 1))
        {
            msg::println_warning(msgAddVersionPortVersionShouldBeOneMore,
                                 msg::package_name = port_name,
                                 msg::version = port_version.version.text,
                                 msg::count = highest_matching_version_entry->version.version.port_version,
                                 msg::expected_version =
                                     highest_matching_version_entry->version.version.port_version + 1,
                                 msg::actual_version = port_version.version.port_version);
            if (keep_going)
            {
                return UpdateResult::NotUpdated;
            }

            Checks::exit_fail(VCPKG_LINE_INFO);
        }
        else
        {
            versions->insert(versions->begin(), GitVersionDbEntry{port_version, git_tree});
        }

        if (!skip_version_format_check)
        {
            if (check_used_version_scheme(port_version, port_name))
            {
                if (!keep_going)
                {
                    return UpdateResult::NotUpdated;
                }

                Checks::exit_fail(VCPKG_LINE_INFO);
            }
        }

        write_versions_file(fs, *versions, maybe_maybe_versions.versions_file_path);
        if (print_success)
        {
            msg::println(Color::success,
                         msgAddVersionAddedVersionToFile,
                         msg::version = port_version.version,
                         msg::path = maybe_maybe_versions.versions_file_path);
        }

        return UpdateResult::Updated;
    }

    constexpr CommandSwitch AddVersionSwitches[] = {
        {SwitchAll, msgCmdAddVersionOptAll},
        {SwitchOverwriteVersion, msgCmdAddVersionOptOverwriteVersion},
        {SwitchSkipFormattingCheck, msgCmdAddVersionOptSkipFormatChk},
        {SwitchSkipVersionFormatCheck, msgCmdAddVersionOptSkipVersionFormatChk},
        {SwitchVerbose, msgCmdAddVersionOptVerbose},
    };
} // unnamed namespace

namespace vcpkg
{
    constexpr CommandMetadata CommandAddVersionMetadata{
        "x-add-version",
        msgCmdAddVersionSynopsis,
        {msgCmdAddVersionExample1, "vcpkg x-add-version curl --overwrite-version"},
        Undocumented,
        AutocompletePriority::Public,
        0,
        SIZE_MAX,
        {AddVersionSwitches},
        nullptr,
    };

    void command_add_version_and_exit(const VcpkgCmdArguments& args, const VcpkgPaths& paths)
    {
        auto parsed_args = args.parse_arguments(CommandAddVersionMetadata);
        const bool add_all = Util::Sets::contains(parsed_args.switches, SwitchAll);
        const bool overwrite_version = Util::Sets::contains(parsed_args.switches, SwitchOverwriteVersion);
        const bool skip_formatting_check = Util::Sets::contains(parsed_args.switches, SwitchSkipFormattingCheck);
        const bool skip_version_format_check = Util::Sets::contains(parsed_args.switches, SwitchSkipVersionFormatCheck);
        const bool verbose = !add_all || Util::Sets::contains(parsed_args.switches, SwitchVerbose);

        auto& fs = paths.get_filesystem();
        auto baseline_path = paths.builtin_registry_versions / "baseline.json";
        if (!fs.exists(baseline_path, IgnoreErrors{}))
        {
            Checks::msg_exit_with_error(VCPKG_LINE_INFO, msgAddVersionFileNotFound, msg::path = baseline_path);
        }

        std::vector<std::string> port_names;
        if (parsed_args.command_arguments.empty())
        {
            Checks::msg_check_exit(
                VCPKG_LINE_INFO,
                add_all,
                msg::format(msgAddVersionUseOptionAll, msg::command_name = "x-add-version", msg::option = SwitchAll)
                    .append_raw('\n')
                    .append(msgSeeURL, msg::url = docs::add_version_command_url));

            for (auto&& port_dir : fs.get_directories_non_recursive(paths.builtin_ports_directory(), VCPKG_LINE_INFO))
            {
                port_names.emplace_back(port_dir.stem().to_string());
            }
        }
        else
        {
            if (add_all)
            {
                msg::println_warning(msgAddVersionIgnoringOptionAll, msg::option = SwitchAll);
            }

            port_names = std::move(parsed_args.command_arguments);
        }

        auto baseline_map = [&]() -> std::map<std::string, vcpkg::Version, std::less<>> {
            if (!fs.exists(baseline_path, IgnoreErrors{}))
            {
                return std::map<std::string, vcpkg::Version, std::less<>>{};
            }

            auto maybe_baseline_map = vcpkg::get_builtin_baseline(paths);
            return std::move(maybe_baseline_map).value_or_exit(VCPKG_LINE_INFO);
        }();

        // Get tree-ish from local repository state.
        auto maybe_git_tree_map = paths.git_get_local_port_treeish_map();
        auto& git_tree_map = maybe_git_tree_map.value_or_exit(VCPKG_LINE_INFO);

        // Find ports with uncommitted changes
        std::set<std::string> changed_ports;
        auto git_config = paths.git_builtin_config();
        auto maybe_changes = git_ports_with_uncommitted_changes(git_config);
        if (auto changes = maybe_changes.get())
        {
            changed_ports = std::move(*changes);
        }
        else if (verbose)
        {
            msg::println_warning(msgAddVersionDetectLocalChangesError);
        }

        for (auto&& port_name : port_names)
        {
            auto port_dir = paths.builtin_ports_directory() / port_name;
            auto load_result = Paragraphs::try_load_port_required(
                fs, port_name, PortLocation{paths.builtin_ports_directory() / port_name});
            auto& maybe_scfl = load_result.maybe_scfl;
            auto scfl = maybe_scfl.get();
            if (!scfl)
            {
                msg::println(Color::error, maybe_scfl.error());
                if (!add_all)
                {
                    Checks::exit_fail(VCPKG_LINE_INFO);
                }

                continue;
            }

            if (!skip_formatting_check)
            {
                // check if manifest file is property formatted

                if (scfl->control_path.filename() == FileVcpkgDotJson)
                {
                    const auto json = serialize_manifest(*scfl->source_control_file);
                    const auto formatted_content = Json::stringify(json);
                    if (load_result.on_disk_contents != formatted_content)
                    {
                        std::string command_line = "vcpkg format-manifest ";
                        append_shell_escaped(command_line, scfl->control_path);
                        msg::println_error(
                            msg::format(msgAddVersionPortHasImproperFormat, msg::package_name = port_name)
                                .append_raw('\n')
                                .append(msgAddVersionFormatPortSuggestion, msg::command_line = command_line)
                                .append_raw('\n')
                                .append(msgSeeURL, msg::url = docs::format_manifest_command_url));
                        if (!add_all)
                        {
                            Checks::exit_fail(VCPKG_LINE_INFO);
                        }

                        continue;
                    }
                }
            }

            // find local uncommitted changes on port
            if (Util::Sets::contains(changed_ports, port_name))
            {
                msg::println_warning(msgAddVersionUncommittedChanges, msg::package_name = port_name);
            }

            auto schemed_version = scfl->source_control_file->to_schemed_version();
            auto git_tree_it = git_tree_map.find(port_name);
            if (git_tree_it == git_tree_map.end())
            {
                msg::println_warning(msg::format(msgAddVersionNoGitSha, msg::package_name = port_name)
                                         .append_raw("\n-- ")
                                         .append(msgAddVersionCommitChangesReminder)
                                         .append_raw("\n***")
                                         .append(msgAddVersionNoFilesUpdated)
                                         .append_raw("\n***")
                                         .append(msgSeeURL, msg::url = docs::add_version_command_url)
                                         .append_raw("***"));
                if (add_all) continue;
                Checks::exit_fail(VCPKG_LINE_INFO);
            }

<<<<<<< HEAD
            const char prefix[] = {port_name[0], '-', '\0'};
            auto port_versions_path = paths.builtin_registry_versions / prefix / Strings::concat(port_name, ".json");
=======
            const auto& git_tree = git_tree_it->second;
>>>>>>> b4b372cb
            auto updated_versions_file = update_version_db_file(paths,
                                                                port_name,
                                                                schemed_version,
                                                                git_tree,
                                                                overwrite_version,
                                                                verbose,
                                                                add_all,
                                                                skip_version_format_check);
            auto updated_baseline_file = update_baseline_version(
                paths.get_filesystem(), port_name, schemed_version.version, baseline_path, baseline_map, verbose);
            if (verbose && updated_versions_file == UpdateResult::NotUpdated &&
                updated_baseline_file == UpdateResult::NotUpdated)
            {
                msg::println(msgAddVersionNoFilesUpdatedForPort, msg::package_name = port_name);
            }
        }

        Checks::exit_success(VCPKG_LINE_INFO);
    }
} // namespace vcpkg<|MERGE_RESOLUTION|>--- conflicted
+++ resolved
@@ -542,12 +542,10 @@
                 Checks::exit_fail(VCPKG_LINE_INFO);
             }
 
-<<<<<<< HEAD
+            const auto& git_tree = git_tree_it->second;
+
             const char prefix[] = {port_name[0], '-', '\0'};
             auto port_versions_path = paths.builtin_registry_versions / prefix / Strings::concat(port_name, ".json");
-=======
-            const auto& git_tree = git_tree_it->second;
->>>>>>> b4b372cb
             auto updated_versions_file = update_version_db_file(paths,
                                                                 port_name,
                                                                 schemed_version,
