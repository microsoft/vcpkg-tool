
#include <vcpkg/base/checks.h>
#include <vcpkg/base/files.h>
#include <vcpkg/base/json.h>
#include <vcpkg/base/system.print.h>

#include <vcpkg/commands.add-version.h>
#include <vcpkg/configuration.h>
#include <vcpkg/paragraphs.h>
#include <vcpkg/portfileprovider.h>
#include <vcpkg/registries.h>
#include <vcpkg/vcpkgcmdarguments.h>
#include <vcpkg/vcpkgpaths.h>
#include <vcpkg/versions.h>

#include <optional>

using namespace vcpkg;

namespace
{
    constexpr StringLiteral BASELINE = "baseline";
    constexpr StringLiteral VERSION_RELAXED = "version";
    constexpr StringLiteral VERSION_SEMVER = "version-semver";
    constexpr StringLiteral VERSION_DATE = "version-date";
    constexpr StringLiteral VERSION_STRING = "version-string";

    static constexpr StringLiteral OPTION_ALL = "all";
    static constexpr StringLiteral OPTION_OVERWRITE_VERSION = "overwrite-version";
    static constexpr StringLiteral OPTION_SKIP_FORMATTING_CHECK = "skip-formatting-check";
    static constexpr StringLiteral OPTION_SKIP_VERSION_FORMAT_CHECK = "skip-version-format-check";
    static constexpr StringLiteral OPTION_VERBOSE = "verbose";

    DECLARE_AND_REGISTER_MESSAGE(SuggestNewVersionScheme,
                                 (msg::new_scheme, msg::old_scheme, msg::package_name, msg::option),
                                 "",
                                 "Use the version scheme \"{new_scheme}\" instead of \"{old_scheme}\" in port "
                                 "\"{package_name}\".\nUse `--{option}` to disable this check.");

    using VersionGitTree = std::pair<SchemedVersion, std::string>;

    void insert_version_to_json_object(Json::Object& obj, const Version& version, StringLiteral version_field)
    {
        obj.insert(version_field, Json::Value::string(version.text()));
        obj.insert("port-version", Json::Value::integer(version.port_version()));
    }

    void insert_schemed_version_to_json_object(Json::Object& obj, const SchemedVersion& version)
    {
        if (version.scheme == VersionScheme::Relaxed)
        {
            return insert_version_to_json_object(obj, version.version, VERSION_RELAXED);
        }

        if (version.scheme == VersionScheme::Semver)
        {
            return insert_version_to_json_object(obj, version.version, VERSION_SEMVER);
        }

        if (version.scheme == VersionScheme::Date)
        {
            return insert_version_to_json_object(obj, version.version, VERSION_DATE);
        }

        if (version.scheme == VersionScheme::String)
        {
            return insert_version_to_json_object(obj, version.version, VERSION_STRING);
        }
        Checks::unreachable(VCPKG_LINE_INFO);
    }

    void check_used_version_scheme(const SchemedVersion& version, const std::string& port_name)
    {
        if (version.scheme == VersionScheme::String)
        {
            if (DateVersion::try_parse(version.version.text()))
            {
                Checks::msg_exit_with_message(VCPKG_LINE_INFO,
                                              msgSuggestNewVersionScheme,
                                              msg::new_scheme = VERSION_DATE,
                                              msg::old_scheme = VERSION_STRING,
                                              msg::package_name = port_name,
                                              msg::option = OPTION_SKIP_VERSION_FORMAT_CHECK);
            }
            if (DotVersion::try_parse_relaxed(version.version.text()))
            {
                Checks::msg_exit_with_message(VCPKG_LINE_INFO,
                                              msgSuggestNewVersionScheme,
                                              msg::new_scheme = VERSION_RELAXED,
                                              msg::old_scheme = VERSION_STRING,
                                              msg::package_name = port_name,
                                              msg::option = OPTION_SKIP_VERSION_FORMAT_CHECK);
            }
        }
    }

    static Json::Object serialize_baseline(const std::map<std::string, Version, std::less<>>& baseline)
    {
        Json::Object port_entries_obj;
        for (auto&& kv_pair : baseline)
        {
            Json::Object baseline_version_obj;
            insert_version_to_json_object(baseline_version_obj, kv_pair.second, BASELINE);
            port_entries_obj.insert(kv_pair.first, baseline_version_obj);
        }

        Json::Object baseline_obj;
        baseline_obj.insert("default", port_entries_obj);
        return baseline_obj;
    }

    static Json::Object serialize_versions(const std::vector<VersionGitTree>& versions)
    {
        Json::Array versions_array;
        for (auto&& version : versions)
        {
            Json::Object version_obj;
            version_obj.insert("git-tree", Json::Value::string(version.second));
            insert_schemed_version_to_json_object(version_obj, version.first);
            versions_array.push_back(std::move(version_obj));
        }

        Json::Object output_object;
        output_object.insert("versions", versions_array);
        return output_object;
    }

    static void write_baseline_file(Filesystem& fs,
                                    const std::map<std::string, Version, std::less<>>& baseline_map,
                                    const Path& output_path)
    {
        auto new_path = output_path + ".tmp";
        fs.create_directories(output_path.parent_path(), VCPKG_LINE_INFO);
        fs.write_contents(new_path,
                          Json::stringify(serialize_baseline(baseline_map), Json::JsonStyle::with_spaces(2)),
                          VCPKG_LINE_INFO);
        fs.rename(new_path, output_path, VCPKG_LINE_INFO);
    }

    static void write_versions_file(Filesystem& fs,
                                    const std::vector<VersionGitTree>& versions,
                                    const Path& output_path)
    {
        auto new_path = output_path + ".tmp";
        fs.create_directories(output_path.parent_path(), VCPKG_LINE_INFO);
        fs.write_contents(
            new_path, Json::stringify(serialize_versions(versions), Json::JsonStyle::with_spaces(2)), VCPKG_LINE_INFO);
        fs.rename(new_path, output_path, VCPKG_LINE_INFO);
    }

    static void update_baseline_version(const VcpkgPaths& paths,
                                        const std::string& port_name,
                                        const Version& version,
                                        const Path& baseline_path,
                                        std::map<std::string, vcpkg::Version, std::less<>>& baseline_map,
                                        bool print_success)
    {
        auto& fs = paths.get_filesystem();

        auto it = baseline_map.find(port_name);
        if (it != baseline_map.end())
        {
            auto& baseline_version = it->second;
            if (baseline_version == version)
            {
                if (print_success)
                {
                    vcpkg::printf(Color::success, "Version `%s` is already in `%s`\n", version, baseline_path);
                }
                return;
            }
            baseline_version = version;
        }
        else
        {
            baseline_map.emplace(port_name, version);
        }

        write_baseline_file(fs, baseline_map, baseline_path);
        if (print_success)
        {
            vcpkg::printf(Color::success, "Added version `%s` to `%s`.\n", version.to_string(), baseline_path);
        }
        return;
    }

    static void update_version_db_file(const VcpkgPaths& paths,
                                       const std::string& port_name,
                                       const SchemedVersion& port_version,
                                       const std::string& git_tree,
                                       const Path& version_db_file_path,
                                       bool overwrite_version,
                                       bool print_success,
                                       bool keep_going,
                                       bool skip_version_format_check)
    {
        auto& fs = paths.get_filesystem();
        if (!fs.exists(version_db_file_path, VCPKG_LINE_INFO))
        {
            if (!skip_version_format_check)
            {
                check_used_version_scheme(port_version, port_name);
            }
            std::vector<VersionGitTree> new_entry{{port_version, git_tree}};
            write_versions_file(fs, new_entry, version_db_file_path);
            if (print_success)
            {
                vcpkg::printf(Color::success,
                              "Added version `%s` to `%s` (new file).\n",
                              port_version.version,
                              version_db_file_path);
            }
            return;
        }

        auto maybe_versions = get_builtin_versions(paths, port_name);
        if (auto versions = maybe_versions.get())
        {
            const auto& versions_end = versions->end();

            auto found_same_sha = std::find_if(
                versions->begin(), versions_end, [&](auto&& entry) -> bool { return entry.second == git_tree; });
            if (found_same_sha != versions_end)
            {
                if (found_same_sha->first.version == port_version.version)
                {
                    if (print_success)
                    {
                        vcpkg::printf(Color::success,
                                      "Version `%s` is already in `%s`\n",
                                      port_version.version,
                                      version_db_file_path);
                    }
                    return;
                }
                vcpkg::printf(Color::warning,
                              "Warning: Local port files SHA is the same as version `%s` in `%s`.\n"
                              "-- SHA: %s\n"
                              "-- Did you remember to commit your changes?\n"
                              "***No files were updated.***\n",
                              found_same_sha->first.version,
                              version_db_file_path,
                              git_tree);
                if (keep_going) return;
                Checks::exit_fail(VCPKG_LINE_INFO);
            }

            auto it = std::find_if(
                versions->begin(), versions_end, [&](const std::pair<SchemedVersion, std::string>& entry) -> bool {
                    return entry.first.version == port_version.version;
                });

            if (it != versions_end)
            {
                if (!overwrite_version)
                {
                    vcpkg::printf(Color::error,
                                  "Error: Local changes detected for %s but no changes to version or port version.\n"
                                  "-- Version: %s\n"
                                  "-- Old SHA: %s\n"
                                  "-- New SHA: %s\n"
                                  "-- Did you remember to update the version or port version?\n"
                                  "-- Pass `--overwrite-version` to bypass this check.\n"
                                  "***No files were updated.***\n",
                                  port_name,
                                  port_version.version,
                                  it->second,
                                  git_tree);
                    if (keep_going) return;
                    Checks::exit_fail(VCPKG_LINE_INFO);
                }

                it->first = port_version;
                it->second = git_tree;
            }
            else
            {
                versions->insert(versions->begin(), std::make_pair(port_version, git_tree));
            }

            if (!skip_version_format_check)
            {
                check_used_version_scheme(port_version, port_name);
            }

            write_versions_file(fs, *versions, version_db_file_path);
            if (print_success)
            {
                vcpkg::printf(
                    Color::success, "Added version `%s` to `%s`.\n", port_version.version, version_db_file_path);
            }
            return;
        }

        vcpkg::printf(Color::error,
                      "Error: Unable to parse versions file %s.\n%s\n",
                      version_db_file_path,
                      maybe_versions.error());
        Checks::exit_fail(VCPKG_LINE_INFO);
    }
}

namespace vcpkg::Commands::AddVersion
{
<<<<<<< HEAD
    static constexpr StringLiteral OPTION_ALL = "all";
    static constexpr StringLiteral OPTION_OVERWRITE_VERSION = "overwrite-version";
    static constexpr StringLiteral OPTION_SKIP_FORMATTING_CHECK = "skip-formatting-check";
    static constexpr StringLiteral OPTION_COMMIT = "commit";
    static constexpr StringLiteral OPTION_COMMIT_AMEND = "amend";
    static constexpr StringLiteral OPTION_COMMIT_MESSAGE = "commit-message";
    static constexpr StringLiteral OPTION_VERBOSE = "verbose";

=======
>>>>>>> 48006ab7
    const CommandSwitch COMMAND_SWITCHES[] = {
        {OPTION_ALL, "Process versions for all ports."},
        {OPTION_OVERWRITE_VERSION, "Overwrite `git-tree` of an existing version."},
        {OPTION_SKIP_FORMATTING_CHECK, "Skips the formatting check of vcpkg.json files."},
<<<<<<< HEAD
        {OPTION_COMMIT, "Commits the results."},
        {OPTION_COMMIT_AMEND, "Amend the result to the last commit instead of creating a new one."},
=======
        {OPTION_SKIP_VERSION_FORMAT_CHECK, "Skips the version format check."},
>>>>>>> 48006ab7
        {OPTION_VERBOSE, "Print success messages instead of just errors."},
    };

    const CommandSetting COMMAND_SETTINGS[] = {
        {OPTION_COMMIT_MESSAGE, "The commit message when creating a new commit."},
    };

    const CommandStructure COMMAND_STRUCTURE{
        create_example_string(R"###(x-add-version <port name>)###"),
        0,
        1,
        {{COMMAND_SWITCHES}, {COMMAND_SETTINGS}, {}},
        nullptr,
    };

    void perform_and_exit(const VcpkgCmdArguments& args, const VcpkgPaths& paths)
    {
        auto parsed_args = args.parse_arguments(COMMAND_STRUCTURE);
        const bool add_all = Util::Sets::contains(parsed_args.switches, OPTION_ALL);
        const bool overwrite_version = Util::Sets::contains(parsed_args.switches, OPTION_OVERWRITE_VERSION);
        const bool skip_formatting_check = Util::Sets::contains(parsed_args.switches, OPTION_SKIP_FORMATTING_CHECK);
        const bool skip_version_format_check =
            Util::Sets::contains(parsed_args.switches, OPTION_SKIP_VERSION_FORMAT_CHECK);
        const bool verbose = Util::Sets::contains(parsed_args.switches, OPTION_VERBOSE);
        const bool commit = Util::Sets::contains(parsed_args.switches, OPTION_COMMIT);
        const bool amend = Util::Sets::contains(parsed_args.switches, OPTION_COMMIT_AMEND);

        std::optional<std::string> commit_message;
        const auto iter_commit_message = parsed_args.settings.find(OPTION_COMMIT_MESSAGE);
        if (iter_commit_message != parsed_args.settings.end())
        {
            commit_message.emplace(iter_commit_message->second);
            if (commit_message.value().empty())
            {
                print2(Color::error, "Error: The specified commit message must be not empty.\n.");
                Checks::exit_fail(VCPKG_LINE_INFO);
            }
        }

        if ((amend || commit_message) && !commit)
        {
            printf(Color::warning,
                   "Warning: `--%s` or `--%s` was specified, assuming `--%s`\n",
                   OPTION_COMMIT_AMEND,
                   OPTION_COMMIT_MESSAGE,
                   OPTION_COMMIT);
        }

        auto& fs = paths.get_filesystem();
        auto baseline_path = paths.builtin_registry_versions / "baseline.json";
        if (!fs.exists(baseline_path, VCPKG_LINE_INFO))
        {
            vcpkg::printf(Color::error, "Error: Couldn't find required file `%s`\n.", baseline_path);
            Checks::exit_fail(VCPKG_LINE_INFO);
        }

        std::vector<std::string> port_names;
        if (!args.command_arguments.empty())
        {
            if (add_all)
            {
                vcpkg::printf(Color::warning,
                              "Warning: Ignoring option `--%s` since a port name argument was provided.\n",
                              OPTION_ALL);
            }
            port_names.emplace_back(args.command_arguments[0]);
        }
        else
        {
            if (!add_all)
            {
                vcpkg::printf(Color::error,
                              "Error: Use option `--%s` to update version files for all ports at once.\n",
                              OPTION_ALL);
                Checks::exit_fail(VCPKG_LINE_INFO);
            }

            for (auto&& port_dir : fs.get_directories_non_recursive(paths.builtin_ports_directory(), VCPKG_LINE_INFO))
            {
                port_names.emplace_back(port_dir.stem().to_string());
            }
        }

        auto baseline_map = [&]() -> std::map<std::string, vcpkg::Version, std::less<>> {
            if (!fs.exists(baseline_path, VCPKG_LINE_INFO))
            {
                std::map<std::string, vcpkg::Version, std::less<>> ret;
                return ret;
            }
            auto maybe_baseline_map = vcpkg::get_builtin_baseline(paths);
            return maybe_baseline_map.value_or_exit(VCPKG_LINE_INFO);
        }();

        // Get tree-ish from local repository state.
        auto maybe_git_tree_map = paths.git_get_local_port_treeish_map();
        auto git_tree_map = maybe_git_tree_map.value_or_exit(VCPKG_LINE_INFO);
        std::vector<Path> updated_files;

        for (auto&& port_name : port_names)
        {
            // Get version information of the local port
            auto maybe_scf = Paragraphs::try_load_port(fs, paths.builtin_ports_directory() / port_name);
            if (!maybe_scf.has_value())
            {
                if (add_all) continue;
                vcpkg::printf(Color::error, "Error: Couldn't load port `%s`.", port_name);
                Checks::exit_fail(VCPKG_LINE_INFO);
            }

            const auto& scf = maybe_scf.value_or_exit(VCPKG_LINE_INFO);

            if (!skip_formatting_check)
            {
                // check if manifest file is property formatted
                const auto path_to_manifest = paths.builtin_ports_directory() / port_name / "vcpkg.json";
                if (fs.exists(path_to_manifest, IgnoreErrors{}))
                {
                    const auto current_file_content = fs.read_contents(path_to_manifest, VCPKG_LINE_INFO);
                    const auto json = serialize_manifest(*scf);
                    const auto formatted_content = Json::stringify(json, {});
                    if (current_file_content != formatted_content)
                    {
                        vcpkg::printf(Color::error,
                                      "Error: The port `%s` is not properly formatted.\n"
                                      "Run `vcpkg format-manifest ports/%s/vcpkg.json` to format the file.\n"
                                      "Don't forget to commit the result!\n",
                                      port_name,
                                      port_name);
                        Checks::exit_fail(VCPKG_LINE_INFO);
                    }
                }
            }
            const auto& schemed_version = scf->to_schemed_version();

            auto git_tree_it = git_tree_map.find(port_name);
            if (git_tree_it == git_tree_map.end())
            {
                vcpkg::printf(Color::warning,
                              "Warning: No local Git SHA was found for port `%s`.\n"
                              "-- Did you remember to commit your changes?\n"
                              "***No files were updated.***\n",
                              port_name);
                if (add_all) continue;
                Checks::exit_fail(VCPKG_LINE_INFO);
            }
            const auto& git_tree = git_tree_it->second;

            char prefix[] = {port_name[0], '-', '\0'};
            auto port_versions_path = paths.builtin_registry_versions / prefix / Strings::concat(port_name, ".json");
<<<<<<< HEAD
            updated_files.push_back(port_versions_path);
            update_version_db_file(
                paths, port_name, schemed_version, git_tree, port_versions_path, overwrite_version, verbose, add_all);
            update_baseline_version(paths, port_name, schemed_version.versiont, baseline_path, baseline_map, verbose);
=======
            update_version_db_file(paths,
                                   port_name,
                                   schemed_version,
                                   git_tree,
                                   port_versions_path,
                                   overwrite_version,
                                   verbose,
                                   add_all,
                                   skip_version_format_check);
            update_baseline_version(paths, port_name, schemed_version.version, baseline_path, baseline_map, verbose);
>>>>>>> 48006ab7
        }

        if (commit && !updated_files.empty())
        {
            updated_files.push_back(baseline_path);
            const auto result = paths.git_commit(paths.root / ".git",
                                                 std::move(updated_files),
                                                 commit_message.value_or(amend ? "" : "Add version files"),
                                                 amend);
            if (result.exit_code != 0)
            {
                printf(Color::error, "Error: Failed to commit the changes. The git output is: %s\n", result.output);
                Checks::exit_fail(VCPKG_LINE_INFO);
            }
        }
        Checks::exit_success(VCPKG_LINE_INFO);
    }

    void AddVersionCommand::perform_and_exit(const VcpkgCmdArguments& args, const VcpkgPaths& paths) const
    {
        AddVersion::perform_and_exit(args, paths);
    }
}<|MERGE_RESOLUTION|>--- conflicted
+++ resolved
@@ -27,8 +27,10 @@
 
     static constexpr StringLiteral OPTION_ALL = "all";
     static constexpr StringLiteral OPTION_OVERWRITE_VERSION = "overwrite-version";
-    static constexpr StringLiteral OPTION_SKIP_FORMATTING_CHECK = "skip-formatting-check";
-    static constexpr StringLiteral OPTION_SKIP_VERSION_FORMAT_CHECK = "skip-version-format-check";
+    static constexpr StringLiteral OPTION_SKIP_VERSION_FORMAT_CHECK = "skip-formatting-check";
+    static constexpr StringLiteral OPTION_COMMIT = "commit";
+    static constexpr StringLiteral OPTION_COMMIT_AMEND = "amend";
+    static constexpr StringLiteral OPTION_COMMIT_MESSAGE = "commit-message";
     static constexpr StringLiteral OPTION_VERBOSE = "verbose";
 
     DECLARE_AND_REGISTER_MESSAGE(SuggestNewVersionScheme,
@@ -302,27 +304,12 @@
 
 namespace vcpkg::Commands::AddVersion
 {
-<<<<<<< HEAD
-    static constexpr StringLiteral OPTION_ALL = "all";
-    static constexpr StringLiteral OPTION_OVERWRITE_VERSION = "overwrite-version";
-    static constexpr StringLiteral OPTION_SKIP_FORMATTING_CHECK = "skip-formatting-check";
-    static constexpr StringLiteral OPTION_COMMIT = "commit";
-    static constexpr StringLiteral OPTION_COMMIT_AMEND = "amend";
-    static constexpr StringLiteral OPTION_COMMIT_MESSAGE = "commit-message";
-    static constexpr StringLiteral OPTION_VERBOSE = "verbose";
-
-=======
->>>>>>> 48006ab7
     const CommandSwitch COMMAND_SWITCHES[] = {
         {OPTION_ALL, "Process versions for all ports."},
         {OPTION_OVERWRITE_VERSION, "Overwrite `git-tree` of an existing version."},
-        {OPTION_SKIP_FORMATTING_CHECK, "Skips the formatting check of vcpkg.json files."},
-<<<<<<< HEAD
         {OPTION_COMMIT, "Commits the results."},
         {OPTION_COMMIT_AMEND, "Amend the result to the last commit instead of creating a new one."},
-=======
         {OPTION_SKIP_VERSION_FORMAT_CHECK, "Skips the version format check."},
->>>>>>> 48006ab7
         {OPTION_VERBOSE, "Print success messages instead of just errors."},
     };
 
@@ -343,7 +330,6 @@
         auto parsed_args = args.parse_arguments(COMMAND_STRUCTURE);
         const bool add_all = Util::Sets::contains(parsed_args.switches, OPTION_ALL);
         const bool overwrite_version = Util::Sets::contains(parsed_args.switches, OPTION_OVERWRITE_VERSION);
-        const bool skip_formatting_check = Util::Sets::contains(parsed_args.switches, OPTION_SKIP_FORMATTING_CHECK);
         const bool skip_version_format_check =
             Util::Sets::contains(parsed_args.switches, OPTION_SKIP_VERSION_FORMAT_CHECK);
         const bool verbose = Util::Sets::contains(parsed_args.switches, OPTION_VERBOSE);
@@ -434,7 +420,7 @@
 
             const auto& scf = maybe_scf.value_or_exit(VCPKG_LINE_INFO);
 
-            if (!skip_formatting_check)
+            if (!skip_version_format_check)
             {
                 // check if manifest file is property formatted
                 const auto path_to_manifest = paths.builtin_ports_directory() / port_name / "vcpkg.json";
@@ -472,12 +458,7 @@
 
             char prefix[] = {port_name[0], '-', '\0'};
             auto port_versions_path = paths.builtin_registry_versions / prefix / Strings::concat(port_name, ".json");
-<<<<<<< HEAD
-            updated_files.push_back(port_versions_path);
-            update_version_db_file(
-                paths, port_name, schemed_version, git_tree, port_versions_path, overwrite_version, verbose, add_all);
-            update_baseline_version(paths, port_name, schemed_version.versiont, baseline_path, baseline_map, verbose);
-=======
+			updated_files.push_back(port_versions_path);
             update_version_db_file(paths,
                                    port_name,
                                    schemed_version,
@@ -488,7 +469,6 @@
                                    add_all,
                                    skip_version_format_check);
             update_baseline_version(paths, port_name, schemed_version.version, baseline_path, baseline_map, verbose);
->>>>>>> 48006ab7
         }
 
         if (commit && !updated_files.empty())
