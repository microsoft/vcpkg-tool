--- conflicted
+++ resolved
@@ -398,12 +398,8 @@
             auto port_dir = paths.builtin_ports_directory() / port_name;
 
             auto maybe_scf = Paragraphs::try_load_port_required(
-<<<<<<< HEAD
                                  fs, port_name, PortLocation{paths.builtin_ports_directory() / port_name})
                                  .maybe_scfl;
-=======
-                fs, port_name, PortLocation{paths.builtin_ports_directory() / port_name});
->>>>>>> 4434e810
             auto scf = maybe_scf.get();
             if (!scf)
             {
@@ -416,24 +412,14 @@
             {
                 // check if manifest file is property formatted
 
-<<<<<<< HEAD
-                if (scf->control_location.filename() == "vcpkg.json")
-                {
-                    const auto current_file_content = fs.read_contents(scf->control_location, VCPKG_LINE_INFO);
-=======
                 if (scf->control_path.filename() == "vcpkg.json")
                 {
                     const auto current_file_content = fs.read_contents(scf->control_path, VCPKG_LINE_INFO);
->>>>>>> 4434e810
                     const auto json = serialize_manifest(*scf->source_control_file);
                     const auto formatted_content = Json::stringify(json);
                     if (current_file_content != formatted_content)
                     {
-<<<<<<< HEAD
-                        auto command_line = fmt::format("vcpkg format-manifest {}", scf->control_location);
-=======
                         auto command_line = fmt::format("vcpkg format-manifest {}", scf->control_path);
->>>>>>> 4434e810
                         msg::println_error(
                             msg::format(msgAddVersionPortHasImproperFormat, msg::package_name = port_name)
                                 .append_raw('\n')
