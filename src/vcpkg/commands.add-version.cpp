--- conflicted
+++ resolved
@@ -20,17 +20,6 @@
 
 namespace
 {
-<<<<<<< HEAD
-=======
-    constexpr StringLiteral BASELINE = "baseline";
-
-    constexpr StringLiteral OPTION_ALL = "all";
-    constexpr StringLiteral OPTION_OVERWRITE_VERSION = "overwrite-version";
-    constexpr StringLiteral OPTION_SKIP_FORMATTING_CHECK = "skip-formatting-check";
-    constexpr StringLiteral OPTION_SKIP_VERSION_FORMAT_CHECK = "skip-version-format-check";
-    constexpr StringLiteral OPTION_VERBOSE = "verbose";
-
->>>>>>> c05f470e
     enum class UpdateResult
     {
         Updated,
