--- conflicted
+++ resolved
@@ -4,11 +4,7 @@
 #include <vcpkg/base/files.h>
 #include <vcpkg/base/git.h>
 #include <vcpkg/base/json.h>
-<<<<<<< HEAD
 #include <vcpkg/base/parallel-algorithms.h>
-#include <vcpkg/base/system.print.h>
-=======
->>>>>>> 140cc263
 
 #include <vcpkg/commands.add-version.h>
 #include <vcpkg/configuration.h>
@@ -409,24 +405,9 @@
             const auto port_dir = paths.builtin_ports_directory() / port_names[0];
             if (!fs.exists(port_dir, IgnoreErrors{}))
             {
-<<<<<<< HEAD
-                msg::println_error(msgAddVersionPortDoesNotExist, msg::package_name = std::move(port_names[0]));
-                Checks::exit_fail(VCPKG_LINE_INFO);
+                msg::println_error(msgPortDoesNotExist, msg::package_name = std::move(port_names[0]));
+                Checks::check_exit(VCPKG_LINE_INFO, !add_all);
                 return;
-=======
-                msg::println_error(msgPortDoesNotExist, msg::package_name = port_name);
-                Checks::check_exit(VCPKG_LINE_INFO, !add_all);
-                continue;
-            }
-
-            auto maybe_scf = Paragraphs::try_load_port(fs, paths.builtin_ports_directory() / port_name);
-            if (!maybe_scf)
-            {
-                msg::println_error(msgAddVersionLoadPortFailed, msg::package_name = port_name);
-                print_error_message(maybe_scf.error());
-                Checks::check_exit(VCPKG_LINE_INFO, !add_all);
-                continue;
->>>>>>> 140cc263
             }
             ports.emplace_back(Paragraphs::try_load_port(fs, port_dir).value_or_exit(VCPKG_LINE_INFO));
         }
