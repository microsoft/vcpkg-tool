
#include <vcpkg/base/checks.h>
#include <vcpkg/base/files.h>
#include <vcpkg/base/json.h>
#include <vcpkg/base/system.print.h>

#include <vcpkg/commands.add-version.h>
#include <vcpkg/configuration.h>
#include <vcpkg/paragraphs.h>
#include <vcpkg/portfileprovider.h>
#include <vcpkg/registries.h>
#include <vcpkg/vcpkgcmdarguments.h>
#include <vcpkg/vcpkgpaths.h>
#include <vcpkg/versions.h>

using namespace vcpkg;

namespace
{
    constexpr StringLiteral BASELINE = "baseline";
    constexpr StringLiteral VERSION_RELAXED = "version";
    constexpr StringLiteral VERSION_SEMVER = "version-semver";
    constexpr StringLiteral VERSION_DATE = "version-date";
    constexpr StringLiteral VERSION_STRING = "version-string";

    static constexpr StringLiteral OPTION_ALL = "all";
    static constexpr StringLiteral OPTION_OVERWRITE_VERSION = "overwrite-version";
    static constexpr StringLiteral OPTION_SKIP_FORMATTING_CHECK = "skip-formatting-check";
    static constexpr StringLiteral OPTION_SKIP_VERSION_FORMAT_CHECK = "skip-version-format-check";
    static constexpr StringLiteral OPTION_COMMIT = "commit";
    static constexpr StringLiteral OPTION_COMMIT_AMEND = "amend";
    static constexpr StringLiteral OPTION_COMMIT_MESSAGE = "commit-message";
    static constexpr StringLiteral OPTION_VERBOSE = "verbose";

    enum class UpdateResult
    {
        Updated,
        NotUpdated
    };

    DECLARE_AND_REGISTER_MESSAGE(
        AddVersionSuggestNewVersionScheme,
        (msg::new_scheme, msg::old_scheme, msg::package_name, msg::option),
        "The -- before {option} must be preserved as they're part of the help message for the user.",
        "Use the version scheme \"{new_scheme}\" instead of \"{old_scheme}\" in port "
        "\"{package_name}\".\nUse --{option} to disable this check.");
    DECLARE_AND_REGISTER_MESSAGE(AddVersionVersionAlreadyInFile,
                                 (msg::version, msg::path),
                                 "",
                                 "version {version} is already in {path}");
    DECLARE_AND_REGISTER_MESSAGE(AddVersionAddedVersionToFile,
                                 (msg::version, msg::path),
                                 "",
                                 "added version {version} to {path}");
    DECLARE_AND_REGISTER_MESSAGE(AddVersionNewFile, (), "", "(new file)");
    DECLARE_AND_REGISTER_MESSAGE(AddVersionUncommittedChanges,
                                 (msg::package_name),
                                 "",
                                 "there are uncommitted changes for {package_name}");
    DECLARE_AND_REGISTER_MESSAGE(AddVersionPortFilesShaUnchanged,
                                 (msg::package_name, msg::version),
                                 "",
                                 "checked-in files for {package_name} are unchanged from version {version}");
    DECLARE_AND_REGISTER_MESSAGE(AddVersionCommitChangesReminder, (), "", "Did you remember to commit your changes?");
    DECLARE_AND_REGISTER_MESSAGE(AddVersionNoFilesUpdated, (), "", "No files were updated");
    DECLARE_AND_REGISTER_MESSAGE(AddVersionNoFilesUpdatedForPort,
                                 (msg::package_name),
                                 "",
                                 "No files were updated for {package_name}");
    DECLARE_AND_REGISTER_MESSAGE(AddVersionPortFilesShaChanged,
                                 (msg::package_name),
                                 "",
                                 "checked-in files for {package_name} have changed but the version was not updated");
    DECLARE_AND_REGISTER_MESSAGE(AddVersionVersionIs, (msg::version), "", "version: {version}");
    DECLARE_AND_REGISTER_MESSAGE(AddVersionOldShaIs,
                                 (msg::value),
                                 "{value} is a 40-digit hexadecimal SHA",
                                 "old SHA: {value}");
    DECLARE_AND_REGISTER_MESSAGE(AddVersionNewShaIs,
                                 (msg::value),
                                 "{value} is a 40-digit hexadecimal SHA",
                                 "new SHA: {value}");
    DECLARE_AND_REGISTER_MESSAGE(AddVersionUpdateVersionReminder,
                                 (),
                                 "",
                                 "Did you remember to update the version or port version?");
    DECLARE_AND_REGISTER_MESSAGE(
        AddVersionOverwriteOptionSuggestion,
        (msg::option),
        "The -- before {option} must be preserved as they're part of the help message for the user.",
        "Use --{option} to bypass this check");
    DECLARE_AND_REGISTER_MESSAGE(AddVersionUnableToParseVersionsFile,
                                 (msg::path),
                                 "",
                                 "unable to parse versions file {path}");
    DECLARE_AND_REGISTER_MESSAGE(AddVersionFileNotFound, (msg::path), "", "couldn't find required file {path}");
    DECLARE_AND_REGISTER_MESSAGE(
        AddVersionIgnoringOptionAll,
        (msg::option),
        "The -- before {option} must be preserved as they're part of the help message for the user.",
        "ignoring --{option} since a port name argument was provided");
    DECLARE_AND_REGISTER_MESSAGE(
        AddVersionUseOptionAll,
        (msg::command_name, msg::option),
        "The -- before {option} must be preserved as they're part of the help message for the user.",
        "{command_name} with no arguments requires passing --{option} to update all port versions at once");
    DECLARE_AND_REGISTER_MESSAGE(AddVersionLoadPortFailed, (msg::package_name), "", "can't load port {package_name}");
    DECLARE_AND_REGISTER_MESSAGE(AddVersionPortHasImproperFormat,
                                 (msg::package_name),
                                 "",
                                 "{package_name} is not properly formatted");
    DECLARE_AND_REGISTER_MESSAGE(AddVersionFormatPortSuggestion,
                                 (msg::command_line),
                                 "",
                                 "Run `{command_line}` to format the file");
    DECLARE_AND_REGISTER_MESSAGE(AddVersionCommitResultReminder, (), "", "Don't forget to commit the result!");
    DECLARE_AND_REGISTER_MESSAGE(AddVersionNoGitSha,
                                 (msg::package_name),
                                 "",
                                 "can't obtain SHA for port {package_name}");
    DECLARE_AND_REGISTER_MESSAGE(AddVersionPortDoesNotExist, (msg::package_name), "", "{package_name} does not exist");

    using VersionGitTree = std::pair<SchemedVersion, std::string>;

    void insert_version_to_json_object(Json::Object& obj, const Version& version, StringLiteral version_field)
    {
        obj.insert(version_field, Json::Value::string(version.text()));
        obj.insert("port-version", Json::Value::integer(version.port_version()));
    }

    void insert_schemed_version_to_json_object(Json::Object& obj, const SchemedVersion& version)
    {
        if (version.scheme == VersionScheme::Relaxed)
        {
            return insert_version_to_json_object(obj, version.version, VERSION_RELAXED);
        }

        if (version.scheme == VersionScheme::Semver)
        {
            return insert_version_to_json_object(obj, version.version, VERSION_SEMVER);
        }

        if (version.scheme == VersionScheme::Date)
        {
            return insert_version_to_json_object(obj, version.version, VERSION_DATE);
        }

        if (version.scheme == VersionScheme::String)
        {
            return insert_version_to_json_object(obj, version.version, VERSION_STRING);
        }
        Checks::unreachable(VCPKG_LINE_INFO);
    }

    void check_used_version_scheme(const SchemedVersion& version, const std::string& port_name)
    {
        if (version.scheme == VersionScheme::String)
        {
            if (DateVersion::try_parse(version.version.text()))
            {
                Checks::msg_exit_with_message(VCPKG_LINE_INFO,
                                              msgAddVersionSuggestNewVersionScheme,
                                              msg::new_scheme = VERSION_DATE,
                                              msg::old_scheme = VERSION_STRING,
                                              msg::package_name = port_name,
                                              msg::option = OPTION_SKIP_VERSION_FORMAT_CHECK);
            }
            if (DotVersion::try_parse_relaxed(version.version.text()))
            {
                Checks::msg_exit_with_message(VCPKG_LINE_INFO,
                                              msgAddVersionSuggestNewVersionScheme,
                                              msg::new_scheme = VERSION_RELAXED,
                                              msg::old_scheme = VERSION_STRING,
                                              msg::package_name = port_name,
                                              msg::option = OPTION_SKIP_VERSION_FORMAT_CHECK);
            }
        }
    }

    static Json::Object serialize_baseline(const std::map<std::string, Version, std::less<>>& baseline)
    {
        Json::Object port_entries_obj;
        for (auto&& kv_pair : baseline)
        {
            Json::Object baseline_version_obj;
            insert_version_to_json_object(baseline_version_obj, kv_pair.second, BASELINE);
            port_entries_obj.insert(kv_pair.first, baseline_version_obj);
        }

        Json::Object baseline_obj;
        baseline_obj.insert("default", port_entries_obj);
        return baseline_obj;
    }

    static Json::Object serialize_versions(const std::vector<VersionGitTree>& versions)
    {
        Json::Array versions_array;
        for (auto&& version : versions)
        {
            Json::Object version_obj;
            version_obj.insert("git-tree", Json::Value::string(version.second));
            insert_schemed_version_to_json_object(version_obj, version.first);
            versions_array.push_back(std::move(version_obj));
        }

        Json::Object output_object;
        output_object.insert("versions", versions_array);
        return output_object;
    }

    static void write_baseline_file(Filesystem& fs,
                                    const std::map<std::string, Version, std::less<>>& baseline_map,
                                    const Path& output_path)
    {
        auto new_path = output_path + ".tmp";
        fs.create_directories(output_path.parent_path(), VCPKG_LINE_INFO);
        fs.write_contents(new_path,
                          Json::stringify(serialize_baseline(baseline_map), Json::JsonStyle::with_spaces(2)),
                          VCPKG_LINE_INFO);
        fs.rename(new_path, output_path, VCPKG_LINE_INFO);
    }

    static void write_versions_file(Filesystem& fs,
                                    const std::vector<VersionGitTree>& versions,
                                    const Path& output_path)
    {
        auto new_path = output_path + ".tmp";
        fs.create_directories(output_path.parent_path(), VCPKG_LINE_INFO);
        fs.write_contents(
            new_path, Json::stringify(serialize_versions(versions), Json::JsonStyle::with_spaces(2)), VCPKG_LINE_INFO);
        fs.rename(new_path, output_path, VCPKG_LINE_INFO);
    }

    static UpdateResult update_baseline_version(const VcpkgPaths& paths,
                                                const std::string& port_name,
                                                const Version& version,
                                                const Path& baseline_path,
                                                std::map<std::string, vcpkg::Version, std::less<>>& baseline_map,
                                                bool print_success)
    {
        auto& fs = paths.get_filesystem();

        auto it = baseline_map.find(port_name);
        if (it != baseline_map.end())
        {
            auto& baseline_version = it->second;
            if (baseline_version == version)
            {
                if (print_success)
                {
                    msg::println(Color::success,
                                 msgAddVersionVersionAlreadyInFile,
                                 msg::version = version,
                                 msg::path = baseline_path);
                }
                return UpdateResult::NotUpdated;
            }
            baseline_version = version;
        }
        else
        {
            baseline_map.emplace(port_name, version);
        }

        write_baseline_file(fs, baseline_map, baseline_path);
        if (print_success)
        {
            msg::println(
                Color::success, msgAddVersionAddedVersionToFile, msg::version = version, msg::path = baseline_path);
        }
        return UpdateResult::Updated;
    }

    static UpdateResult update_version_db_file(const VcpkgPaths& paths,
                                               const std::string& port_name,
                                               const SchemedVersion& port_version,
                                               const std::string& git_tree,
                                               const Path& version_db_file_path,
                                               bool overwrite_version,
                                               bool print_success,
                                               bool keep_going,
                                               bool skip_version_format_check)
    {
        auto& fs = paths.get_filesystem();
        if (!fs.exists(version_db_file_path, IgnoreErrors{}))
        {
            if (!skip_version_format_check)
            {
                check_used_version_scheme(port_version, port_name);
            }
            std::vector<VersionGitTree> new_entry{{port_version, git_tree}};
            write_versions_file(fs, new_entry, version_db_file_path);
            if (print_success)
            {
                msg::println(Color::success,
                             msg::format(msgAddVersionAddedVersionToFile,
                                         msg::version = port_version.version,
                                         msg::path = version_db_file_path)
                                 .append_raw(" ")
                                 .append(msgAddVersionNewFile));
            }
            return UpdateResult::Updated;
        }

        auto maybe_versions = get_builtin_versions(paths, port_name);
        if (auto versions = maybe_versions.get())
        {
            const auto& versions_end = versions->end();

            auto found_same_sha = std::find_if(
                versions->begin(), versions_end, [&](auto&& entry) -> bool { return entry.second == git_tree; });
            if (found_same_sha != versions_end)
            {
                if (found_same_sha->first.version == port_version.version)
                {
                    if (print_success)
                    {
                        msg::println(Color::success,
                                     msgAddVersionVersionAlreadyInFile,
                                     msg::version = port_version.version,
                                     msg::path = version_db_file_path);
                    }
                    return UpdateResult::NotUpdated;
                }
                msg::print_warning(msg::format(msgAddVersionPortFilesShaUnchanged,
                                               msg::package_name = port_name,
                                               msg::version = found_same_sha->first.version)
                                       .appendnl()
                                       .append_raw("-- SHA: ")
                                       .append_raw(git_tree)
                                       .appendnl()
                                       .append_raw("-- ")
                                       .append(msgAddVersionCommitChangesReminder)
                                       .appendnl()
                                       .append_raw("***")
                                       .append(msgAddVersionNoFilesUpdated)
                                       .append_raw("***"));
                if (keep_going) return UpdateResult::NotUpdated;
                Checks::exit_fail(VCPKG_LINE_INFO);
            }

            auto it = std::find_if(
                versions->begin(), versions_end, [&](const std::pair<SchemedVersion, std::string>& entry) -> bool {
                    return entry.first.version == port_version.version;
                });

            if (it != versions_end)
            {
                if (!overwrite_version)
                {
                    msg::print_error(
                        msg::format(msgAddVersionPortFilesShaChanged, msg::package_name = port_name)
                            .appendnl()
                            .append(msgAddVersionVersionIs, msg::version = port_version.version)
                            .appendnl()
                            .append(msgAddVersionOldShaIs, msg::value = it->second)
                            .appendnl()
                            .append(msgAddVersionNewShaIs, msg::value = git_tree)
                            .appendnl()
                            .append(msgAddVersionUpdateVersionReminder)
                            .appendnl()
                            .append(msgAddVersionOverwriteOptionSuggestion, msg::option = OPTION_OVERWRITE_VERSION)
                            .appendnl()
                            .append_raw("***")
                            .append(msgAddVersionNoFilesUpdated)
                            .append_raw("***"));
                    if (keep_going) return UpdateResult::NotUpdated;
                    Checks::exit_fail(VCPKG_LINE_INFO);
                }

                it->first = port_version;
                it->second = git_tree;
            }
            else
            {
                versions->insert(versions->begin(), std::make_pair(port_version, git_tree));
            }

            if (!skip_version_format_check)
            {
                check_used_version_scheme(port_version, port_name);
            }

            write_versions_file(fs, *versions, version_db_file_path);
            if (print_success)
            {
                msg::println(Color::success,
                             msgAddVersionAddedVersionToFile,
                             msg::version = port_version.version,
                             msg::path = version_db_file_path);
            }
            return UpdateResult::Updated;
        }

        msg::print_error(msg::format(msgAddVersionUnableToParseVersionsFile, msg::path = version_db_file_path)
                             .appendnl()
                             .append_raw(maybe_versions.error()));
        Checks::exit_fail(VCPKG_LINE_INFO);
    }
}

namespace vcpkg::Commands::AddVersion
{
    const CommandSwitch COMMAND_SWITCHES[] = {
        {OPTION_ALL, "Process versions for all ports."},
        {OPTION_OVERWRITE_VERSION, "Overwrite `git-tree` of an existing version."},
        {OPTION_SKIP_FORMATTING_CHECK, "Skips the formatting check of vcpkg.json files."},
        {OPTION_COMMIT, "Commits the results."},
        {OPTION_COMMIT_AMEND, "Amend the result to the last commit instead of creating a new one."},
        {OPTION_SKIP_VERSION_FORMAT_CHECK, "Skips the version format check."},
        {OPTION_VERBOSE, "Print success messages instead of just errors."},
    };

    const CommandSetting COMMAND_SETTINGS[] = {
        {OPTION_COMMIT_MESSAGE, "The commit message when creating a new commit."},
    };

    const CommandStructure COMMAND_STRUCTURE{
        create_example_string(R"###(x-add-version <port name>)###"),
        0,
        1,
        {{COMMAND_SWITCHES}, {COMMAND_SETTINGS}, {}},
        nullptr,
    };

    void perform_and_exit(const VcpkgCmdArguments& args, const VcpkgPaths& paths)
    {
        auto parsed_args = args.parse_arguments(COMMAND_STRUCTURE);
        const bool add_all = Util::Sets::contains(parsed_args.switches, OPTION_ALL);
        const bool overwrite_version = Util::Sets::contains(parsed_args.switches, OPTION_OVERWRITE_VERSION);
        const bool skip_formatting_check = Util::Sets::contains(parsed_args.switches, OPTION_SKIP_FORMATTING_CHECK);
        const bool skip_version_format_check =
            Util::Sets::contains(parsed_args.switches, OPTION_SKIP_VERSION_FORMAT_CHECK);
<<<<<<< HEAD
        const bool verbose = Util::Sets::contains(parsed_args.switches, OPTION_VERBOSE);
        const bool commit = Util::Sets::contains(parsed_args.switches, OPTION_COMMIT);
        const bool amend = Util::Sets::contains(parsed_args.switches, OPTION_COMMIT_AMEND);

        Optional<std::string> commit_message;
        const auto iter_commit_message = parsed_args.settings.find(OPTION_COMMIT_MESSAGE);
        if (iter_commit_message != parsed_args.settings.end())
        {
            commit_message.emplace(iter_commit_message->second);
            if (commit_message.get()->empty())
            {
                print2(Color::error, "Error: The specified commit message must be not empty.\n.");
                Checks::exit_fail(VCPKG_LINE_INFO);
            }
        }

        if ((amend || commit_message) && !commit)
        {
            printf(Color::warning,
                   "Warning: `--%s` or `--%s` was specified, assuming `--%s`\n",
                   OPTION_COMMIT_AMEND,
                   OPTION_COMMIT_MESSAGE,
                   OPTION_COMMIT);
        }
=======
        const bool verbose = !add_all || Util::Sets::contains(parsed_args.switches, OPTION_VERBOSE);
>>>>>>> 4f131e15

        auto& fs = paths.get_filesystem();
        auto baseline_path = paths.builtin_registry_versions / "baseline.json";
        if (!fs.exists(baseline_path, IgnoreErrors{}))
        {
            Checks::msg_exit_with_error(VCPKG_LINE_INFO, msgAddVersionFileNotFound, msg::path = baseline_path);
        }

        std::vector<std::string> port_names;
        if (!args.command_arguments.empty())
        {
            if (add_all)
            {
                msg::print_warning(msgAddVersionIgnoringOptionAll, msg::option = OPTION_ALL);
            }
            port_names.emplace_back(args.command_arguments[0]);
        }
        else
        {
            Checks::msg_check_exit(VCPKG_LINE_INFO,
                                   add_all,
                                   msgAddVersionUseOptionAll,
                                   msg::command_name = "x-add-version",
                                   msg::option = OPTION_ALL);

            for (auto&& port_dir : fs.get_directories_non_recursive(paths.builtin_ports_directory(), VCPKG_LINE_INFO))
            {
                port_names.emplace_back(port_dir.stem().to_string());
            }
        }

        auto baseline_map = [&]() -> std::map<std::string, vcpkg::Version, std::less<>> {
            if (!fs.exists(baseline_path, IgnoreErrors{}))
            {
                std::map<std::string, vcpkg::Version, std::less<>> ret;
                return ret;
            }
            auto maybe_baseline_map = vcpkg::get_builtin_baseline(paths);
            return maybe_baseline_map.value_or_exit(VCPKG_LINE_INFO);
        }();

        // Get tree-ish from local repository state.
        auto maybe_git_tree_map = paths.git_get_local_port_treeish_map();
        auto git_tree_map = maybe_git_tree_map.value_or_exit(VCPKG_LINE_INFO);
        std::vector<Path> updated_files;

        for (auto&& port_name : port_names)
        {
            auto port_dir = paths.builtin_ports_directory() / port_name;

            if (!fs.exists(port_dir, IgnoreErrors{}))
            {
                msg::print_error(msgAddVersionPortDoesNotExist, msg::package_name = port_name);
                Checks::check_exit(VCPKG_LINE_INFO, !add_all);
                continue;
            }

            auto maybe_scf = Paragraphs::try_load_port(fs, paths.builtin_ports_directory() / port_name);
            if (!maybe_scf.has_value())
            {
                msg::print_error(msgAddVersionLoadPortFailed, msg::package_name = port_name);
                print_error_message(maybe_scf.error());
                Checks::check_exit(VCPKG_LINE_INFO, !add_all);
                continue;
            }

            const auto& scf = maybe_scf.value_or_exit(VCPKG_LINE_INFO);

            if (!skip_formatting_check)
            {
                // check if manifest file is property formatted
                const auto path_to_manifest = paths.builtin_ports_directory() / port_name / "vcpkg.json";
                if (fs.exists(path_to_manifest, IgnoreErrors{}))
                {
                    const auto current_file_content = fs.read_contents(path_to_manifest, VCPKG_LINE_INFO);
                    const auto json = serialize_manifest(*scf);
                    const auto formatted_content = Json::stringify(json, {});
                    if (current_file_content != formatted_content)
                    {
                        auto command_line = fmt::format("vcpkg format-manifest ports/{}/vcpkg.json", port_name);
                        msg::print_error(
                            msg::format(msgAddVersionPortHasImproperFormat, msg::package_name = port_name)
                                .appendnl()
                                .append(msgAddVersionFormatPortSuggestion, msg::command_line = command_line)
                                .appendnl()
                                .append(msgAddVersionCommitResultReminder)
                                .appendnl());
                        Checks::check_exit(VCPKG_LINE_INFO, !add_all);
                        continue;
                    }
                }
            }

            // find local uncommitted changes on port
            auto maybe_changes = paths.git_port_has_local_changes(port_name);
            if (maybe_changes.has_value() && maybe_changes.value_or_exit(VCPKG_LINE_INFO))
            {
                msg::print_warning(msgAddVersionUncommittedChanges, msg::package_name = port_name);
            }

            const auto& schemed_version = scf->to_schemed_version();

            auto git_tree_it = git_tree_map.find(port_name);
            if (git_tree_it == git_tree_map.end())
            {
                msg::print_warning(msg::format(msgAddVersionNoGitSha, msg::package_name = port_name)
                                       .appendnl()
                                       .append_raw("-- ")
                                       .append(msgAddVersionCommitChangesReminder)
                                       .appendnl()
                                       .append_raw("***")
                                       .append(msgAddVersionNoFilesUpdated)
                                       .append_raw("***"));
                Checks::check_exit(VCPKG_LINE_INFO, !add_all);
                continue;
            }
            const auto& git_tree = git_tree_it->second;

            char prefix[] = {port_name[0], '-', '\0'};
            auto port_versions_path = paths.builtin_registry_versions / prefix / Strings::concat(port_name, ".json");
<<<<<<< HEAD
            updated_files.push_back(port_versions_path);
            update_version_db_file(paths,
                                   port_name,
                                   schemed_version,
                                   git_tree,
                                   port_versions_path,
                                   overwrite_version,
                                   verbose,
                                   add_all,
                                   skip_version_format_check);
            update_baseline_version(paths, port_name, schemed_version.version, baseline_path, baseline_map, verbose);
=======
            auto updated_versions_file = update_version_db_file(paths,
                                                                port_name,
                                                                schemed_version,
                                                                git_tree,
                                                                port_versions_path,
                                                                overwrite_version,
                                                                verbose,
                                                                add_all,
                                                                skip_version_format_check);
            auto updated_baseline_file = update_baseline_version(
                paths, port_name, schemed_version.version, baseline_path, baseline_map, verbose);
            if (verbose && updated_versions_file == UpdateResult::NotUpdated &&
                updated_baseline_file == UpdateResult::NotUpdated)
            {
                msg::println(msgAddVersionNoFilesUpdatedForPort, msg::package_name = port_name);
            }
>>>>>>> 4f131e15
        }

        if (commit && !updated_files.empty())
        {
            updated_files.push_back(baseline_path);
            const auto result = paths.git_commit(paths.root / ".git",
                                                 std::move(updated_files),
                                                 commit_message.value_or(amend ? "" : "Add version files"),
                                                 amend);
            if (result.exit_code != 0)
            {
                printf(Color::error, "Error: Failed to commit the changes. The git output is: %s\n", result.output);
                Checks::exit_fail(VCPKG_LINE_INFO);
            }
        }
        Checks::exit_success(VCPKG_LINE_INFO);
    }

    void AddVersionCommand::perform_and_exit(const VcpkgCmdArguments& args, const VcpkgPaths& paths) const
    {
        AddVersion::perform_and_exit(args, paths);
    }
}<|MERGE_RESOLUTION|>--- conflicted
+++ resolved
@@ -431,8 +431,7 @@
         const bool skip_formatting_check = Util::Sets::contains(parsed_args.switches, OPTION_SKIP_FORMATTING_CHECK);
         const bool skip_version_format_check =
             Util::Sets::contains(parsed_args.switches, OPTION_SKIP_VERSION_FORMAT_CHECK);
-<<<<<<< HEAD
-        const bool verbose = Util::Sets::contains(parsed_args.switches, OPTION_VERBOSE);
+        const bool verbose = !add_all || Util::Sets::contains(parsed_args.switches, OPTION_VERBOSE);
         const bool commit = Util::Sets::contains(parsed_args.switches, OPTION_COMMIT);
         const bool amend = Util::Sets::contains(parsed_args.switches, OPTION_COMMIT_AMEND);
 
@@ -456,9 +455,6 @@
                    OPTION_COMMIT_MESSAGE,
                    OPTION_COMMIT);
         }
-=======
-        const bool verbose = !add_all || Util::Sets::contains(parsed_args.switches, OPTION_VERBOSE);
->>>>>>> 4f131e15
 
         auto& fs = paths.get_filesystem();
         auto baseline_path = paths.builtin_registry_versions / "baseline.json";
@@ -579,19 +575,7 @@
 
             char prefix[] = {port_name[0], '-', '\0'};
             auto port_versions_path = paths.builtin_registry_versions / prefix / Strings::concat(port_name, ".json");
-<<<<<<< HEAD
             updated_files.push_back(port_versions_path);
-            update_version_db_file(paths,
-                                   port_name,
-                                   schemed_version,
-                                   git_tree,
-                                   port_versions_path,
-                                   overwrite_version,
-                                   verbose,
-                                   add_all,
-                                   skip_version_format_check);
-            update_baseline_version(paths, port_name, schemed_version.version, baseline_path, baseline_map, verbose);
-=======
             auto updated_versions_file = update_version_db_file(paths,
                                                                 port_name,
                                                                 schemed_version,
@@ -608,7 +592,6 @@
             {
                 msg::println(msgAddVersionNoFilesUpdatedForPort, msg::package_name = port_name);
             }
->>>>>>> 4f131e15
         }
 
         if (commit && !updated_files.empty())
