--- conflicted
+++ resolved
@@ -288,11 +288,7 @@
         const bool verbose = Util::Sets::contains(parsed_args.switches, OPTION_VERBOSE);
 
         auto& fs = paths.get_filesystem();
-<<<<<<< HEAD
-        auto baseline_path = paths.current_registry_versions / fs::u8path("baseline.json");
-=======
-        auto baseline_path = paths.builtin_registry_versions / vcpkg::u8path("baseline.json");
->>>>>>> 78dbb6ce
+        auto baseline_path = paths.current_registry_versions / u8path("baseline.json");
         if (!fs.exists(VCPKG_LINE_INFO, baseline_path))
         {
             vcpkg::printf(Color::error, "Error: Couldn't find required file `%s`\n.", vcpkg::u8string(baseline_path));
@@ -320,11 +316,7 @@
                 Checks::exit_fail(VCPKG_LINE_INFO);
             }
 
-<<<<<<< HEAD
-            for (auto&& port_dir : fs::directory_iterator(paths.current_registry_ports))
-=======
-            for (auto&& port_dir : stdfs::directory_iterator(paths.builtin_ports_directory()))
->>>>>>> 78dbb6ce
+            for (auto&& port_dir : stdfs::directory_iterator(paths.current_registry_ports))
             {
                 port_names.emplace_back(vcpkg::u8string(port_dir.path().stem()));
             }
@@ -348,11 +340,7 @@
         for (auto&& port_name : port_names)
         {
             // Get version information of the local port
-<<<<<<< HEAD
-            auto maybe_scf = Paragraphs::try_load_port(fs, paths.current_registry_ports / fs::u8path(port_name));
-=======
-            auto maybe_scf = Paragraphs::try_load_port(fs, paths.builtin_ports_directory() / vcpkg::u8path(port_name));
->>>>>>> 78dbb6ce
+            auto maybe_scf = Paragraphs::try_load_port(fs, paths.current_registry_ports / u8path(port_name));
             if (!maybe_scf.has_value())
             {
                 if (add_all) continue;
@@ -365,12 +353,7 @@
             if (!skip_formatting_check)
             {
                 // check if manifest file is property formatted
-                const auto path_to_manifest =
-<<<<<<< HEAD
-                    paths.current_registry_ports / fs::u8path(port_name) / fs::u8path("vcpkg.json");
-=======
-                    paths.builtin_ports_directory() / vcpkg::u8path(port_name) / vcpkg::u8path("vcpkg.json");
->>>>>>> 78dbb6ce
+                const auto path_to_manifest = paths.current_registry_ports / u8path(port_name) / u8path("vcpkg.json");
                 if (fs.exists(path_to_manifest))
                 {
                     const auto current_file_content = fs.read_contents(path_to_manifest, VCPKG_LINE_INFO);
@@ -403,13 +386,8 @@
             }
             const auto& git_tree = git_tree_it->second;
 
-<<<<<<< HEAD
-            auto port_versions_path = paths.current_registry_versions / fs::u8path({port_name[0], '-'}) /
-                                      fs::u8path(Strings::concat(port_name, ".json"));
-=======
-            auto port_versions_path = paths.builtin_registry_versions / vcpkg::u8path({port_name[0], '-'}) /
-                                      vcpkg::u8path(Strings::concat(port_name, ".json"));
->>>>>>> 78dbb6ce
+            auto port_versions_path = paths.current_registry_versions / u8path({port_name[0], '-'}) /
+                                      u8path(Strings::concat(port_name, ".json"));
             update_version_db_file(
                 paths, port_name, schemed_version, git_tree, port_versions_path, overwrite_version, verbose, add_all);
             update_baseline_version(paths, port_name, schemed_version.versiont, baseline_path, baseline_map, verbose);
