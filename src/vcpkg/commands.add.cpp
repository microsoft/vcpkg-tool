--- conflicted
+++ resolved
@@ -114,13 +114,8 @@
             }
 
             paths.get_filesystem().write_contents(
-<<<<<<< HEAD
                 manifest->path, Json::stringify(serialize_manifest(manifest_scf)), VCPKG_LINE_INFO);
-            msg::println(msgAddPortSucceded);
-=======
-                manifest->path, Json::stringify(serialize_manifest(manifest_scf), {}), VCPKG_LINE_INFO);
             msg::println(msgAddPortSucceeded);
->>>>>>> 623995f3
 
             auto command_args_hash = Strings::join(" ", Util::fmap(specs, [](auto&& spec) -> std::string {
                                                        return Hash::get_string_hash(spec.name, Hash::Algorithm::Sha256);
