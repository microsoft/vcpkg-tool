--- conflicted
+++ resolved
@@ -107,11 +107,7 @@
                 // TODO: Support autocomplete for ports in --overlay-ports
                 auto maybe_port = Paragraphs::try_load_port_required(
                     paths.get_filesystem(), port_name, PortLocation{paths.builtin_ports_directory() / port_name});
-<<<<<<< HEAD
                 if (!maybe_port.maybe_scfl)
-=======
-                if (!maybe_port)
->>>>>>> 365d419c
                 {
                     Checks::exit_success(VCPKG_LINE_INFO);
                 }
