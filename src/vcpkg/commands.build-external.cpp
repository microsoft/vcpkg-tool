#include <vcpkg/commands.build-external.h>
#include <vcpkg/commands.build.h>
#include <vcpkg/input.h>
#include <vcpkg/portfileprovider.h>
#include <vcpkg/registries.h>
#include <vcpkg/vcpkgcmdarguments.h>
#include <vcpkg/vcpkgpaths.h>

namespace vcpkg
{
    constexpr CommandMetadata CommandBuildExternalMetadata{
        "build-external",
        msgCmdBuildExternalSynopsis,
        {msgCmdBuildExternalExample1, msgCmdBuildExternalExample2},
        Undocumented,
        AutocompletePriority::Internal,
        2,
        2,
        {},
        nullptr,
    };

    void command_build_external_and_exit(const VcpkgCmdArguments& args,
                                         const VcpkgPaths& paths,
                                         Triplet default_triplet,
                                         Triplet host_triplet)
    {
        const ParsedArguments options = args.parse_arguments(CommandBuildExternalMetadata);

<<<<<<< HEAD
        static constexpr BuildPackageOptions build_options{
            BuildMissing::Yes,
            AllowDownloads::Yes,
            OnlyDownloads::No,
            CleanBuildtrees::Yes,
            CleanPackages::Yes,
            CleanDownloads::No,
            DownloadTool::Builtin,
            BackcompatFeatures::Allow,
            PrintUsage::Yes,
        };

        const FullPackageSpec spec = check_and_get_full_package_spec(options.command_arguments[0],
                                                                     default_triplet,
                                                                     CommandBuildExternalMetadata.get_example_text(),
                                                                     paths.get_triplet_db());
=======
        const FullPackageSpec spec =
            check_and_get_full_package_spec(options.command_arguments[0], default_triplet, paths.get_triplet_db())
                .value_or_exit(VCPKG_LINE_INFO);
>>>>>>> 324c38be

        auto overlays = paths.overlay_ports;
        overlays.insert(overlays.begin(), options.command_arguments[1]);

        auto& fs = paths.get_filesystem();
        auto registry_set = paths.make_registry_set();
        PathsPortFileProvider provider(fs, *registry_set, make_overlay_provider(fs, paths.original_cwd, overlays));
        command_build_and_exit_ex(args, paths, host_triplet, build_options, spec, provider, null_build_logs_recorder());
    }
}<|MERGE_RESOLUTION|>--- conflicted
+++ resolved
@@ -27,7 +27,6 @@
     {
         const ParsedArguments options = args.parse_arguments(CommandBuildExternalMetadata);
 
-<<<<<<< HEAD
         static constexpr BuildPackageOptions build_options{
             BuildMissing::Yes,
             AllowDownloads::Yes,
@@ -40,15 +39,9 @@
             PrintUsage::Yes,
         };
 
-        const FullPackageSpec spec = check_and_get_full_package_spec(options.command_arguments[0],
-                                                                     default_triplet,
-                                                                     CommandBuildExternalMetadata.get_example_text(),
-                                                                     paths.get_triplet_db());
-=======
         const FullPackageSpec spec =
             check_and_get_full_package_spec(options.command_arguments[0], default_triplet, paths.get_triplet_db())
                 .value_or_exit(VCPKG_LINE_INFO);
->>>>>>> 324c38be
 
         auto overlays = paths.overlay_ports;
         overlays.insert(overlays.begin(), options.command_arguments[1]);
