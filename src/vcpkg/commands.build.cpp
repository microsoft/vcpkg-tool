#include <vcpkg/base/cache.h>
#include <vcpkg/base/checks.h>
#include <vcpkg/base/chrono.h>
#include <vcpkg/base/contractual-constants.h>
#include <vcpkg/base/file_sink.h>
#include <vcpkg/base/hash.h>
#include <vcpkg/base/jsonreader.h>
#include <vcpkg/base/message_sinks.h>
#include <vcpkg/base/messages.h>
#include <vcpkg/base/optional.h>
#include <vcpkg/base/stringview.h>
#include <vcpkg/base/system.debug.h>
#include <vcpkg/base/system.h>
#include <vcpkg/base/system.process.h>
#include <vcpkg/base/system.proxy.h>
#include <vcpkg/base/util.h>
#include <vcpkg/base/uuid.h>

#include <vcpkg/binarycaching.h>
#include <vcpkg/buildenvironment.h>
#include <vcpkg/cmakevars.h>
#include <vcpkg/commands.build.h>
#include <vcpkg/commands.version.h>
#include <vcpkg/dependencies.h>
#include <vcpkg/documentation.h>
#include <vcpkg/input.h>
#include <vcpkg/installedpaths.h>
#include <vcpkg/metrics.h>
#include <vcpkg/paragraphs.h>
#include <vcpkg/portfileprovider.h>
#include <vcpkg/postbuildlint.h>
#include <vcpkg/registries.h>
#include <vcpkg/spdx.h>
#include <vcpkg/statusparagraphs.h>
#include <vcpkg/tools.h>
#include <vcpkg/vcpkgcmdarguments.h>
#include <vcpkg/vcpkglib.h>
#include <vcpkg/vcpkgpaths.h>

#include <numeric>

using namespace vcpkg;

namespace
{
    struct NullBuildLogsRecorder final : IBuildLogsRecorder
    {
        void record_build_result(const VcpkgPaths& paths, const PackageSpec& spec, BuildResult result) const override
        {
            (void)paths;
            (void)spec;
            (void)result;
        }
    };

    static const NullBuildLogsRecorder null_build_logs_recorder_instance;
}

namespace vcpkg
{
    constexpr const IBuildLogsRecorder& null_build_logs_recorder = null_build_logs_recorder_instance;

    CiBuildLogsRecorder::CiBuildLogsRecorder(const Path& base_path_) : base_path(base_path_) { }

    void CiBuildLogsRecorder::record_build_result(const VcpkgPaths& paths,
                                                  const PackageSpec& spec,
                                                  BuildResult result) const
    {
        if (result == BuildResult::Succeeded)
        {
            return;
        }

        auto& filesystem = paths.get_filesystem();
        const auto source_path = paths.build_dir(spec);
        auto children = filesystem.get_regular_files_non_recursive(source_path, IgnoreErrors{});
        Util::erase_remove_if(children, NotExtensionCaseInsensitive{".log"});
        auto target_path = base_path / spec.name();
        (void)filesystem.create_directories(target_path, VCPKG_LINE_INFO);
        if (children.empty())
        {
            auto message =
                fmt::format("There are no build logs for {} build.\n"
                            "This is usually because the build failed early and outside of a task that is logged.\n"
                            "See the console output logs from vcpkg for more information on the failure.\n",
                            spec);
            filesystem.write_contents(target_path / FileReadmeDotLog, message, VCPKG_LINE_INFO);
        }
        else
        {
            for (const Path& p : children)
            {
                filesystem.copy_file(p, target_path / p.filename(), CopyOptions::overwrite_existing, VCPKG_LINE_INFO);
            }
        }
    }

    PackagesDirAssigner::PackagesDirAssigner(const Path& packages_dir) : m_packages_dir(packages_dir) { }

    Path PackagesDirAssigner::generate(const PackageSpec& spec)
    {
        auto dir = spec.dir();
        auto& next_count = m_next_dir_count[dir];
        if (next_count != 0)
        {
            dir += fmt::format("_{}", next_count);
        }

        ++next_count;
        return m_packages_dir / dir;
    }

    bool is_package_dir_match(StringView filename, StringView spec_dir)
    {
        if (filename.size() < spec_dir.size() || StringView{filename.data(), spec_dir.size()} != spec_dir)
        {
            return false;
        }

        auto first = filename.begin() + spec_dir.size();
        const auto last = filename.end();
        if (first == last)
        {
            // exact match is a match
            return true;
        }

        if (*first != '_')
        {
            // no _ means no match
            return false;
        }

        ++first;
        if (first == last)
        {
            // there must be at least one number if we saw _, so no match
            return false;
        }

        do
        {
            if (!ParserBase::is_ascii_digit(*first))
            {
                // anything that isn't a number means no match
                return false;
            }
        } while (++first != last);
        return true;
    }

    void purge_packages_dirs(const VcpkgPaths& paths, View<std::string> spec_dirs)
    {
        auto& fs = paths.get_filesystem();
        for (const auto& package_dir : fs.get_directories_non_recursive(paths.packages(), VCPKG_LINE_INFO))
        {
            auto filename = package_dir.filename();
            if (Util::any_of(spec_dirs,
                             [&](const std::string& spec_dir) { return is_package_dir_match(filename, spec_dir); }))
            {
                fs.remove_all(package_dir, VCPKG_LINE_INFO);
            }
        }
    }

    void command_build_and_exit_ex(const VcpkgCmdArguments& args,
                                   const VcpkgPaths& paths,
                                   Triplet host_triplet,
                                   const BuildPackageOptions& build_options,
                                   const FullPackageSpec& full_spec,
                                   const PathsPortFileProvider& provider,
                                   const IBuildLogsRecorder& build_logs_recorder)
    {
        Checks::exit_with_code(
            VCPKG_LINE_INFO,
            command_build_ex(args, paths, host_triplet, build_options, full_spec, provider, build_logs_recorder));
    }

    constexpr CommandMetadata CommandBuildMetadata{
        "build",
        msgCmdBuildSynopsis,
        {msgCmdBuildExample1, "vcpkg build zlib:x64-windows"},
        Undocumented,
        AutocompletePriority::Internal,
        1,
        1,
        {},
        nullptr,
    };

    void command_build_and_exit(const VcpkgCmdArguments& args,
                                const VcpkgPaths& paths,
                                Triplet default_triplet,
                                Triplet host_triplet)
    {
        // Build only takes a single package and all dependencies must already be installed
        const ParsedArguments options = args.parse_arguments(CommandBuildMetadata);
        static constexpr BuildPackageOptions build_command_build_package_options{
            BuildMissing::Yes,
            AllowDownloads::Yes,
            OnlyDownloads::No,
            CleanBuildtrees::No,
            CleanPackages::No,
            CleanDownloads::No,
            BackcompatFeatures::Allow,
        };

        const FullPackageSpec spec =
            check_and_get_full_package_spec(options.command_arguments[0], default_triplet, paths.get_triplet_db())
                .value_or_exit(VCPKG_LINE_INFO);

        auto& fs = paths.get_filesystem();
        auto registry_set = paths.make_registry_set();
        PathsPortFileProvider provider(*registry_set, make_overlay_provider(fs, paths.overlay_ports));
        Checks::exit_with_code(VCPKG_LINE_INFO,
                               command_build_ex(args,
                                                paths,
                                                host_triplet,
                                                build_command_build_package_options,
                                                spec,
                                                provider,
                                                null_build_logs_recorder));
    }

    int command_build_ex(const VcpkgCmdArguments& args,
                         const VcpkgPaths& paths,
                         Triplet host_triplet,
                         const BuildPackageOptions& build_options,
                         const FullPackageSpec& full_spec,
                         const PathsPortFileProvider& provider,
                         const IBuildLogsRecorder& build_logs_recorder)
    {
        const PackageSpec& spec = full_spec.package_spec;
        auto var_provider_storage = CMakeVars::make_triplet_cmake_var_provider(paths);
        auto& var_provider = *var_provider_storage;
        var_provider.load_dep_info_vars({{spec}}, host_triplet);

        auto& fs = paths.get_filesystem();
        StatusParagraphs status_db = database_load_collapse(fs, paths.installed());
        PackagesDirAssigner packages_dir_assigner{paths.packages()};
        auto action_plan = create_feature_install_plan(
            provider,
            var_provider,
            {&full_spec, 1},
            status_db,
            packages_dir_assigner,
            {nullptr, host_triplet, UnsupportedPortAction::Error, UseHeadVersion::No, Editable::Yes});

        var_provider.load_tag_vars(action_plan, host_triplet);

        compute_all_abis(paths, action_plan, var_provider, status_db);

        InstallPlanAction* action = nullptr;
        for (auto& install_action : action_plan.already_installed)
        {
            if (install_action.spec == full_spec.package_spec)
            {
                Checks::msg_exit_with_error(VCPKG_LINE_INFO, msgBuildAlreadyInstalled, msg::spec = spec);
            }
        }

        for (auto& install_action : action_plan.install_actions)
        {
            if (install_action.spec == full_spec.package_spec)
            {
                action = &install_action;
            }
        }

        Checks::check_exit(VCPKG_LINE_INFO, action != nullptr);
        ASSUME(action != nullptr);
        auto& scf = *action->source_control_file_and_location.value_or_exit(VCPKG_LINE_INFO).source_control_file;
        const auto& spec_name = spec.name();
        const auto& core_paragraph_name = scf.to_name();
        if (spec_name != core_paragraph_name)
        {
            Checks::msg_exit_with_error(VCPKG_LINE_INFO,
                                        msgSourceFieldPortNameMismatch,
                                        msg::package_name = core_paragraph_name,
                                        msg::path = spec_name);
        }

        BinaryCache binary_cache(fs);
        if (!binary_cache.install_providers(args, paths, out_sink))
        {
            Checks::exit_fail(VCPKG_LINE_INFO);
        }

        const ElapsedTimer build_timer;
        const auto result =
            build_package(args, paths, host_triplet, build_options, *action, build_logs_recorder, status_db);
        msg::print(msgElapsedForPackage, msg::spec = full_spec, msg::elapsed = build_timer);
        switch (result.code)
        {
            case BuildResult::Succeeded: binary_cache.push_success(build_options.clean_packages, *action); return 0;
            case BuildResult::CascadedDueToMissingDependencies:
            {
                LocalizedString errorMsg = msg::format_error(msgBuildDependenciesMissing);
                for (const auto& p : result.unmet_dependencies)
                {
                    errorMsg.append_raw('\n').append_indent().append_raw(p.to_string());
                }

                Checks::msg_exit_with_message(VCPKG_LINE_INFO, errorMsg);
            }
            case BuildResult::BuildFailed:
            case BuildResult::PostBuildChecksFailed:
            case BuildResult::FileConflicts:
            case BuildResult::CacheMissing:
            case BuildResult::Downloaded:
            case BuildResult::Removed:
            {
                LocalizedString warnings;
                for (auto&& msg : action->build_failure_messages)
                {
                    warnings.append(msg).append_raw('\n');
                }
                if (!warnings.data().empty())
                {
                    msg::print(Color::warning, warnings);
                }
                msg::println_error(create_error_message(result, spec));
                msg::print(create_user_troubleshooting_message(*action, args.detected_ci(), paths, {}, nullopt));
                return 1;
            }
            case BuildResult::Excluded:
            default: Checks::unreachable(VCPKG_LINE_INFO);
        }
    }

    StringLiteral to_string_view(BuildPolicy policy)
    {
        switch (policy)
        {
            case BuildPolicy::EMPTY_PACKAGE: return PolicyEmptyPackage;
            case BuildPolicy::DLLS_WITHOUT_LIBS: return PolicyDllsWithoutLibs;
            case BuildPolicy::DLLS_WITHOUT_EXPORTS: return PolicyDllsWithoutExports;
            case BuildPolicy::DLLS_IN_STATIC_LIBRARY: return PolicyDllsInStaticLibrary;
            case BuildPolicy::MISMATCHED_NUMBER_OF_BINARIES: return PolicyMismatchedNumberOfBinaries;
            case BuildPolicy::ONLY_RELEASE_CRT: return PolicyOnlyReleaseCrt;
            case BuildPolicy::EMPTY_INCLUDE_FOLDER: return PolicyEmptyIncludeFolder;
            case BuildPolicy::ALLOW_OBSOLETE_MSVCRT: return PolicyAllowObsoleteMsvcrt;
            case BuildPolicy::ALLOW_RESTRICTED_HEADERS: return PolicyAllowRestrictedHeaders;
            case BuildPolicy::SKIP_DUMPBIN_CHECKS: return PolicySkipDumpbinChecks;
            case BuildPolicy::SKIP_ARCHITECTURE_CHECK: return PolicySkipArchitectureCheck;
            case BuildPolicy::CMAKE_HELPER_PORT: return PolicyCMakeHelperPort;
            case BuildPolicy::SKIP_ABSOLUTE_PATHS_CHECK: return PolicySkipAbsolutePathsCheck;
            case BuildPolicy::SKIP_ALL_POST_BUILD_CHECKS: return PolicySkipAllPostBuildChecks;
            case BuildPolicy::SKIP_APPCONTAINER_CHECK: return PolicySkipAppcontainerCheck;
            case BuildPolicy::SKIP_CRT_LINKAGE_CHECK: return PolicySkipCrtLinkageCheck;
            case BuildPolicy::SKIP_MISPLACED_CMAKE_FILES_CHECK: return PolicySkipMisplacedCMakeFilesCheck;
            case BuildPolicy::SKIP_LIB_CMAKE_MERGE_CHECK: return PolicySkipLibCMakeMergeCheck;
            case BuildPolicy::ALLOW_DLLS_IN_LIB: return PolicyAllowDllsInLib;
            case BuildPolicy::SKIP_MISPLACED_REGULAR_FILES_CHECK: return PolicySkipMisplacedRegularFilesCheck;
            case BuildPolicy::SKIP_COPYRIGHT_CHECK: return PolicySkipCopyrightCheck;
            case BuildPolicy::ALLOW_KERNEL32_FROM_XBOX: return PolicyAllowKernel32FromXBox;
            case BuildPolicy::ALLOW_EXES_IN_BIN: return PolicyAllowExesInBin;
            case BuildPolicy::SKIP_USAGE_INSTALL_CHECK: return PolicySkipUsageInstallCheck;
            case BuildPolicy::ALLOW_EMPTY_FOLDERS: return PolicyAllowEmptyFolders;
            case BuildPolicy::ALLOW_DEBUG_INCLUDE: return PolicyAllowDebugInclude;
            case BuildPolicy::ALLOW_DEBUG_SHARE: return PolicyAllowDebugShare;
            case BuildPolicy::SKIP_PKGCONFIG_CHECK: return PolicySkipPkgConfigCheck;
            default: Checks::unreachable(VCPKG_LINE_INFO);
        }
    }
    std::string to_string(BuildPolicy policy) { return to_string_view(policy).to_string(); }

    StringLiteral to_cmake_variable(BuildPolicy policy)
    {
        switch (policy)
        {
            case BuildPolicy::EMPTY_PACKAGE: return CMakeVariablePolicyEmptyPackage;
            case BuildPolicy::DLLS_WITHOUT_LIBS: return CMakeVariablePolicyDllsWithoutLibs;
            case BuildPolicy::DLLS_WITHOUT_EXPORTS: return CMakeVariablePolicyDllsWithoutExports;
            case BuildPolicy::DLLS_IN_STATIC_LIBRARY: return CMakeVariablePolicyDllsInStaticLibrary;
            case BuildPolicy::MISMATCHED_NUMBER_OF_BINARIES: return CMakeVariablePolicyMismatchedNumberOfBinaries;
            case BuildPolicy::ONLY_RELEASE_CRT: return CMakeVariablePolicyOnlyReleaseCrt;
            case BuildPolicy::EMPTY_INCLUDE_FOLDER: return CMakeVariablePolicyEmptyIncludeFolder;
            case BuildPolicy::ALLOW_OBSOLETE_MSVCRT: return CMakeVariablePolicyAllowObsoleteMsvcrt;
            case BuildPolicy::ALLOW_RESTRICTED_HEADERS: return CMakeVariablePolicyAllowRestrictedHeaders;
            case BuildPolicy::SKIP_DUMPBIN_CHECKS: return CMakeVariablePolicySkipDumpbinChecks;
            case BuildPolicy::SKIP_ARCHITECTURE_CHECK: return CMakeVariablePolicySkipArchitectureCheck;
            case BuildPolicy::CMAKE_HELPER_PORT: return CMakeVariablePolicyCMakeHelperPort;
            case BuildPolicy::SKIP_ABSOLUTE_PATHS_CHECK: return CMakeVariablePolicySkipAbsolutePathsCheck;
            case BuildPolicy::SKIP_ALL_POST_BUILD_CHECKS: return CMakeVariablePolicySkipAllPostBuildChecks;
            case BuildPolicy::SKIP_APPCONTAINER_CHECK: return CMakeVariablePolicySkipAppcontainerCheck;
            case BuildPolicy::SKIP_CRT_LINKAGE_CHECK: return CMakeVariablePolicySkipCrtLinkageCheck;
            case BuildPolicy::SKIP_MISPLACED_CMAKE_FILES_CHECK: return CMakeVariablePolicySkipMisplacedCMakeFilesCheck;
            case BuildPolicy::SKIP_LIB_CMAKE_MERGE_CHECK: return CMakeVariablePolicySkipLibCMakeMergeCheck;
            case BuildPolicy::ALLOW_DLLS_IN_LIB: return CMakeVariablePolicyAllowDllsInLib;
            case BuildPolicy::SKIP_MISPLACED_REGULAR_FILES_CHECK:
                return CMakeVariablePolicySkipMisplacedRegularFilesCheck;
            case BuildPolicy::SKIP_COPYRIGHT_CHECK: return CMakeVariablePolicySkipCopyrightCheck;
            case BuildPolicy::ALLOW_KERNEL32_FROM_XBOX: return CMakeVariablePolicyAllowKernel32FromXBox;
            case BuildPolicy::ALLOW_EXES_IN_BIN: return CMakeVariablePolicyAllowExesInBin;
            case BuildPolicy::SKIP_USAGE_INSTALL_CHECK: return CMakeVariablePolicySkipUsageInstallCheck;
            case BuildPolicy::ALLOW_EMPTY_FOLDERS: return CMakeVariablePolicyAllowEmptyFolders;
            case BuildPolicy::ALLOW_DEBUG_INCLUDE: return CMakeVariablePolicyAllowDebugInclude;
            case BuildPolicy::ALLOW_DEBUG_SHARE: return CMakeVariablePolicyAllowDebugShare;
            case BuildPolicy::SKIP_PKGCONFIG_CHECK: return CMakeVariablePolicySkipPkgConfigCheck;
            default: Checks::unreachable(VCPKG_LINE_INFO);
        }
    }

    Optional<LinkageType> to_linkage_type(StringView str)
    {
        if (str == "dynamic") return LinkageType::Dynamic;
        if (str == "static") return LinkageType::Static;
        return nullopt;
    }

#if defined(_WIN32)
    static ZStringView to_vcvarsall_target(StringView cmake_system_name)
    {
        if (cmake_system_name.empty()) return "";
        if (cmake_system_name == "Windows") return "";
        if (cmake_system_name == "WindowsStore") return "store";

        Checks::msg_exit_with_error(VCPKG_LINE_INFO, msgUnsupportedSystemName, msg::system_name = cmake_system_name);
    }

    static ZStringView to_vcvarsall_toolchain(StringView target_architecture, const Toolset& toolset, Triplet triplet)
    {
        auto maybe_target_arch = to_cpu_architecture(target_architecture);
        if (!maybe_target_arch.has_value())
        {
            msg::println_error(msgInvalidArchitectureValue,
                               msg::value = target_architecture,
                               msg::expected = all_comma_separated_cpu_architectures());
            Checks::exit_maybe_upgrade(VCPKG_LINE_INFO);
        }

        auto target_arch = maybe_target_arch.value_or_exit(VCPKG_LINE_INFO);
        // Ask for an arm64 compiler when targeting arm64ec; arm64ec is selected with a different flag on the compiler
        // command line.
        if (target_arch == CPUArchitecture::ARM64EC)
        {
            target_arch = CPUArchitecture::ARM64;
        }

        auto host_architectures = get_supported_host_architectures();
        for (auto&& host : host_architectures)
        {
            const auto it = Util::find_if(toolset.supported_architectures, [&](const ToolsetArchOption& opt) {
                return host == opt.host_arch && target_arch == opt.target_arch;
            });
            if (it != toolset.supported_architectures.end()) return it->name;
        }

        const auto toolset_list = Strings::join(
            ", ", toolset.supported_architectures, [](const ToolsetArchOption& t) { return t.name.c_str(); });

        msg::println_error(msgUnsupportedToolchain,
                           msg::triplet = triplet,
                           msg::arch = target_architecture,
                           msg::path = toolset.visual_studio_root_path,
                           msg::list = toolset_list);
        msg::println(msgSeeURL, msg::url = docs::vcpkg_visual_studio_path_url);
        Checks::exit_maybe_upgrade(VCPKG_LINE_INFO);
    }
#endif

#if defined(_WIN32)
    const Environment& EnvCache::get_action_env(const VcpkgPaths& paths,
                                                const PreBuildInfo& pre_build_info,
                                                const Toolset& toolset)
    {
        auto build_env_cmd = make_build_env_cmd(pre_build_info, toolset);
        const auto& base_env = envs.get_lazy(pre_build_info.passthrough_env_vars, [&]() -> EnvMapEntry {
            std::unordered_map<std::string, std::string> env;

            for (auto&& env_var : pre_build_info.passthrough_env_vars)
            {
                auto maybe_env_val = get_environment_variable(env_var);
                if (auto env_val = maybe_env_val.get())
                {
                    env[env_var] = std::move(*env_val);
                }
            }
            static constexpr StringLiteral s_extra_vars[] = {
                EnvironmentVariableVcpkgCommand,
                EnvironmentVariableVcpkgForceSystemBinaries,
                EnvironmentVariableXVcpkgRecursiveData,
            };

            for (const auto& var : s_extra_vars)
            {
                auto val = get_environment_variable(var);
                if (auto p_val = val.get()) env.emplace(var, *p_val);
            }

            /*
             * On Windows 10 (>= 8.1) it is a user-friendly way to automatically set HTTP_PROXY and HTTPS_PROXY
             * environment variables by reading proxy settings via WinHttpGetIEProxyConfigForCurrentUser, preventing
             * users set and unset these variables manually (which is not a decent way). It is common in China or
             * any other regions that needs an proxy software (v2ray, shadowsocks, etc.), which sets the IE Proxy
             * Settings, but not setting environment variables. This will make vcpkg easier to use, specially when
             * use vcpkg in Visual Studio, we even cannot set HTTP(S)_PROXY in CLI, if we want to open or close
             * Proxy we need to restart VS.
             */

            // 2021-05-09 Fix: Detect If there's already HTTP(S)_PROXY presented in the environment variables.
            // If so, we no longer overwrite them.
            bool proxy_from_env = (get_environment_variable(EnvironmentVariableHttpProxy).has_value() ||
                                   get_environment_variable(EnvironmentVariableHttpsProxy).has_value());

            if (proxy_from_env)
            {
                msg::println(msgUseEnvVar, msg::env_var = format_environment_variable("HTTP(S)_PROXY"));
            }
            else
            {
                auto ieProxy = get_windows_ie_proxy_server();
                if (ieProxy.has_value() && !proxy_from_env)
                {
                    std::string server_storage = Strings::to_utf8(ieProxy.get()->server);
                    StringView server = server_storage;

                    // Separate settings in IE Proxy Settings, which is rare?
                    // Python implementation:
                    // https://github.com/python/cpython/blob/7215d1ae25525c92b026166f9d5cac85fb1defe1/Lib/urllib/request.py#L2655
                    if (server.contains("="))
                    {
                        auto proxy_settings = Strings::split(server, ';');
                        for (auto& s : proxy_settings)
                        {
                            auto kvp = Strings::split(s, '=');
                            if (kvp.size() == 2)
                            {
                                auto& protocol = kvp[0];
                                auto& address = kvp[1];

                                /* Unlike Python's urllib implementation about this type of proxy configuration
                                 * (http=addr:port;https=addr:port)
                                 * https://github.com/python/cpython/blob/7215d1ae25525c92b026166f9d5cac85fb1defe1/Lib/urllib/request.py#L2682
                                 * we do not intentionally append protocol prefix to address. Because HTTPS_PROXY's
                                 * address is not always an HTTPS proxy, an HTTP proxy can also proxy HTTPS requests
                                 * without end-to-end security (As an HTTP Proxy can see your cleartext while an
                                 * HTTPS proxy can't).
                                 *
                                 * If the prefix (http=http://addr:port;https=https://addr:port) already exists in
                                 * the address, we should consider this address points to an HTTPS proxy, and assign
                                 * to HTTPS_PROXY directly. However, if it doesn't exist, then we should NOT append
                                 * an `https://` prefix to an `addr:port` as it could be an HTTP proxy, and the
                                 * connection request will fail.
                                 */

                                protocol = Strings::concat(Strings::ascii_to_uppercase(protocol), "_PROXY");
                                auto& emplaced = *env.emplace(std::move(protocol), std::move(address)).first;
                                msg::println(msgSettingEnvVar,
                                             msg::env_var = format_environment_variable(emplaced.first),
                                             msg::url = emplaced.second);
                            }
                        }
                    }
                    // Specified http:// prefix
                    else if (server.starts_with("http://"))
                    {
                        msg::println(msgSettingEnvVar,
                                     msg::env_var = format_environment_variable(EnvironmentVariableHttpProxy),
                                     msg::url = server);
                        env.emplace(EnvironmentVariableHttpProxy, std::move(server_storage));
                    }
                    // Specified https:// prefix
                    else if (server.starts_with("https://"))
                    {
                        msg::println(msgSettingEnvVar,
                                     msg::env_var = format_environment_variable(EnvironmentVariableHttpsProxy),
                                     msg::url = server);
                        env.emplace(EnvironmentVariableHttpsProxy, std::move(server_storage));
                    }
                    // Most common case: "ip:port" style, apply to HTTP and HTTPS proxies.
                    // An HTTP(S)_PROXY means https requests go through that, it can be:
                    // http:// prefixed: the request go through an HTTP proxy without end-to-end security.
                    // https:// prefixed: the request go through an HTTPS proxy with end-to-end security.
                    // Nothing prefixed: don't know the default behaviour, seems considering HTTP proxy as default.
                    // We simply set "ip:port" to HTTP(S)_PROXY variables because it works on most common cases.
                    else
                    {
                        msg::println(msgAutoSettingEnvVar,
                                     msg::env_var = format_environment_variable("HTTP(S)_PROXY"),
                                     msg::url = server);

                        env.emplace(EnvironmentVariableHttpProxy, server_storage);
                        env.emplace(EnvironmentVariableHttpsProxy, std::move(server_storage));
                    }
                }
            }
            return {env};
        });

        return base_env.cmd_cache.get_lazy(build_env_cmd, [&]() {
            const Path& powershell_exe_path = paths.get_tool_exe("powershell-core", out_sink);
            auto clean_env = get_modified_clean_environment(base_env.env_map, powershell_exe_path.parent_path());
            if (build_env_cmd.empty())
                return clean_env;
            else
                return cmd_execute_and_capture_environment(build_env_cmd, clean_env);
        });
    }
#else
    const Environment& EnvCache::get_action_env(const VcpkgPaths&, const PreBuildInfo&, const Toolset&)
    {
        return get_clean_environment();
    }
#endif

    static CompilerInfo load_compiler_info(const VcpkgPaths& paths,
                                           const PreBuildInfo& pre_build_info,
                                           const Toolset& toolset);

    static const std::string& get_toolchain_cache(Cache<Path, std::string>& cache,
                                                  const Path& tcfile,
                                                  const ReadOnlyFilesystem& fs)
    {
        return cache.get_lazy(tcfile, [&]() {
            return Hash::get_file_hash(fs, tcfile, Hash::Algorithm::Sha256).value_or_exit(VCPKG_LINE_INFO);
        });
    }

    const EnvCache::TripletMapEntry& EnvCache::get_triplet_cache(const ReadOnlyFilesystem& fs, const Path& p) const
    {
        return m_triplet_cache.get_lazy(p, [&]() -> TripletMapEntry {
            return TripletMapEntry{Hash::get_file_hash(fs, p, Hash::Algorithm::Sha256).value_or_exit(VCPKG_LINE_INFO)};
        });
    }

    struct CompilerInfoCache
    {
        CompilerInfo compiler_info;
        int64_t c_compiler_last_write_time;
        int64_t cxx_compiler_last_write_time;
    };

    struct CompilerInfoCacheDeserializer : Json::IDeserializer<CompilerInfoCache>
    {
        LocalizedString type_name() const override { return LocalizedString::from_raw("CompilerInfoCache"); }

        constexpr static StringLiteral ID = "id";
        constexpr static StringLiteral VERSION = "version";
        constexpr static StringLiteral HASH = "hash";
        constexpr static StringLiteral C_COMPILER_PATH = "c_compiler_path";
        constexpr static StringLiteral CXX_COMPILER_PATH = "cxx_compiler_path";
        constexpr static StringLiteral C_COMPILER_PATH_LAST_WRITE_TIME = "c_compiler_path_last_write_time";
        constexpr static StringLiteral CXX_COMPILER_PATH_LAST_WRITE_TIME = "cxx_compiler_path_last_write_time";

        virtual View<StringLiteral> valid_fields() const noexcept override
        {
            static const StringLiteral t[] = {ID,
                                              VERSION,
                                              HASH,
                                              C_COMPILER_PATH,
                                              CXX_COMPILER_PATH,
                                              C_COMPILER_PATH_LAST_WRITE_TIME,
                                              CXX_COMPILER_PATH_LAST_WRITE_TIME};
            return t;
        }

        Optional<CompilerInfoCache> visit_object(Json::Reader& r, const Json::Object& obj) const override
        {
            CompilerInfoCache cache;
            // This is an internal structure never written by a user by hand, so we don't need localization.
            r.required_object_field(LocalizedString::from_raw(ID),
                                    obj,
                                    ID,
                                    cache.compiler_info.id,
                                    Json::UntypedStringDeserializer::instance);
            r.required_object_field(LocalizedString::from_raw(VERSION),
                                    obj,
                                    VERSION,
                                    cache.compiler_info.version,
                                    Json::UntypedStringDeserializer::instance);
            r.required_object_field(LocalizedString::from_raw(HASH),
                                    obj,
                                    HASH,
                                    cache.compiler_info.hash,
                                    Json::UntypedStringDeserializer::instance);
            r.required_object_field(LocalizedString::from_raw(C_COMPILER_PATH),
                                    obj,
                                    C_COMPILER_PATH,
                                    cache.compiler_info.c_compiler_path,
                                    Json::PathDeserializer::instance);
            r.required_object_field(LocalizedString::from_raw(CXX_COMPILER_PATH),
                                    obj,
                                    CXX_COMPILER_PATH,
                                    cache.compiler_info.cxx_compiler_path,
                                    Json::PathDeserializer::instance);
            r.required_object_field(LocalizedString::from_raw(C_COMPILER_PATH_LAST_WRITE_TIME),
                                    obj,
                                    C_COMPILER_PATH_LAST_WRITE_TIME,
                                    cache.c_compiler_last_write_time,
                                    Json::Int64Deserializer::instance);
            r.required_object_field(LocalizedString::from_raw(CXX_COMPILER_PATH_LAST_WRITE_TIME),
                                    obj,
                                    CXX_COMPILER_PATH_LAST_WRITE_TIME,
                                    cache.cxx_compiler_last_write_time,
                                    Json::Int64Deserializer::instance);
            cache.compiler_info.from_cache = true;
            return cache;
        }
        static CompilerInfoCacheDeserializer instance;

        static Json::Object serialize(const CompilerInfoCache& cache)
        {
            Json::Object obj;
            obj.insert(ID, cache.compiler_info.id);
            obj.insert(VERSION, cache.compiler_info.version);
            obj.insert(HASH, cache.compiler_info.hash);
            obj.insert(C_COMPILER_PATH, cache.compiler_info.c_compiler_path);
            obj.insert(CXX_COMPILER_PATH, cache.compiler_info.cxx_compiler_path);
            obj.insert(C_COMPILER_PATH_LAST_WRITE_TIME, Json::Value::integer(cache.c_compiler_last_write_time));
            obj.insert(CXX_COMPILER_PATH_LAST_WRITE_TIME, Json::Value::integer(cache.cxx_compiler_last_write_time));
            return obj;
        }
    };
    CompilerInfoCacheDeserializer CompilerInfoCacheDeserializer::instance;

    const CompilerInfo& EnvCache::get_compiler_info(const VcpkgPaths& paths,
                                                    const PreBuildInfo& pre_build_info,
                                                    const Toolset& toolset,
                                                    UseCompilerInfoCache use_compiler_info_cache)
    {
        if (!m_compiler_tracking || pre_build_info.disable_compiler_tracking)
        {
            static CompilerInfo empty_ci;
            return empty_ci;
        }

        const auto& fs = paths.get_filesystem();

        const auto& triplet_file_path = paths.get_triplet_db().get_triplet_file_path(pre_build_info.triplet);

        auto&& toolchain_hash = get_toolchain_cache(m_toolchain_cache, pre_build_info.toolchain_file(), fs);

        auto&& triplet_entry = get_triplet_cache(fs, triplet_file_path);

        if (use_compiler_info_cache == UseCompilerInfoCache::Yes)
        {
            auto maybe_entry = triplet_entry.compiler_info.get(toolchain_hash);
            if (maybe_entry)
            {
                return *maybe_entry.get();
            }
            maybe_entry = triplet_entry.cached_compiler_info.get_lazy(toolchain_hash, [&]() -> Optional<CompilerInfo> {
                auto cache_file = paths.installed().compiler_info_cache_file(pre_build_info.triplet);
                auto& fs = paths.get_filesystem();
                if (fs.exists(cache_file, VCPKG_LINE_INFO))
                {
                    auto json_object = Json::parse_object(fs.read_contents(cache_file, VCPKG_LINE_INFO), cache_file)
                                           .value_or_exit(VCPKG_LINE_INFO);
                    Json::Reader reader(cache_file);
                    CompilerInfoCache cache = CompilerInfoCacheDeserializer::instance.visit(reader, json_object)
                                                  .value_or_exit(VCPKG_LINE_INFO);
                    auto needs_update = [&](const Path& path, int64_t last_write_time) {
                        return !fs.exists(path, VCPKG_LINE_INFO) ||
                               fs.last_write_time(path, VCPKG_LINE_INFO) != last_write_time;
                    };
                    if (!needs_update(cache.compiler_info.c_compiler_path, cache.c_compiler_last_write_time) &&
                        !needs_update(cache.compiler_info.cxx_compiler_path, cache.cxx_compiler_last_write_time))
                    {
                        return cache.compiler_info;
                    }
                }
                return nullopt;
            });
            if (maybe_entry)
            {
                return *maybe_entry.get();
            }
        }

        return triplet_entry.compiler_info.get_lazy(toolchain_hash, [&]() -> CompilerInfo {
            auto cache_file = paths.installed().compiler_info_cache_file(pre_build_info.triplet);
            auto& fs = paths.get_filesystem();
            auto compiler_info = load_compiler_info(paths, pre_build_info, toolset);
            CompilerInfoCache cache;
            cache.compiler_info = compiler_info;
            cache.c_compiler_last_write_time = fs.last_write_time(compiler_info.c_compiler_path, VCPKG_LINE_INFO);
            cache.cxx_compiler_last_write_time = fs.last_write_time(compiler_info.cxx_compiler_path, VCPKG_LINE_INFO);
            fs.write_contents_and_dirs(
                cache_file, Json::stringify(CompilerInfoCacheDeserializer::serialize(cache)), VCPKG_LINE_INFO);
            return compiler_info;
        });
    }

    const std::string& EnvCache::get_triplet_info(const VcpkgPaths& paths,
                                                  const PreBuildInfo& pre_build_info,
                                                  const Toolset& toolset,
                                                  UseCompilerInfoCache use_compiler_info_cache)
    {
        const auto& fs = paths.get_filesystem();
        const auto& triplet_file_path = paths.get_triplet_db().get_triplet_file_path(pre_build_info.triplet);

        auto&& toolchain_hash = get_toolchain_cache(m_toolchain_cache, pre_build_info.toolchain_file(), fs);

        auto&& triplet_entry = get_triplet_cache(fs, triplet_file_path);

        if (m_compiler_tracking && !pre_build_info.disable_compiler_tracking)
        {
            return triplet_entry.triplet_infos.get_lazy(toolchain_hash, [&]() -> std::string {
                auto& compiler_info = get_compiler_info(paths, pre_build_info, toolset, use_compiler_info_cache);
                return Strings::concat(triplet_entry.hash, '-', toolchain_hash, '-', compiler_info.hash);
            });
        }
        else
        {
            return triplet_entry.triplet_infos_without_compiler.get_lazy(toolchain_hash, [&]() -> std::string {
                return Strings::concat(triplet_entry.hash, '-', toolchain_hash);
            });
        }
    }

    vcpkg::Command make_build_env_cmd(const PreBuildInfo& pre_build_info, const Toolset& toolset)
    {
        if (!pre_build_info.using_vcvars()) return {};

#if !defined(WIN32)
        // pre_build_info.using_vcvars() should always be false on non-Win32 hosts.
        // If it was true, we should have failed earlier while selecting a Toolset
        (void)toolset;
        Checks::unreachable(VCPKG_LINE_INFO);
#else

        const char* tonull = " >nul";
        if (Debug::g_debugging)
        {
            tonull = "";
        }

        const auto arch = to_vcvarsall_toolchain(pre_build_info.target_architecture, toolset, pre_build_info.triplet);
        const auto target = to_vcvarsall_target(pre_build_info.cmake_system_name);

        return vcpkg::Command{"cmd"}.string_arg("/d").string_arg("/c").raw_arg(
            fmt::format(R"("{}" {} {} {} {} 2>&1 <NUL)",
                        toolset.vcvarsall,
                        Strings::join(" ", toolset.vcvarsall_options),
                        arch,
                        target,
                        tonull));
#endif
    }

    static std::vector<PackageSpec> fspecs_to_pspecs(View<FeatureSpec> fspecs)
    {
        std::set<PackageSpec> set;
        for (auto&& f : fspecs)
            set.insert(f.spec());
        std::vector<PackageSpec> ret{set.begin(), set.end()};
        return ret;
    }

    static std::unique_ptr<BinaryControlFile> create_binary_control_file(const InstallPlanAction& action,
                                                                         const BuildInfo& build_info)
    {
        const auto& scfl = action.source_control_file_and_location.value_or_exit(VCPKG_LINE_INFO);

        auto bcf = std::make_unique<BinaryControlFile>();

        auto find_itr = action.feature_dependencies.find(FeatureNameCore.to_string());
        Checks::check_exit(VCPKG_LINE_INFO, find_itr != action.feature_dependencies.end());
        BinaryParagraph bpgh(*scfl.source_control_file->core_paragraph,
                             action.default_features.value_or_exit(VCPKG_LINE_INFO),
                             action.spec.triplet(),
                             action.public_abi(),
                             fspecs_to_pspecs(find_itr->second));
        if (const auto p_ver = build_info.detected_head_version.get())
        {
            bpgh.version = *p_ver;
        }
        bcf->core_paragraph = std::move(bpgh);

        bcf->features.reserve(action.feature_list.size());
        for (auto&& feature : action.feature_list)
        {
            find_itr = action.feature_dependencies.find(feature);
            Checks::check_exit(VCPKG_LINE_INFO, find_itr != action.feature_dependencies.end());
            auto maybe_fpgh = scfl.source_control_file->find_feature(feature);
            if (auto fpgh = maybe_fpgh.get())
            {
                bcf->features.emplace_back(action.spec, *fpgh, fspecs_to_pspecs(find_itr->second));
            }
        }
        return bcf;
    }

    static void write_binary_control_file(const Filesystem& fs, const Path& package_dir, const BinaryControlFile& bcf)
    {
        std::string start = Strings::serialize(bcf.core_paragraph);
        for (auto&& feature : bcf.features)
        {
            start.push_back('\n');
            start += Strings::serialize(feature);
        }
        const auto binary_control_file = package_dir / FileControl;
        fs.write_contents(binary_control_file, start, VCPKG_LINE_INFO);
    }

    static void get_generic_cmake_build_args(const VcpkgPaths& paths,
                                             Triplet triplet,
                                             const Toolset& toolset,
                                             std::vector<CMakeVariable>& out_vars)
    {
        out_vars.emplace_back(CMakeVariableCmd, "BUILD");
        out_vars.emplace_back(CMakeVariableDownloads, paths.downloads);
        out_vars.emplace_back(CMakeVariableTargetTriplet, triplet.canonical_name());
        out_vars.emplace_back(CMakeVariableTargetTripletFile, paths.get_triplet_db().get_triplet_file_path(triplet));
        out_vars.emplace_back(CMakeVariableBaseVersion, VCPKG_BASE_VERSION_AS_STRING);
        out_vars.emplace_back(CMakeVariableConcurrency, std::to_string(get_concurrency()));
        out_vars.emplace_back(CMakeVariablePlatformToolset, toolset.version);
        // Make sure GIT could be found
        out_vars.emplace_back(CMakeVariableGit, paths.get_tool_exe(Tools::GIT, out_sink));
    }

    static CompilerInfo load_compiler_info(const VcpkgPaths& paths,
                                           const PreBuildInfo& pre_build_info,
                                           const Toolset& toolset)
    {
        auto& triplet = pre_build_info.triplet;
        msg::println(msgDetectCompilerHash, msg::triplet = triplet);
        auto buildpath = paths.buildtrees() / FileDetectCompiler;

        std::vector<CMakeVariable> cmake_args{
            {CMakeVariableCurrentPortDir, paths.scripts / FileDetectCompiler},
            {CMakeVariableCurrentBuildtreesDir, buildpath},
            {CMakeVariableCurrentPackagesDir,
             paths.packages() / fmt::format("{}_{}", FileDetectCompiler, triplet.canonical_name())},
            // The detect_compiler "port" doesn't depend on the host triplet, so always natively compile
            {CMakeVariableHostTriplet, triplet.canonical_name()},
            {CMakeVariableCompilerCacheFile, paths.installed().compiler_hash_cache_file()},
        };

        get_generic_cmake_build_args(paths, triplet, toolset, cmake_args);

        auto cmd = vcpkg::make_cmake_cmd(paths, paths.ports_cmake, std::move(cmake_args));
        RedirectedProcessLaunchSettings settings;
        settings.environment.emplace(paths.get_action_env(pre_build_info, toolset));
        auto& fs = paths.get_filesystem();
        fs.create_directory(buildpath, VCPKG_LINE_INFO);
        auto stdoutlog = buildpath / ("stdout-" + triplet.canonical_name() + ".log");
        CompilerInfo compiler_info;
        std::string buf;

        Optional<WriteFilePointer> out_file_storage = fs.open_for_write(stdoutlog, VCPKG_LINE_INFO);
        auto& out_file = out_file_storage.value_or_exit(VCPKG_LINE_INFO);
        auto rc = cmd_execute_and_stream_lines(cmd, settings, [&](StringView s) {
            if (s.starts_with(MarkerCompilerHash))
            {
                compiler_info.hash = s.substr(MarkerCompilerHash.size()).to_string();
            }
            if (s.starts_with(MarkerCompilerCxxVersion))
            {
                compiler_info.version = s.substr(MarkerCompilerCxxVersion.size()).to_string();
            }
            if (s.starts_with(MarkerCompilerCxxId))
            {
                compiler_info.id = s.substr(MarkerCompilerCxxId.size()).to_string();
            }
<<<<<<< HEAD
            static constexpr StringLiteral cxx_path_marker = "#COMPILER_CXX_PATH#";
            if (Strings::starts_with(s, cxx_path_marker))
            {
                const auto compiler_cxx_path = s.substr(cxx_path_marker.size());
                compiler_info.cxx_compiler_path = compiler_cxx_path;
            }
            static constexpr StringLiteral c_path_marker = "#COMPILER_C_PATH#";
            if (Strings::starts_with(s, c_path_marker))
=======
            static constexpr StringLiteral s_path_marker = "#COMPILER_CXX_PATH#";
            if (s.starts_with(s_path_marker))
>>>>>>> 113b38ab
            {
                const auto compiler_c_path = s.substr(c_path_marker.size());
                compiler_info.c_compiler_path = compiler_c_path;
            }
            Debug::println(s);
            const auto old_buf_size = buf.size();
            Strings::append(buf, s, '\n');
            const auto write_size = buf.size() - old_buf_size;
            Checks::msg_check_exit(VCPKG_LINE_INFO,
                                   out_file.write(buf.c_str() + old_buf_size, 1, write_size) == write_size,
                                   msgErrorWhileWriting,
                                   msg::path = stdoutlog);
        });

        out_file_storage.clear();
        if (compiler_info.hash.empty() || !succeeded(rc))
        {
            Debug::println("Compiler information tracking can be disabled by passing --",
                           SwitchFeatureFlags,
                           "=-",
                           FeatureFlagCompilertracking);

            msg::println_error(msgErrorDetectingCompilerInfo, msg::path = stdoutlog);
            msg::write_unlocalized_text(Color::none, buf);
            Checks::msg_exit_with_error(VCPKG_LINE_INFO, msgErrorUnableToDetectCompilerInfo);
        }

        Debug::println("Detected compiler hash for triplet ", triplet, ": ", compiler_info.hash);
        if (!compiler_info.cxx_compiler_path.empty())
        {
            msg::println(msgCompilerPath, msg::path = compiler_info.cxx_compiler_path);
        }
        return compiler_info;
    }

    static std::vector<CMakeVariable> get_cmake_build_args(const VcpkgCmdArguments& args,
                                                           const VcpkgPaths& paths,
                                                           Triplet host_triplet,
                                                           const BuildPackageOptions& build_options,
                                                           const InstallPlanAction& action)
    {
        auto& scfl = action.source_control_file_and_location.value_or_exit(VCPKG_LINE_INFO);
        auto& scf = *scfl.source_control_file;
        auto& port_name = scf.to_name();

        std::string all_features;
        for (auto& feature : scf.feature_paragraphs)
        {
            all_features.append(feature->name + ";");
        }

        auto& post_portfile_includes = action.pre_build_info(VCPKG_LINE_INFO).post_portfile_includes;
        std::string all_post_portfile_includes =
            Strings::join(";", Util::fmap(post_portfile_includes, [](const Path& p) { return p.generic_u8string(); }));

        std::vector<CMakeVariable> variables{
            {CMakeVariableAllFeatures, all_features},
            {CMakeVariableCurrentBuildtreesDir, paths.build_dir(port_name)},
            {CMakeVariableCurrentPackagesDir, action.package_dir.value_or_exit(VCPKG_LINE_INFO)},
            {CMakeVariableCurrentPortDir, scfl.port_directory()},
            {CMakeVariableHostTriplet, host_triplet.canonical_name()},
            {CMakeVariableFeatures, Strings::join(";", action.feature_list)},
            {CMakeVariablePort, port_name},
            {CMakeVariableVersion, scf.to_version().text},
            {CMakeVariableUseHeadVersion, Util::Enum::to_bool(action.use_head_version) ? "1" : "0"},
            {CMakeVariableEditable, Util::Enum::to_bool(action.editable) ? "1" : "0"},
            {CMakeVariableNoDownloads, !Util::Enum::to_bool(build_options.allow_downloads) ? "1" : "0"},
            {CMakeVariableZChainloadToolchainFile, action.pre_build_info(VCPKG_LINE_INFO).toolchain_file()},
            {CMakeVariableZPostPortfileIncludes, all_post_portfile_includes},
        };

        if (auto cmake_debug = args.cmake_debug.get())
        {
            if (cmake_debug->is_port_affected(port_name))
            {
                variables.emplace_back("--debugger");
                variables.emplace_back(fmt::format("--debugger-pipe={}", cmake_debug->value));
            }
        }

        if (auto cmake_configure_debug = args.cmake_configure_debug.get())
        {
            if (cmake_configure_debug->is_port_affected(port_name))
            {
                variables.emplace_back(fmt::format("-DVCPKG_CMAKE_CONFIGURE_OPTIONS=--debugger;--debugger-pipe={}",
                                                   cmake_configure_debug->value));
            }
        }

        for (const auto& cmake_arg : args.cmake_args)
        {
            variables.emplace_back(cmake_arg);
        }

        if (build_options.backcompat_features == BackcompatFeatures::Prohibit)
        {
            variables.emplace_back(CMakeVariableProhibitBackcompatFeatures, "1");
        }

        get_generic_cmake_build_args(
            paths,
            action.spec.triplet(),
            action.abi_info.value_or_exit(VCPKG_LINE_INFO).toolset.value_or_exit(VCPKG_LINE_INFO),
            variables);

        if (Util::Enum::to_bool(build_options.only_downloads))
        {
            variables.emplace_back(CMakeVariableDownloadMode, "true");
        }

        const ReadOnlyFilesystem& fs = paths.get_filesystem();

        std::vector<std::string> port_configs;
        for (const PackageSpec& dependency : action.package_dependencies)
        {
            Path port_config_path = paths.installed().vcpkg_port_config_cmake(dependency);

            if (fs.is_regular_file(port_config_path))
            {
                port_configs.emplace_back(std::move(port_config_path).native());
            }
        }

        if (!port_configs.empty())
        {
            variables.emplace_back(CMakeVariablePortConfigs, Strings::join(";", port_configs));
        }

        return variables;
    }

    bool PreBuildInfo::using_vcvars() const
    {
        return (!external_toolchain_file.has_value() || load_vcvars_env) &&
               (cmake_system_name.empty() || cmake_system_name == "WindowsStore");
    }

    Path PreBuildInfo::toolchain_file() const
    {
        if (auto p = external_toolchain_file.get())
        {
            return *p;
        }
        else if (cmake_system_name == "Linux")
        {
            return m_paths.scripts / "toolchains/linux.cmake";
        }
        else if (cmake_system_name == "Darwin")
        {
            return m_paths.scripts / "toolchains/osx.cmake";
        }
        else if (cmake_system_name == "FreeBSD")
        {
            return m_paths.scripts / "toolchains/freebsd.cmake";
        }
        else if (cmake_system_name == "OpenBSD")
        {
            return m_paths.scripts / "toolchains/openbsd.cmake";
        }
        else if (cmake_system_name == "Android")
        {
            return m_paths.scripts / "toolchains/android.cmake";
        }
        else if (cmake_system_name == "iOS")
        {
            return m_paths.scripts / "toolchains/ios.cmake";
        }
        else if (cmake_system_name == "MinGW")
        {
            return m_paths.scripts / "toolchains/mingw.cmake";
        }
        else if (cmake_system_name == "WindowsStore")
        {
            return m_paths.scripts / "toolchains/uwp.cmake";
        }
        else if (target_is_xbox)
        {
            return m_paths.scripts / "toolchains/xbox.cmake";
        }
        else if (cmake_system_name.empty() || cmake_system_name == "Windows")
        {
            return m_paths.scripts / "toolchains/windows.cmake";
        }
        else
        {
            Checks::msg_exit_maybe_upgrade(VCPKG_LINE_INFO,
                                           msgUndeterminedToolChainForTriplet,
                                           msg::triplet = triplet,
                                           msg::system_name = cmake_system_name);
        }
    }

    static void write_sbom(const VcpkgPaths& paths,
                           const InstallPlanAction& action,
                           std::vector<Json::Object> heuristic_resources)
    {
        auto& fs = paths.get_filesystem();
        const auto& scfl = action.source_control_file_and_location.value_or_exit(VCPKG_LINE_INFO);
        const auto& scf = *scfl.source_control_file;

        auto doc_ns = Strings::concat("https://spdx.org/spdxdocs/",
                                      scf.to_name(),
                                      '-',
                                      action.spec.triplet(),
                                      '-',
                                      scf.to_version(),
                                      '-',
                                      generate_random_UUID());

        const auto now = CTime::now_string();
        const auto& abi = action.abi_info.value_or_exit(VCPKG_LINE_INFO);

        const auto json_path =
            action.package_dir.value_or_exit(VCPKG_LINE_INFO) / FileShare / action.spec.name() / FileVcpkgSpdxJson;
        fs.write_contents_and_dirs(
            json_path,
            create_spdx_sbom(
                action, abi.relative_port_files, abi.relative_port_hashes, now, doc_ns, std::move(heuristic_resources)),
            VCPKG_LINE_INFO);
    }

    static ExtendedBuildResult do_build_package(const VcpkgCmdArguments& args,
                                                const VcpkgPaths& paths,
                                                Triplet host_triplet,
                                                const BuildPackageOptions& build_options,
                                                const InstallPlanAction& action,
                                                bool all_dependencies_satisfied)
    {
        const auto& pre_build_info = action.pre_build_info(VCPKG_LINE_INFO);

        auto& fs = paths.get_filesystem();
        auto&& scfl = action.source_control_file_and_location.value_or_exit(VCPKG_LINE_INFO);

        Triplet triplet = action.spec.triplet();
        const auto& triplet_db = paths.get_triplet_db();
        const auto& triplet_file_path = triplet_db.get_triplet_file_path(triplet);

        if (triplet_db.is_community_triplet_path(triplet_file_path))
        {
            msg::print(LocalizedString::from_raw(triplet_file_path)
                           .append_raw(": ")
                           .append_raw(InfoPrefix)
                           .append(msgLoadedCommunityTriplet)
                           .append_raw('\n'));
        }
        else if (triplet_db.is_overlay_triplet_path(triplet_file_path))
        {
            msg::print(LocalizedString::from_raw(triplet_file_path)
                           .append_raw(": ")
                           .append_raw(InfoPrefix)
                           .append(msgLoadedOverlayTriplet)
                           .append_raw('\n'));
        }

        switch (scfl.kind)
        {
            case PortSourceKind::Unknown:
            case PortSourceKind::Builtin:
                // intentionally no output for these
                break;
            case PortSourceKind::Overlay:
                msg::print(LocalizedString::from_raw(scfl.port_directory())
                               .append_raw(": ")
                               .append_raw(InfoPrefix)
                               .append(msgInstallingOverlayPort)
                               .append_raw('\n'));
                break;
            case PortSourceKind::Git:
                msg::print(LocalizedString::from_raw(scfl.port_directory())
                               .append_raw(": ")
                               .append_raw(InfoPrefix)
                               .append(msgInstallingFromGitRegistry)
                               .append_raw(' ')
                               .append_raw(scfl.spdx_location)
                               .append_raw('\n'));
                break;
            case PortSourceKind::Filesystem:
                msg::print(LocalizedString::from_raw(scfl.port_directory())
                               .append_raw(": ")
                               .append_raw(InfoPrefix)
                               .append(msgInstallingFromFilesystemRegistry)
                               .append_raw('\n'));
                break;
            default: Checks::unreachable(VCPKG_LINE_INFO);
        }

        const auto& abi_info = action.abi_info.value_or_exit(VCPKG_LINE_INFO);

        const ElapsedTimer timer;
        auto cmd = vcpkg::make_cmake_cmd(
            paths, paths.ports_cmake, get_cmake_build_args(args, paths, host_triplet, build_options, action));

        RedirectedProcessLaunchSettings settings;
        auto& env = settings.environment.emplace(
            paths.get_action_env(*abi_info.pre_build_info, abi_info.toolset.value_or_exit(VCPKG_LINE_INFO)));

        auto buildpath = paths.build_dir(action.spec);
        fs.create_directory(buildpath, VCPKG_LINE_INFO);
        env.add_entry(EnvironmentVariableGitCeilingDirectories, fs.absolute(buildpath.parent_path(), VCPKG_LINE_INFO));
        auto stdoutlog = buildpath / ("stdout-" + action.spec.triplet().canonical_name() + ".log");
        Optional<WriteFilePointer> out_file_storage = fs.open_for_write(stdoutlog, VCPKG_LINE_INFO);
        auto& out_file = out_file_storage.value_or_exit(VCPKG_LINE_INFO);
        auto return_code = cmd_execute_and_stream_data(cmd, settings, [&](StringView sv) {
            msg::write_unlocalized_text(Color::none, sv);
            Checks::msg_check_exit(VCPKG_LINE_INFO,
                                   out_file.write(sv.data(), 1, sv.size()) == sv.size(),
                                   msgErrorWhileWriting,
                                   msg::path = stdoutlog);
        });

        out_file_storage.clear();
        const auto buildtimeus = timer.microseconds();
        const auto spec_string = action.spec.to_string();
        const bool build_failed = !succeeded(return_code);
        MetricsSubmission metrics;
        if (build_failed)
        {
            // With the exception of empty or helper ports, builds in "Download Mode" result in failure.
            if (build_options.only_downloads == OnlyDownloads::Yes)
            {
                // TODO: Capture executed command output and evaluate whether the failure was intended.
                // If an unintended error occurs then return a BuildResult::DOWNLOAD_FAILURE status.
                return ExtendedBuildResult{BuildResult::Downloaded};
            }
        }

        metrics.track_buildtime(Hash::get_string_hash(spec_string, Hash::Algorithm::Sha256) + ":[" +
                                    Strings::join(",",
                                                  action.feature_list,
                                                  [](const std::string& feature) {
                                                      return Hash::get_string_hash(feature, Hash::Algorithm::Sha256);
                                                  }) +
                                    "]",
                                buildtimeus);

        get_global_metrics_collector().track_submission(std::move(metrics));
        if (!all_dependencies_satisfied)
        {
            return ExtendedBuildResult{BuildResult::Downloaded};
        }

        if (build_failed)
        {
            const auto logs = buildpath / Strings::concat("error-logs-", action.spec.triplet(), ".txt");
            std::vector<std::string> error_logs;
            if (fs.exists(logs, VCPKG_LINE_INFO))
            {
                error_logs = fs.read_lines(logs).value_or_exit(VCPKG_LINE_INFO);
                Util::erase_remove_if(error_logs, [](const auto& line) { return line.empty(); });
            }
            return ExtendedBuildResult{BuildResult::BuildFailed, stdoutlog, std::move(error_logs)};
        }

        const BuildInfo build_info =
            read_build_info(fs, action.package_dir.value_or_exit(VCPKG_LINE_INFO) / FileBuildInfo);
        size_t error_count = 0;
        {
            FileSink file_sink{fs, stdoutlog, Append::YES};
            TeeSink combo_sink{out_sink, file_sink};
            error_count = perform_post_build_lint_checks(action, paths, pre_build_info, build_info, combo_sink);
        };
        if (error_count != 0 && build_options.backcompat_features == BackcompatFeatures::Prohibit)
        {
            return ExtendedBuildResult{BuildResult::PostBuildChecksFailed};
        }

        std::unique_ptr<BinaryControlFile> bcf = create_binary_control_file(action, build_info);

        write_sbom(paths, action, abi_info.heuristic_resources);
        write_binary_control_file(paths.get_filesystem(), action.package_dir.value_or_exit(VCPKG_LINE_INFO), *bcf);
        return {BuildResult::Succeeded, std::move(bcf)};
    }

    static ExtendedBuildResult do_build_package_and_clean_buildtrees(const VcpkgCmdArguments& args,
                                                                     const VcpkgPaths& paths,
                                                                     Triplet host_triplet,
                                                                     const BuildPackageOptions& build_options,
                                                                     const InstallPlanAction& action,
                                                                     bool all_dependencies_satisfied)
    {
        auto result = do_build_package(args, paths, host_triplet, build_options, action, all_dependencies_satisfied);

        if (build_options.clean_buildtrees == CleanBuildtrees::Yes)
        {
            auto& fs = paths.get_filesystem();
            // Will keep the logs, which are regular files
            auto buildtree_dirs = fs.get_directories_non_recursive(paths.build_dir(action.spec), IgnoreErrors{});
            for (auto&& dir : buildtree_dirs)
            {
                fs.remove_all(dir, IgnoreErrors{});
            }
        }

        return result;
    }

    static std::string grdk_hash(const Filesystem& fs,
                                 Cache<Path, Optional<std::string>>& grdk_cache,
                                 const PreBuildInfo& pre_build_info)
    {
        if (auto game_dk_latest = pre_build_info.gamedk_latest_path.get())
        {
            const auto grdk_header_path = *game_dk_latest / "GRDK/gameKit/Include/grdk.h";
            const auto& maybe_header_hash = grdk_cache.get_lazy(grdk_header_path, [&]() -> Optional<std::string> {
                auto maybe_hash = Hash::get_file_hash(fs, grdk_header_path, Hash::Algorithm::Sha256);
                if (auto hash = maybe_hash.get())
                {
                    return std::move(*hash);
                }
                else
                {
                    return nullopt;
                }
            });

            if (auto header_hash = maybe_header_hash.get())
            {
                return *header_hash;
            }
        }

        return "none";
    }

    static void abi_entries_from_pre_build_info(const Filesystem& fs,
                                                Cache<Path, Optional<std::string>>& grdk_cache,
                                                const PreBuildInfo& pre_build_info,
                                                std::vector<AbiEntry>& abi_tag_entries)
    {
        if (pre_build_info.public_abi_override)
        {
            abi_tag_entries.emplace_back(
                AbiTagPublicAbiOverride,
                Hash::get_string_hash(pre_build_info.public_abi_override.value_or_exit(VCPKG_LINE_INFO),
                                      Hash::Algorithm::Sha256));
        }

        for (const auto& env_var : pre_build_info.passthrough_env_vars_tracked)
        {
            if (auto e = get_environment_variable(env_var))
            {
                abi_tag_entries.emplace_back(
                    "ENV:" + env_var, Hash::get_string_hash(e.value_or_exit(VCPKG_LINE_INFO), Hash::Algorithm::Sha256));
            }
        }

        if (pre_build_info.target_is_xbox)
        {
            abi_tag_entries.emplace_back(AbiTagGrdkH, grdk_hash(fs, grdk_cache, pre_build_info));
        }
    }

    static void populate_abi_tag(const VcpkgPaths& paths,
                                 InstallPlanAction& action,
                                 std::unique_ptr<PreBuildInfo>&& proto_pre_build_info,
                                 Span<const AbiEntry> dependency_abis,
                                 Cache<Path, Optional<std::string>>& grdk_cache,
                                 PortDirAbiInfoCache& port_dir_cache,
                                 UseCompilerInfoCache use_compiler_info_cache)
    {
        Checks::check_exit(VCPKG_LINE_INFO, static_cast<bool>(proto_pre_build_info));
        const auto& pre_build_info = *proto_pre_build_info;
        const auto& toolset = paths.get_toolset(pre_build_info);
        auto& abi_info = action.abi_info.emplace();
        abi_info.pre_build_info = std::move(proto_pre_build_info);
        abi_info.toolset.emplace(toolset);

        if (action.use_head_version == UseHeadVersion::Yes)
        {
            Debug::print("Binary caching for package ", action.spec, " is disabled due to --head\n");
            return;
        }
        if (action.editable == Editable::Yes)
        {
            Debug::print("Binary caching for package ", action.spec, " is disabled due to --editable\n");
            return;
        }

        abi_info.compiler_info = paths.get_compiler_info(*abi_info.pre_build_info, toolset, use_compiler_info_cache);
        for (auto&& dep_abi : dependency_abis)
        {
            if (dep_abi.value.empty())
            {
                Debug::print("Binary caching for package ",
                             action.spec,
                             " is disabled due to missing abi info for ",
                             dep_abi.key,
                             '\n');
                return;
            }
        }

        std::vector<AbiEntry> abi_tag_entries(dependency_abis.begin(), dependency_abis.end());

        const auto& triplet_abi = paths.get_triplet_info(pre_build_info, toolset, use_compiler_info_cache);
        abi_info.triplet_abi.emplace(triplet_abi);
        const auto& triplet_canonical_name = action.spec.triplet().canonical_name();
        abi_tag_entries.emplace_back(AbiTagTriplet, triplet_canonical_name);
        abi_tag_entries.emplace_back(AbiTagTripletAbi, triplet_abi);
        auto& fs = paths.get_filesystem();
        abi_entries_from_pre_build_info(fs, grdk_cache, pre_build_info, abi_tag_entries);

        auto&& port_dir = action.source_control_file_and_location.value_or_exit(VCPKG_LINE_INFO).port_directory();
        const auto& port_dir_cache_entry = port_dir_cache.get_lazy(port_dir, [&]() {
            PortDirAbiInfoCacheEntry port_dir_cache_entry;

            std::string portfile_cmake_contents;
            {
                auto rel_port_files = fs.get_regular_files_recursive_lexically_proximate(port_dir, VCPKG_LINE_INFO);
                Util::erase_remove_if(rel_port_files,
                                      [](const Path& port_file) { return port_file.filename() == FileDotDsStore; });
                // If there is an unusually large number of files in the port then
                // something suspicious is going on.
                constexpr int max_port_file_count = 100;
                if (rel_port_files.size() > max_port_file_count)
                {
                    msg::println_warning(msgHashPortManyFiles,
                                         msg::package_name = action.spec.name(),
                                         msg::count = rel_port_files.size());
                }
                port_dir_cache_entry.files = std::move(rel_port_files);
            }
            const auto& rel_port_files = port_dir_cache_entry.files;
            // Technically the pre_build_info is not part of the port_dir cache key, but a given port_dir is only going
            // to be associated with 1 port
            for (size_t i = 0; i < abi_info.pre_build_info->hash_additional_files.size(); ++i)
            {
                const auto& file = abi_info.pre_build_info->hash_additional_files[i];
                if (file.is_relative() || !fs.is_regular_file(file))
                {
                    Checks::msg_exit_with_message(
                        VCPKG_LINE_INFO, msgInvalidValueHashAdditionalFiles, msg::path = file);
                }
                abi_tag_entries.emplace_back(
                    fmt::format("additional_file_{}", i),
                    Hash::get_file_hash(fs, file, Hash::Algorithm::Sha256).value_or_exit(VCPKG_LINE_INFO));
            }

            for (const Path& rel_port_file : rel_port_files)
            {
                const Path abs_port_file = port_dir / rel_port_file;

                if (rel_port_file.extension() == ".cmake")
                {
                    const auto contents = fs.read_contents(abs_port_file, VCPKG_LINE_INFO);
                    portfile_cmake_contents += contents;
                    port_dir_cache_entry.hashes.push_back(vcpkg::Hash::get_string_sha256(contents));
                }
                else
                {
                    port_dir_cache_entry.hashes.push_back(
                        vcpkg::Hash::get_file_hash(fs, abs_port_file, Hash::Algorithm::Sha256)
                            .value_or_exit(VCPKG_LINE_INFO));
                }
                port_dir_cache_entry.abi_entries.emplace_back(rel_port_file, port_dir_cache_entry.hashes.back());
            }

            auto& scf = action.source_control_file_and_location.value_or_exit(VCPKG_LINE_INFO).source_control_file;
            port_dir_cache_entry.heuristic_resources =
                run_resource_heuristics(portfile_cmake_contents, scf->core_paragraph->version.text);

            auto& helpers = paths.get_cmake_script_hashes();
            for (auto&& helper : helpers)
            {
                if (Strings::case_insensitive_ascii_contains(portfile_cmake_contents, helper.first))
                {
                    port_dir_cache_entry.abi_entries.emplace_back(helper.first, helper.second);
                }
            }

            return port_dir_cache_entry;
        });

        Util::Vectors::append(abi_tag_entries, port_dir_cache_entry.abi_entries);

        {
            size_t i = 0;
            for (auto& filestr : abi_info.pre_build_info->hash_additional_files)
            {
                Path file(filestr);
                if (file.is_relative() || !fs.is_regular_file(file))
                {
                    Checks::msg_exit_with_message(
                        VCPKG_LINE_INFO, msgInvalidValueHashAdditionalFiles, msg::path = file);
                }
                const auto hash =
                    vcpkg::Hash::get_file_hash(fs, file, Hash::Algorithm::Sha256).value_or_exit(VCPKG_LINE_INFO);
                abi_tag_entries.emplace_back(fmt::format("additional_file_{}", i++), hash);
            }
        }

        for (size_t i = 0; i < abi_info.pre_build_info->post_portfile_includes.size(); ++i)
        {
            auto& file = abi_info.pre_build_info->post_portfile_includes[i];
            if (file.is_relative() || !fs.is_regular_file(file) || file.extension() != ".cmake")
            {
                Checks::msg_exit_with_message(VCPKG_LINE_INFO, msgInvalidValuePostPortfileIncludes, msg::path = file);
            }

            abi_tag_entries.emplace_back(
                fmt::format("post_portfile_include_{}", i),
                Hash::get_file_hash(fs, file, Hash::Algorithm::Sha256).value_or_exit(VCPKG_LINE_INFO));
        }

        abi_tag_entries.emplace_back(AbiTagCMake, paths.get_tool_version(Tools::CMAKE, out_sink));

        // This #ifdef is mirrored in tools.cpp's PowershellProvider
#if defined(_WIN32)
        abi_tag_entries.emplace_back(AbiTagPowershell, paths.get_tool_version("powershell-core", out_sink));
#endif

        abi_tag_entries.emplace_back(AbiTagPortsDotCMake, paths.get_ports_cmake_hash().to_string());
        abi_tag_entries.emplace_back(AbiTagPostBuildChecks, "2");
        InternalFeatureSet sorted_feature_list = action.feature_list;
        // Check that no "default" feature is present. Default features must be resolved before attempting to calculate
        // a package ABI, so the "default" should not have made it here.
        const bool has_no_pseudo_features = std::none_of(sorted_feature_list.begin(),
                                                         sorted_feature_list.end(),
                                                         [](StringView s) { return s == FeatureNameDefault; });
        Checks::check_exit(VCPKG_LINE_INFO, has_no_pseudo_features);
        Util::sort_unique_erase(sorted_feature_list);

        // Check that the "core" feature is present. After resolution into InternalFeatureSet "core" meaning "not
        // default" should have already been handled so "core" should be here.
        Checks::check_exit(VCPKG_LINE_INFO,
                           std::binary_search(sorted_feature_list.begin(), sorted_feature_list.end(), FeatureNameCore));

        abi_tag_entries.emplace_back(AbiTagFeatures, Strings::join(";", sorted_feature_list));

        Util::sort(abi_tag_entries);

        const std::string full_abi_info =
            Strings::join("", abi_tag_entries, [](const AbiEntry& p) { return p.key + " " + p.value + "\n"; });

        if (Debug::g_debugging)
        {
            std::string message = Strings::concat("[DEBUG] <abientries for ", action.spec, ">\n");
            for (const auto& entry : abi_tag_entries)
            {
                Strings::append(message, "[DEBUG]   ", entry.key, "|", entry.value, "\n");
            }
            Strings::append(message, "[DEBUG] </abientries>\n");
            msg::write_unlocalized_text(Color::none, message);
        }

        const auto abi_tag_entries_missing =
            Util::filter(abi_tag_entries, [](const AbiEntry& p) { return p.value.empty(); });
        if (!abi_tag_entries_missing.empty())
        {
            Debug::println("Warning: abi keys are missing values:\n",
                           Strings::join("\n", abi_tag_entries_missing, [](const AbiEntry& e) -> const std::string& {
                               return e.key;
                           }));
            return;
        }

        Path abi_file_path = paths.build_dir(action.spec) / (triplet_canonical_name + ".vcpkg_abi_info.txt");
        fs.write_contents_and_dirs(abi_file_path, full_abi_info, VCPKG_LINE_INFO);
        abi_info.package_abi = Hash::get_string_sha256(full_abi_info);
        abi_info.abi_tag_file.emplace(std::move(abi_file_path));
        abi_info.relative_port_files = port_dir_cache_entry.files;
        abi_info.relative_port_hashes = port_dir_cache_entry.hashes;
        abi_info.heuristic_resources.push_back(port_dir_cache_entry.heuristic_resources);
    }

    void compute_all_abis(const VcpkgPaths& paths,
                          ActionPlan& action_plan,
                          const CMakeVars::CMakeVarProvider& var_provider,
                          const StatusParagraphs& status_db,
                          UseCompilerInfoCache use_compiler_info_cache)
    {
        PortDirAbiInfoCache port_dir_cache;
        compute_all_abis(paths, action_plan, var_provider, status_db, port_dir_cache, use_compiler_info_cache);
    }

    void compute_all_abis(const VcpkgPaths& paths,
                          ActionPlan& action_plan,
                          const CMakeVars::CMakeVarProvider& var_provider,
                          const StatusParagraphs& status_db,
                          PortDirAbiInfoCache& port_dir_cache,
                          UseCompilerInfoCache use_compiler_info_cache)
    {
        Cache<Path, Optional<std::string>> grdk_cache;
        for (auto it = action_plan.install_actions.begin(); it != action_plan.install_actions.end(); ++it)
        {
            auto& action = *it;
            if (action.abi_info.has_value()) continue;

            std::vector<AbiEntry> dependency_abis;
            for (auto&& pspec : action.package_dependencies)
            {
                if (pspec == action.spec) continue;

                auto pred = [&](const InstallPlanAction& ipa) { return ipa.spec == pspec; };
                auto it2 = std::find_if(action_plan.install_actions.begin(), it, pred);
                if (it2 == it)
                {
                    // Finally, look in current installed
                    auto status_it = status_db.find(pspec);
                    if (status_it == status_db.end())
                    {
                        Checks::unreachable(
                            VCPKG_LINE_INFO,
                            fmt::format("Failed to find dependency abi for {} -> {}", action.spec, pspec));
                    }

                    dependency_abis.emplace_back(pspec.name(), status_it->get()->package.abi);
                }
                else
                {
                    dependency_abis.emplace_back(pspec.name(), it2->public_abi());
                }
            }

            populate_abi_tag(
                paths,
                action,
                std::make_unique<PreBuildInfo>(paths,
                                               action.spec.triplet(),
                                               var_provider.get_tag_vars(action.spec).value_or_exit(VCPKG_LINE_INFO)),
                dependency_abis,
                grdk_cache,
                port_dir_cache,
                use_compiler_info_cache);
        }
    }

    ExtendedBuildResult build_package(const VcpkgCmdArguments& args,
                                      const VcpkgPaths& paths,
                                      Triplet host_triplet,
                                      const BuildPackageOptions& build_options,
                                      const InstallPlanAction& action,
                                      const IBuildLogsRecorder& build_logs_recorder,
                                      const StatusParagraphs& status_db)
    {
        auto& filesystem = paths.get_filesystem();
        auto& spec = action.spec;
        const std::string& name = action.source_control_file_and_location.value_or_exit(VCPKG_LINE_INFO).to_name();

        std::vector<FeatureSpec> missing_fspecs;
        for (const auto& kv : action.feature_dependencies)
        {
            for (const FeatureSpec& fspec : kv.second)
            {
                if (!status_db.is_installed(fspec) && !(fspec.port() == name && fspec.triplet() == spec.triplet()))
                {
                    missing_fspecs.emplace_back(fspec);
                }
            }
        }

        const bool all_dependencies_satisfied = missing_fspecs.empty();
        if (build_options.only_downloads == OnlyDownloads::No)
        {
            if (!all_dependencies_satisfied)
            {
                return {BuildResult::CascadedDueToMissingDependencies, std::move(missing_fspecs)};
            }

            // assert that all_dependencies_satisfied is accurate above by checking that they're all installed
            for (auto&& pspec : action.package_dependencies)
            {
                if (pspec == spec)
                {
                    continue;
                }

                if (status_db.find_installed(pspec) == status_db.end())
                {
                    Checks::msg_exit_with_error(VCPKG_LINE_INFO, msgCorruptedDatabase);
                }
            }
        }

        auto& abi_info = action.abi_info.value_or_exit(VCPKG_LINE_INFO);
        ExtendedBuildResult result = do_build_package_and_clean_buildtrees(
            args, paths, host_triplet, build_options, action, all_dependencies_satisfied);
        if (abi_info.abi_tag_file)
        {
            auto& abi_file = *abi_info.abi_tag_file.get();
            const auto abi_package_dir = action.package_dir.value_or_exit(VCPKG_LINE_INFO) / FileShare / spec.name();
            const auto abi_file_in_package = abi_package_dir / FileVcpkgAbiInfo;
            build_logs_recorder.record_build_result(paths, spec, result.code);
            filesystem.create_directories(abi_package_dir, VCPKG_LINE_INFO);
            filesystem.copy_file(abi_file, abi_file_in_package, CopyOptions::none, VCPKG_LINE_INFO);
        }

        return result;
    }

    void BuildResultCounts::increment(const BuildResult build_result)
    {
        switch (build_result)
        {
            case BuildResult::Succeeded: ++succeeded; return;
            case BuildResult::BuildFailed: ++build_failed; return;
            case BuildResult::PostBuildChecksFailed: ++post_build_checks_failed; return;
            case BuildResult::FileConflicts: ++file_conflicts; return;
            case BuildResult::CascadedDueToMissingDependencies: ++cascaded_due_to_missing_dependencies; return;
            case BuildResult::Excluded: ++excluded; return;
            case BuildResult::CacheMissing: ++cache_missing; return;
            case BuildResult::Downloaded: ++downloaded; return;
            case BuildResult::Removed: ++removed; return;
            default: Checks::unreachable(VCPKG_LINE_INFO);
        }
    }

    template<class Message>
    static void append_build_result_summary_line(Message build_result_message, int count, LocalizedString& str)
    {
        if (count != 0)
        {
            str.append_indent()
                .append(msgBuildResultSummaryLine,
                        msg::build_result = msg::format(build_result_message),
                        msg::count = count)
                .append_raw('\n');
        }
    }

    LocalizedString BuildResultCounts::format(const Triplet& triplet) const
    {
        LocalizedString str;
        str.append(msgBuildResultSummaryHeader, msg::triplet = triplet).append_raw('\n');
        append_build_result_summary_line(msgBuildResultSucceeded, succeeded, str);
        append_build_result_summary_line(msgBuildResultBuildFailed, build_failed, str);
        append_build_result_summary_line(msgBuildResultPostBuildChecksFailed, post_build_checks_failed, str);
        append_build_result_summary_line(msgBuildResultFileConflicts, file_conflicts, str);
        append_build_result_summary_line(
            msgBuildResultCascadeDueToMissingDependencies, cascaded_due_to_missing_dependencies, str);
        append_build_result_summary_line(msgBuildResultExcluded, excluded, str);
        append_build_result_summary_line(msgBuildResultCacheMissing, cache_missing, str);
        append_build_result_summary_line(msgBuildResultDownloaded, downloaded, str);
        append_build_result_summary_line(msgBuildResultRemoved, removed, str);
        return str;
    }

    StringLiteral to_string_locale_invariant(const BuildResult build_result)
    {
        switch (build_result)
        {
            case BuildResult::Succeeded: return "SUCCEEDED";
            case BuildResult::BuildFailed: return "BUILD_FAILED";
            case BuildResult::PostBuildChecksFailed: return "POST_BUILD_CHECKS_FAILED";
            case BuildResult::FileConflicts: return "FILE_CONFLICTS";
            case BuildResult::CascadedDueToMissingDependencies: return "CASCADED_DUE_TO_MISSING_DEPENDENCIES";
            case BuildResult::Excluded: return "EXCLUDED";
            case BuildResult::CacheMissing: return "CACHE_MISSING";
            case BuildResult::Downloaded: return "DOWNLOADED";
            case BuildResult::Removed: return "REMOVED";
            default: Checks::unreachable(VCPKG_LINE_INFO);
        }
    }

    LocalizedString to_string(const BuildResult build_result)
    {
        switch (build_result)
        {
            case BuildResult::Succeeded: return msg::format(msgBuildResultSucceeded);
            case BuildResult::BuildFailed: return msg::format(msgBuildResultBuildFailed);
            case BuildResult::PostBuildChecksFailed: return msg::format(msgBuildResultPostBuildChecksFailed);
            case BuildResult::FileConflicts: return msg::format(msgBuildResultFileConflicts);
            case BuildResult::CascadedDueToMissingDependencies:
                return msg::format(msgBuildResultCascadeDueToMissingDependencies);
            case BuildResult::Excluded: return msg::format(msgBuildResultExcluded);
            case BuildResult::CacheMissing: return msg::format(msgBuildResultCacheMissing);
            case BuildResult::Downloaded: return msg::format(msgBuildResultDownloaded);
            case BuildResult::Removed: return msg::format(msgBuildResultRemoved);
            default: Checks::unreachable(VCPKG_LINE_INFO);
        }
    }

    LocalizedString create_error_message(const ExtendedBuildResult& build_result, const PackageSpec& spec)
    {
        auto res = msg::format(msgBuildingPackageFailed,
                               msg::spec = spec,
                               msg::build_result = to_string_locale_invariant(build_result.code));

        if (build_result.code == BuildResult::CascadedDueToMissingDependencies)
        {
            res.append_raw('\n').append_indent().append(msgBuildingPackageFailedDueToMissingDeps);

            for (const auto& missing_spec : build_result.unmet_dependencies)
            {
                res.append_raw('\n').append_indent(2).append_raw(missing_spec.to_string());
            }
        }

        return res.append_raw('\n').append(msgSeeURL, msg::url = docs::troubleshoot_build_failures_url);
    }

    void append_log(const Path& path, const std::string& log, size_t max_log_length, std::string& out)
    {
        static constexpr StringLiteral details_start = "<details><summary>{}</summary>\n\n```\n";
        static constexpr StringLiteral skipped_msg = "\n...\nSkipped {} lines\n...";
        static constexpr StringLiteral details_end = "\n```\n</details>\n\n";
        const size_t context_size = path.native().size() + details_start.size() + details_end.size() +
                                    skipped_msg.size() + 6 /* digits for skipped count */;
        const size_t minimum_log_size = std::min(size_t{100}, log.size());
        if (max_log_length < context_size + minimum_log_size)
        {
            return;
        }
        max_log_length -= context_size;
        fmt::format_to(std::back_inserter(out), details_start.c_str(), path.native());

        const auto start_block_max_length = max_log_length * 1 / 3;
        const auto end_block_max_length = max_log_length - start_block_max_length;
        if (log.size() > max_log_length)
        {
            auto first_block_end = log.find_last_of('\n', start_block_max_length);
            if (first_block_end == std::string::npos)
            {
                first_block_end = start_block_max_length;
            }

            auto last_block_start = log.find_first_of('\n', log.size() - end_block_max_length);
            if (last_block_start == std::string::npos)
            {
                last_block_start = log.size() - end_block_max_length;
            }

            auto first = log.begin() + first_block_end;
            auto last = log.begin() + last_block_start;
            auto skipped_lines = std::count(first, last, '\n');
            out.append(log.begin(), first);
            fmt::format_to(std::back_inserter(out), skipped_msg.c_str(), skipped_lines);
            out.append(last, log.end());
        }
        else
        {
            out += log;
        }

        while (!out.empty() && out.back() == '\n')
        {
            out.pop_back();
        }
        Strings::append(out, details_end);
    }

    void append_logs(std::vector<std::pair<Path, std::string>>&& logs, size_t max_size, std::string& out)
    {
        if (logs.empty())
        {
            return;
        }
        Util::sort(logs, [](const auto& left, const auto& right) { return left.second.size() < right.second.size(); });
        auto size_per_log = max_size / logs.size();
        size_t maximum = out.size();
        for (const auto& entry : logs)
        {
            maximum += size_per_log;
            const auto available = maximum - out.size();
            append_log(entry.first, entry.second, available, out);
        }
    }

    std::string create_github_issue(const VcpkgCmdArguments& args,
                                    const ExtendedBuildResult& build_result,
                                    const VcpkgPaths& paths,
                                    const InstallPlanAction& action,
                                    bool include_manifest)
    {
        constexpr size_t MAX_ISSUE_SIZE = 65536;
        const auto& fs = paths.get_filesystem();
        std::string issue_body;
        // The logs excerpts are as large as possible. So the issue body will often reach MAX_ISSUE_SIZE.
        issue_body.reserve(MAX_ISSUE_SIZE);
        fmt::format_to(std::back_inserter(issue_body),
                       "Package: {}\n\n**Host Environment**\n\n- Host: {}-{}\n",
                       action.display_name(),
                       get_host_processor(),
                       get_host_os_name());

        if (const auto* abi_info = action.abi_info.get())
        {
            if (const auto* compiler_info = abi_info->compiler_info.get())
            {
                fmt::format_to(
                    std::back_inserter(issue_body), "- Compiler: {} {}\n", compiler_info->id, compiler_info->version);
            }
        }

        fmt::format_to(std::back_inserter(issue_body), "-{}\n", paths.get_toolver_diagnostics());
        fmt::format_to(std::back_inserter(issue_body),
                       "**To Reproduce**\n\n`vcpkg {} {}`\n\n",
                       args.get_command(),
                       Strings::join(" ", args.get_forwardable_arguments()));
        fmt::format_to(std::back_inserter(issue_body),
                       "**Failure logs**\n\n```\n{}\n```\n\n",
                       paths.get_filesystem().read_contents(build_result.stdoutlog.value_or_exit(VCPKG_LINE_INFO),
                                                            VCPKG_LINE_INFO));

        std::string postfix;
        const auto maybe_manifest = paths.get_manifest();
        if (auto manifest = maybe_manifest.get())
        {
            if (include_manifest || manifest->manifest.contains("builtin-baseline"))
            {
                fmt::format_to(
                    std::back_inserter(postfix),
                    "**Additional context**\n\n<details><summary>vcpkg.json</summary>\n\n```\n{}\n```\n</details>\n",
                    Json::stringify(manifest->manifest));
            }
        }

        if (issue_body.size() + postfix.size() < MAX_ISSUE_SIZE)
        {
            size_t remaining_body_size = MAX_ISSUE_SIZE - issue_body.size() - postfix.size();
            auto logs = Util::fmap(build_result.error_logs, [&](auto&& path) -> std::pair<Path, std::string> {
                return {path, fs.read_contents(path, VCPKG_LINE_INFO)};
            });
            append_logs(std::move(logs), remaining_body_size, issue_body);
        }

        issue_body.append(postfix);

        return issue_body;
    }

    static std::string make_gh_issue_search_url(const std::string& spec_name)
    {
        return "https://github.com/microsoft/vcpkg/issues?q=is%3Aissue+is%3Aopen+in%3Atitle+" + spec_name;
    }

    static std::string make_gh_issue_open_url(StringView spec_name, StringView triplet, StringView body)
    {
        return Strings::concat("https://github.com/microsoft/vcpkg/issues/new?title=[",
                               spec_name,
                               "]+Build+error+on+",
                               triplet,
                               "&body=",
                               Strings::percent_encode(body));
    }

    static bool is_collapsible_ci_kind(CIKind kind)
    {
        switch (kind)
        {
            case CIKind::GithubActions:
            case CIKind::GitLabCI:
            case CIKind::AzurePipelines: return true;
            case CIKind::None:
            case CIKind::AppVeyor:
            case CIKind::AwsCodeBuild:
            case CIKind::CircleCI:
            case CIKind::HerokuCI:
            case CIKind::JenkinsCI:
            case CIKind::TeamCityCI:
            case CIKind::TravisCI:
            case CIKind::Generic: return false;
            default: Checks::unreachable(VCPKG_LINE_INFO);
        }
    }

    static void append_file_collapsible(LocalizedString& output,
                                        CIKind kind,
                                        const ReadOnlyFilesystem& fs,
                                        const Path& file)
    {
        auto title = file.filename();
        auto contents = fs.read_contents(file, VCPKG_LINE_INFO);
        switch (kind)
        {
            case CIKind::GithubActions:
                // https://docs.github.com/en/actions/writing-workflows/choosing-what-your-workflow-does/workflow-commands-for-github-actions#grouping-log-lines
                output.append_raw("::group::")
                    .append_raw(title)
                    .append_raw('\n')
                    .append_raw(contents)
                    .append_raw("::endgroup::\n");
                break;
            case CIKind::GitLabCI:
            {
                // https://docs.gitlab.com/ee/ci/jobs/job_logs.html#custom-collapsible-sections
                using namespace std::chrono;
                std::string section_name;
                std::copy_if(title.begin(), title.end(), std::back_inserter(section_name), [](char c) {
                    return c == '.' || ParserBase::is_alphanum(c);
                });
                const auto timestamp = duration_cast<seconds>(system_clock::now().time_since_epoch()).count();
                output
                    .append_raw(
                        fmt::format("\\e[0Ksection_start:{}:{}[collapsed=true]\r\\e[0K", timestamp, section_name))
                    .append_raw(title)
                    .append_raw('\n')
                    .append_raw(contents)
                    .append_raw(fmt::format("\\e[0Ksection_end:{}:{}\r\\e[0K\n", timestamp, section_name));
            }
            break;
            case CIKind::AzurePipelines:
                // https://learn.microsoft.com/en-us/azure/devops/pipelines/scripts/logging-commands?view=azure-devops&tabs=bash#formatting-commands
                output.append_raw("##vso[task.uploadfile]")
                    .append_raw(file)
                    .append_raw('\n')
                    .append_raw("##[group]")
                    .append_raw(title)
                    .append_raw('\n')
                    .append_raw(contents)
                    .append_raw("##[endgroup]\n");
                break;
            case CIKind::None:
            case CIKind::AppVeyor:
            case CIKind::AwsCodeBuild:
            case CIKind::CircleCI:
            case CIKind::HerokuCI:
            case CIKind::JenkinsCI:
            case CIKind::TeamCityCI:
            case CIKind::TravisCI:
            case CIKind::Generic: Checks::unreachable(VCPKG_LINE_INFO, "CIKind not collapsible");
            default: Checks::unreachable(VCPKG_LINE_INFO);
        }
    }

    LocalizedString create_user_troubleshooting_message(const InstallPlanAction& action,
                                                        CIKind detected_ci,
                                                        const VcpkgPaths& paths,
                                                        const std::vector<std::string>& error_logs,
                                                        const Optional<Path>& maybe_issue_body)
    {
        const auto& spec_name = action.spec.name();
        const auto& triplet_name = action.spec.triplet().to_string();
        LocalizedString result = msg::format(msgBuildTroubleshootingMessage1).append_raw('\n');
        result.append_indent().append_raw(make_gh_issue_search_url(spec_name)).append_raw('\n');
        result.append(msgBuildTroubleshootingMessage2).append_raw('\n').append_indent();

        if (auto issue_body = maybe_issue_body.get())
        {
            auto& fs = paths.get_filesystem();
            // The 'body' content is not localized because it becomes part of the posted GitHub issue
            // rather than instructions for the current user of vcpkg.
            if (is_collapsible_ci_kind(detected_ci))
            {
                auto body = fmt::format("Copy issue body from collapsed section \"{}\" in the ci log output",
                                        issue_body->filename());
                result.append_raw(make_gh_issue_open_url(spec_name, triplet_name, body)).append_raw('\n');
                append_file_collapsible(result, detected_ci, fs, *issue_body);
                for (Path error_log_path : error_logs)
                {
                    append_file_collapsible(result, detected_ci, fs, error_log_path);
                }
            }
            else
            {
                const auto path = issue_body->generic_u8string();
                auto body = fmt::format("Copy issue body from {}", path);
                result.append_raw(make_gh_issue_open_url(spec_name, triplet_name, body)).append_raw('\n');
                auto gh_path = fs.find_from_PATH("gh");
                if (!gh_path.empty())
                {
                    Command gh(gh_path[0]);
                    gh.string_arg("issue").string_arg("create").string_arg("-R").string_arg("microsoft/vcpkg");
                    gh.string_arg("--title").string_arg(
                        fmt::format("[{}] Build failure on {}", spec_name, triplet_name));
                    gh.string_arg("--body-file").string_arg(path);
                    result.append(msgBuildTroubleshootingMessageGH).append_raw('\n');
                    result.append_indent().append_raw(gh.command_line());
                }
            }
        }
        else
        {
            result
                .append_raw("https://github.com/microsoft/vcpkg/issues/"
                            "new?template=report-package-build-failure.md&title=[")
                .append_raw(spec_name)
                .append_raw("]+Build+error+on+")
                .append_raw(triplet_name)
                .append_raw("\n");
            result.append(msgBuildTroubleshootingMessage3, msg::package_name = spec_name).append_raw('\n');
            result.append_raw(paths.get_toolver_diagnostics()).append_raw('\n');
        }

        return result;
    }

    static BuildInfo inner_create_buildinfo(StringView origin, Paragraph&& pgh)
    {
        ParagraphParser parser(origin, std::move(pgh));

        BuildInfo build_info;

        {
            std::string crt_linkage_as_string = parser.required_field(ParagraphIdCrtLinkage);
            auto crtlinkage = to_linkage_type(crt_linkage_as_string);
            if (const auto p = crtlinkage.get())
            {
                build_info.crt_linkage = *p;
            }
            else
            {
                Checks::msg_exit_with_message(
                    VCPKG_LINE_INFO, msgInvalidLinkage, msg::system_name = "crt", msg::value = crt_linkage_as_string);
            }
        }

        {
            std::string library_linkage_as_string = parser.required_field(ParagraphIdLibraryLinkage);
            auto liblinkage = to_linkage_type(library_linkage_as_string);
            if (const auto p = liblinkage.get())
            {
                build_info.library_linkage = *p;
            }
            else
            {
                Checks::msg_exit_with_message(VCPKG_LINE_INFO,
                                              msgInvalidLinkage,
                                              msg::system_name = "library",
                                              msg::value = library_linkage_as_string);
            }
        }

        std::string version = parser.optional_field_or_empty(ParagraphIdVersion);
        if (!version.empty())
        {
            sanitize_version_string(version);
            build_info.detected_head_version = Version::parse(std::move(version)).value_or_exit(VCPKG_LINE_INFO);
        }

        std::unordered_map<BuildPolicy, bool> policies;
        for (size_t policy_idx = 0; policy_idx < static_cast<size_t>(BuildPolicy::COUNT); ++policy_idx)
        {
            auto policy = static_cast<BuildPolicy>(policy_idx);
            const auto setting = parser.optional_field_or_empty(to_string_view(policy));
            if (setting.empty()) continue;
            if (setting == "enabled")
                policies.emplace(policy, true);
            else if (setting == "disabled")
                policies.emplace(policy, false);
            else
                Checks::msg_exit_with_error(VCPKG_LINE_INFO,
                                            msgUnknownPolicySetting,
                                            msg::value = setting,
                                            msg::cmake_var = to_cmake_variable(policy));
        }

        auto maybe_error = parser.error();
        if (const auto err = maybe_error.get())
        {
            Checks::msg_exit_with_message(VCPKG_LINE_INFO, *err);
        }

        build_info.policies = BuildPolicies(std::move(policies));

        return build_info;
    }

    BuildInfo read_build_info(const ReadOnlyFilesystem& fs, const Path& filepath)
    {
        auto maybe_paragraph = Paragraphs::get_single_paragraph(fs, filepath);
        if (auto paragraph = maybe_paragraph.get())
        {
            return inner_create_buildinfo(filepath, std::move(*paragraph));
        }

        Checks::msg_exit_maybe_upgrade(VCPKG_LINE_INFO, msgInvalidBuildInfo, msg::error_msg = maybe_paragraph.error());
    }

    static ExpectedL<bool> from_cmake_bool(StringView value, StringView name)
    {
        if (value == "1" || Strings::case_insensitive_ascii_equals(value, "on") ||
            Strings::case_insensitive_ascii_equals(value, "true"))
        {
            return true;
        }
        else if (value == "0" || Strings::case_insensitive_ascii_equals(value, "off") ||
                 Strings::case_insensitive_ascii_equals(value, "false"))
        {
            return false;
        }
        else
        {
            return msg::format(msgUnknownBooleanSetting, msg::option = name, msg::value = value);
        }
    }

    PreBuildInfo::PreBuildInfo(const VcpkgPaths& paths,
                               Triplet triplet,
                               const std::unordered_map<std::string, std::string>& cmakevars)
        : triplet(triplet), m_paths(paths)
    {
        Util::assign_if_set_and_nonempty(target_architecture, cmakevars, CMakeVariableTargetArchitecture);
        Util::assign_if_set_and_nonempty(cmake_system_name, cmakevars, CMakeVariableCMakeSystemName);
        Util::assign_if_set_and_nonempty(cmake_system_version, cmakevars, CMakeVariableCMakeSystemVersion);
        Util::assign_if_set_and_nonempty(platform_toolset, cmakevars, CMakeVariablePlatformToolset);
        Util::assign_if_set_and_nonempty(platform_toolset_version, cmakevars, CMakeVariablePlatformToolsetVersion);
        Util::assign_if_set_and_nonempty(visual_studio_path, cmakevars, CMakeVariableVisualStudioPath);
        Util::assign_if_set_and_nonempty(external_toolchain_file, cmakevars, CMakeVariableChainloadToolchainFile);
        if (auto value = Util::value_if_set_and_nonempty(cmakevars, CMakeVariableBuildType))
        {
            if (Strings::case_insensitive_ascii_equals(*value, "debug"))
                build_type = ConfigurationType::Debug;
            else if (Strings::case_insensitive_ascii_equals(*value, "release"))
                build_type = ConfigurationType::Release;
            else
                Checks::msg_exit_with_message(VCPKG_LINE_INFO, msgUnknownSettingForBuildType, msg::option = *value);
        }

        if (auto value = Util::value_if_set_and_nonempty(cmakevars, CMakeVariableEnvPassthrough))
        {
            passthrough_env_vars_tracked = Strings::split(*value, ';');
            passthrough_env_vars = passthrough_env_vars_tracked;
        }

        // Note that this must come after CMakeVariableEnvPassthrough since the leading values come from there
        if (auto value = Util::value_if_set_and_nonempty(cmakevars, CMakeVariableEnvPassthroughUntracked))
        {
            Util::Vectors::append(passthrough_env_vars, Strings::split(*value, ';'));
        }

        Util::assign_if_set_and_nonempty(public_abi_override, cmakevars, CMakeVariablePublicAbiOverride);
        if (auto value = Util::value_if_set_and_nonempty(cmakevars, CMakeVariableHashAdditionalFiles))
        {
            hash_additional_files =
                Util::fmap(Strings::split(*value, ';'), [](auto&& str) { return Path(std::move(str)); });
        }

        if (auto value = Util::value_if_set_and_nonempty(cmakevars, CMakeVariablePostPortfileIncludes))
        {
            post_portfile_includes =
                Util::fmap(Strings::split(*value, ';'), [](auto&& str) { return Path(std::move(str)); });
        }

        // Note that this value must come after CMakeVariableChainloadToolchainFile because its default depends upon it
        load_vcvars_env = !external_toolchain_file.has_value();
        if (auto value = Util::value_if_set_and_nonempty(cmakevars, CMakeVariableLoadVcvarsEnv))
        {
            load_vcvars_env = from_cmake_bool(*value, CMakeVariableLoadVcvarsEnv).value_or_exit(VCPKG_LINE_INFO);
        }

        if (auto value = Util::value_if_set_and_nonempty(cmakevars, CMakeVariableDisableCompilerTracking))
        {
            disable_compiler_tracking =
                from_cmake_bool(*value, CMakeVariableDisableCompilerTracking).value_or_exit(VCPKG_LINE_INFO);
        }

        if (Util::value_if_set_and_nonempty(cmakevars, CMakeVariableXBoxConsoleTarget) != nullptr)
        {
            target_is_xbox = true;
        }

        Util::assign_if_set_and_nonempty(gamedk_latest_path, cmakevars, CMakeVariableZVcpkgGameDKLatest);
    }

    ExtendedBuildResult::ExtendedBuildResult(BuildResult code) : code(code) { }
    ExtendedBuildResult::ExtendedBuildResult(BuildResult code,
                                             vcpkg::Path stdoutlog,
                                             std::vector<std::string>&& error_logs)
        : code(code), stdoutlog(stdoutlog), error_logs(error_logs)
    {
    }
    ExtendedBuildResult::ExtendedBuildResult(BuildResult code, std::unique_ptr<BinaryControlFile>&& bcf)
        : code(code), binary_control_file(std::move(bcf))
    {
    }
    ExtendedBuildResult::ExtendedBuildResult(BuildResult code, std::vector<FeatureSpec>&& unmet_deps)
        : code(code), unmet_dependencies(std::move(unmet_deps))
    {
    }
}<|MERGE_RESOLUTION|>--- conflicted
+++ resolved
@@ -955,19 +955,14 @@
             {
                 compiler_info.id = s.substr(MarkerCompilerCxxId.size()).to_string();
             }
-<<<<<<< HEAD
             static constexpr StringLiteral cxx_path_marker = "#COMPILER_CXX_PATH#";
-            if (Strings::starts_with(s, cxx_path_marker))
+            if (s.starts_with(cxx_path_marker))
             {
                 const auto compiler_cxx_path = s.substr(cxx_path_marker.size());
                 compiler_info.cxx_compiler_path = compiler_cxx_path;
             }
             static constexpr StringLiteral c_path_marker = "#COMPILER_C_PATH#";
             if (Strings::starts_with(s, c_path_marker))
-=======
-            static constexpr StringLiteral s_path_marker = "#COMPILER_CXX_PATH#";
-            if (s.starts_with(s_path_marker))
->>>>>>> 113b38ab
             {
                 const auto compiler_c_path = s.substr(c_path_marker.size());
                 compiler_info.c_compiler_path = compiler_c_path;
