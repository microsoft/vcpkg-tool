#include <vcpkg/base/cache.h>
#include <vcpkg/base/checks.h>
#include <vcpkg/base/chrono.h>
#include <vcpkg/base/contractual-constants.h>
#include <vcpkg/base/file_sink.h>
#include <vcpkg/base/hash.h>
#include <vcpkg/base/message_sinks.h>
#include <vcpkg/base/messages.h>
#include <vcpkg/base/optional.h>
#include <vcpkg/base/stringview.h>
#include <vcpkg/base/system.debug.h>
#include <vcpkg/base/system.h>
#include <vcpkg/base/system.process.h>
#include <vcpkg/base/system.proxy.h>
#include <vcpkg/base/util.h>
#include <vcpkg/base/uuid.h>

#include <vcpkg/binarycaching.h>
#include <vcpkg/buildenvironment.h>
#include <vcpkg/cmakevars.h>
#include <vcpkg/commands.build.h>
#include <vcpkg/commands.version.h>
#include <vcpkg/dependencies.h>
#include <vcpkg/documentation.h>
#include <vcpkg/input.h>
#include <vcpkg/installedpaths.h>
#include <vcpkg/metrics.h>
#include <vcpkg/paragraphs.h>
#include <vcpkg/portfileprovider.h>
#include <vcpkg/postbuildlint.h>
#include <vcpkg/registries.h>
#include <vcpkg/spdx.h>
#include <vcpkg/statusparagraphs.h>
#include <vcpkg/tools.h>
#include <vcpkg/vcpkgcmdarguments.h>
#include <vcpkg/vcpkglib.h>
#include <vcpkg/vcpkgpaths.h>

using namespace vcpkg;

namespace
{
    struct NullBuildLogsRecorder final : IBuildLogsRecorder
    {
        void record_build_result(const VcpkgPaths& paths, const PackageSpec& spec, BuildResult result) const override
        {
            (void)paths;
            (void)spec;
            (void)result;
        }
    };

    static const NullBuildLogsRecorder null_build_logs_recorder_instance;
}

namespace vcpkg
{
    void command_build_and_exit_ex(const VcpkgCmdArguments& args,
                                   const VcpkgPaths& paths,
                                   Triplet host_triplet,
                                   const BuildPackageOptions& build_options,
                                   const FullPackageSpec& full_spec,
                                   const PathsPortFileProvider& provider,
                                   const IBuildLogsRecorder& build_logs_recorder)
    {
        Checks::exit_with_code(
            VCPKG_LINE_INFO,
            command_build_ex(args, paths, host_triplet, build_options, full_spec, provider, build_logs_recorder));
    }

    constexpr CommandMetadata CommandBuildMetadata{
        "build",
        msgCmdBuildSynopsis,
        {msgCmdBuildExample1, "vcpkg build zlib:x64-windows"},
        Undocumented,
        AutocompletePriority::Internal,
        1,
        1,
        {},
        nullptr,
    };

    void command_build_and_exit(const VcpkgCmdArguments& args,
                                const VcpkgPaths& paths,
                                Triplet default_triplet,
                                Triplet host_triplet)
    {
        // Build only takes a single package and all dependencies must already be installed
        const ParsedArguments options = args.parse_arguments(CommandBuildMetadata);
        static constexpr BuildPackageOptions build_command_build_package_options{
            BuildMissing::Yes,
            AllowDownloads::Yes,
            OnlyDownloads::No,
            CleanBuildtrees::No,
            CleanPackages::No,
            CleanDownloads::No,
            DownloadTool::Builtin,
            BackcompatFeatures::Allow,
            PrintUsage::Yes,
        };

        const FullPackageSpec spec =
            check_and_get_full_package_spec(options.command_arguments[0], default_triplet, paths.get_triplet_db())
                .value_or_exit(VCPKG_LINE_INFO);

        auto& fs = paths.get_filesystem();
        auto registry_set = paths.make_registry_set();
        PathsPortFileProvider provider(
            fs, *registry_set, make_overlay_provider(fs, paths.original_cwd, paths.overlay_ports));
        Checks::exit_with_code(VCPKG_LINE_INFO,
                               command_build_ex(args,
                                                paths,
                                                host_triplet,
                                                build_command_build_package_options,
                                                spec,
                                                provider,
                                                null_build_logs_recorder()));
    }

    int command_build_ex(const VcpkgCmdArguments& args,
                         const VcpkgPaths& paths,
                         Triplet host_triplet,
                         const BuildPackageOptions& build_options,
                         const FullPackageSpec& full_spec,
                         const PathsPortFileProvider& provider,
                         const IBuildLogsRecorder& build_logs_recorder)
    {
        const PackageSpec& spec = full_spec.package_spec;
        auto var_provider_storage = CMakeVars::make_triplet_cmake_var_provider(paths);
        auto& var_provider = *var_provider_storage;
        var_provider.load_dep_info_vars({{spec}}, host_triplet);

        StatusParagraphs status_db = database_load_check(paths.get_filesystem(), paths.installed());
        auto action_plan = create_feature_install_plan(
            provider,
            var_provider,
            {&full_spec, 1},
            status_db,
            {nullptr, host_triplet, paths.packages(), UnsupportedPortAction::Error, UseHeadVersion::No, Editable::Yes});

        var_provider.load_tag_vars(action_plan, host_triplet);

        compute_all_abis(paths, action_plan, var_provider, status_db);

        InstallPlanAction* action = nullptr;
        for (auto& install_action : action_plan.already_installed)
        {
            if (install_action.spec == full_spec.package_spec)
            {
                Checks::msg_exit_with_error(VCPKG_LINE_INFO, msgBuildAlreadyInstalled, msg::spec = spec);
            }
        }

        for (auto& install_action : action_plan.install_actions)
        {
            if (install_action.spec == full_spec.package_spec)
            {
                action = &install_action;
            }
        }

        Checks::check_exit(VCPKG_LINE_INFO, action != nullptr);
        ASSUME(action != nullptr);
        auto& scf = *action->source_control_file_and_location.value_or_exit(VCPKG_LINE_INFO).source_control_file;
        const auto& spec_name = spec.name();
        const auto& core_paragraph_name = scf.to_name();
        if (spec_name != core_paragraph_name)
        {
            Checks::msg_exit_with_error(VCPKG_LINE_INFO,
                                        msgSourceFieldPortNameMismatch,
                                        msg::package_name = core_paragraph_name,
                                        msg::path = spec_name);
        }

        auto binary_cache = BinaryCache::make(args, paths, out_sink).value_or_exit(VCPKG_LINE_INFO);
        const ElapsedTimer build_timer;
        const auto result =
            build_package(args, paths, host_triplet, build_options, *action, build_logs_recorder, status_db);
        msg::print(msgElapsedForPackage, msg::spec = spec, msg::elapsed = build_timer);
        switch (result.code)
        {
            case BuildResult::Succeeded: binary_cache.push_success(build_options.clean_packages, *action); return 0;
            case BuildResult::CascadedDueToMissingDependencies:
            {
                LocalizedString errorMsg = msg::format_error(msgBuildDependenciesMissing);
                for (const auto& p : result.unmet_dependencies)
                {
                    errorMsg.append_raw('\n').append_indent().append_raw(p.to_string());
                }

                Checks::msg_exit_with_message(VCPKG_LINE_INFO, errorMsg);
            }
            case BuildResult::BuildFailed:
            case BuildResult::PostBuildChecksFailed:
            case BuildResult::FileConflicts:
            case BuildResult::CacheMissing:
            case BuildResult::Downloaded:
            case BuildResult::Removed:
            {
                LocalizedString warnings;
                for (auto&& msg : action->build_failure_messages)
                {
                    warnings.append(msg).append_raw('\n');
                }
                if (!warnings.data().empty())
                {
                    msg::print(Color::warning, warnings);
                }
                msg::println_error(create_error_message(result, spec));
                msg::print(create_user_troubleshooting_message(*action, paths, nullopt));
                return 1;
            }
            case BuildResult::Excluded:
            default: Checks::unreachable(VCPKG_LINE_INFO);
        }
    }

    static std::remove_const_t<decltype(ALL_POLICIES)> generate_all_policies()
    {
        std::remove_const_t<decltype(ALL_POLICIES)> res{};
        for (size_t i = 0; i < res.size(); ++i)
        {
            res[i] = static_cast<BuildPolicy>(i);
        }

        return res;
    }

    decltype(ALL_POLICIES) ALL_POLICIES = generate_all_policies();

    StringLiteral to_string_view(BuildPolicy policy)
    {
        switch (policy)
        {
            case BuildPolicy::EMPTY_PACKAGE: return PolicyEmptyPackage;
            case BuildPolicy::DLLS_WITHOUT_LIBS: return PolicyDllsWithoutLibs;
            case BuildPolicy::DLLS_WITHOUT_EXPORTS: return PolicyDllsWithoutExports;
            case BuildPolicy::DLLS_IN_STATIC_LIBRARY: return PolicyDllsInStaticLibrary;
            case BuildPolicy::MISMATCHED_NUMBER_OF_BINARIES: return PolicyMismatchedNumberOfBinaries;
            case BuildPolicy::ONLY_RELEASE_CRT: return PolicyOnlyReleaseCrt;
            case BuildPolicy::EMPTY_INCLUDE_FOLDER: return PolicyEmptyIncludeFolder;
            case BuildPolicy::ALLOW_OBSOLETE_MSVCRT: return PolicyAllowObsoleteMsvcrt;
            case BuildPolicy::ALLOW_RESTRICTED_HEADERS: return PolicyAllowRestrictedHeaders;
            case BuildPolicy::SKIP_DUMPBIN_CHECKS: return PolicySkipDumpbinChecks;
            case BuildPolicy::SKIP_ARCHITECTURE_CHECK: return PolicySkipArchitectureCheck;
            case BuildPolicy::CMAKE_HELPER_PORT: return PolicyCMakeHelperPort;
            case BuildPolicy::SKIP_ABSOLUTE_PATHS_CHECK: return PolicySkipAbsolutePathsCheck;
            default: Checks::unreachable(VCPKG_LINE_INFO);
        }
    }
    std::string to_string(BuildPolicy policy) { return to_string_view(policy).to_string(); }

    StringLiteral to_cmake_variable(BuildPolicy policy)
    {
        switch (policy)
        {
            case BuildPolicy::EMPTY_PACKAGE: return CMakeVariablePolicyEmptyPackage;
            case BuildPolicy::DLLS_WITHOUT_LIBS: return CMakeVariablePolicyDllsWithoutLibs;
            case BuildPolicy::DLLS_WITHOUT_EXPORTS: return CMakeVariablePolicyDllsWithoutExports;
            case BuildPolicy::DLLS_IN_STATIC_LIBRARY: return CMakeVariablePolicyDllsInStaticLibrary;
            case BuildPolicy::MISMATCHED_NUMBER_OF_BINARIES: return CMakeVariablePolicyMismatchedNumberOfBinaries;
            case BuildPolicy::ONLY_RELEASE_CRT: return CMakeVariablePolicyOnlyReleaseCrt;
            case BuildPolicy::EMPTY_INCLUDE_FOLDER: return CMakeVariablePolicyEmptyIncludeFolder;
            case BuildPolicy::ALLOW_OBSOLETE_MSVCRT: return CMakeVariablePolicyAllowObsoleteMsvcrt;
            case BuildPolicy::ALLOW_RESTRICTED_HEADERS: return CMakeVariablePolicyAllowRestrictedHeaders;
            case BuildPolicy::SKIP_DUMPBIN_CHECKS: return CMakeVariablePolicySkipDumpbinChecks;
            case BuildPolicy::SKIP_ARCHITECTURE_CHECK: return CMakeVariablePolicySkipArchitectureCheck;
            case BuildPolicy::CMAKE_HELPER_PORT: return CMakeVariablePolicyCMakeHelperPort;
            case BuildPolicy::SKIP_ABSOLUTE_PATHS_CHECK: return CMakeVariablePolicySkipAbsolutePathsCheck;
            default: Checks::unreachable(VCPKG_LINE_INFO);
        }
    }

    StringLiteral to_string_view(DownloadTool tool)
    {
        switch (tool)
        {
            case DownloadTool::Builtin: return "BUILT_IN";
            case DownloadTool::Aria2: return "ARIA2";
            default: Checks::unreachable(VCPKG_LINE_INFO);
        }
    }

    std::string to_string(DownloadTool tool) { return to_string_view(tool).to_string(); }

    Optional<LinkageType> to_linkage_type(StringView str)
    {
        if (str == "dynamic") return LinkageType::Dynamic;
        if (str == "static") return LinkageType::Static;
        return nullopt;
    }

#if defined(_WIN32)
    static ZStringView to_vcvarsall_target(StringView cmake_system_name)
    {
        if (cmake_system_name.empty()) return "";
        if (cmake_system_name == "Windows") return "";
        if (cmake_system_name == "WindowsStore") return "store";

        Checks::msg_exit_with_error(VCPKG_LINE_INFO, msgUnsupportedSystemName, msg::system_name = cmake_system_name);
    }

    static ZStringView to_vcvarsall_toolchain(StringView target_architecture, const Toolset& toolset, Triplet triplet)
    {
        auto maybe_target_arch = to_cpu_architecture(target_architecture);
        if (!maybe_target_arch.has_value())
        {
            msg::println_error(msgInvalidArchitecture, msg::value = target_architecture);
            Checks::exit_maybe_upgrade(VCPKG_LINE_INFO);
        }

        auto target_arch = maybe_target_arch.value_or_exit(VCPKG_LINE_INFO);
        // Ask for an arm64 compiler when targeting arm64ec; arm64ec is selected with a different flag on the compiler
        // command line.
        if (target_arch == CPUArchitecture::ARM64EC)
        {
            target_arch = CPUArchitecture::ARM64;
        }

        auto host_architectures = get_supported_host_architectures();
        for (auto&& host : host_architectures)
        {
            const auto it = Util::find_if(toolset.supported_architectures, [&](const ToolsetArchOption& opt) {
                return host == opt.host_arch && target_arch == opt.target_arch;
            });
            if (it != toolset.supported_architectures.end()) return it->name;
        }

        const auto toolset_list = Strings::join(
            ", ", toolset.supported_architectures, [](const ToolsetArchOption& t) { return t.name.c_str(); });

        msg::println_error(msgUnsupportedToolchain,
                           msg::triplet = triplet,
                           msg::arch = target_architecture,
                           msg::path = toolset.visual_studio_root_path,
                           msg::list = toolset_list);
        msg::println(msgSeeURL, msg::url = docs::vcpkg_visual_studio_path_url);
        Checks::exit_maybe_upgrade(VCPKG_LINE_INFO);
    }
#endif

#if defined(_WIN32)
    const Environment& EnvCache::get_action_env(const VcpkgPaths& paths,
                                                const PreBuildInfo& pre_build_info,
                                                const Toolset& toolset)
    {
        auto build_env_cmd = make_build_env_cmd(pre_build_info, toolset);
        const auto& base_env = envs.get_lazy(pre_build_info.passthrough_env_vars, [&]() -> EnvMapEntry {
            std::unordered_map<std::string, std::string> env;

            for (auto&& env_var : pre_build_info.passthrough_env_vars)
            {
                auto maybe_env_val = get_environment_variable(env_var);
                if (auto env_val = maybe_env_val.get())
                {
                    env[env_var] = std::move(*env_val);
                }
            }
            static constexpr StringLiteral s_extra_vars[] = {
                EnvironmentVariableVcpkgCommand,
                EnvironmentVariableVcpkgForceSystemBinaries,
                EnvironmentVariableXVcpkgRecursiveData,
            };

            for (const auto& var : s_extra_vars)
            {
                auto val = get_environment_variable(var);
                if (auto p_val = val.get()) env.emplace(var, *p_val);
            }

            /*
             * On Windows 10 (>= 8.1) it is a user-friendly way to automatically set HTTP_PROXY and HTTPS_PROXY
             * environment variables by reading proxy settings via WinHttpGetIEProxyConfigForCurrentUser, preventing
             * users set and unset these variables manually (which is not a decent way). It is common in China or
             * any other regions that needs an proxy software (v2ray, shadowsocks, etc.), which sets the IE Proxy
             * Settings, but not setting environment variables. This will make vcpkg easier to use, specially when
             * use vcpkg in Visual Studio, we even cannot set HTTP(S)_PROXY in CLI, if we want to open or close
             * Proxy we need to restart VS.
             */

            // 2021-05-09 Fix: Detect If there's already HTTP(S)_PROXY presented in the environment variables.
            // If so, we no longer overwrite them.
            bool proxy_from_env = (get_environment_variable(EnvironmentVariableHttpProxy).has_value() ||
                                   get_environment_variable(EnvironmentVariableHttpsProxy).has_value());

            if (proxy_from_env)
            {
                msg::println(msgUseEnvVar, msg::env_var = format_environment_variable("HTTP(S)_PROXY"));
            }
            else
            {
                auto ieProxy = get_windows_ie_proxy_server();
                if (ieProxy.has_value() && !proxy_from_env)
                {
                    std::string server = Strings::to_utf8(ieProxy.get()->server);

                    // Separate settings in IE Proxy Settings, which is rare?
                    // Python implementation:
                    // https://github.com/python/cpython/blob/7215d1ae25525c92b026166f9d5cac85fb1defe1/Lib/urllib/request.py#L2655
                    if (Strings::contains(server, "="))
                    {
                        auto proxy_settings = Strings::split(server, ';');
                        for (auto& s : proxy_settings)
                        {
                            auto kvp = Strings::split(s, '=');
                            if (kvp.size() == 2)
                            {
                                auto& protocol = kvp[0];
                                auto& address = kvp[1];

                                /* Unlike Python's urllib implementation about this type of proxy configuration
                                 * (http=addr:port;https=addr:port)
                                 * https://github.com/python/cpython/blob/7215d1ae25525c92b026166f9d5cac85fb1defe1/Lib/urllib/request.py#L2682
                                 * we do not intentionally append protocol prefix to address. Because HTTPS_PROXY's
                                 * address is not always an HTTPS proxy, an HTTP proxy can also proxy HTTPS requests
                                 * without end-to-end security (As an HTTP Proxy can see your cleartext while an
                                 * HTTPS proxy can't).
                                 *
                                 * If the prefix (http=http://addr:port;https=https://addr:port) already exists in
                                 * the address, we should consider this address points to an HTTPS proxy, and assign
                                 * to HTTPS_PROXY directly. However, if it doesn't exist, then we should NOT append
                                 * an `https://` prefix to an `addr:port` as it could be an HTTP proxy, and the
                                 * connection request will fail.
                                 */

                                protocol = Strings::concat(Strings::ascii_to_uppercase(protocol), "_PROXY");
                                env.emplace(protocol, address);
                                msg::println(msgSettingEnvVar,
                                             msg::env_var = format_environment_variable(protocol),
                                             msg::url = address);
                            }
                        }
                    }
                    // Specified http:// prefix
                    else if (Strings::starts_with(server, "http://"))
                    {
                        msg::println(msgSettingEnvVar,
                                     msg::env_var = format_environment_variable(EnvironmentVariableHttpProxy),
                                     msg::url = server);
                        env.emplace(EnvironmentVariableHttpProxy, server);
                    }
                    // Specified https:// prefix
                    else if (Strings::starts_with(server, "https://"))
                    {
                        msg::println(msgSettingEnvVar,
                                     msg::env_var = format_environment_variable(EnvironmentVariableHttpsProxy),
                                     msg::url = server);
                        env.emplace(EnvironmentVariableHttpsProxy, server);
                    }
                    // Most common case: "ip:port" style, apply to HTTP and HTTPS proxies.
                    // An HTTP(S)_PROXY means https requests go through that, it can be:
                    // http:// prefixed: the request go through an HTTP proxy without end-to-end security.
                    // https:// prefixed: the request go through an HTTPS proxy with end-to-end security.
                    // Nothing prefixed: don't know the default behaviour, seems considering HTTP proxy as default.
                    // We simply set "ip:port" to HTTP(S)_PROXY variables because it works on most common cases.
                    else
                    {
                        msg::println(msgAutoSettingEnvVar,
                                     msg::env_var = format_environment_variable("HTTP(S)_PROXY"),
                                     msg::url = server);

                        env.emplace(EnvironmentVariableHttpProxy, server.c_str());
                        env.emplace(EnvironmentVariableHttpsProxy, server.c_str());
                    }
                }
            }
            return {env};
        });

        return base_env.cmd_cache.get_lazy(build_env_cmd, [&]() {
            const Path& powershell_exe_path = paths.get_tool_exe("powershell-core", out_sink);
            auto clean_env = get_modified_clean_environment(base_env.env_map, powershell_exe_path.parent_path());
            auto action_env = build_env_cmd.empty() ? clean_env : cmd_execute_and_capture_environment(build_env_cmd, clean_env);
            for(const auto& env_setup_script : pre_build_info.environment_setup_scripts)
            {
                const auto env_setup_cmd = make_setup_env_cmd(paths, env_setup_script);
                if(vcpkg::Strings::ends_with(env_setup_script,".cmake")) 
                {
                    cmd_execute(env_setup_cmd, default_working_directory, action_env);
                }
                else 
                {
                    action_env = cmd_execute_and_capture_environment(env_setup_cmd, action_env);
                }                     

            }
            return action_env;
        });
    }
#else
    const Environment& EnvCache::get_action_env(const VcpkgPaths& paths, const PreBuildInfo& pre_build_info, const Toolset&)
    {
        auto action_env = get_clean_environment();
        const auto& base_env = envs.get_lazy(pre_build_info.environment_setup_scripts,[] () {return EnvMapEntry{};});

        // I think this should be done differently but I don't exactly know how to build the commands beforehand.
        // Can I stack base_env.cmd_cache.get_lazy in a loop?

        return base_env.cmd_cache.get_lazy(vcpkg::Command{}, [&]() {
            for(const auto& env_setup_script : pre_build_info.environment_setup_scripts)
            {
                    const auto env_setup_cmd = make_setup_env_cmd(paths, env_setup_script);
                    if(vcpkg::Strings::ends_with(env_setup_script,".cmake")) 
                    {
                        cmd_execute(env_setup_cmd, default_working_directory, action_env);
                    }
                    else 
                    {
                        action_env = cmd_execute_and_capture_environment(env_setup_cmd, action_env);
                    }
            }
            return action_env;
        });
    }
#endif

    static CompilerInfo load_compiler_info(const VcpkgPaths& paths,
                                           const PreBuildInfo& pre_build_info,
                                           const Toolset& toolset);

    static const std::string& get_toolchain_cache(Cache<Path, std::string>& cache,
                                                  const Path& tcfile,
                                                  const ReadOnlyFilesystem& fs)
    {
        return cache.get_lazy(tcfile, [&]() {
            return Hash::get_file_hash(fs, tcfile, Hash::Algorithm::Sha256).value_or_exit(VCPKG_LINE_INFO);
        });
    }

    const EnvCache::TripletMapEntry& EnvCache::get_triplet_cache(const ReadOnlyFilesystem& fs, const Path& p) const
    {
        return m_triplet_cache.get_lazy(p, [&]() -> TripletMapEntry {
            return TripletMapEntry{Hash::get_file_hash(fs, p, Hash::Algorithm::Sha256).value_or_exit(VCPKG_LINE_INFO)};
        });
    }

    const CompilerInfo& EnvCache::get_compiler_info(const VcpkgPaths& paths,
                                                    const PreBuildInfo& pre_build_info,
                                                    const Toolset& toolset)
    {
        if (!m_compiler_tracking || pre_build_info.disable_compiler_tracking)
        {
            static CompilerInfo empty_ci;
            return empty_ci;
        }

        const auto& fs = paths.get_filesystem();

        const auto& triplet_file_path = paths.get_triplet_db().get_triplet_file_path(pre_build_info.triplet);

        auto&& toolchain_hash = get_toolchain_cache(m_toolchain_cache, pre_build_info.toolchain_file(), fs);

        auto&& triplet_entry = get_triplet_cache(fs, triplet_file_path);

        return triplet_entry.compiler_info.get_lazy(toolchain_hash, [&]() -> CompilerInfo {
            if (m_compiler_tracking)
            {
                return load_compiler_info(paths, pre_build_info, toolset);
            }
            else
            {
                return CompilerInfo{};
            }
        });
    }

    const std::string& EnvCache::get_triplet_info(const VcpkgPaths& paths,
                                                  const PreBuildInfo& pre_build_info,
                                                  const Toolset& toolset)
    {
        const auto& fs = paths.get_filesystem();
        const auto& triplet_file_path = paths.get_triplet_db().get_triplet_file_path(pre_build_info.triplet);

        auto&& toolchain_hash = get_toolchain_cache(m_toolchain_cache, pre_build_info.toolchain_file(), fs);

        auto&& triplet_entry = get_triplet_cache(fs, triplet_file_path);

        if (m_compiler_tracking && !pre_build_info.disable_compiler_tracking)
        {
            return triplet_entry.triplet_infos.get_lazy(toolchain_hash, [&]() -> std::string {
                auto& compiler_info = get_compiler_info(paths, pre_build_info, toolset);
                return Strings::concat(triplet_entry.hash, '-', toolchain_hash, '-', compiler_info.hash);
            });
        }
        else
        {
            return triplet_entry.triplet_infos_without_compiler.get_lazy(toolchain_hash, [&]() -> std::string {
                return Strings::concat(triplet_entry.hash, '-', toolchain_hash);
            });
        }
    }

    vcpkg::Command make_build_env_cmd(const PreBuildInfo& pre_build_info, const Toolset& toolset)
    {
        if (!pre_build_info.using_vcvars()) return {};

#if !defined(WIN32)
        // pre_build_info.using_vcvars() should always be false on non-Win32 hosts.
        // If it was true, we should have failed earlier while selecting a Toolset
        (void)toolset;
        Checks::unreachable(VCPKG_LINE_INFO);
#else

        const char* tonull = " >nul";
        if (Debug::g_debugging)
        {
            tonull = "";
        }

        const auto arch = to_vcvarsall_toolchain(pre_build_info.target_architecture, toolset, pre_build_info.triplet);
        const auto target = to_vcvarsall_target(pre_build_info.cmake_system_name);

        return vcpkg::Command{"cmd"}.string_arg("/d").string_arg("/c").raw_arg(
            fmt::format(R"("{}" {} {} {} {} 2>&1 <NUL)",
                        toolset.vcvarsall,
                        Strings::join(" ", toolset.vcvarsall_options),
                        arch,
                        target,
                        tonull));
#endif
    }

    vcpkg::Command make_setup_env_cmd(const VcpkgPaths& paths, const Path& script) 
    {
        vcpkg::Command env_setup_cmd;
        const auto& fs = paths.get_filesystem(); 
        
        if(script.is_relative() || !fs.is_regular_file(script)) {
            // Throw error
            Checks::msg_exit_with_message(VCPKG_LINE_INFO, msgInvalidEnvSetupScripts, msg::path = script);
        }

        if(script.extension() == ".cmake") 
        {
            env_setup_cmd = vcpkg::make_cmake_cmd(paths, script, {});
        }
        else
        {
#ifdef _WIN32
            env_setup_cmd = vcpkg::Command{"cmd"}.string_arg("/d").string_arg("/c");
            env_setup_cmd.raw_arg(fmt::format(R"("{}" 2>&1 <NUL)",script));
#else
            env_setup_cmd = vcpkg::Command{"."}.raw_arg(fmt::format(R"({} 2>&1 </dev/null)",script));
#endif

        }  
        return env_setup_cmd;
    }

    static std::vector<PackageSpec> fspecs_to_pspecs(View<FeatureSpec> fspecs)
    {
        std::set<PackageSpec> set;
        for (auto&& f : fspecs)
            set.insert(f.spec());
        std::vector<PackageSpec> ret{set.begin(), set.end()};
        return ret;
    }

    static std::unique_ptr<BinaryControlFile> create_binary_control_file(const InstallPlanAction& action,
                                                                         const BuildInfo& build_info)
    {
        const auto& scfl = action.source_control_file_and_location.value_or_exit(VCPKG_LINE_INFO);

        auto bcf = std::make_unique<BinaryControlFile>();

        auto find_itr = action.feature_dependencies.find(FeatureNameCore.to_string());
        Checks::check_exit(VCPKG_LINE_INFO, find_itr != action.feature_dependencies.end());
        BinaryParagraph bpgh(*scfl.source_control_file->core_paragraph,
                             action.default_features.value_or_exit(VCPKG_LINE_INFO),
                             action.spec.triplet(),
                             action.public_abi(),
                             fspecs_to_pspecs(find_itr->second));
        if (const auto p_ver = build_info.detected_head_version.get())
        {
            bpgh.version = *p_ver;
        }
        bcf->core_paragraph = std::move(bpgh);

        bcf->features.reserve(action.feature_list.size());
        for (auto&& feature : action.feature_list)
        {
            find_itr = action.feature_dependencies.find(feature);
            Checks::check_exit(VCPKG_LINE_INFO, find_itr != action.feature_dependencies.end());
            auto maybe_fpgh = scfl.source_control_file->find_feature(feature);
            if (auto fpgh = maybe_fpgh.get())
            {
                bcf->features.emplace_back(action.spec, *fpgh, fspecs_to_pspecs(find_itr->second));
            }
        }
        return bcf;
    }

    static void write_binary_control_file(const Filesystem& fs, const Path& package_dir, const BinaryControlFile& bcf)
    {
        std::string start = Strings::serialize(bcf.core_paragraph);
        for (auto&& feature : bcf.features)
        {
            start.push_back('\n');
            start += Strings::serialize(feature);
        }
        const auto binary_control_file = package_dir / FileControl;
        fs.write_contents(binary_control_file, start, VCPKG_LINE_INFO);
    }

    static void get_generic_cmake_build_args(const VcpkgPaths& paths,
                                             Triplet triplet,
                                             const Toolset& toolset,
                                             std::vector<CMakeVariable>& out_vars)
    {
        out_vars.emplace_back(CMakeVariableCmd, "BUILD");
        out_vars.emplace_back(CMakeVariableDownloads, paths.downloads);
        out_vars.emplace_back(CMakeVariableTargetTriplet, triplet.canonical_name());
        out_vars.emplace_back(CMakeVariableTargetTripletFile, paths.get_triplet_db().get_triplet_file_path(triplet));
        out_vars.emplace_back(CMakeVariableBaseVersion, VCPKG_BASE_VERSION_AS_STRING);
        out_vars.emplace_back(CMakeVariableConcurrency, std::to_string(get_concurrency()));
        out_vars.emplace_back(CMakeVariablePlatformToolset, toolset.version);
        // Make sure GIT could be found
        out_vars.emplace_back(CMakeVariableGit, paths.get_tool_exe(Tools::GIT, out_sink));
    }

    static CompilerInfo load_compiler_info(const VcpkgPaths& paths,
                                           const PreBuildInfo& pre_build_info,
                                           const Toolset& toolset)
    {
        auto& triplet = pre_build_info.triplet;
        msg::println(msgDetectCompilerHash, msg::triplet = triplet);
        auto buildpath = paths.buildtrees() / FileDetectCompiler;

        std::vector<CMakeVariable> cmake_args{
            {CMakeVariableCurrentPortDir, paths.scripts / FileDetectCompiler},
            {CMakeVariableCurrentBuildtreesDir, buildpath},
            {CMakeVariableCurrentPackagesDir,
             paths.packages() / fmt::format("{}_{}", FileDetectCompiler, triplet.canonical_name())},
            // The detect_compiler "port" doesn't depend on the host triplet, so always natively compile
            {CMakeVariableHostTriplet, triplet.canonical_name()},
        };
        get_generic_cmake_build_args(paths, triplet, toolset, cmake_args);

        auto cmd = vcpkg::make_cmake_cmd(paths, paths.ports_cmake, std::move(cmake_args));
        RedirectedProcessLaunchSettings settings;
        settings.environment.emplace(paths.get_action_env(pre_build_info, toolset));
        auto& fs = paths.get_filesystem();
        fs.create_directory(buildpath, VCPKG_LINE_INFO);
        auto stdoutlog = buildpath / ("stdout-" + triplet.canonical_name() + ".log");
        CompilerInfo compiler_info;
        std::string buf;

        ExpectedL<int> rc = LocalizedString();
        {
            const auto out_file = fs.open_for_write(stdoutlog, VCPKG_LINE_INFO);
            rc = cmd_execute_and_stream_lines(cmd, settings, [&](StringView s) {
                if (Strings::starts_with(s, MarkerCompilerHash))
                {
                    compiler_info.hash = s.substr(MarkerCompilerHash.size()).to_string();
                }
                if (Strings::starts_with(s, MarkerCompilerCxxVersion))
                {
                    compiler_info.version = s.substr(MarkerCompilerCxxVersion.size()).to_string();
                }
                if (Strings::starts_with(s, MarkerCompilerCxxId))
                {
                    compiler_info.id = s.substr(MarkerCompilerCxxId.size()).to_string();
                }
                static constexpr StringLiteral s_path_marker = "#COMPILER_CXX_PATH#";
                if (Strings::starts_with(s, s_path_marker))
                {
                    const auto compiler_cxx_path = s.substr(s_path_marker.size());
                    compiler_info.path.assign(compiler_cxx_path.data(), compiler_cxx_path.size());
                }
                Debug::println(s);
                const auto old_buf_size = buf.size();
                Strings::append(buf, s, '\n');
                const auto write_size = buf.size() - old_buf_size;
                Checks::msg_check_exit(VCPKG_LINE_INFO,
                                       out_file.write(buf.c_str() + old_buf_size, 1, write_size) == write_size,
                                       msgErrorWhileWriting,
                                       msg::path = stdoutlog);
            });
        } // close out_file

        if (compiler_info.hash.empty() || !succeeded(rc))
        {
            Debug::println("Compiler information tracking can be disabled by passing --",
                           SwitchFeatureFlags,
                           "=-",
                           FeatureFlagCompilertracking);

            msg::println_error(msgErrorDetectingCompilerInfo, msg::path = stdoutlog);
            msg::write_unlocalized_text(Color::none, buf);
            Checks::msg_exit_with_error(VCPKG_LINE_INFO, msgErrorUnableToDetectCompilerInfo);
        }

        Debug::println("Detected compiler hash for triplet ", triplet, ": ", compiler_info.hash);
        if (!compiler_info.path.empty())
        {
            msg::println(msgCompilerPath, msg::path = compiler_info.path);
        }
        return compiler_info;
    }

    static std::vector<CMakeVariable> get_cmake_build_args(const VcpkgCmdArguments& args,
                                                           const VcpkgPaths& paths,
                                                           Triplet host_triplet,
                                                           const BuildPackageOptions& build_options,
                                                           const InstallPlanAction& action)
    {
        auto& scfl = action.source_control_file_and_location.value_or_exit(VCPKG_LINE_INFO);
        auto& scf = *scfl.source_control_file;
        auto& port_name = scf.to_name();

        std::string all_features;
        for (auto& feature : scf.feature_paragraphs)
        {
            all_features.append(feature->name + ";");
        }

        std::vector<CMakeVariable> variables{
            {CMakeVariableAllFeatures, all_features},
            {CMakeVariableCurrentPortDir, scfl.port_directory()},
            {CMakeVariableHostTriplet, host_triplet.canonical_name()},
            {CMakeVariableFeatures, Strings::join(";", action.feature_list)},
            {CMakeVariablePort, port_name},
            {CMakeVariableVersion, scf.to_version().text},
            {CMakeVariableUseHeadVersion, Util::Enum::to_bool(action.use_head_version) ? "1" : "0"},
            {CMakeVariableDownloadTool, to_string_view(build_options.download_tool)},
            {CMakeVariableEditable, Util::Enum::to_bool(action.editable) ? "1" : "0"},
            {CMakeVariableNoDownloads, !Util::Enum::to_bool(build_options.allow_downloads) ? "1" : "0"},
            {CMakeVariableZChainloadToolchainFile, action.pre_build_info(VCPKG_LINE_INFO).toolchain_file()},
        };

        if (build_options.download_tool == DownloadTool::Aria2)
        {
            variables.emplace_back("ARIA2", paths.get_tool_exe(Tools::ARIA2, out_sink));
        }

        if (auto cmake_debug = args.cmake_debug.get())
        {
            if (cmake_debug->is_port_affected(port_name))
            {
                variables.emplace_back("--debugger");
                variables.emplace_back(fmt::format("--debugger-pipe={}", cmake_debug->value));
            }
        }

        if (auto cmake_configure_debug = args.cmake_configure_debug.get())
        {
            if (cmake_configure_debug->is_port_affected(port_name))
            {
                variables.emplace_back(fmt::format("-DVCPKG_CMAKE_CONFIGURE_OPTIONS=--debugger;--debugger-pipe={}",
                                                   cmake_configure_debug->value));
            }
        }

        for (const auto& cmake_arg : args.cmake_args)
        {
            variables.emplace_back(cmake_arg);
        }

        if (build_options.backcompat_features == BackcompatFeatures::Prohibit)
        {
            variables.emplace_back(CMakeVariableProhibitBackcompatFeatures, "1");
        }

        get_generic_cmake_build_args(
            paths,
            action.spec.triplet(),
            action.abi_info.value_or_exit(VCPKG_LINE_INFO).toolset.value_or_exit(VCPKG_LINE_INFO),
            variables);

        if (Util::Enum::to_bool(build_options.only_downloads))
        {
            variables.emplace_back(CMakeVariableDownloadMode, "true");
        }

        const ReadOnlyFilesystem& fs = paths.get_filesystem();

        std::vector<std::string> port_configs;
        for (const PackageSpec& dependency : action.package_dependencies)
        {
            Path port_config_path = paths.installed().vcpkg_port_config_cmake(dependency);

            if (fs.is_regular_file(port_config_path))
            {
                port_configs.emplace_back(std::move(port_config_path).native());
            }
        }

        if (!port_configs.empty())
        {
            variables.emplace_back(CMakeVariablePortConfigs, Strings::join(";", port_configs));
        }

        return variables;
    }

    bool PreBuildInfo::using_vcvars() const
    {
        return (!external_toolchain_file.has_value() || !environment_setup_scripts.empty() || load_vcvars_env) &&
               (cmake_system_name.empty() || cmake_system_name == "WindowsStore");
    }

    Path PreBuildInfo::toolchain_file() const
    {
        if (auto p = external_toolchain_file.get())
        {
            return *p;
        }
        else if (cmake_system_name == "Linux")
        {
            return m_paths.scripts / "toolchains/linux.cmake";
        }
        else if (cmake_system_name == "Darwin")
        {
            return m_paths.scripts / "toolchains/osx.cmake";
        }
        else if (cmake_system_name == "FreeBSD")
        {
            return m_paths.scripts / "toolchains/freebsd.cmake";
        }
        else if (cmake_system_name == "OpenBSD")
        {
            return m_paths.scripts / "toolchains/openbsd.cmake";
        }
        else if (cmake_system_name == "Android")
        {
            return m_paths.scripts / "toolchains/android.cmake";
        }
        else if (cmake_system_name == "iOS")
        {
            return m_paths.scripts / "toolchains/ios.cmake";
        }
        else if (cmake_system_name == "MinGW")
        {
            return m_paths.scripts / "toolchains/mingw.cmake";
        }
        else if (cmake_system_name == "WindowsStore")
        {
            return m_paths.scripts / "toolchains/uwp.cmake";
        }
        else if (target_is_xbox)
        {
            return m_paths.scripts / "toolchains/xbox.cmake";
        }
        else if (cmake_system_name.empty() || cmake_system_name == "Windows")
        {
            return m_paths.scripts / "toolchains/windows.cmake";
        }
        else
        {
            Checks::msg_exit_maybe_upgrade(VCPKG_LINE_INFO,
                                           msgUndeterminedToolChainForTriplet,
                                           msg::triplet = triplet,
                                           msg::system_name = cmake_system_name);
        }
    }

    static void write_sbom(const VcpkgPaths& paths,
                           const InstallPlanAction& action,
                           std::vector<Json::Value> heuristic_resources)
    {
        auto& fs = paths.get_filesystem();
        const auto& scfl = action.source_control_file_and_location.value_or_exit(VCPKG_LINE_INFO);
        const auto& scf = *scfl.source_control_file;

        auto doc_ns = Strings::concat("https://spdx.org/spdxdocs/",
                                      scf.to_name(),
                                      '-',
                                      action.spec.triplet(),
                                      '-',
                                      scf.to_version(),
                                      '-',
                                      generate_random_UUID());

        const auto now = CTime::now_string();
        const auto& abi = action.abi_info.value_or_exit(VCPKG_LINE_INFO);

        const auto json_path =
            action.package_dir.value_or_exit(VCPKG_LINE_INFO) / "share" / action.spec.name() / "vcpkg.spdx.json";
        fs.write_contents_and_dirs(
            json_path,
            create_spdx_sbom(
                action, abi.relative_port_files, abi.relative_port_hashes, now, doc_ns, std::move(heuristic_resources)),
            VCPKG_LINE_INFO);
    }

    static ExtendedBuildResult do_build_package(const VcpkgCmdArguments& args,
                                                const VcpkgPaths& paths,
                                                Triplet host_triplet,
                                                const BuildPackageOptions& build_options,
                                                const InstallPlanAction& action,
                                                bool all_dependencies_satisfied)
    {
        const auto& pre_build_info = action.pre_build_info(VCPKG_LINE_INFO);

        auto& fs = paths.get_filesystem();
        auto&& scfl = action.source_control_file_and_location.value_or_exit(VCPKG_LINE_INFO);

        Triplet triplet = action.spec.triplet();
        const auto& triplet_db = paths.get_triplet_db();
        const auto& triplet_file_path = triplet_db.get_triplet_file_path(triplet);

        if (Strings::starts_with(triplet_file_path, triplet_db.community_triplet_directory))
        {
            msg::print(LocalizedString::from_raw(triplet_file_path)
                           .append_raw(": ")
                           .append_raw(InfoPrefix)
                           .append(msgLoadedCommunityTriplet)
                           .append_raw('\n'));
        }
        else if (!Strings::starts_with(triplet_file_path, triplet_db.default_triplet_directory))
        {
            msg::print(LocalizedString::from_raw(triplet_file_path)
                           .append_raw(": ")
                           .append_raw(InfoPrefix)
                           .append(msgLoadedOverlayTriplet)
                           .append_raw('\n'));
        }

        if (!Strings::starts_with(scfl.control_path, paths.builtin_ports_directory()))
        {
            msg::print(LocalizedString::from_raw(scfl.port_directory())
                           .append_raw(": ")
                           .append_raw(InfoPrefix)
                           .append(msgInstallingOverlayPort)
                           .append_raw('\n'));
        }

        const auto& abi_info = action.abi_info.value_or_exit(VCPKG_LINE_INFO);

        const ElapsedTimer timer;
        auto cmd = vcpkg::make_cmake_cmd(
            paths, paths.ports_cmake, get_cmake_build_args(args, paths, host_triplet, build_options, action));

        RedirectedProcessLaunchSettings settings;
        auto& env = settings.environment.emplace(
            paths.get_action_env(*abi_info.pre_build_info, abi_info.toolset.value_or_exit(VCPKG_LINE_INFO)));

        auto buildpath = paths.build_dir(action.spec);
        fs.create_directory(buildpath, VCPKG_LINE_INFO);
        env.add_entry(EnvironmentVariableGitCeilingDirectories, fs.absolute(buildpath.parent_path(), VCPKG_LINE_INFO));
        auto stdoutlog = buildpath / ("stdout-" + action.spec.triplet().canonical_name() + ".log");
        ExpectedL<int> return_code = LocalizedString();
        {
            auto out_file = fs.open_for_write(stdoutlog, VCPKG_LINE_INFO);
            return_code = cmd_execute_and_stream_data(cmd, settings, [&](StringView sv) {
                msg::write_unlocalized_text(Color::none, sv);
                Checks::msg_check_exit(VCPKG_LINE_INFO,
                                       out_file.write(sv.data(), 1, sv.size()) == sv.size(),
                                       msgErrorWhileWriting,
                                       msg::path = stdoutlog);
            });
        } // close out_file

        const auto buildtimeus = timer.microseconds();
        const auto spec_string = action.spec.to_string();
        const bool build_failed = !succeeded(return_code);
        MetricsSubmission metrics;
        if (build_failed)
        {
            // With the exception of empty or helper ports, builds in "Download Mode" result in failure.
            if (build_options.only_downloads == OnlyDownloads::Yes)
            {
                // TODO: Capture executed command output and evaluate whether the failure was intended.
                // If an unintended error occurs then return a BuildResult::DOWNLOAD_FAILURE status.
                return ExtendedBuildResult{BuildResult::Downloaded};
            }
        }

        metrics.track_buildtime(Hash::get_string_hash(spec_string, Hash::Algorithm::Sha256) + ":[" +
                                    Strings::join(",",
                                                  action.feature_list,
                                                  [](const std::string& feature) {
                                                      return Hash::get_string_hash(feature, Hash::Algorithm::Sha256);
                                                  }) +
                                    "]",
                                buildtimeus);

        get_global_metrics_collector().track_submission(std::move(metrics));
        if (!all_dependencies_satisfied)
        {
            return ExtendedBuildResult{BuildResult::Downloaded};
        }

        if (build_failed)
        {
            const auto logs = buildpath / Strings::concat("error-logs-", action.spec.triplet(), ".txt");
            std::vector<std::string> error_logs;
            if (fs.exists(logs, VCPKG_LINE_INFO))
            {
                error_logs = fs.read_lines(logs).value_or_exit(VCPKG_LINE_INFO);
                Util::erase_remove_if(error_logs, [](const auto& line) { return line.empty(); });
            }
            return ExtendedBuildResult{BuildResult::BuildFailed, stdoutlog, std::move(error_logs)};
        }

        const BuildInfo build_info = read_build_info(fs, paths.build_info_file_path(action.spec));
        size_t error_count = 0;
        {
            FileSink file_sink{fs, stdoutlog, Append::YES};
            CombiningSink combo_sink{out_sink, file_sink};
            error_count = perform_post_build_lint_checks(
                action.spec, paths, pre_build_info, build_info, scfl.port_directory(), combo_sink);
        };
        if (error_count != 0 && build_options.backcompat_features == BackcompatFeatures::Prohibit)
        {
            return ExtendedBuildResult{BuildResult::PostBuildChecksFailed};
        }

        std::unique_ptr<BinaryControlFile> bcf = create_binary_control_file(action, build_info);

        write_sbom(paths, action, abi_info.heuristic_resources);
        write_binary_control_file(paths.get_filesystem(), action.package_dir.value_or_exit(VCPKG_LINE_INFO), *bcf);
        return {BuildResult::Succeeded, std::move(bcf)};
    }

    static ExtendedBuildResult do_build_package_and_clean_buildtrees(const VcpkgCmdArguments& args,
                                                                     const VcpkgPaths& paths,
                                                                     Triplet host_triplet,
                                                                     const BuildPackageOptions& build_options,
                                                                     const InstallPlanAction& action,
                                                                     bool all_dependencies_satisfied)
    {
        auto result = do_build_package(args, paths, host_triplet, build_options, action, all_dependencies_satisfied);

        if (build_options.clean_buildtrees == CleanBuildtrees::Yes)
        {
            auto& fs = paths.get_filesystem();
            // Will keep the logs, which are regular files
            auto buildtree_dirs = fs.get_directories_non_recursive(paths.build_dir(action.spec), IgnoreErrors{});
            for (auto&& dir : buildtree_dirs)
            {
                fs.remove_all(dir, IgnoreErrors{});
            }
        }

        return result;
    }

    static std::string grdk_hash(const Filesystem& fs,
                                 Cache<Path, Optional<std::string>>& grdk_cache,
                                 const PreBuildInfo& pre_build_info)
    {
        if (auto game_dk_latest = pre_build_info.gamedk_latest_path.get())
        {
            const auto grdk_header_path = *game_dk_latest / "GRDK/gameKit/Include/grdk.h";
            const auto& maybe_header_hash = grdk_cache.get_lazy(grdk_header_path, [&]() -> Optional<std::string> {
                auto maybe_hash = Hash::get_file_hash(fs, grdk_header_path, Hash::Algorithm::Sha256);
                if (auto hash = maybe_hash.get())
                {
                    return std::move(*hash);
                }
                else
                {
                    return nullopt;
                }
            });

            if (auto header_hash = maybe_header_hash.get())
            {
                return *header_hash;
            }
        }

        return "none";
    }

    static void abi_entries_from_pre_build_info(const Filesystem& fs,
                                                Cache<Path, Optional<std::string>>& grdk_cache,
                                                const PreBuildInfo& pre_build_info,
                                                std::vector<AbiEntry>& abi_tag_entries)
    {
        if (pre_build_info.public_abi_override)
        {
            abi_tag_entries.emplace_back(
                AbiTagPublicAbiOverride,
                Hash::get_string_hash(pre_build_info.public_abi_override.value_or_exit(VCPKG_LINE_INFO),
                                      Hash::Algorithm::Sha256));
        }

        for (const auto& env_var : pre_build_info.passthrough_env_vars_tracked)
        {
            if (auto e = get_environment_variable(env_var))
            {
                abi_tag_entries.emplace_back(
                    "ENV:" + env_var, Hash::get_string_hash(e.value_or_exit(VCPKG_LINE_INFO), Hash::Algorithm::Sha256));
            }
        }

        if (pre_build_info.target_is_xbox)
        {
            abi_tag_entries.emplace_back(AbiTagGrdkH, grdk_hash(fs, grdk_cache, pre_build_info));
        }
    }

    static void populate_abi_tag(const VcpkgPaths& paths,
                                 InstallPlanAction& action,
                                 std::unique_ptr<PreBuildInfo>&& proto_pre_build_info,
                                 Span<const AbiEntry> dependency_abis,
                                 Cache<Path, Optional<std::string>>& grdk_cache)
    {
        Checks::check_exit(VCPKG_LINE_INFO, static_cast<bool>(proto_pre_build_info));
        const auto& pre_build_info = *proto_pre_build_info;
        const auto& toolset = paths.get_toolset(pre_build_info);
        auto& abi_info = action.abi_info.emplace();
        abi_info.pre_build_info = std::move(proto_pre_build_info);
        abi_info.toolset.emplace(toolset);

        if (action.use_head_version == UseHeadVersion::Yes)
        {
            Debug::print("Binary caching for package ", action.spec, " is disabled due to --head\n");
            return;
        }
        if (action.editable == Editable::Yes)
        {
            Debug::print("Binary caching for package ", action.spec, " is disabled due to --editable\n");
            return;
        }

        abi_info.compiler_info = paths.get_compiler_info(*abi_info.pre_build_info, toolset);
        for (auto&& dep_abi : dependency_abis)
        {
            if (dep_abi.value.empty())
            {
                Debug::print("Binary caching for package ",
                             action.spec,
                             " is disabled due to missing abi info for ",
                             dep_abi.key,
                             '\n');
                return;
            }
        }

        std::vector<AbiEntry> abi_tag_entries(dependency_abis.begin(), dependency_abis.end());

        const auto& triplet_abi = paths.get_triplet_info(pre_build_info, toolset);
        abi_info.triplet_abi.emplace(triplet_abi);
        const auto& triplet_canonical_name = action.spec.triplet().canonical_name();
        abi_tag_entries.emplace_back(AbiTagTriplet, triplet_canonical_name);
        abi_tag_entries.emplace_back(AbiTagTripletAbi, triplet_abi);
        auto& fs = paths.get_filesystem();
        abi_entries_from_pre_build_info(fs, grdk_cache, pre_build_info, abi_tag_entries);

        // If there is an unusually large number of files in the port then
        // something suspicious is going on.
        constexpr int max_port_file_count = 100;

        std::string portfile_cmake_contents;
        std::vector<Path> files;
        std::vector<std::string> hashes;

        for (size_t i = 0; i < abi_info.pre_build_info->hash_additional_files.size(); ++i)
        {
            auto& file = abi_info.pre_build_info->hash_additional_files[i];
            if (file.is_relative() || !fs.is_regular_file(file))
            {
                Checks::msg_exit_with_message(VCPKG_LINE_INFO, msgInvalidValueHashAdditionalFiles, msg::path = file);
            }
            abi_tag_entries.emplace_back(
                fmt::format("additional_file_{}", i),
                Hash::get_file_hash(fs, file, Hash::Algorithm::Sha256).value_or_exit(VCPKG_LINE_INFO));
        }

        auto&& scfl = action.source_control_file_and_location.value_or_exit(VCPKG_LINE_INFO);
        auto port_dir = scfl.port_directory();
        auto raw_files = fs.get_regular_files_recursive_lexically_proximate(port_dir, VCPKG_LINE_INFO);
        if (raw_files.size() > max_port_file_count)
        {
            msg::println_warning(
                msgHashPortManyFiles, msg::package_name = action.spec.name(), msg::count = raw_files.size());
        }

        for (auto& port_file : raw_files)
        {
            if (port_file.filename() == FileDotDsStore)
            {
                continue;
            }

            const auto& abs_port_file = files.emplace_back(port_dir / port_file);
            if (port_file.extension() == ".cmake")
            {
                auto contents = fs.read_contents(abs_port_file, VCPKG_LINE_INFO);
                portfile_cmake_contents += contents;
                hashes.push_back(vcpkg::Hash::get_string_sha256(contents));
            }
            else
            {
                hashes.push_back(vcpkg::Hash::get_file_hash(fs, abs_port_file, Hash::Algorithm::Sha256)
                                     .value_or_exit(VCPKG_LINE_INFO));
            }

            abi_tag_entries.emplace_back(port_file, hashes.back());
        }

        abi_tag_entries.emplace_back(AbiTagCMake, paths.get_tool_version(Tools::CMAKE, out_sink));

        // This #ifdef is mirrored in tools.cpp's PowershellProvider
#if defined(_WIN32)
        abi_tag_entries.emplace_back(AbiTagPowershell, paths.get_tool_version("powershell-core", out_sink));
#endif

        auto& helpers = paths.get_cmake_script_hashes();
        for (auto&& helper : helpers)
        {
            if (Strings::case_insensitive_ascii_contains(portfile_cmake_contents, helper.first))
            {
                abi_tag_entries.emplace_back(helper.first, helper.second);
            }
        }

        abi_tag_entries.emplace_back(AbiTagPortsDotCMake, paths.get_ports_cmake_hash().to_string());
        abi_tag_entries.emplace_back(AbiTagPostBuildChecks, "2");
        InternalFeatureSet sorted_feature_list = action.feature_list;
        // Check that no "default" feature is present. Default features must be resolved before attempting to calculate
        // a package ABI, so the "default" should not have made it here.
        const bool has_no_pseudo_features = std::none_of(sorted_feature_list.begin(),
                                                         sorted_feature_list.end(),
                                                         [](StringView s) { return s == FeatureNameDefault; });
        Checks::check_exit(VCPKG_LINE_INFO, has_no_pseudo_features);
        Util::sort_unique_erase(sorted_feature_list);

        // Check that the "core" feature is present. After resolution into InternalFeatureSet "core" meaning "not
        // default" should have already been handled so "core" should be here.
        Checks::check_exit(VCPKG_LINE_INFO,
                           std::binary_search(sorted_feature_list.begin(), sorted_feature_list.end(), FeatureNameCore));

        abi_tag_entries.emplace_back(AbiTagFeatures, Strings::join(";", sorted_feature_list));

        Util::sort(abi_tag_entries);

        const std::string full_abi_info =
            Strings::join("", abi_tag_entries, [](const AbiEntry& p) { return p.key + " " + p.value + "\n"; });

        if (Debug::g_debugging)
        {
            std::string message = Strings::concat("[DEBUG] <abientries for ", action.spec, ">\n");
            for (auto&& entry : abi_tag_entries)
            {
                Strings::append(message, "[DEBUG]   ", entry.key, "|", entry.value, "\n");
            }
            Strings::append(message, "[DEBUG] </abientries>\n");
            msg::write_unlocalized_text(Color::none, message);
        }

        auto abi_tag_entries_missing = Util::filter(abi_tag_entries, [](const AbiEntry& p) { return p.value.empty(); });
        if (!abi_tag_entries_missing.empty())
        {
            Debug::println("Warning: abi keys are missing values:\n",
                           Strings::join("\n", abi_tag_entries_missing, [](const AbiEntry& e) -> const std::string& {
                               return e.key;
                           }));
            return;
        }

        auto abi_file_path = paths.build_dir(action.spec);
        fs.create_directory(abi_file_path, VCPKG_LINE_INFO);
        abi_file_path /= triplet_canonical_name + ".vcpkg_abi_info.txt";
        fs.write_contents(abi_file_path, full_abi_info, VCPKG_LINE_INFO);

        auto& scf = scfl.source_control_file;
        abi_info.package_abi = Hash::get_string_sha256(full_abi_info);
        abi_info.abi_tag_file.emplace(std::move(abi_file_path));
        abi_info.relative_port_files = std::move(files);
        abi_info.relative_port_hashes = std::move(hashes);
        abi_info.heuristic_resources.push_back(
            run_resource_heuristics(portfile_cmake_contents, scf->core_paragraph->version.text));
    }

    void compute_all_abis(const VcpkgPaths& paths,
                          ActionPlan& action_plan,
                          const CMakeVars::CMakeVarProvider& var_provider,
                          const StatusParagraphs& status_db)
    {
        Cache<Path, Optional<std::string>> grdk_cache;
        for (auto it = action_plan.install_actions.begin(); it != action_plan.install_actions.end(); ++it)
        {
            auto& action = *it;
            if (action.abi_info.has_value()) continue;

            std::vector<AbiEntry> dependency_abis;
            for (auto&& pspec : action.package_dependencies)
            {
                if (pspec == action.spec) continue;

                auto pred = [&](const InstallPlanAction& ipa) { return ipa.spec == pspec; };
                auto it2 = std::find_if(action_plan.install_actions.begin(), it, pred);
                if (it2 == it)
                {
                    // Finally, look in current installed
                    auto status_it = status_db.find(pspec);
                    if (status_it == status_db.end())
                    {
                        Checks::unreachable(
                            VCPKG_LINE_INFO,
                            fmt::format("Failed to find dependency abi for {} -> {}", action.spec, pspec));
                    }

                    dependency_abis.emplace_back(pspec.name(), status_it->get()->package.abi);
                }
                else
                {
                    dependency_abis.emplace_back(pspec.name(), it2->public_abi());
                }
            }

            populate_abi_tag(
                paths,
                action,
                std::make_unique<PreBuildInfo>(paths,
                                               action.spec.triplet(),
                                               var_provider.get_tag_vars(action.spec).value_or_exit(VCPKG_LINE_INFO)),
                dependency_abis,
                grdk_cache);
        }
    }

    ExtendedBuildResult build_package(const VcpkgCmdArguments& args,
                                      const VcpkgPaths& paths,
                                      Triplet host_triplet,
                                      const BuildPackageOptions& build_options,
                                      const InstallPlanAction& action,
                                      const IBuildLogsRecorder& build_logs_recorder,
                                      const StatusParagraphs& status_db)
    {
        auto& filesystem = paths.get_filesystem();
        auto& spec = action.spec;
        const std::string& name = action.source_control_file_and_location.value_or_exit(VCPKG_LINE_INFO).to_name();

        std::vector<FeatureSpec> missing_fspecs;
        for (const auto& kv : action.feature_dependencies)
        {
            for (const FeatureSpec& fspec : kv.second)
            {
                if (!status_db.is_installed(fspec) && !(fspec.port() == name && fspec.triplet() == spec.triplet()))
                {
                    missing_fspecs.emplace_back(fspec);
                }
            }
        }

        const bool all_dependencies_satisfied = missing_fspecs.empty();
        if (build_options.only_downloads == OnlyDownloads::No)
        {
            if (!all_dependencies_satisfied)
            {
                return {BuildResult::CascadedDueToMissingDependencies, std::move(missing_fspecs)};
            }

            // assert that all_dependencies_satisfied is accurate above by checking that they're all installed
            for (auto&& pspec : action.package_dependencies)
            {
                if (pspec == spec)
                {
                    continue;
                }

                if (status_db.find_installed(pspec) == status_db.end())
                {
                    Checks::msg_exit_with_error(VCPKG_LINE_INFO, msgCorruptedDatabase);
                }
            }
        }

        auto& abi_info = action.abi_info.value_or_exit(VCPKG_LINE_INFO);
        ExtendedBuildResult result = do_build_package_and_clean_buildtrees(
            args, paths, host_triplet, build_options, action, all_dependencies_satisfied);
        if (abi_info.abi_tag_file)
        {
            auto& abi_file = *abi_info.abi_tag_file.get();
            const auto abi_package_dir = action.package_dir.value_or_exit(VCPKG_LINE_INFO) / "share" / spec.name();
            const auto abi_file_in_package = abi_package_dir / FileVcpkgAbiInfo;
            build_logs_recorder.record_build_result(paths, spec, result.code);
            filesystem.create_directories(abi_package_dir, VCPKG_LINE_INFO);
            filesystem.copy_file(abi_file, abi_file_in_package, CopyOptions::none, VCPKG_LINE_INFO);
        }

        return result;
    }

    void BuildResultCounts::increment(const BuildResult build_result)
    {
        switch (build_result)
        {
            case BuildResult::Succeeded: ++succeeded; return;
            case BuildResult::BuildFailed: ++build_failed; return;
            case BuildResult::PostBuildChecksFailed: ++post_build_checks_failed; return;
            case BuildResult::FileConflicts: ++file_conflicts; return;
            case BuildResult::CascadedDueToMissingDependencies: ++cascaded_due_to_missing_dependencies; return;
            case BuildResult::Excluded: ++excluded; return;
            case BuildResult::CacheMissing: ++cache_missing; return;
            case BuildResult::Downloaded: ++downloaded; return;
            case BuildResult::Removed: ++removed; return;
            default: Checks::unreachable(VCPKG_LINE_INFO);
        }
    }

    template<class Message>
    static void print_build_result_summary_line(Message build_result_message, int count)
    {
        if (count != 0)
        {
            msg::println(LocalizedString().append_indent().append(
                msgBuildResultSummaryLine, msg::build_result = msg::format(build_result_message), msg::count = count));
        }
    }

    void BuildResultCounts::println(const Triplet& triplet) const
    {
        msg::println(msgBuildResultSummaryHeader, msg::triplet = triplet);
        print_build_result_summary_line(msgBuildResultSucceeded, succeeded);
        print_build_result_summary_line(msgBuildResultBuildFailed, build_failed);
        print_build_result_summary_line(msgBuildResultPostBuildChecksFailed, post_build_checks_failed);
        print_build_result_summary_line(msgBuildResultFileConflicts, file_conflicts);
        print_build_result_summary_line(msgBuildResultCascadeDueToMissingDependencies,
                                        cascaded_due_to_missing_dependencies);
        print_build_result_summary_line(msgBuildResultExcluded, excluded);
        print_build_result_summary_line(msgBuildResultCacheMissing, cache_missing);
        print_build_result_summary_line(msgBuildResultDownloaded, downloaded);
        print_build_result_summary_line(msgBuildResultRemoved, removed);
    }

    StringLiteral to_string_locale_invariant(const BuildResult build_result)
    {
        switch (build_result)
        {
            case BuildResult::Succeeded: return "SUCCEEDED";
            case BuildResult::BuildFailed: return "BUILD_FAILED";
            case BuildResult::PostBuildChecksFailed: return "POST_BUILD_CHECKS_FAILED";
            case BuildResult::FileConflicts: return "FILE_CONFLICTS";
            case BuildResult::CascadedDueToMissingDependencies: return "CASCADED_DUE_TO_MISSING_DEPENDENCIES";
            case BuildResult::Excluded: return "EXCLUDED";
            case BuildResult::CacheMissing: return "CACHE_MISSING";
            case BuildResult::Downloaded: return "DOWNLOADED";
            case BuildResult::Removed: return "REMOVED";
            default: Checks::unreachable(VCPKG_LINE_INFO);
        }
    }

    LocalizedString to_string(const BuildResult build_result)
    {
        switch (build_result)
        {
            case BuildResult::Succeeded: return msg::format(msgBuildResultSucceeded);
            case BuildResult::BuildFailed: return msg::format(msgBuildResultBuildFailed);
            case BuildResult::PostBuildChecksFailed: return msg::format(msgBuildResultPostBuildChecksFailed);
            case BuildResult::FileConflicts: return msg::format(msgBuildResultFileConflicts);
            case BuildResult::CascadedDueToMissingDependencies:
                return msg::format(msgBuildResultCascadeDueToMissingDependencies);
            case BuildResult::Excluded: return msg::format(msgBuildResultExcluded);
            case BuildResult::CacheMissing: return msg::format(msgBuildResultCacheMissing);
            case BuildResult::Downloaded: return msg::format(msgBuildResultDownloaded);
            case BuildResult::Removed: return msg::format(msgBuildResultRemoved);
            default: Checks::unreachable(VCPKG_LINE_INFO);
        }
    }

    LocalizedString create_error_message(const ExtendedBuildResult& build_result, const PackageSpec& spec)
    {
        auto res = msg::format(msgBuildingPackageFailed,
                               msg::spec = spec,
                               msg::build_result = to_string_locale_invariant(build_result.code));

        if (build_result.code == BuildResult::CascadedDueToMissingDependencies)
        {
            res.append_raw('\n').append_indent().append(msgBuildingPackageFailedDueToMissingDeps);

            for (const auto& missing_spec : build_result.unmet_dependencies)
            {
                res.append_raw('\n').append_indent(2).append_raw(missing_spec.to_string());
            }
        }

        return res;
    }

    void append_log(const Path& path, const std::string& log, size_t max_log_length, std::string& out)
    {
        static constexpr StringLiteral details_start = "<details><summary>{}</summary>\n\n```\n";
        static constexpr StringLiteral skipped_msg = "\n...\nSkipped {} lines\n...";
        static constexpr StringLiteral details_end = "\n```\n</details>\n\n";
        const size_t context_size = path.native().size() + details_start.size() + details_end.size() +
                                    skipped_msg.size() + 6 /* digits for skipped count */;
        const size_t minimum_log_size = std::min(size_t{100}, log.size());
        if (max_log_length < context_size + minimum_log_size)
        {
            return;
        }
        max_log_length -= context_size;
        fmt::format_to(std::back_inserter(out), details_start.c_str(), path.native());

        const auto start_block_max_length = max_log_length * 1 / 3;
        const auto end_block_max_length = max_log_length - start_block_max_length;
        if (log.size() > max_log_length)
        {
            auto first_block_end = log.find_last_of('\n', start_block_max_length);
            if (first_block_end == std::string::npos)
            {
                first_block_end = start_block_max_length;
            }

            auto last_block_start = log.find_first_of('\n', log.size() - end_block_max_length);
            if (last_block_start == std::string::npos)
            {
                last_block_start = log.size() - end_block_max_length;
            }

            auto first = log.begin() + first_block_end;
            auto last = log.begin() + last_block_start;
            auto skipped_lines = std::count(first, last, '\n');
            out.append(log.begin(), first);
            fmt::format_to(std::back_inserter(out), skipped_msg.c_str(), skipped_lines);
            out.append(last, log.end());
        }
        else
        {
            out += log;
        }

        while (!out.empty() && out.back() == '\n')
        {
            out.pop_back();
        }
        Strings::append(out, details_end);
    }

    void append_logs(std::vector<std::pair<Path, std::string>>&& logs, size_t max_size, std::string& out)
    {
        if (logs.empty())
        {
            return;
        }
        Util::sort(logs, [](const auto& left, const auto& right) { return left.second.size() < right.second.size(); });
        auto size_per_log = max_size / logs.size();
        size_t maximum = out.size();
        for (const auto& entry : logs)
        {
            maximum += size_per_log;
            const auto available = maximum - out.size();
            append_log(entry.first, entry.second, available, out);
        }
    }

    std::string create_github_issue(const VcpkgCmdArguments& args,
                                    const ExtendedBuildResult& build_result,
                                    const VcpkgPaths& paths,
                                    const InstallPlanAction& action,
                                    bool include_manifest)
    {
        constexpr size_t MAX_ISSUE_SIZE = 65536;
        const auto& fs = paths.get_filesystem();
        std::string issue_body;
        // The logs excerpts are as large as possible. So the issue body will often reach MAX_ISSUE_SIZE.
        issue_body.reserve(MAX_ISSUE_SIZE);
        fmt::format_to(std::back_inserter(issue_body),
                       "Package: {}\n\n**Host Environment**\n\n- Host: {}-{}\n",
                       action.display_name(),
                       to_zstring_view(get_host_processor()),
                       get_host_os_name());

        if (const auto* abi_info = action.abi_info.get())
        {
            if (const auto* compiler_info = abi_info->compiler_info.get())
            {
                fmt::format_to(
                    std::back_inserter(issue_body), "- Compiler: {} {}\n", compiler_info->id, compiler_info->version);
            }
        }

        fmt::format_to(std::back_inserter(issue_body), "-{}\n", paths.get_toolver_diagnostics());
        fmt::format_to(std::back_inserter(issue_body),
                       "**To Reproduce**\n\n`vcpkg {} {}`\n\n",
                       args.get_command(),
                       Strings::join(" ", args.get_forwardable_arguments()));
        fmt::format_to(std::back_inserter(issue_body),
                       "**Failure logs**\n\n```\n{}\n```\n\n",
                       paths.get_filesystem().read_contents(build_result.stdoutlog.value_or_exit(VCPKG_LINE_INFO),
                                                            VCPKG_LINE_INFO));

        std::string postfix;
        const auto maybe_manifest = paths.get_manifest();
        if (auto manifest = maybe_manifest.get())
        {
            if (include_manifest || manifest->manifest.contains("builtin-baseline"))
            {
                fmt::format_to(
                    std::back_inserter(postfix),
                    "**Additional context**\n\n<details><summary>vcpkg.json</summary>\n\n```\n{}\n```\n</details>\n",
                    Json::stringify(manifest->manifest));
            }
        }

        if (issue_body.size() + postfix.size() < MAX_ISSUE_SIZE)
        {
            size_t remaining_body_size = MAX_ISSUE_SIZE - issue_body.size() - postfix.size();
            auto logs = Util::fmap(build_result.error_logs, [&](auto&& path) -> std::pair<Path, std::string> {
                return {path, fs.read_contents(path, VCPKG_LINE_INFO)};
            });
            append_logs(std::move(logs), remaining_body_size, issue_body);
        }

        issue_body.append(postfix);

        return issue_body;
    }

    static std::string make_gh_issue_search_url(const std::string& spec_name)
    {
        return "https://github.com/microsoft/vcpkg/issues?q=is%3Aissue+is%3Aopen+in%3Atitle+" + spec_name;
    }

    static std::string make_gh_issue_open_url(StringView spec_name, StringView triplet, StringView path)
    {
        return Strings::concat("https://github.com/microsoft/vcpkg/issues/new?title=[",
                               spec_name,
                               "]+Build+error+on+",
                               triplet,
                               "&body=Copy+issue+body+from+",
                               Strings::percent_encode(path));
    }

    LocalizedString create_user_troubleshooting_message(const InstallPlanAction& action,
                                                        const VcpkgPaths& paths,
                                                        const Optional<Path>& issue_body)
    {
        const auto& spec_name = action.spec.name();
        const auto& triplet_name = action.spec.triplet().to_string();
        LocalizedString result = msg::format(msgBuildTroubleshootingMessage1).append_raw('\n');
        result.append_indent().append_raw(make_gh_issue_search_url(spec_name)).append_raw('\n');
        result.append(msgBuildTroubleshootingMessage2).append_raw('\n');
        if (issue_body.has_value())
        {
            const auto path = issue_body.get()->generic_u8string();
            result.append_indent().append_raw(make_gh_issue_open_url(spec_name, triplet_name, path)).append_raw('\n');
            if (!paths.get_filesystem().find_from_PATH("gh").empty())
            {
                Command gh("gh");
                gh.string_arg("issue").string_arg("create").string_arg("-R").string_arg("microsoft/vcpkg");
                gh.string_arg("--title").string_arg(fmt::format("[{}] Build failure on {}", spec_name, triplet_name));
                gh.string_arg("--body-file").string_arg(path);

                result.append(msgBuildTroubleshootingMessageGH).append_raw('\n');
                result.append_indent().append_raw(gh.command_line());
            }
        }
        else
        {
            result.append_indent()
                .append_raw("https://github.com/microsoft/vcpkg/issues/"
                            "new?template=report-package-build-failure.md&title=[")
                .append_raw(spec_name)
                .append_raw("]+Build+error+on+")
                .append_raw(triplet_name)
                .append_raw("\n");
            result.append(msgBuildTroubleshootingMessage3, msg::package_name = spec_name).append_raw('\n');
            result.append_raw(paths.get_toolver_diagnostics()).append_raw('\n');
        }

        return result;
    }

    static BuildInfo inner_create_buildinfo(StringView origin, Paragraph&& pgh)
    {
        ParagraphParser parser(origin, std::move(pgh));

        BuildInfo build_info;

        {
            std::string crt_linkage_as_string = parser.required_field(ParagraphIdCrtLinkage);
            auto crtlinkage = to_linkage_type(crt_linkage_as_string);
            if (const auto p = crtlinkage.get())
            {
                build_info.crt_linkage = *p;
            }
            else
            {
                Checks::msg_exit_with_message(
                    VCPKG_LINE_INFO, msgInvalidLinkage, msg::system_name = "crt", msg::value = crt_linkage_as_string);
            }
        }

        {
            std::string library_linkage_as_string = parser.required_field(ParagraphIdLibraryLinkage);
            auto liblinkage = to_linkage_type(library_linkage_as_string);
            if (const auto p = liblinkage.get())
            {
                build_info.library_linkage = *p;
            }
            else
            {
                Checks::msg_exit_with_message(VCPKG_LINE_INFO,
                                              msgInvalidLinkage,
                                              msg::system_name = "library",
                                              msg::value = library_linkage_as_string);
            }
        }

        std::string version = parser.optional_field_or_empty(ParagraphIdVersion);
        if (!version.empty())
        {
            sanitize_version_string(version);
            build_info.detected_head_version = Version::parse(std::move(version)).value_or_exit(VCPKG_LINE_INFO);
        }

        std::unordered_map<BuildPolicy, bool> policies;
        for (const auto& policy : ALL_POLICIES)
        {
            const auto setting = parser.optional_field_or_empty(to_string_view(policy));
            if (setting.empty()) continue;
            if (setting == "enabled")
                policies.emplace(policy, true);
            else if (setting == "disabled")
                policies.emplace(policy, false);
            else
                Checks::msg_exit_maybe_upgrade(VCPKG_LINE_INFO,
                                               msgUnknownPolicySetting,
                                               msg::option = setting,
                                               msg::value = to_string_view(policy));
        }

        auto maybe_error = parser.error();
        if (const auto err = maybe_error.get())
        {
            Checks::msg_exit_with_message(VCPKG_LINE_INFO, *err);
        }

        build_info.policies = BuildPolicies(std::move(policies));

        return build_info;
    }

    BuildInfo read_build_info(const ReadOnlyFilesystem& fs, const Path& filepath)
    {
        auto maybe_paragraph = Paragraphs::get_single_paragraph(fs, filepath);
        if (auto paragraph = maybe_paragraph.get())
        {
            return inner_create_buildinfo(filepath, std::move(*paragraph));
        }

        Checks::msg_exit_maybe_upgrade(VCPKG_LINE_INFO, msgInvalidBuildInfo, msg::error_msg = maybe_paragraph.error());
    }

    static ExpectedL<bool> from_cmake_bool(StringView value, StringView name)
    {
        if (value == "1" || Strings::case_insensitive_ascii_equals(value, "on") ||
            Strings::case_insensitive_ascii_equals(value, "true"))
        {
            return true;
        }
        else if (value == "0" || Strings::case_insensitive_ascii_equals(value, "off") ||
                 Strings::case_insensitive_ascii_equals(value, "false"))
        {
            return false;
        }
        else
        {
            return msg::format(msgUnknownBooleanSetting, msg::option = name, msg::value = value);
        }
    }

    PreBuildInfo::PreBuildInfo(const VcpkgPaths& paths,
                               Triplet triplet,
                               const std::unordered_map<std::string, std::string>& cmakevars)
        : triplet(triplet), m_paths(paths)
    {
<<<<<<< HEAD
        enum class VcpkgTripletVar
        {
            TARGET_ARCHITECTURE = 0,
            CMAKE_SYSTEM_NAME,
            CMAKE_SYSTEM_VERSION,
            PLATFORM_TOOLSET,
            PLATFORM_TOOLSET_VERSION,
            VISUAL_STUDIO_PATH,
            CHAINLOAD_TOOLCHAIN_FILE,
            BUILD_TYPE,
            ENV_PASSTHROUGH,
            ENV_PASSTHROUGH_UNTRACKED,
            PUBLIC_ABI_OVERRIDE,
            LOAD_VCVARS_ENV,
            DISABLE_COMPILER_TRACKING,
            ENVIRONMENT_SETUP_SCRIPTS,
            XBOX_CONSOLE_TARGET,
            Z_VCPKG_GameDKLatest
        };

        static const std::vector<std::pair<std::string, VcpkgTripletVar>> VCPKG_OPTIONS = {
            {"VCPKG_TARGET_ARCHITECTURE", VcpkgTripletVar::TARGET_ARCHITECTURE},
            {"VCPKG_CMAKE_SYSTEM_NAME", VcpkgTripletVar::CMAKE_SYSTEM_NAME},
            {"VCPKG_CMAKE_SYSTEM_VERSION", VcpkgTripletVar::CMAKE_SYSTEM_VERSION},
            {"VCPKG_PLATFORM_TOOLSET", VcpkgTripletVar::PLATFORM_TOOLSET},
            {"VCPKG_PLATFORM_TOOLSET_VERSION", VcpkgTripletVar::PLATFORM_TOOLSET_VERSION},
            {"VCPKG_VISUAL_STUDIO_PATH", VcpkgTripletVar::VISUAL_STUDIO_PATH},
            {"VCPKG_CHAINLOAD_TOOLCHAIN_FILE", VcpkgTripletVar::CHAINLOAD_TOOLCHAIN_FILE},
            {"VCPKG_BUILD_TYPE", VcpkgTripletVar::BUILD_TYPE},
            {"VCPKG_ENV_PASSTHROUGH", VcpkgTripletVar::ENV_PASSTHROUGH},
            {"VCPKG_ENV_PASSTHROUGH_UNTRACKED", VcpkgTripletVar::ENV_PASSTHROUGH_UNTRACKED},
            {"VCPKG_PUBLIC_ABI_OVERRIDE", VcpkgTripletVar::PUBLIC_ABI_OVERRIDE},
            // Note: this value must come after VCPKG_CHAINLOAD_TOOLCHAIN_FILE because its default depends upon it.
            {"VCPKG_LOAD_VCVARS_ENV", VcpkgTripletVar::LOAD_VCVARS_ENV},
            {"VCPKG_DISABLE_COMPILER_TRACKING", VcpkgTripletVar::DISABLE_COMPILER_TRACKING},
            {"VCPKG_ENVIRONMENT_SETUP_SCRIPTS", VcpkgTripletVar::ENVIRONMENT_SETUP_SCRIPTS},
            {"VCPKG_XBOX_CONSOLE_TARGET", VcpkgTripletVar::XBOX_CONSOLE_TARGET},
            {"Z_VCPKG_GameDKLatest", VcpkgTripletVar::Z_VCPKG_GameDKLatest},
        };
=======
        Util::assign_if_set_and_nonempty(target_architecture, cmakevars, CMakeVariableTargetArchitecture);
        Util::assign_if_set_and_nonempty(cmake_system_name, cmakevars, CMakeVariableCMakeSystemName);
        Util::assign_if_set_and_nonempty(cmake_system_version, cmakevars, CMakeVariableCMakeSystemVersion);
        Util::assign_if_set_and_nonempty(platform_toolset, cmakevars, CMakeVariablePlatformToolset);
        Util::assign_if_set_and_nonempty(platform_toolset_version, cmakevars, CMakeVariablePlatformToolsetVersion);
        Util::assign_if_set_and_nonempty(visual_studio_path, cmakevars, CMakeVariableVisualStudioPath);
        Util::assign_if_set_and_nonempty(external_toolchain_file, cmakevars, CMakeVariableChainloadToolchainFile);
        if (auto value = Util::value_if_set_and_nonempty(cmakevars, CMakeVariableBuildType))
        {
            if (Strings::case_insensitive_ascii_equals(*value, "debug"))
                build_type = ConfigurationType::Debug;
            else if (Strings::case_insensitive_ascii_equals(*value, "release"))
                build_type = ConfigurationType::Release;
            else
                Checks::msg_exit_with_message(VCPKG_LINE_INFO, msgUnknownSettingForBuildType, msg::option = *value);
        }

        if (auto value = Util::value_if_set_and_nonempty(cmakevars, CMakeVariableEnvPassthrough))
        {
            passthrough_env_vars_tracked = Strings::split(*value, ';');
            passthrough_env_vars = passthrough_env_vars_tracked;
        }
>>>>>>> 76f1e5d5

        // Note that this must come after CMakeVariableEnvPassthrough since the leading values come from there
        if (auto value = Util::value_if_set_and_nonempty(cmakevars, CMakeVariableEnvPassthroughUntracked))
        {
<<<<<<< HEAD
            const std::string& variable_value = Util::value_or_default(cmakevars, kv.first, empty);
            switch (kv.second)
            {
                case VcpkgTripletVar::TARGET_ARCHITECTURE: target_architecture = variable_value; break;
                case VcpkgTripletVar::CMAKE_SYSTEM_NAME: cmake_system_name = variable_value; break;
                case VcpkgTripletVar::CMAKE_SYSTEM_VERSION: cmake_system_version = variable_value; break;
                case VcpkgTripletVar::PLATFORM_TOOLSET:
                    platform_toolset = variable_value.empty() ? nullopt : Optional<std::string>{variable_value};
                    break;
                case VcpkgTripletVar::PLATFORM_TOOLSET_VERSION:
                    platform_toolset_version = variable_value.empty() ? nullopt : Optional<std::string>{variable_value};
                    break;
                case VcpkgTripletVar::VISUAL_STUDIO_PATH:
                    visual_studio_path = variable_value.empty() ? nullopt : Optional<Path>{variable_value};
                    break;
                case VcpkgTripletVar::CHAINLOAD_TOOLCHAIN_FILE:
                    external_toolchain_file = variable_value.empty() ? nullopt : Optional<std::string>{variable_value};
                    break;
                case VcpkgTripletVar::BUILD_TYPE:
                    if (variable_value.empty())
                        build_type = nullopt;
                    else if (Strings::case_insensitive_ascii_equals(variable_value, "debug"))
                        build_type = ConfigurationType::DEBUG;
                    else if (Strings::case_insensitive_ascii_equals(variable_value, "release"))
                        build_type = ConfigurationType::RELEASE;
                    else
                        Checks::msg_exit_with_message(
                            VCPKG_LINE_INFO, msgUnknownSettingForBuildType, msg::option = variable_value);
                    break;
                case VcpkgTripletVar::ENV_PASSTHROUGH:
                    passthrough_env_vars_tracked = Strings::split(variable_value, ';');
                    Util::Vectors::append(&passthrough_env_vars, passthrough_env_vars_tracked);
                    break;
                case VcpkgTripletVar::ENV_PASSTHROUGH_UNTRACKED:
                    Util::Vectors::append(&passthrough_env_vars, Strings::split(variable_value, ';'));
                    break;
                case VcpkgTripletVar::PUBLIC_ABI_OVERRIDE:
                    public_abi_override = variable_value.empty() ? nullopt : Optional<std::string>{variable_value};
                    break;
                case VcpkgTripletVar::LOAD_VCVARS_ENV:
                    if (variable_value.empty())
                    {
                        load_vcvars_env = !external_toolchain_file.has_value();
                    }
                    else
                    {
                        load_vcvars_env = from_cmake_bool(variable_value, kv.first).value_or_exit(VCPKG_LINE_INFO);
                    }
                    break;
                case VcpkgTripletVar::DISABLE_COMPILER_TRACKING:
                    if (variable_value.empty())
                    {
                        disable_compiler_tracking = false;
                    }
                    else
                    {
                        disable_compiler_tracking =
                            from_cmake_bool(variable_value, kv.first).value_or_exit(VCPKG_LINE_INFO);
                    }
                    break;
                case VcpkgTripletVar::ENVIRONMENT_SETUP_SCRIPTS:
                    environment_setup_scripts = Strings::split(variable_value, ';');
                    break;
                case VcpkgTripletVar::XBOX_CONSOLE_TARGET:
                    if (!variable_value.empty())
                    {
                        target_is_xbox = true;
                    }
                    break;
                case VcpkgTripletVar::Z_VCPKG_GameDKLatest:
                    if (!variable_value.empty())
                    {
                        gamedk_latest_path.emplace(variable_value);
                    }
                    break;
            }
=======
            Util::Vectors::append(&passthrough_env_vars, Strings::split(*value, ';'));
        }

        Util::assign_if_set_and_nonempty(public_abi_override, cmakevars, CMakeVariablePublicAbiOverride);
        if (auto value = Util::value_if_set_and_nonempty(cmakevars, CMakeVariableHashAdditionalFiles))
        {
            hash_additional_files =
                Util::fmap(Strings::split(*value, ';'), [](auto&& str) { return Path(std::move(str)); });
        }
        // Note that this value must come after CMakeVariableChainloadToolchainFile because its default depends upon it
        load_vcvars_env = !external_toolchain_file.has_value();
        if (auto value = Util::value_if_set_and_nonempty(cmakevars, CMakeVariableLoadVcvarsEnv))
        {
            load_vcvars_env = from_cmake_bool(*value, CMakeVariableLoadVcvarsEnv).value_or_exit(VCPKG_LINE_INFO);
>>>>>>> 76f1e5d5
        }

        if (auto value = Util::value_if_set_and_nonempty(cmakevars, CMakeVariableDisableCompilerTracking))
        {
            disable_compiler_tracking =
                from_cmake_bool(*value, CMakeVariableDisableCompilerTracking).value_or_exit(VCPKG_LINE_INFO);
        }

        if (Util::value_if_set_and_nonempty(cmakevars, CMakeVariableXBoxConsoleTarget) != nullptr)
        {
            target_is_xbox = true;
        }

        Util::assign_if_set_and_nonempty(gamedk_latest_path, cmakevars, CMakeVariableZVcpkgGameDKLatest);
    }

    ExtendedBuildResult::ExtendedBuildResult(BuildResult code) : code(code) { }
    ExtendedBuildResult::ExtendedBuildResult(BuildResult code,
                                             vcpkg::Path stdoutlog,
                                             std::vector<std::string>&& error_logs)
        : code(code), stdoutlog(stdoutlog), error_logs(error_logs)
    {
    }
    ExtendedBuildResult::ExtendedBuildResult(BuildResult code, std::unique_ptr<BinaryControlFile>&& bcf)
        : code(code), binary_control_file(std::move(bcf))
    {
    }
    ExtendedBuildResult::ExtendedBuildResult(BuildResult code, std::vector<FeatureSpec>&& unmet_deps)
        : code(code), unmet_dependencies(std::move(unmet_deps))
    {
    }

    const IBuildLogsRecorder& null_build_logs_recorder() noexcept { return null_build_logs_recorder_instance; }
}<|MERGE_RESOLUTION|>--- conflicted
+++ resolved
@@ -1862,47 +1862,6 @@
                                const std::unordered_map<std::string, std::string>& cmakevars)
         : triplet(triplet), m_paths(paths)
     {
-<<<<<<< HEAD
-        enum class VcpkgTripletVar
-        {
-            TARGET_ARCHITECTURE = 0,
-            CMAKE_SYSTEM_NAME,
-            CMAKE_SYSTEM_VERSION,
-            PLATFORM_TOOLSET,
-            PLATFORM_TOOLSET_VERSION,
-            VISUAL_STUDIO_PATH,
-            CHAINLOAD_TOOLCHAIN_FILE,
-            BUILD_TYPE,
-            ENV_PASSTHROUGH,
-            ENV_PASSTHROUGH_UNTRACKED,
-            PUBLIC_ABI_OVERRIDE,
-            LOAD_VCVARS_ENV,
-            DISABLE_COMPILER_TRACKING,
-            ENVIRONMENT_SETUP_SCRIPTS,
-            XBOX_CONSOLE_TARGET,
-            Z_VCPKG_GameDKLatest
-        };
-
-        static const std::vector<std::pair<std::string, VcpkgTripletVar>> VCPKG_OPTIONS = {
-            {"VCPKG_TARGET_ARCHITECTURE", VcpkgTripletVar::TARGET_ARCHITECTURE},
-            {"VCPKG_CMAKE_SYSTEM_NAME", VcpkgTripletVar::CMAKE_SYSTEM_NAME},
-            {"VCPKG_CMAKE_SYSTEM_VERSION", VcpkgTripletVar::CMAKE_SYSTEM_VERSION},
-            {"VCPKG_PLATFORM_TOOLSET", VcpkgTripletVar::PLATFORM_TOOLSET},
-            {"VCPKG_PLATFORM_TOOLSET_VERSION", VcpkgTripletVar::PLATFORM_TOOLSET_VERSION},
-            {"VCPKG_VISUAL_STUDIO_PATH", VcpkgTripletVar::VISUAL_STUDIO_PATH},
-            {"VCPKG_CHAINLOAD_TOOLCHAIN_FILE", VcpkgTripletVar::CHAINLOAD_TOOLCHAIN_FILE},
-            {"VCPKG_BUILD_TYPE", VcpkgTripletVar::BUILD_TYPE},
-            {"VCPKG_ENV_PASSTHROUGH", VcpkgTripletVar::ENV_PASSTHROUGH},
-            {"VCPKG_ENV_PASSTHROUGH_UNTRACKED", VcpkgTripletVar::ENV_PASSTHROUGH_UNTRACKED},
-            {"VCPKG_PUBLIC_ABI_OVERRIDE", VcpkgTripletVar::PUBLIC_ABI_OVERRIDE},
-            // Note: this value must come after VCPKG_CHAINLOAD_TOOLCHAIN_FILE because its default depends upon it.
-            {"VCPKG_LOAD_VCVARS_ENV", VcpkgTripletVar::LOAD_VCVARS_ENV},
-            {"VCPKG_DISABLE_COMPILER_TRACKING", VcpkgTripletVar::DISABLE_COMPILER_TRACKING},
-            {"VCPKG_ENVIRONMENT_SETUP_SCRIPTS", VcpkgTripletVar::ENVIRONMENT_SETUP_SCRIPTS},
-            {"VCPKG_XBOX_CONSOLE_TARGET", VcpkgTripletVar::XBOX_CONSOLE_TARGET},
-            {"Z_VCPKG_GameDKLatest", VcpkgTripletVar::Z_VCPKG_GameDKLatest},
-        };
-=======
         Util::assign_if_set_and_nonempty(target_architecture, cmakevars, CMakeVariableTargetArchitecture);
         Util::assign_if_set_and_nonempty(cmake_system_name, cmakevars, CMakeVariableCMakeSystemName);
         Util::assign_if_set_and_nonempty(cmake_system_version, cmakevars, CMakeVariableCMakeSystemVersion);
@@ -1925,90 +1884,16 @@
             passthrough_env_vars_tracked = Strings::split(*value, ';');
             passthrough_env_vars = passthrough_env_vars_tracked;
         }
->>>>>>> 76f1e5d5
 
         // Note that this must come after CMakeVariableEnvPassthrough since the leading values come from there
         if (auto value = Util::value_if_set_and_nonempty(cmakevars, CMakeVariableEnvPassthroughUntracked))
         {
-<<<<<<< HEAD
-            const std::string& variable_value = Util::value_or_default(cmakevars, kv.first, empty);
-            switch (kv.second)
-            {
-                case VcpkgTripletVar::TARGET_ARCHITECTURE: target_architecture = variable_value; break;
-                case VcpkgTripletVar::CMAKE_SYSTEM_NAME: cmake_system_name = variable_value; break;
-                case VcpkgTripletVar::CMAKE_SYSTEM_VERSION: cmake_system_version = variable_value; break;
-                case VcpkgTripletVar::PLATFORM_TOOLSET:
-                    platform_toolset = variable_value.empty() ? nullopt : Optional<std::string>{variable_value};
-                    break;
-                case VcpkgTripletVar::PLATFORM_TOOLSET_VERSION:
-                    platform_toolset_version = variable_value.empty() ? nullopt : Optional<std::string>{variable_value};
-                    break;
-                case VcpkgTripletVar::VISUAL_STUDIO_PATH:
-                    visual_studio_path = variable_value.empty() ? nullopt : Optional<Path>{variable_value};
-                    break;
-                case VcpkgTripletVar::CHAINLOAD_TOOLCHAIN_FILE:
-                    external_toolchain_file = variable_value.empty() ? nullopt : Optional<std::string>{variable_value};
-                    break;
-                case VcpkgTripletVar::BUILD_TYPE:
-                    if (variable_value.empty())
-                        build_type = nullopt;
-                    else if (Strings::case_insensitive_ascii_equals(variable_value, "debug"))
-                        build_type = ConfigurationType::DEBUG;
-                    else if (Strings::case_insensitive_ascii_equals(variable_value, "release"))
-                        build_type = ConfigurationType::RELEASE;
-                    else
-                        Checks::msg_exit_with_message(
-                            VCPKG_LINE_INFO, msgUnknownSettingForBuildType, msg::option = variable_value);
-                    break;
-                case VcpkgTripletVar::ENV_PASSTHROUGH:
-                    passthrough_env_vars_tracked = Strings::split(variable_value, ';');
-                    Util::Vectors::append(&passthrough_env_vars, passthrough_env_vars_tracked);
-                    break;
-                case VcpkgTripletVar::ENV_PASSTHROUGH_UNTRACKED:
-                    Util::Vectors::append(&passthrough_env_vars, Strings::split(variable_value, ';'));
-                    break;
-                case VcpkgTripletVar::PUBLIC_ABI_OVERRIDE:
-                    public_abi_override = variable_value.empty() ? nullopt : Optional<std::string>{variable_value};
-                    break;
-                case VcpkgTripletVar::LOAD_VCVARS_ENV:
-                    if (variable_value.empty())
-                    {
-                        load_vcvars_env = !external_toolchain_file.has_value();
-                    }
-                    else
-                    {
-                        load_vcvars_env = from_cmake_bool(variable_value, kv.first).value_or_exit(VCPKG_LINE_INFO);
-                    }
-                    break;
-                case VcpkgTripletVar::DISABLE_COMPILER_TRACKING:
-                    if (variable_value.empty())
-                    {
-                        disable_compiler_tracking = false;
-                    }
-                    else
-                    {
-                        disable_compiler_tracking =
-                            from_cmake_bool(variable_value, kv.first).value_or_exit(VCPKG_LINE_INFO);
-                    }
-                    break;
-                case VcpkgTripletVar::ENVIRONMENT_SETUP_SCRIPTS:
-                    environment_setup_scripts = Strings::split(variable_value, ';');
-                    break;
-                case VcpkgTripletVar::XBOX_CONSOLE_TARGET:
-                    if (!variable_value.empty())
-                    {
-                        target_is_xbox = true;
-                    }
-                    break;
-                case VcpkgTripletVar::Z_VCPKG_GameDKLatest:
-                    if (!variable_value.empty())
-                    {
-                        gamedk_latest_path.emplace(variable_value);
-                    }
-                    break;
-            }
-=======
             Util::Vectors::append(&passthrough_env_vars, Strings::split(*value, ';'));
+        }
+
+        if (auto value = Util::value_if_set_and_nonempty(cmakevars, CMakeVariableHashAdditionalFiles))
+        {
+            Util::Vectors::append(&environment_setup_scripts, Strings::split(*value, ';'));
         }
 
         Util::assign_if_set_and_nonempty(public_abi_override, cmakevars, CMakeVariablePublicAbiOverride);
@@ -2022,7 +1907,6 @@
         if (auto value = Util::value_if_set_and_nonempty(cmakevars, CMakeVariableLoadVcvarsEnv))
         {
             load_vcvars_env = from_cmake_bool(*value, CMakeVariableLoadVcvarsEnv).value_or_exit(VCPKG_LINE_INFO);
->>>>>>> 76f1e5d5
         }
 
         if (auto value = Util::value_if_set_and_nonempty(cmakevars, CMakeVariableDisableCompilerTracking))
