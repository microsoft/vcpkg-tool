--- conflicted
+++ resolved
@@ -517,15 +517,10 @@
 
         const auto& fs = paths.get_filesystem();
 
-<<<<<<< HEAD
-        auto&& toolchain_hash = get_toolchain_cache(m_toolchain_cache, abi_info.pre_build_info->toolchain_file(), fs);
-=======
         const auto& triplet_file_path = paths.get_triplet_db().get_triplet_file_path(pre_build_info.triplet);
 
         auto&& toolchain_hash = get_toolchain_cache(m_toolchain_cache, pre_build_info.toolchain_file(), fs);
->>>>>>> 2f25fc8c
-
-        const auto triplet_file_path = paths.get_triplet_file_path(abi_info.pre_build_info->triplet);
+
         auto&& triplet_entry = get_triplet_cache(fs, triplet_file_path);
 
         return triplet_entry.compiler_info.get_lazy(toolchain_hash, [&]() -> CompilerInfo {
@@ -1173,9 +1168,9 @@
         constexpr int max_port_file_count = 100;
 
         std::string portfile_cmake_contents;
-<<<<<<< HEAD
         std::vector<Path> files;
         std::vector<std::string> hashes;
+
         size_t i = 0;
         for (auto& filestr : abi_info.pre_build_info->hash_additional_files)
         {
@@ -1189,11 +1184,6 @@
             abi_tag_entries.emplace_back(fmt::format("additional_file_{}", i++), hash);
         }
 
-        auto&& port_dir = action.source_control_file_and_location.value_or_exit(VCPKG_LINE_INFO).source_location;
-        size_t port_file_count = 0;
-        Path abs_port_file;
-        for (auto& port_file : fs.get_regular_files_recursive_lexically_proximate(port_dir, VCPKG_LINE_INFO))
-=======
         auto&& scfl = action.source_control_file_and_location.value_or_exit(VCPKG_LINE_INFO);
         auto port_dir = scfl.port_directory();
         auto raw_files = fs.get_regular_files_recursive_lexically_proximate(port_dir, VCPKG_LINE_INFO);
@@ -1203,10 +1193,7 @@
                 msgHashPortManyFiles, msg::package_name = action.spec.name(), msg::count = raw_files.size());
         }
 
-        std::vector<Path> files;         // will be port_files without .DS_Store entries
-        std::vector<std::string> hashes; // will be corresponding hashes
         for (auto& port_file : raw_files)
->>>>>>> 2f25fc8c
         {
             if (port_file.filename() == ".DS_Store")
             {
