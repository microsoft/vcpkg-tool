--- conflicted
+++ resolved
@@ -841,8 +841,7 @@
 )--";
         auto& triplet = pre_build_info.triplet;
         msg::println(msgDetectCompilerHash, msg::triplet = triplet);
-<<<<<<< HEAD
-        auto buildpath = paths.buildtrees() / "detect_compiler";
+        auto buildpath = paths.buildtrees() / FileDetectCompiler;
         auto portpath = paths.buildtrees() / "detect_compiler-port";
         auto packagespath = paths.packages() / ("detect_compiler_" + triplet.canonical_name());
         auto& fs = paths.get_filesystem();
@@ -851,39 +850,21 @@
         fs.write_contents_and_dirs(portpath / "CMakeLists.txt", cmakelists_txt, VCPKG_LINE_INFO);
 
         std::vector<CMakeVariable> cmake_args{
-            {"CURRENT_PORT_DIR", portpath},
-            {"CURRENT_BUILDTREES_DIR", buildpath},
-            {"CURRENT_PACKAGES_DIR", packagespath},
-=======
-        auto buildpath = paths.buildtrees() / FileDetectCompiler;
-
-        std::vector<CMakeVariable> cmake_args{
-            {CMakeVariableCurrentPortDir, paths.scripts / FileDetectCompiler},
+            {CMakeVariableCurrentPortDir, portpath},
             {CMakeVariableCurrentBuildtreesDir, buildpath},
-            {CMakeVariableCurrentPackagesDir,
-             paths.packages() / fmt::format("{}_{}", FileDetectCompiler, triplet.canonical_name())},
->>>>>>> b45524bf
+            {CMakeVariableCurrentPackagesDir, packagespath},
             // The detect_compiler "port" doesn't depend on the host triplet, so always natively compile
             {CMakeVariableHostTriplet, triplet.canonical_name()},
         };
         get_generic_cmake_build_args(paths, triplet, toolset, cmake_args);
 
-<<<<<<< HEAD
-        auto command = vcpkg::make_cmake_cmd(paths, paths.ports_cmake, std::move(cmake_args));
-
-        const auto& env = paths.get_action_env(pre_build_info, toolset);
-=======
         auto cmd = vcpkg::make_cmake_cmd(paths, paths.ports_cmake, std::move(cmake_args));
         RedirectedProcessLaunchSettings settings;
         settings.environment.emplace(paths.get_action_env(pre_build_info, toolset));
-        auto& fs = paths.get_filesystem();
->>>>>>> b45524bf
         fs.create_directory(buildpath, VCPKG_LINE_INFO);
         auto stdoutlog = buildpath / ("stdout-" + triplet.canonical_name() + ".log");
 
-<<<<<<< HEAD
-        auto result = flatten_out(cmd_execute_and_capture_output(command, default_working_directory, env),
-                                  command.command_line());
+        auto result = flatten_out(cmd_execute_and_capture_output(cmd, settings), cmd.command_line());
         CompilerInfo compiler_info;
         if (result.has_value())
         {
@@ -899,41 +880,6 @@
         }
 
         if (compiler_info.hash.empty() || !result.has_value())
-=======
-        Optional<WriteFilePointer> out_file_storage = fs.open_for_write(stdoutlog, VCPKG_LINE_INFO);
-        auto& out_file = out_file_storage.value_or_exit(VCPKG_LINE_INFO);
-        auto rc = cmd_execute_and_stream_lines(cmd, settings, [&](StringView s) {
-            if (Strings::starts_with(s, MarkerCompilerHash))
-            {
-                compiler_info.hash = s.substr(MarkerCompilerHash.size()).to_string();
-            }
-            if (Strings::starts_with(s, MarkerCompilerCxxVersion))
-            {
-                compiler_info.version = s.substr(MarkerCompilerCxxVersion.size()).to_string();
-            }
-            if (Strings::starts_with(s, MarkerCompilerCxxId))
-            {
-                compiler_info.id = s.substr(MarkerCompilerCxxId.size()).to_string();
-            }
-            static constexpr StringLiteral s_path_marker = "#COMPILER_CXX_PATH#";
-            if (Strings::starts_with(s, s_path_marker))
-            {
-                const auto compiler_cxx_path = s.substr(s_path_marker.size());
-                compiler_info.path.assign(compiler_cxx_path.data(), compiler_cxx_path.size());
-            }
-            Debug::println(s);
-            const auto old_buf_size = buf.size();
-            Strings::append(buf, s, '\n');
-            const auto write_size = buf.size() - old_buf_size;
-            Checks::msg_check_exit(VCPKG_LINE_INFO,
-                                   out_file.write(buf.c_str() + old_buf_size, 1, write_size) == write_size,
-                                   msgErrorWhileWriting,
-                                   msg::path = stdoutlog);
-        });
-
-        out_file_storage.clear();
-        if (compiler_info.hash.empty() || !succeeded(rc))
->>>>>>> b45524bf
         {
             Debug::println("Compiler information tracking can be disabled by passing --",
                            SwitchFeatureFlags,
@@ -954,9 +900,9 @@
         }
 
         Debug::println("Detected compiler hash for triplet ", triplet, ": ", compiler_info.hash);
-        if (!compiler_info.path.empty())
-        {
-            msg::println(msgCompilerPath, msg::path = compiler_info.path);
+        if (!compiler_info.cxx_compiler_path.empty())
+        {
+            msg::println(msgCompilerPath, msg::path = compiler_info.cxx_compiler_path);
         }
         return compiler_info;
     }
