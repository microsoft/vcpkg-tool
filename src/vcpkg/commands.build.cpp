#include <vcpkg/base/cache.h>
#include <vcpkg/base/checks.h>
#include <vcpkg/base/chrono.h>
#include <vcpkg/base/contractual-constants.h>
#include <vcpkg/base/file_sink.h>
#include <vcpkg/base/hash.h>
#include <vcpkg/base/message_sinks.h>
#include <vcpkg/base/messages.h>
#include <vcpkg/base/optional.h>
#include <vcpkg/base/stringview.h>
#include <vcpkg/base/system.debug.h>
#include <vcpkg/base/system.h>
#include <vcpkg/base/system.process.h>
#include <vcpkg/base/system.proxy.h>
#include <vcpkg/base/util.h>
#include <vcpkg/base/uuid.h>

#include <vcpkg/binarycaching.h>
#include <vcpkg/buildenvironment.h>
#include <vcpkg/cmakevars.h>
#include <vcpkg/commands.build.h>
#include <vcpkg/commands.version.h>
#include <vcpkg/dependencies.h>
#include <vcpkg/documentation.h>
#include <vcpkg/input.h>
#include <vcpkg/installedpaths.h>
#include <vcpkg/metrics.h>
#include <vcpkg/paragraphs.h>
#include <vcpkg/portfileprovider.h>
#include <vcpkg/postbuildlint.h>
#include <vcpkg/registries.h>
#include <vcpkg/spdx.h>
#include <vcpkg/statusparagraphs.h>
#include <vcpkg/tools.h>
#include <vcpkg/vcpkgcmdarguments.h>
#include <vcpkg/vcpkglib.h>
#include <vcpkg/vcpkgpaths.h>

using namespace vcpkg;

namespace
{
    struct NullBuildLogsRecorder final : IBuildLogsRecorder
    {
        void record_build_result(const VcpkgPaths& paths, const PackageSpec& spec, BuildResult result) const override
        {
            (void)paths;
            (void)spec;
            (void)result;
        }
    };

    static const NullBuildLogsRecorder null_build_logs_recorder_instance;
}

namespace vcpkg
{
    void command_build_and_exit_ex(const VcpkgCmdArguments& args,
                                   const FullPackageSpec& full_spec,
                                   Triplet host_triplet,
                                   const PathsPortFileProvider& provider,
                                   const IBuildLogsRecorder& build_logs_recorder,
                                   const VcpkgPaths& paths)
    {
        Checks::exit_with_code(VCPKG_LINE_INFO,
                               command_build_ex(args, full_spec, host_triplet, provider, build_logs_recorder, paths));
    }

    constexpr CommandMetadata CommandBuildMetadata{
        "build",
        msgCmdBuildSynopsis,
        {msgCmdBuildExample1, "vcpkg build zlib:x64-windows"},
        Undocumented,
        AutocompletePriority::Internal,
        1,
        1,
        {},
        nullptr,
    };

    void command_build_and_exit(const VcpkgCmdArguments& args,
                                const VcpkgPaths& paths,
                                Triplet default_triplet,
                                Triplet host_triplet)
    {
        // Build only takes a single package and all dependencies must already be installed
        const ParsedArguments options = args.parse_arguments(CommandBuildMetadata);
        const FullPackageSpec spec =
            check_and_get_full_package_spec(options.command_arguments[0], default_triplet, paths.get_triplet_db())
                .value_or_exit(VCPKG_LINE_INFO);

        auto& fs = paths.get_filesystem();
        auto registry_set = paths.make_registry_set();
        PathsPortFileProvider provider(
            fs, *registry_set, make_overlay_provider(fs, paths.original_cwd, paths.overlay_ports));
        Checks::exit_with_code(VCPKG_LINE_INFO,
                               command_build_ex(args, spec, host_triplet, provider, null_build_logs_recorder(), paths));
    }

    int command_build_ex(const VcpkgCmdArguments& args,
                         const FullPackageSpec& full_spec,
                         Triplet host_triplet,
                         const PathsPortFileProvider& provider,
                         const IBuildLogsRecorder& build_logs_recorder,
                         const VcpkgPaths& paths)
    {
        const PackageSpec& spec = full_spec.package_spec;
        auto var_provider_storage = CMakeVars::make_triplet_cmake_var_provider(paths);
        auto& var_provider = *var_provider_storage;
        var_provider.load_dep_info_vars({{spec}}, host_triplet);

        StatusParagraphs status_db = database_load_check(paths.get_filesystem(), paths.installed());
        auto action_plan = create_feature_install_plan(
            provider, var_provider, {&full_spec, 1}, status_db, {host_triplet, paths.packages()});

        var_provider.load_tag_vars(action_plan, host_triplet);

        compute_all_abis(paths, action_plan, var_provider, status_db);

        InstallPlanAction* action = nullptr;
        for (auto& install_action : action_plan.already_installed)
        {
            if (install_action.spec == full_spec.package_spec)
            {
                Checks::msg_exit_with_error(VCPKG_LINE_INFO, msgBuildAlreadyInstalled, msg::spec = spec);
            }
        }

        for (auto& install_action : action_plan.install_actions)
        {
            if (install_action.spec == full_spec.package_spec)
            {
                action = &install_action;
            }
        }

        Checks::check_exit(VCPKG_LINE_INFO, action != nullptr);
        ASSUME(action != nullptr);
        auto& scf = *action->source_control_file_and_location.value_or_exit(VCPKG_LINE_INFO).source_control_file;
        const auto& spec_name = spec.name();
        const auto& core_paragraph_name = scf.to_name();
        if (spec_name != core_paragraph_name)
        {
            Checks::msg_exit_with_error(VCPKG_LINE_INFO,
                                        msgSourceFieldPortNameMismatch,
                                        msg::package_name = core_paragraph_name,
                                        msg::path = spec_name);
        }

        action->build_options = default_build_package_options;
        action->build_options.editable = Editable::Yes;
        action->build_options.clean_buildtrees = CleanBuildtrees::No;
        action->build_options.clean_packages = CleanPackages::No;

        auto binary_cache = BinaryCache::make(args, paths, out_sink).value_or_exit(VCPKG_LINE_INFO);
        const ElapsedTimer build_timer;
        const auto result = build_package(args, paths, *action, build_logs_recorder, status_db);
        msg::print(msgElapsedForPackage, msg::spec = spec, msg::elapsed = build_timer);
        switch (result.code)
        {
            case BuildResult::Succeeded: binary_cache.push_success(*action); return 0;
            case BuildResult::CascadedDueToMissingDependencies:
            {
                LocalizedString errorMsg = msg::format_error(msgBuildDependenciesMissing);
                for (const auto& p : result.unmet_dependencies)
                {
                    errorMsg.append_raw('\n').append_indent().append_raw(p.to_string());
                }

                Checks::msg_exit_with_message(VCPKG_LINE_INFO, errorMsg);
            }
            case BuildResult::BuildFailed:
            case BuildResult::PostBuildChecksFailed:
            case BuildResult::FileConflicts:
            case BuildResult::CacheMissing:
            case BuildResult::Downloaded:
            case BuildResult::Removed:
            {
                LocalizedString warnings;
                for (auto&& msg : action->build_failure_messages)
                {
                    warnings.append(msg).append_raw('\n');
                }
                if (!warnings.data().empty())
                {
                    msg::print(Color::warning, warnings);
                }
                msg::println_error(create_error_message(result, spec));
                msg::print(create_user_troubleshooting_message(*action, paths, nullopt));
                return 1;
            }
            case BuildResult::Excluded:
            default: Checks::unreachable(VCPKG_LINE_INFO);
        }
    }

    static std::remove_const_t<decltype(ALL_POLICIES)> generate_all_policies()
    {
        std::remove_const_t<decltype(ALL_POLICIES)> res{};
        for (size_t i = 0; i < res.size(); ++i)
        {
            res[i] = static_cast<BuildPolicy>(i);
        }

        return res;
    }

    decltype(ALL_POLICIES) ALL_POLICIES = generate_all_policies();

    StringLiteral to_string_view(BuildPolicy policy)
    {
        switch (policy)
        {
            case BuildPolicy::EMPTY_PACKAGE: return PolicyEmptyPackage;
            case BuildPolicy::DLLS_WITHOUT_LIBS: return PolicyDllsWithoutLibs;
            case BuildPolicy::DLLS_WITHOUT_EXPORTS: return PolicyDllsWithoutExports;
            case BuildPolicy::DLLS_IN_STATIC_LIBRARY: return PolicyDllsInStaticLibrary;
            case BuildPolicy::MISMATCHED_NUMBER_OF_BINARIES: return PolicyMismatchedNumberOfBinaries;
            case BuildPolicy::ONLY_RELEASE_CRT: return PolicyOnlyReleaseCrt;
            case BuildPolicy::EMPTY_INCLUDE_FOLDER: return PolicyEmptyIncludeFolder;
            case BuildPolicy::ALLOW_OBSOLETE_MSVCRT: return PolicyAllowObsoleteMsvcrt;
            case BuildPolicy::ALLOW_RESTRICTED_HEADERS: return PolicyAllowRestrictedHeaders;
            case BuildPolicy::SKIP_DUMPBIN_CHECKS: return PolicySkipDumpbinChecks;
            case BuildPolicy::SKIP_ARCHITECTURE_CHECK: return PolicySkipArchitectureCheck;
            case BuildPolicy::CMAKE_HELPER_PORT: return PolicyCMakeHelperPort;
            case BuildPolicy::SKIP_ABSOLUTE_PATHS_CHECK: return PolicySkipAbsolutePathsCheck;
            default: Checks::unreachable(VCPKG_LINE_INFO);
        }
    }
    std::string to_string(BuildPolicy policy) { return to_string_view(policy).to_string(); }

    StringLiteral to_cmake_variable(BuildPolicy policy)
    {
        switch (policy)
        {
            case BuildPolicy::EMPTY_PACKAGE: return CMakeVariablePolicyEmptyPackage;
            case BuildPolicy::DLLS_WITHOUT_LIBS: return CMakeVariablePolicyDllsWithoutLibs;
            case BuildPolicy::DLLS_WITHOUT_EXPORTS: return CMakeVariablePolicyDllsWithoutExports;
            case BuildPolicy::DLLS_IN_STATIC_LIBRARY: return CMakeVariablePolicyDllsInStaticLibrary;
            case BuildPolicy::MISMATCHED_NUMBER_OF_BINARIES: return CMakeVariablePolicyMismatchedNumberOfBinaries;
            case BuildPolicy::ONLY_RELEASE_CRT: return CMakeVariablePolicyOnlyReleaseCrt;
            case BuildPolicy::EMPTY_INCLUDE_FOLDER: return CMakeVariablePolicyEmptyIncludeFolder;
            case BuildPolicy::ALLOW_OBSOLETE_MSVCRT: return CMakeVariablePolicyAllowObsoleteMsvcrt;
            case BuildPolicy::ALLOW_RESTRICTED_HEADERS: return CMakeVariablePolicyAllowRestrictedHeaders;
            case BuildPolicy::SKIP_DUMPBIN_CHECKS: return CMakeVariablePolicySkipDumpbinChecks;
            case BuildPolicy::SKIP_ARCHITECTURE_CHECK: return CMakeVariablePolicySkipArchitectureCheck;
            case BuildPolicy::CMAKE_HELPER_PORT: return CMakeVariablePolicyCMakeHelperPort;
            case BuildPolicy::SKIP_ABSOLUTE_PATHS_CHECK: return CMakeVariablePolicySkipAbsolutePathsCheck;
            default: Checks::unreachable(VCPKG_LINE_INFO);
        }
    }

    StringLiteral to_string_view(DownloadTool tool)
    {
        switch (tool)
        {
            case DownloadTool::Builtin: return "BUILT_IN";
            case DownloadTool::Aria2: return "ARIA2";
            default: Checks::unreachable(VCPKG_LINE_INFO);
        }
    }

    std::string to_string(DownloadTool tool) { return to_string_view(tool).to_string(); }

    Optional<LinkageType> to_linkage_type(StringView str)
    {
        if (str == "dynamic") return LinkageType::Dynamic;
        if (str == "static") return LinkageType::Static;
        return nullopt;
    }

#if defined(_WIN32)
    static ZStringView to_vcvarsall_target(StringView cmake_system_name)
    {
        if (cmake_system_name.empty()) return "";
        if (cmake_system_name == "Windows") return "";
        if (cmake_system_name == "WindowsStore") return "store";

        Checks::msg_exit_with_error(VCPKG_LINE_INFO, msgUnsupportedSystemName, msg::system_name = cmake_system_name);
    }

    static ZStringView to_vcvarsall_toolchain(StringView target_architecture, const Toolset& toolset, Triplet triplet)
    {
        auto maybe_target_arch = to_cpu_architecture(target_architecture);
        if (!maybe_target_arch.has_value())
        {
            msg::println_error(msgInvalidArchitecture, msg::value = target_architecture);
            Checks::exit_maybe_upgrade(VCPKG_LINE_INFO);
        }

        auto target_arch = maybe_target_arch.value_or_exit(VCPKG_LINE_INFO);
        // Ask for an arm64 compiler when targeting arm64ec; arm64ec is selected with a different flag on the compiler
        // command line.
        if (target_arch == CPUArchitecture::ARM64EC)
        {
            target_arch = CPUArchitecture::ARM64;
        }

        auto host_architectures = get_supported_host_architectures();
        for (auto&& host : host_architectures)
        {
            const auto it = Util::find_if(toolset.supported_architectures, [&](const ToolsetArchOption& opt) {
                return host == opt.host_arch && target_arch == opt.target_arch;
            });
            if (it != toolset.supported_architectures.end()) return it->name;
        }

        const auto toolset_list = Strings::join(
            ", ", toolset.supported_architectures, [](const ToolsetArchOption& t) { return t.name.c_str(); });

        msg::println_error(msgUnsupportedToolchain,
                           msg::triplet = triplet,
                           msg::arch = target_architecture,
                           msg::path = toolset.visual_studio_root_path,
                           msg::list = toolset_list);
        msg::println(msgSeeURL, msg::url = docs::vcpkg_visual_studio_path_url);
        Checks::exit_maybe_upgrade(VCPKG_LINE_INFO);
    }
#endif

#if defined(_WIN32)
    const Environment& EnvCache::get_action_env(const VcpkgPaths& paths,
                                                const PreBuildInfo& pre_build_info,
                                                const Toolset& toolset)
    {
        auto build_env_cmd = make_build_env_cmd(pre_build_info, toolset);
        const auto& base_env = envs.get_lazy(pre_build_info.passthrough_env_vars, [&]() -> EnvMapEntry {
            std::unordered_map<std::string, std::string> env;

            for (auto&& env_var : pre_build_info.passthrough_env_vars)
            {
                auto maybe_env_val = get_environment_variable(env_var);
                if (auto env_val = maybe_env_val.get())
                {
                    env[env_var] = std::move(*env_val);
                }
            }
            static constexpr StringLiteral s_extra_vars[] = {
                EnvironmentVariableVcpkgCommand,
                EnvironmentVariableVcpkgForceSystemBinaries,
                EnvironmentVariableXVcpkgRecursiveData,
            };

            for (const auto& var : s_extra_vars)
            {
                auto val = get_environment_variable(var);
                if (auto p_val = val.get()) env.emplace(var, *p_val);
            }

            /*
             * On Windows 10 (>= 8.1) it is a user-friendly way to automatically set HTTP_PROXY and HTTPS_PROXY
             * environment variables by reading proxy settings via WinHttpGetIEProxyConfigForCurrentUser, preventing
             * users set and unset these variables manually (which is not a decent way). It is common in China or
             * any other regions that needs an proxy software (v2ray, shadowsocks, etc.), which sets the IE Proxy
             * Settings, but not setting environment variables. This will make vcpkg easier to use, specially when
             * use vcpkg in Visual Studio, we even cannot set HTTP(S)_PROXY in CLI, if we want to open or close
             * Proxy we need to restart VS.
             */

            // 2021-05-09 Fix: Detect If there's already HTTP(S)_PROXY presented in the environment variables.
            // If so, we no longer overwrite them.
            bool proxy_from_env = (get_environment_variable(EnvironmentVariableHttpProxy).has_value() ||
                                   get_environment_variable(EnvironmentVariableHttpsProxy).has_value());

            if (proxy_from_env)
            {
                msg::println(msgUseEnvVar, msg::env_var = format_environment_variable("HTTP(S)_PROXY"));
            }
            else
            {
                auto ieProxy = get_windows_ie_proxy_server();
                if (ieProxy.has_value() && !proxy_from_env)
                {
                    std::string server = Strings::to_utf8(ieProxy.get()->server);

                    // Separate settings in IE Proxy Settings, which is rare?
                    // Python implementation:
                    // https://github.com/python/cpython/blob/7215d1ae25525c92b026166f9d5cac85fb1defe1/Lib/urllib/request.py#L2655
                    if (Strings::contains(server, "="))
                    {
                        auto proxy_settings = Strings::split(server, ';');
                        for (auto& s : proxy_settings)
                        {
                            auto kvp = Strings::split(s, '=');
                            if (kvp.size() == 2)
                            {
                                auto& protocol = kvp[0];
                                auto& address = kvp[1];

                                /* Unlike Python's urllib implementation about this type of proxy configuration
                                 * (http=addr:port;https=addr:port)
                                 * https://github.com/python/cpython/blob/7215d1ae25525c92b026166f9d5cac85fb1defe1/Lib/urllib/request.py#L2682
                                 * we do not intentionally append protocol prefix to address. Because HTTPS_PROXY's
                                 * address is not always an HTTPS proxy, an HTTP proxy can also proxy HTTPS requests
                                 * without end-to-end security (As an HTTP Proxy can see your cleartext while an
                                 * HTTPS proxy can't).
                                 *
                                 * If the prefix (http=http://addr:port;https=https://addr:port) already exists in
                                 * the address, we should consider this address points to an HTTPS proxy, and assign
                                 * to HTTPS_PROXY directly. However, if it doesn't exist, then we should NOT append
                                 * an `https://` prefix to an `addr:port` as it could be an HTTP proxy, and the
                                 * connection request will fail.
                                 */

                                protocol = Strings::concat(Strings::ascii_to_uppercase(protocol), "_PROXY");
                                env.emplace(protocol, address);
                                msg::println(msgSettingEnvVar,
                                             msg::env_var = format_environment_variable(protocol),
                                             msg::url = address);
                            }
                        }
                    }
                    // Specified http:// prefix
                    else if (Strings::starts_with(server, "http://"))
                    {
                        msg::println(msgSettingEnvVar,
                                     msg::env_var = format_environment_variable(EnvironmentVariableHttpProxy),
                                     msg::url = server);
                        env.emplace(EnvironmentVariableHttpProxy, server);
                    }
                    // Specified https:// prefix
                    else if (Strings::starts_with(server, "https://"))
                    {
                        msg::println(msgSettingEnvVar,
                                     msg::env_var = format_environment_variable(EnvironmentVariableHttpsProxy),
                                     msg::url = server);
                        env.emplace(EnvironmentVariableHttpsProxy, server);
                    }
                    // Most common case: "ip:port" style, apply to HTTP and HTTPS proxies.
                    // An HTTP(S)_PROXY means https requests go through that, it can be:
                    // http:// prefixed: the request go through an HTTP proxy without end-to-end security.
                    // https:// prefixed: the request go through an HTTPS proxy with end-to-end security.
                    // Nothing prefixed: don't know the default behaviour, seems considering HTTP proxy as default.
                    // We simply set "ip:port" to HTTP(S)_PROXY variables because it works on most common cases.
                    else
                    {
                        msg::println(msgAutoSettingEnvVar,
                                     msg::env_var = format_environment_variable("HTTP(S)_PROXY"),
                                     msg::url = server);

                        env.emplace(EnvironmentVariableHttpProxy, server.c_str());
                        env.emplace(EnvironmentVariableHttpsProxy, server.c_str());
                    }
                }
            }
            return {env};
        });

        return base_env.cmd_cache.get_lazy(build_env_cmd, [&]() {
            const Path& powershell_exe_path = paths.get_tool_exe("powershell-core", out_sink);
            auto clean_env = get_modified_clean_environment(base_env.env_map, powershell_exe_path.parent_path());
            if (build_env_cmd.empty())
                return clean_env;
            else
                return cmd_execute_and_capture_environment(build_env_cmd, clean_env);
        });
    }
#else
    const Environment& EnvCache::get_action_env(const VcpkgPaths&, const PreBuildInfo&, const Toolset&)
    {
        return get_clean_environment();
    }
#endif

    static CompilerInfo load_compiler_info(const VcpkgPaths& paths,
                                           const PreBuildInfo& pre_build_info,
                                           const Toolset& toolset);

    static const std::string& get_toolchain_cache(Cache<Path, std::string>& cache,
                                                  const Path& tcfile,
                                                  const ReadOnlyFilesystem& fs)
    {
        return cache.get_lazy(tcfile, [&]() {
            return Hash::get_file_hash(fs, tcfile, Hash::Algorithm::Sha256).value_or_exit(VCPKG_LINE_INFO);
        });
    }

    const EnvCache::TripletMapEntry& EnvCache::get_triplet_cache(const ReadOnlyFilesystem& fs, const Path& p) const
    {
        return m_triplet_cache.get_lazy(p, [&]() -> TripletMapEntry {
            return TripletMapEntry{Hash::get_file_hash(fs, p, Hash::Algorithm::Sha256).value_or_exit(VCPKG_LINE_INFO)};
        });
    }

    const CompilerInfo& EnvCache::get_compiler_info(const VcpkgPaths& paths,
                                                    const PreBuildInfo& pre_build_info,
                                                    const Toolset& toolset)
    {
        if (!m_compiler_tracking || pre_build_info.disable_compiler_tracking)
        {
            static CompilerInfo empty_ci;
            return empty_ci;
        }

        const auto& fs = paths.get_filesystem();

        const auto& triplet_file_path = paths.get_triplet_db().get_triplet_file_path(pre_build_info.triplet);

        auto&& toolchain_hash = get_toolchain_cache(m_toolchain_cache, pre_build_info.toolchain_file(), fs);

        auto&& triplet_entry = get_triplet_cache(fs, triplet_file_path);

        return triplet_entry.compiler_info.get_lazy(toolchain_hash, [&]() -> CompilerInfo {
            if (m_compiler_tracking)
            {
                return load_compiler_info(paths, pre_build_info, toolset);
            }
            else
            {
                return CompilerInfo{};
            }
        });
    }

    const std::string& EnvCache::get_triplet_info(const VcpkgPaths& paths,
                                                  const PreBuildInfo& pre_build_info,
                                                  const Toolset& toolset)
    {
        const auto& fs = paths.get_filesystem();
        const auto& triplet_file_path = paths.get_triplet_db().get_triplet_file_path(pre_build_info.triplet);

        auto&& toolchain_hash = get_toolchain_cache(m_toolchain_cache, pre_build_info.toolchain_file(), fs);

        auto&& triplet_entry = get_triplet_cache(fs, triplet_file_path);

        if (m_compiler_tracking && !pre_build_info.disable_compiler_tracking)
        {
            return triplet_entry.triplet_infos.get_lazy(toolchain_hash, [&]() -> std::string {
                auto& compiler_info = get_compiler_info(paths, pre_build_info, toolset);
                return Strings::concat(triplet_entry.hash, '-', toolchain_hash, '-', compiler_info.hash);
            });
        }
        else
        {
            return triplet_entry.triplet_infos_without_compiler.get_lazy(toolchain_hash, [&]() -> std::string {
                return Strings::concat(triplet_entry.hash, '-', toolchain_hash);
            });
        }
    }

    vcpkg::Command make_build_env_cmd(const PreBuildInfo& pre_build_info, const Toolset& toolset)
    {
        if (!pre_build_info.using_vcvars()) return {};

#if !defined(WIN32)
        // pre_build_info.using_vcvars() should always be false on non-Win32 hosts.
        // If it was true, we should have failed earlier while selecting a Toolset
        (void)toolset;
        Checks::unreachable(VCPKG_LINE_INFO);
#else

        const char* tonull = " >nul";
        if (Debug::g_debugging)
        {
            tonull = "";
        }

        const auto arch = to_vcvarsall_toolchain(pre_build_info.target_architecture, toolset, pre_build_info.triplet);
        const auto target = to_vcvarsall_target(pre_build_info.cmake_system_name);

        return vcpkg::Command{"cmd"}.string_arg("/d").string_arg("/c").raw_arg(
            fmt::format(R"("{}" {} {} {} {} 2>&1 <NUL)",
                        toolset.vcvarsall,
                        Strings::join(" ", toolset.vcvarsall_options),
                        arch,
                        target,
                        tonull));
#endif
    }

    static std::vector<PackageSpec> fspecs_to_pspecs(View<FeatureSpec> fspecs)
    {
        std::set<PackageSpec> set;
        for (auto&& f : fspecs)
            set.insert(f.spec());
        std::vector<PackageSpec> ret{set.begin(), set.end()};
        return ret;
    }

    static std::unique_ptr<BinaryControlFile> create_binary_control_file(const InstallPlanAction& action,
                                                                         const BuildInfo& build_info)
    {
        const auto& scfl = action.source_control_file_and_location.value_or_exit(VCPKG_LINE_INFO);

        auto bcf = std::make_unique<BinaryControlFile>();

        auto find_itr = action.feature_dependencies.find(FeatureNameCore.to_string());
        Checks::check_exit(VCPKG_LINE_INFO, find_itr != action.feature_dependencies.end());
        BinaryParagraph bpgh(*scfl.source_control_file->core_paragraph,
                             action.default_features.value_or_exit(VCPKG_LINE_INFO),
                             action.spec.triplet(),
                             action.public_abi(),
                             fspecs_to_pspecs(find_itr->second));
        if (const auto p_ver = build_info.detected_head_version.get())
        {
            bpgh.version = *p_ver;
        }
        bcf->core_paragraph = std::move(bpgh);

        bcf->features.reserve(action.feature_list.size());
        for (auto&& feature : action.feature_list)
        {
            find_itr = action.feature_dependencies.find(feature);
            Checks::check_exit(VCPKG_LINE_INFO, find_itr != action.feature_dependencies.end());
            auto maybe_fpgh = scfl.source_control_file->find_feature(feature);
            if (auto fpgh = maybe_fpgh.get())
            {
                bcf->features.emplace_back(action.spec, *fpgh, fspecs_to_pspecs(find_itr->second));
            }
        }
        return bcf;
    }

    static void write_binary_control_file(const Filesystem& fs, const Path& package_dir, const BinaryControlFile& bcf)
    {
        std::string start = Strings::serialize(bcf.core_paragraph);
        for (auto&& feature : bcf.features)
        {
            start.push_back('\n');
            start += Strings::serialize(feature);
        }
        const auto binary_control_file = package_dir / FileControl;
        fs.write_contents(binary_control_file, start, VCPKG_LINE_INFO);
    }

    static void get_generic_cmake_build_args(const VcpkgPaths& paths,
                                             Triplet triplet,
                                             const Toolset& toolset,
                                             std::vector<CMakeVariable>& out_vars)
    {
        out_vars.emplace_back(CMakeVariableCmd, "BUILD");
        out_vars.emplace_back(CMakeVariableDownloads, paths.downloads);
        out_vars.emplace_back(CMakeVariableTargetTriplet, triplet.canonical_name());
        out_vars.emplace_back(CMakeVariableTargetTripletFile, paths.get_triplet_db().get_triplet_file_path(triplet));
        out_vars.emplace_back(CMakeVariableBaseVersion, VCPKG_BASE_VERSION_AS_STRING);
        out_vars.emplace_back(CMakeVariableConcurrency, std::to_string(get_concurrency()));
        out_vars.emplace_back(CMakeVariablePlatformToolset, toolset.version);
        // Make sure GIT could be found
        out_vars.emplace_back(CMakeVariableGit, paths.get_tool_exe(Tools::GIT, out_sink));
    }

    static CompilerInfo load_compiler_info(const VcpkgPaths& paths,
                                           const PreBuildInfo& pre_build_info,
                                           const Toolset& toolset)
    {
        auto& triplet = pre_build_info.triplet;
        msg::println(msgDetectCompilerHash, msg::triplet = triplet);
        auto buildpath = paths.buildtrees() / FileDetectCompiler;

        std::vector<CMakeVariable> cmake_args{
            {CMakeVariableCurrentPortDir, paths.scripts / FileDetectCompiler},
            {CMakeVariableCurrentBuildtreesDir, buildpath},
            {CMakeVariableCurrentPackagesDir,
             paths.packages() / fmt::format("{}_{}", FileDetectCompiler, triplet.canonical_name())},
            // The detect_compiler "port" doesn't depend on the host triplet, so always natively compile
            {CMakeVariableHostTriplet, triplet.canonical_name()},
        };
        get_generic_cmake_build_args(paths, triplet, toolset, cmake_args);

        auto cmd = vcpkg::make_cmake_cmd(paths, paths.ports_cmake, std::move(cmake_args));
        RedirectedProcessLaunchSettings settings;
        settings.environment.emplace(paths.get_action_env(pre_build_info, toolset));
        auto& fs = paths.get_filesystem();
        fs.create_directory(buildpath, VCPKG_LINE_INFO);
        auto stdoutlog = buildpath / ("stdout-" + triplet.canonical_name() + ".log");
        CompilerInfo compiler_info;
        std::string buf;

        ExpectedL<int> rc = LocalizedString();
        {
            const auto out_file = fs.open_for_write(stdoutlog, VCPKG_LINE_INFO);
            rc = cmd_execute_and_stream_lines(cmd, settings, [&](StringView s) {
                if (Strings::starts_with(s, MarkerCompilerHash))
                {
                    compiler_info.hash = s.substr(MarkerCompilerHash.size()).to_string();
                }
                if (Strings::starts_with(s, MarkerCompilerCxxVersion))
                {
                    compiler_info.version = s.substr(MarkerCompilerCxxVersion.size()).to_string();
                }
                if (Strings::starts_with(s, MarkerCompilerCxxId))
                {
                    compiler_info.id = s.substr(MarkerCompilerCxxId.size()).to_string();
                }
                static constexpr StringLiteral s_path_marker = "#COMPILER_CXX_PATH#";
                if (Strings::starts_with(s, s_path_marker))
                {
                    const auto compiler_cxx_path = s.substr(s_path_marker.size());
                    compiler_info.path.assign(compiler_cxx_path.data(), compiler_cxx_path.size());
                }
                Debug::println(s);
                const auto old_buf_size = buf.size();
                Strings::append(buf, s, '\n');
                const auto write_size = buf.size() - old_buf_size;
                Checks::msg_check_exit(VCPKG_LINE_INFO,
                                       out_file.write(buf.c_str() + old_buf_size, 1, write_size) == write_size,
                                       msgErrorWhileWriting,
                                       msg::path = stdoutlog);
            });
        } // close out_file

        if (compiler_info.hash.empty() || !succeeded(rc))
        {
            Debug::println("Compiler information tracking can be disabled by passing --",
                           SwitchFeatureFlags,
                           "=-",
                           FeatureFlagCompilertracking);

            msg::println_error(msgErrorDetectingCompilerInfo, msg::path = stdoutlog);
            msg::write_unlocalized_text(Color::none, buf);
            Checks::msg_exit_with_error(VCPKG_LINE_INFO, msgErrorUnableToDetectCompilerInfo);
        }

        Debug::println("Detected compiler hash for triplet ", triplet, ": ", compiler_info.hash);
        if (!compiler_info.path.empty())
        {
            msg::println(msgCompilerPath, msg::path = compiler_info.path);
        }
        return compiler_info;
    }

    static std::vector<CMakeVariable> get_cmake_build_args(const VcpkgCmdArguments& args,
                                                           const VcpkgPaths& paths,
                                                           const InstallPlanAction& action)
    {
        auto& scfl = action.source_control_file_and_location.value_or_exit(VCPKG_LINE_INFO);
        auto& scf = *scfl.source_control_file;
        auto& port_name = scf.to_name();

        std::string all_features;
        for (auto& feature : scf.feature_paragraphs)
        {
            all_features.append(feature->name + ";");
        }

        std::vector<CMakeVariable> variables{
            {CMakeVariableAllFeatures, all_features},
            {CMakeVariableCurrentPortDir, scfl.port_directory()},
            {CMakeVariableHostTriplet, action.host_triplet.canonical_name()},
            {CMakeVariableFeatures, Strings::join(";", action.feature_list)},
            {CMakeVariablePort, port_name},
            {CMakeVariableVersion, scf.to_version().text},
            {CMakeVariableUseHeadVersion, Util::Enum::to_bool(action.build_options.use_head_version) ? "1" : "0"},
            {CMakeVariableDownloadTool, to_string_view(action.build_options.download_tool)},
            {CMakeVariableEditable, Util::Enum::to_bool(action.build_options.editable) ? "1" : "0"},
            {CMakeVariableNoDownloads, !Util::Enum::to_bool(action.build_options.allow_downloads) ? "1" : "0"},
            {CMakeVariableZChainloadToolchainFile, action.pre_build_info(VCPKG_LINE_INFO).toolchain_file()},
        };

        if (action.build_options.download_tool == DownloadTool::Aria2)
        {
            variables.emplace_back("ARIA2", paths.get_tool_exe(Tools::ARIA2, out_sink));
        }

        if (auto cmake_debug = args.cmake_debug.get())
        {
            if (cmake_debug->is_port_affected(port_name))
            {
                variables.emplace_back("--debugger");
                variables.emplace_back(fmt::format("--debugger-pipe={}", cmake_debug->value));
            }
        }

        if (auto cmake_configure_debug = args.cmake_configure_debug.get())
        {
            if (cmake_configure_debug->is_port_affected(port_name))
            {
                variables.emplace_back(fmt::format("-DVCPKG_CMAKE_CONFIGURE_OPTIONS=--debugger;--debugger-pipe={}",
                                                   cmake_configure_debug->value));
            }
        }

        for (const auto& cmake_arg : args.cmake_args)
        {
            variables.emplace_back(cmake_arg);
        }

        if (action.build_options.backcompat_features == BackcompatFeatures::Prohibit)
        {
            variables.emplace_back(CMakeVariableProhibitBackcompatFeatures, "1");
        }

        get_generic_cmake_build_args(
            paths,
            action.spec.triplet(),
            action.abi_info.value_or_exit(VCPKG_LINE_INFO).toolset.value_or_exit(VCPKG_LINE_INFO),
            variables);

        if (Util::Enum::to_bool(action.build_options.only_downloads))
        {
            variables.emplace_back(CMakeVariableDownloadMode, "true");
        }

        const ReadOnlyFilesystem& fs = paths.get_filesystem();

        std::vector<std::string> port_configs;
        for (const PackageSpec& dependency : action.package_dependencies)
        {
            Path port_config_path = paths.installed().vcpkg_port_config_cmake(dependency);

            if (fs.is_regular_file(port_config_path))
            {
                port_configs.emplace_back(std::move(port_config_path).native());
            }
        }

        if (!port_configs.empty())
        {
            variables.emplace_back(CMakeVariablePortConfigs, Strings::join(";", port_configs));
        }

        return variables;
    }

    bool PreBuildInfo::using_vcvars() const
    {
        return (!external_toolchain_file.has_value() || load_vcvars_env) &&
               (cmake_system_name.empty() || cmake_system_name == "WindowsStore");
    }

    Path PreBuildInfo::toolchain_file() const
    {
        if (auto p = external_toolchain_file.get())
        {
            return *p;
        }
        else if (cmake_system_name == "Linux")
        {
            return m_paths.scripts / "toolchains/linux.cmake";
        }
        else if (cmake_system_name == "Darwin")
        {
            return m_paths.scripts / "toolchains/osx.cmake";
        }
        else if (cmake_system_name == "FreeBSD")
        {
            return m_paths.scripts / "toolchains/freebsd.cmake";
        }
        else if (cmake_system_name == "OpenBSD")
        {
            return m_paths.scripts / "toolchains/openbsd.cmake";
        }
        else if (cmake_system_name == "Android")
        {
            return m_paths.scripts / "toolchains/android.cmake";
        }
        else if (cmake_system_name == "iOS")
        {
            return m_paths.scripts / "toolchains/ios.cmake";
        }
        else if (cmake_system_name == "MinGW")
        {
            return m_paths.scripts / "toolchains/mingw.cmake";
        }
        else if (cmake_system_name == "WindowsStore")
        {
            return m_paths.scripts / "toolchains/uwp.cmake";
        }
        else if (target_is_xbox)
        {
            return m_paths.scripts / "toolchains/xbox.cmake";
        }
        else if (cmake_system_name.empty() || cmake_system_name == "Windows")
        {
            return m_paths.scripts / "toolchains/windows.cmake";
        }
        else
        {
            Checks::msg_exit_maybe_upgrade(VCPKG_LINE_INFO,
                                           msgUndeterminedToolChainForTriplet,
                                           msg::triplet = triplet,
                                           msg::system_name = cmake_system_name);
        }
    }

    static void write_sbom(const VcpkgPaths& paths,
                           const InstallPlanAction& action,
                           std::vector<Json::Value> heuristic_resources)
    {
        auto& fs = paths.get_filesystem();
        const auto& scfl = action.source_control_file_and_location.value_or_exit(VCPKG_LINE_INFO);
        const auto& scf = *scfl.source_control_file;

        auto doc_ns = Strings::concat("https://spdx.org/spdxdocs/",
                                      scf.to_name(),
                                      '-',
                                      action.spec.triplet(),
                                      '-',
                                      scf.to_version(),
                                      '-',
                                      generate_random_UUID());

        const auto now = CTime::now_string();
        const auto& abi = action.abi_info.value_or_exit(VCPKG_LINE_INFO);

        const auto json_path =
            action.package_dir.value_or_exit(VCPKG_LINE_INFO) / "share" / action.spec.name() / "vcpkg.spdx.json";
        fs.write_contents_and_dirs(
            json_path,
            create_spdx_sbom(
                action, abi.relative_port_files, abi.relative_port_hashes, now, doc_ns, std::move(heuristic_resources)),
            VCPKG_LINE_INFO);
    }

    static ExtendedBuildResult do_build_package(const VcpkgCmdArguments& args,
                                                const VcpkgPaths& paths,
                                                const InstallPlanAction& action,
                                                bool all_dependencies_satisfied)
    {
        const auto& pre_build_info = action.pre_build_info(VCPKG_LINE_INFO);

        auto& fs = paths.get_filesystem();
        auto&& scfl = action.source_control_file_and_location.value_or_exit(VCPKG_LINE_INFO);

        Triplet triplet = action.spec.triplet();
        const auto& triplet_db = paths.get_triplet_db();
        const auto& triplet_file_path = triplet_db.get_triplet_file_path(triplet);

        if (Strings::starts_with(triplet_file_path, triplet_db.community_triplet_directory))
        {
            msg::print(LocalizedString::from_raw(triplet_file_path)
                           .append_raw(": ")
                           .append_raw(InfoPrefix)
                           .append(msgLoadedCommunityTriplet)
                           .append_raw('\n'));
        }
        else if (!Strings::starts_with(triplet_file_path, triplet_db.default_triplet_directory))
        {
            msg::print(LocalizedString::from_raw(triplet_file_path)
                           .append_raw(": ")
                           .append_raw(InfoPrefix)
                           .append(msgLoadedOverlayTriplet)
                           .append_raw('\n'));
        }

        if (!Strings::starts_with(scfl.control_path, paths.builtin_ports_directory()))
        {
            msg::print(LocalizedString::from_raw(scfl.port_directory())
                           .append_raw(": ")
                           .append_raw(InfoPrefix)
                           .append(msgInstallingOverlayPort)
                           .append_raw('\n'));
        }

        const auto& abi_info = action.abi_info.value_or_exit(VCPKG_LINE_INFO);

        const ElapsedTimer timer;
        auto cmd = vcpkg::make_cmake_cmd(paths, paths.ports_cmake, get_cmake_build_args(args, paths, action));

        RedirectedProcessLaunchSettings settings;
        auto& env = settings.environment.emplace(
            paths.get_action_env(*abi_info.pre_build_info, abi_info.toolset.value_or_exit(VCPKG_LINE_INFO)));

        auto buildpath = paths.build_dir(action.spec);
        fs.create_directory(buildpath, VCPKG_LINE_INFO);
        env.add_entry(EnvironmentVariableGitCeilingDirectories, fs.absolute(buildpath.parent_path(), VCPKG_LINE_INFO));
        auto stdoutlog = buildpath / ("stdout-" + action.spec.triplet().canonical_name() + ".log");
        ExpectedL<int> return_code = LocalizedString();
        {
            auto out_file = fs.open_for_write(stdoutlog, VCPKG_LINE_INFO);
            return_code = cmd_execute_and_stream_data(cmd, settings, [&](StringView sv) {
                msg::write_unlocalized_text(Color::none, sv);
                Checks::msg_check_exit(VCPKG_LINE_INFO,
                                       out_file.write(sv.data(), 1, sv.size()) == sv.size(),
                                       msgErrorWhileWriting,
                                       msg::path = stdoutlog);
            });
        } // close out_file

        const auto buildtimeus = timer.microseconds();
        const auto spec_string = action.spec.to_string();
        const bool build_failed = !succeeded(return_code);
        MetricsSubmission metrics;
        if (build_failed)
        {
            // With the exception of empty or helper ports, builds in "Download Mode" result in failure.
            if (action.build_options.only_downloads == OnlyDownloads::Yes)
            {
                // TODO: Capture executed command output and evaluate whether the failure was intended.
                // If an unintended error occurs then return a BuildResult::DOWNLOAD_FAILURE status.
                return ExtendedBuildResult{BuildResult::Downloaded};
            }
        }

        metrics.track_buildtime(Hash::get_string_hash(spec_string, Hash::Algorithm::Sha256) + ":[" +
                                    Strings::join(",",
                                                  action.feature_list,
                                                  [](const std::string& feature) {
                                                      return Hash::get_string_hash(feature, Hash::Algorithm::Sha256);
                                                  }) +
                                    "]",
                                buildtimeus);

        get_global_metrics_collector().track_submission(std::move(metrics));
        if (!all_dependencies_satisfied)
        {
            return ExtendedBuildResult{BuildResult::Downloaded};
        }

        if (build_failed)
        {
            const auto logs = buildpath / Strings::concat("error-logs-", action.spec.triplet(), ".txt");
            std::vector<std::string> error_logs;
            if (fs.exists(logs, VCPKG_LINE_INFO))
            {
                error_logs = fs.read_lines(logs).value_or_exit(VCPKG_LINE_INFO);
                Util::erase_remove_if(error_logs, [](const auto& line) { return line.empty(); });
            }
            return ExtendedBuildResult{BuildResult::BuildFailed, stdoutlog, std::move(error_logs)};
        }

        const BuildInfo build_info = read_build_info(fs, paths.build_info_file_path(action.spec));
        size_t error_count = 0;
        {
            FileSink file_sink{fs, stdoutlog, Append::YES};
            CombiningSink combo_sink{out_sink, file_sink};
            error_count = perform_post_build_lint_checks(
                action.spec, paths, pre_build_info, build_info, scfl.port_directory(), combo_sink);
        };
        if (error_count != 0 && action.build_options.backcompat_features == BackcompatFeatures::Prohibit)
        {
            return ExtendedBuildResult{BuildResult::PostBuildChecksFailed};
        }

        std::unique_ptr<BinaryControlFile> bcf = create_binary_control_file(action, build_info);

        write_sbom(paths, action, abi_info.heuristic_resources);
        write_binary_control_file(paths.get_filesystem(), action.package_dir.value_or_exit(VCPKG_LINE_INFO), *bcf);
        return {BuildResult::Succeeded, std::move(bcf)};
    }

    static ExtendedBuildResult do_build_package_and_clean_buildtrees(const VcpkgCmdArguments& args,
                                                                     const VcpkgPaths& paths,
                                                                     const InstallPlanAction& action,
                                                                     bool all_dependencies_satisfied)
    {
        auto result = do_build_package(args, paths, action, all_dependencies_satisfied);

        if (action.build_options.clean_buildtrees == CleanBuildtrees::Yes)
        {
            auto& fs = paths.get_filesystem();
            // Will keep the logs, which are regular files
            auto buildtree_dirs = fs.get_directories_non_recursive(paths.build_dir(action.spec), IgnoreErrors{});
            for (auto&& dir : buildtree_dirs)
            {
                fs.remove_all(dir, IgnoreErrors{});
            }
        }

        return result;
    }

    static std::string grdk_hash(const Filesystem& fs,
                                 Cache<Path, Optional<std::string>>& grdk_cache,
                                 const PreBuildInfo& pre_build_info)
    {
        if (auto game_dk_latest = pre_build_info.gamedk_latest_path.get())
        {
            const auto grdk_header_path = *game_dk_latest / "GRDK/gameKit/Include/grdk.h";
            const auto& maybe_header_hash = grdk_cache.get_lazy(grdk_header_path, [&]() -> Optional<std::string> {
                auto maybe_hash = Hash::get_file_hash(fs, grdk_header_path, Hash::Algorithm::Sha256);
                if (auto hash = maybe_hash.get())
                {
                    return std::move(*hash);
                }
                else
                {
                    return nullopt;
                }
            });

            if (auto header_hash = maybe_header_hash.get())
            {
                return *header_hash;
            }
        }

        return "none";
    }

    static void abi_entries_from_pre_build_info(const Filesystem& fs,
                                                Cache<Path, Optional<std::string>>& grdk_cache,
                                                const PreBuildInfo& pre_build_info,
                                                std::vector<AbiEntry>& abi_tag_entries)
    {
        if (pre_build_info.public_abi_override)
        {
            abi_tag_entries.emplace_back(
                AbiTagPublicAbiOverride,
                Hash::get_string_hash(pre_build_info.public_abi_override.value_or_exit(VCPKG_LINE_INFO),
                                      Hash::Algorithm::Sha256));
        }

        for (const auto& env_var : pre_build_info.passthrough_env_vars_tracked)
        {
            if (auto e = get_environment_variable(env_var))
            {
                abi_tag_entries.emplace_back(
                    "ENV:" + env_var, Hash::get_string_hash(e.value_or_exit(VCPKG_LINE_INFO), Hash::Algorithm::Sha256));
            }
        }

        if (pre_build_info.target_is_xbox)
        {
            abi_tag_entries.emplace_back(AbiTagGrdkH, grdk_hash(fs, grdk_cache, pre_build_info));
        }
    }

    static void populate_abi_tag(const VcpkgPaths& paths,
                                 InstallPlanAction& action,
                                 std::unique_ptr<PreBuildInfo>&& proto_pre_build_info,
                                 Span<const AbiEntry> dependency_abis,
                                 const PortAbiCache& cache,
                                 Cache<Path, Optional<std::string>>& grdk_cache)
    {
        Checks::check_exit(VCPKG_LINE_INFO, static_cast<bool>(proto_pre_build_info));
        const auto& pre_build_info = *proto_pre_build_info;
        const auto& toolset = paths.get_toolset(pre_build_info);
        auto& abi_info = action.abi_info.emplace();
        abi_info.pre_build_info = std::move(proto_pre_build_info);
        abi_info.toolset.emplace(toolset);

        if (action.build_options.use_head_version == UseHeadVersion::Yes)
        {
            Debug::print("Binary caching for package ", action.spec, " is disabled due to --head\n");
            return;
        }
        if (action.build_options.editable == Editable::Yes)
        {
            Debug::print("Binary caching for package ", action.spec, " is disabled due to --editable\n");
            return;
        }

        abi_info.compiler_info = paths.get_compiler_info(*abi_info.pre_build_info, toolset);
        for (auto&& dep_abi : dependency_abis)
        {
            if (dep_abi.value.empty())
            {
                Debug::print("Binary caching for package ",
                             action.spec,
                             " is disabled due to missing abi info for ",
                             dep_abi.key,
                             '\n');
                return;
            }
        }

        std::vector<AbiEntry> abi_tag_entries(dependency_abis.begin(), dependency_abis.end());

        const auto& triplet_abi = paths.get_triplet_info(pre_build_info, toolset);
        abi_info.triplet_abi.emplace(triplet_abi);
        const auto& triplet_canonical_name = action.spec.triplet().canonical_name();
        abi_tag_entries.emplace_back(AbiTagTriplet, triplet_canonical_name);
        abi_tag_entries.emplace_back(AbiTagTripletAbi, triplet_abi);
        auto& fs = paths.get_filesystem();
        abi_entries_from_pre_build_info(fs, grdk_cache, pre_build_info, abi_tag_entries);

<<<<<<< HEAD
        auto&& port_dir = action.source_control_file_and_location.value_or_exit(VCPKG_LINE_INFO).port_directory();
        auto& cache_entry = cache.get(port_dir);
        if (cache_entry.files.empty())
=======
        // If there is an unusually large number of files in the port then
        // something suspicious is going on.
        constexpr int max_port_file_count = 100;

        std::string portfile_cmake_contents;
        std::vector<Path> files;
        std::vector<std::string> hashes;

        for (size_t i = 0; i < abi_info.pre_build_info->hash_additional_files.size(); ++i)
        {
            auto& file = abi_info.pre_build_info->hash_additional_files[i];
            if (file.is_relative() || !fs.is_regular_file(file))
            {
                Checks::msg_exit_with_message(VCPKG_LINE_INFO, msgInvalidValueHashAdditionalFiles, msg::path = file);
            }
            abi_tag_entries.emplace_back(
                fmt::format("additional_file_{}", i),
                Hash::get_file_hash(fs, file, Hash::Algorithm::Sha256).value_or_exit(VCPKG_LINE_INFO));
        }

        auto&& scfl = action.source_control_file_and_location.value_or_exit(VCPKG_LINE_INFO);
        auto port_dir = scfl.port_directory();
        auto raw_files = fs.get_regular_files_recursive_lexically_proximate(port_dir, VCPKG_LINE_INFO);
        if (raw_files.size() > max_port_file_count)
>>>>>>> 1603ecb4
        {
            // If there is an unusually large number of files in the port then
            // something suspicious is going on.
            constexpr int max_port_file_count = 100;

<<<<<<< HEAD
            std::string portfile_cmake_contents;
            auto raw_files = fs.get_regular_files_recursive_lexically_proximate(port_dir, VCPKG_LINE_INFO);
            if (raw_files.size() > max_port_file_count)
=======
        for (auto& port_file : raw_files)
        {
            if (port_file.filename() == FileDotDsStore)
>>>>>>> 1603ecb4
            {
                msg::println_warning(
                    msgHashPortManyFiles, msg::package_name = action.spec.name(), msg::count = raw_files.size());
            }

            for (auto& port_file : raw_files)
            {
                if (port_file.filename() == ".DS_Store")
                {
                    continue;
                }
                const auto& abs_port_file = cache_entry.files.emplace_back(port_dir / port_file);

                if (port_file.extension() == ".cmake")
                {
                    auto contents = fs.read_contents(abs_port_file, VCPKG_LINE_INFO);

                    portfile_cmake_contents += contents;
                    cache_entry.hashes.push_back(vcpkg::Hash::get_string_sha256(contents));
                }
                else
                {
                    cache_entry.hashes.push_back(vcpkg::Hash::get_file_hash(fs, abs_port_file, Hash::Algorithm::Sha256)
                                                     .value_or_exit(VCPKG_LINE_INFO));
                }

                cache_entry.abi_entries.emplace_back(port_file, cache_entry.hashes.back());
            }

            auto& scf = action.source_control_file_and_location.value_or_exit(VCPKG_LINE_INFO).source_control_file;
            cache_entry.heuristic_resources =
                run_resource_heuristics(portfile_cmake_contents, scf->core_paragraph->version.text);

            auto& helpers = paths.get_cmake_script_hashes();
            for (auto&& helper : helpers)
            {
                if (Strings::case_insensitive_ascii_contains(portfile_cmake_contents, helper.first))
                {
                    cache_entry.abi_entries.emplace_back(helper.first, helper.second);
                }
            }
        }

<<<<<<< HEAD
        Util::Vectors::append(&abi_tag_entries, cache_entry.abi_entries);

        abi_tag_entries.emplace_back("cmake", paths.get_tool_version(Tools::CMAKE, out_sink));
=======
        abi_tag_entries.emplace_back(AbiTagCMake, paths.get_tool_version(Tools::CMAKE, out_sink));
>>>>>>> 1603ecb4

        // This #ifdef is mirrored in tools.cpp's PowershellProvider
#if defined(_WIN32)
        abi_tag_entries.emplace_back(AbiTagPowershell, paths.get_tool_version("powershell-core", out_sink));
#endif

<<<<<<< HEAD
        abi_tag_entries.emplace_back("ports.cmake", paths.get_ports_cmake_hash().to_string());
        abi_tag_entries.emplace_back("post_build_checks", "2");
=======
        auto& helpers = paths.get_cmake_script_hashes();
        for (auto&& helper : helpers)
        {
            if (Strings::case_insensitive_ascii_contains(portfile_cmake_contents, helper.first))
            {
                abi_tag_entries.emplace_back(helper.first, helper.second);
            }
        }

        abi_tag_entries.emplace_back(AbiTagPortsDotCMake, paths.get_ports_cmake_hash().to_string());
        abi_tag_entries.emplace_back(AbiTagPostBuildChecks, "2");
>>>>>>> 1603ecb4
        InternalFeatureSet sorted_feature_list = action.feature_list;
        // Check that no "default" feature is present. Default features must be resolved before attempting to calculate
        // a package ABI, so the "default" should not have made it here.
        const bool has_no_pseudo_features = std::none_of(sorted_feature_list.begin(),
                                                         sorted_feature_list.end(),
                                                         [](StringView s) { return s == FeatureNameDefault; });
        Checks::check_exit(VCPKG_LINE_INFO, has_no_pseudo_features);
        Util::sort_unique_erase(sorted_feature_list);

        // Check that the "core" feature is present. After resolution into InternalFeatureSet "core" meaning "not
        // default" should have already been handled so "core" should be here.
        Checks::check_exit(VCPKG_LINE_INFO,
                           std::binary_search(sorted_feature_list.begin(), sorted_feature_list.end(), FeatureNameCore));

        abi_tag_entries.emplace_back(AbiTagFeatures, Strings::join(";", sorted_feature_list));

        Util::sort(abi_tag_entries);

        const std::string full_abi_info =
            Strings::join("", abi_tag_entries, [](const AbiEntry& p) { return p.key + " " + p.value + "\n"; });

        if (Debug::g_debugging)
        {
            std::string message = Strings::concat("[DEBUG] <abientries for ", action.spec, ">\n");
            for (auto&& entry : abi_tag_entries)
            {
                Strings::append(message, "[DEBUG]   ", entry.key, "|", entry.value, "\n");
            }
            Strings::append(message, "[DEBUG] </abientries>\n");
            msg::write_unlocalized_text(Color::none, message);
        }

        auto abi_tag_entries_missing = Util::filter(abi_tag_entries, [](const AbiEntry& p) { return p.value.empty(); });
        if (!abi_tag_entries_missing.empty())
        {
            Debug::println("Warning: abi keys are missing values:\n",
                           Strings::join("\n", abi_tag_entries_missing, [](const AbiEntry& e) -> const std::string& {
                               return e.key;
                           }));
            return;
        }

        auto abi_file_path = paths.build_dir(action.spec);
        fs.create_directory(abi_file_path, VCPKG_LINE_INFO);
        abi_file_path /= triplet_canonical_name + ".vcpkg_abi_info.txt";
        fs.write_contents(abi_file_path, full_abi_info, VCPKG_LINE_INFO);
        abi_info.package_abi = Hash::get_string_sha256(full_abi_info);
        abi_info.abi_tag_file.emplace(std::move(abi_file_path));
        abi_info.relative_port_files = cache_entry.files;
        abi_info.relative_port_hashes = cache_entry.hashes;
        abi_info.heuristic_resources.push_back(cache_entry.heuristic_resources);
    }

    PortAbiCache::AbiCacheEntry& PortAbiCache::get(const Path& port_dir) const { return items[port_dir.native()]; }

    void compute_all_abis(const VcpkgPaths& paths,
                          ActionPlan& action_plan,
                          const CMakeVars::CMakeVarProvider& var_provider,
                          const StatusParagraphs& status_db,
                          const PortAbiCache& cache)
    {
        Cache<Path, Optional<std::string>> grdk_cache;
        for (auto it = action_plan.install_actions.begin(); it != action_plan.install_actions.end(); ++it)
        {
            auto& action = *it;
            if (action.abi_info.has_value()) continue;

            std::vector<AbiEntry> dependency_abis;
            for (auto&& pspec : action.package_dependencies)
            {
                if (pspec == action.spec) continue;

                auto pred = [&](const InstallPlanAction& ipa) { return ipa.spec == pspec; };
                auto it2 = std::find_if(action_plan.install_actions.begin(), it, pred);
                if (it2 == it)
                {
                    // Finally, look in current installed
                    auto status_it = status_db.find(pspec);
                    if (status_it == status_db.end())
                    {
                        Checks::unreachable(
                            VCPKG_LINE_INFO,
                            fmt::format("Failed to find dependency abi for {} -> {}", action.spec, pspec));
                    }

                    dependency_abis.emplace_back(pspec.name(), status_it->get()->package.abi);
                }
                else
                {
                    dependency_abis.emplace_back(pspec.name(), it2->public_abi());
                }
            }

            populate_abi_tag(
                paths,
                action,
                std::make_unique<PreBuildInfo>(paths,
                                               action.spec.triplet(),
                                               var_provider.get_tag_vars(action.spec).value_or_exit(VCPKG_LINE_INFO)),
                dependency_abis,
                cache,
                grdk_cache);
        }
    }

    ExtendedBuildResult build_package(const VcpkgCmdArguments& args,
                                      const VcpkgPaths& paths,
                                      const InstallPlanAction& action,
                                      const IBuildLogsRecorder& build_logs_recorder,
                                      const StatusParagraphs& status_db)
    {
        auto& filesystem = paths.get_filesystem();
        auto& spec = action.spec;
        const std::string& name = action.source_control_file_and_location.value_or_exit(VCPKG_LINE_INFO).to_name();

        std::vector<FeatureSpec> missing_fspecs;
        for (const auto& kv : action.feature_dependencies)
        {
            for (const FeatureSpec& fspec : kv.second)
            {
                if (!status_db.is_installed(fspec) && !(fspec.port() == name && fspec.triplet() == spec.triplet()))
                {
                    missing_fspecs.emplace_back(fspec);
                }
            }
        }

        const bool all_dependencies_satisfied = missing_fspecs.empty();
        if (action.build_options.only_downloads == OnlyDownloads::No)
        {
            if (!all_dependencies_satisfied)
            {
                return {BuildResult::CascadedDueToMissingDependencies, std::move(missing_fspecs)};
            }

            // assert that all_dependencies_satisfied is accurate above by checking that they're all installed
            for (auto&& pspec : action.package_dependencies)
            {
                if (pspec == spec)
                {
                    continue;
                }

                if (status_db.find_installed(pspec) == status_db.end())
                {
                    Checks::msg_exit_with_error(VCPKG_LINE_INFO, msgCorruptedDatabase);
                }
            }
        }

        auto& abi_info = action.abi_info.value_or_exit(VCPKG_LINE_INFO);
        ExtendedBuildResult result =
            do_build_package_and_clean_buildtrees(args, paths, action, all_dependencies_satisfied);
        if (abi_info.abi_tag_file)
        {
            auto& abi_file = *abi_info.abi_tag_file.get();
            const auto abi_package_dir = action.package_dir.value_or_exit(VCPKG_LINE_INFO) / "share" / spec.name();
            const auto abi_file_in_package = abi_package_dir / FileVcpkgAbiInfo;
            build_logs_recorder.record_build_result(paths, spec, result.code);
            filesystem.create_directories(abi_package_dir, VCPKG_LINE_INFO);
            filesystem.copy_file(abi_file, abi_file_in_package, CopyOptions::none, VCPKG_LINE_INFO);
        }

        return result;
    }

    void BuildResultCounts::increment(const BuildResult build_result)
    {
        switch (build_result)
        {
            case BuildResult::Succeeded: ++succeeded; return;
            case BuildResult::BuildFailed: ++build_failed; return;
            case BuildResult::PostBuildChecksFailed: ++post_build_checks_failed; return;
            case BuildResult::FileConflicts: ++file_conflicts; return;
            case BuildResult::CascadedDueToMissingDependencies: ++cascaded_due_to_missing_dependencies; return;
            case BuildResult::Excluded: ++excluded; return;
            case BuildResult::CacheMissing: ++cache_missing; return;
            case BuildResult::Downloaded: ++downloaded; return;
            case BuildResult::Removed: ++removed; return;
            default: Checks::unreachable(VCPKG_LINE_INFO);
        }
    }

    template<class Message>
    static void print_build_result_summary_line(Message build_result_message, int count)
    {
        if (count != 0)
        {
            msg::println(LocalizedString().append_indent().append(
                msgBuildResultSummaryLine, msg::build_result = msg::format(build_result_message), msg::count = count));
        }
    }

    void BuildResultCounts::println(const Triplet& triplet) const
    {
        msg::println(msgBuildResultSummaryHeader, msg::triplet = triplet);
        print_build_result_summary_line(msgBuildResultSucceeded, succeeded);
        print_build_result_summary_line(msgBuildResultBuildFailed, build_failed);
        print_build_result_summary_line(msgBuildResultPostBuildChecksFailed, post_build_checks_failed);
        print_build_result_summary_line(msgBuildResultFileConflicts, file_conflicts);
        print_build_result_summary_line(msgBuildResultCascadeDueToMissingDependencies,
                                        cascaded_due_to_missing_dependencies);
        print_build_result_summary_line(msgBuildResultExcluded, excluded);
        print_build_result_summary_line(msgBuildResultCacheMissing, cache_missing);
        print_build_result_summary_line(msgBuildResultDownloaded, downloaded);
        print_build_result_summary_line(msgBuildResultRemoved, removed);
    }

    StringLiteral to_string_locale_invariant(const BuildResult build_result)
    {
        switch (build_result)
        {
            case BuildResult::Succeeded: return "SUCCEEDED";
            case BuildResult::BuildFailed: return "BUILD_FAILED";
            case BuildResult::PostBuildChecksFailed: return "POST_BUILD_CHECKS_FAILED";
            case BuildResult::FileConflicts: return "FILE_CONFLICTS";
            case BuildResult::CascadedDueToMissingDependencies: return "CASCADED_DUE_TO_MISSING_DEPENDENCIES";
            case BuildResult::Excluded: return "EXCLUDED";
            case BuildResult::CacheMissing: return "CACHE_MISSING";
            case BuildResult::Downloaded: return "DOWNLOADED";
            case BuildResult::Removed: return "REMOVED";
            default: Checks::unreachable(VCPKG_LINE_INFO);
        }
    }

    LocalizedString to_string(const BuildResult build_result)
    {
        switch (build_result)
        {
            case BuildResult::Succeeded: return msg::format(msgBuildResultSucceeded);
            case BuildResult::BuildFailed: return msg::format(msgBuildResultBuildFailed);
            case BuildResult::PostBuildChecksFailed: return msg::format(msgBuildResultPostBuildChecksFailed);
            case BuildResult::FileConflicts: return msg::format(msgBuildResultFileConflicts);
            case BuildResult::CascadedDueToMissingDependencies:
                return msg::format(msgBuildResultCascadeDueToMissingDependencies);
            case BuildResult::Excluded: return msg::format(msgBuildResultExcluded);
            case BuildResult::CacheMissing: return msg::format(msgBuildResultCacheMissing);
            case BuildResult::Downloaded: return msg::format(msgBuildResultDownloaded);
            case BuildResult::Removed: return msg::format(msgBuildResultRemoved);
            default: Checks::unreachable(VCPKG_LINE_INFO);
        }
    }

    LocalizedString create_error_message(const ExtendedBuildResult& build_result, const PackageSpec& spec)
    {
        auto res = msg::format(msgBuildingPackageFailed,
                               msg::spec = spec,
                               msg::build_result = to_string_locale_invariant(build_result.code));

        if (build_result.code == BuildResult::CascadedDueToMissingDependencies)
        {
            res.append_raw('\n').append_indent().append(msgBuildingPackageFailedDueToMissingDeps);

            for (const auto& missing_spec : build_result.unmet_dependencies)
            {
                res.append_raw('\n').append_indent(2).append_raw(missing_spec.to_string());
            }
        }

        return res;
    }

    void append_log(const Path& path, const std::string& log, size_t max_log_length, std::string& out)
    {
        static constexpr StringLiteral details_start = "<details><summary>{}</summary>\n\n```\n";
        static constexpr StringLiteral skipped_msg = "\n...\nSkipped {} lines\n...";
        static constexpr StringLiteral details_end = "\n```\n</details>\n\n";
        const size_t context_size = path.native().size() + details_start.size() + details_end.size() +
                                    skipped_msg.size() + 6 /* digits for skipped count */;
        const size_t minimum_log_size = std::min(size_t{100}, log.size());
        if (max_log_length < context_size + minimum_log_size)
        {
            return;
        }
        max_log_length -= context_size;
        fmt::format_to(std::back_inserter(out), details_start.c_str(), path.native());

        const auto start_block_max_length = max_log_length * 1 / 3;
        const auto end_block_max_length = max_log_length - start_block_max_length;
        if (log.size() > max_log_length)
        {
            auto first_block_end = log.find_last_of('\n', start_block_max_length);
            if (first_block_end == std::string::npos)
            {
                first_block_end = start_block_max_length;
            }

            auto last_block_start = log.find_first_of('\n', log.size() - end_block_max_length);
            if (last_block_start == std::string::npos)
            {
                last_block_start = log.size() - end_block_max_length;
            }

            auto first = log.begin() + first_block_end;
            auto last = log.begin() + last_block_start;
            auto skipped_lines = std::count(first, last, '\n');
            out.append(log.begin(), first);
            fmt::format_to(std::back_inserter(out), skipped_msg.c_str(), skipped_lines);
            out.append(last, log.end());
        }
        else
        {
            out += log;
        }

        while (!out.empty() && out.back() == '\n')
        {
            out.pop_back();
        }
        Strings::append(out, details_end);
    }

    void append_logs(std::vector<std::pair<Path, std::string>>&& logs, size_t max_size, std::string& out)
    {
        if (logs.empty())
        {
            return;
        }
        Util::sort(logs, [](const auto& left, const auto& right) { return left.second.size() < right.second.size(); });
        auto size_per_log = max_size / logs.size();
        size_t maximum = out.size();
        for (const auto& entry : logs)
        {
            maximum += size_per_log;
            const auto available = maximum - out.size();
            append_log(entry.first, entry.second, available, out);
        }
    }

    std::string create_github_issue(const VcpkgCmdArguments& args,
                                    const ExtendedBuildResult& build_result,
                                    const VcpkgPaths& paths,
                                    const InstallPlanAction& action,
                                    bool include_manifest)
    {
        constexpr size_t MAX_ISSUE_SIZE = 65536;
        const auto& fs = paths.get_filesystem();
        std::string issue_body;
        // The logs excerpts are as large as possible. So the issue body will often reach MAX_ISSUE_SIZE.
        issue_body.reserve(MAX_ISSUE_SIZE);
        fmt::format_to(std::back_inserter(issue_body),
                       "Package: {}\n\n**Host Environment**\n\n- Host: {}-{}\n",
                       action.display_name(),
                       to_zstring_view(get_host_processor()),
                       get_host_os_name());

        if (const auto* abi_info = action.abi_info.get())
        {
            if (const auto* compiler_info = abi_info->compiler_info.get())
            {
                fmt::format_to(
                    std::back_inserter(issue_body), "- Compiler: {} {}\n", compiler_info->id, compiler_info->version);
            }
        }

        fmt::format_to(std::back_inserter(issue_body), "-{}\n", paths.get_toolver_diagnostics());
        fmt::format_to(std::back_inserter(issue_body),
                       "**To Reproduce**\n\n`vcpkg {} {}`\n\n",
                       args.get_command(),
                       Strings::join(" ", args.get_forwardable_arguments()));
        fmt::format_to(std::back_inserter(issue_body),
                       "**Failure logs**\n\n```\n{}\n```\n\n",
                       paths.get_filesystem().read_contents(build_result.stdoutlog.value_or_exit(VCPKG_LINE_INFO),
                                                            VCPKG_LINE_INFO));

        std::string postfix;
        const auto maybe_manifest = paths.get_manifest();
        if (auto manifest = maybe_manifest.get())
        {
            if (include_manifest || manifest->manifest.contains("builtin-baseline"))
            {
                fmt::format_to(
                    std::back_inserter(postfix),
                    "**Additional context**\n\n<details><summary>vcpkg.json</summary>\n\n```\n{}\n```\n</details>\n",
                    Json::stringify(manifest->manifest));
            }
        }

        if (issue_body.size() + postfix.size() < MAX_ISSUE_SIZE)
        {
            size_t remaining_body_size = MAX_ISSUE_SIZE - issue_body.size() - postfix.size();
            auto logs = Util::fmap(build_result.error_logs, [&](auto&& path) -> std::pair<Path, std::string> {
                return {path, fs.read_contents(path, VCPKG_LINE_INFO)};
            });
            append_logs(std::move(logs), remaining_body_size, issue_body);
        }

        issue_body.append(postfix);

        return issue_body;
    }

    static std::string make_gh_issue_search_url(const std::string& spec_name)
    {
        return "https://github.com/microsoft/vcpkg/issues?q=is%3Aissue+is%3Aopen+in%3Atitle+" + spec_name;
    }

    static std::string make_gh_issue_open_url(StringView spec_name, StringView triplet, StringView path)
    {
        return Strings::concat("https://github.com/microsoft/vcpkg/issues/new?title=[",
                               spec_name,
                               "]+Build+error+on+",
                               triplet,
                               "&body=Copy+issue+body+from+",
                               Strings::percent_encode(path));
    }

    LocalizedString create_user_troubleshooting_message(const InstallPlanAction& action,
                                                        const VcpkgPaths& paths,
                                                        const Optional<Path>& issue_body)
    {
        const auto& spec_name = action.spec.name();
        const auto& triplet_name = action.spec.triplet().to_string();
        LocalizedString result = msg::format(msgBuildTroubleshootingMessage1).append_raw('\n');
        result.append_indent().append_raw(make_gh_issue_search_url(spec_name)).append_raw('\n');
        result.append(msgBuildTroubleshootingMessage2).append_raw('\n');
        if (issue_body.has_value())
        {
            const auto path = issue_body.get()->generic_u8string();
            result.append_indent().append_raw(make_gh_issue_open_url(spec_name, triplet_name, path)).append_raw('\n');
            if (!paths.get_filesystem().find_from_PATH("gh").empty())
            {
                Command gh("gh");
                gh.string_arg("issue").string_arg("create").string_arg("-R").string_arg("microsoft/vcpkg");
                gh.string_arg("--title").string_arg(fmt::format("[{}] Build failure on {}", spec_name, triplet_name));
                gh.string_arg("--body-file").string_arg(path);

                result.append(msgBuildTroubleshootingMessageGH).append_raw('\n');
                result.append_indent().append_raw(gh.command_line());
            }
        }
        else
        {
            result.append_indent()
                .append_raw("https://github.com/microsoft/vcpkg/issues/"
                            "new?template=report-package-build-failure.md&title=[")
                .append_raw(spec_name)
                .append_raw("]+Build+error+on+")
                .append_raw(triplet_name)
                .append_raw("\n");
            result.append(msgBuildTroubleshootingMessage3, msg::package_name = spec_name).append_raw('\n');
            result.append_raw(paths.get_toolver_diagnostics()).append_raw('\n');
        }

        return result;
    }

    static BuildInfo inner_create_buildinfo(StringView origin, Paragraph&& pgh)
    {
        ParagraphParser parser(origin, std::move(pgh));

        BuildInfo build_info;

        {
            std::string crt_linkage_as_string = parser.required_field(ParagraphIdCrtLinkage);
            auto crtlinkage = to_linkage_type(crt_linkage_as_string);
            if (const auto p = crtlinkage.get())
            {
                build_info.crt_linkage = *p;
            }
            else
            {
                Checks::msg_exit_with_message(
                    VCPKG_LINE_INFO, msgInvalidLinkage, msg::system_name = "crt", msg::value = crt_linkage_as_string);
            }
        }

        {
            std::string library_linkage_as_string = parser.required_field(ParagraphIdLibraryLinkage);
            auto liblinkage = to_linkage_type(library_linkage_as_string);
            if (const auto p = liblinkage.get())
            {
                build_info.library_linkage = *p;
            }
            else
            {
                Checks::msg_exit_with_message(VCPKG_LINE_INFO,
                                              msgInvalidLinkage,
                                              msg::system_name = "library",
                                              msg::value = library_linkage_as_string);
            }
        }

        std::string version = parser.optional_field_or_empty(ParagraphIdVersion);
        if (!version.empty())
        {
            sanitize_version_string(version);
            build_info.detected_head_version = Version::parse(std::move(version)).value_or_exit(VCPKG_LINE_INFO);
        }

        std::unordered_map<BuildPolicy, bool> policies;
        for (const auto& policy : ALL_POLICIES)
        {
            const auto setting = parser.optional_field_or_empty(to_string_view(policy));
            if (setting.empty()) continue;
            if (setting == "enabled")
                policies.emplace(policy, true);
            else if (setting == "disabled")
                policies.emplace(policy, false);
            else
                Checks::msg_exit_maybe_upgrade(VCPKG_LINE_INFO,
                                               msgUnknownPolicySetting,
                                               msg::option = setting,
                                               msg::value = to_string_view(policy));
        }

        auto maybe_error = parser.error();
        if (const auto err = maybe_error.get())
        {
            Checks::msg_exit_with_message(VCPKG_LINE_INFO, *err);
        }

        build_info.policies = BuildPolicies(std::move(policies));

        return build_info;
    }

    BuildInfo read_build_info(const ReadOnlyFilesystem& fs, const Path& filepath)
    {
        auto maybe_paragraph = Paragraphs::get_single_paragraph(fs, filepath);
        if (auto paragraph = maybe_paragraph.get())
        {
            return inner_create_buildinfo(filepath, std::move(*paragraph));
        }

        Checks::msg_exit_maybe_upgrade(VCPKG_LINE_INFO, msgInvalidBuildInfo, msg::error_msg = maybe_paragraph.error());
    }

    static ExpectedL<bool> from_cmake_bool(StringView value, StringView name)
    {
        if (value == "1" || Strings::case_insensitive_ascii_equals(value, "on") ||
            Strings::case_insensitive_ascii_equals(value, "true"))
        {
            return true;
        }
        else if (value == "0" || Strings::case_insensitive_ascii_equals(value, "off") ||
                 Strings::case_insensitive_ascii_equals(value, "false"))
        {
            return false;
        }
        else
        {
            return msg::format(msgUnknownBooleanSetting, msg::option = name, msg::value = value);
        }
    }

    PreBuildInfo::PreBuildInfo(const VcpkgPaths& paths,
                               Triplet triplet,
                               const std::unordered_map<std::string, std::string>& cmakevars)
        : triplet(triplet), m_paths(paths)
    {
        Util::assign_if_set_and_nonempty(target_architecture, cmakevars, CMakeVariableTargetArchitecture);
        Util::assign_if_set_and_nonempty(cmake_system_name, cmakevars, CMakeVariableCMakeSystemName);
        Util::assign_if_set_and_nonempty(cmake_system_version, cmakevars, CMakeVariableCMakeSystemVersion);
        Util::assign_if_set_and_nonempty(platform_toolset, cmakevars, CMakeVariablePlatformToolset);
        Util::assign_if_set_and_nonempty(platform_toolset_version, cmakevars, CMakeVariablePlatformToolsetVersion);
        Util::assign_if_set_and_nonempty(visual_studio_path, cmakevars, CMakeVariableVisualStudioPath);
        Util::assign_if_set_and_nonempty(external_toolchain_file, cmakevars, CMakeVariableChainloadToolchainFile);
        if (auto value = Util::value_if_set_and_nonempty(cmakevars, CMakeVariableBuildType))
        {
            if (Strings::case_insensitive_ascii_equals(*value, "debug"))
                build_type = ConfigurationType::Debug;
            else if (Strings::case_insensitive_ascii_equals(*value, "release"))
                build_type = ConfigurationType::Release;
            else
                Checks::msg_exit_with_message(VCPKG_LINE_INFO, msgUnknownSettingForBuildType, msg::option = *value);
        }

        if (auto value = Util::value_if_set_and_nonempty(cmakevars, CMakeVariableEnvPassthrough))
        {
            passthrough_env_vars_tracked = Strings::split(*value, ';');
            passthrough_env_vars = passthrough_env_vars_tracked;
        }

        // Note that this must come after CMakeVariableEnvPassthrough since the leading values come from there
        if (auto value = Util::value_if_set_and_nonempty(cmakevars, CMakeVariableEnvPassthroughUntracked))
        {
            Util::Vectors::append(&passthrough_env_vars, Strings::split(*value, ';'));
        }

        Util::assign_if_set_and_nonempty(public_abi_override, cmakevars, CMakeVariablePublicAbiOverride);
        if (auto value = Util::value_if_set_and_nonempty(cmakevars, CMakeVariableHashAdditionalFiles))
        {
            hash_additional_files =
                Util::fmap(Strings::split(*value, ';'), [](auto&& str) { return Path(std::move(str)); });
        }
        // Note that this value must come after CMakeVariableChainloadToolchainFile because its default depends upon it
        load_vcvars_env = !external_toolchain_file.has_value();
        if (auto value = Util::value_if_set_and_nonempty(cmakevars, CMakeVariableLoadVcvarsEnv))
        {
            load_vcvars_env = from_cmake_bool(*value, CMakeVariableLoadVcvarsEnv).value_or_exit(VCPKG_LINE_INFO);
        }

        if (auto value = Util::value_if_set_and_nonempty(cmakevars, CMakeVariableDisableCompilerTracking))
        {
            disable_compiler_tracking =
                from_cmake_bool(*value, CMakeVariableDisableCompilerTracking).value_or_exit(VCPKG_LINE_INFO);
        }

        if (Util::value_if_set_and_nonempty(cmakevars, CMakeVariableXBoxConsoleTarget) != nullptr)
        {
            target_is_xbox = true;
        }

        Util::assign_if_set_and_nonempty(gamedk_latest_path, cmakevars, CMakeVariableZVcpkgGameDKLatest);
    }

    ExtendedBuildResult::ExtendedBuildResult(BuildResult code) : code(code) { }
    ExtendedBuildResult::ExtendedBuildResult(BuildResult code,
                                             vcpkg::Path stdoutlog,
                                             std::vector<std::string>&& error_logs)
        : code(code), stdoutlog(stdoutlog), error_logs(error_logs)
    {
    }
    ExtendedBuildResult::ExtendedBuildResult(BuildResult code, std::unique_ptr<BinaryControlFile>&& bcf)
        : code(code), binary_control_file(std::move(bcf))
    {
    }
    ExtendedBuildResult::ExtendedBuildResult(BuildResult code, std::vector<FeatureSpec>&& unmet_deps)
        : code(code), unmet_dependencies(std::move(unmet_deps))
    {
    }

    const IBuildLogsRecorder& null_build_logs_recorder() noexcept { return null_build_logs_recorder_instance; }
}<|MERGE_RESOLUTION|>--- conflicted
+++ resolved
@@ -1155,50 +1155,17 @@
         auto& fs = paths.get_filesystem();
         abi_entries_from_pre_build_info(fs, grdk_cache, pre_build_info, abi_tag_entries);
 
-<<<<<<< HEAD
         auto&& port_dir = action.source_control_file_and_location.value_or_exit(VCPKG_LINE_INFO).port_directory();
         auto& cache_entry = cache.get(port_dir);
         if (cache_entry.files.empty())
-=======
-        // If there is an unusually large number of files in the port then
-        // something suspicious is going on.
-        constexpr int max_port_file_count = 100;
-
-        std::string portfile_cmake_contents;
-        std::vector<Path> files;
-        std::vector<std::string> hashes;
-
-        for (size_t i = 0; i < abi_info.pre_build_info->hash_additional_files.size(); ++i)
-        {
-            auto& file = abi_info.pre_build_info->hash_additional_files[i];
-            if (file.is_relative() || !fs.is_regular_file(file))
-            {
-                Checks::msg_exit_with_message(VCPKG_LINE_INFO, msgInvalidValueHashAdditionalFiles, msg::path = file);
-            }
-            abi_tag_entries.emplace_back(
-                fmt::format("additional_file_{}", i),
-                Hash::get_file_hash(fs, file, Hash::Algorithm::Sha256).value_or_exit(VCPKG_LINE_INFO));
-        }
-
-        auto&& scfl = action.source_control_file_and_location.value_or_exit(VCPKG_LINE_INFO);
-        auto port_dir = scfl.port_directory();
-        auto raw_files = fs.get_regular_files_recursive_lexically_proximate(port_dir, VCPKG_LINE_INFO);
-        if (raw_files.size() > max_port_file_count)
->>>>>>> 1603ecb4
         {
             // If there is an unusually large number of files in the port then
             // something suspicious is going on.
             constexpr int max_port_file_count = 100;
 
-<<<<<<< HEAD
             std::string portfile_cmake_contents;
             auto raw_files = fs.get_regular_files_recursive_lexically_proximate(port_dir, VCPKG_LINE_INFO);
             if (raw_files.size() > max_port_file_count)
-=======
-        for (auto& port_file : raw_files)
-        {
-            if (port_file.filename() == FileDotDsStore)
->>>>>>> 1603ecb4
             {
                 msg::println_warning(
                     msgHashPortManyFiles, msg::package_name = action.spec.name(), msg::count = raw_files.size());
@@ -1206,7 +1173,7 @@
 
             for (auto& port_file : raw_files)
             {
-                if (port_file.filename() == ".DS_Store")
+                if (port_file.filename() == FileDotDsStore)
                 {
                     continue;
                 }
@@ -1242,35 +1209,17 @@
             }
         }
 
-<<<<<<< HEAD
         Util::Vectors::append(&abi_tag_entries, cache_entry.abi_entries);
 
-        abi_tag_entries.emplace_back("cmake", paths.get_tool_version(Tools::CMAKE, out_sink));
-=======
         abi_tag_entries.emplace_back(AbiTagCMake, paths.get_tool_version(Tools::CMAKE, out_sink));
->>>>>>> 1603ecb4
 
         // This #ifdef is mirrored in tools.cpp's PowershellProvider
 #if defined(_WIN32)
         abi_tag_entries.emplace_back(AbiTagPowershell, paths.get_tool_version("powershell-core", out_sink));
 #endif
 
-<<<<<<< HEAD
-        abi_tag_entries.emplace_back("ports.cmake", paths.get_ports_cmake_hash().to_string());
-        abi_tag_entries.emplace_back("post_build_checks", "2");
-=======
-        auto& helpers = paths.get_cmake_script_hashes();
-        for (auto&& helper : helpers)
-        {
-            if (Strings::case_insensitive_ascii_contains(portfile_cmake_contents, helper.first))
-            {
-                abi_tag_entries.emplace_back(helper.first, helper.second);
-            }
-        }
-
         abi_tag_entries.emplace_back(AbiTagPortsDotCMake, paths.get_ports_cmake_hash().to_string());
         abi_tag_entries.emplace_back(AbiTagPostBuildChecks, "2");
->>>>>>> 1603ecb4
         InternalFeatureSet sorted_feature_list = action.feature_list;
         // Check that no "default" feature is present. Default features must be resolved before attempting to calculate
         // a package ABI, so the "default" should not have made it here.
