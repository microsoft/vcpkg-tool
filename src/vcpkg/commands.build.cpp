--- conflicted
+++ resolved
@@ -1164,21 +1164,9 @@
         auto& fs = paths.get_filesystem();
         abi_entries_from_pre_build_info(fs, grdk_cache, pre_build_info, abi_tag_entries);
 
-<<<<<<< HEAD
-        auto&& port_dir = action.source_control_file_and_location.value_or_exit(VCPKG_LINE_INFO).source_location;
+        auto&& port_dir = action.source_control_file_and_location.value_or_exit(VCPKG_LINE_INFO).port_directory();
         auto& cache_entry = cache.get(port_dir);
         if (cache_entry.files.empty())
-=======
-        // If there is an unusually large number of files in the port then
-        // something suspicious is going on.
-        constexpr int max_port_file_count = 100;
-
-        std::string portfile_cmake_contents;
-        auto&& scfl = action.source_control_file_and_location.value_or_exit(VCPKG_LINE_INFO);
-        auto port_dir = scfl.port_directory();
-        auto raw_files = fs.get_regular_files_recursive_lexically_proximate(port_dir, VCPKG_LINE_INFO);
-        if (raw_files.size() > max_port_file_count)
->>>>>>> 365d419c
         {
             // If there is an unusually large number of files in the port then
             // something suspicious is going on.
@@ -1218,7 +1206,7 @@
 
             auto& scf = action.source_control_file_and_location.value_or_exit(VCPKG_LINE_INFO).source_control_file;
             cache_entry.heuristic_resources =
-                run_resource_heuristics(portfile_cmake_contents, scf->core_paragraph->raw_version);
+                run_resource_heuristics(portfile_cmake_contents, scf->core_paragraph->version.text);
 
             auto& helpers = paths.get_cmake_script_hashes();
             for (auto&& helper : helpers)
@@ -1288,22 +1276,11 @@
         fs.create_directory(abi_file_path, VCPKG_LINE_INFO);
         abi_file_path /= triplet_canonical_name + ".vcpkg_abi_info.txt";
         fs.write_contents(abi_file_path, full_abi_info, VCPKG_LINE_INFO);
-<<<<<<< HEAD
         abi_info.package_abi = Hash::get_string_sha256(full_abi_info);
         abi_info.abi_tag_file.emplace(std::move(abi_file_path));
         abi_info.relative_port_files = cache_entry.files;
         abi_info.relative_port_hashes = cache_entry.hashes;
         abi_info.heuristic_resources.push_back(cache_entry.heuristic_resources);
-=======
-
-        auto& scf = scfl.source_control_file;
-        abi_info.package_abi = Hash::get_string_sha256(full_abi_info);
-        abi_info.abi_tag_file.emplace(std::move(abi_file_path));
-        abi_info.relative_port_files = std::move(files);
-        abi_info.relative_port_hashes = std::move(hashes);
-        abi_info.heuristic_resources.push_back(
-            run_resource_heuristics(portfile_cmake_contents, scf->core_paragraph->version.text));
->>>>>>> 365d419c
     }
 
     PortAbiCache::AbiCacheEntry& PortAbiCache::get(const Path& port_dir) const { return items[port_dir.native()]; }
