--- conflicted
+++ resolved
@@ -947,11 +947,7 @@
 
         if (!Strings::starts_with(scfl.control_path, paths.builtin_ports_directory()))
         {
-<<<<<<< HEAD
-            msg::println(msgInstallingFromLocation, msg::path = scfl.control_path);
-=======
             msg::println(msgInstallingFromLocation, msg::path = scfl.port_directory());
->>>>>>> 365d419c
         }
 
         const ElapsedTimer timer;
