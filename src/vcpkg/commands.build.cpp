--- conflicted
+++ resolved
@@ -961,27 +961,13 @@
         ExpectedL<int> return_code = LocalizedString();
         {
             auto out_file = fs.open_for_write(stdoutlog, VCPKG_LINE_INFO);
-<<<<<<< HEAD
             return_code = cmd_execute_and_stream_data(settings, [&](StringView sv) {
-                msg::write_unlocalized_text_to_stdout(Color::none, sv);
+                    msg::write_unlocalized_text(Color::none, sv);
                 Checks::msg_check_exit(VCPKG_LINE_INFO,
                                        out_file.write(sv.data(), 1, sv.size()) == sv.size(),
                                        msgErrorWhileWriting,
                                        msg::path = stdoutlog);
             });
-=======
-            return_code = cmd_execute_and_stream_data(
-                command,
-                [&](StringView sv) {
-                    msg::write_unlocalized_text(Color::none, sv);
-                    Checks::msg_check_exit(VCPKG_LINE_INFO,
-                                           out_file.write(sv.data(), 1, sv.size()) == sv.size(),
-                                           msgErrorWhileWriting,
-                                           msg::path = stdoutlog);
-                },
-                default_working_directory,
-                env);
->>>>>>> 1c9ec197
         } // close out_file
 
         const auto buildtimeus = timer.microseconds();
