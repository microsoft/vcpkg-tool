--- conflicted
+++ resolved
@@ -179,11 +179,7 @@
         msg::print(msgElapsedForPackage, msg::spec = spec, msg::elapsed = build_timer);
         switch (result.code)
         {
-<<<<<<< HEAD
             case BuildResult::Succeeded: binary_cache.push_success(build_options.clean_packages, *action); return 0;
-=======
-            case BuildResult::Succeeded: binary_cache.push_success(*action); return 0;
->>>>>>> 1603ecb4
             case BuildResult::CascadedDueToMissingDependencies:
             {
                 LocalizedString errorMsg = msg::format_error(msgBuildDependenciesMissing);
@@ -1385,11 +1381,7 @@
         }
 
         const bool all_dependencies_satisfied = missing_fspecs.empty();
-<<<<<<< HEAD
         if (build_options.only_downloads == OnlyDownloads::No)
-=======
-        if (action.build_options.only_downloads == OnlyDownloads::No)
->>>>>>> 1603ecb4
         {
             if (!all_dependencies_satisfied)
             {
