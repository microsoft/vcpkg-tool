--- conflicted
+++ resolved
@@ -86,7 +86,6 @@
     {
         // Build only takes a single package and all dependencies must already be installed
         const ParsedArguments options = args.parse_arguments(CommandBuildMetadata);
-<<<<<<< HEAD
 
         static constexpr BuildPackageOptions build_command_build_package_options{
             BuildMissing::Yes,
@@ -102,9 +101,6 @@
             PrintUsage::Yes,
         };
 
-        bool default_triplet_used = false;
-=======
->>>>>>> 29a99e84
         const FullPackageSpec spec = check_and_get_full_package_spec(options.command_arguments[0],
                                                                      default_triplet,
                                                                      CommandBuildMetadata.get_example_text(),
