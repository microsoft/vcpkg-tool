#include <vcpkg/binarycaching.h>
#include <vcpkg/build.h>
#include <vcpkg/cmakevars.h>
#include <vcpkg/commands.buildexternal.h>
#include <vcpkg/help.h>
#include <vcpkg/input.h>
#include <vcpkg/portfileprovider.h>
#include <vcpkg/vcpkgcmdarguments.h>

namespace vcpkg::Commands::BuildExternal
{
    const CommandStructure COMMAND_STRUCTURE = {
        create_example_string(R"(build-external zlib2 C:\path\to\dir\with\controlfile\)"),
        2,
        2,
        {},
        nullptr,
    };

    void perform_and_exit(const VcpkgCmdArguments& args,
                          const VcpkgPaths& paths,
                          Triplet default_triplet,
                          Triplet host_triplet)
    {
        const ParsedArguments options = args.parse_arguments(COMMAND_STRUCTURE);

        BinaryCache binary_cache{args, paths};

        const FullPackageSpec spec = check_and_get_full_package_spec(
            std::string(args.command_arguments.at(0)), default_triplet, COMMAND_STRUCTURE.example_text, paths);

        auto overlays = args.overlay_ports;
        overlays.insert(overlays.begin(), args.command_arguments.at(1));

<<<<<<< HEAD
        PathsPortFileProvider provider(paths, overlays);
        Build::perform_and_exit_ex(args, spec, host_triplet, provider, binary_cache, null_build_logs_recorder(), paths);
=======
        PortFileProvider::PathsPortFileProvider provider(paths,
                                                         PortFileProvider::make_overlay_provider(paths, overlays));
        Build::Command::perform_and_exit_ex(
            args, spec, host_triplet, provider, binary_cache, Build::null_build_logs_recorder(), paths);
>>>>>>> b4d664f5
    }

    void BuildExternalCommand::perform_and_exit(const VcpkgCmdArguments& args,
                                                const VcpkgPaths& paths,
                                                Triplet default_triplet,
                                                Triplet host_triplet) const
    {
        BuildExternal::perform_and_exit(args, paths, default_triplet, host_triplet);
    }
}<|MERGE_RESOLUTION|>--- conflicted
+++ resolved
@@ -32,15 +32,8 @@
         auto overlays = args.overlay_ports;
         overlays.insert(overlays.begin(), args.command_arguments.at(1));
 
-<<<<<<< HEAD
-        PathsPortFileProvider provider(paths, overlays);
+        PathsPortFileProvider provider(paths, make_overlay_provider(paths, overlays));
         Build::perform_and_exit_ex(args, spec, host_triplet, provider, binary_cache, null_build_logs_recorder(), paths);
-=======
-        PortFileProvider::PathsPortFileProvider provider(paths,
-                                                         PortFileProvider::make_overlay_provider(paths, overlays));
-        Build::Command::perform_and_exit_ex(
-            args, spec, host_triplet, provider, binary_cache, Build::null_build_logs_recorder(), paths);
->>>>>>> b4d664f5
     }
 
     void BuildExternalCommand::perform_and_exit(const VcpkgCmdArguments& args,
