--- conflicted
+++ resolved
@@ -87,14 +87,8 @@
                                 expected_right_tag};
                     }
 
-<<<<<<< HEAD
                     auto&& git_tree_version = (*scf)->to_schemed_version();
-                    if (version_entry.first.version != git_tree_version.version)
-=======
-                    const auto& scf = maybe_scf.value(VCPKG_LINE_INFO);
-                    auto&& git_tree_version = scf->to_schemed_version();
                     if (version_entry.version.version != git_tree_version.version)
->>>>>>> c8d3309f
                     {
                         return {
                             msg::format_error(msgWhileParsingVersionsForPort,
