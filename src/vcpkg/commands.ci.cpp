#include <vcpkg/base/cache.h>
#include <vcpkg/base/files.h>
#include <vcpkg/base/graphs.h>
#include <vcpkg/base/sortedvector.h>
#include <vcpkg/base/span.h>
#include <vcpkg/base/stringview.h>
#include <vcpkg/base/system.debug.h>
#include <vcpkg/base/system.h>
#include <vcpkg/base/util.h>
#include <vcpkg/base/xmlserializer.h>

#include <vcpkg/binarycaching.h>
#include <vcpkg/build.h>
#include <vcpkg/ci-baseline.h>
#include <vcpkg/cmakevars.h>
#include <vcpkg/commands.ci.h>
#include <vcpkg/dependencies.h>
#include <vcpkg/globalstate.h>
#include <vcpkg/help.h>
#include <vcpkg/input.h>
#include <vcpkg/install.h>
#include <vcpkg/packagespec.h>
#include <vcpkg/paragraphs.h>
#include <vcpkg/platform-expression.h>
#include <vcpkg/portfileprovider.h>
#include <vcpkg/registries.h>
#include <vcpkg/vcpkgcmdarguments.h>
#include <vcpkg/vcpkglib.h>
#include <vcpkg/vcpkgpaths.h>
#include <vcpkg/xunitwriter.h>

#include <stdio.h>

using namespace vcpkg;

namespace
{
    const Path readme_dot_log = "readme.log";

    struct CiBuildLogsRecorder final : IBuildLogsRecorder
    {
        CiBuildLogsRecorder(const Path& base_path_) : base_path(base_path_) { }

        virtual void record_build_result(const VcpkgPaths& paths,
                                         const PackageSpec& spec,
                                         BuildResult result) const override
        {
            if (result == BuildResult::SUCCEEDED)
            {
                return;
            }

            auto& filesystem = paths.get_filesystem();
            const auto source_path = paths.build_dir(spec);
            auto children = filesystem.get_regular_files_non_recursive(source_path, IgnoreErrors{});
            Util::erase_remove_if(children, NotExtensionCaseInsensitive{".log"});
            const auto target_path = base_path / spec.name();
            (void)filesystem.create_directory(target_path, VCPKG_LINE_INFO);
            if (children.empty())
            {
                std::string message =
                    "There are no build logs for " + spec.to_string() +
                    " build.\n"
                    "This is usually because the build failed early and outside of a task that is logged.\n"
                    "See the console output logs from vcpkg for more information on the failure.\n";
                filesystem.write_contents(target_path / readme_dot_log, message, VCPKG_LINE_INFO);
            }
            else
            {
                for (const Path& p : children)
                {
                    filesystem.copy_file(
                        p, target_path / p.filename(), CopyOptions::overwrite_existing, VCPKG_LINE_INFO);
                }
            }
        }

    private:
        Path base_path;
    };
}

namespace vcpkg::Commands::CI
{
    static constexpr StringLiteral OPTION_DRY_RUN = "dry-run";
    static constexpr StringLiteral OPTION_EXCLUDE = "exclude";
    static constexpr StringLiteral OPTION_HOST_EXCLUDE = "host-exclude";
    static constexpr StringLiteral OPTION_FAILURE_LOGS = "failure-logs";
    static constexpr StringLiteral OPTION_XUNIT = "x-xunit";
    static constexpr StringLiteral OPTION_XUNIT_ALL = "x-xunit-all";
    static constexpr StringLiteral OPTION_CI_BASELINE = "ci-baseline";
    static constexpr StringLiteral OPTION_ALLOW_UNEXPECTED_PASSING = "allow-unexpected-passing";
    static constexpr StringLiteral OPTION_SKIP_FAILURES = "skip-failures";
    static constexpr StringLiteral OPTION_RANDOMIZE = "x-randomize";
    static constexpr StringLiteral OPTION_OUTPUT_HASHES = "output-hashes";
    static constexpr StringLiteral OPTION_PARENT_HASHES = "parent-hashes";

    static constexpr std::array<CommandSetting, 7> CI_SETTINGS = {
        {{OPTION_EXCLUDE, []() { return msg::format(msgCISettingsOptExclude); }},
         {OPTION_HOST_EXCLUDE, []() { return msg::format(msgCISettingsOptHostExclude); }},
         {OPTION_XUNIT, []() { return msg::format(msgCISettingsOptXUnit); }},
         {OPTION_CI_BASELINE, []() { return msg::format(msgCISettingsOptCIBase); }},
         {OPTION_FAILURE_LOGS, []() { return msg::format(msgCISettingsOptFailureLogs); }},
         {OPTION_OUTPUT_HASHES, []() { return msg::format(msgCISettingsOptOutputHashes); }},
         {OPTION_PARENT_HASHES, []() { return msg::format(msgCISettingsOptParentHashes); }}}};

    static constexpr std::array<CommandSwitch, 5> CI_SWITCHES = {{
        {OPTION_DRY_RUN, []() { return msg::format(msgCISwitchOptDryRun); }},
        {OPTION_RANDOMIZE, []() { return msg::format(msgCISwitchOptRandomize); }},
        {OPTION_ALLOW_UNEXPECTED_PASSING, []() { return msg::format(msgCISwitchOptAllowUnexpectedPassing); }},
        {OPTION_SKIP_FAILURES, []() { return msg::format(msgCISwitchOptSkipFailures); }},
        {OPTION_XUNIT_ALL, []() { return msg::format(msgCISwitchOptXUnitAll); }},
    }};

    const CommandStructure COMMAND_STRUCTURE = {
        [] { return create_example_string("ci --triplet=x64-windows"); },
        0,
        0,
        {CI_SWITCHES, CI_SETTINGS},
        nullptr,
    };

    struct UnknownCIPortsResults
    {
        std::map<PackageSpec, BuildResult> known;
        std::map<PackageSpec, std::vector<std::string>> features;
        std::map<PackageSpec, std::string> abi_map;
        // action_state_string.size() will equal install_actions.size()
        std::vector<StringLiteral> action_state_string;
    };

    static bool supported_for_triplet(const CMakeVars::CMakeVarProvider& var_provider,
                                      const SourceControlFile& source_control_file,
                                      PackageSpec spec)
    {
        const auto& supports_expression = source_control_file.core_paragraph->supports_expression;
        if (supports_expression.is_empty())
        {
            return true;
        }
        PlatformExpression::Context context = var_provider.get_dep_info_vars(spec).value_or_exit(VCPKG_LINE_INFO);
        return supports_expression.evaluate(context);
    }

    static bool supported_for_triplet(const CMakeVars::CMakeVarProvider& var_provider,
                                      const InstallPlanAction* install_plan)
    {
        auto&& scfl = install_plan->source_control_file_and_location.value_or_exit(VCPKG_LINE_INFO);
        return supported_for_triplet(var_provider, *scfl.source_control_file, install_plan->spec);
    }

    static bool supported_for_triplet(const CMakeVars::CMakeVarProvider& var_provider,
                                      const PortFileProvider& provider,
                                      PackageSpec spec)
    {
        auto&& scf = provider.get_control_file(spec.name()).value_or_exit(VCPKG_LINE_INFO).source_control_file;
        return supported_for_triplet(var_provider, *scf, spec);
    }

    static ActionPlan compute_full_plan(const VcpkgPaths& paths,
                                        const PortFileProvider& provider,
                                        const CMakeVars::CMakeVarProvider& var_provider,
                                        const std::vector<FullPackageSpec>& specs,
                                        const CreateInstallPlanOptions& serialize_options)
    {
        std::vector<PackageSpec> packages_with_qualified_deps;
        for (auto&& spec : specs)
        {
            auto&& scfl = provider.get_control_file(spec.package_spec.name()).value_or_exit(VCPKG_LINE_INFO);
            if (scfl.source_control_file->has_qualified_dependencies() ||
                !scfl.source_control_file->core_paragraph->supports_expression.is_empty())
            {
                packages_with_qualified_deps.push_back(spec.package_spec);
            }
        }

        var_provider.load_dep_info_vars(packages_with_qualified_deps, serialize_options.host_triplet);

        const auto applicable_specs = Util::filter(specs, [&](auto& spec) -> bool {
            return create_feature_install_plan(provider, var_provider, {&spec, 1}, {}, serialize_options)
                .unsupported_features.empty();
        });

        auto action_plan = create_feature_install_plan(provider, var_provider, applicable_specs, {}, serialize_options);
        var_provider.load_tag_vars(action_plan, provider, serialize_options.host_triplet);

        Checks::check_exit(VCPKG_LINE_INFO, action_plan.already_installed.empty());
        Checks::check_exit(VCPKG_LINE_INFO, action_plan.remove_actions.empty());

        compute_all_abis(paths, action_plan, var_provider, {});
        return action_plan;
    }

    static std::unique_ptr<UnknownCIPortsResults> compute_action_statuses(
        ExclusionPredicate is_excluded,
        const CMakeVars::CMakeVarProvider& var_provider,
        const std::vector<CacheAvailability>& precheck_results,
        const ActionPlan& action_plan)
    {
        auto ret = std::make_unique<UnknownCIPortsResults>();

        std::set<PackageSpec> will_fail;

        ret->action_state_string.reserve(action_plan.install_actions.size());
        for (size_t action_idx = 0; action_idx < action_plan.install_actions.size(); ++action_idx)
        {
            auto&& action = action_plan.install_actions[action_idx];

            auto p = &action;
            ret->abi_map.emplace(action.spec, action.abi_info.value_or_exit(VCPKG_LINE_INFO).package_abi);
            ret->features.emplace(action.spec, action.feature_list);

            if (is_excluded(p->spec))
            {
                ret->action_state_string.emplace_back("skip");
                ret->known.emplace(p->spec, BuildResult::EXCLUDED);
                will_fail.emplace(p->spec);
            }
            else if (!supported_for_triplet(var_provider, p))
            {
                // This treats unsupported ports as if they are excluded
                // which means the ports dependent on it will be cascaded due to missing dependencies
                // Should this be changed so instead it is a failure to depend on a unsupported port?
                ret->action_state_string.emplace_back("n/a");
                ret->known.emplace(p->spec, BuildResult::EXCLUDED);
                will_fail.emplace(p->spec);
            }
            else if (Util::any_of(p->package_dependencies,
                                  [&](const PackageSpec& spec) { return Util::Sets::contains(will_fail, spec); }))
            {
                ret->action_state_string.emplace_back("cascade");
                ret->known.emplace(p->spec, BuildResult::CASCADED_DUE_TO_MISSING_DEPENDENCIES);
                will_fail.emplace(p->spec);
            }
            else if (precheck_results[action_idx] == CacheAvailability::available)
            {
                ret->action_state_string.emplace_back("pass");
                ret->known.emplace(p->spec, BuildResult::SUCCEEDED);
            }
            else
            {
                ret->action_state_string.emplace_back("*");
            }
        }
        return ret;
    }

    // This algorithm reduces an action plan to only unknown actions and their dependencies
    static void reduce_action_plan(ActionPlan& action_plan,
                                   const std::map<PackageSpec, BuildResult>& known,
                                   View<std::string> parent_hashes)
    {
        std::set<PackageSpec> to_keep;
        for (auto it = action_plan.install_actions.rbegin(); it != action_plan.install_actions.rend(); ++it)
        {
            auto it_known = known.find(it->spec);
            const auto& abi = it->abi_info.value_or_exit(VCPKG_LINE_INFO).package_abi;
            auto it_parent = std::find(parent_hashes.begin(), parent_hashes.end(), abi);
            if (it_parent == parent_hashes.end())
            {
                it->request_type = RequestType::USER_REQUESTED;
                if (it_known == known.end())
                {
                    to_keep.insert(it->spec);
                }
            }

            if (Util::Sets::contains(to_keep, it->spec))
            {
                if (it_known != known.end() && it_known->second == BuildResult::EXCLUDED)
                {
                    it->plan_type = InstallPlanType::EXCLUDED;
                }
                else
                {
                    it->build_options = backcompat_prohibiting_package_options;
                    to_keep.insert(it->package_dependencies.begin(), it->package_dependencies.end());
                }
            }
        }

        Util::erase_remove_if(action_plan.install_actions, [&to_keep](const InstallPlanAction& action) {
            return !Util::Sets::contains(to_keep, action.spec);
        });
    }

    static void parse_exclusions(const std::map<std::string, std::string, std::less<>>& settings,
                                 StringLiteral opt,
                                 Triplet triplet,
                                 ExclusionsMap& exclusions_map)
    {
        auto it_exclusions = settings.find(opt);
        exclusions_map.insert(triplet,
                              it_exclusions == settings.end()
                                  ? SortedVector<std::string>{}
                                  : SortedVector<std::string>(Strings::split(it_exclusions->second, ',')));
    }

    static void print_regressions(const std::vector<SpecSummary>& results,
                                  const std::map<PackageSpec, BuildResult>& known,
                                  const CiBaselineData& cidata,
                                  const std::string& ci_baseline_file_name,
                                  bool allow_unexpected_passing)
    {
        bool has_error = false;
        LocalizedString output = msg::format(msgCiBaselineRegressionHeader);
        output.append_raw('\n');
        for (auto&& r : results)
        {
            auto result = r.build_result.value_or_exit(VCPKG_LINE_INFO).code;
            auto msg = format_ci_result(r.get_spec(),
                                        result,
                                        cidata,
                                        ci_baseline_file_name,
                                        allow_unexpected_passing,
                                        !r.is_user_requested_install());
            if (!msg.empty())
            {
                has_error = true;
                output.append(msg).append_raw('\n');
            }
        }
        for (auto&& r : known)
        {
            auto msg =
                format_ci_result(r.first, r.second, cidata, ci_baseline_file_name, allow_unexpected_passing, true);
            if (!msg.empty())
            {
                has_error = true;
                output.append(msg).append_raw('\n');
            }
        }

        if (!has_error)
        {
            return;
        }
        auto output_data = output.extract_data();
        fwrite(output_data.data(), 1, output_data.size(), stderr);
    }

    void perform_and_exit(const VcpkgCmdArguments& args,
                          const VcpkgPaths& paths,
                          Triplet target_triplet,
                          Triplet host_triplet)
    {
        msg::println_warning(msgInternalCICommand);

<<<<<<< HEAD
=======
        print_default_triplet_warning(args);

>>>>>>> 5acd3b0d
        const ParsedArguments options = args.parse_arguments(COMMAND_STRUCTURE);
        const auto& settings = options.settings;

        BinaryCache binary_cache{args, paths};

        ExclusionsMap exclusions_map;
        parse_exclusions(settings, OPTION_EXCLUDE, target_triplet, exclusions_map);
        parse_exclusions(settings, OPTION_HOST_EXCLUDE, host_triplet, exclusions_map);
        auto baseline_iter = settings.find(OPTION_CI_BASELINE);
        const bool allow_unexpected_passing = Util::Sets::contains(options.switches, OPTION_ALLOW_UNEXPECTED_PASSING);
        CiBaselineData cidata;
        if (baseline_iter == settings.end())
        {
            if (allow_unexpected_passing)
            {
                Checks::msg_exit_with_error(VCPKG_LINE_INFO, msgCiBaselineAllowUnexpectedPassingRequiresBaseline);
            }
        }
        else
        {
            auto skip_failures =
                Util::Sets::contains(options.switches, OPTION_SKIP_FAILURES) ? SkipFailures::Yes : SkipFailures::No;
            const auto& ci_baseline_file_name = baseline_iter->second;
            const auto ci_baseline_file_contents =
                paths.get_filesystem().read_contents(ci_baseline_file_name, VCPKG_LINE_INFO);
            ParseMessages ci_parse_messages;
            const auto lines = parse_ci_baseline(ci_baseline_file_contents, ci_baseline_file_name, ci_parse_messages);
            ci_parse_messages.exit_if_errors_or_warnings(ci_baseline_file_name);
            cidata = parse_and_apply_ci_baseline(lines, exclusions_map, skip_failures);
        }

        const auto is_dry_run = Util::Sets::contains(options.switches, OPTION_DRY_RUN);

        auto& filesystem = paths.get_filesystem();
        Optional<CiBuildLogsRecorder> build_logs_recorder_storage;
        {
            auto it_failure_logs = settings.find(OPTION_FAILURE_LOGS);
            if (it_failure_logs != settings.end())
            {
                msg::println(msgCreateFailureLogsDir, msg::path = it_failure_logs->second);
                Path raw_path = it_failure_logs->second;
                filesystem.create_directories(raw_path, VCPKG_LINE_INFO);
                build_logs_recorder_storage = filesystem.almost_canonical(raw_path, VCPKG_LINE_INFO);
            }
        }

        const IBuildLogsRecorder& build_logs_recorder =
            build_logs_recorder_storage ? *(build_logs_recorder_storage.get()) : null_build_logs_recorder();

        auto registry_set = paths.make_registry_set();
        PathsPortFileProvider provider(
            filesystem, *registry_set, make_overlay_provider(filesystem, paths.original_cwd, paths.overlay_ports));
        auto var_provider_storage = CMakeVars::make_triplet_cmake_var_provider(paths);
        auto& var_provider = *var_provider_storage;

        const ElapsedTimer timer;
        // Install the default features for every package
        std::vector<FullPackageSpec> all_default_full_specs;
        for (auto scfl : provider.load_all_control_files())
        {
            all_default_full_specs.emplace_back(
                PackageSpec{scfl->source_control_file->core_paragraph->name, target_triplet},
                InternalFeatureSet{"core", "default"});
        }

        CreateInstallPlanOptions serialize_options(host_triplet, UnsupportedPortAction::Warn);

        struct RandomizerInstance : GraphRandomizer
        {
            virtual int random(int i) override
            {
                if (i <= 1) return 0;
                std::uniform_int_distribution<int> d(0, i - 1);
                return d(e);
            }

            std::random_device e;
        } randomizer_instance;

        if (Util::Sets::contains(options.switches, OPTION_RANDOMIZE))
        {
            serialize_options.randomizer = &randomizer_instance;
        }

        auto action_plan = compute_full_plan(paths, provider, var_provider, all_default_full_specs, serialize_options);
        const auto precheck_results = binary_cache.precheck(action_plan.install_actions);
        auto split_specs =
            compute_action_statuses(ExclusionPredicate{&exclusions_map}, var_provider, precheck_results, action_plan);

        {
            std::string msg;
            for (const auto& spec : all_default_full_specs)
            {
                if (!Util::Sets::contains(split_specs->abi_map, spec.package_spec))
                {
                    bool supp = supported_for_triplet(var_provider, provider, spec.package_spec);
                    split_specs->known.emplace(spec.package_spec,
                                               supp ? BuildResult::CASCADED_DUE_TO_MISSING_DEPENDENCIES
                                                    : BuildResult::EXCLUDED);
                    msg += fmt::format("{:>40}: {:>8}\n", spec.package_spec, supp ? "cascade" : "skip");
                }
            }
            for (size_t i = 0; i < action_plan.install_actions.size(); ++i)
            {
                auto&& action = action_plan.install_actions[i];
                msg += fmt::format("{:>40}: {:>8}: {}\n",
                                   action.spec,
                                   split_specs->action_state_string[i],
                                   action.abi_info.value_or_exit(VCPKG_LINE_INFO).package_abi);
            }

            msg::write_unlocalized_text_to_stdout(Color::none, msg);
            auto it_output_hashes = settings.find(OPTION_OUTPUT_HASHES);
            if (it_output_hashes != settings.end())
            {
                const Path output_hash_json = paths.original_cwd / it_output_hashes->second;
                Json::Array arr;
                for (size_t i = 0; i < action_plan.install_actions.size(); ++i)
                {
                    auto&& action = action_plan.install_actions[i];
                    Json::Object obj;
                    obj.insert("name", Json::Value::string(action.spec.name()));
                    obj.insert("triplet", Json::Value::string(action.spec.triplet().canonical_name()));
                    obj.insert("state", Json::Value::string(split_specs->action_state_string[i]));
                    obj.insert("abi", Json::Value::string(action.abi_info.value_or_exit(VCPKG_LINE_INFO).package_abi));
                    arr.push_back(std::move(obj));
                }
                filesystem.write_contents(output_hash_json, Json::stringify(arr), VCPKG_LINE_INFO);
            }
        }

        std::vector<std::string> parent_hashes;

        auto it_parent_hashes = settings.find(OPTION_PARENT_HASHES);
        if (it_parent_hashes != settings.end())
        {
            const Path parent_hashes_path = paths.original_cwd / it_parent_hashes->second;
            auto parsed_json = Json::parse_file(VCPKG_LINE_INFO, filesystem, parent_hashes_path).value;
            parent_hashes = Util::fmap(parsed_json.array(VCPKG_LINE_INFO), [](const auto& json_object) {
                auto abi = json_object.object(VCPKG_LINE_INFO).get("abi");
                Checks::check_exit(VCPKG_LINE_INFO, abi);
#ifdef _MSC_VER
                _Analysis_assume_(abi);
#endif
                return abi->string(VCPKG_LINE_INFO).to_string();
            });
        }

        reduce_action_plan(action_plan, split_specs->known, parent_hashes);

        msg::println(msgElapsedTimeForChecks, msg::elapsed = timer.elapsed());

        if (is_dry_run)
        {
            print_plan(action_plan, true, paths.builtin_ports_directory());
        }
        else
        {
            StatusParagraphs status_db = database_load_check(paths.get_filesystem(), paths.installed());
            auto summary = Install::perform(
                args, action_plan, KeepGoing::YES, paths, status_db, binary_cache, build_logs_recorder, var_provider);

            for (auto&& result : summary.results)
            {
                split_specs->known.erase(result.get_spec());
            }

            msg::write_unlocalized_text_to_stdout(Color::none, fmt::format("\nTriplet: {}\n", target_triplet));
            summary.print();
            print_regressions(
                summary.results, split_specs->known, cidata, baseline_iter->second, allow_unexpected_passing);

            auto it_xunit = settings.find(OPTION_XUNIT);
            if (it_xunit != settings.end())
            {
                XunitWriter xunitTestResults;

                // Adding results for ports that were built or pulled from an archive
                for (auto&& result : summary.results)
                {
                    const auto& spec = result.get_spec();
                    auto& port_features = split_specs->features.at(spec);
                    auto code = result.build_result.value_or_exit(VCPKG_LINE_INFO).code;
                    xunitTestResults.add_test_results(
                        spec, code, result.timing, result.start_time, split_specs->abi_map.at(spec), port_features);
                }

                // Adding results for ports that were not built because they have known states
                if (Util::Sets::contains(options.switches, OPTION_XUNIT_ALL))
                {
                    for (auto&& port : split_specs->known)
                    {
                        const auto& spec = port.first;
                        auto& port_features = split_specs->features.at(spec);
                        xunitTestResults.add_test_results(spec,
                                                          port.second,
                                                          ElapsedTime{},
                                                          std::chrono::system_clock::time_point{},
                                                          split_specs->abi_map.at(spec),
                                                          port_features);
                    }
                }

                filesystem.write_contents(
                    it_xunit->second, xunitTestResults.build_xml(target_triplet), VCPKG_LINE_INFO);
            }
        }

        Checks::exit_success(VCPKG_LINE_INFO);
    }

    void CICommand::perform_and_exit(const VcpkgCmdArguments& args,
                                     const VcpkgPaths& paths,
                                     Triplet default_triplet,
                                     Triplet host_triplet) const
    {
        CI::perform_and_exit(args, paths, default_triplet, host_triplet);
    }
}<|MERGE_RESOLUTION|>--- conflicted
+++ resolved
@@ -346,11 +346,6 @@
     {
         msg::println_warning(msgInternalCICommand);
 
-<<<<<<< HEAD
-=======
-        print_default_triplet_warning(args);
-
->>>>>>> 5acd3b0d
         const ParsedArguments options = args.parse_arguments(COMMAND_STRUCTURE);
         const auto& settings = options.settings;
 
