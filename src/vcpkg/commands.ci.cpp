--- conflicted
+++ resolved
@@ -109,53 +109,46 @@
     static constexpr StringLiteral OPTION_RUN_FEATURE_TESTS_PORTS = "run-feature-tests-for-ports";
     static constexpr StringLiteral OPTION_RUN_FEATURE_TESTS_ALL_PORTS = "run-feature-tests-for-all-ports";
 
-    static constexpr std::array<CommandSetting, 10> CI_SETTINGS = {{
-        {OPTION_EXCLUDE, "Comma separated list of ports to skip"},
-        {OPTION_HOST_EXCLUDE, "Comma separated list of ports to skip for the host triplet"},
-        {OPTION_XUNIT, "File to output results in XUnit format (internal)"},
-        {OPTION_CI_BASELINE, "Path to the ci.baseline.txt file. Used to skip ports and detect regressions."},
-        {OPTION_CI_FEATURE_BASELINE,
-         "Path to the ci.feature.baseline.txt file. Used to skip ports and detect regressions."},
-        {OPTION_FAILURE_LOGS, "Directory to which failure logs will be copied"},
-        {OPTION_OUTPUT_HASHES, "File to output all determined package hashes"},
-        {OPTION_PARENT_HASHES,
-         "File to read package hashes for a parent CI state, to reduce the set of changed packages"},
-        {OPTION_SKIPPED_CASCADE_COUNT,
-         "Asserts that the number of --exclude and supports skips exactly equal this number"},
-        {OPTION_RUN_FEATURE_TESTS_PORTS,
-         "A comma seperated list of ports for which the specified feature tests should be run"},
-    }};
-
-<<<<<<< HEAD
-    static constexpr std::array<CommandSwitch, 9> CI_SWITCHES = {{
-        {OPTION_DRY_RUN, "Print out plan without execution"},
-        {OPTION_RANDOMIZE, "Randomize the install order"},
-        {OPTION_ALLOW_UNEXPECTED_PASSING,
-         "Indicates that 'Passing, remove from fail list' results should not be emitted."},
-        {OPTION_SKIP_FAILURES, "Indicates that ports marked `=fail` in ci.baseline.txt should be skipped."},
-        {OPTION_XUNIT_ALL, "Report also unchanged ports to the XUnit output (internal)"},
-        {OPTION_RUN_FEATURE_TESTS_ALL_PORTS, "Runs the specified tests for all ports"},
-        {OPTION_TEST_FEATURE_CORE, "Tests the 'core' feature for every specified port"},
-        {OPTION_TEST_FEATURES_SEPARATELY, "Tests every feature of a port seperatly for every specified port"},
-        {OPTION_TEST_FEATURES_COMBINED, "Tests the combination of every feature of a port for every specified port"},
-=======
-    static constexpr std::array<CommandSetting, 8> CI_SETTINGS = {
+    static constexpr std::array<CommandSetting, 10> CI_SETTINGS = {
         {{OPTION_EXCLUDE, []() { return msg::format(msgCISettingsOptExclude); }},
          {OPTION_HOST_EXCLUDE, []() { return msg::format(msgCISettingsOptHostExclude); }},
          {OPTION_XUNIT, []() { return msg::format(msgCISettingsOptXUnit); }},
          {OPTION_CI_BASELINE, []() { return msg::format(msgCISettingsOptCIBase); }},
+         {OPTION_CI_FEATURE_BASELINE,
+          []() {
+              return LocalizedString::from_raw(
+                  "Path to the ci.feature.baseline.txt file. Used to skip ports and detect regressions.");
+          }},
          {OPTION_FAILURE_LOGS, []() { return msg::format(msgCISettingsOptFailureLogs); }},
          {OPTION_OUTPUT_HASHES, []() { return msg::format(msgCISettingsOptOutputHashes); }},
          {OPTION_PARENT_HASHES, []() { return msg::format(msgCISettingsOptParentHashes); }},
-         {OPTION_SKIPPED_CASCADE_COUNT, []() { return msg::format(msgCISettingsOptSkippedCascadeCount); }}}};
-
-    static constexpr std::array<CommandSwitch, 5> CI_SWITCHES = {{
+         {OPTION_SKIPPED_CASCADE_COUNT, []() { return msg::format(msgCISettingsOptSkippedCascadeCount); }},
+
+         {OPTION_RUN_FEATURE_TESTS_PORTS, []() {
+              return LocalizedString::from_raw(
+                  "A comma seperated list of ports for which the specified feature tests should be run");
+          }}}};
+
+    static constexpr std::array<CommandSwitch, 9> CI_SWITCHES = {{
         {OPTION_DRY_RUN, []() { return msg::format(msgCISwitchOptDryRun); }},
         {OPTION_RANDOMIZE, []() { return msg::format(msgCISwitchOptRandomize); }},
         {OPTION_ALLOW_UNEXPECTED_PASSING, []() { return msg::format(msgCISwitchOptAllowUnexpectedPassing); }},
         {OPTION_SKIP_FAILURES, []() { return msg::format(msgCISwitchOptSkipFailures); }},
         {OPTION_XUNIT_ALL, []() { return msg::format(msgCISwitchOptXUnitAll); }},
->>>>>>> f1c30f66
+        {OPTION_RUN_FEATURE_TESTS_ALL_PORTS,
+         []() { return LocalizedString::from_raw("Runs the specified tests for all ports"); }},
+        {OPTION_TEST_FEATURE_CORE,
+         []() { return LocalizedString::from_raw("Tests the 'core' feature for every specified port"); }},
+        {OPTION_TEST_FEATURES_SEPARATELY,
+         []() {
+             return LocalizedString::from_raw("Tests every feature of a port seperatly for every specified port");
+         }},
+        {OPTION_TEST_FEATURES_COMBINED,
+         []() {
+             return LocalizedString::from_raw(
+                 "Tests the combination of every feature of a port for every specified port");
+         }},
+
     }};
 
     const CommandStructure COMMAND_STRUCTURE = {
@@ -471,16 +464,9 @@
             }
         }
 
-<<<<<<< HEAD
-        PathsPortFileProvider provider(paths, make_overlay_provider(paths, paths.overlay_ports));
-=======
-        const IBuildLogsRecorder& build_logs_recorder =
-            build_logs_recorder_storage ? *(build_logs_recorder_storage.get()) : null_build_logs_recorder();
-
         auto registry_set = paths.make_registry_set();
         PathsPortFileProvider provider(
             filesystem, *registry_set, make_overlay_provider(filesystem, paths.original_cwd, paths.overlay_ports));
->>>>>>> f1c30f66
         auto var_provider_storage = CMakeVars::make_triplet_cmake_var_provider(paths);
         auto& var_provider = *var_provider_storage;
 
