#include <vcpkg/base/cache.h>
#include <vcpkg/base/files.h>
#include <vcpkg/base/graphs.h>
#include <vcpkg/base/lockguarded.h>
#include <vcpkg/base/sortedvector.h>
#include <vcpkg/base/stringliteral.h>
#include <vcpkg/base/system.debug.h>
#include <vcpkg/base/system.h>
#include <vcpkg/base/system.print.h>
#include <vcpkg/base/util.h>
#include <vcpkg/base/view.h>

#include <vcpkg/binarycaching.h>
#include <vcpkg/build.h>
#include <vcpkg/ci-baseline.h>
#include <vcpkg/cmakevars.h>
#include <vcpkg/commands.ci.h>
#include <vcpkg/dependencies.h>
#include <vcpkg/globalstate.h>
#include <vcpkg/help.h>
#include <vcpkg/input.h>
#include <vcpkg/install.h>
#include <vcpkg/packagespec.h>
#include <vcpkg/paragraphs.h>
#include <vcpkg/platform-expression.h>
#include <vcpkg/portfileprovider.h>
#include <vcpkg/vcpkgcmdarguments.h>
#include <vcpkg/vcpkglib.h>
#include <vcpkg/vcpkgpaths.h>

#include <stdio.h>

using namespace vcpkg;

namespace
{
    using namespace vcpkg::Build;

    const Path readme_dot_log = "readme.log";

    struct CiBuildLogsRecorder final : IBuildLogsRecorder
    {
        CiBuildLogsRecorder(const Path& base_path_) : base_path(base_path_) { }

        virtual void record_build_result(const VcpkgPaths& paths,
                                         const PackageSpec& spec,
                                         BuildResult result) const override
        {
            if (result == BuildResult::SUCCEEDED)
            {
                return;
            }

            auto& filesystem = paths.get_filesystem();
            const auto source_path = paths.build_dir(spec);
            auto children = filesystem.get_regular_files_non_recursive(source_path, IgnoreErrors{});
            Util::erase_remove_if(children, NotExtensionCaseInsensitive{".log"});
            const auto target_path = base_path / spec.name();
            (void)filesystem.create_directory(target_path, VCPKG_LINE_INFO);
            if (children.empty())
            {
                std::string message =
                    "There are no build logs for " + spec.to_string() +
                    " build.\n"
                    "This is usually because the build failed early and outside of a task that is logged.\n"
                    "See the console output logs from vcpkg for more information on the failure.\n";
                filesystem.write_contents(target_path / readme_dot_log, message, VCPKG_LINE_INFO);
            }
            else
            {
                for (const Path& p : children)
                {
                    filesystem.copy_file(
                        p, target_path / p.filename(), CopyOptions::overwrite_existing, VCPKG_LINE_INFO);
                }
            }
        }

    private:
        Path base_path;
    };

    DECLARE_AND_REGISTER_MESSAGE(
        CiBaselineRegressionHeader,
        (),
        "Printed before a series of CiBaselineRegression and/or CiBaselineUnexpectedPass messages.",
        "REGRESSIONS:");

    DECLARE_AND_REGISTER_MESSAGE(
        CiBaselineRegression,
        (msg::spec, msg::build_result, msg::path),
        "",
        "REGRESSION: {spec} failed with {build_result}. If expected, add {spec}=fail to {path}.");

    DECLARE_AND_REGISTER_MESSAGE(CiBaselineUnexpectedPass,
                                 (msg::spec, msg::path),
                                 "",
                                 "PASSING, REMOVE FROM FAIL LIST: {spec} ({path}).");

    DECLARE_AND_REGISTER_MESSAGE(
        CiBaselineAllowUnexpectedPassingRequiresBaseline,
        (),
        "",
        "--allow-unexpected-passing can only be used if a baseline is provided via --ci-baseline.");
}

namespace vcpkg::Commands::CI
{
    using Build::BuildResult;
    using Dependencies::InstallPlanAction;
    using Dependencies::InstallPlanType;

    struct TripletAndSummary
    {
        Triplet triplet;
        Install::InstallSummary summary;
    };

    static constexpr StringLiteral OPTION_DRY_RUN = "dry-run";
    static constexpr StringLiteral OPTION_EXCLUDE = "exclude";
    static constexpr StringLiteral OPTION_HOST_EXCLUDE = "host-exclude";
    static constexpr StringLiteral OPTION_FAILURE_LOGS = "failure-logs";
    static constexpr StringLiteral OPTION_XUNIT = "x-xunit";
    static constexpr StringLiteral OPTION_CI_BASELINE = "ci-baseline";
    static constexpr StringLiteral OPTION_ALLOW_UNEXPECTED_PASSING = "allow-unexpected-passing";
    static constexpr StringLiteral OPTION_RANDOMIZE = "x-randomize";
    static constexpr StringLiteral OPTION_OUTPUT_HASHES = "output-hashes";
    static constexpr StringLiteral OPTION_PARENT_HASHES = "parent-hashes";
    static constexpr StringLiteral OPTION_SKIPPED_CASCADE_COUNT = "x-skipped-cascade-count";

    static constexpr std::array<CommandSetting, 8> CI_SETTINGS = {
        {{OPTION_EXCLUDE, "Comma separated list of ports to skip"},
         {OPTION_HOST_EXCLUDE, "Comma separated list of ports to skip for the host triplet"},
         {OPTION_XUNIT, "File to output results in XUnit format (internal)"},
         {OPTION_CI_BASELINE, "Path to the ci.baseline.txt file. Used to skip ports and detect regressions."},
         {OPTION_FAILURE_LOGS, "Directory to which failure logs will be copied"},
         {OPTION_OUTPUT_HASHES, "File to output all determined package hashes"},
         {OPTION_PARENT_HASHES,
          "File to read package hashes for a parent CI state, to reduce the set of changed packages"},
         {OPTION_SKIPPED_CASCADE_COUNT,
          "Asserts that the number of --exclude and supports skips exactly equal this number"}}};

    static constexpr std::array<CommandSwitch, 3> CI_SWITCHES = {{
        {OPTION_DRY_RUN, "Print out plan without execution"},
        {OPTION_RANDOMIZE, "Randomize the install order"},
        {OPTION_ALLOW_UNEXPECTED_PASSING,
         "Indicates that 'Passing, remove from fail list' results should not be emitted."},
    }};

    const CommandStructure COMMAND_STRUCTURE = {
        create_example_string("ci --triplet=x64-windows"),
        0,
        0,
        {CI_SWITCHES, CI_SETTINGS},
        nullptr,
    };

    struct XunitTestResults
    {
    public:
        XunitTestResults() { m_assembly_run_datetime = CTime::get_current_date_time(); }

        void add_test_results(const std::string& spec,
                              const Build::BuildResult& build_result,
                              const ElapsedTime& elapsed_time,
                              const std::string& abi_tag,
                              const std::vector<std::string>& features)
        {
            m_collections.back().tests.push_back({spec, build_result, elapsed_time, abi_tag, features});
        }

        // Starting a new test collection
        void push_collection(const std::string& name) { m_collections.push_back({name}); }

        void collection_time(const vcpkg::ElapsedTime& time) { m_collections.back().time = time; }

        const std::string& build_xml()
        {
            m_xml.clear();
            xml_start_assembly();

            for (const auto& collection : m_collections)
            {
                xml_start_collection(collection);
                for (const auto& test : collection.tests)
                {
                    xml_test(test);
                }
                xml_finish_collection();
            }

            xml_finish_assembly();
            return m_xml;
        }

        void assembly_time(const vcpkg::ElapsedTime& assembly_time) { m_assembly_time = assembly_time; }

    private:
        struct XunitTest
        {
            std::string name;
            vcpkg::Build::BuildResult result;
            vcpkg::ElapsedTime time;
            std::string abi_tag;
            std::vector<std::string> features;
        };

        struct XunitCollection
        {
            std::string name;
            vcpkg::ElapsedTime time;
            std::vector<XunitTest> tests;
        };

        void xml_start_assembly()
        {
            std::string datetime;
            if (m_assembly_run_datetime)
            {
                auto rawDateTime = m_assembly_run_datetime.get()->to_string();
                // The expected format is "yyyy-mm-ddThh:mm:ss.0Z"
                //                         0123456789012345678901
                datetime = Strings::format(
                    R"(run-date="%s" run-time="%s")", rawDateTime.substr(0, 10), rawDateTime.substr(11, 8));
            }

            std::string time = Strings::format(R"(time="%lld")", m_assembly_time.as<std::chrono::seconds>().count());

            m_xml += Strings::format(R"(<assemblies>)"
                                     "\n"
                                     R"(  <assembly name="vcpkg" %s %s>)"
                                     "\n",
                                     datetime,
                                     time);
        }
        void xml_finish_assembly()
        {
            m_xml += "  </assembly>\n"
                     "</assemblies>\n";
        }

        void xml_start_collection(const XunitCollection& collection)
        {
            m_xml += Strings::format(R"(    <collection name="%s" time="%lld">)"
                                     "\n",
                                     collection.name,
                                     collection.time.as<std::chrono::seconds>().count());
        }
        void xml_finish_collection() { m_xml += "    </collection>\n"; }

        void xml_test(const XunitTest& test)
        {
            std::string message_block;
            const char* result_string = "";
            switch (test.result)
            {
                case BuildResult::POST_BUILD_CHECKS_FAILED:
                case BuildResult::FILE_CONFLICTS:
                case BuildResult::BUILD_FAILED:
                    result_string = "Fail";
                    message_block = Strings::format("<failure><message><![CDATA[%s]]></message></failure>",
                                                    to_string_locale_invariant(test.result));
                    break;
                case BuildResult::EXCLUDED:
                case BuildResult::CASCADED_DUE_TO_MISSING_DEPENDENCIES:
                    result_string = "Skip";
                    message_block =
                        Strings::format("<reason><![CDATA[%s]]></reason>", to_string_locale_invariant(test.result));
                    break;
                case BuildResult::SUCCEEDED: result_string = "Pass"; break;
                default: Checks::unreachable(VCPKG_LINE_INFO);
            }

            std::string traits_block;
            if (!test.abi_tag.empty())
            {
                traits_block += Strings::format(R"(<trait name="abi_tag" value="%s" />)", test.abi_tag);
            }

            if (!test.features.empty())
            {
                std::string feature_list;
                for (const auto& feature : test.features)
                {
                    if (!feature_list.empty())
                    {
                        feature_list += ", ";
                    }
                    feature_list += feature;
                }

                traits_block += Strings::format(R"(<trait name="features" value="%s" />)", feature_list);
            }

            if (!traits_block.empty())
            {
                traits_block = "<traits>" + traits_block + "</traits>";
            }

            m_xml += Strings::format(R"(      <test name="%s" method="%s" time="%lld" result="%s">%s%s</test>)"
                                     "\n",
                                     test.name,
                                     test.name,
                                     test.time.as<std::chrono::seconds>().count(),
                                     result_string,
                                     traits_block,
                                     message_block);
        }

        Optional<vcpkg::CTime> m_assembly_run_datetime;
        vcpkg::ElapsedTime m_assembly_time;
        std::vector<XunitCollection> m_collections;

        std::string m_xml;
    };

    struct UnknownCIPortsResults
    {
        std::map<PackageSpec, Build::BuildResult> known;
        std::map<PackageSpec, std::vector<std::string>> features;
        std::map<PackageSpec, std::string> abi_map;
        // action_state_string.size() will equal install_actions.size()
        std::vector<StringLiteral> action_state_string;
        int cascade_count = 0;
    };

    static bool supported_for_triplet(const CMakeVars::CMakeVarProvider& var_provider,
                                      const InstallPlanAction* install_plan)
    {
        auto&& scfl = install_plan->source_control_file_and_location.value_or_exit(VCPKG_LINE_INFO);
        const auto& supports_expression = scfl.source_control_file->core_paragraph->supports_expression;
        PlatformExpression::Context context =
            var_provider.get_tag_vars(install_plan->spec).value_or_exit(VCPKG_LINE_INFO);

        return supports_expression.evaluate(context);
    }

    static Dependencies::ActionPlan compute_full_plan(const VcpkgPaths& paths,
                                                      const PortFileProvider::PortFileProvider& provider,
                                                      const CMakeVars::CMakeVarProvider& var_provider,
                                                      const std::vector<FullPackageSpec>& specs,
                                                      const Dependencies::CreateInstallPlanOptions& serialize_options)
    {
        std::vector<PackageSpec> packages_with_qualified_deps;
        for (auto&& spec : specs)
        {
            auto&& scfl = provider.get_control_file(spec.package_spec.name()).value_or_exit(VCPKG_LINE_INFO);
            if (scfl.source_control_file->has_qualified_dependencies())
            {
                packages_with_qualified_deps.push_back(spec.package_spec);
            }
        }

        var_provider.load_dep_info_vars(packages_with_qualified_deps, serialize_options.host_triplet);
        auto action_plan =
            Dependencies::create_feature_install_plan(provider, var_provider, specs, {}, serialize_options);

        var_provider.load_tag_vars(action_plan, provider, serialize_options.host_triplet);

        Checks::check_exit(VCPKG_LINE_INFO, action_plan.already_installed.empty());
        Checks::check_exit(VCPKG_LINE_INFO, action_plan.remove_actions.empty());

        Build::compute_all_abis(paths, action_plan, var_provider, {});
        return action_plan;
    }

    static std::unique_ptr<UnknownCIPortsResults> compute_action_statuses(
        ExclusionPredicate is_excluded,
        const CMakeVars::CMakeVarProvider& var_provider,
        const std::vector<CacheAvailability>& precheck_results,
        const Dependencies::ActionPlan& action_plan)
    {
        auto ret = std::make_unique<UnknownCIPortsResults>();

        std::set<PackageSpec> will_fail;

        ret->action_state_string.reserve(action_plan.install_actions.size());
        for (size_t action_idx = 0; action_idx < action_plan.install_actions.size(); ++action_idx)
        {
            auto&& action = action_plan.install_actions[action_idx];

            auto p = &action;
            ret->abi_map.emplace(action.spec, action.abi_info.value_or_exit(VCPKG_LINE_INFO).package_abi);
            ret->features.emplace(action.spec, action.feature_list);

            if (is_excluded(p->spec))
            {
                ret->action_state_string.push_back("skip");
                ret->known.emplace(p->spec, BuildResult::EXCLUDED);
                will_fail.emplace(p->spec);
            }
            else if (!supported_for_triplet(var_provider, p))
            {
                // This treats unsupported ports as if they are excluded
                // which means the ports dependent on it will be cascaded due to missing dependencies
                // Should this be changed so instead it is a failure to depend on a unsupported port?
                ret->action_state_string.push_back("n/a");
                ret->known.emplace(p->spec, BuildResult::EXCLUDED);
                will_fail.emplace(p->spec);
            }
            else if (Util::any_of(p->package_dependencies,
                                  [&](const PackageSpec& spec) { return Util::Sets::contains(will_fail, spec); }))
            {
                ret->action_state_string.push_back("cascade");
                ret->cascade_count++;
                ret->known.emplace(p->spec, BuildResult::CASCADED_DUE_TO_MISSING_DEPENDENCIES);
                will_fail.emplace(p->spec);
            }
            else if (precheck_results[action_idx] == CacheAvailability::available)
            {
                ret->action_state_string.push_back("pass");
                ret->known.emplace(p->spec, BuildResult::SUCCEEDED);
            }
            else
            {
                ret->action_state_string.push_back("*");
            }
        }
        return ret;
    }

    // This algorithm reduces an action plan to only unknown actions and their dependencies
    static void reduce_action_plan(Dependencies::ActionPlan& action_plan,
                                   const std::map<PackageSpec, Build::BuildResult>& known,
                                   View<std::string> parent_hashes)
    {
        std::set<PackageSpec> to_keep;
        for (auto it = action_plan.install_actions.rbegin(); it != action_plan.install_actions.rend(); ++it)
        {
            auto it_known = known.find(it->spec);
            const auto& abi = it->abi_info.value_or_exit(VCPKG_LINE_INFO).package_abi;
            auto it_parent = std::find(parent_hashes.begin(), parent_hashes.end(), abi);
            if (it_known == known.end() && it_parent == parent_hashes.end())
            {
                to_keep.insert(it->spec);
            }

            if (Util::Sets::contains(to_keep, it->spec))
            {
                if (it_known != known.end() && it_known->second == BuildResult::EXCLUDED)
                {
                    it->plan_type = InstallPlanType::EXCLUDED;
                }
                else
                {
                    it->build_options = vcpkg::Build::backcompat_prohibiting_package_options;
                    to_keep.insert(it->package_dependencies.begin(), it->package_dependencies.end());
                }
            }
        }

        Util::erase_remove_if(action_plan.install_actions, [&to_keep](const InstallPlanAction& action) {
            return !Util::Sets::contains(to_keep, action.spec);
        });
    }

<<<<<<< HEAD
    static std::set<std::string> parse_exclusions(const std::map<std::string, std::string, std::less<>>& settings,
                                                  StringLiteral opt)
=======
    static void parse_exclusions(const std::unordered_map<std::string, std::string>& settings,
                                 StringLiteral opt,
                                 Triplet triplet,
                                 ExclusionsMap& exclusions_map)
>>>>>>> 2a984ce8
    {
        auto it_exclusions = settings.find(opt);
        exclusions_map.insert(triplet,
                              it_exclusions == settings.end()
                                  ? SortedVector<std::string>{}
                                  : SortedVector<std::string>(Strings::split(it_exclusions->second, ',')));
    }

    static Optional<int> parse_skipped_cascade_count(const std::map<std::string, std::string, std::less<>>& settings)
    {
        auto opt = settings.find(OPTION_SKIPPED_CASCADE_COUNT);
        if (opt == settings.end())
        {
            return nullopt;
        }

        auto result = Strings::strto<int>(opt->second);
        Checks::check_exit(VCPKG_LINE_INFO, result.has_value(), "%s must be an integer", OPTION_SKIPPED_CASCADE_COUNT);
        Checks::check_exit(VCPKG_LINE_INFO,
                           result.value_or_exit(VCPKG_LINE_INFO) >= 0,
                           "%s must be non-negative",
                           OPTION_SKIPPED_CASCADE_COUNT);
        return result;
    }

    static void print_baseline_regressions(const TripletAndSummary& result,
                                           const SortedVector<PackageSpec>& expected_failures,
                                           const std::string& ci_baseline_file_name,
                                           bool allow_unexpected_passing)
    {
        LocalizedString output = msg::format(msgCiBaselineRegressionHeader);
        output.appendnl();
        for (auto&& port_result : result.summary.results)
        {
            switch (port_result.build_result.code)
            {
                case Build::BuildResult::BUILD_FAILED:
                case Build::BuildResult::POST_BUILD_CHECKS_FAILED:
                case Build::BuildResult::FILE_CONFLICTS:
                    if (!expected_failures.contains(port_result.spec))
                    {
                        output.append(msg::format(
                            msgCiBaselineRegression,
                            msg::spec = port_result.spec.to_string(),
                            msg::build_result =
                                Build::to_string_locale_invariant(port_result.build_result.code).to_string(),
                            msg::path = ci_baseline_file_name));
                        output.appendnl();
                    }
                    break;
                case Build::BuildResult::SUCCEEDED:
                    if (!allow_unexpected_passing && expected_failures.contains(port_result.spec))
                    {
                        output.append(msg::format(msgCiBaselineUnexpectedPass,
                                                  msg::spec = port_result.spec.to_string(),
                                                  msg::path = ci_baseline_file_name));
                        output.appendnl();
                    }
                    break;
                default: break;
            }
        }

        fputs(output.data().c_str(), stderr);
    }

    void perform_and_exit(const VcpkgCmdArguments& args,
                          const VcpkgPaths& paths,
                          Triplet target_triplet,
                          Triplet host_triplet)
    {
        vcpkg::print2(Color::warning,
                      "'vcpkg ci' is an internal command which will change incompatibly or be removed at any time.\n");

        const ParsedArguments options = args.parse_arguments(COMMAND_STRUCTURE);
        const auto& settings = options.settings;

        BinaryCache binary_cache{args, paths};

        ExclusionsMap exclusions_map;
        parse_exclusions(settings, OPTION_EXCLUDE, target_triplet, exclusions_map);
        parse_exclusions(settings, OPTION_HOST_EXCLUDE, host_triplet, exclusions_map);
        auto baseline_iter = settings.find(OPTION_CI_BASELINE);
        const bool allow_unexpected_passing = Util::Sets::contains(options.switches, OPTION_ALLOW_UNEXPECTED_PASSING);
        SortedVector<PackageSpec> expected_failures;
        if (baseline_iter == settings.end())
        {
            if (allow_unexpected_passing)
            {
                Checks::msg_exit_with_error(VCPKG_LINE_INFO, msgCiBaselineAllowUnexpectedPassingRequiresBaseline);
            }
        }
        else
        {
            const auto& ci_baseline_file_name = baseline_iter->second;
            const auto ci_baseline_file_contents =
                paths.get_filesystem().read_contents(ci_baseline_file_name, VCPKG_LINE_INFO);
            ParseMessages ci_parse_messages;
            const auto lines = parse_ci_baseline(ci_baseline_file_contents, ci_baseline_file_name, ci_parse_messages);
            ci_parse_messages.exit_if_errors_or_warnings(ci_baseline_file_name);
            expected_failures = parse_and_apply_ci_baseline(lines, exclusions_map);
        }

        auto skipped_cascade_count = parse_skipped_cascade_count(settings);

        const auto is_dry_run = Util::Sets::contains(options.switches, OPTION_DRY_RUN);

        auto& filesystem = paths.get_filesystem();
        Optional<CiBuildLogsRecorder> build_logs_recorder_storage;
        {
            auto it_failure_logs = settings.find(OPTION_FAILURE_LOGS);
            if (it_failure_logs != settings.end())
            {
                vcpkg::printf("Creating failure logs output directory %s\n", it_failure_logs->second);
                Path raw_path = it_failure_logs->second;
                filesystem.create_directories(raw_path, VCPKG_LINE_INFO);
                build_logs_recorder_storage = filesystem.almost_canonical(raw_path, VCPKG_LINE_INFO);
            }
        }

        const IBuildLogsRecorder& build_logs_recorder =
            build_logs_recorder_storage ? *(build_logs_recorder_storage.get()) : null_build_logs_recorder();

        PortFileProvider::PathsPortFileProvider provider(paths, args.overlay_ports);
        auto var_provider_storage = CMakeVars::make_triplet_cmake_var_provider(paths);
        auto& var_provider = *var_provider_storage;

        std::vector<std::map<PackageSpec, BuildResult>> all_known_results;

        XunitTestResults xunitTestResults;

        std::vector<TripletAndSummary> results;
        auto timer = ElapsedTimer::create_started();

        xunitTestResults.push_collection(target_triplet.canonical_name());

        std::vector<std::string> all_port_names =
            Util::fmap(provider.load_all_control_files(), Paragraphs::get_name_of_control_file);
        // Install the default features for every package
        std::vector<FullPackageSpec> all_default_full_specs;
        all_default_full_specs.reserve(all_port_names.size());
        for (auto&& port_name : all_port_names)
        {
            all_default_full_specs.emplace_back(PackageSpec{std::move(port_name), target_triplet},
                                                InternalFeatureSet{"core", "default"});
        }

        Dependencies::CreateInstallPlanOptions serialize_options(host_triplet,
                                                                 Dependencies::UnsupportedPortAction::Warn);

        struct RandomizerInstance : Graphs::Randomizer
        {
            virtual int random(int i) override
            {
                if (i <= 1) return 0;
                std::uniform_int_distribution<int> d(0, i - 1);
                return d(e);
            }

            std::random_device e;
        } randomizer_instance;

        if (Util::Sets::contains(options.switches, OPTION_RANDOMIZE))
        {
            serialize_options.randomizer = &randomizer_instance;
        }

        auto action_plan = compute_full_plan(paths, provider, var_provider, all_default_full_specs, serialize_options);
        const auto precheck_results = binary_cache.precheck(action_plan.install_actions);
        auto split_specs =
            compute_action_statuses(ExclusionPredicate{&exclusions_map}, var_provider, precheck_results, action_plan);

        {
            std::string msg;
            for (size_t i = 0; i < action_plan.install_actions.size(); ++i)
            {
                auto&& action = action_plan.install_actions[i];
                msg += Strings::format("%40s: %8s: %s\n",
                                       action.spec,
                                       split_specs->action_state_string[i],
                                       action.abi_info.value_or_exit(VCPKG_LINE_INFO).package_abi);
            }
            vcpkg::print2(msg);

            auto it_output_hashes = settings.find(OPTION_OUTPUT_HASHES);
            if (it_output_hashes != settings.end())
            {
                const Path output_hash_json = paths.original_cwd / it_output_hashes->second;
                Json::Array arr;
                for (size_t i = 0; i < action_plan.install_actions.size(); ++i)
                {
                    auto&& action = action_plan.install_actions[i];
                    Json::Object obj;
                    obj.insert("name", Json::Value::string(action.spec.name()));
                    obj.insert("triplet", Json::Value::string(action.spec.triplet().canonical_name()));
                    obj.insert("state", Json::Value::string(split_specs->action_state_string[i].to_string()));
                    obj.insert("abi", Json::Value::string(action.abi_info.value_or_exit(VCPKG_LINE_INFO).package_abi));
                    arr.push_back(std::move(obj));
                }
                filesystem.write_contents(output_hash_json, Json::stringify(arr, Json::JsonStyle{}), VCPKG_LINE_INFO);
            }
        }

        std::vector<std::string> parent_hashes;

        auto it_parent_hashes = settings.find(OPTION_PARENT_HASHES);
        if (it_parent_hashes != settings.end())
        {
            const Path parent_hashes_path = paths.original_cwd / it_parent_hashes->second;
            auto parsed_json = Json::parse_file(VCPKG_LINE_INFO, filesystem, parent_hashes_path);
            parent_hashes = Util::fmap(parsed_json.first.array(), [](const auto& json_object) {
                auto abi = json_object.object().get("abi");
                Checks::check_exit(VCPKG_LINE_INFO, abi);
#ifdef _MSC_VER
                _Analysis_assume_(abi);
#endif
                return abi->string().to_string();
            });
        }

        reduce_action_plan(action_plan, split_specs->known, parent_hashes);

        vcpkg::printf("Time to determine pass/fail: %s\n", timer.elapsed());

        if (auto skipped_cascade_count_ptr = skipped_cascade_count.get())
        {
            Checks::check_exit(VCPKG_LINE_INFO,
                               *skipped_cascade_count_ptr == split_specs->cascade_count,
                               "Expected %d cascaded failures, but there were %d cascaded failures.",
                               *skipped_cascade_count_ptr,
                               split_specs->cascade_count);
        }

        if (is_dry_run)
        {
            Dependencies::print_plan(action_plan, true, paths.builtin_ports_directory());
        }
        else
        {
            StatusParagraphs status_db = database_load_check(paths.get_filesystem(), paths.installed());

            auto collection_timer = ElapsedTimer::create_started();
            auto summary = Install::perform(args,
                                            action_plan,
                                            Install::KeepGoing::YES,
                                            paths,
                                            status_db,
                                            binary_cache,
                                            build_logs_recorder,
                                            var_provider);
            auto collection_time_elapsed = collection_timer.elapsed();

            // Adding results for ports that were built or pulled from an archive
            for (auto&& result : summary.results)
            {
                auto& port_features = split_specs->features.at(result.spec);
                split_specs->known.erase(result.spec);
                xunitTestResults.add_test_results(result.spec.to_string(),
                                                  result.build_result.code,
                                                  result.timing,
                                                  split_specs->abi_map.at(result.spec),
                                                  port_features);
            }

            // Adding results for ports that were not built because they have known states
            for (auto&& port : split_specs->known)
            {
                auto& port_features = split_specs->features.at(port.first);
                xunitTestResults.add_test_results(port.first.to_string(),
                                                  port.second,
                                                  ElapsedTime{},
                                                  split_specs->abi_map.at(port.first),
                                                  port_features);
            }

            all_known_results.emplace_back(std::move(split_specs->known));

            results.push_back({target_triplet, std::move(summary)});

            xunitTestResults.collection_time(collection_time_elapsed);
        }

        xunitTestResults.assembly_time(timer.elapsed());

        for (auto&& result : results)
        {
            print2("\nTriplet: ", result.triplet, "\n");
            print2("Total elapsed time: ", GlobalState::timer.to_string(), "\n");
            result.summary.print();

            if (baseline_iter != settings.end())
            {
                print_baseline_regressions(result, expected_failures, baseline_iter->second, allow_unexpected_passing);
            }
        }

        auto it_xunit = settings.find(OPTION_XUNIT);
        if (it_xunit != settings.end())
        {
            filesystem.write_contents(it_xunit->second, xunitTestResults.build_xml(), VCPKG_LINE_INFO);
        }

        Checks::exit_success(VCPKG_LINE_INFO);
    }

    void CICommand::perform_and_exit(const VcpkgCmdArguments& args,
                                     const VcpkgPaths& paths,
                                     Triplet default_triplet,
                                     Triplet host_triplet) const
    {
        CI::perform_and_exit(args, paths, default_triplet, host_triplet);
    }
}<|MERGE_RESOLUTION|>--- conflicted
+++ resolved
@@ -454,15 +454,10 @@
         });
     }
 
-<<<<<<< HEAD
-    static std::set<std::string> parse_exclusions(const std::map<std::string, std::string, std::less<>>& settings,
-                                                  StringLiteral opt)
-=======
-    static void parse_exclusions(const std::unordered_map<std::string, std::string>& settings,
+    static void parse_exclusions(const std::map<std::string, std::string, std::less<>>& settings,
                                  StringLiteral opt,
                                  Triplet triplet,
                                  ExclusionsMap& exclusions_map)
->>>>>>> 2a984ce8
     {
         auto it_exclusions = settings.find(opt);
         exclusions_map.insert(triplet,
