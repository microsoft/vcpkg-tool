--- conflicted
+++ resolved
@@ -528,14 +528,11 @@
             {
                 msg::println_warning(msgCISkipInstallation, msg::list = Strings::join(", ", already_installed));
             }
-<<<<<<< HEAD
 
             const IBuildLogsRecorder& build_logs_recorder =
                 build_logs_recorder_storage ? *(build_logs_recorder_storage.get()) : null_build_logs_recorder();
 
-=======
             Install::preclear_packages(paths, action_plan);
->>>>>>> 46c0e22d
             binary_cache.fetch(action_plan.install_actions);
             auto summary = Install::execute_plan(
                 args, action_plan, KeepGoing::YES, paths, status_db, binary_cache, build_logs_recorder);
