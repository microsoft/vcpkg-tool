#include <vcpkg/base/cache.h>
#include <vcpkg/base/files.h>
#include <vcpkg/base/graphs.h>
#include <vcpkg/base/sortedvector.h>
#include <vcpkg/base/span.h>
#include <vcpkg/base/stringview.h>
#include <vcpkg/base/system.debug.h>
#include <vcpkg/base/system.h>
#include <vcpkg/base/util.h>
#include <vcpkg/base/xmlserializer.h>

#include <vcpkg/binarycaching.h>
#include <vcpkg/build.h>
#include <vcpkg/ci-baseline.h>
#include <vcpkg/cmakevars.h>
#include <vcpkg/commands.ci.h>
#include <vcpkg/commands.setinstalled.h>
#include <vcpkg/dependencies.h>
#include <vcpkg/globalstate.h>
#include <vcpkg/help.h>
#include <vcpkg/input.h>
#include <vcpkg/install.h>
#include <vcpkg/packagespec.h>
#include <vcpkg/paragraphs.h>
#include <vcpkg/platform-expression.h>
#include <vcpkg/portfileprovider.h>
#include <vcpkg/vcpkgcmdarguments.h>
#include <vcpkg/vcpkglib.h>
#include <vcpkg/vcpkgpaths.h>
#include <vcpkg/xunitwriter.h>

#include <stdio.h>

using namespace vcpkg;

namespace
{
    const Path readme_dot_log = "readme.log";

    struct CiBuildLogsRecorder final : IBuildLogsRecorder
    {
        CiBuildLogsRecorder(const Path& base_path_) : base_path(base_path_) { }

        void record_build_result(const VcpkgPaths& paths, const PackageSpec& spec, BuildResult result) const override
        {
            if (result == BuildResult::SUCCEEDED)
            {
                return;
            }

            auto& filesystem = paths.get_filesystem();
            const auto source_path = paths.build_dir(spec);
            auto children = filesystem.get_regular_files_non_recursive(source_path, IgnoreErrors{});
            Util::erase_remove_if(children, NotExtensionCaseInsensitive{".log"});
            const auto target_path = base_path / spec.name();
            (void)filesystem.create_directories(target_path, VCPKG_LINE_INFO);
            if (children.empty())
            {
                std::string message =
                    "There are no build logs for " + spec.to_string() +
                    " build.\n"
                    "This is usually because the build failed early and outside of a task that is logged.\n"
                    "See the console output logs from vcpkg for more information on the failure.\n";
                filesystem.write_contents(target_path / readme_dot_log, message, VCPKG_LINE_INFO);
            }
            else
            {
                for (const Path& p : children)
                {
                    filesystem.copy_file(
                        p, target_path / p.filename(), CopyOptions::overwrite_existing, VCPKG_LINE_INFO);
                }
            }
        }

        Path base_path;
    };
}

namespace vcpkg::Commands::CI
{
    static constexpr StringLiteral OPTION_DRY_RUN = "dry-run";
    static constexpr StringLiteral OPTION_EXCLUDE = "exclude";
    static constexpr StringLiteral OPTION_HOST_EXCLUDE = "host-exclude";
    static constexpr StringLiteral OPTION_FAILURE_LOGS = "failure-logs";
    static constexpr StringLiteral OPTION_XUNIT = "x-xunit";
    static constexpr StringLiteral OPTION_XUNIT_ALL = "x-xunit-all";
    static constexpr StringLiteral OPTION_CI_BASELINE = "ci-baseline";
    static constexpr StringLiteral OPTION_ALLOW_UNEXPECTED_PASSING = "allow-unexpected-passing";
    static constexpr StringLiteral OPTION_SKIP_FAILURES = "skip-failures";
    static constexpr StringLiteral OPTION_RANDOMIZE = "x-randomize";
    static constexpr StringLiteral OPTION_OUTPUT_HASHES = "output-hashes";
    static constexpr StringLiteral OPTION_PARENT_HASHES = "parent-hashes";
<<<<<<< HEAD
    static constexpr StringLiteral OPTION_KNOWN_FAILURES = "known-failures-from";
    static constexpr StringLiteral OPTION_SKIPPED_CASCADE_COUNT = "x-skipped-cascade-count";

    static constexpr std::array<CommandSetting, 9> CI_SETTINGS = {{
        {OPTION_EXCLUDE, []() { return msg::format(msgCISettingsOptExclude); }},
        {OPTION_HOST_EXCLUDE, []() { return msg::format(msgCISettingsOptHostExclude); }},
        {OPTION_XUNIT, []() { return msg::format(msgCISettingsOptXUnit); }},
        {OPTION_CI_BASELINE, []() { return msg::format(msgCISettingsOptCIBase); }},
        {OPTION_FAILURE_LOGS, []() { return msg::format(msgCISettingsOptFailureLogs); }},
        {OPTION_OUTPUT_HASHES, []() { return msg::format(msgCISettingsOptOutputHashes); }},
        {OPTION_PARENT_HASHES, []() { return msg::format(msgCISettingsOptParentHashes); }},
        {OPTION_SKIPPED_CASCADE_COUNT, []() { return msg::format(msgCISettingsOptSkippedCascadeCount); }},
        {OPTION_KNOWN_FAILURES,
         []() { return LocalizedString::from_raw("Path to the file of known package build failures"); }},
    }};
=======

    static constexpr std::array<CommandSetting, 7> CI_SETTINGS = {
        {{OPTION_EXCLUDE, []() { return msg::format(msgCISettingsOptExclude); }},
         {OPTION_HOST_EXCLUDE, []() { return msg::format(msgCISettingsOptHostExclude); }},
         {OPTION_XUNIT, []() { return msg::format(msgCISettingsOptXUnit); }},
         {OPTION_CI_BASELINE, []() { return msg::format(msgCISettingsOptCIBase); }},
         {OPTION_FAILURE_LOGS, []() { return msg::format(msgCISettingsOptFailureLogs); }},
         {OPTION_OUTPUT_HASHES, []() { return msg::format(msgCISettingsOptOutputHashes); }},
         {OPTION_PARENT_HASHES, []() { return msg::format(msgCISettingsOptParentHashes); }}}};
>>>>>>> a18526ab

    static constexpr std::array<CommandSwitch, 5> CI_SWITCHES = {{
        {OPTION_DRY_RUN, []() { return msg::format(msgCISwitchOptDryRun); }},
        {OPTION_RANDOMIZE, []() { return msg::format(msgCISwitchOptRandomize); }},
        {OPTION_ALLOW_UNEXPECTED_PASSING, []() { return msg::format(msgCISwitchOptAllowUnexpectedPassing); }},
        {OPTION_SKIP_FAILURES, []() { return msg::format(msgCISwitchOptSkipFailures); }},
        {OPTION_XUNIT_ALL, []() { return msg::format(msgCISwitchOptXUnitAll); }},
    }};

    const CommandStructure COMMAND_STRUCTURE = {
        create_example_string("ci --triplet=x64-windows"),
        0,
        0,
        {CI_SWITCHES, CI_SETTINGS},
        nullptr,
    };

    struct UnknownCIPortsResults
    {
        std::map<PackageSpec, BuildResult> known;
        std::map<PackageSpec, std::vector<std::string>> features;
        std::map<PackageSpec, std::string> abi_map;
        // action_state_string.size() will equal install_actions.size()
        std::vector<StringLiteral> action_state_string;
    };

    static bool supported_for_triplet(const CMakeVars::CMakeVarProvider& var_provider,
                                      const SourceControlFile& source_control_file,
                                      PackageSpec spec)
    {
        const auto& supports_expression = source_control_file.core_paragraph->supports_expression;
        if (supports_expression.is_empty())
        {
            return true;
        }
        PlatformExpression::Context context = var_provider.get_dep_info_vars(spec).value_or_exit(VCPKG_LINE_INFO);
        return supports_expression.evaluate(context);
    }

    static bool supported_for_triplet(const CMakeVars::CMakeVarProvider& var_provider,
                                      const InstallPlanAction* install_plan)
    {
        auto&& scfl = install_plan->source_control_file_and_location.value_or_exit(VCPKG_LINE_INFO);
        return supported_for_triplet(var_provider, *scfl.source_control_file, install_plan->spec);
    }

    static bool supported_for_triplet(const CMakeVars::CMakeVarProvider& var_provider,
                                      const PortFileProvider& provider,
                                      PackageSpec spec)
    {
        auto&& scf = provider.get_control_file(spec.name()).value_or_exit(VCPKG_LINE_INFO).source_control_file;
        return supported_for_triplet(var_provider, *scf, spec);
    }

    static ActionPlan compute_full_plan(const VcpkgPaths& paths,
                                        const PortFileProvider& provider,
                                        const CMakeVars::CMakeVarProvider& var_provider,
                                        const std::vector<FullPackageSpec>& specs,
                                        const CreateInstallPlanOptions& serialize_options)
    {
        std::vector<PackageSpec> packages_with_qualified_deps;
        for (auto&& spec : specs)
        {
            auto&& scfl = provider.get_control_file(spec.package_spec.name()).value_or_exit(VCPKG_LINE_INFO);
            if (scfl.source_control_file->has_qualified_dependencies() ||
                !scfl.source_control_file->core_paragraph->supports_expression.is_empty())
            {
                packages_with_qualified_deps.push_back(spec.package_spec);
            }
        }

        var_provider.load_dep_info_vars(packages_with_qualified_deps, serialize_options.host_triplet);

        const auto applicable_specs = Util::filter(specs, [&](auto& spec) -> bool {
            return create_feature_install_plan(provider, var_provider, {&spec, 1}, {}, serialize_options)
                .unsupported_features.empty();
        });

        auto action_plan = create_feature_install_plan(provider, var_provider, applicable_specs, {}, serialize_options);
        var_provider.load_tag_vars(action_plan, provider, serialize_options.host_triplet);

        Checks::check_exit(VCPKG_LINE_INFO, action_plan.already_installed.empty());
        Checks::check_exit(VCPKG_LINE_INFO, action_plan.remove_actions.empty());

        compute_all_abis(paths, action_plan, var_provider, {});
        return action_plan;
    }

    static std::unique_ptr<UnknownCIPortsResults> compute_action_statuses(
        ExclusionPredicate is_excluded,
        const CMakeVars::CMakeVarProvider& var_provider,
        const std::vector<CacheAvailability>& precheck_results,
        const std::unordered_set<std::string>& known_failures,
        const ActionPlan& action_plan)
    {
        auto ret = std::make_unique<UnknownCIPortsResults>();

        std::set<PackageSpec> will_fail;

        ret->action_state_string.reserve(action_plan.install_actions.size());
        for (size_t action_idx = 0; action_idx < action_plan.install_actions.size(); ++action_idx)
        {
            auto&& action = action_plan.install_actions[action_idx];

            auto p = &action;
            ret->abi_map.emplace(action.spec, action.abi_info.value_or_exit(VCPKG_LINE_INFO).package_abi);
            ret->features.emplace(action.spec, action.feature_list);

            if (is_excluded(p->spec))
            {
                ret->action_state_string.emplace_back("skip");
                ret->known.emplace(p->spec, BuildResult::EXCLUDED);
                will_fail.emplace(p->spec);
            }
            else if (!supported_for_triplet(var_provider, p))
            {
                // This treats unsupported ports as if they are excluded
                // which means the ports dependent on it will be cascaded due to missing dependencies
                // Should this be changed so instead it is a failure to depend on a unsupported port?
                ret->action_state_string.emplace_back("n/a");
                ret->known.emplace(p->spec, BuildResult::EXCLUDED);
                will_fail.emplace(p->spec);
            }
            else if (Util::Sets::contains(known_failures, p->public_abi()))
            {
                ret->action_state_string.emplace_back("will fail");
                ret->known.emplace(p->spec, BuildResult::BUILD_FAILED);
                will_fail.emplace(p->spec);
            }
            else if (Util::any_of(p->package_dependencies,
                                  [&](const PackageSpec& spec) { return Util::Sets::contains(will_fail, spec); }))
            {
                ret->action_state_string.emplace_back("cascade");
                ret->known.emplace(p->spec, BuildResult::CASCADED_DUE_TO_MISSING_DEPENDENCIES);
                will_fail.emplace(p->spec);
            }
            else if (precheck_results[action_idx] == CacheAvailability::available)
            {
                ret->action_state_string.emplace_back("pass");
                ret->known.emplace(p->spec, BuildResult::SUCCEEDED);
            }
            else
            {
                ret->action_state_string.emplace_back("*");
            }
        }
        return ret;
    }

    // This algorithm reduces an action plan to only unknown actions and their dependencies
    static void reduce_action_plan(ActionPlan& action_plan,
                                   const std::map<PackageSpec, BuildResult>& known,
                                   View<std::string> parent_hashes)
    {
        std::set<PackageSpec> to_keep;
        for (auto it = action_plan.install_actions.rbegin(); it != action_plan.install_actions.rend(); ++it)
        {
            auto it_known = known.find(it->spec);
            const auto& abi = it->abi_info.value_or_exit(VCPKG_LINE_INFO).package_abi;
            auto it_parent = std::find(parent_hashes.begin(), parent_hashes.end(), abi);
            if (it_known == known.end() && it_parent == parent_hashes.end())
            {
                to_keep.insert(it->spec);
            }

            if (Util::Sets::contains(to_keep, it->spec))
            {
                if (it_known != known.end() && it_known->second == BuildResult::EXCLUDED)
                {
                    it->plan_type = InstallPlanType::EXCLUDED;
                }
                else
                {
                    it->build_options = backcompat_prohibiting_package_options;
                    to_keep.insert(it->package_dependencies.begin(), it->package_dependencies.end());
                }
            }
        }

        Util::erase_remove_if(action_plan.install_actions, [&to_keep](const InstallPlanAction& action) {
            return !Util::Sets::contains(to_keep, action.spec);
        });
    }

    static void parse_exclusions(const std::map<std::string, std::string, std::less<>>& settings,
                                 StringLiteral opt,
                                 Triplet triplet,
                                 ExclusionsMap& exclusions_map)
    {
        auto it_exclusions = settings.find(opt);
        exclusions_map.insert(triplet,
                              it_exclusions == settings.end()
                                  ? SortedVector<std::string>{}
                                  : SortedVector<std::string>(Strings::split(it_exclusions->second, ',')));
    }

    static void print_baseline_regressions(const std::vector<SpecSummary>& results,
                                           const std::map<PackageSpec, BuildResult>& known,
                                           const CiBaselineData& cidata,
                                           const std::string& ci_baseline_file_name,
                                           bool allow_unexpected_passing)
    {
        bool has_error = false;
        LocalizedString output = msg::format(msgCiBaselineRegressionHeader);
        output.append_raw('\n');
        for (auto&& r : results)
        {
            auto result = r.build_result.value_or_exit(VCPKG_LINE_INFO).code;
            auto msg = format_ci_result(r.get_spec(), result, cidata, ci_baseline_file_name, allow_unexpected_passing);
            if (!msg.empty())
            {
                has_error = true;
                output.append(msg).append_raw('\n');
            }
        }
        for (auto&& r : known)
        {
            auto msg = format_ci_result(r.first, r.second, cidata, ci_baseline_file_name, allow_unexpected_passing);
            if (!msg.empty())
            {
                has_error = true;
                output.append(msg).append_raw('\n');
            }
        }

        if (!has_error)
        {
            return;
        }
        auto output_data = output.extract_data();
        fwrite(output_data.data(), 1, output_data.size(), stderr);
    }

    void perform_and_exit(const VcpkgCmdArguments& args,
                          const VcpkgPaths& paths,
                          Triplet target_triplet,
                          Triplet host_triplet)
    {
        msg::println_warning(msgInternalCICommand);

        print_default_triplet_warning(args, {});

        const ParsedArguments options = args.parse_arguments(COMMAND_STRUCTURE);
        const auto& settings = options.settings;

        BinaryCache binary_cache{args, paths};

        ExclusionsMap exclusions_map;
        parse_exclusions(settings, OPTION_EXCLUDE, target_triplet, exclusions_map);
        parse_exclusions(settings, OPTION_HOST_EXCLUDE, host_triplet, exclusions_map);
        auto baseline_iter = settings.find(OPTION_CI_BASELINE);
        const bool allow_unexpected_passing = Util::Sets::contains(options.switches, OPTION_ALLOW_UNEXPECTED_PASSING);
        CiBaselineData cidata;
        if (baseline_iter == settings.end())
        {
            if (allow_unexpected_passing)
            {
                Checks::msg_exit_with_error(VCPKG_LINE_INFO, msgCiBaselineAllowUnexpectedPassingRequiresBaseline);
            }
        }
        else
        {
            auto skip_failures =
                Util::Sets::contains(options.switches, OPTION_SKIP_FAILURES) ? SkipFailures::Yes : SkipFailures::No;
            const auto& ci_baseline_file_name = baseline_iter->second;
            const auto ci_baseline_file_contents =
                paths.get_filesystem().read_contents(ci_baseline_file_name, VCPKG_LINE_INFO);
            ParseMessages ci_parse_messages;
            const auto lines = parse_ci_baseline(ci_baseline_file_contents, ci_baseline_file_name, ci_parse_messages);
            ci_parse_messages.exit_if_errors_or_warnings(ci_baseline_file_name);
            cidata = parse_and_apply_ci_baseline(lines, exclusions_map, skip_failures);
        }

<<<<<<< HEAD
        std::unordered_set<std::string> known_failures;
        auto it_known_failures = settings.find(OPTION_KNOWN_FAILURES);
        if (it_known_failures != settings.end())
        {
            Path raw_path = it_known_failures->second;
            auto lines = paths.get_filesystem().read_lines(raw_path).value_or_exit(VCPKG_LINE_INFO);
            known_failures.insert(lines.begin(), lines.end());
        }

        auto skipped_cascade_count = parse_skipped_cascade_count(settings);

=======
>>>>>>> a18526ab
        const auto is_dry_run = Util::Sets::contains(options.switches, OPTION_DRY_RUN);

        auto& filesystem = paths.get_filesystem();
        Optional<CiBuildLogsRecorder> build_logs_recorder_storage;
        {
            auto it_failure_logs = settings.find(OPTION_FAILURE_LOGS);
            if (it_failure_logs != settings.end())
            {
                msg::println(msgCreateFailureLogsDir, msg::path = it_failure_logs->second);
                Path raw_path = it_failure_logs->second;
                filesystem.create_directories(raw_path, VCPKG_LINE_INFO);
                build_logs_recorder_storage = filesystem.almost_canonical(raw_path, VCPKG_LINE_INFO);
            }
        }

        auto registry_set = paths.make_registry_set();
        PathsPortFileProvider provider(
            filesystem, *registry_set, make_overlay_provider(filesystem, paths.original_cwd, paths.overlay_ports));
        auto var_provider_storage = CMakeVars::make_triplet_cmake_var_provider(paths);
        auto& var_provider = *var_provider_storage;

        const ElapsedTimer timer;
        std::vector<std::string> all_port_names =
            Util::fmap(provider.load_all_control_files(), Paragraphs::get_name_of_control_file);
        // Install the default features for every package
        std::vector<FullPackageSpec> all_default_full_specs;
        all_default_full_specs.reserve(all_port_names.size());
        for (auto&& port_name : all_port_names)
        {
            all_default_full_specs.emplace_back(PackageSpec{std::move(port_name), target_triplet},
                                                InternalFeatureSet{"core", "default"});
        }

        CreateInstallPlanOptions serialize_options(host_triplet, UnsupportedPortAction::Warn);

        struct RandomizerInstance : GraphRandomizer
        {
            virtual int random(int i) override
            {
                if (i <= 1) return 0;
                std::uniform_int_distribution<int> d(0, i - 1);
                return d(e);
            }

            std::random_device e;
        } randomizer_instance;

        if (Util::Sets::contains(options.switches, OPTION_RANDOMIZE))
        {
            serialize_options.randomizer = &randomizer_instance;
        }

        auto action_plan = compute_full_plan(paths, provider, var_provider, all_default_full_specs, serialize_options);
        const auto precheck_results = binary_cache.precheck(action_plan.install_actions);
        auto split_specs = compute_action_statuses(
            ExclusionPredicate{&exclusions_map}, var_provider, precheck_results, known_failures, action_plan);

        {
            std::string msg;
            for (const auto& spec : all_default_full_specs)
            {
                if (!Util::Sets::contains(split_specs->abi_map, spec.package_spec))
                {
                    bool supp = supported_for_triplet(var_provider, provider, spec.package_spec);
                    split_specs->known.emplace(spec.package_spec,
                                               supp ? BuildResult::CASCADED_DUE_TO_MISSING_DEPENDENCIES
                                                    : BuildResult::EXCLUDED);
                    msg += fmt::format("{:>40}: {:>8}\n", spec.package_spec, supp ? "cascade" : "skip");
                }
            }
            for (size_t i = 0; i < action_plan.install_actions.size(); ++i)
            {
                auto&& action = action_plan.install_actions[i];
                msg += fmt::format("{:>40}: {:>8}: {}\n",
                                   action.spec,
                                   split_specs->action_state_string[i],
                                   action.abi_info.value_or_exit(VCPKG_LINE_INFO).package_abi);
            }

            msg::write_unlocalized_text_to_stdout(Color::none, msg);
            auto it_output_hashes = settings.find(OPTION_OUTPUT_HASHES);
            if (it_output_hashes != settings.end())
            {
                const Path output_hash_json = paths.original_cwd / it_output_hashes->second;
                Json::Array arr;
                for (size_t i = 0; i < action_plan.install_actions.size(); ++i)
                {
                    auto&& action = action_plan.install_actions[i];
                    Json::Object obj;
                    obj.insert("name", Json::Value::string(action.spec.name()));
                    obj.insert("triplet", Json::Value::string(action.spec.triplet().canonical_name()));
                    obj.insert("state", Json::Value::string(split_specs->action_state_string[i]));
                    obj.insert("abi", Json::Value::string(action.abi_info.value_or_exit(VCPKG_LINE_INFO).package_abi));
                    arr.push_back(std::move(obj));
                }
                filesystem.write_contents(output_hash_json, Json::stringify(arr), VCPKG_LINE_INFO);
            }
        }

        std::vector<std::string> parent_hashes;

        auto it_parent_hashes = settings.find(OPTION_PARENT_HASHES);
        if (it_parent_hashes != settings.end())
        {
            const Path parent_hashes_path = paths.original_cwd / it_parent_hashes->second;
            auto parsed_json = Json::parse_file(VCPKG_LINE_INFO, filesystem, parent_hashes_path);
            parent_hashes = Util::fmap(parsed_json.first.array(VCPKG_LINE_INFO), [](const auto& json_object) {
                auto abi = json_object.object(VCPKG_LINE_INFO).get("abi");
                Checks::check_exit(VCPKG_LINE_INFO, abi);
#ifdef _MSC_VER
                _Analysis_assume_(abi);
#endif
                return abi->string(VCPKG_LINE_INFO).to_string();
            });
        }
        reduce_action_plan(action_plan, split_specs->known, parent_hashes);

        msg::println(msgElapsedTimeForChecks, msg::elapsed = timer.elapsed());

        if (is_dry_run)
        {
            print_plan(action_plan, true, paths.builtin_ports_directory());
        }
        else
        {
            StatusParagraphs status_db = database_load_check(paths.get_filesystem(), paths.installed());
            SetInstalled::adjust_action_plan_to_status_db(action_plan, status_db);

            const IBuildLogsRecorder& build_logs_recorder =
                build_logs_recorder_storage ? *(build_logs_recorder_storage.get()) : null_build_logs_recorder();

            auto summary = Install::perform(
                args, action_plan, KeepGoing::YES, paths, status_db, binary_cache, build_logs_recorder, var_provider);

            for (auto&& result : summary.results)
            {
                split_specs->known.erase(result.get_spec());
            }

            msg::write_unlocalized_text_to_stdout(Color::none, fmt::format("\nTriplet: {}\n", target_triplet));
            summary.print();

            if (baseline_iter != settings.end())
            {
                print_baseline_regressions(
                    summary.results, split_specs->known, cidata, baseline_iter->second, allow_unexpected_passing);
            }

            auto it_xunit = settings.find(OPTION_XUNIT);
            if (it_xunit != settings.end())
            {
                XunitWriter xunitTestResults;

                // Adding results for ports that were built or pulled from an archive
                for (auto&& result : summary.results)
                {
                    const auto& spec = result.get_spec();
                    auto& port_features = split_specs->features.at(spec);
                    auto code = result.build_result.value_or_exit(VCPKG_LINE_INFO).code;
                    xunitTestResults.add_test_results(
                        spec, code, result.timing, result.start_time, split_specs->abi_map.at(spec), port_features);
                }

                // Adding results for ports that were not built because they have known states
                if (Util::Sets::contains(options.switches, OPTION_XUNIT_ALL))
                {
                    for (auto&& port : split_specs->known)
                    {
                        const auto& spec = port.first;
                        auto& port_features = split_specs->features.at(spec);
                        xunitTestResults.add_test_results(spec,
                                                          port.second,
                                                          ElapsedTime{},
                                                          std::chrono::system_clock::time_point{},
                                                          split_specs->abi_map.at(spec),
                                                          port_features);
                    }
                }

                filesystem.write_contents(
                    it_xunit->second, xunitTestResults.build_xml(target_triplet), VCPKG_LINE_INFO);
            }
        }

        Checks::exit_success(VCPKG_LINE_INFO);
    }

    void CICommand::perform_and_exit(const VcpkgCmdArguments& args,
                                     const VcpkgPaths& paths,
                                     Triplet default_triplet,
                                     Triplet host_triplet) const
    {
        CI::perform_and_exit(args, paths, default_triplet, host_triplet);
    }
}<|MERGE_RESOLUTION|>--- conflicted
+++ resolved
@@ -91,11 +91,9 @@
     static constexpr StringLiteral OPTION_RANDOMIZE = "x-randomize";
     static constexpr StringLiteral OPTION_OUTPUT_HASHES = "output-hashes";
     static constexpr StringLiteral OPTION_PARENT_HASHES = "parent-hashes";
-<<<<<<< HEAD
     static constexpr StringLiteral OPTION_KNOWN_FAILURES = "known-failures-from";
-    static constexpr StringLiteral OPTION_SKIPPED_CASCADE_COUNT = "x-skipped-cascade-count";
-
-    static constexpr std::array<CommandSetting, 9> CI_SETTINGS = {{
+
+    static constexpr std::array<CommandSetting, 8> CI_SETTINGS = {{
         {OPTION_EXCLUDE, []() { return msg::format(msgCISettingsOptExclude); }},
         {OPTION_HOST_EXCLUDE, []() { return msg::format(msgCISettingsOptHostExclude); }},
         {OPTION_XUNIT, []() { return msg::format(msgCISettingsOptXUnit); }},
@@ -103,21 +101,9 @@
         {OPTION_FAILURE_LOGS, []() { return msg::format(msgCISettingsOptFailureLogs); }},
         {OPTION_OUTPUT_HASHES, []() { return msg::format(msgCISettingsOptOutputHashes); }},
         {OPTION_PARENT_HASHES, []() { return msg::format(msgCISettingsOptParentHashes); }},
-        {OPTION_SKIPPED_CASCADE_COUNT, []() { return msg::format(msgCISettingsOptSkippedCascadeCount); }},
         {OPTION_KNOWN_FAILURES,
          []() { return LocalizedString::from_raw("Path to the file of known package build failures"); }},
     }};
-=======
-
-    static constexpr std::array<CommandSetting, 7> CI_SETTINGS = {
-        {{OPTION_EXCLUDE, []() { return msg::format(msgCISettingsOptExclude); }},
-         {OPTION_HOST_EXCLUDE, []() { return msg::format(msgCISettingsOptHostExclude); }},
-         {OPTION_XUNIT, []() { return msg::format(msgCISettingsOptXUnit); }},
-         {OPTION_CI_BASELINE, []() { return msg::format(msgCISettingsOptCIBase); }},
-         {OPTION_FAILURE_LOGS, []() { return msg::format(msgCISettingsOptFailureLogs); }},
-         {OPTION_OUTPUT_HASHES, []() { return msg::format(msgCISettingsOptOutputHashes); }},
-         {OPTION_PARENT_HASHES, []() { return msg::format(msgCISettingsOptParentHashes); }}}};
->>>>>>> a18526ab
 
     static constexpr std::array<CommandSwitch, 5> CI_SWITCHES = {{
         {OPTION_DRY_RUN, []() { return msg::format(msgCISwitchOptDryRun); }},
@@ -391,7 +377,6 @@
             cidata = parse_and_apply_ci_baseline(lines, exclusions_map, skip_failures);
         }
 
-<<<<<<< HEAD
         std::unordered_set<std::string> known_failures;
         auto it_known_failures = settings.find(OPTION_KNOWN_FAILURES);
         if (it_known_failures != settings.end())
@@ -401,10 +386,6 @@
             known_failures.insert(lines.begin(), lines.end());
         }
 
-        auto skipped_cascade_count = parse_skipped_cascade_count(settings);
-
-=======
->>>>>>> a18526ab
         const auto is_dry_run = Util::Sets::contains(options.switches, OPTION_DRY_RUN);
 
         auto& filesystem = paths.get_filesystem();
