--- conflicted
+++ resolved
@@ -150,171 +150,6 @@
         nullptr,
     };
 
-<<<<<<< HEAD
-=======
-    // https://xunit.net/docs/format-xml-v2
-    struct XunitTestResults
-    {
-    public:
-        void add_test_results(const PackageSpec& spec,
-                              Build::BuildResult build_result,
-                              const ElapsedTime& elapsed_time,
-                              const std::chrono::system_clock::time_point& start_time,
-                              const std::string& abi_tag,
-                              const std::vector<std::string>& features)
-        {
-            m_tests[spec.name()].push_back(
-                {spec.to_string(),
-                 Strings::concat(spec.name(), '[', Strings::join(",", features), "]:", spec.triplet()),
-                 spec.triplet().to_string(),
-                 build_result,
-                 elapsed_time,
-                 start_time,
-                 abi_tag,
-                 features});
-        }
-
-        std::string build_xml(Triplet controlling_triplet)
-        {
-            XmlSerializer xml;
-            xml.emit_declaration().line_break();
-            xml.open_tag("assemblies").line_break();
-            for (const auto& test_group : m_tests)
-            {
-                const auto& port_name = test_group.first;
-                const auto& port_results = test_group.second;
-
-                ElapsedTime elapsed_sum{};
-                for (auto&& port_result : port_results)
-                {
-                    elapsed_sum += port_result.time;
-                }
-
-                const auto elapsed_seconds = elapsed_sum.as<std::chrono::seconds>().count();
-
-                auto earliest_start_time = std::min_element(port_results.begin(),
-                                                            port_results.end(),
-                                                            [](const XunitTest& lhs, const XunitTest& rhs) {
-                                                                return lhs.start_time < rhs.start_time;
-                                                            })
-                                               ->start_time;
-
-                const auto as_time_t = std::chrono::system_clock::to_time_t(earliest_start_time);
-                const auto as_tm = to_utc_time(as_time_t).value_or_exit(VCPKG_LINE_INFO);
-                char run_date_time[80];
-                strftime(run_date_time, sizeof(run_date_time), "%Y-%m-%d%H:%M:%S", &as_tm);
-
-                StringView run_date{run_date_time, 10};
-                StringView run_time{run_date_time + 10, 8};
-
-                xml.start_complex_open_tag("assembly")
-                    .attr("name", port_name)
-                    .attr("run-date", run_date)
-                    .attr("run-time", run_time)
-                    .attr("time", elapsed_seconds)
-                    .finish_complex_open_tag()
-                    .line_break();
-                xml.start_complex_open_tag("collection")
-                    .attr("name", controlling_triplet)
-                    .attr("time", elapsed_seconds)
-                    .finish_complex_open_tag()
-                    .line_break();
-                for (const auto& port_result : port_results)
-                {
-                    xml_test(xml, port_result);
-                }
-                xml.close_tag("collection").line_break();
-                xml.close_tag("assembly").line_break();
-            }
-
-            xml.close_tag("assemblies").line_break();
-            return std::move(xml.buf);
-        }
-
-    private:
-        struct XunitTest
-        {
-            std::string name;
-            std::string method;
-            std::string owner;
-            vcpkg::Build::BuildResult result;
-            vcpkg::ElapsedTime time;
-            std::chrono::system_clock::time_point start_time;
-            std::string abi_tag;
-            std::vector<std::string> features;
-        };
-
-        static void xml_test(XmlSerializer& xml, const XunitTest& test)
-        {
-            StringLiteral result_string = "";
-            switch (test.result)
-            {
-                case BuildResult::POST_BUILD_CHECKS_FAILED:
-                case BuildResult::FILE_CONFLICTS:
-                case BuildResult::BUILD_FAILED: result_string = "Fail"; break;
-                case BuildResult::EXCLUDED:
-                case BuildResult::CASCADED_DUE_TO_MISSING_DEPENDENCIES: result_string = "Skip"; break;
-                case BuildResult::SUCCEEDED: result_string = "Pass"; break;
-                default: Checks::unreachable(VCPKG_LINE_INFO);
-            }
-
-            xml.start_complex_open_tag("test")
-                .attr("name", test.name)
-                .attr("method", test.method)
-                .attr("time", test.time.as<std::chrono::seconds>().count())
-                .attr("result", result_string)
-                .finish_complex_open_tag()
-                .line_break();
-            xml.open_tag("traits").line_break();
-            if (!test.abi_tag.empty())
-            {
-                xml.start_complex_open_tag("trait")
-                    .attr("name", "abi_tag")
-                    .attr("value", test.abi_tag)
-                    .finish_self_closing_complex_tag()
-                    .line_break();
-            }
-
-            if (!test.features.empty())
-            {
-                xml.start_complex_open_tag("trait")
-                    .attr("name", "features")
-                    .attr("value", Strings::join(", ", test.features))
-                    .finish_self_closing_complex_tag()
-                    .line_break();
-            }
-
-            xml.start_complex_open_tag("trait")
-                .attr("name", "owner")
-                .attr("value", test.owner)
-                .finish_self_closing_complex_tag()
-                .line_break();
-            xml.close_tag("traits").line_break();
-
-            if (result_string == "Fail")
-            {
-                xml.open_tag("failure")
-                    .open_tag("message")
-                    .cdata(to_string_locale_invariant(test.result))
-                    .close_tag("message")
-                    .close_tag("failure")
-                    .line_break();
-            }
-            else if (result_string == "Skip")
-            {
-                xml.open_tag("reason").cdata(to_string_locale_invariant(test.result)).close_tag("reason").line_break();
-            }
-            else
-            {
-                Checks::check_exit(VCPKG_LINE_INFO, result_string == "Pass");
-            }
-            xml.close_tag("test").line_break();
-        }
-
-        std::map<std::string, std::vector<XunitTest>> m_tests;
-    };
-
->>>>>>> 97018dc8
     struct UnknownCIPortsResults
     {
         std::map<PackageSpec, Build::BuildResult> known;
