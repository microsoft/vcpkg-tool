#include <vcpkg/base/contractual-constants.h>
#include <vcpkg/base/files.h>
#include <vcpkg/base/graphs.h>
#include <vcpkg/base/sortedvector.h>
#include <vcpkg/base/span.h>
#include <vcpkg/base/strings.h>
#include <vcpkg/base/stringview.h>
#include <vcpkg/base/util.h>

#include <vcpkg/binarycaching.h>
#include <vcpkg/ci-baseline.h>
#include <vcpkg/cmakevars.h>
#include <vcpkg/commands.build.h>
#include <vcpkg/commands.ci.h>
#include <vcpkg/commands.install.h>
#include <vcpkg/commands.set-installed.h>
#include <vcpkg/dependencies.h>
#include <vcpkg/packagespec.h>
#include <vcpkg/paragraphs.h>
#include <vcpkg/platform-expression.h>
#include <vcpkg/portfileprovider.h>
#include <vcpkg/registries.h>
#include <vcpkg/vcpkgcmdarguments.h>
#include <vcpkg/vcpkglib.h>
#include <vcpkg/vcpkgpaths.h>
#include <vcpkg/xunitwriter.h>

#include <random>

using namespace vcpkg;

namespace
{
    struct CiBuildLogsRecorder final : IBuildLogsRecorder
    {
        CiBuildLogsRecorder(const Path& base_path_) : base_path(base_path_) { }

        virtual void record_build_result(const VcpkgPaths& paths,
                                         const PackageSpec& spec,
                                         BuildResult result) const override
        {
            if (result == BuildResult::Succeeded)
            {
                return;
            }

            auto& filesystem = paths.get_filesystem();
            const auto source_path = paths.build_dir(spec);
            auto children = filesystem.get_regular_files_non_recursive(source_path, IgnoreErrors{});
            Util::erase_remove_if(children, NotExtensionCaseInsensitive{".log"});
            auto target_path = base_path / spec.name();
            (void)filesystem.create_directory(target_path, VCPKG_LINE_INFO);
            if (children.empty())
            {
                std::string message =
                    "There are no build logs for " + spec.to_string() +
                    " build.\n"
                    "This is usually because the build failed early and outside of a task that is logged.\n"
                    "See the console output logs from vcpkg for more information on the failure.\n";
                filesystem.write_contents(std::move(target_path) / "readme.log", message, VCPKG_LINE_INFO);
            }
            else
            {
                for (const Path& p : children)
                {
                    filesystem.copy_file(
                        p, target_path / p.filename(), CopyOptions::overwrite_existing, VCPKG_LINE_INFO);
                }
            }
        }

    private:
        Path base_path;
    };

<<<<<<< HEAD
    constexpr StringLiteral OPTION_DRY_RUN = "dry-run";
    constexpr StringLiteral OPTION_EXCLUDE = "exclude";
    constexpr StringLiteral OPTION_HOST_EXCLUDE = "host-exclude";
    constexpr StringLiteral OPTION_FAILURE_LOGS = "failure-logs";
    constexpr StringLiteral OPTION_XUNIT = "x-xunit";
    constexpr StringLiteral OPTION_XUNIT_ALL = "x-xunit-all";
    constexpr StringLiteral OPTION_CI_BASELINE = "ci-baseline";
    constexpr StringLiteral OPTION_ALLOW_UNEXPECTED_PASSING = "allow-unexpected-passing";
    constexpr StringLiteral OPTION_SKIP_FAILURES = "skip-failures";
    constexpr StringLiteral OPTION_RANDOMIZE = "x-randomize";
    constexpr StringLiteral OPTION_OUTPUT_HASHES = "output-hashes";
    constexpr StringLiteral OPTION_PARENT_HASHES = "parent-hashes";
    constexpr StringLiteral OPTION_KNOWN_FAILURES = "known-failures-from";

    constexpr CommandSetting CI_SETTINGS[] = {
        {OPTION_EXCLUDE, msgCISettingsOptExclude},
        {OPTION_HOST_EXCLUDE, msgCISettingsOptHostExclude},
        {OPTION_XUNIT, msgCISettingsOptXUnit},
        {OPTION_CI_BASELINE, msgCISettingsOptCIBase},
        {OPTION_FAILURE_LOGS, msgCISettingsOptFailureLogs},
        {OPTION_OUTPUT_HASHES, msgCISettingsOptOutputHashes},
        {OPTION_PARENT_HASHES, msgCISettingsOptParentHashes},
        {OPTION_KNOWN_FAILURES,
         []() { return LocalizedString::from_raw("Path to the file of known package build failures"); }},
=======
    constexpr CommandSetting CI_SETTINGS[] = {
        {SwitchExclude, msgCISettingsOptExclude},
        {SwitchHostExclude, msgCISettingsOptHostExclude},
        {SwitchXXUnit, msgCISettingsOptXUnit},
        {SwitchCIBaseline, msgCISettingsOptCIBase},
        {SwitchFailureLogs, msgCISettingsOptFailureLogs},
        {SwitchOutputHashes, msgCISettingsOptOutputHashes},
        {SwitchParentHashes, msgCISettingsOptParentHashes},
>>>>>>> 1603ecb4
    };

    constexpr CommandSwitch CI_SWITCHES[] = {
        {SwitchDryRun, msgCISwitchOptDryRun},
        {SwitchXRandomize, msgCISwitchOptRandomize},
        {SwitchAllowUnexpectedPassing, msgCISwitchOptAllowUnexpectedPassing},
        {SwitchSkipFailures, msgCISwitchOptSkipFailures},
        {SwitchXXUnitAll, msgCISwitchOptXUnitAll},
    };

    struct UnknownCIPortsResults
    {
        std::map<PackageSpec, BuildResult> known;
        std::map<PackageSpec, std::vector<std::string>> features;
        std::map<PackageSpec, std::string> abi_map;
        // action_state_string.size() will equal install_actions.size()
        std::vector<StringLiteral> action_state_string;
    };

    bool supported_for_triplet(const CMakeVars::CMakeVarProvider& var_provider,
                               const SourceControlFile& source_control_file,
                               PackageSpec spec)
    {
        const auto& supports_expression = source_control_file.core_paragraph->supports_expression;
        if (supports_expression.is_empty())
        {
            return true;
        }
        PlatformExpression::Context context = var_provider.get_dep_info_vars(spec).value_or_exit(VCPKG_LINE_INFO);
        return supports_expression.evaluate(context);
    }

    bool supported_for_triplet(const CMakeVars::CMakeVarProvider& var_provider,
                               const PortFileProvider& provider,
                               PackageSpec spec)
    {
        auto&& scf = provider.get_control_file(spec.name()).value_or_exit(VCPKG_LINE_INFO).source_control_file;
        return supported_for_triplet(var_provider, *scf, spec);
    }

    ActionPlan compute_full_plan(const VcpkgPaths& paths,
                                 const PortFileProvider& provider,
                                 const CMakeVars::CMakeVarProvider& var_provider,
                                 const std::vector<FullPackageSpec>& specs,
                                 const CreateInstallPlanOptions& serialize_options)
    {
        std::vector<PackageSpec> packages_with_qualified_deps;
        for (auto&& spec : specs)
        {
            auto&& scfl = provider.get_control_file(spec.package_spec.name()).value_or_exit(VCPKG_LINE_INFO);
            if (scfl.source_control_file->has_qualified_dependencies() ||
                !scfl.source_control_file->core_paragraph->supports_expression.is_empty())
            {
                packages_with_qualified_deps.push_back(spec.package_spec);
            }
        }

        var_provider.load_dep_info_vars(packages_with_qualified_deps, serialize_options.host_triplet);

        const auto applicable_specs = Util::filter(specs, [&](auto& spec) -> bool {
            return create_feature_install_plan(provider, var_provider, {&spec, 1}, {}, serialize_options)
                .unsupported_features.empty();
        });

        auto action_plan = create_feature_install_plan(provider, var_provider, applicable_specs, {}, serialize_options);
        var_provider.load_tag_vars(action_plan, serialize_options.host_triplet);

        Checks::check_exit(VCPKG_LINE_INFO, action_plan.already_installed.empty());
        Checks::check_exit(VCPKG_LINE_INFO, action_plan.remove_actions.empty());

        compute_all_abis(paths, action_plan, var_provider, {});
        return action_plan;
    }

    std::unique_ptr<UnknownCIPortsResults> compute_action_statuses(
        ExclusionPredicate is_excluded,
        const std::vector<CacheAvailability>& precheck_results,
        const std::unordered_set<std::string>& known_failures,
        const ActionPlan& action_plan)
    {
        auto ret = std::make_unique<UnknownCIPortsResults>();

        std::set<PackageSpec> will_fail;

        ret->action_state_string.reserve(action_plan.install_actions.size());
        for (size_t action_idx = 0; action_idx < action_plan.install_actions.size(); ++action_idx)
        {
            auto&& action = action_plan.install_actions[action_idx];

            auto p = &action;
            ret->abi_map.emplace(action.spec, action.abi_info.value_or_exit(VCPKG_LINE_INFO).package_abi);
            ret->features.emplace(action.spec, action.feature_list);
            if (is_excluded(p->spec))
            {
                ret->action_state_string.emplace_back("skip");
                ret->known.emplace(p->spec, BuildResult::Excluded);
                will_fail.emplace(p->spec);
            }
            else if (Util::Sets::contains(known_failures, p->public_abi()))
            {
                ret->action_state_string.emplace_back("will fail");
                ret->known.emplace(p->spec, BuildResult::BUILD_FAILED);
                will_fail.emplace(p->spec);
            }
            else if (Util::any_of(p->package_dependencies,
                                  [&](const PackageSpec& spec) { return Util::Sets::contains(will_fail, spec); }))
            {
                ret->action_state_string.emplace_back("cascade");
                ret->known.emplace(p->spec, BuildResult::CascadedDueToMissingDependencies);
                will_fail.emplace(p->spec);
            }
            else if (precheck_results[action_idx] == CacheAvailability::available)
            {
                ret->action_state_string.emplace_back("pass");
                ret->known.emplace(p->spec, BuildResult::Succeeded);
            }
            else
            {
                ret->action_state_string.emplace_back("*");
            }
        }
        return ret;
    }

    // This algorithm reduces an action plan to only unknown actions and their dependencies
    void reduce_action_plan(ActionPlan& action_plan,
                            const std::map<PackageSpec, BuildResult>& known,
                            View<std::string> parent_hashes)
    {
        std::set<PackageSpec> to_keep;
        for (auto it = action_plan.install_actions.rbegin(); it != action_plan.install_actions.rend(); ++it)
        {
            auto it_known = known.find(it->spec);
            const auto& abi = it->abi_info.value_or_exit(VCPKG_LINE_INFO).package_abi;
            auto it_parent = std::find(parent_hashes.begin(), parent_hashes.end(), abi);
            if (it_parent == parent_hashes.end())
            {
                it->request_type = RequestType::USER_REQUESTED;
                if (it_known == known.end())
                {
                    to_keep.insert(it->spec);
                }
            }

            if (Util::Sets::contains(to_keep, it->spec))
            {
                if (it_known != known.end() && it_known->second == BuildResult::Excluded)
                {
                    it->plan_type = InstallPlanType::EXCLUDED;
                }
                else
                {
                    it->build_options = backcompat_prohibiting_package_options;
                    to_keep.insert(it->package_dependencies.begin(), it->package_dependencies.end());
                }
            }
        }

        Util::erase_remove_if(action_plan.install_actions, [&to_keep](const InstallPlanAction& action) {
            return !Util::Sets::contains(to_keep, action.spec);
        });
    }

    void parse_exclusions(const std::map<StringLiteral, std::string, std::less<>>& settings,
                          StringLiteral opt,
                          Triplet triplet,
                          ExclusionsMap& exclusions_map)
    {
        auto it_exclusions = settings.find(opt);
        exclusions_map.insert(triplet,
                              it_exclusions == settings.end()
                                  ? SortedVector<std::string>{}
                                  : SortedVector<std::string>(Strings::split(it_exclusions->second, ',')));
    }

    void print_regressions(const std::vector<SpecSummary>& results,
                           const std::map<PackageSpec, BuildResult>& known,
                           const CiBaselineData& cidata,
                           const std::string& ci_baseline_file_name,
                           const LocalizedString& not_supported_regressions,
                           bool allow_unexpected_passing)
    {
        bool has_error = !not_supported_regressions.empty();
        LocalizedString output = msg::format(msgCiBaselineRegressionHeader);
        output.append_raw('\n');
        output.append(not_supported_regressions);
        for (auto&& r : results)
        {
            auto result = r.build_result.value_or_exit(VCPKG_LINE_INFO).code;
            auto msg = format_ci_result(r.get_spec(),
                                        result,
                                        cidata,
                                        ci_baseline_file_name,
                                        allow_unexpected_passing,
                                        !r.is_user_requested_install());
            if (!msg.empty())
            {
                has_error = true;
                output.append(msg).append_raw('\n');
            }
        }
        for (auto&& r : known)
        {
            auto msg =
                format_ci_result(r.first, r.second, cidata, ci_baseline_file_name, allow_unexpected_passing, true);
            if (!msg.empty())
            {
                has_error = true;
                output.append(msg).append_raw('\n');
            }
        }

        if (!has_error)
        {
            return;
        }
        auto output_data = output.extract_data();
        fwrite(output_data.data(), 1, output_data.size(), stderr);
    }

} // unnamed namespace

namespace vcpkg
{
    constexpr CommandMetadata CommandCiMetadata{
        "ci",
        msgCmdCiSynopsis,
        {"vcpkg ci --triplet=x64-windows"},
        Undocumented,
        AutocompletePriority::Internal,
        0,
        0,
        {CI_SWITCHES, CI_SETTINGS},
        nullptr,
    };

    void command_ci_and_exit(const VcpkgCmdArguments& args,
                             const VcpkgPaths& paths,
                             Triplet target_triplet,
                             Triplet host_triplet)
    {
        msg::println_warning(msgInternalCICommand);
        const ParsedArguments options = args.parse_arguments(CommandCiMetadata);
        const auto& settings = options.settings;

        ExclusionsMap exclusions_map;
        parse_exclusions(settings, SwitchExclude, target_triplet, exclusions_map);
        parse_exclusions(settings, SwitchHostExclude, host_triplet, exclusions_map);
        auto baseline_iter = settings.find(SwitchCIBaseline);
        const bool allow_unexpected_passing = Util::Sets::contains(options.switches, SwitchAllowUnexpectedPassing);
        CiBaselineData cidata;
        if (baseline_iter == settings.end())
        {
            if (allow_unexpected_passing)
            {
                Checks::msg_exit_with_error(VCPKG_LINE_INFO, msgCiBaselineAllowUnexpectedPassingRequiresBaseline);
            }
        }
        else
        {
            auto skip_failures =
                Util::Sets::contains(options.switches, SwitchSkipFailures) ? SkipFailures::Yes : SkipFailures::No;
            const auto& ci_baseline_file_name = baseline_iter->second;
            const auto ci_baseline_file_contents =
                paths.get_filesystem().read_contents(ci_baseline_file_name, VCPKG_LINE_INFO);
            ParseMessages ci_parse_messages;
            const auto lines = parse_ci_baseline(ci_baseline_file_contents, ci_baseline_file_name, ci_parse_messages);
            ci_parse_messages.exit_if_errors_or_warnings(ci_baseline_file_name);
            cidata = parse_and_apply_ci_baseline(lines, exclusions_map, skip_failures);
        }

<<<<<<< HEAD
        std::unordered_set<std::string> known_failures;
        auto it_known_failures = settings.find(OPTION_KNOWN_FAILURES);
        if (it_known_failures != settings.end())
        {
            Path raw_path = it_known_failures->second;
            auto lines = paths.get_filesystem().read_lines(raw_path).value_or_exit(VCPKG_LINE_INFO);
            known_failures.insert(lines.begin(), lines.end());
        }

        const auto is_dry_run = Util::Sets::contains(options.switches, OPTION_DRY_RUN);
=======
        const auto is_dry_run = Util::Sets::contains(options.switches, SwitchDryRun);
>>>>>>> 1603ecb4

        auto& filesystem = paths.get_filesystem();
        Optional<CiBuildLogsRecorder> build_logs_recorder_storage;
        {
            auto it_failure_logs = settings.find(SwitchFailureLogs);
            if (it_failure_logs != settings.end())
            {
                msg::println(msgCreateFailureLogsDir, msg::path = it_failure_logs->second);
                Path raw_path = it_failure_logs->second;
                filesystem.create_directories(raw_path, VCPKG_LINE_INFO);
                build_logs_recorder_storage = filesystem.almost_canonical(raw_path, VCPKG_LINE_INFO);
            }
        }

        const IBuildLogsRecorder& build_logs_recorder =
            build_logs_recorder_storage ? *(build_logs_recorder_storage.get()) : null_build_logs_recorder();

        auto registry_set = paths.make_registry_set();
        PathsPortFileProvider provider(
            filesystem, *registry_set, make_overlay_provider(filesystem, paths.original_cwd, paths.overlay_ports));
        auto var_provider_storage = CMakeVars::make_triplet_cmake_var_provider(paths);
        auto& var_provider = *var_provider_storage;

        const ElapsedTimer timer;
        // Install the default features for every package
        std::vector<FullPackageSpec> all_default_full_specs;
        for (auto scfl : provider.load_all_control_files())
        {
            all_default_full_specs.emplace_back(
                PackageSpec{scfl->to_name(), target_triplet},
                InternalFeatureSet{FeatureNameCore.to_string(), FeatureNameDefault.to_string()});
        }

        CreateInstallPlanOptions serialize_options(host_triplet, paths.packages(), UnsupportedPortAction::Warn);

        struct RandomizerInstance : GraphRandomizer
        {
            virtual int random(int i) override
            {
                if (i <= 1) return 0;
                std::uniform_int_distribution<int> d(0, i - 1);
                return d(e);
            }

            std::random_device e;
        } randomizer_instance;

        if (Util::Sets::contains(options.switches, SwitchXRandomize))
        {
            serialize_options.randomizer = &randomizer_instance;
        }

        auto action_plan = compute_full_plan(paths, provider, var_provider, all_default_full_specs, serialize_options);
        auto binary_cache = BinaryCache::make(args, paths, stdout_sink).value_or_exit(VCPKG_LINE_INFO);
        auto install_actions = Util::fmap(action_plan.install_actions, [](const auto& action) { return &action; });
        const auto precheck_results = binary_cache.precheck(install_actions);
        auto split_specs =
            compute_action_statuses(ExclusionPredicate{&exclusions_map}, precheck_results, known_failures, action_plan);
        LocalizedString regressions;
        {
            std::string msg;
            for (const auto& spec : all_default_full_specs)
            {
                if (!Util::Sets::contains(split_specs->abi_map, spec.package_spec))
                {
                    bool supp = supported_for_triplet(var_provider, provider, spec.package_spec);
                    split_specs->known.emplace(spec.package_spec,
                                               supp ? BuildResult::CascadedDueToMissingDependencies
                                                    : BuildResult::Excluded);

                    if (cidata.expected_failures.contains(spec.package_spec))
                    {
                        regressions
                            .append(supp ? msgCiBaselineUnexpectedFailCascade : msgCiBaselineUnexpectedFail,
                                    msg::spec = spec.package_spec,
                                    msg::triplet = spec.package_spec.triplet())
                            .append_raw('\n');
                    }
                    msg += fmt::format("{:>40}: {:>8}\n", spec.package_spec, supp ? "cascade" : "skip");
                }
            }
            for (size_t i = 0; i < action_plan.install_actions.size(); ++i)
            {
                auto&& action = action_plan.install_actions[i];
                msg += fmt::format("{:>40}: {:>8}: {}\n",
                                   action.spec,
                                   split_specs->action_state_string[i],
                                   action.abi_info.value_or_exit(VCPKG_LINE_INFO).package_abi);
            }

            msg::write_unlocalized_text(Color::none, msg);
            auto it_output_hashes = settings.find(SwitchOutputHashes);
            if (it_output_hashes != settings.end())
            {
                const Path output_hash_json = paths.original_cwd / it_output_hashes->second;
                Json::Array arr;
                for (size_t i = 0; i < action_plan.install_actions.size(); ++i)
                {
                    auto&& action = action_plan.install_actions[i];
                    Json::Object obj;
                    obj.insert(JsonIdName, Json::Value::string(action.spec.name()));
                    obj.insert(JsonIdTriplet, Json::Value::string(action.spec.triplet().canonical_name()));
                    obj.insert(JsonIdState, Json::Value::string(split_specs->action_state_string[i]));
                    obj.insert(JsonIdAbi,
                               Json::Value::string(action.abi_info.value_or_exit(VCPKG_LINE_INFO).package_abi));
                    arr.push_back(std::move(obj));
                }
                filesystem.write_contents(output_hash_json, Json::stringify(arr), VCPKG_LINE_INFO);
            }
        }

        std::vector<std::string> parent_hashes;

        auto it_parent_hashes = settings.find(SwitchParentHashes);
        if (it_parent_hashes != settings.end())
        {
            const Path parent_hashes_path = paths.original_cwd / it_parent_hashes->second;
            auto parsed_json = Json::parse_file(VCPKG_LINE_INFO, filesystem, parent_hashes_path).value;
            parent_hashes = Util::fmap(parsed_json.array(VCPKG_LINE_INFO), [](const auto& json_object) {
                auto abi = json_object.object(VCPKG_LINE_INFO).get(JsonIdAbi);
                Checks::check_exit(VCPKG_LINE_INFO, abi);
#ifdef _MSC_VER
                _Analysis_assume_(abi);
#endif
                return abi->string(VCPKG_LINE_INFO).to_string();
            });
        }

        reduce_action_plan(action_plan, split_specs->known, parent_hashes);

        msg::println(msgElapsedTimeForChecks, msg::elapsed = timer.elapsed());

        if (is_dry_run)
        {
            print_plan(action_plan, true, paths.builtin_ports_directory());
            if (!regressions.empty())
            {
                msg::println(Color::error, msgCiBaselineRegressionHeader);
                msg::print(Color::error, regressions);
            }
        }
        else
        {
            StatusParagraphs status_db = database_load_check(paths.get_filesystem(), paths.installed());
            auto already_installed = adjust_action_plan_to_status_db(action_plan, status_db);
            Util::erase_if(already_installed,
                           [&](auto& spec) { return Util::Sets::contains(split_specs->known, spec); });
            if (!already_installed.empty())
            {
                LocalizedString warning;
                warning.append(msgCISkipInstallation);
                warning.append_floating_list(1, Util::fmap(already_installed, [](const PackageSpec& spec) {
                                                 return LocalizedString::from_raw(spec.to_string());
                                             }));
                msg::println_warning(warning);
            }

            install_preclear_packages(paths, action_plan);
            binary_cache.fetch(action_plan.install_actions);
            auto summary = install_execute_plan(
                args, action_plan, KeepGoing::YES, paths, status_db, binary_cache, build_logs_recorder);

            for (auto&& result : summary.results)
            {
                split_specs->known.erase(result.get_spec());
            }

            msg::print(LocalizedString::from_raw("\n")
                           .append(msgTripletLabel)
                           .append_raw(' ')
                           .append_raw(target_triplet)
                           .append_raw('\n'));
            summary.print();
            print_regressions(summary.results,
                              split_specs->known,
                              cidata,
                              baseline_iter->second,
                              regressions,
                              allow_unexpected_passing);

            auto it_xunit = settings.find(SwitchXXUnit);
            if (it_xunit != settings.end())
            {
                XunitWriter xunitTestResults;

                // Adding results for ports that were built or pulled from an archive
                for (auto&& result : summary.results)
                {
                    const auto& spec = result.get_spec();
                    auto& port_features = split_specs->features.at(spec);
                    auto code = result.build_result.value_or_exit(VCPKG_LINE_INFO).code;
                    xunitTestResults.add_test_results(
                        spec, code, result.timing, result.start_time, split_specs->abi_map.at(spec), port_features);
                }

                // Adding results for ports that were not built because they have known states
                if (Util::Sets::contains(options.switches, SwitchXXUnitAll))
                {
                    for (auto&& port : split_specs->known)
                    {
                        const auto& spec = port.first;
                        auto& port_features = split_specs->features.at(spec);
                        xunitTestResults.add_test_results(spec,
                                                          port.second,
                                                          ElapsedTime{},
                                                          std::chrono::system_clock::time_point{},
                                                          split_specs->abi_map.at(spec),
                                                          port_features);
                    }
                }

                filesystem.write_contents(
                    it_xunit->second, xunitTestResults.build_xml(target_triplet), VCPKG_LINE_INFO);
            }
        }

        Checks::exit_success(VCPKG_LINE_INFO);
    }
} // namespace vcpkg<|MERGE_RESOLUTION|>--- conflicted
+++ resolved
@@ -73,32 +73,6 @@
         Path base_path;
     };
 
-<<<<<<< HEAD
-    constexpr StringLiteral OPTION_DRY_RUN = "dry-run";
-    constexpr StringLiteral OPTION_EXCLUDE = "exclude";
-    constexpr StringLiteral OPTION_HOST_EXCLUDE = "host-exclude";
-    constexpr StringLiteral OPTION_FAILURE_LOGS = "failure-logs";
-    constexpr StringLiteral OPTION_XUNIT = "x-xunit";
-    constexpr StringLiteral OPTION_XUNIT_ALL = "x-xunit-all";
-    constexpr StringLiteral OPTION_CI_BASELINE = "ci-baseline";
-    constexpr StringLiteral OPTION_ALLOW_UNEXPECTED_PASSING = "allow-unexpected-passing";
-    constexpr StringLiteral OPTION_SKIP_FAILURES = "skip-failures";
-    constexpr StringLiteral OPTION_RANDOMIZE = "x-randomize";
-    constexpr StringLiteral OPTION_OUTPUT_HASHES = "output-hashes";
-    constexpr StringLiteral OPTION_PARENT_HASHES = "parent-hashes";
-    constexpr StringLiteral OPTION_KNOWN_FAILURES = "known-failures-from";
-
-    constexpr CommandSetting CI_SETTINGS[] = {
-        {OPTION_EXCLUDE, msgCISettingsOptExclude},
-        {OPTION_HOST_EXCLUDE, msgCISettingsOptHostExclude},
-        {OPTION_XUNIT, msgCISettingsOptXUnit},
-        {OPTION_CI_BASELINE, msgCISettingsOptCIBase},
-        {OPTION_FAILURE_LOGS, msgCISettingsOptFailureLogs},
-        {OPTION_OUTPUT_HASHES, msgCISettingsOptOutputHashes},
-        {OPTION_PARENT_HASHES, msgCISettingsOptParentHashes},
-        {OPTION_KNOWN_FAILURES,
-         []() { return LocalizedString::from_raw("Path to the file of known package build failures"); }},
-=======
     constexpr CommandSetting CI_SETTINGS[] = {
         {SwitchExclude, msgCISettingsOptExclude},
         {SwitchHostExclude, msgCISettingsOptHostExclude},
@@ -107,8 +81,8 @@
         {SwitchFailureLogs, msgCISettingsOptFailureLogs},
         {SwitchOutputHashes, msgCISettingsOptOutputHashes},
         {SwitchParentHashes, msgCISettingsOptParentHashes},
->>>>>>> 1603ecb4
-    };
+        {SwitchKnownFailuresFrom,
+         []() { return LocalizedString::from_raw("Path to the file of known package build failures"); }}};
 
     constexpr CommandSwitch CI_SWITCHES[] = {
         {SwitchDryRun, msgCISwitchOptDryRun},
@@ -209,7 +183,7 @@
             else if (Util::Sets::contains(known_failures, p->public_abi()))
             {
                 ret->action_state_string.emplace_back("will fail");
-                ret->known.emplace(p->spec, BuildResult::BUILD_FAILED);
+                ret->known.emplace(p->spec, BuildResult::BuildFailed);
                 will_fail.emplace(p->spec);
             }
             else if (Util::any_of(p->package_dependencies,
@@ -379,9 +353,8 @@
             cidata = parse_and_apply_ci_baseline(lines, exclusions_map, skip_failures);
         }
 
-<<<<<<< HEAD
         std::unordered_set<std::string> known_failures;
-        auto it_known_failures = settings.find(OPTION_KNOWN_FAILURES);
+        auto it_known_failures = settings.find(SwitchKnownFailuresFrom);
         if (it_known_failures != settings.end())
         {
             Path raw_path = it_known_failures->second;
@@ -389,10 +362,7 @@
             known_failures.insert(lines.begin(), lines.end());
         }
 
-        const auto is_dry_run = Util::Sets::contains(options.switches, OPTION_DRY_RUN);
-=======
         const auto is_dry_run = Util::Sets::contains(options.switches, SwitchDryRun);
->>>>>>> 1603ecb4
 
         auto& filesystem = paths.get_filesystem();
         Optional<CiBuildLogsRecorder> build_logs_recorder_storage;
