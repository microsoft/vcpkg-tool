--- conflicted
+++ resolved
@@ -472,8 +472,6 @@
         const auto& settings = options.settings;
 
         BinaryCache binary_cache{args, paths};
-<<<<<<< HEAD
-        Triplet target_triplet = Triplet::from_canonical_name(args.command_arguments[0]);
 
         ExclusionsMap exclusions_map;
         parse_exclusions(settings, OPTION_EXCLUDE, target_triplet, exclusions_map);
@@ -496,14 +494,6 @@
                                                OPTION_CI_BASELINE));
         }
 
-=======
-        ExclusionPredicate is_excluded{
-            parse_exclusions(settings, OPTION_EXCLUDE),
-            parse_exclusions(settings, OPTION_HOST_EXCLUDE),
-            target_triplet,
-            host_triplet,
-        };
->>>>>>> abbdbbfe
         auto skipped_cascade_count = parse_skipped_cascade_count(settings);
 
         const auto is_dry_run = Util::Sets::contains(options.switches, OPTION_DRY_RUN);
