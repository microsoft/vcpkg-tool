--- conflicted
+++ resolved
@@ -511,18 +511,11 @@
             {
                 msg::println_warning(msgCISkipInstallation, msg::list = Strings::join(", ", already_installed));
             }
-<<<<<<< HEAD
-            Install::preclear_packages(paths, action_plan);
+
+            install_preclear_packages(paths, action_plan);
             binary_cache->fetch(action_plan.install_actions);
-            auto summary = Install::execute_plan(
+            auto summary = install_execute_plan(
                 args, action_plan, KeepGoing::YES, paths, status_db, *binary_cache, build_logs_recorder);
-=======
-
-            install_preclear_packages(paths, action_plan);
-            binary_cache.fetch(action_plan.install_actions);
-            auto summary = install_execute_plan(
-                args, action_plan, KeepGoing::YES, paths, status_db, binary_cache, build_logs_recorder);
->>>>>>> 71253a3b
 
             for (auto&& result : summary.results)
             {
