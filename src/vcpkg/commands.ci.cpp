--- conflicted
+++ resolved
@@ -424,23 +424,15 @@
         {
             randomizer = &randomizer_instance;
         }
-
-<<<<<<< HEAD
-        auto action_plan = compute_full_plan(paths, provider, var_provider, all_default_full_specs, serialize_options);
-        auto binary_cache = BinaryCache::make(args, paths, stdout_sink).value_or_exit(VCPKG_LINE_INFO);
-        auto install_actions = Util::fmap(action_plan.install_actions, [](const auto& action) { return &action; });
-        const auto precheck_results = binary_cache.precheck(install_actions);
-        auto split_specs =
-            compute_action_statuses(ExclusionPredicate{&exclusions_map}, precheck_results, known_failures, action_plan);
-=======
         CreateInstallPlanOptions create_install_plan_options(
             randomizer, host_triplet, paths.packages(), UnsupportedPortAction::Warn, UseHeadVersion::No, Editable::No);
         auto action_plan =
             compute_full_plan(paths, provider, var_provider, all_default_full_specs, create_install_plan_options);
         auto binary_cache = BinaryCache::make(args, paths, out_sink).value_or_exit(VCPKG_LINE_INFO);
-        const auto precheck_results = binary_cache.precheck(action_plan.install_actions);
-        auto split_specs = compute_action_statuses(ExclusionPredicate{&exclusions_map}, precheck_results, action_plan);
->>>>>>> 76f1e5d5
+        auto install_actions = Util::fmap(action_plan.install_actions, [](const auto& action) { return &action; });
+        const auto precheck_results = binary_cache.precheck(install_actions);
+        auto split_specs =
+            compute_action_statuses(ExclusionPredicate{&exclusions_map}, precheck_results, known_failures, action_plan);
         LocalizedString regressions;
         {
             std::string msg;
