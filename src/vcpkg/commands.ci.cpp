#include <vcpkg/base/cache.h>
#include <vcpkg/base/files.h>
#include <vcpkg/base/graphs.h>
#include <vcpkg/base/stringliteral.h>
#include <vcpkg/base/system.debug.h>
#include <vcpkg/base/system.h>
#include <vcpkg/base/util.h>

#include <vcpkg/binarycaching.h>
#include <vcpkg/build.h>
#include <vcpkg/cmakevars.h>
#include <vcpkg/commands.ci.h>
#include <vcpkg/dependencies.h>
#include <vcpkg/globalstate.h>
#include <vcpkg/help.h>
#include <vcpkg/input.h>
#include <vcpkg/install.h>
#include <vcpkg/packagespec.h>
#include <vcpkg/paragraphs.h>
#include <vcpkg/platform-expression.h>
#include <vcpkg/portfileprovider.h>
#include <vcpkg/vcpkgcmdarguments.h>
#include <vcpkg/vcpkglib.h>

using namespace vcpkg;

namespace
{
    using namespace vcpkg::Build;

    const path dot_log = vcpkg::u8path(".log");
    const path readme_dot_log = vcpkg::u8path("readme.log");

    struct CiBuildLogsRecorder final : IBuildLogsRecorder
    {
<<<<<<< HEAD
        path base_path;

    public:
        CiBuildLogsRecorder(const path& base_path_) : base_path(base_path_) { }
=======
        CiBuildLogsRecorder(const fs::path& base_path_) : base_path(base_path_) { }
>>>>>>> e8977e69

        virtual void record_build_result(const VcpkgPaths& paths,
                                         const PackageSpec& spec,
                                         BuildResult result) const override
        {
            if (result == BuildResult::SUCCEEDED)
            {
                return;
            }

            auto& filesystem = paths.get_filesystem();
            const auto source_path = paths.build_dir(spec);
            auto children = filesystem.get_files_non_recursive(source_path);
            Util::erase_remove_if(children, [](const path& p) { return p.extension() != dot_log; });
            const auto target_path = base_path / vcpkg::u8path(spec.name());
            (void)filesystem.create_directory(target_path, VCPKG_LINE_INFO);
            if (children.empty())
            {
                std::string message =
                    "There are no build logs for " + spec.to_string() +
                    " build.\n"
                    "This is usually because the build failed early and outside of a task that is logged.\n"
                    "See the console output logs from vcpkg for more information on the failure.\n";
                filesystem.write_contents(target_path / readme_dot_log, message, VCPKG_LINE_INFO);
            }
            else
            {
                for (const path& p : children)
                {
                    filesystem.copy_file(
                        p, target_path / p.filename(), stdfs::copy_options::overwrite_existing, VCPKG_LINE_INFO);
                }
            }
        }

    private:
        fs::path base_path;
    };
}

namespace vcpkg::Commands::CI
{
    using Build::BuildResult;
    using Dependencies::InstallPlanAction;
    using Dependencies::InstallPlanType;

    struct TripletAndSummary
    {
        Triplet triplet;
        Install::InstallSummary summary;
    };

    static constexpr StringLiteral OPTION_DRY_RUN = "dry-run";
    static constexpr StringLiteral OPTION_EXCLUDE = "exclude";
    static constexpr StringLiteral OPTION_HOST_EXCLUDE = "host-exclude";
    static constexpr StringLiteral OPTION_FAILURE_LOGS = "failure-logs";
    static constexpr StringLiteral OPTION_XUNIT = "x-xunit";
    static constexpr StringLiteral OPTION_RANDOMIZE = "x-randomize";

    static constexpr std::array<CommandSetting, 4> CI_SETTINGS = {
        {{OPTION_EXCLUDE, "Comma separated list of ports to skip"},
         {OPTION_HOST_EXCLUDE, "Comma separated list of ports to skip for the host triplet"},
         {OPTION_XUNIT, "File to output results in XUnit format (internal)"},
         {OPTION_FAILURE_LOGS, "Directory to which failure logs will be copied"}}};

    static constexpr std::array<CommandSwitch, 2> CI_SWITCHES = {{
        {OPTION_DRY_RUN, "Print out plan without execution"},
        {OPTION_RANDOMIZE, "Randomize the install order"},
    }};

    const CommandStructure COMMAND_STRUCTURE = {
        create_example_string("ci x64-windows"),
        1,
        1,
        {CI_SWITCHES, CI_SETTINGS},
        nullptr,
    };

    struct XunitTestResults
    {
    public:
        XunitTestResults() { m_assembly_run_datetime = Chrono::CTime::get_current_date_time(); }

        void add_test_results(const std::string& spec,
                              const Build::BuildResult& build_result,
                              const Chrono::ElapsedTime& elapsed_time,
                              const std::string& abi_tag,
                              const std::vector<std::string>& features)
        {
            m_collections.back().tests.push_back({spec, build_result, elapsed_time, abi_tag, features});
        }

        // Starting a new test collection
        void push_collection(const std::string& name) { m_collections.push_back({name}); }

        void collection_time(const vcpkg::Chrono::ElapsedTime& time) { m_collections.back().time = time; }

        const std::string& build_xml()
        {
            m_xml.clear();
            xml_start_assembly();

            for (const auto& collection : m_collections)
            {
                xml_start_collection(collection);
                for (const auto& test : collection.tests)
                {
                    xml_test(test);
                }
                xml_finish_collection();
            }

            xml_finish_assembly();
            return m_xml;
        }

        void assembly_time(const vcpkg::Chrono::ElapsedTime& assembly_time) { m_assembly_time = assembly_time; }

    private:
        struct XunitTest
        {
            std::string name;
            vcpkg::Build::BuildResult result;
            vcpkg::Chrono::ElapsedTime time;
            std::string abi_tag;
            std::vector<std::string> features;
        };

        struct XunitCollection
        {
            std::string name;
            vcpkg::Chrono::ElapsedTime time;
            std::vector<XunitTest> tests;
        };

        void xml_start_assembly()
        {
            std::string datetime;
            if (m_assembly_run_datetime)
            {
                auto rawDateTime = m_assembly_run_datetime.get()->to_string();
                // The expected format is "yyyy-mm-ddThh:mm:ss.0Z"
                //                         0123456789012345678901
                datetime = Strings::format(
                    R"(run-date="%s" run-time="%s")", rawDateTime.substr(0, 10), rawDateTime.substr(11, 8));
            }

            std::string time = Strings::format(R"(time="%lld")", m_assembly_time.as<std::chrono::seconds>().count());

            m_xml += Strings::format(R"(<assemblies>)"
                                     "\n"
                                     R"(  <assembly name="vcpkg" %s %s>)"
                                     "\n",
                                     datetime,
                                     time);
        }
        void xml_finish_assembly()
        {
            m_xml += "  </assembly>\n"
                     "</assemblies>\n";
        }

        void xml_start_collection(const XunitCollection& collection)
        {
            m_xml += Strings::format(R"(    <collection name="%s" time="%lld">)"
                                     "\n",
                                     collection.name,
                                     collection.time.as<std::chrono::seconds>().count());
        }
        void xml_finish_collection() { m_xml += "    </collection>\n"; }

        void xml_test(const XunitTest& test)
        {
            std::string message_block;
            const char* result_string = "";
            switch (test.result)
            {
                case BuildResult::POST_BUILD_CHECKS_FAILED:
                case BuildResult::FILE_CONFLICTS:
                case BuildResult::BUILD_FAILED:
                    result_string = "Fail";
                    message_block =
                        Strings::format("<failure><message><![CDATA[%s]]></message></failure>", to_string(test.result));
                    break;
                case BuildResult::EXCLUDED:
                case BuildResult::CASCADED_DUE_TO_MISSING_DEPENDENCIES:
                    result_string = "Skip";
                    message_block = Strings::format("<reason><![CDATA[%s]]></reason>", to_string(test.result));
                    break;
                case BuildResult::SUCCEEDED: result_string = "Pass"; break;
                default: Checks::unreachable(VCPKG_LINE_INFO);
            }

            std::string traits_block;
            if (!test.abi_tag.empty())
            {
                traits_block += Strings::format(R"(<trait name="abi_tag" value="%s" />)", test.abi_tag);
            }

            if (!test.features.empty())
            {
                std::string feature_list;
                for (const auto& feature : test.features)
                {
                    if (!feature_list.empty())
                    {
                        feature_list += ", ";
                    }
                    feature_list += feature;
                }

                traits_block += Strings::format(R"(<trait name="features" value="%s" />)", feature_list);
            }

            if (!traits_block.empty())
            {
                traits_block = "<traits>" + traits_block + "</traits>";
            }

            m_xml += Strings::format(R"(      <test name="%s" method="%s" time="%lld" result="%s">%s%s</test>)"
                                     "\n",
                                     test.name,
                                     test.name,
                                     test.time.as<std::chrono::seconds>().count(),
                                     result_string,
                                     traits_block,
                                     message_block);
        }

        Optional<vcpkg::Chrono::CTime> m_assembly_run_datetime;
        vcpkg::Chrono::ElapsedTime m_assembly_time;
        std::vector<XunitCollection> m_collections;

        std::string m_xml;
    };

    struct UnknownCIPortsResults
    {
        std::vector<FullPackageSpec> unknown;
        std::map<PackageSpec, Build::BuildResult> known;
        std::map<PackageSpec, std::vector<std::string>> features;
        Dependencies::ActionPlan plan;
        std::map<PackageSpec, std::string> abi_map;
    };

    static bool supported_for_triplet(const CMakeVars::CMakeVarProvider& var_provider,
                                      const InstallPlanAction* install_plan)
    {
        auto&& scfl = install_plan->source_control_file_location.value_or_exit(VCPKG_LINE_INFO);
        const auto& supports_expression = scfl.source_control_file->core_paragraph->supports_expression;
        PlatformExpression::Context context =
            var_provider.get_tag_vars(install_plan->spec).value_or_exit(VCPKG_LINE_INFO);

        return supports_expression.evaluate(context);
    }

    static std::unique_ptr<UnknownCIPortsResults> find_unknown_ports_for_ci(
        const VcpkgPaths& paths,
        const std::set<std::string>& exclusions,
        const std::set<std::string>& host_exclusions,
        const PortFileProvider::PortFileProvider& provider,
        const CMakeVars::CMakeVarProvider& var_provider,
        const std::vector<FullPackageSpec>& specs,
        IBinaryProvider& binaryprovider,
        const Dependencies::CreateInstallPlanOptions& serialize_options,
        Triplet target_triplet,
        Triplet host_triplet)
    {
        auto ret = std::make_unique<UnknownCIPortsResults>();

        auto is_excluded = [&](const PackageSpec& spec) -> bool {
            bool excluded = false;
            if (spec.triplet() == host_triplet)
            {
                excluded = excluded || Util::Sets::contains(host_exclusions, spec.name());
            }
            if (spec.triplet() == target_triplet)
            {
                excluded = excluded || Util::Sets::contains(exclusions, spec.name());
            }
            return excluded;
        };

        std::set<PackageSpec> will_fail;

        std::vector<PackageSpec> packages_with_qualified_deps;
        auto has_qualifier = [](Dependency const& dep) { return !dep.platform.is_empty(); };
        for (auto&& spec : specs)
        {
            auto&& scfl = provider.get_control_file(spec.package_spec.name()).value_or_exit(VCPKG_LINE_INFO);
            if (Util::any_of(scfl.source_control_file->core_paragraph->dependencies, has_qualifier) ||
                Util::any_of(scfl.source_control_file->feature_paragraphs,
                             [&](auto&& pgh) { return Util::any_of(pgh->dependencies, has_qualifier); }))
            {
                packages_with_qualified_deps.push_back(spec.package_spec);
            }
        }

        var_provider.load_dep_info_vars(packages_with_qualified_deps);
        auto action_plan =
            Dependencies::create_feature_install_plan(provider, var_provider, specs, {}, serialize_options);

        std::vector<FullPackageSpec> install_specs;
        for (auto&& install_action : action_plan.install_actions)
        {
            install_specs.emplace_back(install_action.spec, install_action.feature_list);
        }

        var_provider.load_tag_vars(install_specs, provider, host_triplet);

        auto timer = Chrono::ElapsedTimer::create_started();

        Checks::check_exit(VCPKG_LINE_INFO, action_plan.already_installed.empty());
        Checks::check_exit(VCPKG_LINE_INFO, action_plan.remove_actions.empty());

        Build::compute_all_abis(paths, action_plan, var_provider, {});

        auto precheck_results = binary_provider_precheck(paths, action_plan, binaryprovider);
        {
            vcpkg::BufferedPrint stdout_print;

            for (auto&& action : action_plan.install_actions)
            {
                action.build_options = vcpkg::Build::backcompat_prohibiting_package_options;

                auto p = &action;
                ret->abi_map.emplace(action.spec, action.abi_info.value_or_exit(VCPKG_LINE_INFO).package_abi);
                ret->features.emplace(action.spec, action.feature_list);

                auto precheck_result = precheck_results.at(&action);
                bool b_will_build = false;

                std::string state;

                if (is_excluded(p->spec))
                {
                    state = "skip";
                    ret->known.emplace(p->spec, BuildResult::EXCLUDED);
                    will_fail.emplace(p->spec);
                    action.plan_type = InstallPlanType::EXCLUDED;
                }
                else if (!supported_for_triplet(var_provider, p))
                {
                    // This treats unsupported ports as if they are excluded
                    // which means the ports dependent on it will be cascaded due to missing dependencies
                    // Should this be changed so instead it is a failure to depend on a unsupported port?
                    state = "n/a";
                    ret->known.emplace(p->spec, BuildResult::EXCLUDED);
                    will_fail.emplace(p->spec);
                }
                else if (Util::any_of(p->package_dependencies,
                                      [&](const PackageSpec& spec) { return Util::Sets::contains(will_fail, spec); }))
                {
                    state = "cascade";
                    ret->known.emplace(p->spec, BuildResult::CASCADED_DUE_TO_MISSING_DEPENDENCIES);
                    will_fail.emplace(p->spec);
                }
                else if (precheck_result == RestoreResult::success)
                {
                    state = "pass";
                    ret->known.emplace(p->spec, BuildResult::SUCCEEDED);
                }
                else if (precheck_result == RestoreResult::build_failed)
                {
                    state = "fail";
                    ret->known.emplace(p->spec, BuildResult::BUILD_FAILED);
                    will_fail.emplace(p->spec);
                }
                else
                {
                    ret->unknown.emplace_back(p->spec, p->feature_list);
                    b_will_build = true;
                }

                stdout_print.append(Strings::format("%40s: %1s %8s: %s\n",
                                                    p->spec,
                                                    (b_will_build ? "*" : " "),
                                                    state,
                                                    action.abi_info.value_or_exit(VCPKG_LINE_INFO).package_abi));
            }
        } // flush stdout_print

        // This algorithm consumes the previous action plan to build and return a reduced one.
        std::vector<InstallPlanAction>&& input_install_actions = std::move(action_plan.install_actions);
        std::vector<InstallPlanAction*> rev_install_actions;
        rev_install_actions.reserve(input_install_actions.size());
        std::set<PackageSpec> to_keep;
        for (auto it = input_install_actions.rbegin(); it != input_install_actions.rend(); ++it)
        {
            if (!Util::Sets::contains(ret->known, it->spec))
            {
                to_keep.insert(it->spec);
            }

            if (Util::Sets::contains(to_keep, it->spec))
            {
                rev_install_actions.push_back(&*it);
                to_keep.insert(it->package_dependencies.begin(), it->package_dependencies.end());
            }
        }

        for (auto it = rev_install_actions.rbegin(); it != rev_install_actions.rend(); ++it)
        {
            ret->plan.install_actions.push_back(std::move(**it));
        }

        vcpkg::printf("Time to determine pass/fail: %s\n", timer.elapsed());
        return ret;
    }

    static std::set<std::string> parse_exclusions(const ParsedArguments& options, StringLiteral opt)
    {
        std::set<std::string> exclusions_set;
        auto it_exclusions = options.settings.find(opt);
        if (it_exclusions != options.settings.end())
        {
            auto exclusions = Strings::split(it_exclusions->second, ',');
            exclusions_set.insert(std::make_move_iterator(exclusions.begin()),
                                  std::make_move_iterator(exclusions.end()));
        }

        return exclusions_set;
    }

    void perform_and_exit(const VcpkgCmdArguments& args, const VcpkgPaths& paths, Triplet, Triplet host_triplet)
    {
        std::unique_ptr<IBinaryProvider> binaryproviderStorage;
        if (args.binary_caching_enabled())
        {
            binaryproviderStorage =
                create_binary_provider_from_configs(args.binary_sources).value_or_exit(VCPKG_LINE_INFO);
        }

        IBinaryProvider& binaryprovider = binaryproviderStorage ? *binaryproviderStorage : null_binary_provider();

        if (args.command_arguments.size() != 1)
        {
            Checks::unreachable(VCPKG_LINE_INFO);
        }

        const ParsedArguments options = args.parse_arguments(COMMAND_STRUCTURE);
        const auto& settings = options.settings;

        Triplet target_triplet = Triplet::from_canonical_name(std::string(args.command_arguments[0]));
        auto exclusions_set = parse_exclusions(options, OPTION_EXCLUDE);
        auto host_exclusions_set = parse_exclusions(options, OPTION_HOST_EXCLUDE);

        const auto is_dry_run = Util::Sets::contains(options.switches, OPTION_DRY_RUN);

        auto& filesystem = paths.get_filesystem();
        Optional<CiBuildLogsRecorder> build_logs_recorder_storage;
        {
            auto it_failure_logs = settings.find(OPTION_FAILURE_LOGS);
            if (it_failure_logs != settings.end())
            {
                auto raw_path = vcpkg::u8path(it_failure_logs->second);
                vcpkg::printf("Creating failure logs output directory %s\n", it_failure_logs->second);
                filesystem.create_directories(raw_path, VCPKG_LINE_INFO);
                build_logs_recorder_storage = filesystem.almost_canonical(VCPKG_LINE_INFO, raw_path);
            }
        }

        const IBuildLogsRecorder& build_logs_recorder =
            build_logs_recorder_storage ? *(build_logs_recorder_storage.get()) : null_build_logs_recorder();

        StatusParagraphs status_db = database_load_check(paths);

        PortFileProvider::PathsPortFileProvider provider(paths, args.overlay_ports);
        auto var_provider_storage = CMakeVars::make_triplet_cmake_var_provider(paths);
        auto& var_provider = *var_provider_storage;

        std::vector<std::map<PackageSpec, BuildResult>> all_known_results;

        XunitTestResults xunitTestResults;

        std::vector<std::string> all_ports =
            Util::fmap(provider.load_all_control_files(), Paragraphs::get_name_of_control_file);
        std::vector<TripletAndSummary> results;
        auto timer = Chrono::ElapsedTimer::create_started();

        Input::check_triplet(target_triplet, paths);

        xunitTestResults.push_collection(target_triplet.canonical_name());

        std::vector<PackageSpec> specs = PackageSpec::to_package_specs(all_ports, target_triplet);
        // Install the default features for every package
        auto all_default_full_specs = Util::fmap(specs, [&](auto& spec) {
            std::vector<std::string> default_features =
                provider.get_control_file(spec.name()).get()->source_control_file->core_paragraph->default_features;
            default_features.emplace_back("core");
            return FullPackageSpec{spec, std::move(default_features)};
        });

        Dependencies::CreateInstallPlanOptions serialize_options(host_triplet);

        struct RandomizerInstance : Graphs::Randomizer
        {
            virtual int random(int i) override
            {
                if (i <= 1) return 0;
                std::uniform_int_distribution<int> d(0, i - 1);
                return d(e);
            }

            std::random_device e;
        } randomizer_instance;

        if (Util::Sets::contains(options.switches, OPTION_RANDOMIZE))
        {
            serialize_options.randomizer = &randomizer_instance;
        }

        auto split_specs = find_unknown_ports_for_ci(paths,
                                                     exclusions_set,
                                                     host_exclusions_set,
                                                     provider,
                                                     var_provider,
                                                     all_default_full_specs,
                                                     binaryprovider,
                                                     serialize_options,
                                                     target_triplet,
                                                     host_triplet);

        auto& action_plan = split_specs->plan;

        if (is_dry_run)
        {
            Dependencies::print_plan(action_plan, true, paths.builtin_ports_directory());
        }
        else
        {
            auto collection_timer = Chrono::ElapsedTimer::create_started();
            auto summary = Install::perform(args,
                                            action_plan,
                                            Install::KeepGoing::YES,
                                            paths,
                                            status_db,
                                            binaryprovider,
                                            build_logs_recorder,
                                            var_provider);
            auto collection_time_elapsed = collection_timer.elapsed();

            // Adding results for ports that were built or pulled from an archive
            for (auto&& result : summary.results)
            {
                auto& port_features = split_specs->features.at(result.spec);
                split_specs->known.erase(result.spec);
                xunitTestResults.add_test_results(result.spec.to_string(),
                                                  result.build_result.code,
                                                  result.timing,
                                                  split_specs->abi_map.at(result.spec),
                                                  port_features);
            }

            // Adding results for ports that were not built because they have known states
            for (auto&& port : split_specs->known)
            {
                auto& port_features = split_specs->features.at(port.first);
                xunitTestResults.add_test_results(port.first.to_string(),
                                                  port.second,
                                                  Chrono::ElapsedTime{},
                                                  split_specs->abi_map.at(port.first),
                                                  port_features);
            }

            all_known_results.emplace_back(std::move(split_specs->known));

            results.push_back({target_triplet, std::move(summary)});

            xunitTestResults.collection_time(collection_time_elapsed);
        }

        xunitTestResults.assembly_time(timer.elapsed());

        for (auto&& result : results)
        {
            print2("\nTriplet: ", result.triplet, "\n");
            print2("Total elapsed time: ", result.summary.total_elapsed_time, "\n");
            result.summary.print();
        }

        auto it_xunit = settings.find(OPTION_XUNIT);
        if (it_xunit != settings.end())
        {
            filesystem.write_contents(vcpkg::u8path(it_xunit->second), xunitTestResults.build_xml(), VCPKG_LINE_INFO);
        }

        Checks::exit_success(VCPKG_LINE_INFO);
    }

    void CICommand::perform_and_exit(const VcpkgCmdArguments& args,
                                     const VcpkgPaths& paths,
                                     Triplet default_triplet,
                                     Triplet host_triplet) const
    {
        CI::perform_and_exit(args, paths, default_triplet, host_triplet);
    }
}<|MERGE_RESOLUTION|>--- conflicted
+++ resolved
@@ -33,14 +33,7 @@
 
     struct CiBuildLogsRecorder final : IBuildLogsRecorder
     {
-<<<<<<< HEAD
-        path base_path;
-
-    public:
         CiBuildLogsRecorder(const path& base_path_) : base_path(base_path_) { }
-=======
-        CiBuildLogsRecorder(const fs::path& base_path_) : base_path(base_path_) { }
->>>>>>> e8977e69
 
         virtual void record_build_result(const VcpkgPaths& paths,
                                          const PackageSpec& spec,
@@ -77,7 +70,7 @@
         }
 
     private:
-        fs::path base_path;
+        path base_path;
     };
 }
 
