#include <vcpkg/base/contractual-constants.h>
#include <vcpkg/base/files.h>
#include <vcpkg/base/graphs.h>
#include <vcpkg/base/sortedvector.h>
#include <vcpkg/base/span.h>
#include <vcpkg/base/strings.h>
#include <vcpkg/base/stringview.h>
#include <vcpkg/base/util.h>

#include <vcpkg/binarycaching.h>
#include <vcpkg/ci-baseline.h>
#include <vcpkg/cmakevars.h>
#include <vcpkg/commands.build.h>
#include <vcpkg/commands.ci.h>
#include <vcpkg/commands.install.h>
#include <vcpkg/commands.set-installed.h>
#include <vcpkg/dependencies.h>
#include <vcpkg/packagespec.h>
#include <vcpkg/paragraphs.h>
#include <vcpkg/platform-expression.h>
#include <vcpkg/portfileprovider.h>
#include <vcpkg/registries.h>
#include <vcpkg/vcpkgcmdarguments.h>
#include <vcpkg/vcpkglib.h>
#include <vcpkg/vcpkgpaths.h>
#include <vcpkg/xunitwriter.h>

#include <random>

using namespace vcpkg;

namespace
{
    struct CiBuildLogsRecorder final : IBuildLogsRecorder
    {
        CiBuildLogsRecorder(const Path& base_path_) : base_path(base_path_) { }

        virtual void record_build_result(const VcpkgPaths& paths,
                                         const PackageSpec& spec,
                                         BuildResult result) const override
        {
            if (result == BuildResult::Succeeded)
            {
                return;
            }

            auto& filesystem = paths.get_filesystem();
            const auto source_path = paths.build_dir(spec);
            auto children = filesystem.get_regular_files_non_recursive(source_path, IgnoreErrors{});
            Util::erase_remove_if(children, NotExtensionCaseInsensitive{".log"});
            auto target_path = base_path / spec.name();
            (void)filesystem.create_directory(target_path, VCPKG_LINE_INFO);
            if (children.empty())
            {
                auto message =
                    fmt::format("There are no build logs for {} build.\n"
                                "This is usually because the build failed early and outside of a task that is logged.\n"
                                "See the console output logs from vcpkg for more information on the failure.\n",
                                spec);
                filesystem.write_contents(std::move(target_path) / "readme.log", message, VCPKG_LINE_INFO);
            }
            else
            {
                for (const Path& p : children)
                {
                    filesystem.copy_file(
                        p, target_path / p.filename(), CopyOptions::overwrite_existing, VCPKG_LINE_INFO);
                }
            }
        }

    private:
        Path base_path;
    };

    constexpr CommandSetting CI_SETTINGS[] = {
        {SwitchExclude, msgCISettingsOptExclude},
        {SwitchHostExclude, msgCISettingsOptHostExclude},
        {SwitchXXUnit, msgCISettingsOptXUnit},
        {SwitchCIBaseline, msgCISettingsOptCIBase},
        {SwitchFailureLogs, msgCISettingsOptFailureLogs},
        {SwitchOutputHashes, msgCISettingsOptOutputHashes},
        {SwitchParentHashes, msgCISettingsOptParentHashes},
        {SwitchKnownFailuresFrom,
         []() { return LocalizedString::from_raw("Path to the file of known package build failures"); }}};

    constexpr CommandSwitch CI_SWITCHES[] = {
        {SwitchDryRun, msgCISwitchOptDryRun},
        {SwitchXRandomize, msgCISwitchOptRandomize},
        {SwitchAllowUnexpectedPassing, msgCISwitchOptAllowUnexpectedPassing},
        {SwitchSkipFailures, msgCISwitchOptSkipFailures},
        {SwitchXXUnitAll, msgCISwitchOptXUnitAll},
    };

    struct UnknownCIPortsResults
    {
        std::map<PackageSpec, BuildResult> known;
        std::map<PackageSpec, std::vector<std::string>> features;
        std::map<PackageSpec, std::string> abi_map;
        // action_state_string.size() will equal install_actions.size()
        std::vector<StringLiteral> action_state_string;
    };

    bool supported_for_triplet(const CMakeVars::CMakeVarProvider& var_provider,
                               const SourceControlFile& source_control_file,
                               PackageSpec spec)
    {
        const auto& supports_expression = source_control_file.core_paragraph->supports_expression;
        if (supports_expression.is_empty())
        {
            return true;
        }
        PlatformExpression::Context context = var_provider.get_dep_info_vars(spec).value_or_exit(VCPKG_LINE_INFO);
        return supports_expression.evaluate(context);
    }

    bool supported_for_triplet(const CMakeVars::CMakeVarProvider& var_provider,
                               const PortFileProvider& provider,
                               PackageSpec spec)
    {
        auto&& scf = provider.get_control_file(spec.name()).value_or_exit(VCPKG_LINE_INFO).source_control_file;
        return supported_for_triplet(var_provider, *scf, spec);
    }

    ActionPlan compute_full_plan(const VcpkgPaths& paths,
                                 const PortFileProvider& provider,
                                 const CMakeVars::CMakeVarProvider& var_provider,
                                 const std::vector<FullPackageSpec>& specs,
                                 const CreateInstallPlanOptions& serialize_options)
    {
        std::vector<PackageSpec> packages_with_qualified_deps;
        for (auto&& spec : specs)
        {
            auto&& scfl = provider.get_control_file(spec.package_spec.name()).value_or_exit(VCPKG_LINE_INFO);
            if (scfl.source_control_file->has_qualified_dependencies() ||
                !scfl.source_control_file->core_paragraph->supports_expression.is_empty())
            {
                packages_with_qualified_deps.push_back(spec.package_spec);
            }
        }

        var_provider.load_dep_info_vars(packages_with_qualified_deps, serialize_options.host_triplet);

        const auto applicable_specs = Util::filter(specs, [&](auto& spec) -> bool {
            return create_feature_install_plan(provider, var_provider, {&spec, 1}, {}, serialize_options)
                .unsupported_features.empty();
        });

        auto action_plan = create_feature_install_plan(provider, var_provider, applicable_specs, {}, serialize_options);
        var_provider.load_tag_vars(action_plan, serialize_options.host_triplet);

        Checks::check_exit(VCPKG_LINE_INFO, action_plan.already_installed.empty());
        Checks::check_exit(VCPKG_LINE_INFO, action_plan.remove_actions.empty());

        compute_all_abis(paths, action_plan, var_provider, {});
        return action_plan;
    }

    std::unique_ptr<UnknownCIPortsResults> compute_action_statuses(
        ExclusionPredicate is_excluded,
        const std::vector<CacheAvailability>& precheck_results,
        const std::unordered_set<std::string>& known_failures,
        const ActionPlan& action_plan)
    {
        auto ret = std::make_unique<UnknownCIPortsResults>();

        std::set<PackageSpec> will_fail;

        ret->action_state_string.reserve(action_plan.install_actions.size());
        for (size_t action_idx = 0; action_idx < action_plan.install_actions.size(); ++action_idx)
        {
            auto&& action = action_plan.install_actions[action_idx];

            auto p = &action;
            ret->abi_map.emplace(action.spec, action.abi_info.value_or_exit(VCPKG_LINE_INFO).package_abi);
            ret->features.emplace(action.spec, action.feature_list);
            if (is_excluded(p->spec))
            {
                ret->action_state_string.emplace_back("skip");
                ret->known.emplace(p->spec, BuildResult::Excluded);
                will_fail.emplace(p->spec);
            }
            else if (Util::Sets::contains(known_failures, p->public_abi()))
            {
                ret->action_state_string.emplace_back("will fail");
                ret->known.emplace(p->spec, BuildResult::BuildFailed);
                will_fail.emplace(p->spec);
            }
            else if (Util::any_of(p->package_dependencies,
                                  [&](const PackageSpec& spec) { return Util::Sets::contains(will_fail, spec); }))
            {
                ret->action_state_string.emplace_back("cascade");
                ret->known.emplace(p->spec, BuildResult::CascadedDueToMissingDependencies);
                will_fail.emplace(p->spec);
            }
            else if (precheck_results[action_idx] == CacheAvailability::available)
            {
                ret->action_state_string.emplace_back("pass");
                ret->known.emplace(p->spec, BuildResult::Succeeded);
            }
            else
            {
                ret->action_state_string.emplace_back("*");
            }
        }
        return ret;
    }

    // This algorithm reduces an action plan to only unknown actions and their dependencies
    void reduce_action_plan(ActionPlan& action_plan,
                            const std::map<PackageSpec, BuildResult>& known,
                            View<std::string> parent_hashes)
    {
        std::set<PackageSpec> to_keep;
        for (auto it = action_plan.install_actions.rbegin(); it != action_plan.install_actions.rend(); ++it)
        {
            auto it_known = known.find(it->spec);
            const auto& abi = it->abi_info.value_or_exit(VCPKG_LINE_INFO).package_abi;
            auto it_parent = std::find(parent_hashes.begin(), parent_hashes.end(), abi);
            if (it_parent == parent_hashes.end())
            {
                it->request_type = RequestType::USER_REQUESTED;
                if (it_known == known.end())
                {
                    to_keep.insert(it->spec);
                }
            }

            if (Util::Sets::contains(to_keep, it->spec))
            {
                if (it_known != known.end() && it_known->second == BuildResult::Excluded)
                {
                    it->plan_type = InstallPlanType::EXCLUDED;
                }
                else
                {
                    to_keep.insert(it->package_dependencies.begin(), it->package_dependencies.end());
                }
            }
        }

        Util::erase_remove_if(action_plan.install_actions, [&to_keep](const InstallPlanAction& action) {
            return !Util::Sets::contains(to_keep, action.spec);
        });
    }

    void parse_exclusions(const std::map<StringLiteral, std::string, std::less<>>& settings,
                          StringLiteral opt,
                          Triplet triplet,
                          ExclusionsMap& exclusions_map)
    {
        auto it_exclusions = settings.find(opt);
        exclusions_map.insert(triplet,
                              it_exclusions == settings.end()
                                  ? SortedVector<std::string>{}
                                  : SortedVector<std::string>(Strings::split(it_exclusions->second, ',')));
    }

    bool print_regressions(const std::vector<SpecSummary>& results,
                           const std::map<PackageSpec, BuildResult>& known,
                           const CiBaselineData& cidata,
                           const std::string& ci_baseline_file_name,
                           const LocalizedString& not_supported_regressions,
                           bool allow_unexpected_passing)
    {
        bool has_error = !not_supported_regressions.empty();
        LocalizedString output = msg::format(msgCiBaselineRegressionHeader);
        output.append_raw('\n');
        output.append(not_supported_regressions);
        for (auto&& r : results)
        {
            auto result = r.build_result.value_or_exit(VCPKG_LINE_INFO).code;
            auto msg = format_ci_result(r.get_spec(),
                                        result,
                                        cidata,
                                        ci_baseline_file_name,
                                        allow_unexpected_passing,
                                        !r.is_user_requested_install());
            if (!msg.empty())
            {
                has_error = true;
                output.append(msg).append_raw('\n');
            }
        }
        for (auto&& r : known)
        {
            auto msg =
                format_ci_result(r.first, r.second, cidata, ci_baseline_file_name, allow_unexpected_passing, true);
            if (!msg.empty())
            {
                has_error = true;
                output.append(msg).append_raw('\n');
            }
        }

        if (has_error)
        {
            msg::write_unlocalized_text_to_stderr(Color::none, output);
        }

        return has_error;
    }

} // unnamed namespace

namespace vcpkg
{
    constexpr CommandMetadata CommandCiMetadata{
        "ci",
        msgCmdCiSynopsis,
        {"vcpkg ci --triplet=x64-windows"},
        Undocumented,
        AutocompletePriority::Internal,
        0,
        0,
        {CI_SWITCHES, CI_SETTINGS},
        nullptr,
    };

    void command_ci_and_exit(const VcpkgCmdArguments& args,
                             const VcpkgPaths& paths,
                             Triplet target_triplet,
                             Triplet host_triplet)
    {
        msg::println_warning(msgInternalCICommand);
        const ParsedArguments options = args.parse_arguments(CommandCiMetadata);
        auto& fs = paths.get_filesystem();
        const auto& settings = options.settings;

        static constexpr BuildPackageOptions build_options{
            BuildMissing::Yes,
            AllowDownloads::Yes,
            OnlyDownloads::No,
            CleanBuildtrees::Yes,
            CleanPackages::Yes,
            CleanDownloads::No,
            BackcompatFeatures::Prohibit,
            KeepGoing::Yes,
        };

        ExclusionsMap exclusions_map;
        parse_exclusions(settings, SwitchExclude, target_triplet, exclusions_map);
        parse_exclusions(settings, SwitchHostExclude, host_triplet, exclusions_map);
        auto baseline_iter = settings.find(SwitchCIBaseline);
        const bool allow_unexpected_passing = Util::Sets::contains(options.switches, SwitchAllowUnexpectedPassing);
        CiBaselineData cidata;
        if (baseline_iter == settings.end())
        {
            if (allow_unexpected_passing)
            {
                Checks::msg_exit_with_error(VCPKG_LINE_INFO, msgCiBaselineAllowUnexpectedPassingRequiresBaseline);
            }
        }
        else
        {
            auto skip_failures =
                Util::Sets::contains(options.switches, SwitchSkipFailures) ? SkipFailures::Yes : SkipFailures::No;
            const auto& ci_baseline_file_name = baseline_iter->second;
            const auto ci_baseline_file_contents = fs.read_contents(ci_baseline_file_name, VCPKG_LINE_INFO);
            ParseMessages ci_parse_messages;
            const auto lines = parse_ci_baseline(ci_baseline_file_contents, ci_baseline_file_name, ci_parse_messages);
            ci_parse_messages.exit_if_errors_or_warnings(ci_baseline_file_name);
            cidata = parse_and_apply_ci_baseline(lines, exclusions_map, skip_failures);
        }

        std::unordered_set<std::string> known_failures;
        auto it_known_failures = settings.find(SwitchKnownFailuresFrom);
        if (it_known_failures != settings.end())
        {
            Path raw_path = it_known_failures->second;
            auto lines = paths.get_filesystem().read_lines(raw_path).value_or_exit(VCPKG_LINE_INFO);
            known_failures.insert(lines.begin(), lines.end());
        }

        const auto is_dry_run = Util::Sets::contains(options.switches, SwitchDryRun);

        Optional<CiBuildLogsRecorder> build_logs_recorder_storage;
        {
            auto it_failure_logs = settings.find(SwitchFailureLogs);
            if (it_failure_logs != settings.end())
            {
                msg::println(msgCreateFailureLogsDir, msg::path = it_failure_logs->second);
                Path raw_path = it_failure_logs->second;
                fs.create_directories(raw_path, VCPKG_LINE_INFO);
                build_logs_recorder_storage = fs.almost_canonical(raw_path, VCPKG_LINE_INFO);
            }
        }

        const IBuildLogsRecorder& build_logs_recorder =
            build_logs_recorder_storage ? *(build_logs_recorder_storage.get()) : null_build_logs_recorder();

        auto registry_set = paths.make_registry_set();
        PathsPortFileProvider provider(*registry_set, make_overlay_provider(fs, paths.overlay_ports));
        auto var_provider_storage = CMakeVars::make_triplet_cmake_var_provider(paths);
        auto& var_provider = *var_provider_storage;

        const ElapsedTimer timer;
        // Install the default features for every package
        std::vector<FullPackageSpec> all_default_full_specs;
        for (auto scfl : provider.load_all_control_files())
        {
            all_default_full_specs.emplace_back(
                PackageSpec{scfl->to_name(), target_triplet},
                InternalFeatureSet{FeatureNameCore.to_string(), FeatureNameDefault.to_string()});
        }

        struct RandomizerInstance : GraphRandomizer
        {
            virtual int random(int i) override
            {
                if (i <= 1) return 0;
                std::uniform_int_distribution<int> d(0, i - 1);
                return d(e);
            }

            std::random_device e;
        } randomizer_instance;
        GraphRandomizer* randomizer = nullptr;
        if (Util::Sets::contains(options.switches, SwitchXRandomize))
        {
            randomizer = &randomizer_instance;
        }
        CreateInstallPlanOptions create_install_plan_options(
            randomizer, host_triplet, paths.packages(), UnsupportedPortAction::Warn, UseHeadVersion::No, Editable::No);
        auto action_plan =
            compute_full_plan(paths, provider, var_provider, all_default_full_specs, create_install_plan_options);
<<<<<<< HEAD
        auto binary_cache = BinaryCache::make(args, paths, out_sink).value_or_exit(VCPKG_LINE_INFO);
        auto install_actions = Util::fmap(action_plan.install_actions, [](const auto& action) { return &action; });
        const auto precheck_results = binary_cache.precheck(install_actions);
        auto split_specs =
            compute_action_statuses(ExclusionPredicate{&exclusions_map}, precheck_results, known_failures, action_plan);
=======
        BinaryCache binary_cache(fs);
        if (!binary_cache.install_providers(args, paths, out_sink))
        {
            Checks::exit_fail(VCPKG_LINE_INFO);
        }

        const auto precheck_results = binary_cache.precheck(action_plan.install_actions);
        auto split_specs = compute_action_statuses(ExclusionPredicate{&exclusions_map}, precheck_results, action_plan);
>>>>>>> bec4296b
        LocalizedString not_supported_regressions;
        {
            std::string msg;
            for (const auto& spec : all_default_full_specs)
            {
                if (!Util::Sets::contains(split_specs->abi_map, spec.package_spec))
                {
                    bool supp = supported_for_triplet(var_provider, provider, spec.package_spec);
                    split_specs->known.emplace(spec.package_spec,
                                               supp ? BuildResult::CascadedDueToMissingDependencies
                                                    : BuildResult::Excluded);

                    if (cidata.expected_failures.contains(spec.package_spec))
                    {
                        not_supported_regressions
                            .append(supp ? msgCiBaselineUnexpectedFailCascade : msgCiBaselineUnexpectedFail,
                                    msg::spec = spec.package_spec,
                                    msg::triplet = spec.package_spec.triplet())
                            .append_raw('\n');
                    }
                    msg += fmt::format("{:>40}: {:>8}\n", spec.package_spec, supp ? "cascade" : "skip");
                }
            }
            for (size_t i = 0; i < action_plan.install_actions.size(); ++i)
            {
                auto&& action = action_plan.install_actions[i];
                msg += fmt::format("{:>40}: {:>8}: {}\n",
                                   action.spec,
                                   split_specs->action_state_string[i],
                                   action.abi_info.value_or_exit(VCPKG_LINE_INFO).package_abi);
            }

            msg::write_unlocalized_text(Color::none, msg);
            auto it_output_hashes = settings.find(SwitchOutputHashes);
            if (it_output_hashes != settings.end())
            {
                const Path output_hash_json = paths.original_cwd / it_output_hashes->second;
                Json::Array arr;
                for (size_t i = 0; i < action_plan.install_actions.size(); ++i)
                {
                    auto&& action = action_plan.install_actions[i];
                    Json::Object obj;
                    obj.insert(JsonIdName, Json::Value::string(action.spec.name()));
                    obj.insert(JsonIdTriplet, Json::Value::string(action.spec.triplet().canonical_name()));
                    obj.insert(JsonIdState, Json::Value::string(split_specs->action_state_string[i]));
                    obj.insert(JsonIdAbi,
                               Json::Value::string(action.abi_info.value_or_exit(VCPKG_LINE_INFO).package_abi));
                    arr.push_back(std::move(obj));
                }
                fs.write_contents(output_hash_json, Json::stringify(arr), VCPKG_LINE_INFO);
            }
        }

        std::vector<std::string> parent_hashes;

        auto it_parent_hashes = settings.find(SwitchParentHashes);
        if (it_parent_hashes != settings.end())
        {
            const Path parent_hashes_path = paths.original_cwd / it_parent_hashes->second;
            auto parsed_json = Json::parse_file(VCPKG_LINE_INFO, fs, parent_hashes_path).value;
            parent_hashes = Util::fmap(parsed_json.array(VCPKG_LINE_INFO), [](const auto& json_object) {
                auto abi = json_object.object(VCPKG_LINE_INFO).get(JsonIdAbi);
                Checks::check_exit(VCPKG_LINE_INFO, abi);
#ifdef _MSC_VER
                _Analysis_assume_(abi);
#endif
                return abi->string(VCPKG_LINE_INFO).to_string();
            });
        }

        reduce_action_plan(action_plan, split_specs->known, parent_hashes);

        msg::println(msgElapsedTimeForChecks, msg::elapsed = timer.elapsed());

        if (is_dry_run)
        {
            print_plan(action_plan, paths.builtin_ports_directory());
            if (!not_supported_regressions.empty())
            {
                msg::write_unlocalized_text_to_stderr(
                    Color::error,
                    msg::format(msgCiBaselineRegressionHeader).append_raw('\n').append_raw(not_supported_regressions));
                Checks::exit_fail(VCPKG_LINE_INFO);
            }
        }
        else
        {
            StatusParagraphs status_db = database_load_collapse(fs, paths.installed());
            auto already_installed = adjust_action_plan_to_status_db(action_plan, status_db);
            Util::erase_if(already_installed,
                           [&](auto& spec) { return Util::Sets::contains(split_specs->known, spec); });
            if (!already_installed.empty())
            {
                LocalizedString warning;
                warning.append(msgCISkipInstallation);
                warning.append_floating_list(1, Util::fmap(already_installed, [](const PackageSpec& spec) {
                                                 return LocalizedString::from_raw(spec.to_string());
                                             }));
                msg::println_warning(warning);
            }

            install_preclear_packages(paths, action_plan);
            binary_cache.fetch(action_plan.install_actions);

            auto summary = install_execute_plan(
                args, paths, host_triplet, build_options, action_plan, status_db, binary_cache, build_logs_recorder);

            for (auto&& result : summary.results)
            {
                split_specs->known.erase(result.get_spec());
            }

            msg::print(LocalizedString::from_raw("\n")
                           .append(msgTripletLabel)
                           .append_raw(' ')
                           .append_raw(target_triplet)
                           .append_raw('\n')
                           .append(summary.format()));
            const bool any_regressions = print_regressions(summary.results,
                                                           split_specs->known,
                                                           cidata,
                                                           baseline_iter->second,
                                                           not_supported_regressions,
                                                           allow_unexpected_passing);

            auto it_xunit = settings.find(SwitchXXUnit);
            if (it_xunit != settings.end())
            {
                XunitWriter xunitTestResults;

                // Adding results for ports that were built or pulled from an archive
                for (auto&& result : summary.results)
                {
                    const auto& spec = result.get_spec();
                    auto& port_features = split_specs->features.at(spec);
                    auto code = result.build_result.value_or_exit(VCPKG_LINE_INFO).code;
                    xunitTestResults.add_test_results(
                        spec, code, result.timing, result.start_time, split_specs->abi_map.at(spec), port_features);
                }

                // Adding results for ports that were not built because they have known states
                if (Util::Sets::contains(options.switches, SwitchXXUnitAll))
                {
                    for (auto&& port : split_specs->known)
                    {
                        const auto& spec = port.first;
                        auto& port_features = split_specs->features.at(spec);
                        xunitTestResults.add_test_results(spec,
                                                          port.second,
                                                          ElapsedTime{},
                                                          std::chrono::system_clock::time_point{},
                                                          split_specs->abi_map.at(spec),
                                                          port_features);
                    }
                }

                fs.write_contents(it_xunit->second, xunitTestResults.build_xml(target_triplet), VCPKG_LINE_INFO);
            }

            if (any_regressions)
            {
                Checks::exit_fail(VCPKG_LINE_INFO);
            }
        }
        binary_cache.wait_for_async_complete_and_join();
        Checks::exit_success(VCPKG_LINE_INFO);
    }
} // namespace vcpkg<|MERGE_RESOLUTION|>--- conflicted
+++ resolved
@@ -424,22 +424,15 @@
             randomizer, host_triplet, paths.packages(), UnsupportedPortAction::Warn, UseHeadVersion::No, Editable::No);
         auto action_plan =
             compute_full_plan(paths, provider, var_provider, all_default_full_specs, create_install_plan_options);
-<<<<<<< HEAD
-        auto binary_cache = BinaryCache::make(args, paths, out_sink).value_or_exit(VCPKG_LINE_INFO);
+        BinaryCache binary_cache(fs);
+        if (!binary_cache.install_providers(args, paths, out_sink))
+        {
+            Checks::exit_fail(VCPKG_LINE_INFO);
+        }
         auto install_actions = Util::fmap(action_plan.install_actions, [](const auto& action) { return &action; });
         const auto precheck_results = binary_cache.precheck(install_actions);
         auto split_specs =
             compute_action_statuses(ExclusionPredicate{&exclusions_map}, precheck_results, known_failures, action_plan);
-=======
-        BinaryCache binary_cache(fs);
-        if (!binary_cache.install_providers(args, paths, out_sink))
-        {
-            Checks::exit_fail(VCPKG_LINE_INFO);
-        }
-
-        const auto precheck_results = binary_cache.precheck(action_plan.install_actions);
-        auto split_specs = compute_action_statuses(ExclusionPredicate{&exclusions_map}, precheck_results, action_plan);
->>>>>>> bec4296b
         LocalizedString not_supported_regressions;
         {
             std::string msg;
