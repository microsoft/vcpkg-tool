--- conflicted
+++ resolved
@@ -417,16 +417,9 @@
 
         auto action_plan = compute_full_plan(paths, provider, var_provider, all_default_full_specs, serialize_options);
         auto binary_cache = BinaryCache::make(args, paths, stdout_sink).value_or_exit(VCPKG_LINE_INFO);
-<<<<<<< HEAD
         const auto precheck_results = binary_cache->precheck(action_plan.install_actions);
-        auto split_specs =
-            compute_action_statuses(ExclusionPredicate{&exclusions_map}, var_provider, precheck_results, action_plan);
-
-=======
-        const auto precheck_results = binary_cache.precheck(action_plan.install_actions);
         auto split_specs = compute_action_statuses(ExclusionPredicate{&exclusions_map}, precheck_results, action_plan);
         LocalizedString regressions;
->>>>>>> 2d516e32
         {
             std::string msg;
             for (const auto& spec : all_default_full_specs)
