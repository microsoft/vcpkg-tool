--- conflicted
+++ resolved
@@ -470,11 +470,7 @@
             for (size_t i = 0; i < action_plan.install_actions.size(); ++i)
             {
                 auto&& action = action_plan.install_actions[i];
-<<<<<<< HEAD
-                msg += fmt::format("{:>40}: {:8}: {}\n",
-=======
                 msg += fmt::format("{:>40}: {:>8}: {}\n",
->>>>>>> 98041347
                                    action.spec,
                                    split_specs->action_state_string[i],
                                    action.abi_info.value_or_exit(VCPKG_LINE_INFO).package_abi);
