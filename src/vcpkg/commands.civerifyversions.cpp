#include <vcpkg/base/checks.h>
#include <vcpkg/base/files.h>
#include <vcpkg/base/git.h>
#include <vcpkg/base/json.h>
#include <vcpkg/base/system.debug.h>
#include <vcpkg/base/system.print.h>

#include <vcpkg/commands.civerifyversions.h>
#include <vcpkg/paragraphs.h>
#include <vcpkg/registries.h>
#include <vcpkg/sourceparagraph.h>
#include <vcpkg/vcpkgcmdarguments.h>
#include <vcpkg/vcpkgpaths.h>
#include <vcpkg/versiondeserializers.h>

namespace
{
    using namespace vcpkg;

    std::string get_scheme_name(VersionScheme scheme)
    {
        switch (scheme)
        {
            case VersionScheme::Relaxed: return "version";
            case VersionScheme::Semver: return "version-semver";
            case VersionScheme::String: return "version-string";
            case VersionScheme::Date: return "version-date";
            default: Checks::unreachable(VCPKG_LINE_INFO);
        }
    }
}

namespace vcpkg::Commands::CIVerifyVersions
{
    static constexpr StringLiteral OPTION_EXCLUDE = "exclude";
    static constexpr StringLiteral OPTION_VERBOSE = "verbose";
    static constexpr StringLiteral OPTION_VERIFY_GIT_TREES = "verify-git-trees";

    static constexpr CommandSwitch VERIFY_VERSIONS_SWITCHES[]{
        {OPTION_VERBOSE, "Print result for each port instead of just errors."},
        {OPTION_VERIFY_GIT_TREES, "Verify that each git tree object matches its declared version (this is very slow)"},
    };

    static constexpr CommandSetting VERIFY_VERSIONS_SETTINGS[] = {
        {OPTION_EXCLUDE, "Comma-separated list of ports to skip"},
    };

    const CommandStructure COMMAND_STRUCTURE{
        create_example_string(R"###(x-ci-verify-versions)###"),
        0,
        SIZE_MAX,
        {{VERIFY_VERSIONS_SWITCHES}, {VERIFY_VERSIONS_SETTINGS}, {}},
        nullptr,
    };

    static ExpectedS<std::string> verify_version_in_db(const VcpkgPaths& paths,
                                                       const std::map<std::string, Version, std::less<>> baseline,
                                                       StringView port_name,
                                                       const Path& port_path,
                                                       const Path& versions_file_path,
                                                       const std::string& local_git_tree,
                                                       bool verify_git_trees)
    {
        auto maybe_versions = vcpkg::get_builtin_versions(paths, port_name);
        if (!maybe_versions.has_value())
        {
            return {
                Strings::format("Error: While attempting to parse versions for port %s from file: %s\n"
                                "       Found the following error(s):\n%s",
                                port_name,
                                versions_file_path,
                                maybe_versions.error()),
                expected_right_tag,
            };
        }

        const auto& versions = maybe_versions.value_or_exit(VCPKG_LINE_INFO);
        if (versions.empty())
        {
            return {
                Strings::format("Error: While reading versions for port %s from file: %s\n"
                                "       File contains no versions.",
                                port_name,
                                versions_file_path),
                expected_right_tag,
            };
        }

        if (verify_git_trees)
        {
            for (auto&& version_entry : versions)
            {
                bool version_ok = false;
                for (const std::string& control_file : {"CONTROL", "vcpkg.json"})
                {
                    auto treeish = Strings::concat(version_entry.second, ':', control_file);
                    auto maybe_file = paths.get_git_impl().show(
                        paths.git_builtin_config(), Strings::concat(version_entry.second, ':', control_file));
                    if (!maybe_file.has_value()) continue;

                    const auto& file = maybe_file.value_or_exit(VCPKG_LINE_INFO);
                    auto maybe_scf = Paragraphs::try_load_port_text(file, treeish, control_file == "vcpkg.json");
                    if (!maybe_scf.has_value())
                    {
                        return {
                            Strings::format("Error: While reading versions for port %s from file: %s\n"
                                            "       While validating version: %s.\n"
                                            "       While trying to load port from: %s\n"
                                            "       Found the following error(s):\n%s",
                                            port_name,
                                            versions_file_path,
                                            version_entry.first.version,
                                            treeish,
                                            maybe_scf.error()->error),
                            expected_right_tag,
                        };
                    }

                    const auto& scf = maybe_scf.value_or_exit(VCPKG_LINE_INFO);
                    auto&& git_tree_version = scf.get()->to_schemed_version();
                    if (version_entry.first.version != git_tree_version.version)
                    {
                        return {
                            Strings::format(
                                "Error: While reading versions for port %s from file: %s\n"
                                "       While validating version: %s.\n"
                                "       The version declared in file does not match checked-out version: %s\n"
                                "       Checked out Git SHA: %s",
                                port_name,
                                versions_file_path,
                                version_entry.first.version,
                                git_tree_version.version,
                                version_entry.second),
                            expected_right_tag,
                        };
                    }
                    version_ok = true;
                    break;
                }

                if (!version_ok)
                {
                    return {
                        Strings::format(
                            "Error: While reading versions for port %s from file: %s\n"
                            "       While validating version: %s.\n"
                            "       The checked-out object does not contain a CONTROL file or vcpkg.json file.\n"
                            "       Checked out Git SHA: %s",
                            port_name,
                            versions_file_path,
                            version_entry.first.version,
                            version_entry.second),
                        expected_right_tag,
                    };
                }
            }
        }

        auto maybe_scf = Paragraphs::try_load_port(paths.get_filesystem(), port_path);
        if (!maybe_scf.has_value())
        {
            return {
                Strings::format("Error: While attempting to load local port %s.\n"
                                "       Found the following error(s):\n%s",
                                port_name,
                                maybe_scf.error()->error),
                expected_right_tag,
            };
        }

        const auto local_port_version = maybe_scf.value_or_exit(VCPKG_LINE_INFO)->to_schemed_version();

        auto versions_end = versions.end();
        auto it =
            std::find_if(versions.begin(), versions_end, [&](const std::pair<SchemedVersion, std::string>& entry) {
                return entry.first.version == local_port_version.version;
            });
        if (it == versions_end)
        {
            return {
                Strings::format("Error: While reading versions for port %s from file: %s\n"
                                "       Version `%s` was not found in versions file.\n"
                                "       Run:\n\n"
                                "           vcpkg x-add-version %s\n\n"
                                "       to add the new port version.",
                                port_name,
                                versions_file_path,
                                local_port_version.version,
                                port_name),
                expected_right_tag,
            };
        }
        auto& entry = *it;

        if (entry.first.scheme != local_port_version.scheme)
        {
            return {
                Strings::format("Error: While reading versions for port %s from file: %s\n"
                                "       File declares version `%s` with scheme: `%s`.\n"
                                "       But local port declares the same version with a different scheme: `%s`.\n"
                                "       Version must be unique even between different schemes.\n"
                                "       Run:\n\n"
                                "           vcpkg x-add-version %s --overwrite-version\n\n"
                                "       to overwrite the declared version's scheme.",
                                port_name,
                                versions_file_path,
                                entry.first.version,
                                get_scheme_name(entry.first.scheme),
                                get_scheme_name(local_port_version.scheme),
                                port_name),
                expected_right_tag,
            };
        }

        if (local_git_tree != entry.second)
        {
            return {
                Strings::format("Error: While reading versions for port %s from file: %s\n"
                                "       File declares version `%s` with SHA: %s\n"
                                "       But local port with the same version has a different SHA: %s\n"
                                "       Please update the port's version fields and then run:\n\n"
                                "           vcpkg x-add-version %s\n"
                                "           git add versions\n"
                                "           git commit -m \"Update version database\"\n\n"
                                "       to add a new version.",
                                port_name,
                                versions_file_path,
                                entry.first.version,
                                entry.second,
                                local_git_tree,
                                port_name),
                expected_right_tag,
            };
        }

        auto maybe_baseline = baseline.find(port_name);
        if (maybe_baseline == baseline.end())
        {
            return {
                Strings::format("Error: While reading baseline version for port %s.\n"
                                "       Baseline version not found.\n"
                                "       Run:\n\n"
                                "           vcpkg x-add-version %s\n"
                                "           git add versions\n"
                                "           git commit -m \"Update version database\"\n\n"
                                "       to set version %s as the baseline version.",
                                port_name,
                                port_name,
                                local_port_version.version),
                expected_right_tag,
            };
        }

        auto&& baseline_version = maybe_baseline->second;
        if (baseline_version != entry.first.version)
        {
            return {
                Strings::format("Error: While reading baseline version for port %s.\n"
                                "       While validating latest version from file: %s\n"
                                "       Baseline file declares version: %s.\n"
                                "       But the latest version in version files is: %s.\n"
                                "       Run:\n\n"
                                "           vcpkg x-add-version %s\n"
                                "           git add versions\n"
                                "           git commit -m \"Update version database\"\n\n"
                                "       to update the baseline version.",
                                port_name,
                                versions_file_path,
                                baseline_version,
                                entry.first.version,
                                port_name),
                expected_right_tag,
            };
        }

        return {
            Strings::format("OK: %s\t%s -> %s\n", entry.second, port_name, entry.first.version),
            expected_left_tag,
        };
    }

    void perform_and_exit(const VcpkgCmdArguments& args, const VcpkgPaths& paths)
    {
        auto parsed_args = args.parse_arguments(COMMAND_STRUCTURE);

        bool verbose = Util::Sets::contains(parsed_args.switches, OPTION_VERBOSE);
        bool verify_git_trees = Util::Sets::contains(parsed_args.switches, OPTION_VERIFY_GIT_TREES);

        std::set<std::string> exclusion_set;
        auto settings = parsed_args.settings;
        auto it_exclusions = settings.find(OPTION_EXCLUDE);
        if (it_exclusions != settings.end())
        {
            auto exclusions = Strings::split(it_exclusions->second, ',');
            exclusion_set.insert(exclusions.begin(), exclusions.end());
        }

<<<<<<< HEAD
        auto maybe_port_git_tree_map = get_builtin_port_git_objects(paths);
        Checks::check_exit(VCPKG_LINE_INFO,
                           maybe_port_git_tree_map.has_value(),
                           "Fatal error: Failed to obtain git SHAs for local ports.\n%s",
                           maybe_port_git_tree_map.error());
=======
        auto maybe_port_git_tree_map = paths.git_get_local_port_treeish_map();
        if (!maybe_port_git_tree_map.has_value())
        {
            Checks::exit_with_message(VCPKG_LINE_INFO,
                                      "Fatal error: Failed to obtain git SHAs for local ports.\n%s",
                                      maybe_port_git_tree_map.error());
        }

>>>>>>> dcc70412
        auto port_git_tree_map = maybe_port_git_tree_map.value_or_exit(VCPKG_LINE_INFO);

        // Baseline is required.
        auto baseline = get_builtin_baseline(paths).value_or_exit(VCPKG_LINE_INFO);
        auto& fs = paths.get_filesystem();
        std::set<std::string> errors;
        for (const auto& port_path : fs.get_directories_non_recursive(paths.builtin_ports_directory(), VCPKG_LINE_INFO))
        {
            auto port_name = port_path.stem();
            if (Util::Sets::contains(exclusion_set, port_name.to_string()))
            {
                if (verbose) vcpkg::printf("SKIP: %s\n", port_name);
                continue;
            }
            auto git_tree_it = port_git_tree_map.find(port_name.to_string());
            if (git_tree_it == port_git_tree_map.end())
            {
                vcpkg::printf(Color::error, "FAIL: %s\n", port_name);
                errors.emplace(Strings::format("Error: While validating port %s.\n"
                                               "       Missing Git SHA.\n"
                                               "       Run:\n\n"
                                               "           git add %s\n"
                                               "           git commit -m \"wip\"\n"
                                               "           vcpkg x-add-version %s\n"
                                               "           git add versions\n"
                                               "           git commit --amend -m \"[%s] Add new port\"\n\n"
                                               "       to commit the new port and create its version file.",
                                               port_name,
                                               port_path,
                                               port_name,
                                               port_name));
                continue;
            }
            auto git_tree = git_tree_it->second;

            auto control_path = port_path / "CONTROL";
            auto manifest_path = port_path / "vcpkg.json";
            auto manifest_exists = fs.exists(manifest_path, IgnoreErrors{});
            auto control_exists = fs.exists(control_path, IgnoreErrors{});

            if (manifest_exists && control_exists)
            {
                vcpkg::printf(Color::error, "FAIL: %s\n", port_name);
                errors.emplace(
                    Strings::format("Error: While validating port %s.\n"
                                    "       Both a manifest file and a CONTROL file exist in port directory: %s",
                                    port_name,
                                    port_path));
                continue;
            }

            if (!manifest_exists && !control_exists)
            {
                vcpkg::printf(Color::error, "FAIL: %s\n", port_name);
                errors.emplace(Strings::format("Error: While validating port %s.\n"
                                               "       No manifest file or CONTROL file exist in port directory: %s",
                                               port_name,
                                               port_path));
                continue;
            }

            const char prefix[] = {port_name[0], '-', '\0'};
            auto versions_file_path = paths.builtin_registry_versions / prefix / Strings::concat(port_name, ".json");
            if (!fs.exists(versions_file_path, IgnoreErrors{}))
            {
                vcpkg::printf(Color::error, "FAIL: %s\n", port_name);
                errors.emplace(Strings::format("Error: While validating port %s.\n"
                                               "       Missing expected versions file at: %s\n"
                                               "       Run:\n\n"
                                               "           vcpkg x-add-version %s\n\n"
                                               "       to create the versions file.",
                                               port_name,
                                               versions_file_path,
                                               port_name));
                continue;
            }

            auto maybe_ok = verify_version_in_db(
                paths, baseline, port_name, port_path, versions_file_path, git_tree, verify_git_trees);

            if (!maybe_ok.has_value())
            {
                vcpkg::printf(Color::error, "FAIL: %s\n", port_name);
                errors.emplace(maybe_ok.error());
                continue;
            }

            if (verbose) vcpkg::printf("%s", maybe_ok.value_or_exit(VCPKG_LINE_INFO));
        }

        if (!errors.empty())
        {
            print2(Color::error, "Found the following errors:\n");
            for (auto&& error : errors)
            {
                vcpkg::printf(Color::error, "%s\n", error);
            }
            print2(Color::error,
                   "\nTo attempt to resolve all errors at once, run:\n\n"
                   "    vcpkg x-add-version --all\n\n");
            Checks::exit_fail(VCPKG_LINE_INFO);
        }
        Checks::exit_success(VCPKG_LINE_INFO);
    }

    void CIVerifyVersionsCommand::perform_and_exit(const VcpkgCmdArguments& args, const VcpkgPaths& paths) const
    {
        CIVerifyVersions::perform_and_exit(args, paths);
    }
}<|MERGE_RESOLUTION|>--- conflicted
+++ resolved
@@ -295,14 +295,7 @@
             exclusion_set.insert(exclusions.begin(), exclusions.end());
         }
 
-<<<<<<< HEAD
         auto maybe_port_git_tree_map = get_builtin_port_git_objects(paths);
-        Checks::check_exit(VCPKG_LINE_INFO,
-                           maybe_port_git_tree_map.has_value(),
-                           "Fatal error: Failed to obtain git SHAs for local ports.\n%s",
-                           maybe_port_git_tree_map.error());
-=======
-        auto maybe_port_git_tree_map = paths.git_get_local_port_treeish_map();
         if (!maybe_port_git_tree_map.has_value())
         {
             Checks::exit_with_message(VCPKG_LINE_INFO,
@@ -310,7 +303,6 @@
                                       maybe_port_git_tree_map.error());
         }
 
->>>>>>> dcc70412
         auto port_git_tree_map = maybe_port_git_tree_map.value_or_exit(VCPKG_LINE_INFO);
 
         // Baseline is required.
