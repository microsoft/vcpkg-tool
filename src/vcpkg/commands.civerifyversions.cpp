#include <vcpkg/base/checks.h>
#include <vcpkg/base/files.h>
#include <vcpkg/base/git.h>
#include <vcpkg/base/json.h>
#include <vcpkg/base/system.debug.h>
#include <vcpkg/base/system.print.h>

#include <vcpkg/commands.civerifyversions.h>
#include <vcpkg/paragraphs.h>
#include <vcpkg/registries.h>
#include <vcpkg/sourceparagraph.h>
#include <vcpkg/vcpkgcmdarguments.h>
#include <vcpkg/vcpkgpaths.h>
#include <vcpkg/versiondeserializers.h>

namespace
{
    using namespace vcpkg;

    std::string get_scheme_name(VersionScheme scheme)
    {
        switch (scheme)
        {
            case VersionScheme::Relaxed: return "version";
            case VersionScheme::Semver: return "version-semver";
            case VersionScheme::String: return "version-string";
            case VersionScheme::Date: return "version-date";
            default: Checks::unreachable(VCPKG_LINE_INFO);
        }
    }
}

namespace vcpkg::Commands::CIVerifyVersions
{
    static constexpr StringLiteral OPTION_EXCLUDE = "exclude";
    static constexpr StringLiteral OPTION_VERBOSE = "verbose";
    static constexpr StringLiteral OPTION_VERIFY_GIT_TREES = "verify-git-trees";

    static constexpr CommandSwitch VERIFY_VERSIONS_SWITCHES[]{
        {OPTION_VERBOSE, "Print result for each port instead of just errors."},
        {OPTION_VERIFY_GIT_TREES, "Verify that each git tree object matches its declared version (this is very slow)"},
    };

    static constexpr CommandSetting VERIFY_VERSIONS_SETTINGS[] = {
        {OPTION_EXCLUDE, "Comma-separated list of ports to skip"},
    };

    const CommandStructure COMMAND_STRUCTURE{
        create_example_string(R"###(x-ci-verify-versions)###"),
        0,
        SIZE_MAX,
        {{VERIFY_VERSIONS_SWITCHES}, {VERIFY_VERSIONS_SETTINGS}, {}},
        nullptr,
    };

    static ExpectedS<std::string> verify_version_in_db(const VcpkgPaths& paths,
                                                       const std::map<std::string, Version, std::less<>> baseline,
                                                       StringView port_name,
                                                       const Path& port_path,
                                                       const Path& versions_file_path,
                                                       const std::string& local_git_tree,
                                                       bool verify_git_trees)
    {
        auto maybe_versions = vcpkg::get_builtin_versions(paths, port_name);
        if (!maybe_versions.has_value())
        {
            return {
                Strings::format("Error: While attempting to parse versions for port %s from file: %s\n"
                                "       Found the following error(s):\n%s",
                                port_name,
                                versions_file_path,
                                maybe_versions.error()),
                expected_right_tag,
            };
        }

        const auto& versions = maybe_versions.value_or_exit(VCPKG_LINE_INFO);
        if (versions.empty())
        {
            return {
                Strings::format("Error: While reading versions for port %s from file: %s\n"
                                "       File contains no versions.",
                                port_name,
                                versions_file_path),
                expected_right_tag,
            };
        }

        if (verify_git_trees)
        {
            for (auto&& version_entry : versions)
            {
                bool version_ok = false;
                for (StringView control_file : {"CONTROL", "vcpkg.json"})
                {
                    auto treeish = Strings::concat(version_entry.second, ':', control_file);
<<<<<<< HEAD
                    auto maybe_file = paths.get_git_impl().show(
                        paths.git_builtin_config(), Strings::concat(version_entry.second, ':', control_file));
                    if (!maybe_file.has_value()) continue;
=======
                    auto maybe_file = paths.git_show(Strings::concat(treeish), paths.root / ".git");
                    if (!maybe_file) continue;
>>>>>>> 9268e366

                    const auto& file = maybe_file.value_or_exit(VCPKG_LINE_INFO);
                    auto maybe_scf = Paragraphs::try_load_port_text(file, treeish, control_file == "vcpkg.json");
                    if (!maybe_scf)
                    {
                        return {
                            Strings::format("Error: While reading versions for port %s from file: %s\n"
                                            "       While validating version: %s.\n"
                                            "       While trying to load port from: %s\n"
                                            "       Found the following error(s):\n%s",
                                            port_name,
                                            versions_file_path,
                                            version_entry.first.version,
                                            treeish,
                                            maybe_scf.error()->error),
                            expected_right_tag,
                        };
                    }

                    const auto& scf = maybe_scf.value_or_exit(VCPKG_LINE_INFO);
                    auto&& git_tree_version = scf.get()->to_schemed_version();
                    if (version_entry.first.version != git_tree_version.version)
                    {
                        return {
                            Strings::format(
                                "Error: While reading versions for port %s from file: %s\n"
                                "       While validating version: %s.\n"
                                "       The version declared in file does not match checked-out version: %s\n"
                                "       Checked out Git SHA: %s",
                                port_name,
                                versions_file_path,
                                version_entry.first.version,
                                git_tree_version.version,
                                version_entry.second),
                            expected_right_tag,
                        };
                    }
                    version_ok = true;
                    break;
                }

                if (!version_ok)
                {
                    return {
                        Strings::format(
                            "Error: While reading versions for port %s from file: %s\n"
                            "       While validating version: %s.\n"
                            "       The checked-out object does not contain a CONTROL file or vcpkg.json file.\n"
                            "       Checked out Git SHA: %s",
                            port_name,
                            versions_file_path,
                            version_entry.first.version,
                            version_entry.second),
                        expected_right_tag,
                    };
                }
            }
        }

        auto maybe_scf = Paragraphs::try_load_port(paths.get_filesystem(), port_path);
        if (!maybe_scf)
        {
            return {
                Strings::format("Error: While attempting to load local port %s.\n"
                                "       Found the following error(s):\n%s",
                                port_name,
                                maybe_scf.error()->error),
                expected_right_tag,
            };
        }

        const auto local_port_version = maybe_scf.value_or_exit(VCPKG_LINE_INFO)->to_schemed_version();

        auto versions_end = versions.end();
        auto it =
            std::find_if(versions.begin(), versions_end, [&](const std::pair<SchemedVersion, std::string>& entry) {
                return entry.first.version == local_port_version.version;
            });
        if (it == versions_end)
        {
            return {
                Strings::format("Error: While reading versions for port %s from file: %s\n"
                                "       Version `%s` was not found in versions file.\n"
                                "       Run:\n\n"
                                "           vcpkg x-add-version %s\n\n"
                                "       to add the new port version.",
                                port_name,
                                versions_file_path,
                                local_port_version.version,
                                port_name),
                expected_right_tag,
            };
        }
        auto& entry = *it;

        if (entry.first.scheme != local_port_version.scheme)
        {
            return {
                Strings::format("Error: While reading versions for port %s from file: %s\n"
                                "       File declares version `%s` with scheme: `%s`.\n"
                                "       But local port declares the same version with a different scheme: `%s`.\n"
                                "       Version must be unique even between different schemes.\n"
                                "       Run:\n\n"
                                "           vcpkg x-add-version %s --overwrite-version\n\n"
                                "       to overwrite the declared version's scheme.",
                                port_name,
                                versions_file_path,
                                entry.first.version,
                                get_scheme_name(entry.first.scheme),
                                get_scheme_name(local_port_version.scheme),
                                port_name),
                expected_right_tag,
            };
        }

        if (local_git_tree != entry.second)
        {
            return {
                Strings::format("Error: While reading versions for port %s from file: %s\n"
                                "       File declares version `%s` with SHA: %s\n"
                                "       But local port with the same version has a different SHA: %s\n"
                                "       Please update the port's version fields and then run:\n\n"
                                "           vcpkg x-add-version %s\n"
                                "           git add versions\n"
                                "           git commit -m \"Update version database\"\n\n"
                                "       to add a new version.",
                                port_name,
                                versions_file_path,
                                entry.first.version,
                                entry.second,
                                local_git_tree,
                                port_name),
                expected_right_tag,
            };
        }

        auto maybe_baseline = baseline.find(port_name);
        if (maybe_baseline == baseline.end())
        {
            return {
                Strings::format("Error: While reading baseline version for port %s.\n"
                                "       Baseline version not found.\n"
                                "       Run:\n\n"
                                "           vcpkg x-add-version %s\n"
                                "           git add versions\n"
                                "           git commit -m \"Update version database\"\n\n"
                                "       to set version %s as the baseline version.",
                                port_name,
                                port_name,
                                local_port_version.version),
                expected_right_tag,
            };
        }

        auto&& baseline_version = maybe_baseline->second;
        if (baseline_version != entry.first.version)
        {
            return {
                Strings::format("Error: While reading baseline version for port %s.\n"
                                "       While validating latest version from file: %s\n"
                                "       Baseline file declares version: %s.\n"
                                "       But the latest version in version files is: %s.\n"
                                "       Run:\n\n"
                                "           vcpkg x-add-version %s\n"
                                "           git add versions\n"
                                "           git commit -m \"Update version database\"\n\n"
                                "       to update the baseline version.",
                                port_name,
                                versions_file_path,
                                baseline_version,
                                entry.first.version,
                                port_name),
                expected_right_tag,
            };
        }

        return {
            Strings::format("OK: %s\t%s -> %s\n", entry.second, port_name, entry.first.version),
            expected_left_tag,
        };
    }

    void perform_and_exit(const VcpkgCmdArguments& args, const VcpkgPaths& paths)
    {
        auto parsed_args = args.parse_arguments(COMMAND_STRUCTURE);

        bool verbose = Util::Sets::contains(parsed_args.switches, OPTION_VERBOSE);
        bool verify_git_trees = Util::Sets::contains(parsed_args.switches, OPTION_VERIFY_GIT_TREES);

        std::set<std::string> exclusion_set;
        auto settings = parsed_args.settings;
        auto it_exclusions = settings.find(OPTION_EXCLUDE);
        if (it_exclusions != settings.end())
        {
            auto exclusions = Strings::split(it_exclusions->second, ',');
            exclusion_set.insert(exclusions.begin(), exclusions.end());
        }

<<<<<<< HEAD
        auto maybe_port_git_tree_map = get_builtin_port_git_objects(paths);
        if (!maybe_port_git_tree_map.has_value())
=======
        auto maybe_port_git_tree_map = paths.git_get_local_port_treeish_map();
        if (!maybe_port_git_tree_map)
>>>>>>> 9268e366
        {
            Checks::exit_with_message(VCPKG_LINE_INFO,
                                      "Fatal error: Failed to obtain git SHAs for local ports.\n%s",
                                      maybe_port_git_tree_map.error());
        }

        auto port_git_tree_map = maybe_port_git_tree_map.value_or_exit(VCPKG_LINE_INFO);

        // Baseline is required.
        auto baseline = get_builtin_baseline(paths).value_or_exit(VCPKG_LINE_INFO);
        auto& fs = paths.get_filesystem();
        std::set<std::string> errors;
        for (const auto& port_path : fs.get_directories_non_recursive(paths.builtin_ports_directory(), VCPKG_LINE_INFO))
        {
            auto port_name = port_path.stem();
            if (Util::Sets::contains(exclusion_set, port_name.to_string()))
            {
                if (verbose) vcpkg::printf("SKIP: %s\n", port_name);
                continue;
            }
            auto git_tree_it = port_git_tree_map.find(port_name.to_string());
            if (git_tree_it == port_git_tree_map.end())
            {
                vcpkg::printf(Color::error, "FAIL: %s\n", port_name);
                errors.emplace(Strings::format("Error: While validating port %s.\n"
                                               "       Missing Git SHA.\n"
                                               "       Run:\n\n"
                                               "           git add %s\n"
                                               "           git commit -m \"wip\"\n"
                                               "           vcpkg x-add-version %s\n"
                                               "           git add versions\n"
                                               "           git commit --amend -m \"[%s] Add new port\"\n\n"
                                               "       to commit the new port and create its version file.",
                                               port_name,
                                               port_path,
                                               port_name,
                                               port_name));
                continue;
            }
            auto git_tree = git_tree_it->second;

            auto control_path = port_path / "CONTROL";
            auto manifest_path = port_path / "vcpkg.json";
            auto manifest_exists = fs.exists(manifest_path, IgnoreErrors{});
            auto control_exists = fs.exists(control_path, IgnoreErrors{});

            if (manifest_exists && control_exists)
            {
                vcpkg::printf(Color::error, "FAIL: %s\n", port_name);
                errors.emplace(
                    Strings::format("Error: While validating port %s.\n"
                                    "       Both a manifest file and a CONTROL file exist in port directory: %s",
                                    port_name,
                                    port_path));
                continue;
            }

            if (!manifest_exists && !control_exists)
            {
                vcpkg::printf(Color::error, "FAIL: %s\n", port_name);
                errors.emplace(Strings::format("Error: While validating port %s.\n"
                                               "       No manifest file or CONTROL file exist in port directory: %s",
                                               port_name,
                                               port_path));
                continue;
            }

            const char prefix[] = {port_name[0], '-', '\0'};
            auto versions_file_path = paths.builtin_registry_versions / prefix / Strings::concat(port_name, ".json");
            if (!fs.exists(versions_file_path, IgnoreErrors{}))
            {
                vcpkg::printf(Color::error, "FAIL: %s\n", port_name);
                errors.emplace(Strings::format("Error: While validating port %s.\n"
                                               "       Missing expected versions file at: %s\n"
                                               "       Run:\n\n"
                                               "           vcpkg x-add-version %s\n\n"
                                               "       to create the versions file.",
                                               port_name,
                                               versions_file_path,
                                               port_name));
                continue;
            }

            auto maybe_ok = verify_version_in_db(
                paths, baseline, port_name, port_path, versions_file_path, git_tree, verify_git_trees);

            if (!maybe_ok)
            {
                vcpkg::printf(Color::error, "FAIL: %s\n", port_name);
                errors.emplace(maybe_ok.error());
                continue;
            }

            if (verbose) vcpkg::printf("%s", maybe_ok.value_or_exit(VCPKG_LINE_INFO));
        }

        if (!errors.empty())
        {
            print2(Color::error, "Found the following errors:\n");
            for (auto&& error : errors)
            {
                vcpkg::printf(Color::error, "%s\n", error);
            }
            print2(Color::error,
                   "\nTo attempt to resolve all errors at once, run:\n\n"
                   "    vcpkg x-add-version --all\n\n");
            Checks::exit_fail(VCPKG_LINE_INFO);
        }
        Checks::exit_success(VCPKG_LINE_INFO);
    }

    void CIVerifyVersionsCommand::perform_and_exit(const VcpkgCmdArguments& args, const VcpkgPaths& paths) const
    {
        CIVerifyVersions::perform_and_exit(args, paths);
    }
}<|MERGE_RESOLUTION|>--- conflicted
+++ resolved
@@ -94,14 +94,9 @@
                 for (StringView control_file : {"CONTROL", "vcpkg.json"})
                 {
                     auto treeish = Strings::concat(version_entry.second, ':', control_file);
-<<<<<<< HEAD
-                    auto maybe_file = paths.get_git_impl().show(
+                    auto maybe_file = paths.get_git_impl(stdout_sink).show(
                         paths.git_builtin_config(), Strings::concat(version_entry.second, ':', control_file));
-                    if (!maybe_file.has_value()) continue;
-=======
-                    auto maybe_file = paths.git_show(Strings::concat(treeish), paths.root / ".git");
                     if (!maybe_file) continue;
->>>>>>> 9268e366
 
                     const auto& file = maybe_file.value_or_exit(VCPKG_LINE_INFO);
                     auto maybe_scf = Paragraphs::try_load_port_text(file, treeish, control_file == "vcpkg.json");
@@ -300,13 +295,8 @@
             exclusion_set.insert(exclusions.begin(), exclusions.end());
         }
 
-<<<<<<< HEAD
         auto maybe_port_git_tree_map = get_builtin_port_git_objects(paths);
-        if (!maybe_port_git_tree_map.has_value())
-=======
-        auto maybe_port_git_tree_map = paths.git_get_local_port_treeish_map();
         if (!maybe_port_git_tree_map)
->>>>>>> 9268e366
         {
             Checks::exit_with_message(VCPKG_LINE_INFO,
                                       "Fatal error: Failed to obtain git SHAs for local ports.\n%s",
