--- conflicted
+++ resolved
@@ -113,21 +113,6 @@
     constexpr View<PackageNameAndFunction<PathsCommandFn>> paths_commands = paths_commands_storage;
 
     static constexpr PackageNameAndFunction<TripletCommandFn> triplet_commands_storage[] = {
-<<<<<<< HEAD
-        {"build", Build::perform_and_exit},
-        {"build-external", BuildExternal::perform_and_exit},
-        {"x-check-support", CheckSupport::perform_and_exit},
-        {"ci", CI::perform_and_exit},
-        {"depend-info", DependInfo::perform_and_exit},
-        {"env", Env::perform_and_exit},
-        {"export", Export::perform_and_exit},
-        {"install", Install::perform_and_exit},
-        {"remove", Remove::perform_and_exit},
-        {"test-features", TestFeatures::perform_and_exit},
-        {"x-set-installed", SetInstalled::perform_and_exit},
-        {"upgrade", Upgrade::perform_and_exit},
-        {"z-print-config", ZPrintConfig::perform_and_exit},
-=======
         {"build", command_build_and_exit},
         {"build-external", command_build_external_and_exit},
         {"x-check-support", command_check_support_and_exit},
@@ -137,10 +122,10 @@
         {"export", command_export_and_exit},
         {"install", command_install_and_exit},
         {"remove", command_remove_and_exit},
+        {"test-features", command_test_features_and_exit},
         {"x-set-installed", command_set_installed_and_exit},
         {"upgrade", command_upgrade_and_exit},
         {"z-print-config", command_z_print_config_and_exit},
->>>>>>> 71253a3b
     };
 
     constexpr View<PackageNameAndFunction<TripletCommandFn>> triplet_commands = triplet_commands_storage;
