--- conflicted
+++ resolved
@@ -20,10 +20,7 @@
 #include <vcpkg/commands.edit.h>
 #include <vcpkg/commands.env.h>
 #include <vcpkg/commands.export.h>
-<<<<<<< HEAD
 #include <vcpkg/commands.extract.h>
-=======
->>>>>>> b709fcce
 #include <vcpkg/commands.fetch.h>
 #include <vcpkg/commands.find.h>
 #include <vcpkg/commands.format-manifest.h>
@@ -59,36 +56,15 @@
 namespace vcpkg::Commands
 {
     static constexpr PackageNameAndFunction<BasicCommandFn> basic_commands_storage[] = {
-<<<<<<< HEAD
-        {"bootstrap-standalone", bootstrap_standalone_command_and_exit},
-        {"contact", Contact::perform_and_exit},
-        {"x-download", download_command_and_exit},
-        {"x-generate-default-message-map", generate_default_message_map_command_and_exit},
-=======
         {"bootstrap-standalone", command_bootstrap_standalone_and_exit},
         {"contact", Contact::perform_and_exit},
         {"x-download", command_download_and_exit},
         {"x-generate-default-message-map", command_generate_default_message_map_and_exit},
->>>>>>> b709fcce
         {"hash", Hash::perform_and_exit},
         {"x-init-registry", InitRegistry::perform_and_exit},
         {"version", Version::perform_and_exit},
 #if defined(_WIN32)
         {"x-upload-metrics", UploadMetrics::perform_and_exit},
-<<<<<<< HEAD
-        {"z-applocal", z_applocal_command_and_exit},
-#endif // defined(_WIN32)
-        {"z-preregister-telemetry", z_preregister_telemetry_and_exit},
-    };
-
-    constexpr Span<const PackageNameAndFunction<BasicCommandFn>> basic_commands = basic_commands_storage;
-
-    static constexpr PackageNameAndFunction<PathsCommandFn> paths_commands_storage[] = {
-        {"acquire", acquire_command_and_exit},
-        {"acquire-project", acquire_project_command_and_exit},
-        {"activate", activate_command_and_exit},
-        {"add", add_command_and_exit},
-=======
         {"z-applocal", command_z_applocal_and_exit},
 #endif // defined(_WIN32)
         {"z-preregister-telemetry", command_z_preregister_telemetry_and_exit},
@@ -101,48 +77,23 @@
         {"acquire-project", command_acquire_project_and_exit},
         {"activate", command_activate_and_exit},
         {"add", command_add_and_exit},
->>>>>>> b709fcce
         {"x-add-version", AddVersion::perform_and_exit},
         {"autocomplete", Autocomplete::perform_and_exit},
         {"cache", Cache::perform_and_exit},
         {"x-ci-clean", CIClean::perform_and_exit},
         {"x-ci-verify-versions", CIVerifyVersions::perform_and_exit},
         {"create", Create::perform_and_exit},
-<<<<<<< HEAD
-        {"deactivate", deactivate_command_and_exit},
-        {"edit", Edit::perform_and_exit},
-        {"x-extract", extract_command_and_exit},
-        {"fetch", Fetch::perform_and_exit},
-        {"x-generate-msbuild-props", generate_msbuild_props_command_and_exit},
-        {"find", find_command_and_exit},
-=======
         {"deactivate", command_deactivate_and_exit},
         {"edit", Edit::perform_and_exit},
+ 		{"x-extract", extract_command_and_exit},
         {"fetch", Fetch::perform_and_exit},
         {"x-generate-msbuild-props", command_generate_msbuild_props_and_exit},
         {"find", command_find_and_exit},
->>>>>>> b709fcce
         {"format-manifest", FormatManifest::perform_and_exit},
         {"/?", Help::perform_and_exit},
         {"help", Help::perform_and_exit},
         {"integrate", Integrate::perform_and_exit},
         {"list", List::perform_and_exit},
-<<<<<<< HEAD
-        {"new", new_command_and_exit},
-        {"owns", Owns::perform_and_exit},
-        {"x-package-info", PackageInfo::perform_and_exit},
-        {"portsdiff", PortsDiff::perform_and_exit},
-        {"x-regenerate", regenerate_command_and_exit},
-        {"search", search_command_and_exit},
-        {"update", Update::perform_and_exit},
-        {"x-update-baseline", update_baseline_command_and_exit},
-        {"use", use_command_and_exit},
-        {"x-vsinstances", VSInstances::perform_and_exit},
-        {"z-ce", z_ce_command_and_exit},
-    };
-
-    constexpr Span<const PackageNameAndFunction<PathsCommandFn>> paths_commands = paths_commands_storage;
-=======
         {"new", command_new_and_exit},
         {"owns", Owns::perform_and_exit},
         {"x-package-info", PackageInfo::perform_and_exit},
@@ -157,7 +108,6 @@
     };
 
     constexpr View<PackageNameAndFunction<PathsCommandFn>> paths_commands = paths_commands_storage;
->>>>>>> b709fcce
 
     static constexpr PackageNameAndFunction<TripletCommandFn> triplet_commands_storage[] = {
         {"build", Build::perform_and_exit},
@@ -174,9 +124,5 @@
         {"z-print-config", ZPrintConfig::perform_and_exit},
     };
 
-<<<<<<< HEAD
-    constexpr Span<const PackageNameAndFunction<TripletCommandFn>> triplet_commands = triplet_commands_storage;
-=======
     constexpr View<PackageNameAndFunction<TripletCommandFn>> triplet_commands = triplet_commands_storage;
->>>>>>> b709fcce
 }