#include <vcpkg/base/strings.h>
#include <vcpkg/base/system.debug.h>
#include <vcpkg/base/util.h>

#include <vcpkg/cmakevars.h>
#include <vcpkg/commands.dependinfo.h>
#include <vcpkg/dependencies.h>
#include <vcpkg/help.h>
#include <vcpkg/input.h>
#include <vcpkg/install.h>
#include <vcpkg/packagespec.h>
#include <vcpkg/portfileprovider.h>
#include <vcpkg/vcpkgcmdarguments.h>

#include <vector>

namespace vcpkg::Commands::DependInfo
{
    namespace
    {
        struct PackageDependInfo
        {
            std::string package;
            int depth;
            std::unordered_set<std::string> features;
            std::vector<std::string> dependencies;
        };

        // invariant: prefix_buf is equivalent on exitv (but may have been reallocated)
        void print_dep_tree(std::string& prefix_buf,
                            const std::string& currDepend,
                            const std::vector<PackageDependInfo>& allDepends,
                            std::set<std::string>& printed)
        {
            if (prefix_buf.size() > 400)
            {
                Checks::msg_exit_with_message(VCPKG_LINE_INFO, msgExceededRecursionDepth);
            }
            auto currPos = std::find_if(
                allDepends.begin(), allDepends.end(), [&currDepend](const auto& p) { return p.package == currDepend; });
            Checks::check_exit(VCPKG_LINE_INFO, currPos != allDepends.end(), "internal vcpkg error");
            if (currPos->dependencies.empty())
            {
                return;
            }

            const size_t original_size = prefix_buf.size();

            if (Util::Sets::contains(printed, currDepend))
            {
                // If we've already printed the set of dependencies, print an elipsis instead
                Strings::append(prefix_buf, "+- ...\n");
                msg::write_unlocalized_text_to_stdout(Color::none, prefix_buf);
                prefix_buf.resize(original_size);
            }
            else
            {
                printed.insert(currDepend);

                for (auto i = currPos->dependencies.begin(); i != currPos->dependencies.end() - 1; ++i)
                {
                    // Print the current level
                    Strings::append(prefix_buf, "+-- ", *i, "\n");
                    msg::write_unlocalized_text_to_stdout(Color::none, prefix_buf);
                    prefix_buf.resize(original_size);

                    // Recurse
                    prefix_buf.append("|   ");
                    print_dep_tree(prefix_buf, *i, allDepends, printed);
                    prefix_buf.resize(original_size);
                }

                // Print the last of the current level
                Strings::append(prefix_buf, "+-- ", currPos->dependencies.back(), "\n");
                msg::write_unlocalized_text_to_stdout(Color::none, prefix_buf);
                prefix_buf.resize(original_size);

                // Recurse
                prefix_buf.append("    ");
                print_dep_tree(prefix_buf, currPos->dependencies.back(), allDepends, printed);
                prefix_buf.resize(original_size);
            }
        }

        constexpr StringLiteral OPTION_DOT = "dot";
        constexpr StringLiteral OPTION_DGML = "dgml";
        constexpr StringLiteral OPTION_SHOW_DEPTH = "show-depth";
        constexpr StringLiteral OPTION_MAX_RECURSE = "max-recurse";
        constexpr StringLiteral OPTION_SORT = "sort";

        constexpr int NO_RECURSE_LIMIT_VALUE = -1;

        constexpr std::array<CommandSwitch, 3> DEPEND_SWITCHES = {
            {{OPTION_DOT, []() { return msg::format(msgCmdDependInfoOptDot); }},
             {OPTION_DGML, []() { return msg::format(msgCmdDependInfoOptDGML); }},
             {OPTION_SHOW_DEPTH, []() { return msg::format(msgCmdDependInfoOptDepth); }}}};

        constexpr std::array<CommandSetting, 2> DEPEND_SETTINGS = {
            {{OPTION_MAX_RECURSE, []() { return msg::format(msgCmdDependInfoOptMaxRecurse); }},
             {OPTION_SORT, []() { return msg::format(msgCmdDependInfoOptSort); }}}};

        enum SortMode
        {
            Lexicographical = 0,
            Topological,
            ReverseTopological,
            Treelogical,
            Default = Topological
        };

        int get_max_depth(const ParsedArguments& options)
        {
            auto iter = options.settings.find(OPTION_MAX_RECURSE);
            if (iter != options.settings.end())
            {
                std::string value = iter->second;
                try
                {
                    return std::max(std::stoi(value), NO_RECURSE_LIMIT_VALUE);
                }
                catch (std::exception&)
                {
                    Checks::msg_exit_with_message(VCPKG_LINE_INFO, msgOptionMustBeInteger, msg::option = "max-depth");
                }
            }
            // No --max-depth set, default to no limit.
            return NO_RECURSE_LIMIT_VALUE;
        }

        SortMode get_sort_mode(const ParsedArguments& options)
        {
            constexpr StringLiteral OPTION_SORT_LEXICOGRAPHICAL = "lexicographical";
            constexpr StringLiteral OPTION_SORT_TOPOLOGICAL = "topological";
            constexpr StringLiteral OPTION_SORT_REVERSE = "reverse";
            constexpr StringLiteral OPTION_SORT_TREE = "x-tree";

            static const std::map<StringLiteral, SortMode, std::less<>> sortModesMap{
                {OPTION_SORT_LEXICOGRAPHICAL, Lexicographical},
                {OPTION_SORT_TOPOLOGICAL, Topological},
                {OPTION_SORT_REVERSE, ReverseTopological},
                {OPTION_SORT_TREE, Treelogical},
            };

            auto iter = options.settings.find(OPTION_SORT);
            if (iter != options.settings.end())
            {
                const std::string value = Strings::ascii_to_lowercase(std::string{iter->second});
                auto it = sortModesMap.find(value);
                if (it != sortModesMap.end())
                {
                    return it->second;
                }
                Checks::msg_exit_with_message(VCPKG_LINE_INFO, msgInvalidCommandArgSort);
            }
            return Default;
        }

        std::string create_dot_as_string(const std::vector<PackageDependInfo>& depend_info)
        {
            int empty_node_count = 0;

            std::string s;
            s.append("digraph G{ rankdir=LR; edge [minlen=3]; overlap=false;");

            for (const auto& package : depend_info)
            {
                if (package.dependencies.empty())
                {
                    empty_node_count++;
                    continue;
                }

                const std::string name = Strings::replace_all(std::string{package.package}, "-", "_");
                s.append(Strings::format("%s;", name));
                for (const auto& d : package.dependencies)
                {
                    const std::string dependency_name = Strings::replace_all(std::string{d}, "-", "_");
                    s.append(Strings::format("%s -> %s;", name, dependency_name));
                }
            }

            s.append(Strings::format("empty [label=\"%d singletons...\"]; }", empty_node_count));
            return s;
        }

        std::string create_dgml_as_string(const std::vector<PackageDependInfo>& depend_info)
        {
            std::string s;
            s.append("<?xml version=\"1.0\" encoding=\"utf-8\"?>");
            s.append("<DirectedGraph xmlns=\"http://schemas.microsoft.com/vs/2009/dgml\">");

            std::string nodes, links;
            for (const auto& package : depend_info)
            {
                const std::string name = package.package;
                nodes.append(Strings::format("<Node Id=\"%s\" />", name));

                // Iterate over dependencies.
                for (const auto& d : package.dependencies)
                {
                    links.append(Strings::format("<Link Source=\"%s\" Target=\"%s\" />", name, d));
                }
            }

            s.append(Strings::format("<Nodes>%s</Nodes>", nodes));

            s.append(Strings::format("<Links>%s</Links>", links));

            s.append("</DirectedGraph>");
            return s;
        }

        std::string create_graph_as_string(const std::set<std::string, std::less<>>& switches,
                                           const std::vector<PackageDependInfo>& depend_info)
        {
            if (Util::Sets::contains(switches, OPTION_DOT))
            {
                return create_dot_as_string(depend_info);
            }
            else if (Util::Sets::contains(switches, OPTION_DGML))
            {
                return create_dgml_as_string(depend_info);
            }
            return {};
        }

        void assign_depth_to_dependencies(const std::string& package,
                                          const int depth,
                                          const int max_depth,
                                          std::map<std::string, PackageDependInfo>& dependencies_map)
        {
            auto iter = dependencies_map.find(package);
            if (iter == dependencies_map.end())
            {
                Debug::println("Not found in dependency graph: ", package);
                Checks::unreachable(VCPKG_LINE_INFO);
            }

            PackageDependInfo& info = iter->second;

            if (depth > info.depth)
            {
                info.depth = depth;
                if (depth < max_depth || max_depth == NO_RECURSE_LIMIT_VALUE)
                {
                    for (auto&& dependency : info.dependencies)
                    {
                        assign_depth_to_dependencies(dependency, depth + 1, max_depth, dependencies_map);
                    }
                }
            }
        }

        std::vector<PackageDependInfo> extract_depend_info(const std::vector<const InstallPlanAction*>& install_actions,
                                                           const int max_depth)
        {
            std::map<std::string, PackageDependInfo> package_dependencies;
            for (const InstallPlanAction* pia : install_actions)
            {
                const InstallPlanAction& install_action = *pia;

                const std::vector<std::string> dependencies = Util::fmap(
                    install_action.package_dependencies, [](const PackageSpec& spec) { return spec.name(); });

                std::unordered_set<std::string> features{install_action.feature_list.begin(),
                                                         install_action.feature_list.end()};
                features.erase("core");

                std::string port_name = install_action.spec.name();

                PackageDependInfo info{port_name, -1, features, dependencies};
                package_dependencies.emplace(port_name, std::move(info));
            }

            const InstallPlanAction& init = *install_actions.back();
            assign_depth_to_dependencies(init.spec.name(), 0, max_depth, package_dependencies);

            std::vector<PackageDependInfo> out =
                Util::fmap(package_dependencies, [](auto&& kvpair) -> PackageDependInfo { return kvpair.second; });
            Util::erase_remove_if(out, [](auto&& info) { return info.depth < 0; });
            return out;
        }
    }

    const CommandStructure COMMAND_STRUCTURE = {
        create_example_string("depend-info sqlite3"),
        1,
        1,
        {DEPEND_SWITCHES, DEPEND_SETTINGS},
        nullptr,
    };

    void perform_and_exit(const VcpkgCmdArguments& args,
                          const VcpkgPaths& paths,
                          Triplet default_triplet,
                          Triplet host_triplet)
    {
        const ParsedArguments options = args.parse_arguments(COMMAND_STRUCTURE);
        const int max_depth = get_max_depth(options);
        const SortMode sort_mode = get_sort_mode(options);
        const bool show_depth = Util::Sets::contains(options.switches, OPTION_SHOW_DEPTH);

        const std::vector<FullPackageSpec> specs = Util::fmap(args.command_arguments, [&](auto&& arg) {
            return check_and_get_full_package_spec(
                std::string{arg}, default_triplet, COMMAND_STRUCTURE.example_text, paths);
        });

        auto& fs = paths.get_filesystem();
        auto registry_set = paths.make_registry_set();
        PathsPortFileProvider provider(
            fs, *registry_set, make_overlay_provider(fs, paths.original_cwd, paths.overlay_ports));
        auto var_provider_storage = CMakeVars::make_triplet_cmake_var_provider(paths);
        auto& var_provider = *var_provider_storage;

        // By passing an empty status_db, we should get a plan containing all dependencies.
        // All actions in the plan should be install actions, as there's no installed packages to remove.
        StatusParagraphs status_db;
        auto action_plan = create_feature_install_plan(
            provider, var_provider, specs, status_db, {host_triplet, UnsupportedPortAction::Warn});
<<<<<<< HEAD
        for (const auto& warning : action_plan.warnings)
        {
            msg::println_warning(warning);
        }
=======
        action_plan.print_unsupported_warnings();
>>>>>>> 2ef1dfa0

        if (!action_plan.remove_actions.empty())
        {
            Debug::println("Only install actions should exist in the plan");
            Checks::unreachable(VCPKG_LINE_INFO);
        }

        std::vector<const InstallPlanAction*> install_actions =
            Util::fmap(action_plan.already_installed, [&](const auto& action) { return &action; });
        for (auto&& action : action_plan.install_actions)
            install_actions.push_back(&action);

        std::vector<PackageDependInfo> depend_info = extract_depend_info(install_actions, max_depth);

        if (Util::Sets::contains(options.switches, OPTION_DOT) || Util::Sets::contains(options.switches, OPTION_DGML))
        {
            const std::vector<const SourceControlFile*> source_control_files =
                Util::fmap(install_actions, [](const InstallPlanAction* install_action) {
                    const SourceControlFileAndLocation& scfl =
                        install_action->source_control_file_and_location.value_or_exit(VCPKG_LINE_INFO);
                    return const_cast<const SourceControlFile*>(scfl.source_control_file.get());
                });

            std::string graph_as_string = create_graph_as_string(options.switches, depend_info);
            graph_as_string.push_back('\n');
            msg::write_unlocalized_text_to_stdout(Color::none, graph_as_string);
            Checks::exit_success(VCPKG_LINE_INFO);
        }

        // TODO: Improve this code
        auto lex = [](const PackageDependInfo& lhs, const PackageDependInfo& rhs) -> bool {
            return lhs.package < rhs.package;
        };
        auto topo = [](const PackageDependInfo& lhs, const PackageDependInfo& rhs) -> bool {
            return lhs.depth > rhs.depth;
        };
        auto reverse = [](const PackageDependInfo& lhs, const PackageDependInfo& rhs) -> bool {
            return lhs.depth < rhs.depth;
        };

        switch (sort_mode)
        {
            case SortMode::Lexicographical: std::sort(std::begin(depend_info), std::end(depend_info), lex); break;
            case SortMode::ReverseTopological:
            case SortMode::Treelogical: std::sort(std::begin(depend_info), std::end(depend_info), reverse); break;
            case SortMode::Topological: std::sort(std::begin(depend_info), std::end(depend_info), topo); break;
            default: Checks::unreachable(VCPKG_LINE_INFO);
        }

        if (sort_mode == SortMode::Treelogical)
        {
            auto first = depend_info.begin();
            std::string features = Strings::join(", ", first->features);

            if (show_depth)
            {
                msg::write_unlocalized_text_to_stdout(Color::error, fmt::format("({})", first->depth));
            }
            msg::write_unlocalized_text_to_stdout(Color::success, first->package);
            if (!features.empty())
            {
                msg::write_unlocalized_text_to_stdout(Color::warning, "[" + features + "]");
            }
            msg::write_unlocalized_text_to_stdout(Color::none, "\n");
            std::set<std::string> printed;
            std::string prefix_buf;
            print_dep_tree(prefix_buf, first->package, depend_info, printed);
        }
        else
        {
            for (auto&& info : depend_info)
            {
                if (info.depth >= 0)
                {
                    const std::string features = Strings::join(", ", info.features);
                    const std::string dependencies = Strings::join(", ", info.dependencies);

                    if (show_depth)
                    {
                        msg::write_unlocalized_text_to_stdout(Color::error, fmt::format("({})", info.depth));
                    }
                    msg::write_unlocalized_text_to_stdout(Color::success, info.package);
                    if (!features.empty())
                    {
                        msg::write_unlocalized_text_to_stdout(Color::warning, "[" + features + "]");
                    }
                    msg::write_unlocalized_text_to_stdout(Color::none, ": " + dependencies + "\n");
                }
            }
        }
        Checks::exit_success(VCPKG_LINE_INFO);
    }

    void DependInfoCommand::perform_and_exit(const VcpkgCmdArguments& args,
                                             const VcpkgPaths& paths,
                                             Triplet default_triplet,
                                             Triplet host_triplet) const
    {
        DependInfo::perform_and_exit(args, paths, default_triplet, host_triplet);
    }
}<|MERGE_RESOLUTION|>--- conflicted
+++ resolved
@@ -317,14 +317,7 @@
         StatusParagraphs status_db;
         auto action_plan = create_feature_install_plan(
             provider, var_provider, specs, status_db, {host_triplet, UnsupportedPortAction::Warn});
-<<<<<<< HEAD
-        for (const auto& warning : action_plan.warnings)
-        {
-            msg::println_warning(warning);
-        }
-=======
         action_plan.print_unsupported_warnings();
->>>>>>> 2ef1dfa0
 
         if (!action_plan.remove_actions.empty())
         {
