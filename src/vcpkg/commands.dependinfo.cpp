#include <vcpkg/base/strings.h>
#include <vcpkg/base/system.debug.h>
#include <vcpkg/base/util.h>
#include <vcpkg/base/xmlserializer.h>

#include <vcpkg/cmakevars.h>
#include <vcpkg/commands.dependinfo.h>
#include <vcpkg/commands.help.h>
#include <vcpkg/commands.install.h>
#include <vcpkg/dependencies.h>
#include <vcpkg/input.h>
#include <vcpkg/packagespec.h>
#include <vcpkg/portfileprovider.h>
#include <vcpkg/registries.h>
#include <vcpkg/vcpkgcmdarguments.h>

#include <limits.h>

#include <vector>

namespace vcpkg::Commands::DependInfo
{
    namespace
    {
        // invariant: prefix_buf is equivalent on exitv (but may have been reallocated)
        void print_dep_tree(std::string& prefix_buf,
                            const std::string& currDepend,
                            const std::vector<PackageDependInfo>& allDepends,
                            std::set<std::string>& printed)
        {
            if (prefix_buf.size() > 400)
            {
                Checks::msg_exit_with_message(VCPKG_LINE_INFO, msgExceededRecursionDepth);
            }
            auto currPos = std::find_if(
                allDepends.begin(), allDepends.end(), [&currDepend](const auto& p) { return p.package == currDepend; });
            Checks::check_exit(VCPKG_LINE_INFO, currPos != allDepends.end(), "internal vcpkg error");
            if (currPos->dependencies.empty())
            {
                return;
            }

            const size_t original_size = prefix_buf.size();

            if (Util::Sets::contains(printed, currDepend))
            {
                // If we've already printed the set of dependencies, print an elipsis instead
                Strings::append(prefix_buf, "+- ...\n");
                msg::write_unlocalized_text_to_stdout(Color::none, prefix_buf);
                prefix_buf.resize(original_size);
            }
            else
            {
                printed.insert(currDepend);

                for (auto i = currPos->dependencies.begin(); i != currPos->dependencies.end() - 1; ++i)
                {
                    // Print the current level
                    Strings::append(prefix_buf, "+-- ", *i, "\n");
                    msg::write_unlocalized_text_to_stdout(Color::none, prefix_buf);
                    prefix_buf.resize(original_size);

                    // Recurse
                    prefix_buf.append("|   ");
                    print_dep_tree(prefix_buf, *i, allDepends, printed);
                    prefix_buf.resize(original_size);
                }

                // Print the last of the current level
                Strings::append(prefix_buf, "+-- ", currPos->dependencies.back(), "\n");
                msg::write_unlocalized_text_to_stdout(Color::none, prefix_buf);
                prefix_buf.resize(original_size);

                // Recurse
                prefix_buf.append("    ");
                print_dep_tree(prefix_buf, currPos->dependencies.back(), allDepends, printed);
                prefix_buf.resize(original_size);
            }
        }

        constexpr StringLiteral OPTION_DOT = "dot";
        constexpr StringLiteral OPTION_DGML = "dgml";
        constexpr StringLiteral OPTION_SHOW_DEPTH = "show-depth";
        constexpr StringLiteral OPTION_MAX_RECURSE = "max-recurse";
        constexpr StringLiteral OPTION_SORT = "sort";
        constexpr StringLiteral OPTION_FORMAT = "format";

        constexpr std::array<CommandSwitch, 3> DEPEND_SWITCHES = {{
            {OPTION_DOT, nullptr},
            {OPTION_DGML, nullptr},
            {OPTION_SHOW_DEPTH, []() { return msg::format(msgCmdDependInfoOptDepth); }},
        }};

        constexpr std::array<CommandSetting, 3> DEPEND_SETTINGS = {{
            {OPTION_MAX_RECURSE, []() { return msg::format(msgCmdDependInfoOptMaxRecurse); }},
            {OPTION_SORT, []() { return msg::format(msgCmdDependInfoOptSort); }},
            {OPTION_FORMAT, [] { return msg::format(msgCmdDependInfoFormatHelp); }},
        }};

        void assign_depth_to_dependencies(const std::string& package,
                                          const int depth,
                                          const int max_depth,
                                          std::map<std::string, PackageDependInfo>& dependencies_map)
        {
            auto iter = dependencies_map.find(package);
            if (iter == dependencies_map.end())
            {
                Checks::unreachable(VCPKG_LINE_INFO, fmt::format("Not found in dependency graph: {}", package));
            }

            PackageDependInfo& info = iter->second;

            if (depth > info.depth)
            {
                info.depth = depth;
                if (depth < max_depth)
                {
                    for (auto&& dependency : info.dependencies)
                    {
                        assign_depth_to_dependencies(dependency, depth + 1, max_depth, dependencies_map);
                    }
                }
            }
        }

        std::vector<PackageDependInfo> extract_depend_info(const std::vector<const InstallPlanAction*>& install_actions,
                                                           const int max_depth)
        {
            std::map<std::string, PackageDependInfo> package_dependencies;
            for (const InstallPlanAction* pia : install_actions)
            {
                const InstallPlanAction& install_action = *pia;

                const std::vector<std::string> dependencies = Util::fmap(
                    install_action.package_dependencies, [](const PackageSpec& spec) { return spec.name(); });

                std::unordered_set<std::string> features{install_action.feature_list.begin(),
                                                         install_action.feature_list.end()};
                features.erase("core");

                auto& port_name = install_action.spec.name();

                PackageDependInfo info{port_name, -1, features, dependencies};
                package_dependencies.emplace(port_name, std::move(info));
            }

            const InstallPlanAction& init = *install_actions.back();
            assign_depth_to_dependencies(init.spec.name(), 0, max_depth, package_dependencies);

            std::vector<PackageDependInfo> out =
                Util::fmap(package_dependencies, [](auto&& kvpair) -> PackageDependInfo { return kvpair.second; });
            Util::erase_remove_if(out, [](auto&& info) { return info.depth < 0; });
            return out;
        }

        // Try to emplace candidate into maybe_target. If that would be inconsistent, return true.
        // An engaged maybe_target is consistent with candidate if the contained value equals candidate.
        template<typename T>
        bool emplace_inconsistent(Optional<T>& maybe_target, const T& candidate)
        {
            if (auto target = maybe_target.get())
            {
                return *target != candidate;
            }

            maybe_target.emplace(candidate);
            return false;
        }
    } // unnamed namespace

    std::string create_dot_as_string(const std::vector<PackageDependInfo>& depend_info)
    {
        int empty_node_count = 0;

        std::string s = "digraph G{ rankdir=LR; edge [minlen=3]; overlap=false;";

        for (const auto& package : depend_info)
        {
            if (package.dependencies.empty())
            {
                empty_node_count++;
                continue;
            }

            const std::string name = Strings::replace_all(std::string{package.package}, "-", "_");
            fmt::format_to(std::back_inserter(s), "{};", name);
            for (const auto& d : package.dependencies)
            {
                const std::string dependency_name = Strings::replace_all(std::string{d}, "-", "_");
                fmt::format_to(std::back_inserter(s), "{} -> {};", name, dependency_name);
            }
        }

        fmt::format_to(std::back_inserter(s), "empty [label=\"{} singletons...\"]; }}", empty_node_count);
        return s;
    }

    std::string create_dgml_as_string(const std::vector<PackageDependInfo>& depend_info)
    {
        XmlSerializer xml;
        xml.emit_declaration().open_tag(R"(DirectedGraph xmlns="http://schemas.microsoft.com/vs/2009/dgml")");

        XmlSerializer nodes, links;
        nodes.open_tag("Nodes");
        links.open_tag("Links");
        for (const auto& package : depend_info)
        {
            const std::string& name = package.package;
            nodes.start_complex_open_tag("Node").attr("Id", name).finish_self_closing_complex_tag();

            // Iterate over dependencies.
            for (const auto& d : package.dependencies)
            {
                links.start_complex_open_tag("Link")
                    .attr("Source", name)
                    .attr("Target", d)
                    .finish_self_closing_complex_tag();
            }
        }
        nodes.close_tag("Nodes");
        links.close_tag("Links");
        xml.buf.append(nodes.buf).append(links.buf);
        xml.close_tag("DirectedGraph");
        return xml.buf;
    }

    std::string create_mermaid_as_string(const std::vector<PackageDependInfo>& depend_info)
    {
        std::string s = "flowchart TD;";

        for (const auto& package : depend_info)
        {
            for (const auto& dependency : package.dependencies)
            {
                s.append(fmt::format(" {} --> {};", package.package, dependency));
            }
        }

        return s;
    }

    const CommandStructure COMMAND_STRUCTURE = {
        [] { return create_example_string("depend-info sqlite3"); },
        1,
        1,
        {DEPEND_SWITCHES, DEPEND_SETTINGS},
        nullptr,
    };

    ExpectedL<DependInfoStrategy> determine_depend_info_mode(const ParsedArguments& args)
    {
        static constexpr StringLiteral OPTION_FORMAT_LIST = "list";
        static constexpr StringLiteral OPTION_FORMAT_TREE = "tree";
        static constexpr StringLiteral OPTION_FORMAT_DOT = "dot";
        static constexpr StringLiteral OPTION_FORMAT_DGML = "dgml";
        static constexpr StringLiteral OPTION_FORMAT_MERMAID = "mermaid";

        auto& settings = args.settings;

        Optional<DependInfoFormat> maybe_format;
        {
            auto it = settings.find(OPTION_FORMAT);
            if (it != settings.end())
            {
                auto as_lower = Strings::ascii_to_lowercase(it->second);
                if (as_lower == OPTION_FORMAT_LIST)
                {
                    maybe_format.emplace(DependInfoFormat::List);
                }
                else if (as_lower == OPTION_FORMAT_TREE)
                {
                    maybe_format.emplace(DependInfoFormat::Tree);
                }
                else if (as_lower == OPTION_FORMAT_DOT)
                {
                    maybe_format.emplace(DependInfoFormat::Dot);
                }
                else if (as_lower == OPTION_FORMAT_DGML)
                {
                    maybe_format.emplace(DependInfoFormat::Dgml);
                }
                else if (as_lower == OPTION_FORMAT_MERMAID)
                {
                    maybe_format.emplace(DependInfoFormat::Mermaid);
                }
                else
                {
                    return msg::format_error(msgCmdDependInfoFormatInvalid, msg::value = it->second);
                }
            }
        }

        if (Util::Sets::contains(args.switches, OPTION_DOT))
        {
            if (emplace_inconsistent(maybe_format, DependInfoFormat::Dot))
            {
                return msg::format_error(msgCmdDependInfoFormatConflict);
            }
        }

        if (Util::Sets::contains(args.switches, OPTION_DGML))
        {
            if (emplace_inconsistent(maybe_format, DependInfoFormat::Dgml))
            {
                return msg::format_error(msgCmdDependInfoFormatConflict);
            }
        }

        static constexpr StringLiteral OPTION_SORT_LEXICOGRAPHICAL = "lexicographical";
        static constexpr StringLiteral OPTION_SORT_TOPOLOGICAL = "topological";
        static constexpr StringLiteral OPTION_SORT_REVERSE = "reverse";
        static constexpr StringLiteral OPTION_SORT_TREE = "x-tree";
        Optional<DependInfoSortMode> maybe_sort_mode;
        {
            auto it = settings.find(OPTION_SORT);
            if (it != settings.end())
            {
                auto as_lower = Strings::ascii_to_lowercase(it->second);
                if (as_lower == OPTION_SORT_LEXICOGRAPHICAL)
                {
                    maybe_sort_mode.emplace(DependInfoSortMode::Lexicographical);
                }
                else if (as_lower == OPTION_SORT_TOPOLOGICAL)
                {
                    maybe_sort_mode.emplace(DependInfoSortMode::Topological);
                }
                else if (as_lower == OPTION_SORT_REVERSE)
                {
                    maybe_sort_mode.emplace(DependInfoSortMode::ReverseTopological);
                }
                else if (as_lower == OPTION_SORT_TREE)
                {
                    if (emplace_inconsistent(maybe_format, DependInfoFormat::Tree))
                    {
                        return msg::format_error(msgCmdDependInfoXtreeTree);
                    }
                }
                else
                {
                    return msg::format_error(msgInvalidCommandArgSort);
                }
            }
        }

        DependInfoStrategy result{maybe_sort_mode.value_or(DependInfoSortMode::Topological),
                                  maybe_format.value_or(DependInfoFormat::List),
                                  INT_MAX,
                                  Util::Sets::contains(args.switches, OPTION_SHOW_DEPTH)};

        {
            auto it = settings.find(OPTION_MAX_RECURSE);
            if (it != settings.end())
            {
                auto maybe_parsed = Strings::strto<int>(it->second);
                if (auto parsed = maybe_parsed.get())
                {
                    if (*parsed >= 0)
                    {
                        result.max_depth = *parsed;
                    }
                }
                else
                {
                    return msg::format_error(msgOptionMustBeInteger, msg::option = OPTION_MAX_RECURSE);
                }
            }
        }

        if (result.show_depth)
        {
            switch (result.format)
            {
                case DependInfoFormat::List:
                case DependInfoFormat::Tree:
                    // ok
                    break;
                case DependInfoFormat::Dot:
                case DependInfoFormat::Dgml:
                case DependInfoFormat::Mermaid: return msg::format_error(msgCmdDependInfoShowDepthFormatMismatch);
                default: Checks::unreachable(VCPKG_LINE_INFO);
            }
        }

        return result;
    }

    void perform_and_exit(const VcpkgCmdArguments& args,
                          const VcpkgPaths& paths,
                          Triplet default_triplet,
                          Triplet host_triplet)
    {
        const ParsedArguments options = args.parse_arguments(COMMAND_STRUCTURE);
        const auto strategy = determine_depend_info_mode(options).value_or_exit(VCPKG_LINE_INFO);

        bool default_triplet_used = false;
        const std::vector<FullPackageSpec> specs = Util::fmap(options.command_arguments, [&](auto&& arg) {
            return check_and_get_full_package_spec(arg,
                                                   default_triplet,
                                                   default_triplet_used,
                                                   COMMAND_STRUCTURE.get_example_text(),
                                                   paths.get_triplet_db());
        });

<<<<<<< HEAD
=======
        if (default_triplet_used)
        {
            print_default_triplet_warning(args, paths.get_triplet_db());
        }

>>>>>>> 19b2fdc9
        auto& fs = paths.get_filesystem();
        auto registry_set = paths.make_registry_set();
        PathsPortFileProvider provider(
            fs, *registry_set, make_overlay_provider(fs, paths.original_cwd, paths.overlay_ports));
        auto var_provider_storage = CMakeVars::make_triplet_cmake_var_provider(paths);
        auto& var_provider = *var_provider_storage;

        // By passing an empty status_db, we should get a plan containing all dependencies.
        // All actions in the plan should be install actions, as there's no installed packages to remove.
        StatusParagraphs status_db;
        auto action_plan = create_feature_install_plan(
            provider, var_provider, specs, status_db, {host_triplet, paths.packages(), UnsupportedPortAction::Warn});
        action_plan.print_unsupported_warnings();

        if (!action_plan.remove_actions.empty())
        {
            Checks::unreachable(VCPKG_LINE_INFO, "Only install actions should exist in the plan");
        }

        std::vector<const InstallPlanAction*> install_actions =
            Util::fmap(action_plan.already_installed, [&](const auto& action) { return &action; });
        for (auto&& action : action_plan.install_actions)
        {
            install_actions.push_back(&action);
        }

        std::vector<PackageDependInfo> depend_info = extract_depend_info(install_actions, strategy.max_depth);

        if (strategy.format == DependInfoFormat::Dot)
        {
            msg::write_unlocalized_text_to_stdout(Color::none, create_dot_as_string(depend_info));
            msg::write_unlocalized_text_to_stdout(Color::none, "\n");
            Checks::exit_success(VCPKG_LINE_INFO);
        }

        if (strategy.format == DependInfoFormat::Dgml)
        {
            msg::write_unlocalized_text_to_stdout(Color::none, create_dgml_as_string(depend_info));
            msg::write_unlocalized_text_to_stdout(Color::none, "\n");
            Checks::exit_success(VCPKG_LINE_INFO);
        }

        if (strategy.format == DependInfoFormat::Mermaid)
        {
            msg::write_unlocalized_text_to_stdout(Color::none, create_mermaid_as_string(depend_info));
            msg::write_unlocalized_text_to_stdout(Color::none, "\n");
            Checks::exit_success(VCPKG_LINE_INFO);
        }

        auto lex = [](const PackageDependInfo& lhs, const PackageDependInfo& rhs) -> bool {
            return lhs.package < rhs.package;
        };
        auto topo = [](const PackageDependInfo& lhs, const PackageDependInfo& rhs) -> bool {
            return lhs.depth > rhs.depth;
        };
        auto reverse = [](const PackageDependInfo& lhs, const PackageDependInfo& rhs) -> bool {
            return lhs.depth < rhs.depth;
        };

        if (strategy.format == DependInfoFormat::Tree)
        {
            Util::sort(depend_info, reverse);
            auto first = depend_info.begin();
            std::string features = Strings::join(", ", first->features);

            if (strategy.show_depth)
            {
                msg::write_unlocalized_text_to_stdout(Color::error, fmt::format("({})", first->depth));
            }

            msg::write_unlocalized_text_to_stdout(Color::success, first->package);
            if (!features.empty())
            {
                msg::write_unlocalized_text_to_stdout(Color::warning, "[" + features + "]");
            }

            msg::write_unlocalized_text_to_stdout(Color::none, "\n");
            std::set<std::string> printed;
            std::string prefix_buf;
            print_dep_tree(prefix_buf, first->package, depend_info, printed);
            Checks::exit_success(VCPKG_LINE_INFO);
        }

        if (strategy.format != DependInfoFormat::List)
        {
            Checks::unreachable(VCPKG_LINE_INFO);
        }

        switch (strategy.sort_mode)
        {
            case DependInfoSortMode::Lexicographical: Util::sort(depend_info, lex); break;
            case DependInfoSortMode::ReverseTopological: Util::sort(depend_info, reverse); break;
            case DependInfoSortMode::Topological: Util::sort(depend_info, topo); break;
            default: Checks::unreachable(VCPKG_LINE_INFO);
        }

        for (auto&& info : depend_info)
        {
            if (info.depth < 0)
            {
                continue;
            }

            if (strategy.show_depth)
            {
                msg::write_unlocalized_text_to_stdout(Color::error, fmt::format("({})", info.depth));
            }

            msg::write_unlocalized_text_to_stdout(Color::success, info.package);
            if (!info.features.empty())
            {
                msg::write_unlocalized_text_to_stdout(Color::warning, "[" + Strings::join(", ", info.features) + "]");
            }

            msg::write_unlocalized_text_to_stdout(Color::none, ": " + Strings::join(", ", info.dependencies) + "\n");
        }

        Checks::exit_success(VCPKG_LINE_INFO);
    }
}<|MERGE_RESOLUTION|>--- conflicted
+++ resolved
@@ -401,14 +401,6 @@
                                                    paths.get_triplet_db());
         });
 
-<<<<<<< HEAD
-=======
-        if (default_triplet_used)
-        {
-            print_default_triplet_warning(args, paths.get_triplet_db());
-        }
-
->>>>>>> 19b2fdc9
         auto& fs = paths.get_filesystem();
         auto registry_set = paths.make_registry_set();
         PathsPortFileProvider provider(
