--- conflicted
+++ resolved
@@ -107,15 +107,11 @@
 
 #if defined(_WIN32)
         Command cmd("cmd");
-<<<<<<< HEAD
-        if (!options.command_arguments.empty())
-=======
 #else  // ^^^ _WIN32 / !_WIN32 vvv
         Command cmd("");
         Checks::msg_exit_with_message(VCPKG_LINE_INFO, msgEnvPlatformNotSupported);
 #endif // ^^^ !_WIN32
-        if (!args.command_arguments.empty())
->>>>>>> 1ef1c9ca
+        if (!options.command_arguments.empty())
         {
             cmd.string_arg("/c").raw_arg(options.command_arguments[0]);
         }
