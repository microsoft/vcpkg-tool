#include <vcpkg/base/strings.h>
#include <vcpkg/base/system.process.h>

#include <vcpkg/build.h>
#include <vcpkg/cmakevars.h>
#include <vcpkg/commands.env.h>
#include <vcpkg/help.h>
#include <vcpkg/installedpaths.h>
#include <vcpkg/portfileprovider.h>
#include <vcpkg/vcpkgcmdarguments.h>
#include <vcpkg/vcpkgpaths.h>

namespace vcpkg::Commands::Env
{
    static constexpr StringLiteral OPTION_BIN = "bin";
    static constexpr StringLiteral OPTION_INCLUDE = "include";
    static constexpr StringLiteral OPTION_DEBUG_BIN = "debug-bin";
    static constexpr StringLiteral OPTION_TOOLS = "tools";
    static constexpr StringLiteral OPTION_PYTHON = "python";

    static constexpr std::array<CommandSwitch, 5> SWITCHES = {{
        {OPTION_BIN, "Add installed bin/ to PATH"},
        {OPTION_INCLUDE, "Add installed include/ to INCLUDE"},
        {OPTION_DEBUG_BIN, "Add installed debug/bin/ to PATH"},
        {OPTION_TOOLS, "Add installed tools/*/ to PATH"},
        {OPTION_PYTHON, "Add installed python/ to PYTHONPATH"},
    }};

    const CommandStructure COMMAND_STRUCTURE = {
        create_example_string("env <optional command> --triplet x64-windows"),
        0,
        1,
        {SWITCHES, {}},
        nullptr,
    };

    // This command should probably optionally take a port
    void perform_and_exit(const VcpkgCmdArguments& args,
                          const VcpkgPaths& paths,
                          Triplet triplet,
                          Triplet /*host_triplet*/)
    {
        const auto& fs = paths.get_filesystem();

        const ParsedArguments options = args.parse_arguments(COMMAND_STRUCTURE);

<<<<<<< HEAD
        PathsPortFileProvider provider(paths, args.overlay_ports);
=======
        PortFileProvider::PathsPortFileProvider provider(
            paths, PortFileProvider::make_overlay_provider(paths, args.overlay_ports));
>>>>>>> b4d664f5
        auto var_provider_storage = CMakeVars::make_triplet_cmake_var_provider(paths);
        auto& var_provider = *var_provider_storage;

        var_provider.load_generic_triplet_vars(triplet);

        const PreBuildInfo pre_build_info(
            paths, triplet, var_provider.get_generic_triplet_vars(triplet).value_or_exit(VCPKG_LINE_INFO));
        const Toolset& toolset = paths.get_toolset(pre_build_info);
        auto build_env_cmd = make_build_env_cmd(pre_build_info, toolset);

        std::unordered_map<std::string, std::string> extra_env = {};
        const bool add_bin = Util::Sets::contains(options.switches, OPTION_BIN);
        const bool add_include = Util::Sets::contains(options.switches, OPTION_INCLUDE);
        const bool add_debug_bin = Util::Sets::contains(options.switches, OPTION_DEBUG_BIN);
        const bool add_tools = Util::Sets::contains(options.switches, OPTION_TOOLS);
        const bool add_python = Util::Sets::contains(options.switches, OPTION_PYTHON);

        std::vector<std::string> path_vars;
        const auto current_triplet_path = paths.installed().triplet_dir(triplet);
        if (add_bin) path_vars.push_back((current_triplet_path / "bin").native());
        if (add_debug_bin) path_vars.push_back((current_triplet_path / "debug" / "bin").native());
        if (add_include) extra_env.emplace("INCLUDE", (current_triplet_path / "include").native());
        if (add_tools)
        {
            auto tools_dir = current_triplet_path / "tools";
            path_vars.push_back(tools_dir.native());
            for (auto&& tool_dir : fs.get_directories_non_recursive(tools_dir, VCPKG_LINE_INFO))
            {
                path_vars.push_back(tool_dir.native());
            }
        }
        if (add_python)
        {
            extra_env.emplace("PYTHONPATH", (current_triplet_path / "python").native());
        }

        if (path_vars.size() > 0) extra_env.emplace("PATH", Strings::join(";", path_vars));
        for (auto&& passthrough : pre_build_info.passthrough_env_vars)
        {
            if (auto e = get_environment_variable(passthrough))
            {
                extra_env.emplace(passthrough, e.value_or_exit(VCPKG_LINE_INFO));
            }
        }

        auto env = get_modified_clean_environment(extra_env);
        if (!build_env_cmd.empty())
        {
#if defined(_WIN32)
            env = cmd_execute_and_capture_environment(build_env_cmd, env);
#else  // ^^^ _WIN32 / !_WIN32 vvv
            Checks::exit_with_message(VCPKG_LINE_INFO, "Build environment commands are not supported on this platform");
#endif // ^^^ !_WIN32
        }

        Command cmd("cmd");
        if (!args.command_arguments.empty())
        {
            cmd.string_arg("/c").raw_arg(args.command_arguments[0]);
        }
#ifdef _WIN32
        enter_interactive_subprocess();
#endif
        auto rc = cmd_execute(cmd, default_working_directory, env);
#ifdef _WIN32
        exit_interactive_subprocess();
#endif
        Checks::exit_with_code(VCPKG_LINE_INFO, rc.value_or_exit(VCPKG_LINE_INFO));
    }

    void EnvCommand::perform_and_exit(const VcpkgCmdArguments& args,
                                      const VcpkgPaths& paths,
                                      Triplet default_triplet,
                                      Triplet host_triplet) const
    {
        Env::perform_and_exit(args, paths, default_triplet, host_triplet);
    }
}<|MERGE_RESOLUTION|>--- conflicted
+++ resolved
@@ -44,12 +44,7 @@
 
         const ParsedArguments options = args.parse_arguments(COMMAND_STRUCTURE);
 
-<<<<<<< HEAD
-        PathsPortFileProvider provider(paths, args.overlay_ports);
-=======
-        PortFileProvider::PathsPortFileProvider provider(
-            paths, PortFileProvider::make_overlay_provider(paths, args.overlay_ports));
->>>>>>> b4d664f5
+        PathsPortFileProvider provider(paths, make_overlay_provider(paths, args.overlay_ports));
         auto var_provider_storage = CMakeVars::make_triplet_cmake_var_provider(paths);
         auto& var_provider = *var_provider_storage;
 
