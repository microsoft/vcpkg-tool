#include <vcpkg/base/fwd/message_sinks.h>

#include <vcpkg/base/stringview.h>
#include <vcpkg/base/system.process.h>
#include <vcpkg/base/util.h>
#include <vcpkg/base/xmlserializer.h>

#include <vcpkg/commands.export.h>
#include <vcpkg/commands.install.h>
#include <vcpkg/dependencies.h>
#include <vcpkg/export.chocolatey.h>
#include <vcpkg/export.ifw.h>
#include <vcpkg/export.prefab.h>
#include <vcpkg/input.h>
#include <vcpkg/installedpaths.h>
#include <vcpkg/portfileprovider.h>
#include <vcpkg/registries.h>
#include <vcpkg/tools.h>
#include <vcpkg/vcpkglib.h>
#include <vcpkg/vcpkgpaths.h>

using namespace vcpkg;

namespace
{
    std::string create_nuspec_file_contents(const Path& raw_exported_dir,
                                            const Path& targets_redirect_path,
                                            const Path& props_redirect_path,
                                            const std::string& nuget_id,
                                            const std::string& nupkg_version,
                                            const std::string& nuget_description)
    {
        XmlSerializer xml;
        xml.open_tag("package").line_break();
        xml.open_tag("metadata").line_break();
        xml.simple_tag("id", nuget_id).line_break();
        xml.simple_tag("version", nupkg_version).line_break();
        xml.simple_tag("authors", "vcpkg").line_break();
        xml.simple_tag("description", nuget_description).line_break();
        xml.close_tag("metadata").line_break();
        xml.open_tag("files").line_break();
        xml.start_complex_open_tag("file")
            .text_attr("src", raw_exported_dir.native() + "\\installed\\**")
            .text_attr("target", "installed")
            .finish_self_closing_complex_tag()
            .line_break();

        xml.start_complex_open_tag("file")
            .text_attr("src", raw_exported_dir.native() + "\\scripts\\**")
            .text_attr("target", "scripts")
            .finish_self_closing_complex_tag()
            .line_break();

        xml.start_complex_open_tag("file")
            .text_attr("src", raw_exported_dir.native() + "\\.vcpkg-root")
            .text_attr("target", "")
            .finish_self_closing_complex_tag()
            .line_break();

        xml.start_complex_open_tag("file")
            .text_attr("src", targets_redirect_path)
            .text_attr("target", Strings::concat("build\\native\\", nuget_id, ".targets"))
            .finish_self_closing_complex_tag()
            .line_break();

        xml.start_complex_open_tag("file")
            .text_attr("src", props_redirect_path)
            .text_attr("target", Strings::concat("build\\native\\", nuget_id, ".props"))
            .finish_self_closing_complex_tag()
            .line_break();

        xml.close_tag("files").line_break();
        xml.close_tag("package").line_break();

        return std::move(xml.buf);
    }

    std::string create_targets_redirect(const std::string& target_path) noexcept
    {
        return fmt::format(R"###(
<Project ToolsVersion="4.0" xmlns="http://schemas.microsoft.com/developer/msbuild/2003">
  <Import Condition="Exists('{}')" Project="{}" />
</Project>
)###",
                           target_path,
                           target_path);
    }

    void print_export_plan(const std::map<ExportPlanType, std::vector<const ExportPlanAction*>>& group_by_plan_type)
    {
        static constexpr ExportPlanType ORDER[] = {
            ExportPlanType::ALREADY_BUILT,
            ExportPlanType::NOT_BUILT,
        };

        for (const ExportPlanType plan_type : ORDER)
        {
            const auto it = group_by_plan_type.find(plan_type);
            if (it == group_by_plan_type.cend())
            {
                continue;
            }

            std::vector<const ExportPlanAction*> cont = it->second;
            std::sort(cont.begin(), cont.end(), &ExportPlanAction::compare_by_name);
            LocalizedString msg;
            if (plan_type == ExportPlanType::ALREADY_BUILT)
                msg = msg::format(msgExportingAlreadyBuiltPackages);
            else if (plan_type == ExportPlanType::NOT_BUILT)
                msg = msg::format(msgPackagesToInstall);
            else
                Checks::unreachable(VCPKG_LINE_INFO);

            msg.append_raw('\n');
            for (auto&& action : cont)
            {
                msg.append_raw(request_type_indent(action->request_type)).append_raw(action->spec).append_raw('\n');
            }
            msg::print(msg);
        }
    }

    std::string create_export_id()
    {
        const tm date_time = get_current_date_time_local();

        // Format is: YYYYmmdd-HHMMSS
        // 15 characters + 1 null terminating character will be written for a total of 16 chars
        char mbstr[16];
        const size_t bytes_written = std::strftime(mbstr, sizeof(mbstr), "%Y%m%d-%H%M%S", &date_time);
        Checks::msg_check_exit(VCPKG_LINE_INFO,
                               bytes_written == 15,
                               msgUnexpectedByteSize,
                               msg::expected = "15",
                               msg::actual = bytes_written);
        const std::string date_time_as_string(mbstr);
        return ("vcpkg-export-" + date_time_as_string);
    }

    Path do_nuget_export(const VcpkgPaths& paths,
                         const std::string& nuget_id,
                         const std::string& nuget_version,
                         const std::string& nuget_description,
                         const Path& raw_exported_dir,
                         const Path& output_dir)
    {
        const Filesystem& fs = paths.get_filesystem();
        fs.create_directories(paths.buildsystems / "tmp", IgnoreErrors{});

        // This file will be placed in "build\native" in the nuget package. Therefore, go up two dirs.
        const std::string targets_redirect_content =
            create_targets_redirect("$(MSBuildThisFileDirectory)../../scripts/buildsystems/msbuild/vcpkg.targets");
        const auto targets_redirect = paths.buildsystems / "tmp" / "vcpkg.export.nuget.targets";
        fs.write_contents(targets_redirect, targets_redirect_content, VCPKG_LINE_INFO);

        // This file will be placed in "build\native" in the nuget package. Therefore, go up two dirs.
        const std::string props_redirect_content =
            create_targets_redirect("$(MSBuildThisFileDirectory)../../scripts/buildsystems/msbuild/vcpkg.props");
        const auto props_redirect = paths.buildsystems / "tmp" / "vcpkg.export.nuget.props";
        fs.write_contents(props_redirect, props_redirect_content, VCPKG_LINE_INFO);

        const std::string nuspec_file_content = create_nuspec_file_contents(
            raw_exported_dir, targets_redirect, props_redirect, nuget_id, nuget_version, nuget_description);
        const auto nuspec_file_path = paths.buildsystems / "tmp" / "vcpkg.export.nuspec";
        fs.write_contents(nuspec_file_path, nuspec_file_content, VCPKG_LINE_INFO);

        // -NoDefaultExcludes is needed for ".vcpkg-root"
        RedirectedProcessLaunchSettings settings;
#ifndef _WIN32
<<<<<<< HEAD
        settings.string_arg(paths.get_tool_exe(Tools::MONO, stdout_sink));
#endif
        settings.string_arg(paths.get_tool_exe(Tools::NUGET, stdout_sink))
=======
        cmd.string_arg(paths.get_tool_exe(Tools::MONO, out_sink));
#endif
        cmd.string_arg(paths.get_tool_exe(Tools::NUGET, out_sink))
>>>>>>> 1c9ec197
            .string_arg("pack")
            .string_arg(nuspec_file_path)
            .string_arg("-OutputDirectory")
            .string_arg(output_dir)
            .string_arg("-NoDefaultExcludes");

        settings.environment = get_clean_environment();
        return flatten(cmd_execute_and_capture_output(settings), Tools::NUGET)
            .map([&](Unit) { return output_dir / (nuget_id + "." + nuget_version + ".nupkg"); })
            .value_or_exit(VCPKG_LINE_INFO);
    }

    struct ArchiveFormat final
    {
        enum class BackingEnum
        {
            ZIP = 1,
            SEVEN_ZIP,
        };

        constexpr ArchiveFormat() = delete;

        constexpr ArchiveFormat(BackingEnum backing_enum, StringLiteral extension, StringLiteral cmake_option)
            : backing_enum(backing_enum), m_extension(extension), m_cmake_option(cmake_option)
        {
        }

        constexpr operator BackingEnum() const { return backing_enum; }
        constexpr StringLiteral extension() const { return this->m_extension; }
        constexpr StringLiteral cmake_option() const { return this->m_cmake_option; }

    private:
        BackingEnum backing_enum;
        StringLiteral m_extension;
        StringLiteral m_cmake_option;
    };

    namespace ArchiveFormatC
    {
        constexpr const ArchiveFormat ZIP(ArchiveFormat::BackingEnum::ZIP, "zip", "zip");
        constexpr const ArchiveFormat SEVEN_ZIP(ArchiveFormat::BackingEnum::SEVEN_ZIP, "7z", "7zip");
    }

    Path do_archive_export(const VcpkgPaths& paths,
                           const Path& raw_exported_dir,
                           const Path& output_dir,
                           const ArchiveFormat& format)
    {
        const Path& cmake_exe = paths.get_tool_exe(Tools::CMAKE, out_sink);

        const auto exported_dir_filename = raw_exported_dir.filename();
        const auto exported_archive_filename = fmt::format("{}.{}", exported_dir_filename, format.extension());
        const auto exported_archive_path = output_dir / exported_archive_filename;

        ProcessLaunchSettings settings;
        settings.string_arg(cmake_exe)
            .string_arg("-E")
            .string_arg("tar")
            .string_arg("cf")
            .string_arg(exported_archive_path)
            .string_arg(Strings::concat("--format=", format.cmake_option()))
            .string_arg("--")
            .string_arg(raw_exported_dir);

        settings.working_directory = raw_exported_dir.parent_path();
        settings.environment = get_clean_environment();
        const int exit_code = cmd_execute(settings).value_or_exit(VCPKG_LINE_INFO);
        Checks::msg_check_exit(VCPKG_LINE_INFO, exit_code == 0, msgCreationFailed, msg::path = exported_archive_path);
        return exported_archive_path;
    }

    struct ExportArguments
    {
        bool dry_run = false;
        bool raw = false;
        bool nuget = false;
        bool ifw = false;
        bool zip = false;
        bool seven_zip = false;
        bool chocolatey = false;
        bool prefab = false;
        bool all_installed = false;

        Optional<std::string> maybe_output;
        Path output_dir;

        Optional<std::string> maybe_nuget_id;
        Optional<std::string> maybe_nuget_version;
        Optional<std::string> maybe_nuget_description;

        IFW::Options ifw_options;
        Prefab::Options prefab_options;
        Chocolatey::Options chocolatey_options;
        std::vector<PackageSpec> specs;
    };

    constexpr StringLiteral OPTION_OUTPUT = "output";
    constexpr StringLiteral OPTION_OUTPUT_DIR = "output-dir";
    constexpr StringLiteral OPTION_DRY_RUN = "dry-run";
    constexpr StringLiteral OPTION_RAW = "raw";
    constexpr StringLiteral OPTION_NUGET = "nuget";
    constexpr StringLiteral OPTION_IFW = "ifw";
    constexpr StringLiteral OPTION_ZIP = "zip";
    constexpr StringLiteral OPTION_SEVEN_ZIP = "7zip";
    constexpr StringLiteral OPTION_NUGET_ID = "nuget-id";
    constexpr StringLiteral OPTION_NUGET_DESCRIPTION = "nuget-description";
    constexpr StringLiteral OPTION_NUGET_VERSION = "nuget-version";
    constexpr StringLiteral OPTION_IFW_REPOSITORY_URL = "ifw-repository-url";
    constexpr StringLiteral OPTION_IFW_PACKAGES_DIR_PATH = "ifw-packages-directory-path";
    constexpr StringLiteral OPTION_IFW_REPOSITORY_DIR_PATH = "ifw-repository-directory-path";
    constexpr StringLiteral OPTION_IFW_CONFIG_FILE_PATH = "ifw-configuration-file-path";
    constexpr StringLiteral OPTION_IFW_INSTALLER_FILE_PATH = "ifw-installer-file-path";
    constexpr StringLiteral OPTION_CHOCOLATEY = "x-chocolatey";
    constexpr StringLiteral OPTION_CHOCOLATEY_MAINTAINER = "x-maintainer";
    constexpr StringLiteral OPTION_CHOCOLATEY_VERSION_SUFFIX = "x-version-suffix";
    constexpr StringLiteral OPTION_ALL_INSTALLED = "x-all-installed";

    constexpr StringLiteral OPTION_PREFAB = "prefab";
    constexpr StringLiteral OPTION_PREFAB_GROUP_ID = "prefab-group-id";
    constexpr StringLiteral OPTION_PREFAB_ARTIFACT_ID = "prefab-artifact-id";
    constexpr StringLiteral OPTION_PREFAB_VERSION = "prefab-version";
    constexpr StringLiteral OPTION_PREFAB_SDK_MIN_VERSION = "prefab-min-sdk";
    constexpr StringLiteral OPTION_PREFAB_SDK_TARGET_VERSION = "prefab-target-sdk";
    constexpr StringLiteral OPTION_PREFAB_ENABLE_MAVEN = "prefab-maven";
    constexpr StringLiteral OPTION_PREFAB_ENABLE_DEBUG = "prefab-debug";

    constexpr CommandSwitch EXPORT_SWITCHES[] = {
        {OPTION_DRY_RUN, msgCmdExportOptDryRun},
        {OPTION_RAW, msgCmdExportOptRaw},
        {OPTION_NUGET, msgCmdExportOptNuget},
        {OPTION_IFW, msgCmdExportOptIFW},
        {OPTION_ZIP, msgCmdExportOptZip},
        {OPTION_SEVEN_ZIP, msgCmdExportOpt7Zip},
        {OPTION_CHOCOLATEY, msgCmdExportOptChocolatey},
        {OPTION_PREFAB, msgCmdExportOptPrefab},
        {OPTION_PREFAB_ENABLE_MAVEN, msgCmdExportOptMaven},
        {OPTION_PREFAB_ENABLE_DEBUG, msgCmdExportOptDebug},
        {OPTION_ALL_INSTALLED, msgCmdExportOptInstalled},
    };

    constexpr CommandSetting EXPORT_SETTINGS[] = {
        {OPTION_OUTPUT, msgCmdExportSettingOutput},
        {OPTION_OUTPUT_DIR, msgCmdExportSettingOutputDir},
        {OPTION_NUGET_ID, msgCmdExportSettingNugetID},
        {OPTION_NUGET_DESCRIPTION, msgCmdExportSettingNugetDesc},
        {OPTION_NUGET_VERSION, msgCmdExportSettingNugetVersion},
        {OPTION_IFW_REPOSITORY_URL, msgCmdExportSettingRepoURL},
        {OPTION_IFW_PACKAGES_DIR_PATH, msgCmdExportSettingPkgDir},
        {OPTION_IFW_REPOSITORY_DIR_PATH, msgCmdExportSettingRepoDir},
        {OPTION_IFW_CONFIG_FILE_PATH, msgCmdExportSettingConfigFile},
        {OPTION_IFW_INSTALLER_FILE_PATH, msgCmdExportSettingInstallerPath},
        {OPTION_CHOCOLATEY_MAINTAINER, msgCmdExportSettingChocolateyMaint},
        {OPTION_CHOCOLATEY_VERSION_SUFFIX, msgCmdExportSettingChocolateyVersion},
        {OPTION_PREFAB_GROUP_ID, msgCmdExportSettingPrefabGroupID},
        {OPTION_PREFAB_ARTIFACT_ID, msgCmdExportSettingPrefabArtifactID},
        {OPTION_PREFAB_VERSION, msgCmdExportSettingPrefabVersion},
        {OPTION_PREFAB_SDK_MIN_VERSION, msgCmdExportSettingSDKMinVersion},
        {OPTION_PREFAB_SDK_TARGET_VERSION, msgCmdExportSettingSDKTargetVersion},
    };

    ExportArguments handle_export_command_arguments(const VcpkgPaths& paths,
                                                    const VcpkgCmdArguments& args,
                                                    Triplet default_triplet,
                                                    const StatusParagraphs& status_db)
    {
        ExportArguments ret;

        const auto options = args.parse_arguments(CommandExportMetadata);

        ret.dry_run = Util::Sets::contains(options.switches, OPTION_DRY_RUN);
        ret.raw = Util::Sets::contains(options.switches, OPTION_RAW);
        ret.nuget = Util::Sets::contains(options.switches, OPTION_NUGET);
        ret.ifw = Util::Sets::contains(options.switches, OPTION_IFW);
        ret.zip = Util::Sets::contains(options.switches, OPTION_ZIP);
        ret.seven_zip = Util::Sets::contains(options.switches, OPTION_SEVEN_ZIP);
        ret.chocolatey = Util::Sets::contains(options.switches, OPTION_CHOCOLATEY);
        ret.prefab = Util::Sets::contains(options.switches, OPTION_PREFAB);
        ret.prefab_options.enable_maven = Util::Sets::contains(options.switches, OPTION_PREFAB_ENABLE_MAVEN);
        ret.prefab_options.enable_debug = Util::Sets::contains(options.switches, OPTION_PREFAB_ENABLE_DEBUG);
        ret.maybe_output = Util::lookup_value_copy(options.settings, OPTION_OUTPUT);
        ret.all_installed = Util::Sets::contains(options.switches, OPTION_ALL_INSTALLED);

        if (paths.manifest_mode_enabled())
        {
            auto output_dir_opt = Util::lookup_value(options.settings, OPTION_OUTPUT_DIR);

            // --output-dir is required in manifest mode
            if (auto d = output_dir_opt.get())
            {
                ret.output_dir = paths.original_cwd / *d;
            }
            else
            {
                msg::println_error(msgMissingOption, msg::option = "output-dir");
                Checks::exit_fail(VCPKG_LINE_INFO);
            }

            // Force enable --all-installed in manifest mode
            ret.all_installed = true;

            // In manifest mode the entire installed directory is exported
            if (!options.command_arguments.empty())
            {
                msg::println_error(msgUnexpectedArgument, msg::option = options.command_arguments[0]);
                Checks::exit_fail(VCPKG_LINE_INFO);
            }
        }

        ret.output_dir = ret.output_dir.empty() ? Util::lookup_value(options.settings, OPTION_OUTPUT_DIR)
                                                      .map([&](const Path& p) { return paths.original_cwd / p; })
                                                      .value_or(paths.root)
                                                : ret.output_dir;

        if (ret.all_installed)
        {
            auto installed_ipv = get_installed_ports(status_db);
            std::transform(installed_ipv.begin(),
                           installed_ipv.end(),
                           std::back_inserter(ret.specs),
                           [](const auto& ipv) { return ipv.spec(); });
        }
        else
        {
            // input sanitization
            bool default_triplet_used = false;
            ret.specs = Util::fmap(options.command_arguments, [&](auto&& arg) {
                return parse_package_spec(
                    arg, default_triplet, default_triplet_used, CommandExportMetadata.get_example_text());
            });

            if (default_triplet_used)
            {
                print_default_triplet_warning(args, paths.get_triplet_db());
            }
        }

        if (!ret.raw && !ret.nuget && !ret.ifw && !ret.zip && !ret.seven_zip && !ret.dry_run && !ret.chocolatey &&
            !ret.prefab)
        {
            msg::println_error(msgProvideExportType);
            msg::write_unlocalized_text(Color::none, CommandExportMetadata.get_example_text());
            Checks::exit_fail(VCPKG_LINE_INFO);
        }

        struct OptionPair
        {
            const StringLiteral& name;
            Optional<std::string>& out_opt;
        };
        const auto options_implies = [&](const StringLiteral& main_opt_name,
                                         bool is_main_opt,
                                         const std::initializer_list<OptionPair>& implying_opts) {
            if (is_main_opt)
            {
                for (auto&& opt : implying_opts)
                    opt.out_opt = Util::lookup_value_copy(options.settings, opt.name);
            }
            else
            {
                for (auto&& opt : implying_opts)
                    Checks::msg_check_exit(VCPKG_LINE_INFO,
                                           !Util::Maps::contains(options.settings, opt.name),
                                           msgMutuallyExclusiveOption,
                                           msg::value = opt.name,
                                           msg::option = main_opt_name);
            }
        };

        options_implies(OPTION_NUGET,
                        ret.nuget,
                        {
                            {OPTION_NUGET_ID, ret.maybe_nuget_id},
                            {OPTION_NUGET_VERSION, ret.maybe_nuget_version},
                            {OPTION_NUGET_DESCRIPTION, ret.maybe_nuget_description},
                        });

        options_implies(OPTION_IFW,
                        ret.ifw,
                        {
                            {OPTION_IFW_REPOSITORY_URL, ret.ifw_options.maybe_repository_url},
                            {OPTION_IFW_PACKAGES_DIR_PATH, ret.ifw_options.maybe_packages_dir_path},
                            {OPTION_IFW_REPOSITORY_DIR_PATH, ret.ifw_options.maybe_repository_dir_path},
                            {OPTION_IFW_CONFIG_FILE_PATH, ret.ifw_options.maybe_config_file_path},
                            {OPTION_IFW_INSTALLER_FILE_PATH, ret.ifw_options.maybe_installer_file_path},
                        });

        options_implies(OPTION_PREFAB,
                        ret.prefab,
                        {
                            {OPTION_PREFAB_ARTIFACT_ID, ret.prefab_options.maybe_artifact_id},
                            {OPTION_PREFAB_GROUP_ID, ret.prefab_options.maybe_group_id},
                            {OPTION_PREFAB_SDK_MIN_VERSION, ret.prefab_options.maybe_min_sdk},
                            {OPTION_PREFAB_SDK_TARGET_VERSION, ret.prefab_options.maybe_target_sdk},
                            {OPTION_PREFAB_VERSION, ret.prefab_options.maybe_version},
                        });

        options_implies(OPTION_CHOCOLATEY,
                        ret.chocolatey,
                        {
                            {OPTION_CHOCOLATEY_MAINTAINER, ret.chocolatey_options.maybe_maintainer},
                            {OPTION_CHOCOLATEY_VERSION_SUFFIX, ret.chocolatey_options.maybe_version_suffix},
                        });

        return ret;
    }

    void print_next_step_info(const Path& prefix)
    {
        const auto cmake_toolchain = prefix / "scripts/buildsystems/vcpkg.cmake";
        const CMakeVariable cmake_variable = CMakeVariable("CMAKE_TOOLCHAIN_FILE", cmake_toolchain.generic_u8string());
        msg::println(msg::format(msgCMakeUsingExportedLibs, msg::value = cmake_variable.s));
    }

    void handle_raw_based_export(Span<const ExportPlanAction> export_plan,
                                 const ExportArguments& opts,
                                 const std::string& export_id,
                                 const VcpkgPaths& paths)
    {
        const Filesystem& fs = paths.get_filesystem();
        const auto raw_exported_dir_path = opts.output_dir / export_id;
        fs.remove_all(raw_exported_dir_path, VCPKG_LINE_INFO);

        // TODO: error handling
        fs.create_directory(raw_exported_dir_path, IgnoreErrors{});

        // execute the plan
        {
            const InstalledPaths export_paths(raw_exported_dir_path / "installed");
            for (const ExportPlanAction& action : export_plan)
            {
                if (action.plan_type != ExportPlanType::ALREADY_BUILT)
                {
                    Checks::unreachable(VCPKG_LINE_INFO);
                }

                const std::string display_name = action.spec.to_string();
                msg::println(msgExportingPackage, msg::package_name = display_name);

                const BinaryParagraph& binary_paragraph = action.core_paragraph().value_or_exit(VCPKG_LINE_INFO);

                const InstallDir dirs =
                    InstallDir::from_destination_root(export_paths, action.spec.triplet(), binary_paragraph);

                auto lines =
                    fs.read_lines(paths.installed().listfile_path(binary_paragraph)).value_or_exit(VCPKG_LINE_INFO);
                std::vector<Path> files;
                for (auto&& suffix : lines)
                {
                    if (suffix.empty()) continue;
                    if (suffix.back() == '/') suffix.pop_back();
                    if (suffix == action.spec.triplet().to_string()) continue;
                    files.push_back(paths.installed().root() / suffix);
                }

                install_files_and_write_listfile(fs, paths.installed().triplet_dir(action.spec.triplet()), files, dirs);
            }
        }

        // Copy files needed for integration
        export_integration_files(raw_exported_dir_path, paths);

        if (opts.raw)
        {
            msg::println(Color::success, msgFilesExported, msg::path = raw_exported_dir_path);
            print_next_step_info(raw_exported_dir_path);
        }

        if (opts.nuget)
        {
            const auto nuget_id = opts.maybe_nuget_id.value_or(raw_exported_dir_path.filename().to_string());
            const auto nuget_version = opts.maybe_nuget_version.value_or("1.0.0");
            const auto nuget_description = opts.maybe_nuget_description.value_or("Vcpkg NuGet export");

            msg::println(msgCreatingNugetPackage);

            const auto output_path = do_nuget_export(
                paths, nuget_id, nuget_version, nuget_description, raw_exported_dir_path, opts.output_dir);

            msg::println(Color::success, msgCreatedNuGetPackage, msg::path = output_path);
            msg::println(msgInstallPackageInstruction, msg::value = nuget_id, msg::path = output_path.parent_path());
        }

        if (opts.zip)
        {
            msg::println(msgCreatingZipArchive);
            const auto output_path =
                do_archive_export(paths, raw_exported_dir_path, opts.output_dir, ArchiveFormatC::ZIP);
            msg::println(Color::success, msgExportedZipArchive, msg::path = output_path);
            print_next_step_info("[...]");
        }

        if (opts.seven_zip)
        {
            msg::println(msgCreating7ZipArchive);
            const auto output_path =
                do_archive_export(paths, raw_exported_dir_path, opts.output_dir, ArchiveFormatC::SEVEN_ZIP);
            msg::println(Color::success, msgExported7zipArchive, msg::path = output_path);
            print_next_step_info("[...]");
        }

        if (!opts.raw)
        {
            fs.remove_all(raw_exported_dir_path, VCPKG_LINE_INFO);
        }
    }
} // unnamed namespace

namespace vcpkg
{
    void export_integration_files(const Path& raw_exported_dir_path, const VcpkgPaths& paths)
    {
        const std::vector<Path> integration_files_relative_to_root = {
            Path{"scripts/buildsystems/msbuild/applocal.ps1"},
            Path{"scripts/buildsystems/msbuild/vcpkg.targets"},
            Path{"scripts/buildsystems/msbuild/vcpkg.props"},
            Path{"scripts/buildsystems/msbuild/vcpkg-general.xml"},
            Path{"scripts/buildsystems/vcpkg.cmake"},
            Path{"scripts/buildsystems/osx/applocal.py"},
            Path{"scripts/cmake/vcpkg_get_windows_sdk.cmake"},
        };

        const Filesystem& fs = paths.get_filesystem();
        for (const Path& file : integration_files_relative_to_root)
        {
            const auto source = paths.root / file;
            auto destination = raw_exported_dir_path / file;
            fs.create_directories(destination.parent_path(), IgnoreErrors{});
            fs.copy_file(source, destination, CopyOptions::overwrite_existing, VCPKG_LINE_INFO);
        }

        // Copying exe (this is not relative to root)
        Path vcpkg_exe = get_exe_path_of_current_process();
#if defined(_WIN32)
        auto destination = raw_exported_dir_path / "vcpkg.exe";
#else
        auto destination = raw_exported_dir_path / "vcpkg";
#endif
        fs.copy_file(vcpkg_exe, destination, CopyOptions::overwrite_existing, VCPKG_LINE_INFO);

        fs.write_contents(raw_exported_dir_path / ".vcpkg-root", "", VCPKG_LINE_INFO);
    }

    constexpr CommandMetadata CommandExportMetadata{
        "export",
        msgCmdExportSynopsis,
        {msgCmdExportExample1, "vcpkg export zlib zlib:x64-windows boost --nuget"},
        "https://learn.microsoft.com/vcpkg/commands/export",
        AutocompletePriority::Public,
        0,
        SIZE_MAX,
        {EXPORT_SWITCHES, EXPORT_SETTINGS},
        nullptr,
    };

    void command_export_and_exit(const VcpkgCmdArguments& args,
                                 const VcpkgPaths& paths,
                                 Triplet default_triplet,
                                 Triplet host_triplet)
    {
        (void)host_triplet;
        const StatusParagraphs status_db = database_load_check(paths.get_filesystem(), paths.installed());
        const auto opts = handle_export_command_arguments(paths, args, default_triplet, status_db);

        // Load ports from ports dirs
        auto& fs = paths.get_filesystem();
        auto registry_set = paths.make_registry_set();
        PathsPortFileProvider provider(
            fs, *registry_set, make_overlay_provider(fs, paths.original_cwd, paths.overlay_ports));

        // create the plan
        std::vector<ExportPlanAction> export_plan = create_export_plan(opts.specs, status_db);
        if (export_plan.empty())
        {
            msg::println_error(msgCmdExportEmptyPlan);
            Checks::exit_fail(VCPKG_LINE_INFO);
        }

        std::map<ExportPlanType, std::vector<const ExportPlanAction*>> group_by_plan_type;
        Util::group_by(export_plan, &group_by_plan_type, [](const ExportPlanAction& p) { return p.plan_type; });
        print_export_plan(group_by_plan_type);

        const bool has_non_user_requested_packages =
            Util::find_if(export_plan, [](const ExportPlanAction& package) -> bool {
                return package.request_type != RequestType::USER_REQUESTED;
            }) != export_plan.cend();

        if (has_non_user_requested_packages)
        {
            msg::println(Color::warning, msgAdditionalPackagesToExport);
        }

        const auto it = group_by_plan_type.find(ExportPlanType::NOT_BUILT);
        if (it != group_by_plan_type.cend() && !it->second.empty())
        {
            // No need to show all of them, just the user-requested ones. Dependency resolution will handle the rest.
            std::vector<const ExportPlanAction*> unbuilt = it->second;
            Util::erase_remove_if(
                unbuilt, [](const ExportPlanAction* a) { return a->request_type != RequestType::USER_REQUESTED; });

            const auto s = Strings::join(" ", unbuilt, [](const ExportPlanAction* a) { return a->spec.to_string(); });
            msg::println(msg::format(msgPrebuiltPackages).append_raw('\n').append_raw("vcpkg install ").append_raw(s));
            Checks::exit_fail(VCPKG_LINE_INFO);
        }

        if (opts.dry_run)
        {
            Checks::exit_success(VCPKG_LINE_INFO);
        }

        std::string export_id = opts.maybe_output.value_or(create_export_id());

        if (opts.raw || opts.nuget || opts.zip || opts.seven_zip)
        {
            handle_raw_based_export(export_plan, opts, export_id, paths);
        }

        if (opts.ifw)
        {
            IFW::do_export(export_plan, export_id, opts.ifw_options, paths);

            print_next_step_info("@RootDir@/src/vcpkg");
        }

        if (opts.chocolatey)
        {
            Chocolatey::do_export(export_plan, paths, opts.chocolatey_options);
        }

        if (opts.prefab)
        {
            Prefab::do_export(export_plan, paths, opts.prefab_options, default_triplet);
        }

        Checks::exit_success(VCPKG_LINE_INFO);
    }
} // namespace vcpkg<|MERGE_RESOLUTION|>--- conflicted
+++ resolved
@@ -167,15 +167,9 @@
         // -NoDefaultExcludes is needed for ".vcpkg-root"
         RedirectedProcessLaunchSettings settings;
 #ifndef _WIN32
-<<<<<<< HEAD
-        settings.string_arg(paths.get_tool_exe(Tools::MONO, stdout_sink));
+        settings.string_arg(paths.get_tool_exe(Tools::MONO, out_sink));
 #endif
-        settings.string_arg(paths.get_tool_exe(Tools::NUGET, stdout_sink))
-=======
-        cmd.string_arg(paths.get_tool_exe(Tools::MONO, out_sink));
-#endif
-        cmd.string_arg(paths.get_tool_exe(Tools::NUGET, out_sink))
->>>>>>> 1c9ec197
+        settings.string_arg(paths.get_tool_exe(Tools::NUGET, out_sink))
             .string_arg("pack")
             .string_arg(nuspec_file_path)
             .string_arg("-OutputDirectory")
