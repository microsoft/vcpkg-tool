--- conflicted
+++ resolved
@@ -368,11 +368,7 @@
         {
             // input sanitization
             ret.specs = Util::fmap(options.command_arguments, [&](auto&& arg) {
-<<<<<<< HEAD
-                return parse_package_spec(arg, default_triplet, default_triplet_used);
-=======
                 return parse_package_spec(arg, default_triplet).value_or_exit(VCPKG_LINE_INFO);
->>>>>>> 87adc3f4
             });
         }
 
