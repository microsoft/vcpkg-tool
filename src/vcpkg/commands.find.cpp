--- conflicted
+++ resolved
@@ -256,12 +256,8 @@
                 metrics.track_string(StringMetric::CommandArgs, *p_filter_hash);
             }
 
-<<<<<<< HEAD
             get_global_metrics_collector().track_submission(std::move(metrics));
-            perform_find_port_and_exit(paths, full_description, enable_json, filter, args.overlay_ports);
-=======
             perform_find_port_and_exit(paths, full_description, enable_json, filter, paths.overlay_ports);
->>>>>>> 1b7334c1
         }
 
         Checks::msg_exit_with_error(VCPKG_LINE_INFO, msgAddCommandFirstArg);
