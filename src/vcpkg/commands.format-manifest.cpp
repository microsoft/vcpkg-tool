#include <vcpkg/base/checks.h>
#include <vcpkg/base/files.h>
#include <vcpkg/base/json.h>
#include <vcpkg/base/system.debug.h>

#include <vcpkg/commands.format-manifest.h>
#include <vcpkg/paragraphs.h>
#include <vcpkg/portfileprovider.h>
#include <vcpkg/sourceparagraph.h>
#include <vcpkg/vcpkgcmdarguments.h>
#include <vcpkg/vcpkgpaths.h>

namespace
{
    using namespace vcpkg;

    struct ToWrite
    {
        SourceControlFile scf;
        path file_to_write;
        path original_path;
        std::string original_source;
    };

    Optional<ToWrite> read_manifest(Filesystem& fs, path&& manifest_path)
    {
        auto path_string = vcpkg::u8string(manifest_path);
        Debug::print("Reading ", path_string, "\n");
        auto contents = fs.read_contents(manifest_path, VCPKG_LINE_INFO);
        auto parsed_json_opt = Json::parse(contents, manifest_path);
        if (!parsed_json_opt.has_value())
        {
            vcpkg::printf(Color::error, "Failed to parse %s: %s\n", path_string, parsed_json_opt.error()->format());
            return nullopt;
        }

        const auto& parsed_json = parsed_json_opt.value_or_exit(VCPKG_LINE_INFO).first;
        if (!parsed_json.is_object())
        {
            vcpkg::printf(Color::error, "The file %s is not an object\n", path_string);
            return nullopt;
        }

        auto parsed_json_obj = parsed_json.object();

        auto scf = SourceControlFile::parse_manifest_file(manifest_path, parsed_json_obj);
        if (!scf.has_value())
        {
            vcpkg::printf(Color::error, "Failed to parse manifest file: %s\n", path_string);
            print_error_message(scf.error());
            return nullopt;
        }

        return ToWrite{
            std::move(*scf.value_or_exit(VCPKG_LINE_INFO)),
            manifest_path,
            manifest_path,
            std::move(contents),
        };
    }

    Optional<ToWrite> read_control_file(Filesystem& fs, path&& control_path)
    {
        std::error_code ec;
        auto control_path_string = vcpkg::u8string(control_path);
        Debug::print("Reading ", control_path_string, "\n");

        auto manifest_path = control_path.parent_path();
        manifest_path /= vcpkg::u8path("vcpkg.json");

        auto contents = fs.read_contents(control_path, VCPKG_LINE_INFO);
        auto paragraphs = Paragraphs::parse_paragraphs(contents, control_path_string);

        if (!paragraphs)
        {
            vcpkg::printf(
                Color::error, "Failed to read paragraphs from %s: %s\n", control_path_string, paragraphs.error());
            return {};
        }
        auto scf_res = SourceControlFile::parse_control_file(vcpkg::u8string(control_path),
                                                             std::move(paragraphs).value_or_exit(VCPKG_LINE_INFO));
        if (!scf_res)
        {
            vcpkg::printf(Color::error, "Failed to parse control file: %s\n", control_path_string);
            print_error_message(scf_res.error());
            return {};
        }

        return ToWrite{
            std::move(*scf_res.value_or_exit(VCPKG_LINE_INFO)),
            manifest_path,
            control_path,
            std::move(contents),
        };
    }

    void write_file(Filesystem& fs, const ToWrite& data)
    {
        auto original_path_string = vcpkg::u8string(data.original_path);
        auto file_to_write_string = vcpkg::u8string(data.file_to_write);
        if (data.file_to_write == data.original_path)
        {
            Debug::print("Formatting ", file_to_write_string, "\n");
        }
        else
        {
            Debug::print("Converting ", file_to_write_string, " -> ", original_path_string, "\n");
        }
        auto res = serialize_manifest(data.scf);

        auto check = SourceControlFile::parse_manifest_file(path{}, res);
        if (!check)
        {
            vcpkg::printf(Color::error,
                          R"([correctness check] Failed to parse serialized manifest file of %s
Please open an issue at https://github.com/microsoft/vcpkg, with the following output:
Error:)",
                          data.scf.core_paragraph->name);
            print_error_message(check.error());
            Checks::exit_maybe_upgrade(VCPKG_LINE_INFO,
                                       R"(
=== Serialized manifest file ===
%s
)",
                                       Json::stringify(res, {}));
        }

        auto check_scf = std::move(check).value_or_exit(VCPKG_LINE_INFO);
        if (*check_scf != data.scf)
        {
            Checks::exit_maybe_upgrade(
                VCPKG_LINE_INFO,
                R"([correctness check] The serialized manifest SCF was different from the original SCF.
Please open an issue at https://github.com/microsoft/vcpkg, with the following output:

=== Original File ===
%s

=== Serialized File ===
%s

=== Original SCF ===
%s

=== Serialized SCF ===
%s
)",
                data.original_source,
                Json::stringify(res, {}),
                Json::stringify(serialize_debug_manifest(data.scf), {}),
                Json::stringify(serialize_debug_manifest(*check_scf), {}));
        }

        // the manifest scf is correct
        std::error_code ec;
        fs.write_contents(data.file_to_write, Json::stringify(res, {}), ec);
        if (ec)
        {
            Checks::exit_with_message(
                VCPKG_LINE_INFO, "Failed to write manifest file %s: %s\n", file_to_write_string, ec.message());
        }
        if (data.original_path != data.file_to_write)
        {
            fs.remove(data.original_path, ec);
            if (ec)
            {
                Checks::exit_with_message(
                    VCPKG_LINE_INFO, "Failed to remove control file %s: %s\n", original_path_string, ec.message());
            }
        }
    }
}

namespace vcpkg::Commands::FormatManifest
{
    static constexpr StringLiteral OPTION_ALL = "all";
    static constexpr StringLiteral OPTION_CONVERT_CONTROL = "convert-control";

    const CommandSwitch FORMAT_SWITCHES[] = {
        {OPTION_ALL, "Format all ports' manifest files."},
        {OPTION_CONVERT_CONTROL, "Convert CONTROL files to manifest files."},
    };

    const CommandStructure COMMAND_STRUCTURE = {
        create_example_string(R"###(format-manifest --all)###"),
        0,
        SIZE_MAX,
        {FORMAT_SWITCHES, {}, {}},
        nullptr,
    };

    void perform_and_exit(const VcpkgCmdArguments& args, const VcpkgPaths& paths)
    {
        auto parsed_args = args.parse_arguments(COMMAND_STRUCTURE);

        auto& fs = paths.get_filesystem();
        bool has_error = false;

        const bool format_all = Util::Sets::contains(parsed_args.switches, OPTION_ALL);
        const bool convert_control = Util::Sets::contains(parsed_args.switches, OPTION_CONVERT_CONTROL);

        if (!format_all && convert_control)
        {
            print2(Color::warning, R"(format-manifest was passed '--convert-control' without '--all'.
    This doesn't do anything:
    we will automatically convert all control files passed explicitly.)");
        }

        if (!format_all && args.command_arguments.empty())
        {
            Checks::exit_with_message(
                VCPKG_LINE_INFO,
                "No files to format; please pass either --all, or the explicit files to format or convert.");
        }

        std::vector<ToWrite> to_write;

        const auto add_file = [&to_write, &has_error](Optional<ToWrite>&& opt) {
            if (auto t = opt.get())
                to_write.push_back(std::move(*t));
            else
                has_error = true;
        };

        for (const auto& arg : args.command_arguments)
        {
            auto path = vcpkg::u8path(arg);
            if (path.is_relative())
            {
                path = paths.original_cwd / path;
            }

            if (path.filename() == vcpkg::u8path("CONTROL"))
            {
                add_file(read_control_file(fs, std::move(path)));
            }
            else
            {
                add_file(read_manifest(fs, std::move(path)));
            }
        }

        if (format_all)
        {
<<<<<<< HEAD
            for (const auto& dir : fs::directory_iterator(paths.current_registry_ports))
=======
            for (const auto& dir : stdfs::directory_iterator(paths.builtin_ports_directory()))
>>>>>>> 78dbb6ce
            {
                auto control_path = dir.path() / vcpkg::u8path("CONTROL");
                auto manifest_path = dir.path() / vcpkg::u8path("vcpkg.json");
                auto manifest_exists = fs.exists(manifest_path);
                auto control_exists = fs.exists(control_path);

                Checks::check_exit(VCPKG_LINE_INFO,
                                   !manifest_exists || !control_exists,
                                   "Both a manifest file and a CONTROL file exist in port directory: %s",
                                   vcpkg::u8string(dir.path()));

                if (manifest_exists)
                {
                    add_file(read_manifest(fs, std::move(manifest_path)));
                }
                if (convert_control && control_exists)
                {
                    add_file(read_control_file(fs, std::move(control_path)));
                }
            }
        }

        for (auto const& el : to_write)
        {
            write_file(fs, el);
        }

        if (has_error)
        {
            Checks::exit_fail(VCPKG_LINE_INFO);
        }
        else
        {
            print2("Succeeded in formatting the manifest files.\n");
            Checks::exit_success(VCPKG_LINE_INFO);
        }
    }

    void FormatManifestCommand::perform_and_exit(const VcpkgCmdArguments& args, const VcpkgPaths& paths) const
    {
        FormatManifest::perform_and_exit(args, paths);
    }
}<|MERGE_RESOLUTION|>--- conflicted
+++ resolved
@@ -242,11 +242,7 @@
 
         if (format_all)
         {
-<<<<<<< HEAD
-            for (const auto& dir : fs::directory_iterator(paths.current_registry_ports))
-=======
-            for (const auto& dir : stdfs::directory_iterator(paths.builtin_ports_directory()))
->>>>>>> 78dbb6ce
+            for (const auto& dir : stdfs::directory_iterator(paths.current_registry_ports))
             {
                 auto control_path = dir.path() / vcpkg::u8path("CONTROL");
                 auto manifest_path = dir.path() / vcpkg::u8path("vcpkg.json");
