--- conflicted
+++ resolved
@@ -24,78 +24,6 @@
         Path file_to_write;
     };
 
-<<<<<<< HEAD
-    Optional<ToWrite> read_manifest(const ReadOnlyFilesystem& fs, Path&& manifest_path)
-    {
-        const auto& path_string = manifest_path.native();
-        Debug::println("Reading ", path_string);
-        auto contents = fs.read_contents(manifest_path, VCPKG_LINE_INFO);
-        auto parsed_json_opt = Json::parse(contents, manifest_path);
-        if (!parsed_json_opt)
-        {
-            msg::println(Color::error, parsed_json_opt.error());
-            return nullopt;
-        }
-
-        const auto& parsed_json = parsed_json_opt.value(VCPKG_LINE_INFO).value;
-        if (!parsed_json.is_object())
-        {
-            msg::println_error(msgJsonErrorMustBeAnObject, msg::path = path_string);
-            return nullopt;
-        }
-
-        auto parsed_json_obj = parsed_json.object(VCPKG_LINE_INFO);
-
-        auto scf = SourceControlFile::parse_project_manifest_object(path_string, parsed_json_obj, out_sink);
-        if (!scf)
-        {
-            msg::println_error(msgFailedToParseManifest, msg::path = path_string);
-            print_error_message(scf.error());
-            return nullopt;
-        }
-
-        return ToWrite{
-            std::move(*scf.value(VCPKG_LINE_INFO)),
-            manifest_path,
-            manifest_path,
-            std::move(contents),
-        };
-    }
-
-    Optional<ToWrite> read_control_file(const ReadOnlyFilesystem& fs, Path&& control_path)
-    {
-        Debug::println("Reading ", control_path);
-
-        auto manifest_path = Path(control_path.parent_path()) / "vcpkg.json";
-        auto contents = fs.read_contents(control_path, VCPKG_LINE_INFO);
-        auto paragraphs = Paragraphs::parse_paragraphs(contents, control_path, 1);
-
-        if (!paragraphs)
-        {
-            msg::println_error(msg::format(msgFailedToReadParagraph, msg::path = control_path)
-                                   .append_raw(": ")
-                                   .append_raw(paragraphs.error()));
-            return {};
-        }
-        auto scf_res =
-            SourceControlFile::parse_control_file(control_path, std::move(paragraphs).value(VCPKG_LINE_INFO));
-        if (!scf_res)
-        {
-            msg::println_error(msgFailedToParseControl, msg::path = control_path);
-            print_error_message(scf_res.error());
-            return {};
-        }
-
-        return ToWrite{
-            std::move(*scf_res.value(VCPKG_LINE_INFO)),
-            manifest_path,
-            control_path,
-            std::move(contents),
-        };
-    }
-
-=======
->>>>>>> 46805d55
     void open_for_write(const Filesystem& fs, const ToWrite& data)
     {
         const auto& original_path_string = data.control_path.native();
@@ -202,13 +130,12 @@
 
             if (path.filename() == "CONTROL")
             {
-                auto maybe_control = Paragraphs::try_load_control_file_text(contents->content, contents->origin);
+                auto maybe_control = Paragraphs::try_load_control_file_text(contents->content, contents->origin, 1);
                 if (auto control = maybe_control.get())
                 {
-                    to_write.push_back(ToWrite{contents->content,
-                                               std::move(*control),
-                                               std::move(path),
-                                               Path(path.parent_path()) / "vcpkg.json"});
+                    auto vcpkg_json = Path(path.parent_path()) / "vcpkg.json";
+                    to_write.push_back(
+                        ToWrite{contents->content, std::move(*control), std::move(path), std::move(vcpkg_json)});
                 }
                 else
                 {
