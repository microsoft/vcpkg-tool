#include <vcpkg/base/json.h>
#include <vcpkg/base/messages.h>
#include <vcpkg/base/setup-messages.h>
#include <vcpkg/base/strings.h>
#include <vcpkg/base/util.h>

#include <vcpkg/commands.generate-message-map.h>

namespace vcpkg::Commands
{
    static constexpr StringLiteral OPTION_NO_OUTPUT_COMMENTS = "no-output-comments";

    static constexpr CommandSwitch GENERATE_MESSAGE_MAP_SWITCHES[]{
        {OPTION_NO_OUTPUT_COMMENTS, []() { return msg::format(msgCmdGenerateMessageMapOptNoOutputComments); }},
    };

    const CommandStructure COMMAND_STRUCTURE = {
        [] { return create_example_string("x-generate-default-message-map locales/messages.json"); },
        2,
        2,
        {GENERATE_MESSAGE_MAP_SWITCHES, {}, {}},
        nullptr,
    };

    std::vector<StringView> get_all_format_args(StringView fstring, LocalizedString& error)
    {
        error = {};
        std::vector<StringView> res;

        auto last = fstring.end();
        auto it = std::find(fstring.begin(), last, '{');
        for (; it != last; it = std::find(it, last, '{'))
        {
            // *it == `{`
            ++it;
            // *it == (first character of thing)
            if (it == last)
            {
                error = msg::format(msgAllFormatArgsUnbalancedBraces, msg::value = fstring);
                break;
            }
            else if (*it == '{')
            {
                // raw brace, continue
                ++it;
                continue;
            }

            auto close_brace = std::find(it, last, '}');
            if (close_brace == last)
            {
                error = msg::format(msgAllFormatArgsUnbalancedBraces, msg::value = fstring);
                break;
            }

            if (it == close_brace)
            {
                error = msg::format(msgAllFormatArgsRawArgument, msg::value = fstring);
                it = close_brace + 1;
                continue;
            }

            // look for `{ {}`
            auto open_brace_in_between =
                std::find(std::make_reverse_iterator(close_brace), std::make_reverse_iterator(it), '{').base();
            if (open_brace_in_between != it)
            {
                error = msg::format(msgAllFormatArgsUnbalancedBraces, msg::value = fstring);
                if (open_brace_in_between != close_brace - 1)
                {
                    res.emplace_back(open_brace_in_between, close_brace);
                }
                it = close_brace + 1;
                continue;
            }

            res.emplace_back(it, close_brace);
            it = close_brace + 1;
        }

        return res;
    }

    FormatArgMismatches get_format_arg_mismatches(StringView value, StringView comment, LocalizedString& error)
    {
        FormatArgMismatches res;
        auto comment_args = get_all_format_args(comment, error);
        // ignore error; comments are allowed to be incorrect format strings
        auto value_args = get_all_format_args(value, error);
        if (!error.data().empty())
        {
            return res;
        }

        Util::sort_unique_erase(value_args);
        Util::sort_unique_erase(comment_args);

        auto value_it = value_args.begin();
        auto comment_it = comment_args.begin();

        while (value_it != value_args.end() && comment_it != comment_args.end())
        {
            if (*value_it == *comment_it)
            {
                ++value_it;
                ++comment_it;
            }
            else if (*value_it < *comment_it)
            {
                res.arguments_without_comment.push_back(*value_it);
                ++value_it;
            }
            else
            {
                // *comment_it < *value_it
                res.comments_without_argument.push_back(*comment_it);
                ++comment_it;
            }
        }

        res.arguments_without_comment.insert(res.arguments_without_comment.end(), value_it, value_args.end());
        res.comments_without_argument.insert(res.comments_without_argument.end(), comment_it, comment_args.end());

        return res;
    }

<<<<<<< HEAD
    void generate_default_message_map_command_and_exit(const VcpkgCmdArguments& args, Filesystem& fs)
=======
    void command_generate_default_message_map_and_exit(const VcpkgCmdArguments& args, Filesystem& fs)
>>>>>>> b709fcce
    {
        auto parsed_args = args.parse_arguments(COMMAND_STRUCTURE);
        const bool output_comments = !Util::Sets::contains(parsed_args.switches, OPTION_NO_OUTPUT_COMMENTS);

        auto messages = msg::get_sorted_english_messages();

        bool has_errors = false;
        LocalizedString format_string_parsing_error;
        Json::Object obj;
        for (auto& msg : messages)
        {
            if (msg.name != "ErrorMessage" && Strings::case_insensitive_ascii_starts_with(msg.value, "error:"))
            {
                has_errors = true;
                msg::println_error(msgErrorMessageMustUsePrintError, msg::value = msg.name);
            }

            if (msg.name != "WarningMessage" && Strings::case_insensitive_ascii_starts_with(msg.value, "warning:"))
            {
                has_errors = true;
                msg::println_error(msgWarningMessageMustUsePrintWarning, msg::value = msg.name);
            }

            if (Strings::contains(msg.value, "   "))
            {
                has_errors = true;
                msg::println_error(msgLocalizedMessageMustNotContainIndents, msg::value = msg.name);
            }

            if (!msg.value.empty() && msg.value.back() == '\n')
            {
                has_errors = true;
                msg::println_error(msgLocalizedMessageMustNotEndWithNewline, msg::value = msg.name);
            }

            auto mismatches = get_format_arg_mismatches(msg.value, msg.comment, format_string_parsing_error);
            if (!format_string_parsing_error.data().empty())
            {
                has_errors = true;
                msg::println_error(msg::format(msgGenerateMsgErrorParsingFormatArgs, msg::value = msg.name)
                                       .append(format_string_parsing_error));
            }

            if (!mismatches.arguments_without_comment.empty() || !mismatches.comments_without_argument.empty())
            {
                has_errors = true;
                msg::println_error(msgGenerateMsgIncorrectComment, msg::value = msg.name);

                for (const auto& arg : mismatches.arguments_without_comment)
                {
                    msg::println(Color::error, msgGenerateMsgNoCommentValue, msg::value = arg);
                }
                for (const auto& comment : mismatches.comments_without_argument)
                {
                    msg::println(Color::error, msgGenerateMsgNoArgumentValue, msg::value = comment);
                }
            }

            obj.insert(msg.name, Json::Value::string(std::move(msg.value)));
            if (output_comments && !msg.comment.empty())
            {
                obj.insert("_" + msg.name + ".comment", Json::Value::string(std::move(msg.comment)));
            }
        }

        if (has_errors)
        {
            Checks::exit_fail(VCPKG_LINE_INFO);
        }

        // get the path to artifacts messages.json
        Path path_to_artifact_messages = parsed_args.command_arguments[1];

        // parse file to get json obj
        auto artifact_messages = Json::parse_file(VCPKG_LINE_INFO, fs, path_to_artifact_messages).value;
        auto artifact_obj = artifact_messages.object(VCPKG_LINE_INFO);

        for (auto&& it : artifact_obj)
        {
            obj.insert(it.first, it.second);
        }

        auto stringified = Json::stringify(obj);
        Path filepath = fs.current_path(VCPKG_LINE_INFO) / parsed_args.command_arguments[0];
        fs.write_contents(filepath, stringified, VCPKG_LINE_INFO);
        Checks::exit_success(VCPKG_LINE_INFO);
    }
}<|MERGE_RESOLUTION|>--- conflicted
+++ resolved
@@ -124,11 +124,7 @@
         return res;
     }
 
-<<<<<<< HEAD
-    void generate_default_message_map_command_and_exit(const VcpkgCmdArguments& args, Filesystem& fs)
-=======
     void command_generate_default_message_map_and_exit(const VcpkgCmdArguments& args, Filesystem& fs)
->>>>>>> b709fcce
     {
         auto parsed_args = args.parse_arguments(COMMAND_STRUCTURE);
         const bool output_comments = !Util::Sets::contains(parsed_args.switches, OPTION_NO_OUTPUT_COMMENTS);
