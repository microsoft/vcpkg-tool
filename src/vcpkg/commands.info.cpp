#include "pch.h"

#include <vcpkg/base/json.h>
#include <vcpkg/base/parse.h>
#include <vcpkg/base/stringview.h>
#include <vcpkg/base/system.print.h>

#include <vcpkg/commands.info.h>
#include <vcpkg/input.h>
#include <vcpkg/install.h>
#include <vcpkg/portfileprovider.h>
#include <vcpkg/statusparagraphs.h>
#include <vcpkg/vcpkgcmdarguments.h>
#include <vcpkg/vcpkglib.h>
#include <vcpkg/versions.h>

namespace vcpkg::Commands::Info
{
    static constexpr StringLiteral OPTION_TRANSITIVE = "x-transitive";
    static constexpr StringLiteral OPTION_INSTALLED = "x-installed";

    static constexpr CommandSwitch INFO_SWITCHES[] = {
        {OPTION_INSTALLED, "(experimental) Report on installed packages instead of available"},
        {OPTION_TRANSITIVE, "(experimental) Also report on dependencies of installed packages"},
    };

    const CommandStructure COMMAND_STRUCTURE = {
        Strings::format("Display detailed information on packages.\n%s",
                        create_example_string("x-package-info zlib openssl:x64-windows")),
        1,
        SIZE_MAX,
        {INFO_SWITCHES, {}},
        nullptr,
    };

    void InfoCommand::perform_and_exit(const VcpkgCmdArguments& args, const VcpkgPaths& paths) const
    {
        const ParsedArguments options = args.parse_arguments(COMMAND_STRUCTURE);
        if (!args.output_json())
        {
            Checks::exit_maybe_upgrade(
                VCPKG_LINE_INFO, "This command currently requires --%s", VcpkgCmdArguments::JSON_SWITCH);
        }

        const bool installed = Util::Sets::contains(options.switches, OPTION_INSTALLED);
        const bool transitive = Util::Sets::contains(options.switches, OPTION_TRANSITIVE);

        if (transitive && !installed)
        {
            Checks::exit_with_message(VCPKG_LINE_INFO, "--%s requires --%s", OPTION_TRANSITIVE, OPTION_INSTALLED);
        }

        if (installed)
        {
            const StatusParagraphs status_paragraphs = database_load_check(paths.get_filesystem(), paths.installed());
            std::set<PackageSpec> specs_written;
            std::vector<PackageSpec> specs_to_write;
            for (auto&& arg : args.command_arguments)
            {
                ParserBase parser(arg, "<command>");
                auto maybe_qpkg = parse_qualified_specifier(parser);
                if (!parser.at_eof() || !maybe_qpkg)
                {
                    parser.add_error("expected a package specifier");
                }
                else if (!maybe_qpkg.get()->triplet)
                {
                    parser.add_error("expected an explicit triplet");
                }
                else if (maybe_qpkg.get()->features)
                {
                    parser.add_error("unexpected list of features");
                }
                else if (maybe_qpkg.get()->platform)
                {
                    parser.add_error("unexpected qualifier");
                }
                if (auto err = parser.get_error())
                {
                    Checks::exit_with_message(VCPKG_LINE_INFO, err->to_string());
                }

                auto& qpkg = *maybe_qpkg.get();
                auto t = Triplet::from_canonical_name(std::string(*qpkg.triplet.get()));
                check_triplet(t, paths);
                specs_to_write.emplace_back(qpkg.name, t);
            }
            Json::Object response;
            Json::Object results;
            while (!specs_to_write.empty())
            {
                auto spec = std::move(specs_to_write.back());
                specs_to_write.pop_back();
                if (!specs_written.insert(spec).second) continue;
                auto maybe_ipv = status_paragraphs.get_installed_package_view(spec);
                if (auto ipv = maybe_ipv.get())
                {
                    results.insert(spec.to_string(), serialize_ipv(*ipv, paths.installed(), paths.get_filesystem()));
                    if (transitive)
                    {
                        auto deps = ipv->dependencies();
                        specs_to_write.insert(specs_to_write.end(),
                                              std::make_move_iterator(deps.begin()),
                                              std::make_move_iterator(deps.end()));
                    }
                }
            }
            response.insert("results", std::move(results));
            print2(Json::stringify(response, {}));
        }
        else
        {
            Json::Object response;
            Json::Object results;
<<<<<<< HEAD
            PathsPortFileProvider provider(paths, args.overlay_ports);
=======
            PortFileProvider::PathsPortFileProvider provider(
                paths, PortFileProvider::make_overlay_provider(paths, args.overlay_ports));
>>>>>>> b4d664f5

            for (auto&& arg : args.command_arguments)
            {
                ParserBase parser(arg, "<command>");
                auto maybe_pkg = parse_package_name(parser);
                if (!parser.at_eof() || !maybe_pkg)
                {
                    parser.add_error("expected only a package identifier");
                }
                if (auto err = parser.get_error())
                {
                    Checks::exit_with_message(VCPKG_LINE_INFO, err->to_string());
                }

                auto& pkg = *maybe_pkg.get();

                if (results.contains(pkg)) continue;

                auto maybe_scfl = provider.get_control_file(pkg);

                Json::Object obj;
                if (auto pscfl = maybe_scfl.get())
                {
                    results.insert(pkg, serialize_manifest(*pscfl->source_control_file));
                }
            }
            response.insert("results", std::move(results));
            print2(Json::stringify(response, {}));
        }
    }
}<|MERGE_RESOLUTION|>--- conflicted
+++ resolved
@@ -112,12 +112,7 @@
         {
             Json::Object response;
             Json::Object results;
-<<<<<<< HEAD
-            PathsPortFileProvider provider(paths, args.overlay_ports);
-=======
-            PortFileProvider::PathsPortFileProvider provider(
-                paths, PortFileProvider::make_overlay_provider(paths, args.overlay_ports));
->>>>>>> b4d664f5
+            PathsPortFileProvider provider(paths, make_overlay_provider(paths, args.overlay_ports));
 
             for (auto&& arg : args.command_arguments)
             {
