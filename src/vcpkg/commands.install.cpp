--- conflicted
+++ resolved
@@ -399,17 +399,13 @@
                     case InstallResult::FILE_CONFLICTS: code = BuildResult::FileConflicts; break;
                     default: Checks::unreachable(VCPKG_LINE_INFO);
                 }
-                binary_cache.push_success(action);
+                binary_cache.push_success(build_options.clean_packages, action);
             }
             else
             {
-                Checks::check_exit(VCPKG_LINE_INFO, action.build_options.only_downloads == OnlyDownloads::Yes);
+                Checks::check_exit(VCPKG_LINE_INFO, build_options.only_downloads == OnlyDownloads::Yes);
                 code = BuildResult::Downloaded;
             }
-<<<<<<< HEAD
-            binary_cache.push_success(build_options.clean_packages, action);
-=======
->>>>>>> 8d8e2cd1
 
             if (build_options.clean_downloads == CleanDownloads::Yes)
             {
