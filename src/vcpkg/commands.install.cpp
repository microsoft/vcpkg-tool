--- conflicted
+++ resolved
@@ -399,19 +399,11 @@
                     case InstallResult::FILE_CONFLICTS: code = BuildResult::FileConflicts; break;
                     default: Checks::unreachable(VCPKG_LINE_INFO);
                 }
-<<<<<<< HEAD
                 binary_cache.push_success(build_options.clean_packages, action);
             }
             else
             {
                 Checks::check_exit(VCPKG_LINE_INFO, build_options.only_downloads == OnlyDownloads::Yes);
-=======
-                binary_cache.push_success(action);
-            }
-            else
-            {
-                Checks::check_exit(VCPKG_LINE_INFO, action.build_options.only_downloads == OnlyDownloads::Yes);
->>>>>>> 1603ecb4
                 code = BuildResult::Downloaded;
             }
 
