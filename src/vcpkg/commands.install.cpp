--- conflicted
+++ resolved
@@ -1030,16 +1030,9 @@
             Util::Sets::contains(options.switches, (SwitchCleanBuildtreesAfterBuild));
         const bool clean_packages_after_build = Util::Sets::contains(options.switches, (SwitchCleanPackagesAfterBuild));
         const bool clean_downloads_after_build =
-<<<<<<< HEAD
-            Util::Sets::contains(options.switches, (OPTION_CLEAN_DOWNLOADS_AFTER_BUILD));
-        const auto keep_going = Util::Sets::contains(options.switches, OPTION_KEEP_GOING) || only_downloads
-                                    ? KeepGoing::Yes
-                                    : KeepGoing::No;
-=======
             Util::Sets::contains(options.switches, (SwitchCleanDownloadsAfterBuild));
         const KeepGoing keep_going =
-            Util::Sets::contains(options.switches, SwitchKeepGoing) || only_downloads ? KeepGoing::YES : KeepGoing::NO;
->>>>>>> 56b4a5bc
+            Util::Sets::contains(options.switches, SwitchKeepGoing) || only_downloads ? KeepGoing::Yes : KeepGoing::No;
         const bool prohibit_backcompat_features =
             Util::Sets::contains(options.switches, (SwitchXProhibitBackcompatFeatures)) ||
             Util::Sets::contains(options.switches, (SwitchEnforcePortChecks));
