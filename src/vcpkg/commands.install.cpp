#include <vcpkg/base/fwd/message_sinks.h>

#include <vcpkg/base/files.h>
#include <vcpkg/base/hash.h>
#include <vcpkg/base/messages.h>
#include <vcpkg/base/system.debug.h>
#include <vcpkg/base/system.h>
#include <vcpkg/base/util.h>

#include <vcpkg/binarycaching.h>
#include <vcpkg/cmakevars.h>
#include <vcpkg/commands.build.h>
#include <vcpkg/commands.help.h>
#include <vcpkg/commands.install.h>
#include <vcpkg/commands.remove.h>
#include <vcpkg/commands.set-installed.h>
#include <vcpkg/configuration.h>
#include <vcpkg/dependencies.h>
#include <vcpkg/documentation.h>
#include <vcpkg/globalstate.h>
#include <vcpkg/input.h>
#include <vcpkg/installedpaths.h>
#include <vcpkg/metrics.h>
#include <vcpkg/paragraphs.h>
#include <vcpkg/portfileprovider.h>
#include <vcpkg/tools.h>
#include <vcpkg/vcpkglib.h>
#include <vcpkg/vcpkgpaths.h>
#include <vcpkg/xunitwriter.h>

#include <iterator>

namespace vcpkg
{
    using file_pack = std::pair<std::string, std::string>;

    InstallDir InstallDir::from_destination_root(const InstalledPaths& ip, Triplet t, const BinaryParagraph& pgh)
    {
        InstallDir dirs;
        dirs.m_destination = ip.triplet_dir(t);
        dirs.m_listfile = ip.listfile_path(pgh);
        return dirs;
    }

    const Path& InstallDir::destination() const { return this->m_destination; }

    const Path& InstallDir::listfile() const { return this->m_listfile; }

    void install_package_and_write_listfile(const Filesystem& fs,
                                            const Path& source_dir,
                                            const InstallDir& destination_dir)
    {
        Checks::check_exit(VCPKG_LINE_INFO,
                           fs.exists(source_dir, IgnoreErrors{}),
                           Strings::concat("Source directory ", source_dir, "does not exist"));
        auto files = fs.get_files_recursive(source_dir, VCPKG_LINE_INFO);
        Util::erase_remove_if(files, [](Path& path) { return path.filename() == ".DS_Store"; });
        install_files_and_write_listfile(fs, source_dir, files, destination_dir);
    }
    void install_files_and_write_listfile(const Filesystem& fs,
                                          const Path& source_dir,
                                          const std::vector<Path>& files,
                                          const InstallDir& destination_dir)
    {
        std::vector<std::string> output;

        const size_t prefix_length = source_dir.native().size();
        const Path& destination = destination_dir.destination();
        std::string destination_subdirectory = destination.filename().to_string();
        const Path& listfile = destination_dir.listfile();

        fs.create_directories(destination, VCPKG_LINE_INFO);
        const auto listfile_parent = listfile.parent_path();
        fs.create_directories(listfile_parent, VCPKG_LINE_INFO);

        output.push_back(destination_subdirectory + "/");
        for (auto&& file : files)
        {
            std::error_code ec;
            const auto status = fs.symlink_status(file, ec);
            if (ec)
            {
                msg::println_warning(format_filesystem_call_error(ec, "symlink_status", {file}));
                continue;
            }

            const auto filename = file.filename();
            if (vcpkg::is_regular_file(status) &&
                (filename == "CONTROL" || filename == "vcpkg.json" || filename == "BUILD_INFO"))
            {
                // Do not copy the control file or manifest file
                continue;
            }

            const auto suffix = file.generic_u8string().substr(prefix_length + 1);
            const auto target = destination / suffix;

            bool use_hard_link = true;
            auto this_output = Strings::concat(destination_subdirectory, "/", suffix);
            switch (status)
            {
                case FileType::directory:
                {
                    fs.create_directory(target, ec);
                    if (ec)
                    {
                        msg::println_error(msgInstallFailed, msg::path = target, msg::error_msg = ec.message());
                    }

                    // Trailing backslash for directories
                    this_output.push_back('/');
                    output.push_back(std::move(this_output));
                    break;
                }
                case FileType::regular:
                {
                    if (fs.exists(target, IgnoreErrors{}))
                    {
                        msg::println_warning(msgOverwritingFile, msg::path = target);
                        fs.remove_all(target, IgnoreErrors{});
                    }
                    if (use_hard_link)
                    {
                        fs.create_hard_link(file, target, ec);
                        if (ec)
                        {
                            Debug::println("Install from packages to installed: Fallback to copy "
                                           "instead creating hard links because of: ",
                                           ec.message());
                            use_hard_link = false;
                        }
                    }
                    if (!use_hard_link)
                    {
                        fs.copy_file(file, target, CopyOptions::overwrite_existing, ec);
                    }

                    if (ec)
                    {
                        msg::println_error(msgInstallFailed, msg::path = target, msg::error_msg = ec.message());
                    }

                    output.push_back(std::move(this_output));
                    break;
                }
                case FileType::symlink:
                case FileType::junction:
                {
                    if (fs.exists(target, IgnoreErrors{}))
                    {
                        msg::println_warning(msgOverwritingFile, msg::path = target);
                    }

                    fs.copy_symlink(file, target, ec);
                    if (ec)
                    {
                        msg::println_error(msgInstallFailed, msg::path = target, msg::error_msg = ec.message());
                    }

                    output.push_back(std::move(this_output));
                    break;
                }
                default: msg::println_error(msgInvalidFileType, msg::path = file); break;
            }
        }

        std::sort(output.begin(), output.end());
        fs.write_lines(listfile, output, VCPKG_LINE_INFO);
    }

    static std::vector<file_pack> extract_files_in_triplet(
        const std::vector<StatusParagraphAndAssociatedFiles>& pgh_and_files,
        Triplet triplet,
        const size_t remove_chars = 0)
    {
        std::vector<file_pack> output;
        for (const StatusParagraphAndAssociatedFiles& t : pgh_and_files)
        {
            if (t.pgh.package.spec.triplet() != triplet)
            {
                continue;
            }

            const std::string name = t.pgh.package.displayname();

            for (const std::string& file : t.files)
            {
                output.emplace_back(file_pack{std::string(file, remove_chars), name});
            }
        }

        std::sort(output.begin(), output.end(), [](const file_pack& lhs, const file_pack& rhs) {
            return lhs.first < rhs.first;
        });
        return output;
    }

    static SortedVector<std::string> build_list_of_package_files(const ReadOnlyFilesystem& fs, const Path& package_dir)
    {
        std::vector<Path> package_file_paths = fs.get_files_recursive(package_dir, IgnoreErrors{});
        Util::erase_remove_if(package_file_paths, [](Path& path) { return path.filename() == ".DS_Store"; });
        const size_t package_remove_char_count = package_dir.native().size() + 1; // +1 for the slash
        auto package_files = Util::fmap(package_file_paths, [package_remove_char_count](const Path& target) {
            return std::string(target.generic_u8string(), package_remove_char_count);
        });

        return SortedVector<std::string>(std::move(package_files));
    }

    static SortedVector<file_pack> build_list_of_installed_files(
        const std::vector<StatusParagraphAndAssociatedFiles>& pgh_and_files, Triplet triplet)
    {
        const size_t installed_remove_char_count = triplet.canonical_name().size() + 1; // +1 for the slash
        std::vector<file_pack> installed_files =
            extract_files_in_triplet(pgh_and_files, triplet, installed_remove_char_count);

        return SortedVector<file_pack>(std::move(installed_files));
    }

    InstallResult install_package(const VcpkgPaths& paths, const BinaryControlFile& bcf, StatusParagraphs* status_db)
    {
        auto& fs = paths.get_filesystem();
        const auto& installed = paths.installed();
        const auto package_dir = paths.package_dir(bcf.core_paragraph.spec);
        Triplet triplet = bcf.core_paragraph.spec.triplet();
        const std::vector<StatusParagraphAndAssociatedFiles> pgh_and_files =
            get_installed_files(fs, installed, *status_db);

        const SortedVector<std::string> package_files = build_list_of_package_files(fs, package_dir);
        const SortedVector<file_pack> installed_files = build_list_of_installed_files(pgh_and_files, triplet);

        struct intersection_compare
        {
            // The VS2015 standard library requires comparison operators of T and U
            // to also support comparison of T and T, and of U and U, due to debug checks.
#if _MSC_VER <= 1910
            bool operator()(const std::string& lhs, const std::string& rhs) const { return lhs < rhs; }
            bool operator()(const file_pack& lhs, const file_pack& rhs) const { return lhs.first < rhs.first; }
#endif
            bool operator()(const std::string& lhs, const file_pack& rhs) const { return lhs < rhs.first; }
            bool operator()(const file_pack& lhs, const std::string& rhs) const { return lhs.first < rhs; }
        };

        std::vector<file_pack> intersection;

        std::set_intersection(installed_files.begin(),
                              installed_files.end(),
                              package_files.begin(),
                              package_files.end(),
                              std::back_inserter(intersection),
                              intersection_compare());

        std::sort(intersection.begin(), intersection.end(), [](const file_pack& lhs, const file_pack& rhs) {
            return lhs.second < rhs.second;
        });

        if (!intersection.empty())
        {
            const auto triplet_install_path = installed.triplet_dir(triplet);
            msg::println_error(msgConflictingFiles,
                               msg::path = triplet_install_path.generic_u8string(),
                               msg::spec = bcf.core_paragraph.spec);

            auto i = intersection.begin();
            while (i != intersection.end())
            {
                msg::println(msg::format(msgInstalledBy, msg::path = i->second).append_indent());
                auto next =
                    std::find_if(i, intersection.end(), [i](const auto& val) { return i->second != val.second; });

                msg::write_unlocalized_text_to_stdout(
                    Color::none, Strings::join("\n    ", i, next, [](const file_pack& file) { return file.first; }));
                msg::write_unlocalized_text_to_stdout(Color::none, "\n\n");

                i = next;
            }

            return InstallResult::FILE_CONFLICTS;
        }

        StatusParagraph source_paragraph;
        source_paragraph.package = bcf.core_paragraph;
        source_paragraph.want = Want::INSTALL;
        source_paragraph.state = InstallState::HALF_INSTALLED;

        write_update(fs, installed, source_paragraph);
        status_db->insert(std::make_unique<StatusParagraph>(source_paragraph));

        std::vector<StatusParagraph> features_spghs;
        for (auto&& feature : bcf.features)
        {
            StatusParagraph& feature_paragraph = features_spghs.emplace_back();
            feature_paragraph.package = feature;
            feature_paragraph.want = Want::INSTALL;
            feature_paragraph.state = InstallState::HALF_INSTALLED;

            write_update(fs, installed, feature_paragraph);
            status_db->insert(std::make_unique<StatusParagraph>(feature_paragraph));
        }

        const InstallDir install_dir =
            InstallDir::from_destination_root(paths.installed(), triplet, bcf.core_paragraph);

        install_package_and_write_listfile(fs, package_dir, install_dir);

        source_paragraph.state = InstallState::INSTALLED;
        write_update(fs, installed, source_paragraph);
        status_db->insert(std::make_unique<StatusParagraph>(source_paragraph));

        for (auto&& feature_paragraph : features_spghs)
        {
            feature_paragraph.state = InstallState::INSTALLED;
            write_update(fs, installed, feature_paragraph);
            status_db->insert(std::make_unique<StatusParagraph>(feature_paragraph));
        }

        return InstallResult::SUCCESS;
    }

    static ExtendedBuildResult perform_install_plan_action(const VcpkgCmdArguments& args,
                                                           const VcpkgPaths& paths,
                                                           const InstallPlanAction& action,
                                                           StatusParagraphs& status_db,
                                                           BinaryCache& binary_cache,
                                                           const IBuildLogsRecorder& build_logs_recorder)
    {
        auto& fs = paths.get_filesystem();
        const InstallPlanType& plan_type = action.plan_type;

        const bool is_user_requested = action.request_type == RequestType::USER_REQUESTED;
        const bool use_head_version = Util::Enum::to_bool(action.build_options.use_head_version);

        if (plan_type == InstallPlanType::ALREADY_INSTALLED)
        {
            if (use_head_version && is_user_requested)
                msg::println(Color::warning, msgAlreadyInstalledNotHead, msg::spec = action.spec);
            else
                msg::println(Color::success, msgAlreadyInstalled, msg::spec = action.spec);
            return ExtendedBuildResult{BuildResult::SUCCEEDED};
        }

        if (plan_type == InstallPlanType::BUILD_AND_INSTALL)
        {
            std::unique_ptr<BinaryControlFile> bcf;
            if (binary_cache.is_restored(action))
            {
                auto maybe_bcf = Paragraphs::try_load_cached_package(
                    fs, action.package_dir.value_or_exit(VCPKG_LINE_INFO), action.spec);
                bcf = std::make_unique<BinaryControlFile>(std::move(maybe_bcf).value_or_exit(VCPKG_LINE_INFO));
            }
            else if (action.build_options.build_missing == BuildMissing::NO)
            {
                return ExtendedBuildResult{BuildResult::CACHE_MISSING};
            }
            else
            {
                if (use_head_version)
                    msg::println(msgBuildingFromHead, msg::spec = action.displayname());
                else
                    msg::println(msgBuildingPackage, msg::spec = action.displayname());

                auto result = build_package(args, paths, action, build_logs_recorder, status_db);

                if (BuildResult::DOWNLOADED == result.code)
                {
                    msg::println(Color::success, msgDownloadedSources, msg::spec = action.displayname());
                    return result;
                }

                if (result.code != BuildResult::SUCCEEDED)
                {
                    LocalizedString warnings;
                    for (auto&& msg : action.build_failure_messages)
                    {
                        warnings.append(msg).append_raw('\n');
                    }

                    if (!warnings.data().empty())
                    {
                        msg::print(Color::warning, warnings);
                    }

                    msg::println_error(create_error_message(result, action.spec));
                    return result;
                }

                bcf = std::move(result.binary_control_file);
            }
            // Build or restore succeeded and `bcf` is populated with the control file.
            Checks::check_exit(VCPKG_LINE_INFO, bcf != nullptr);

            const auto install_result = install_package(paths, *bcf, &status_db);
            BuildResult code;
            switch (install_result)
            {
                case InstallResult::SUCCESS: code = BuildResult::SUCCEEDED; break;
                case InstallResult::FILE_CONFLICTS: code = BuildResult::FILE_CONFLICTS; break;
                default: Checks::unreachable(VCPKG_LINE_INFO);
            }
            binary_cache.push_success(action);

            if (action.build_options.clean_downloads == CleanDownloads::YES)
            {
                for (auto& p : fs.get_regular_files_non_recursive(paths.downloads, IgnoreErrors{}))
                {
                    fs.remove(p, VCPKG_LINE_INFO);
                }
            }

            return {code, std::move(bcf)};
        }

        if (plan_type == InstallPlanType::EXCLUDED)
        {
            msg::println(Color::warning, msgExcludedPackage, msg::spec = action.spec);
            return ExtendedBuildResult{BuildResult::EXCLUDED};
        }

        Checks::unreachable(VCPKG_LINE_INFO);
    }

    static LocalizedString format_result_row(const SpecSummary& result)
    {
        return LocalizedString()
            .append_indent()
            .append_raw(result.get_spec().to_string())
            .append_raw(": ")
            .append(to_string(result.build_result.value_or_exit(VCPKG_LINE_INFO).code))
            .append_raw(": ")
            .append_raw(result.timing.to_string());
    }

    void InstallSummary::print() const
    {
        msg::println(msgResultsHeader);

        for (const SpecSummary& result : this->results)
        {
            msg::println(format_result_row(result));
        }

        std::map<Triplet, BuildResultCounts> summary;
        for (const SpecSummary& r : this->results)
        {
            summary[r.get_spec().triplet()].increment(r.build_result.value_or_exit(VCPKG_LINE_INFO).code);
        }

        msg::println();

        for (auto&& entry : summary)
        {
            entry.second.println(entry.first);
        }
    }

    void InstallSummary::print_failed() const
    {
        msg::println();
        msg::println(msgResultsHeader);

        for (const SpecSummary& result : this->results)
        {
            if (result.build_result.value_or_exit(VCPKG_LINE_INFO).code != BuildResult::SUCCEEDED)
            {
                msg::println(format_result_row(result));
            }
        }
        msg::println();
    }

    bool InstallSummary::failed() const
    {
        for (const auto& result : this->results)
        {
            switch (result.build_result.value_or_exit(VCPKG_LINE_INFO).code)
            {
                case BuildResult::SUCCEEDED:
                case BuildResult::REMOVED:
                case BuildResult::DOWNLOADED:
                case BuildResult::EXCLUDED: continue;
                case BuildResult::BUILD_FAILED:
                case BuildResult::POST_BUILD_CHECKS_FAILED:
                case BuildResult::FILE_CONFLICTS:
                case BuildResult::CASCADED_DUE_TO_MISSING_DEPENDENCIES:
                case BuildResult::CACHE_MISSING: return true;
                default: Checks::unreachable(VCPKG_LINE_INFO);
            }
        }

        return false;
    }

    struct TrackedPackageInstallGuard
    {
        SpecSummary& current_summary;
        const ElapsedTimer build_timer;

        TrackedPackageInstallGuard(const size_t action_index,
                                   const size_t action_count,
                                   std::vector<SpecSummary>& results,
                                   const InstallPlanAction& action)
            : current_summary(results.emplace_back(action)), build_timer()
        {
            msg::println(msgInstallingPackage,
                         msg::action_index = action_index,
                         msg::count = action_count,
                         msg::spec = action.spec);
        }

        TrackedPackageInstallGuard(const size_t action_index,
                                   const size_t action_count,
                                   std::vector<SpecSummary>& results,
                                   const RemovePlanAction& action)
            : current_summary(results.emplace_back(action)), build_timer()
        {
            msg::println(msgRemovingPackage,
                         msg::action_index = action_index,
                         msg::count = action_count,
                         msg::spec = action.spec);
        }

        void print_elapsed_time() const
        {
            current_summary.timing = build_timer.elapsed();
            msg::println(
                msgElapsedForPackage, msg::spec = current_summary.get_spec(), msg::elapsed = current_summary.timing);
        }

        ~TrackedPackageInstallGuard() { print_elapsed_time(); }

        TrackedPackageInstallGuard(const TrackedPackageInstallGuard&) = delete;
        TrackedPackageInstallGuard& operator=(const TrackedPackageInstallGuard&) = delete;
    };

    void install_preclear_packages(const VcpkgPaths& paths, const ActionPlan& action_plan)
    {
        auto& fs = paths.get_filesystem();
        for (auto&& action : action_plan.remove_actions)
        {
            fs.remove_all(paths.package_dir(action.spec), VCPKG_LINE_INFO);
        }

        for (auto&& action : action_plan.install_actions)
        {
            fs.remove_all(action.package_dir.value_or_exit(VCPKG_LINE_INFO), VCPKG_LINE_INFO);
        }
    }

    InstallSummary install_execute_plan(const VcpkgCmdArguments& args,
                                        const ActionPlan& action_plan,
                                        const KeepGoing keep_going,
                                        const VcpkgPaths& paths,
                                        StatusParagraphs& status_db,
                                        BinaryCache& binary_cache,
                                        const IBuildLogsRecorder& build_logs_recorder)
    {
        const ElapsedTimer timer;
        std::vector<SpecSummary> results;
        const size_t action_count = action_plan.remove_actions.size() + action_plan.install_actions.size();
        size_t action_index = 1;

        auto& fs = paths.get_filesystem();
        for (auto&& action : action_plan.remove_actions)
        {
            TrackedPackageInstallGuard this_install(action_index++, action_count, results, action);
            remove_package(fs, paths.installed(), action.spec, status_db);
            results.back().build_result.emplace(BuildResult::REMOVED);
        }

        for (auto&& action : action_plan.already_installed)
        {
            results.emplace_back(action).build_result.emplace(
                perform_install_plan_action(args, paths, action, status_db, binary_cache, build_logs_recorder));
        }

        for (auto&& action : action_plan.install_actions)
        {
            TrackedPackageInstallGuard this_install(action_index++, action_count, results, action);
            auto result =
                perform_install_plan_action(args, paths, action, status_db, binary_cache, build_logs_recorder);
            if (result.code != BuildResult::SUCCEEDED && keep_going == KeepGoing::NO)
            {
                this_install.print_elapsed_time();
                print_user_troubleshooting_message(action, paths, result.stdoutlog.then([&](auto&) -> Optional<Path> {
                    auto issue_body_path = paths.installed().root() / "vcpkg" / "issue_body.md";
                    paths.get_filesystem().write_contents(
                        issue_body_path, create_github_issue(args, result, paths, action), VCPKG_LINE_INFO);
                    return issue_body_path;
                }));
                Checks::exit_fail(VCPKG_LINE_INFO);
            }

            this_install.current_summary.build_result.emplace(std::move(result));
        }

        msg::println(msgTotalInstallTime, msg::elapsed = timer.to_string());
        return InstallSummary{std::move(results)};
    }

    static constexpr StringLiteral OPTION_DRY_RUN = "dry-run";
    static constexpr StringLiteral OPTION_USE_HEAD_VERSION = "head";
    static constexpr StringLiteral OPTION_NO_DOWNLOADS = "no-downloads";
    static constexpr StringLiteral OPTION_ONLY_BINARYCACHING = "only-binarycaching";
    static constexpr StringLiteral OPTION_ONLY_DOWNLOADS = "only-downloads";
    static constexpr StringLiteral OPTION_RECURSE = "recurse";
    static constexpr StringLiteral OPTION_KEEP_GOING = "keep-going";
    static constexpr StringLiteral OPTION_EDITABLE = "editable";
    static constexpr StringLiteral OPTION_XUNIT = "x-xunit";
    static constexpr StringLiteral OPTION_USE_ARIA2 = "x-use-aria2";
    static constexpr StringLiteral OPTION_CLEAN_AFTER_BUILD = "clean-after-build";
    static constexpr StringLiteral OPTION_CLEAN_BUILDTREES_AFTER_BUILD = "clean-buildtrees-after-build";
    static constexpr StringLiteral OPTION_CLEAN_PACKAGES_AFTER_BUILD = "clean-packages-after-build";
    static constexpr StringLiteral OPTION_CLEAN_DOWNLOADS_AFTER_BUILD = "clean-downloads-after-build";
    static constexpr StringLiteral OPTION_WRITE_PACKAGES_CONFIG = "x-write-nuget-packages-config";
    static constexpr StringLiteral OPTION_MANIFEST_NO_DEFAULT_FEATURES = "x-no-default-features";
    static constexpr StringLiteral OPTION_MANIFEST_FEATURE = "x-feature";
    static constexpr StringLiteral OPTION_PROHIBIT_BACKCOMPAT_FEATURES = "x-prohibit-backcompat-features";
    static constexpr StringLiteral OPTION_ENFORCE_PORT_CHECKS = "enforce-port-checks";
    static constexpr StringLiteral OPTION_ALLOW_UNSUPPORTED_PORT = "allow-unsupported";
    static constexpr StringLiteral OPTION_NO_PRINT_USAGE = "no-print-usage";

    static constexpr CommandSwitch INSTALL_SWITCHES[] = {
        {OPTION_DRY_RUN, msgHelpTxtOptDryRun},
        {OPTION_USE_HEAD_VERSION, msgHelpTxtOptUseHeadVersion},
        {OPTION_NO_DOWNLOADS, msgHelpTxtOptNoDownloads},
        {OPTION_ONLY_DOWNLOADS, msgHelpTxtOptOnlyDownloads},
        {OPTION_ONLY_BINARYCACHING, msgHelpTxtOptOnlyBinCache},
        {OPTION_RECURSE, msgHelpTxtOptRecurse},
        {OPTION_KEEP_GOING, msgHelpTxtOptKeepGoing},
        {OPTION_EDITABLE, msgHelpTxtOptEditable},
        {OPTION_USE_ARIA2, msgHelpTxtOptUseAria2},
        {OPTION_CLEAN_AFTER_BUILD, msgHelpTxtOptCleanAfterBuild},
        {OPTION_CLEAN_BUILDTREES_AFTER_BUILD, msgHelpTxtOptCleanBuildTreesAfterBuild},
        {OPTION_CLEAN_PACKAGES_AFTER_BUILD, msgHelpTxtOptCleanPkgAfterBuild},
        {OPTION_CLEAN_DOWNLOADS_AFTER_BUILD, msgHelpTxtOptCleanDownloadsAfterBuild},
        {OPTION_MANIFEST_NO_DEFAULT_FEATURES, msgHelpTxtOptManifestNoDefault},
        {OPTION_ENFORCE_PORT_CHECKS, msgHelpTxtOptEnforcePortChecks},
        {OPTION_PROHIBIT_BACKCOMPAT_FEATURES, {}},
        {OPTION_ALLOW_UNSUPPORTED_PORT, msgHelpTxtOptAllowUnsupportedPort},
        {OPTION_NO_PRINT_USAGE, msgHelpTxtOptNoUsage},
    };

    static constexpr CommandSetting INSTALL_SETTINGS[] = {
        {OPTION_XUNIT, {}}, // internal use
        {OPTION_WRITE_PACKAGES_CONFIG, msgHelpTxtOptWritePkgConfig},
    };

    static constexpr CommandMultiSetting INSTALL_MULTISETTINGS[] = {
        {OPTION_MANIFEST_FEATURE, msgHelpTxtOptManifestFeature},
    };

    static std::vector<std::string> get_all_known_reachable_port_names_no_network(const VcpkgPaths& paths)
    {
        return paths.make_registry_set()->get_all_known_reachable_port_names_no_network().value_or_exit(
            VCPKG_LINE_INFO);
    }

    constexpr CommandMetadata CommandInstallMetadata{
        "install",
        msgHelpInstallCommand,
        {msgCmdInstallExample1,
         "vcpkg install zlib zlib:x64-windows curl boost",
         "vcpkg install --triplet x64-windows"},
        "https://learn.microsoft.com/vcpkg/commands/install",
        AutocompletePriority::Public,
        0,
        SIZE_MAX,
        {INSTALL_SWITCHES, INSTALL_SETTINGS, INSTALL_MULTISETTINGS},
        &get_all_known_reachable_port_names_no_network,
    };

    // These command metadata must share "critical" values (switches, number of arguments). They exist only to provide
    // better example strings.
    constexpr CommandMetadata CommandInstallMetadataClassic{
        "install",
        msgHelpInstallCommand,
        {msgCmdInstallExample1, "vcpkg install zlib zlib:x64-windows curl boost"},
        "https://learn.microsoft.com/vcpkg/commands/install",
        AutocompletePriority::Public,
        0,
        SIZE_MAX,
        {INSTALL_SWITCHES, INSTALL_SETTINGS, INSTALL_MULTISETTINGS},
        &get_all_known_reachable_port_names_no_network,
    };

    constexpr CommandMetadata CommandInstallMetadataManifest{
        "install",
        msgHelpInstallCommand,
        {msgCmdInstallExample1,
         "vcpkg install zlib zlib:x64-windows curl boost",
         "vcpkg install --triplet x64-windows"},
        "https://learn.microsoft.com/vcpkg/commands/install",
        AutocompletePriority::Public,
        0,
        SIZE_MAX,
        {INSTALL_SWITCHES, INSTALL_SETTINGS, INSTALL_MULTISETTINGS},
        nullptr,
    };

    void install_print_usage_information(const BinaryParagraph& bpgh,
                                         std::set<std::string>& printed_usages,
                                         const ReadOnlyFilesystem& fs,
                                         const InstalledPaths& installed)
    {
        auto message = get_cmake_usage(fs, installed, bpgh).message;
        if (!message.empty())
        {
            auto existing = printed_usages.lower_bound(message);
            if (existing == printed_usages.end() || *existing != message)
            {
                msg::write_unlocalized_text_to_stdout(Color::none, message);
                printed_usages.insert(existing, std::move(message));
            }
        }
    }

    static const char* find_skip_add_library(const char* real_first, const char* first, const char* last)
    {
        static constexpr StringLiteral ADD_LIBRARY_CALL = "add_library(";

        for (;;)
        {
            first = Util::search(first, last, ADD_LIBRARY_CALL);
            if (first == last)
            {
                return first;
            }
            if (first == real_first || !ParserBase::is_word_char(*(first - 1)))
            {
                return first + ADD_LIBRARY_CALL.size();
            }
            ++first;
        }
    }

    std::vector<std::string> get_cmake_add_library_names(StringView cmake_file)
    {
        constexpr static auto is_terminating_char = [](const char ch) {
            return ch == ')' || ParserBase::is_whitespace(ch);
        };

        constexpr static auto is_forbidden_char = [](const char ch) {
            return ch == '$' || ch == '"' || ch == '[' || ch == '#' || ch == ';' || ch == '<';
        };

        const auto real_first = cmake_file.begin();
        auto first = real_first;
        const auto last = cmake_file.end();

        std::vector<std::string> res;
        while (first != last)
        {
            const auto start_of_library_name = find_skip_add_library(real_first, first, last);
            const auto end_of_library_name = std::find_if(start_of_library_name, last, is_terminating_char);
            if (end_of_library_name != start_of_library_name &&
                std::none_of(start_of_library_name, end_of_library_name, is_forbidden_char))
            {
                res.emplace_back(start_of_library_name, end_of_library_name);
            }

            first = end_of_library_name;
        }
        return res;
    }

    std::string get_cmake_find_package_name(StringView dirname, StringView filename)
    {
        static constexpr StringLiteral CASE_SENSITIVE_CONFIG_SUFFIX = "Config.cmake";
        static constexpr StringLiteral CASE_INSENSITIVE_CONFIG_SUFFIX = "-config.cmake";

        StringView res;
        if (Strings::ends_with(filename, CASE_SENSITIVE_CONFIG_SUFFIX))
        {
            res = filename.substr(0, filename.size() - CASE_SENSITIVE_CONFIG_SUFFIX.size());
        }
        else if (Strings::ends_with(filename, CASE_INSENSITIVE_CONFIG_SUFFIX))
        {
            res = filename.substr(0, filename.size() - CASE_INSENSITIVE_CONFIG_SUFFIX.size());
        }

        if (!Strings::case_insensitive_ascii_equals(res, dirname.substr(0, res.size())))
        {
            res = {};
        }

        return std::string(res);
    }

    CMakeUsageInfo get_cmake_usage(const ReadOnlyFilesystem& fs,
                                   const InstalledPaths& installed,
                                   const BinaryParagraph& bpgh)
    {
        CMakeUsageInfo ret;

        std::error_code ec;

        auto usage_file = installed.usage_file(bpgh.spec);
        if (fs.is_regular_file(usage_file))
        {
            ret.usage_file = true;
            auto contents = fs.read_contents(usage_file, ec);
            if (!ec)
            {
                ret.message = std::move(contents);
                ret.message.push_back('\n');
            }

            return ret;
        }

        struct ConfigPackage
        {
            std::string dir;
            std::string name;
        };

        auto maybe_files = fs.read_lines(installed.listfile_path(bpgh));
        if (auto files = maybe_files.get())
        {
            std::vector<ConfigPackage> config_packages;
            std::map<std::string, std::vector<std::string>> library_targets;
            std::string header_path;
            bool has_binaries = false;

            static constexpr StringLiteral DOT_CMAKE = ".cmake";
            static constexpr StringLiteral INCLUDE_PREFIX = "include/";

            for (auto&& triplet_and_suffix : *files)
            {
                if (triplet_and_suffix.empty() || triplet_and_suffix.back() == '/') continue;

                const auto first_slash = triplet_and_suffix.find("/");
                if (first_slash == std::string::npos) continue;

                const auto suffix = StringView(triplet_and_suffix).substr(first_slash + 1);
                if (suffix.empty() || suffix[0] == 'd' /*ebug*/)
                {
                    continue;
                }
                else if (Strings::starts_with(suffix, "share/") && Strings::ends_with(suffix, DOT_CMAKE))
                {
                    const auto suffix_without_ending = suffix.substr(0, DOT_CMAKE.size());
                    if (Strings::ends_with(suffix_without_ending, "/vcpkg-port-config")) continue;
                    if (Strings::ends_with(suffix_without_ending, "/vcpkg-cmake-wrapper")) continue;
                    if (Strings::ends_with(suffix_without_ending, /*[Vv]*/ "ersion")) continue;

                    const auto filepath = installed.root() / triplet_and_suffix;
                    const auto parent_path = Path(filepath.parent_path());
                    if (!Strings::ends_with(parent_path.parent_path(), "/share"))
                        continue; // Ignore nested find modules, config, or helpers

                    if (Strings::contains(suffix_without_ending, "/Find")) continue;

                    const auto dirname = parent_path.filename().to_string();
                    const auto package_name = get_cmake_find_package_name(dirname, filepath.filename());
                    if (!package_name.empty())
                    {
                        // This heuristics works for one package name per dir.
                        if (!config_packages.empty() && config_packages.back().dir == dirname)
                            config_packages.back().name.clear();
                        else
                            config_packages.push_back({dirname, package_name});
                    }

                    const auto contents = fs.read_contents(filepath, ec);
                    if (!ec)
                    {
                        auto targets = get_cmake_add_library_names(contents);
                        if (!targets.empty())
                        {
                            auto& all_targets = library_targets[dirname];
                            all_targets.insert(all_targets.end(),
                                               std::make_move_iterator(targets.begin()),
                                               std::make_move_iterator(targets.end()));
                        }
                    }
                }
                else if (!has_binaries && Strings::starts_with(suffix, "bin/"))
                {
                    has_binaries = true;
                }
                else if (!has_binaries && Strings::starts_with(suffix, "lib/"))
                {
                    has_binaries = !Strings::ends_with(suffix, ".pc");
                }
                else if (header_path.empty() && Strings::starts_with(suffix, INCLUDE_PREFIX))
                {
                    header_path = suffix.substr(INCLUDE_PREFIX.size()).to_string();
                }
            }

            ret.header_only = !has_binaries && !header_path.empty();

            // Post-process cmake config data
            bool has_targets_for_output = false;
            for (auto&& package : config_packages)
            {
                const auto library_target_it = library_targets.find(package.dir);
                if (library_target_it == library_targets.end()) continue;

                auto& targets = library_target_it->second;
                if (!targets.empty())
                {
                    if (!package.name.empty()) has_targets_for_output = true;

                    Util::sort_unique_erase(targets, [](const std::string& l, const std::string& r) {
                        if (l.size() < r.size()) return true;
                        if (l.size() > r.size()) return false;
                        return l < r;
                    });

                    static const auto is_namespaced = [](const std::string& target) {
                        return Strings::contains(target, "::");
                    };
                    if (Util::any_of(targets, is_namespaced))
                    {
                        Util::erase_remove_if(targets, [](const std::string& t) { return !is_namespaced(t); });
                    }
                }
                ret.cmake_targets_map[package.name] = std::move(targets);
            }

            if (has_targets_for_output)
            {
                auto msg = msg::format(msgCMakeTargetsUsage, msg::package_name = bpgh.spec.name()).append_raw("\n\n");
                msg.append_indent().append(msgCMakeTargetsUsageHeuristicMessage).append_raw('\n');

                for (auto&& package_targets_pair : ret.cmake_targets_map)
                {
                    const auto& package_name = package_targets_pair.first;
                    if (package_name.empty()) continue;

                    const auto& targets = package_targets_pair.second;
                    if (targets.empty()) continue;

                    msg.append_indent();
                    msg.append_raw("find_package(").append_raw(package_name).append_raw(" CONFIG REQUIRED)\n");

                    const auto omitted = (targets.size() > 4) ? (targets.size() - 4) : 0;
                    if (omitted)
                    {
                        msg.append_indent()
                            .append_raw("# ")
                            .append(msgCmakeTargetsExcluded, msg::count = omitted)
                            .append_raw('\n');
                    }

                    msg.append_indent();
                    msg.append_raw("target_link_libraries(main PRIVATE ")
                        .append_raw(Strings::join(" ", targets.begin(), targets.end() - omitted))
                        .append_raw(")\n\n");
                }

                ret.message = msg.extract_data();
            }
            else if (ret.header_only)
            {
                static auto cmakeify = [](StringView name) {
                    auto n = Strings::ascii_to_uppercase(name);
                    Strings::inplace_replace_all(n, "-", "_");
                    if (n.empty() || ParserBase::is_ascii_digit(n[0]))
                    {
                        n.insert(n.begin(), '_');
                    }
                    return n;
                };

                const auto name = cmakeify(bpgh.spec.name());
                auto msg = msg::format(msgHeaderOnlyUsage, msg::package_name = bpgh.spec.name()).extract_data();
                Strings::append(msg, "\n\n");
                Strings::append(msg, "    find_path(", name, "_INCLUDE_DIRS \"", header_path, "\")\n");
                Strings::append(msg, "    target_include_directories(main PRIVATE ${", name, "_INCLUDE_DIRS})\n\n");

                ret.message = std::move(msg);
            }
        }
        return ret;
    }

    static bool cmake_args_sets_variable(const VcpkgCmdArguments& args)
    {
        return Util::any_of(args.cmake_args, [](auto& s) { return Strings::starts_with(s, "-D"); });
    }

    void command_install_and_exit(const VcpkgCmdArguments& args,
                                  const VcpkgPaths& paths,
                                  Triplet default_triplet,
                                  Triplet host_triplet)
    {
        const ParsedArguments options = args.parse_arguments(
            paths.manifest_mode_enabled() ? CommandInstallMetadataManifest : CommandInstallMetadataClassic);

        const bool dry_run = Util::Sets::contains(options.switches, OPTION_DRY_RUN);
        const bool use_head_version = Util::Sets::contains(options.switches, (OPTION_USE_HEAD_VERSION));
        const bool no_downloads = Util::Sets::contains(options.switches, (OPTION_NO_DOWNLOADS));
        const bool only_downloads = Util::Sets::contains(options.switches, (OPTION_ONLY_DOWNLOADS));
        const bool no_build_missing = Util::Sets::contains(options.switches, OPTION_ONLY_BINARYCACHING);
        const bool is_recursive = Util::Sets::contains(options.switches, (OPTION_RECURSE));
        const bool is_editable =
            Util::Sets::contains(options.switches, (OPTION_EDITABLE)) || cmake_args_sets_variable(args);
        const bool use_aria2 = Util::Sets::contains(options.switches, (OPTION_USE_ARIA2));
        const bool clean_after_build = Util::Sets::contains(options.switches, (OPTION_CLEAN_AFTER_BUILD));
        const bool clean_buildtrees_after_build =
            Util::Sets::contains(options.switches, (OPTION_CLEAN_BUILDTREES_AFTER_BUILD));
        const bool clean_packages_after_build =
            Util::Sets::contains(options.switches, (OPTION_CLEAN_PACKAGES_AFTER_BUILD));
        const bool clean_downloads_after_build =
            Util::Sets::contains(options.switches, (OPTION_CLEAN_DOWNLOADS_AFTER_BUILD));
        const KeepGoing keep_going = Util::Sets::contains(options.switches, OPTION_KEEP_GOING) || only_downloads
                                         ? KeepGoing::YES
                                         : KeepGoing::NO;
        const bool prohibit_backcompat_features =
            Util::Sets::contains(options.switches, (OPTION_PROHIBIT_BACKCOMPAT_FEATURES)) ||
            Util::Sets::contains(options.switches, (OPTION_ENFORCE_PORT_CHECKS));
        const auto unsupported_port_action = Util::Sets::contains(options.switches, OPTION_ALLOW_UNSUPPORTED_PORT)
                                                 ? UnsupportedPortAction::Warn
                                                 : UnsupportedPortAction::Error;
        const PrintUsage print_cmake_usage =
            Util::Sets::contains(options.switches, OPTION_NO_PRINT_USAGE) ? PrintUsage::NO : PrintUsage::YES;

        get_global_metrics_collector().track_bool(BoolMetric::InstallManifestMode, paths.manifest_mode_enabled());

        if (auto p = paths.get_manifest().get())
        {
            bool failure = false;
            if (!options.command_arguments.empty())
            {
                msg::println_error(msgErrorIndividualPackagesUnsupported);
                msg::println(Color::error, msg::msgSeeURL, msg::url = docs::manifests_url);
                failure = true;
            }
            if (use_head_version)
            {
                msg::println_error(msgErrorInvalidManifestModeOption, msg::option = OPTION_USE_HEAD_VERSION);
                failure = true;
            }
            if (is_editable)
            {
                msg::println_error(msgErrorInvalidManifestModeOption, msg::option = OPTION_EDITABLE);
                failure = true;
            }
            if (failure)
            {
                msg::println(msgUsingManifestAt, msg::path = p->path);
                print_usage(CommandInstallMetadataManifest);
                Checks::exit_fail(VCPKG_LINE_INFO);
            }

            print_default_triplet_warning(args, paths.get_triplet_db());
        }
        else
        {
            bool failure = false;
            if (options.command_arguments.empty())
            {
                msg::println_error(msgErrorRequirePackagesList);
                failure = true;
            }
            if (Util::Sets::contains(options.switches, OPTION_MANIFEST_NO_DEFAULT_FEATURES))
            {
                msg::println_error(msgErrorInvalidClassicModeOption, msg::option = OPTION_MANIFEST_NO_DEFAULT_FEATURES);
                failure = true;
            }
            if (Util::Sets::contains(options.multisettings, OPTION_MANIFEST_FEATURE))
            {
                msg::println_error(msgErrorInvalidClassicModeOption, msg::option = OPTION_MANIFEST_FEATURE);
                failure = true;
            }
            if (failure)
            {
                print_usage(CommandInstallMetadataClassic);
                Checks::exit_fail(VCPKG_LINE_INFO);
            }
        }

        auto& fs = paths.get_filesystem();

        DownloadTool download_tool = DownloadTool::BUILT_IN;
        if (use_aria2) download_tool = DownloadTool::ARIA2;

        const BuildPackageOptions install_plan_options = {
            Util::Enum::to_enum<BuildMissing>(!no_build_missing),
            Util::Enum::to_enum<UseHeadVersion>(use_head_version),
            Util::Enum::to_enum<AllowDownloads>(!no_downloads),
            Util::Enum::to_enum<OnlyDownloads>(only_downloads),
            Util::Enum::to_enum<CleanBuildtrees>(clean_after_build || clean_buildtrees_after_build),
            Util::Enum::to_enum<CleanPackages>(clean_after_build || clean_packages_after_build),
            Util::Enum::to_enum<CleanDownloads>(clean_after_build || clean_downloads_after_build),
            download_tool,
            PurgeDecompressFailure::NO,
            Util::Enum::to_enum<Editable>(is_editable),
            prohibit_backcompat_features ? BackcompatFeatures::PROHIBIT : BackcompatFeatures::ALLOW,
            print_cmake_usage};

        auto var_provider_storage = CMakeVars::make_triplet_cmake_var_provider(paths);
        auto& var_provider = *var_provider_storage;

        const CreateInstallPlanOptions create_options{host_triplet, paths.packages(), unsupported_port_action};

        if (auto manifest = paths.get_manifest().get())
        {
            Optional<Path> pkgsconfig;
            auto it_pkgsconfig = options.settings.find(OPTION_WRITE_PACKAGES_CONFIG);
            if (it_pkgsconfig != options.settings.end())
            {
                get_global_metrics_collector().track_define(DefineMetric::X_WriteNugetPackagesConfig);
                pkgsconfig = Path(it_pkgsconfig->second);
            }
            auto maybe_manifest_scf =
                SourceControlFile::parse_project_manifest_object(manifest->path, manifest->manifest, stdout_sink);
            if (!maybe_manifest_scf)
            {
<<<<<<< HEAD
                msg::println(Color::error,
                             std::move(maybe_manifest_scf)
                                 .error()
                                 .append_raw('\n')
								 .append(msgNoteMessage)
                                 .append(msgExtendedDocumentationAtUrl, msg::url = docs::manifests_url)
								 .append_raw('\n');
=======
                print_error_message(maybe_manifest_scf.error());
                msg::println();
                msg::println(msgExtendedDocumentationAtUrl, msg::url = docs::manifests_url);
>>>>>>> 582382f1
                Checks::exit_fail(VCPKG_LINE_INFO);
            }

            auto manifest_scf = std::move(maybe_manifest_scf).value(VCPKG_LINE_INFO);
            const auto& manifest_core = *manifest_scf->core_paragraph;
            auto registry_set = paths.make_registry_set();
            manifest_scf
                ->check_against_feature_flags(
                    manifest->path, paths.get_feature_flags(), registry_set->is_default_builtin_registry())
                .value_or_exit(VCPKG_LINE_INFO);

            std::vector<std::string> features;
            auto manifest_feature_it = options.multisettings.find(OPTION_MANIFEST_FEATURE);
            if (manifest_feature_it != options.multisettings.end())
            {
                features.insert(features.end(), manifest_feature_it->second.begin(), manifest_feature_it->second.end());
            }
            if (Util::Sets::contains(options.switches, OPTION_MANIFEST_NO_DEFAULT_FEATURES))
            {
                features.emplace_back("core");
            }
            PackageSpec toplevel{manifest_core.name, default_triplet};
            auto core_it = std::remove(features.begin(), features.end(), "core");
            if (core_it == features.end())
            {
                if (Util::any_of(manifest_core.default_features, [](const auto& f) { return !f.platform.is_empty(); }))
                {
                    const auto& vars = var_provider.get_or_load_dep_info_vars(toplevel, host_triplet);
                    for (const auto& f : manifest_core.default_features)
                    {
                        if (f.platform.evaluate(vars)) features.push_back(f.name);
                    }
                }
                else
                {
                    for (const auto& f : manifest_core.default_features)
                        features.push_back(f.name);
                }
            }
            else
            {
                features.erase(core_it, features.end());
            }
            Util::sort_unique_erase(features);

            auto dependencies = manifest_core.dependencies;
            for (const auto& feature : features)
            {
                auto it = Util::find_if(
                    manifest_scf->feature_paragraphs,
                    [&feature](const std::unique_ptr<FeatureParagraph>& fpgh) { return fpgh->name == feature; });

                if (it == manifest_scf->feature_paragraphs.end())
                {
                    msg::println_warning(
                        msgUnsupportedFeature, msg::feature = feature, msg::package_name = manifest_core.name);
                }
                else
                {
                    dependencies.insert(
                        dependencies.end(), it->get()->dependencies.begin(), it->get()->dependencies.end());
                }
            }

            if (std::any_of(dependencies.begin(), dependencies.end(), [](const Dependency& dep) {
                    return dep.constraint.type != VersionConstraintKind::None;
                }))
            {
                get_global_metrics_collector().track_define(DefineMetric::ManifestVersionConstraint);
            }

            if (!manifest_core.overrides.empty())
            {
                get_global_metrics_collector().track_define(DefineMetric::ManifestOverrides);
            }

            const bool add_builtin_ports_directory_as_overlay =
                registry_set->is_default_builtin_registry() && !paths.use_git_default_registry();
            auto verprovider = make_versioned_portfile_provider(fs, *registry_set);
            auto baseprovider = make_baseline_provider(*registry_set);

            std::vector<std::string> extended_overlay_ports;
            extended_overlay_ports.reserve(paths.overlay_ports.size() + add_builtin_ports_directory_as_overlay);
            extended_overlay_ports = paths.overlay_ports;
            if (add_builtin_ports_directory_as_overlay)
            {
                extended_overlay_ports.emplace_back(paths.builtin_ports_directory().native());
            }

            auto oprovider = make_manifest_provider(
                fs, paths.original_cwd, extended_overlay_ports, manifest->path, std::move(manifest_scf));
            auto install_plan = create_versioned_install_plan(*verprovider,
                                                              *baseprovider,
                                                              *oprovider,
                                                              var_provider,
                                                              dependencies,
                                                              manifest_core.overrides,
                                                              toplevel,
                                                              create_options)
                                    .value_or_exit(VCPKG_LINE_INFO);

            install_plan.print_unsupported_warnings();
            for (InstallPlanAction& action : install_plan.install_actions)
            {
                action.build_options = install_plan_options;
                action.build_options.use_head_version = UseHeadVersion::NO;
                action.build_options.editable = Editable::NO;
            }

            // If the manifest refers to itself, it will be added to the install plan.
            Util::erase_remove_if(install_plan.install_actions,
                                  [&toplevel](auto&& action) { return action.spec == toplevel; });

            command_set_installed_and_exit_ex(args,
                                              paths,
                                              var_provider,
                                              std::move(install_plan),
                                              dry_run ? DryRun::Yes : DryRun::No,
                                              pkgsconfig,
                                              host_triplet,
                                              keep_going,
                                              only_downloads,
                                              print_cmake_usage);
        }

        auto registry_set = paths.make_registry_set();
        PathsPortFileProvider provider(
            fs, *registry_set, make_overlay_provider(fs, paths.original_cwd, paths.overlay_ports));

        bool default_triplet_used = false;
        const std::vector<FullPackageSpec> specs = Util::fmap(options.command_arguments, [&](auto&& arg) {
            return check_and_get_full_package_spec(arg,
                                                   default_triplet,
                                                   default_triplet_used,
                                                   CommandInstallMetadataClassic.get_example_text(),
                                                   paths.get_triplet_db());
        });

        if (default_triplet_used)
        {
            print_default_triplet_warning(args, paths.get_triplet_db());
        }

        // create the plan
        msg::println(msgComputingInstallPlan);
        StatusParagraphs status_db = database_load_check(fs, paths.installed());

        // Note: action_plan will hold raw pointers to SourceControlFileLocations from this map
        auto action_plan = create_feature_install_plan(provider, var_provider, specs, status_db, create_options);

        action_plan.print_unsupported_warnings();
        for (auto&& action : action_plan.install_actions)
        {
            action.build_options = install_plan_options;
            if (action.request_type != RequestType::USER_REQUESTED)
            {
                action.build_options.use_head_version = UseHeadVersion::NO;
                action.build_options.editable = Editable::NO;
            }
        }

        var_provider.load_tag_vars(action_plan, host_triplet);

        // install plan will be empty if it is already installed - need to change this at status paragraph part
        if (action_plan.empty())
        {
            Debug::print("Install plan cannot be empty");
            Checks::exit_fail(VCPKG_LINE_INFO);
        }

#if defined(_WIN32)
        const auto maybe_common_triplet = Util::common_projection(
            action_plan.install_actions, [](const InstallPlanAction& to_install) { return to_install.spec.triplet(); });
        if (maybe_common_triplet)
        {
            const auto& common_triplet = maybe_common_triplet.value_or_exit(VCPKG_LINE_INFO);
            const auto maybe_common_arch = common_triplet.guess_architecture();
            if (maybe_common_arch)
            {
                const auto maybe_vs_prompt = guess_visual_studio_prompt_target_architecture();
                if (maybe_vs_prompt)
                {
                    const auto common_arch = maybe_common_arch.value_or_exit(VCPKG_LINE_INFO);
                    const auto vs_prompt = maybe_vs_prompt.value_or_exit(VCPKG_LINE_INFO);
                    if (common_arch != vs_prompt)
                    {
                        const auto vs_prompt_view = to_zstring_view(vs_prompt);
                        msg::println_warning(
                            msgVcpkgInVsPrompt, msg::value = vs_prompt_view, msg::triplet = common_triplet);
                    }
                }
            }
        }
#endif // defined(_WIN32)

        print_plan(action_plan, is_recursive, paths.builtin_ports_directory());

        auto it_pkgsconfig = options.settings.find(OPTION_WRITE_PACKAGES_CONFIG);
        if (it_pkgsconfig != options.settings.end())
        {
            get_global_metrics_collector().track_define(DefineMetric::X_WriteNugetPackagesConfig);
            compute_all_abis(paths, action_plan, var_provider, status_db);

            auto pkgsconfig_path = paths.original_cwd / it_pkgsconfig->second;
            auto pkgsconfig_contents = generate_nuget_packages_config(action_plan, args.nuget_id_prefix.value_or(""));
            fs.write_contents(pkgsconfig_path, pkgsconfig_contents, VCPKG_LINE_INFO);
            msg::println(msgWroteNuGetPkgConfInfo, msg::path = pkgsconfig_path);
        }
        else if (!dry_run)
        {
            compute_all_abis(paths, action_plan, var_provider, status_db);
        }

        if (dry_run)
        {
            Checks::exit_success(VCPKG_LINE_INFO);
        }

        paths.flush_lockfile();

        track_install_plan(action_plan);
        install_preclear_packages(paths, action_plan);

        auto binary_cache = only_downloads ? BinaryCache(paths.get_filesystem())
                                           : BinaryCache::make(args, paths, stdout_sink).value_or_exit(VCPKG_LINE_INFO);
        binary_cache.fetch(action_plan.install_actions);
        const InstallSummary summary = install_execute_plan(
            args, action_plan, keep_going, paths, status_db, binary_cache, null_build_logs_recorder());

        if (keep_going == KeepGoing::YES)
        {
            summary.print();
        }

        auto it_xunit = options.settings.find(OPTION_XUNIT);
        if (it_xunit != options.settings.end())
        {
            XunitWriter xwriter;

            for (auto&& result : summary.results)
            {
                xwriter.add_test_results(result.get_spec(),
                                         result.build_result.value_or_exit(VCPKG_LINE_INFO).code,
                                         result.timing,
                                         result.start_time,
                                         "",
                                         {});
            }

            fs.write_contents(it_xunit->second, xwriter.build_xml(default_triplet), VCPKG_LINE_INFO);
        }

        if (install_plan_options.print_usage == PrintUsage::YES)
        {
            std::set<std::string> printed_usages;
            for (auto&& result : summary.results)
            {
                if (!result.is_user_requested_install()) continue;
                auto bpgh = result.get_binary_paragraph();
                // If a package failed to build, don't attempt to print usage.
                // e.g. --keep-going
                if (!bpgh) continue;
                install_print_usage_information(*bpgh, printed_usages, fs, paths.installed());
            }
        }

        Checks::exit_with_code(VCPKG_LINE_INFO, summary.failed());
    }

    SpecSummary::SpecSummary(const InstallPlanAction& action)
        : build_result()
        , timing()
        , start_time(std::chrono::system_clock::now())
        , m_install_action(&action)
        , m_spec(action.spec)
    {
    }

    SpecSummary::SpecSummary(const RemovePlanAction& action)
        : build_result()
        , timing()
        , start_time(std::chrono::system_clock::now())
        , m_install_action(nullptr)
        , m_spec(action.spec)
    {
    }

    const BinaryParagraph* SpecSummary::get_binary_paragraph() const
    {
        // if we actually built this package, the build result will contain the BinaryParagraph for what we built.
        if (const auto br = build_result.get())
        {
            if (br->binary_control_file)
            {
                return &br->binary_control_file->core_paragraph;
            }
        }

        // if the package was already installed, the installed_package record will contain the BinaryParagraph for what
        // was built before.
        if (m_install_action)
        {
            if (auto p_status = m_install_action->installed_package.get())
            {
                return &p_status->core->package;
            }
        }

        return nullptr;
    }

    bool SpecSummary::is_user_requested_install() const
    {
        return m_install_action && m_install_action->request_type == RequestType::USER_REQUESTED;
    }

    void track_install_plan(const ActionPlan& plan)
    {
        Cache<Triplet, std::string> triplet_hashes;

        auto hash_triplet = [&triplet_hashes](Triplet t) -> const std::string& {
            return triplet_hashes.get_lazy(
                t, [t]() { return Hash::get_string_hash(t.canonical_name(), Hash::Algorithm::Sha256); });
        };

        std::string specs_string;
        for (auto&& remove_action : plan.remove_actions)
        {
            if (!specs_string.empty()) specs_string.push_back(',');
            specs_string += Strings::concat("R$",
                                            Hash::get_string_hash(remove_action.spec.name(), Hash::Algorithm::Sha256),
                                            ":",
                                            hash_triplet(remove_action.spec.triplet()));
        }

        for (auto&& install_action : plan.install_actions)
        {
            auto&& version_as_string =
                install_action.source_control_file_and_location.value_or_exit(VCPKG_LINE_INFO).to_version().to_string();
            if (!specs_string.empty()) specs_string.push_back(',');
            specs_string += Strings::concat(Hash::get_string_hash(install_action.spec.name(), Hash::Algorithm::Sha256),
                                            ":",
                                            hash_triplet(install_action.spec.triplet()),
                                            ":",
                                            Hash::get_string_hash(version_as_string, Hash::Algorithm::Sha256));
        }

        get_global_metrics_collector().track_string(StringMetric::InstallPlan_1, specs_string);
    }
}<|MERGE_RESOLUTION|>--- conflicted
+++ resolved
@@ -1110,7 +1110,6 @@
                 SourceControlFile::parse_project_manifest_object(manifest->path, manifest->manifest, stdout_sink);
             if (!maybe_manifest_scf)
             {
-<<<<<<< HEAD
                 msg::println(Color::error,
                              std::move(maybe_manifest_scf)
                                  .error()
@@ -1118,11 +1117,6 @@
 								 .append(msgNoteMessage)
                                  .append(msgExtendedDocumentationAtUrl, msg::url = docs::manifests_url)
 								 .append_raw('\n');
-=======
-                print_error_message(maybe_manifest_scf.error());
-                msg::println();
-                msg::println(msgExtendedDocumentationAtUrl, msg::url = docs::manifests_url);
->>>>>>> 582382f1
                 Checks::exit_fail(VCPKG_LINE_INFO);
             }
 
