#include <vcpkg/base/checks.h>
#include <vcpkg/base/expected.h>
#include <vcpkg/base/files.h>
#include <vcpkg/base/system.debug.h>
#include <vcpkg/base/system.print.h>
#include <vcpkg/base/system.process.h>
#include <vcpkg/base/util.h>

#include <vcpkg/commands.integrate.h>
#include <vcpkg/metrics.h>
#include <vcpkg/tools.h>
#include <vcpkg/vcpkgcmdarguments.h>
#include <vcpkg/vcpkgpaths.h>

namespace vcpkg::Commands::Integrate
{
    Optional<int> find_targets_file_version(StringView contents)
    {
        constexpr static StringLiteral VERSION_START = "<!-- version ";
        constexpr static StringLiteral VERSION_END = " -->";

        auto first = contents.begin();
        const auto last = contents.end();
        for (;;)
        {
            first = Util::search_and_skip(first, last, VERSION_START);
            if (first == last)
            {
                break;
            }
            auto version_end = Util::search(first, last, VERSION_END);
            if (version_end == last)
            {
                break;
            }
            auto ver = Strings::strto<int>({first, version_end});
            if (ver.has_value() && *ver.get() >= 0)
            {
                return ver;
            }
        }
        return nullopt;
    }

    std::vector<std::string> get_bash_source_completion_lines(StringView contents)
    {
        std::vector<std::string> matches;
        auto first = contents.begin();
        const auto last = contents.end();
        while (first != last)
        {
            const auto end_of_line = std::find(first, last, '\n');
            const auto line = Strings::trim(StringView{first, end_of_line});
            if (Strings::starts_with(line, "source") && Strings::ends_with(line, "scripts/vcpkg_completion.bash"))
            {
                matches.emplace_back(line.data(), line.size());
            }
            first = end_of_line == last ? last : end_of_line + 1;
        }
        return matches;
    }

    ZshAutocomplete get_zsh_autocomplete_data(StringView contents)
    {
        constexpr static StringLiteral BASHCOMPINIT = "bashcompinit";
        ZshAutocomplete res{};

        auto first = contents.begin();
        const auto last = contents.end();
        while (first != last)
        {
            const auto end_of_line = std::find(first, last, '\n');
            const auto line = Strings::trim(StringView{first, end_of_line});
            const auto bashcompinit = Strings::search(line, BASHCOMPINIT);

            if (Strings::starts_with(line, "source") && Strings::ends_with(line, "scripts/vcpkg_completion.zsh"))
            {
                res.source_completion_lines.emplace_back(line.data(), line.size());
            }
            else if (bashcompinit != line.end())
            {
                if (Strings::starts_with(line, "autoload"))
                {
                    // autoload[ a-zA-Z0-9-]+bashcompinit
                    if (std::all_of(first, bashcompinit, [](char ch) {
                            return ParserBase::is_word_char(ch) || ch == ' ' || ch == '-';
                        }))
                    {
                        res.has_autoload_bashcompinit = true;
                    }
                }
                else
                {
                    auto line_before_bashcompinit = Strings::trim(StringView{first, bashcompinit});
                    // check this is not commented out,
                    // and that it is either the first element after a && or the beginning
                    if (!Strings::contains(line_before_bashcompinit, '#') &&
                        (line_before_bashcompinit.empty() || Strings::ends_with(line_before_bashcompinit, "&&")))
                    {
                        res.has_bashcompinit = true;
                    }
                }
            }

            first = end_of_line == last ? last : end_of_line + 1;
        }

        return res;
    }

#if defined(_WIN32)
    static std::string create_appdata_shortcut(StringView target_path) noexcept
    {
        return Strings::format(R"###(
<Project ToolsVersion="4.0" xmlns="http://schemas.microsoft.com/developer/msbuild/2003">
  <Import Condition="Exists('%s') and '$(VCPkgLocalAppDataDisabled)' == ''" Project="%s" />
</Project>
)###",
                               target_path,
                               target_path);
    }
#endif

#if defined(_WIN32)
    static std::string create_system_targets_shortcut() noexcept
    {
        return R"###(
<Project ToolsVersion="4.0" xmlns="http://schemas.microsoft.com/developer/msbuild/2003">
  <!-- version 1 -->
  <PropertyGroup>
    <VCLibPackagePath Condition="'$(VCLibPackagePath)' == ''">$(LOCALAPPDATA)\vcpkg\vcpkg.user</VCLibPackagePath>
  </PropertyGroup>
  <Import Condition="'$(VCLibPackagePath)' != '' and Exists('$(VCLibPackagePath).props')" Project="$(VCLibPackagePath).props" />
  <Import Condition="'$(VCLibPackagePath)' != '' and Exists('$(VCLibPackagePath).targets')" Project="$(VCLibPackagePath).targets" />
</Project>
)###";
    }
#endif

#if defined(_WIN32)
    static std::string create_nuget_targets_file_contents(const Path& msbuild_vcpkg_targets_file) noexcept
    {
        return Strings::format(R"###(
<Project ToolsVersion="4.0" xmlns="http://schemas.microsoft.com/developer/msbuild/2003">
  <Import Project="%s" Condition="Exists('%s')" />
  <Target Name="CheckValidPlatform" BeforeTargets="Build">
    <Error Text="Unsupported architecture combination. Remove the 'vcpkg' nuget package." Condition="'$(VCPkgEnabled)' != 'true' and '$(VCPkgDisableError)' == ''"/>
  </Target>
</Project>
)###",
                               msbuild_vcpkg_targets_file,
                               msbuild_vcpkg_targets_file);
    }
#endif

#if defined(_WIN32)
    static std::string create_nuget_props_file_contents() noexcept
    {
        return R"###(
<Project ToolsVersion="4.0" xmlns="http://schemas.microsoft.com/developer/msbuild/2003">
  <PropertyGroup>
    <VCPkgLocalAppDataDisabled>true</VCPkgLocalAppDataDisabled>
  </PropertyGroup>
</Project>
)###";
    }
#endif

#if defined(_WIN32)
    static std::string get_nuget_id(const Path& vcpkg_root_dir)
    {
        std::string dir_id = vcpkg_root_dir.generic_u8string();
        std::replace(dir_id.begin(), dir_id.end(), '/', '.');
        dir_id.erase(1, 1); // Erasing the ":"

        // NuGet id cannot have invalid characters. We will only use alphanumeric and dot.
        Util::erase_remove_if(dir_id, [](char c) { return !isalnum(static_cast<unsigned char>(c)) && (c != '.'); });

        const std::string nuget_id = "vcpkg." + dir_id;
        return nuget_id;
    }
#endif

#if defined(_WIN32)
    static std::string create_nuspec_file_contents(const Path& vcpkg_root_dir,
                                                   const std::string& nuget_id,
                                                   const std::string& nupkg_version)
    {
        static constexpr auto CONTENT_TEMPLATE = R"(
<package>
    <metadata>
        <id>@NUGET_ID@</id>
        <version>@VERSION@</version>
        <authors>vcpkg</authors>
        <description>
            This package imports all libraries currently installed in @VCPKG_DIR@. This package does not contain any libraries and instead refers to the folder directly (like a symlink).
        </description>
    </metadata>
    <files>
        <file src="vcpkg.nuget.props" target="build\native\@NUGET_ID@.props" />
        <file src="vcpkg.nuget.targets" target="build\native\@NUGET_ID@.targets" />
    </files>
</package>
)";

        std::string content = Strings::replace_all(CONTENT_TEMPLATE, "@NUGET_ID@", nuget_id);
        Strings::inplace_replace_all(content, "@VCPKG_DIR@", vcpkg_root_dir);
        Strings::inplace_replace_all(content, "@VERSION@", nupkg_version);
        return content;
    }
#endif

#if defined(_WIN32)
    enum class ElevationPromptChoice
    {
        YES,
        NO
    };

    static ElevationPromptChoice elevated_cmd_execute(const std::string& param)
    {
        SHELLEXECUTEINFOW sh_ex_info{};
        sh_ex_info.cbSize = sizeof(sh_ex_info);
        sh_ex_info.fMask = SEE_MASK_NOCLOSEPROCESS;
        sh_ex_info.hwnd = nullptr;
        sh_ex_info.lpVerb = L"runas";
        sh_ex_info.lpFile = L"cmd"; // Application to start

        auto wparam = Strings::to_utf16(param);
        sh_ex_info.lpParameters = wparam.c_str(); // Additional parameters
        sh_ex_info.lpDirectory = nullptr;
        sh_ex_info.nShow = SW_HIDE;
        sh_ex_info.hInstApp = nullptr;

        if (!ShellExecuteExW(&sh_ex_info))
        {
            return ElevationPromptChoice::NO;
        }
        if (sh_ex_info.hProcess == nullptr)
        {
            return ElevationPromptChoice::NO;
        }
        WaitForSingleObject(sh_ex_info.hProcess, INFINITE);
        CloseHandle(sh_ex_info.hProcess);
        return ElevationPromptChoice::YES;
    }
#endif

#if defined(_WIN32)
    static Path get_appdata_targets_path()
    {
        return get_appdata_local().value_or_exit(VCPKG_LINE_INFO) / "vcpkg\\vcpkg.user.targets";
    }
#endif
#if defined(_WIN32)
    static Path get_appdata_props_path()
    {
        return get_appdata_local().value_or_exit(VCPKG_LINE_INFO) / "vcpkg\\vcpkg.user.props";
    }
#endif

    static const ExpectedS<Path>& get_path_txt_path() noexcept
    {
        static const ExpectedS<Path> result = get_user_configuration_home().map(
            [](const Path& user_configuration_home) { return user_configuration_home / "vcpkg.path.txt"; });
        return result;
    }

#if defined(_WIN32)
    static void integrate_install_msbuild14(Filesystem& fs, const Path& tmp_dir)
    {
        static const std::array<Path, 2> OLD_SYSTEM_TARGET_FILES = {
            get_program_files_32_bit().value_or_exit(VCPKG_LINE_INFO) /
                "MSBuild/14.0/Microsoft.Common.Targets/ImportBefore/vcpkg.nuget.targets",
            get_program_files_32_bit().value_or_exit(VCPKG_LINE_INFO) /
                "MSBuild/14.0/Microsoft.Common.Targets/ImportBefore/vcpkg.system.targets"};
        static const Path SYSTEM_WIDE_TARGETS_FILE =
            get_program_files_32_bit().value_or_exit(VCPKG_LINE_INFO) /
            "MSBuild/Microsoft.Cpp/v4.0/V140/ImportBefore/Default/vcpkg.system.props";

        // TODO: This block of code should eventually be removed
        for (auto&& old_system_wide_targets_file : OLD_SYSTEM_TARGET_FILES)
        {
            if (fs.exists(old_system_wide_targets_file, IgnoreErrors{}))
            {
                const std::string param = Strings::format(R"(/c "DEL "%s" /Q > nul")", old_system_wide_targets_file);
                const ElevationPromptChoice user_choice = elevated_cmd_execute(param);
                switch (user_choice)
                {
                    case ElevationPromptChoice::YES: break;
                    case ElevationPromptChoice::NO:
                        msg::println_warning(msgPreviousIntegrationFileRemains);
                        Checks::exit_fail(VCPKG_LINE_INFO);
                    default: Checks::unreachable(VCPKG_LINE_INFO);
                }
            }
        }
        bool should_install_system = true;
        std::error_code ec;
        std::string system_wide_file_contents = fs.read_contents(SYSTEM_WIDE_TARGETS_FILE, ec);
        if (!ec)
        {
            auto opt = find_targets_file_version(system_wide_file_contents);
            if (opt.value_or(0) >= 1)
            {
                should_install_system = false;
            }
        }

        if (should_install_system)
        {
            const auto sys_src_path = tmp_dir / "vcpkg.system.targets";
            fs.write_contents(sys_src_path, create_system_targets_shortcut(), VCPKG_LINE_INFO);

            const std::string param = Strings::format(R"(/c "mkdir "%s" & copy "%s" "%s" /Y > nul")",
                                                      SYSTEM_WIDE_TARGETS_FILE.parent_path(),
                                                      sys_src_path,
                                                      SYSTEM_WIDE_TARGETS_FILE);
            const ElevationPromptChoice user_choice = elevated_cmd_execute(param);
            switch (user_choice)
            {
                case ElevationPromptChoice::YES: break;
                case ElevationPromptChoice::NO:
                    msg::println_warning(msgIntegrationFailed);
                    Checks::exit_fail(VCPKG_LINE_INFO);
                default: Checks::unreachable(VCPKG_LINE_INFO);
            }

            Checks::check_exit(VCPKG_LINE_INFO,
                               fs.exists(SYSTEM_WIDE_TARGETS_FILE, IgnoreErrors{}),
                               "Error: failed to copy targets file to %s",
                               SYSTEM_WIDE_TARGETS_FILE);
        }
    }
#endif

    static void integrate_install(const VcpkgPaths& paths)
    {
        auto& fs = paths.get_filesystem();

#if defined(_WIN32)
        {
            const auto tmp_dir = paths.buildsystems / "tmp";
            fs.create_directory(paths.buildsystems, VCPKG_LINE_INFO);
            fs.create_directory(tmp_dir, VCPKG_LINE_INFO);

            integrate_install_msbuild14(fs, tmp_dir);

            const auto appdata_src_path = tmp_dir / "vcpkg.user.targets";
            fs.write_contents(
                appdata_src_path, create_appdata_shortcut(paths.buildsystems_msbuild_targets), VCPKG_LINE_INFO);
            auto appdata_dst_path = get_appdata_targets_path();

            const auto vcpkg_appdata_local = get_appdata_local().value_or_exit(VCPKG_LINE_INFO) / "vcpkg";
            fs.create_directory(vcpkg_appdata_local, VCPKG_LINE_INFO);

            fs.copy_file(appdata_src_path, appdata_dst_path, CopyOptions::overwrite_existing, VCPKG_LINE_INFO);

            const Path appdata_src_path2 = tmp_dir / "vcpkg.user.props";
            fs.write_contents(
                appdata_src_path2, create_appdata_shortcut(paths.buildsystems_msbuild_props), VCPKG_LINE_INFO);
            auto appdata_dst_path2 = get_appdata_props_path();

            fs.copy_file(appdata_src_path2, appdata_dst_path2, CopyOptions::overwrite_existing, VCPKG_LINE_INFO);
        }
#endif

        fs.write_contents(
            get_path_txt_path().value_or_exit(VCPKG_LINE_INFO), paths.root.generic_u8string(), VCPKG_LINE_INFO);
        msg::println(Color::success, msgAppliedUserIntegration);
        const auto cmake_toolchain = paths.buildsystems / "vcpkg.cmake";

#if defined(_WIN32)
        msg::println(msg::format(msgCMakeToolChainFile, msg::path = cmake_toolchain.generic_u8string())
                         .append_raw("\n\n")
                         .append(msgAutomaticLinkingForMSBuildProjects));
#else
        msg::println(msgCMakeToolChainFile, msg::path = cmake_toolchain.generic_u8string());
#endif
        Checks::exit_success(VCPKG_LINE_INFO);
    }

    static void integrate_remove(Filesystem& fs)
    {
        bool was_deleted = false;

#if defined(_WIN32)
        was_deleted |= fs.remove(get_appdata_targets_path(), VCPKG_LINE_INFO);
        was_deleted |= fs.remove(get_appdata_props_path(), VCPKG_LINE_INFO);
#endif

        const auto& maybe_pathtxt = get_path_txt_path();
        if (auto pathtxt = maybe_pathtxt.get())
        {
            was_deleted |= fs.remove(*pathtxt, VCPKG_LINE_INFO);
        }

        if (was_deleted)
        {
            msg::println(msgUserWideIntegrationRemoved);
        }
        else
        {
            msg::println(msgUserWideIntegrationDeleted);
        }

        Checks::exit_success(VCPKG_LINE_INFO);
    }

#if defined(WIN32)
    static void integrate_project(const VcpkgPaths& paths)
    {
        auto& fs = paths.get_filesystem();

        const Path& nuget_exe = paths.get_tool_exe(Tools::NUGET, stdout_sink);

        const Path& buildsystems_dir = paths.buildsystems;
        const auto tmp_dir = buildsystems_dir / "tmp";
        fs.create_directory(buildsystems_dir, IgnoreErrors{});
        fs.create_directory(tmp_dir, IgnoreErrors{});

        const auto targets_file_path = tmp_dir / "vcpkg.nuget.targets";
        const auto props_file_path = tmp_dir / "vcpkg.nuget.props";
        const auto nuspec_file_path = tmp_dir / "vcpkg.nuget.nuspec";
        const std::string nuget_id = get_nuget_id(paths.root);
        const std::string nupkg_version = "1.0.0";

        fs.write_contents(
            targets_file_path, create_nuget_targets_file_contents(paths.buildsystems_msbuild_targets), VCPKG_LINE_INFO);
        fs.write_contents(props_file_path, create_nuget_props_file_contents(), VCPKG_LINE_INFO);
        fs.write_contents(
            nuspec_file_path, create_nuspec_file_contents(paths.root, nuget_id, nupkg_version), VCPKG_LINE_INFO);

        // Using all forward slashes for the command line
        auto cmd_line = Command(nuget_exe)
                            .string_arg("pack")
                            .string_arg("-OutputDirectory")
                            .string_arg(buildsystems_dir)
                            .string_arg(nuspec_file_path);

        const auto maybe_nuget_output = flatten(
            cmd_execute_and_capture_output(cmd_line, default_working_directory, get_clean_environment()), Tools::NUGET);
        if (!maybe_nuget_output)
        {
            msg::println_error(msg::format(msgCommandFailed, msg::command_line = cmd_line.command_line())
                                   .append_raw('\n')
                                   .append(maybe_nuget_output.error()));
            Checks::unreachable(VCPKG_LINE_INFO);
        }

        const auto nuget_package = buildsystems_dir / Strings::format("%s.%s.nupkg", nuget_id, nupkg_version);
        Checks::msg_check_exit(VCPKG_LINE_INFO,
                               fs.exists(nuget_package, IgnoreErrors{}),
                               msgNugetPackageFileSucceededButCreationFailed,
                               msg::path = nuget_package);
        msg::println(Color::success, msgCreatedNuGetPackage, msg::path = nuget_package);

        auto source_path = Strings::replace_all(buildsystems_dir, "`", "``");

        msg::println(msgInstallPackageInstruction, msg::value = nuget_id, msg::path = source_path);
        Checks::exit_success(VCPKG_LINE_INFO);
    }
#endif

#if defined(_WIN32)
    static void integrate_powershell(const VcpkgPaths& paths)
    {
        static constexpr StringLiteral TITLE = "PowerShell Tab-Completion";
        const auto script_path = paths.scripts / "addPoshVcpkgToPowershellProfile.ps1";

        const auto& ps = paths.get_tool_exe("powershell-core", stdout_sink);
        auto cmd = Command(ps)
                       .string_arg("-NoProfile")
                       .string_arg("-ExecutionPolicy")
                       .string_arg("Bypass")
                       .string_arg("-Command")
                       .string_arg(Strings::format("& {& '%s' }", script_path));
        const int rc = cmd_execute(cmd).value_or_exit(VCPKG_LINE_INFO);
        if (rc)
        {
            msg::println_error(msg::format(msgCommandFailed, msg::command_line = TITLE)
<<<<<<< HEAD
                                   .append_raw("\n" + script_path.generic_u8string()));
            MetricsSubmission metrics;
            metrics.track_string(StringMetric::Title, TITLE.to_string());
            get_global_metrics_collector().track_submission(std::move(metrics));
=======
                                   .append_raw('\n')
                                   .append_raw(script_path.generic_u8string()));
            {
                auto locked_metrics = LockGuardPtr<Metrics>(g_metrics);
                locked_metrics->track_string_property(StringMetric::Error, "powershell script failed");
                locked_metrics->track_string_property(StringMetric::Title, TITLE.to_string());
            }
>>>>>>> 3247920f
        }

        Checks::exit_with_code(VCPKG_LINE_INFO, rc);
    }
#else
    static void integrate_bash(const VcpkgPaths& paths)
    {
        const auto home_path = get_environment_variable("HOME").value_or_exit(VCPKG_LINE_INFO);
#if defined(__APPLE__)
        const auto bashrc_path = Path{home_path} / ".bash_profile";
#else
        const auto bashrc_path = Path{home_path} / ".bashrc";
#endif

        auto& fs = paths.get_filesystem();
        const auto completion_script_path = paths.scripts / "vcpkg_completion.bash";

        auto bashrc_content = fs.read_contents(bashrc_path, VCPKG_LINE_INFO);
        auto matches = get_bash_source_completion_lines(bashrc_content);

        if (!matches.empty())
        {
            msg::println(msg::format(msgVcpkgCompletion, msg::value = "bash", msg::path = bashrc_path)
                             .append_raw(Strings::join("\n   ", matches))
                             .append_raw('\n')
                             .append(msgSuggestStartingBashShell));
            Checks::exit_success(VCPKG_LINE_INFO);
        }
        msg::println(msgAddingCompletionEntry, msg::path = bashrc_path);
        bashrc_content.append("\nsource ");
        bashrc_content.append(completion_script_path.native());
        bashrc_content.push_back('\n');
        fs.write_contents(bashrc_path, bashrc_content, VCPKG_LINE_INFO);
        Checks::exit_success(VCPKG_LINE_INFO);
    }

    static void integrate_zsh(const VcpkgPaths& paths)
    {
        const auto home_path = get_environment_variable("HOME").value_or_exit(VCPKG_LINE_INFO);
        const auto zshrc_path = Path{home_path} / ".zshrc";

        auto& fs = paths.get_filesystem();
        const auto completion_script_path = paths.scripts / "vcpkg_completion.zsh";

        auto zshrc_content = fs.read_contents(zshrc_path, VCPKG_LINE_INFO);

        // How to use bash completions in zsh: https://stackoverflow.com/a/8492043/10162645
        auto data = get_zsh_autocomplete_data(zshrc_content);

        if (!data.source_completion_lines.empty())
        {
            msg::println(msg::format(msgVcpkgCompletion, msg::value = "zsh", msg::path = zshrc_path)
                             .append_raw(Strings::join("\n   ", data.source_completion_lines))
                             .append_raw('\n')
                             .append(msgSuggestStartingBashShell));
            Checks::exit_success(VCPKG_LINE_INFO);
        }
        msg::println(msgAddingCompletionEntry, msg::path = zshrc_path);
        if (!data.has_autoload_bashcompinit)
        {
            zshrc_content.append("\nautoload bashcompinit");
        }
        if (!data.has_bashcompinit)
        {
            zshrc_content.append("\nbashcompinit");
        }
        zshrc_content.append("\nsource ");
        zshrc_content.append(completion_script_path.native());
        zshrc_content.push_back('\n');
        fs.write_contents(zshrc_path, zshrc_content, VCPKG_LINE_INFO);
        Checks::exit_success(VCPKG_LINE_INFO);
    }

    static void integrate_fish(const VcpkgPaths& paths)
    {
        Path fish_completions_path;
        const auto config_path = get_environment_variable("XDG_CONFIG_HOME");
        if (config_path.has_value())
        {
            fish_completions_path = config_path.value_or_exit(VCPKG_LINE_INFO);
        }
        else
        {
            const Path home_path = get_environment_variable("HOME").value_or_exit(VCPKG_LINE_INFO);
            fish_completions_path = home_path / ".config";
        }

        fish_completions_path = fish_completions_path / "fish/completions";

        auto& fs = paths.get_filesystem();

        std::error_code ec;
        fs.create_directories(fish_completions_path, ec);

        fish_completions_path = fish_completions_path / "vcpkg.fish";

        if (fs.exists(fish_completions_path, IgnoreErrors{}))
        {
            msg::println(msgFishCompletion, msg::path = fish_completions_path);
            Checks::exit_success(VCPKG_LINE_INFO);
        }

        const auto completion_script_path = paths.scripts / "vcpkg_completion.fish";
        msg::println(msgAddingCompletionEntry, msg::path = fish_completions_path);
        fs.create_symlink(completion_script_path, fish_completions_path, VCPKG_LINE_INFO);
        Checks::exit_success(VCPKG_LINE_INFO);
    }
#endif

    void append_helpstring(HelpTableFormatter& table)
    {
#if defined(_WIN32)
        table.format("vcpkg integrate install",
                     "Make installed packages available user-wide. Requires admin privileges on first use.");
        table.format("vcpkg integrate remove", "Remove user-wide integration");
        table.format("vcpkg integrate project", "Generate a referencing nuget package for individual VS project use");
        table.format("vcpkg integrate powershell", "Enable PowerShell tab-completion");
#else  // ^^^ defined(_WIN32) // !defined(_WIN32) vvv
        table.format("vcpkg integrate install",
                     "Make installed packages available user - wide.Requires admin privileges on first use");
        table.format("vcpkg integrate remove", "Remove user-wide integration");
        table.format("vcpkg integrate bash", "Enable bash tab-completion");
        table.format("vcpkg integrate zsh", "Enable zsh tab-completion");
        table.format("vcpkg integrate x-fish", "Enable fish tab-completion");
#endif // ^^^ !defined(_WIN32)
    }

    std::string get_helpstring()
    {
        HelpTableFormatter table;
        append_helpstring(table);
        return std::move(table.m_str);
    }

    namespace Subcommand
    {
        static const std::string INSTALL = "install";
        static const std::string REMOVE = "remove";
        static const std::string PROJECT = "project";
        static const std::string POWERSHELL = "powershell";
        static const std::string BASH = "bash";
        static const std::string ZSH = "zsh";
        static const std::string FISH = "x-fish";
    }

    static std::vector<std::string> valid_arguments(const VcpkgPaths&)
    {
        return
        {
            Subcommand::INSTALL, Subcommand::REMOVE,
#if defined(_WIN32)
                Subcommand::PROJECT, Subcommand::POWERSHELL,
#else
                Subcommand::BASH, Subcommand::FISH,
#endif
        };
    }

    const CommandStructure COMMAND_STRUCTURE = {
        "Commands:\n" + get_helpstring(),
        1,
        1,
        {},
        &valid_arguments,
    };

    void perform_and_exit(const VcpkgCmdArguments& args, const VcpkgPaths& paths)
    {
        (void)args.parse_arguments(COMMAND_STRUCTURE);

        if (args.command_arguments[0] == Subcommand::INSTALL)
        {
            return integrate_install(paths);
        }
        if (args.command_arguments[0] == Subcommand::REMOVE)
        {
            return integrate_remove(paths.get_filesystem());
        }
#if defined(_WIN32)
        if (args.command_arguments[0] == Subcommand::PROJECT)
        {
            return integrate_project(paths);
        }
        if (args.command_arguments[0] == Subcommand::POWERSHELL)
        {
            return integrate_powershell(paths);
        }
#else
        if (args.command_arguments[0] == Subcommand::BASH)
        {
            return integrate_bash(paths);
        }
        if (args.command_arguments[0] == Subcommand::ZSH)
        {
            return integrate_zsh(paths);
        }
        if (args.command_arguments[0] == Subcommand::FISH)
        {
            return integrate_fish(paths);
        }
#endif
        Checks::msg_exit_maybe_upgrade(
            VCPKG_LINE_INFO, msgUnknownParameterForIntegrate, msg::value = args.command_arguments[0]);
    }

    void IntegrateCommand::perform_and_exit(const VcpkgCmdArguments& args, const VcpkgPaths& paths) const
    {
        Integrate::perform_and_exit(args, paths);
    }
}<|MERGE_RESOLUTION|>--- conflicted
+++ resolved
@@ -479,20 +479,9 @@
         if (rc)
         {
             msg::println_error(msg::format(msgCommandFailed, msg::command_line = TITLE)
-<<<<<<< HEAD
-                                   .append_raw("\n" + script_path.generic_u8string()));
-            MetricsSubmission metrics;
-            metrics.track_string(StringMetric::Title, TITLE.to_string());
-            get_global_metrics_collector().track_submission(std::move(metrics));
-=======
                                    .append_raw('\n')
                                    .append_raw(script_path.generic_u8string()));
-            {
-                auto locked_metrics = LockGuardPtr<Metrics>(g_metrics);
-                locked_metrics->track_string_property(StringMetric::Error, "powershell script failed");
-                locked_metrics->track_string_property(StringMetric::Title, TITLE.to_string());
-            }
->>>>>>> 3247920f
+            get_global_metrics_collector().track_string(StringMetric::Title, TITLE.to_string());
         }
 
         Checks::exit_with_code(VCPKG_LINE_INFO, rc);
