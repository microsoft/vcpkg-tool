--- conflicted
+++ resolved
@@ -128,11 +128,7 @@
         return std::move(manifest);
     }
 
-<<<<<<< HEAD
-    void new_command_and_exit(const VcpkgCmdArguments& args, const VcpkgPaths& paths)
-=======
     void command_new_and_exit(const VcpkgCmdArguments& args, const VcpkgPaths& paths)
->>>>>>> b709fcce
     {
         auto& fs = paths.get_filesystem();
         const auto& current_configuration = paths.get_configuration();
