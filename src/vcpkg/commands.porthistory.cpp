#include <vcpkg/base/git.h>
#include <vcpkg/base/json.h>
#include <vcpkg/base/system.print.h>
#include <vcpkg/base/system.process.h>
#include <vcpkg/base/util.h>

#include <vcpkg/commands.porthistory.h>
#include <vcpkg/help.h>
#include <vcpkg/paragraphs.h>
#include <vcpkg/tools.h>
#include <vcpkg/vcpkgcmdarguments.h>
#include <vcpkg/vcpkgpaths.h>
#include <vcpkg/versiondeserializers.h>
#include <vcpkg/versions.h>

namespace vcpkg::Commands::PortHistory
{
    namespace
    {
        struct HistoryVersion
        {
            std::string port_name;
            std::string git_tree;
            std::string commit_id;
            std::string commit_date;
            std::string version_string;
            std::string version;
            int port_version;
            VersionScheme scheme;
        };

<<<<<<< HEAD
        vcpkg::Optional<HistoryVersion> get_version_from_text(StringView text,
=======
        ExpectedL<std::string> run_git_command(const VcpkgPaths& paths, const Command& cmd)
        {
            auto full_cmd = paths.git_cmd_builder(paths.root / ".git", paths.root).raw_arg(cmd.command_line());
            return flatten_out(cmd_execute_and_capture_output(full_cmd), Tools::GIT);
        }

        vcpkg::Optional<HistoryVersion> get_version_from_text(const std::string& text,
>>>>>>> 9268e366
                                                              const std::string& git_tree,
                                                              const std::string& commit_id,
                                                              const std::string& commit_date,
                                                              const std::string& port_name,
                                                              bool is_manifest)
        {
            auto res = Paragraphs::try_load_port_text(text, Strings::concat(commit_id, ":", port_name), is_manifest);
            if (const auto& maybe_scf = res.get())
            {
                if (const auto& scf = maybe_scf->get())
                {
                    auto version = scf->core_paragraph->raw_version;
                    auto port_version = scf->core_paragraph->port_version;
                    auto scheme = scf->core_paragraph->version_scheme;
                    return HistoryVersion{
                        port_name,
                        git_tree,
                        commit_id,
                        commit_date,
                        Strings::concat(version, "#", port_version),
                        version,
                        port_version,
                        scheme,
                    };
                }
            }

            return nullopt;
        }

        vcpkg::Optional<HistoryVersion> get_version_from_commit(const VcpkgPaths& paths,
                                                                const std::string& commit_id,
                                                                const std::string& commit_date,
                                                                const std::string& port_name)
        {
<<<<<<< HEAD
            const auto& git_impl = paths.get_git_impl();
            const auto config = paths.git_builtin_config();
            auto rev_parse_output = git_impl.rev_parse(config, Strings::concat(commit_id, ":ports/", port_name));
            if (const auto git_tree = rev_parse_output.get())
            {
                // Do we have a manifest file?
                auto maybe_manifest = git_impl.show(config, Strings::concat(*git_tree, ":vcpkg.json"));
                if (auto content = maybe_manifest.get())
                {
                    return get_version_from_text(
                        {content->data(), content->size()}, *git_tree, commit_id, commit_date, port_name, true);
                }

                auto maybe_control = git_impl.show(config, Strings::concat(*git_tree, ":CONTROL"));
                if (auto content = maybe_control.get())
                {
                    return get_version_from_text(
                        {content->data(), content->size()}, *git_tree, commit_id, commit_date, port_name, false);
=======
            auto rev_parse_cmd = Command("rev-parse").string_arg(Strings::concat(commit_id, ":ports/", port_name));
            auto maybe_rev_parse_output = run_git_command(paths, rev_parse_cmd);
            if (auto rev_parse_output = maybe_rev_parse_output.get())
            {
                // Remove newline character
                const auto git_tree = Strings::trim(std::move(*rev_parse_output));

                // Do we have a manifest file?
                auto manifest_cmd = Command("show").string_arg(Strings::concat(git_tree, ":vcpkg.json"));
                auto maybe_manifest_output = run_git_command(paths, manifest_cmd);
                if (auto manifest_output = maybe_manifest_output.get())
                {
                    return get_version_from_text(*manifest_output, git_tree, commit_id, commit_date, port_name, true);
                }

                auto cmd = Command("show").string_arg(Strings::concat(git_tree, ":CONTROL"));
                auto maybe_control_output = run_git_command(paths, cmd);
                if (auto control_output = maybe_control_output.get())
                {
                    return get_version_from_text(*control_output, git_tree, commit_id, commit_date, port_name, false);
>>>>>>> 9268e366
                }
            }

            return nullopt;
        }

        std::vector<HistoryVersion> read_versions_from_log(const VcpkgPaths& paths, const std::string& port_name)
        {
<<<<<<< HEAD
            auto results = paths.get_git_impl()
                               .log(paths.git_builtin_config(), Strings::format("ports/%s/.", port_name))
                               .value_or_exit(VCPKG_LINE_INFO);

            std::vector<HistoryVersion> ret;
            std::string last_version;
            for (auto&& r : results)
            {
                auto maybe_version = get_version_from_commit(paths, r.commit, r.date, port_name);
                if (maybe_version.has_value())
=======
            // log --format="%H %cd" --date=short --left-only -- ports/{port_name}/.
            Command builder;
            builder.string_arg("log");
            builder.string_arg("--format=%H %cd");
            builder.string_arg("--date=short");
            builder.string_arg("--left-only");
            builder.string_arg("--"); // Begin pathspec
            builder.string_arg(Strings::format("ports/%s/.", port_name));
            std::vector<HistoryVersion> ret;
            const auto maybe_output = run_git_command(paths, builder);
            if (auto output = maybe_output.get())
            {
                auto commits = Util::fmap(
                    Strings::split(*output, '\n'), [](const std::string& line) -> auto {
                        auto parts = Strings::split(line, ' ');
                        return std::make_pair(parts[0], parts[1]);
                    });

                std::string last_version;
                for (auto&& commit_date_pair : commits)
>>>>>>> 9268e366
                {
                    auto maybe_version =
                        get_version_from_commit(paths, commit_date_pair.first, commit_date_pair.second, port_name);
                    if (maybe_version.has_value())
                    {
                        const auto version = maybe_version.value_or_exit(VCPKG_LINE_INFO);

                        // Keep latest port with the current version string
                        if (last_version != version.version_string)
                        {
                            last_version = version.version_string;
                            ret.emplace_back(version);
                        }
                    }
                }
            }

            return ret;
        }
    }

    static constexpr StringLiteral OPTION_OUTPUT_FILE = "output";

    static const CommandSetting HISTORY_SETTINGS[] = {
        {OPTION_OUTPUT_FILE, "Write output to a file"},
    };

    const CommandStructure COMMAND_STRUCTURE = {
        create_example_string("history <port>"),
        1,
        1,
        {{}, {HISTORY_SETTINGS}, {}},
        nullptr,
    };

    static Optional<std::string> maybe_lookup(std::map<std::string, std::string, std::less<>> const& m, StringView key)
    {
        const auto it = m.find(key);
        if (it != m.end()) return it->second;
        return nullopt;
    }

    void perform_and_exit(const VcpkgCmdArguments& args, const VcpkgPaths& paths)
    {
        const ParsedArguments parsed_args = args.parse_arguments(COMMAND_STRUCTURE);
        auto maybe_output_file = maybe_lookup(parsed_args.settings, OPTION_OUTPUT_FILE);

        std::string port_name = args.command_arguments.at(0);
        std::vector<HistoryVersion> versions = read_versions_from_log(paths, port_name);

        if (args.output_json())
        {
            Json::Array versions_json;
            for (auto&& version : versions)
            {
                Json::Object object;
                object.insert("git-tree", Json::Value::string(version.git_tree));

                serialize_schemed_version(object, version.scheme, version.version, version.port_version, true);
                versions_json.push_back(std::move(object));
            }

            Json::Object root;
            root.insert("versions", versions_json);

            auto json_string = Json::stringify(root, vcpkg::Json::JsonStyle::with_spaces(2));

            if (maybe_output_file.has_value())
            {
                auto output_file_path = maybe_output_file.value_or_exit(VCPKG_LINE_INFO);
                auto& fs = paths.get_filesystem();
                fs.write_contents(output_file_path, json_string, VCPKG_LINE_INFO);
            }
            else
            {
                vcpkg::printf("%s\n", json_string);
            }
        }
        else
        {
            if (maybe_output_file.has_value())
            {
                vcpkg::printf(Color::warning, "Warning: Option `--$s` requires `--x-json` switch.", OPTION_OUTPUT_FILE);
            }

            print2("             version          date    vcpkg commit\n");
            for (auto&& version : versions)
            {
                vcpkg::printf("%20.20s    %s    %s\n", version.version_string, version.commit_date, version.commit_id);
            }
        }
        Checks::exit_success(VCPKG_LINE_INFO);
    }

    void PortHistoryCommand::perform_and_exit(const VcpkgCmdArguments& args, const VcpkgPaths& paths) const
    {
        PortHistory::perform_and_exit(args, paths);
    }
}<|MERGE_RESOLUTION|>--- conflicted
+++ resolved
@@ -29,17 +29,7 @@
             VersionScheme scheme;
         };
 
-<<<<<<< HEAD
         vcpkg::Optional<HistoryVersion> get_version_from_text(StringView text,
-=======
-        ExpectedL<std::string> run_git_command(const VcpkgPaths& paths, const Command& cmd)
-        {
-            auto full_cmd = paths.git_cmd_builder(paths.root / ".git", paths.root).raw_arg(cmd.command_line());
-            return flatten_out(cmd_execute_and_capture_output(full_cmd), Tools::GIT);
-        }
-
-        vcpkg::Optional<HistoryVersion> get_version_from_text(const std::string& text,
->>>>>>> 9268e366
                                                               const std::string& git_tree,
                                                               const std::string& commit_id,
                                                               const std::string& commit_date,
@@ -75,8 +65,7 @@
                                                                 const std::string& commit_date,
                                                                 const std::string& port_name)
         {
-<<<<<<< HEAD
-            const auto& git_impl = paths.get_git_impl();
+            const auto& git_impl = paths.get_git_impl(stdout_sink);
             const auto config = paths.git_builtin_config();
             auto rev_parse_output = git_impl.rev_parse(config, Strings::concat(commit_id, ":ports/", port_name));
             if (const auto git_tree = rev_parse_output.get())
@@ -94,28 +83,6 @@
                 {
                     return get_version_from_text(
                         {content->data(), content->size()}, *git_tree, commit_id, commit_date, port_name, false);
-=======
-            auto rev_parse_cmd = Command("rev-parse").string_arg(Strings::concat(commit_id, ":ports/", port_name));
-            auto maybe_rev_parse_output = run_git_command(paths, rev_parse_cmd);
-            if (auto rev_parse_output = maybe_rev_parse_output.get())
-            {
-                // Remove newline character
-                const auto git_tree = Strings::trim(std::move(*rev_parse_output));
-
-                // Do we have a manifest file?
-                auto manifest_cmd = Command("show").string_arg(Strings::concat(git_tree, ":vcpkg.json"));
-                auto maybe_manifest_output = run_git_command(paths, manifest_cmd);
-                if (auto manifest_output = maybe_manifest_output.get())
-                {
-                    return get_version_from_text(*manifest_output, git_tree, commit_id, commit_date, port_name, true);
-                }
-
-                auto cmd = Command("show").string_arg(Strings::concat(git_tree, ":CONTROL"));
-                auto maybe_control_output = run_git_command(paths, cmd);
-                if (auto control_output = maybe_control_output.get())
-                {
-                    return get_version_from_text(*control_output, git_tree, commit_id, commit_date, port_name, false);
->>>>>>> 9268e366
                 }
             }
 
@@ -124,8 +91,7 @@
 
         std::vector<HistoryVersion> read_versions_from_log(const VcpkgPaths& paths, const std::string& port_name)
         {
-<<<<<<< HEAD
-            auto results = paths.get_git_impl()
+            auto results = paths.get_git_impl(stdout_sink)
                                .log(paths.git_builtin_config(), Strings::format("ports/%s/.", port_name))
                                .value_or_exit(VCPKG_LINE_INFO);
 
@@ -135,68 +101,42 @@
             {
                 auto maybe_version = get_version_from_commit(paths, r.commit, r.date, port_name);
                 if (maybe_version.has_value())
-=======
-            // log --format="%H %cd" --date=short --left-only -- ports/{port_name}/.
-            Command builder;
-            builder.string_arg("log");
-            builder.string_arg("--format=%H %cd");
-            builder.string_arg("--date=short");
-            builder.string_arg("--left-only");
-            builder.string_arg("--"); // Begin pathspec
-            builder.string_arg(Strings::format("ports/%s/.", port_name));
-            std::vector<HistoryVersion> ret;
-            const auto maybe_output = run_git_command(paths, builder);
-            if (auto output = maybe_output.get())
-            {
-                auto commits = Util::fmap(
-                    Strings::split(*output, '\n'), [](const std::string& line) -> auto {
-                        auto parts = Strings::split(line, ' ');
-                        return std::make_pair(parts[0], parts[1]);
-                    });
+                {
+                    const auto version = maybe_version.value_or_exit(VCPKG_LINE_INFO);
 
-                std::string last_version;
-                for (auto&& commit_date_pair : commits)
->>>>>>> 9268e366
-                {
-                    auto maybe_version =
-                        get_version_from_commit(paths, commit_date_pair.first, commit_date_pair.second, port_name);
-                    if (maybe_version.has_value())
+                    // Keep latest port with the current version string
+                    if (last_version != version.version_string)
                     {
-                        const auto version = maybe_version.value_or_exit(VCPKG_LINE_INFO);
-
-                        // Keep latest port with the current version string
-                        if (last_version != version.version_string)
-                        {
-                            last_version = version.version_string;
-                            ret.emplace_back(version);
-                        }
+                        last_version = version.version_string;
+                        ret.emplace_back(version);
                     }
                 }
             }
 
             return ret;
         }
-    }
 
-    static constexpr StringLiteral OPTION_OUTPUT_FILE = "output";
+        static constexpr StringLiteral OPTION_OUTPUT_FILE = "output";
 
-    static const CommandSetting HISTORY_SETTINGS[] = {
-        {OPTION_OUTPUT_FILE, "Write output to a file"},
-    };
+        static const CommandSetting HISTORY_SETTINGS[] = {
+            {OPTION_OUTPUT_FILE, "Write output to a file"},
+        };
 
-    const CommandStructure COMMAND_STRUCTURE = {
-        create_example_string("history <port>"),
-        1,
-        1,
-        {{}, {HISTORY_SETTINGS}, {}},
-        nullptr,
-    };
+        const CommandStructure COMMAND_STRUCTURE = {
+            create_example_string("history <port>"),
+            1,
+            1,
+            {{}, {HISTORY_SETTINGS}, {}},
+            nullptr,
+        };
 
-    static Optional<std::string> maybe_lookup(std::map<std::string, std::string, std::less<>> const& m, StringView key)
-    {
-        const auto it = m.find(key);
-        if (it != m.end()) return it->second;
-        return nullopt;
+        static Optional<std::string> maybe_lookup(std::map<std::string, std::string, std::less<>> const& m,
+                                                  StringView key)
+        {
+            const auto it = m.find(key);
+            if (it != m.end()) return it->second;
+            return nullopt;
+        }
     }
 
     void perform_and_exit(const VcpkgCmdArguments& args, const VcpkgPaths& paths)
