#include <vcpkg/base/contractual-constants.h>
#include <vcpkg/base/util.h>

#include <vcpkg/commands.remove.h>
#include <vcpkg/commands.update.h>
#include <vcpkg/dependencies.h>
#include <vcpkg/input.h>
#include <vcpkg/installedpaths.h>
#include <vcpkg/portfileprovider.h>
#include <vcpkg/registries.h>
#include <vcpkg/vcpkgcmdarguments.h>
#include <vcpkg/vcpkglib.h>
#include <vcpkg/vcpkgpaths.h>

namespace vcpkg
{
    void remove_package(const Filesystem& fs,
                        const InstalledPaths& installed,
                        const PackageSpec& spec,
                        StatusParagraphs& status_db)
    {
        auto maybe_ipv = status_db.get_installed_package_view(spec);

        Checks::msg_check_exit(VCPKG_LINE_INFO, maybe_ipv.has_value(), msgPackageAlreadyRemoved, msg::spec = spec);

        auto&& ipv = maybe_ipv.value_or_exit(VCPKG_LINE_INFO);

        std::vector<StatusParagraph> spghs = ipv.all_status_paragraphs();

        for (auto&& spgh : spghs)
        {
            spgh.want = Want::PURGE;
            spgh.state = InstallState::HALF_INSTALLED;
            write_update(fs, installed, spgh);
        }

        auto maybe_lines = fs.read_lines(installed.listfile_path(ipv.core->package));
        if (auto lines = maybe_lines.get())
        {
            std::vector<Path> dirs_touched;
            for (auto&& suffix : *lines)
            {
                auto target = installed.root() / suffix;

                std::error_code ec;
                const auto status = fs.symlink_status(target, ec);
                if (ec)
                {
                    msg::println_error(format_filesystem_call_error(ec, "symlink_status", {target}));
                    continue;
                }

                if (vcpkg::is_directory(status))
                {
                    dirs_touched.push_back(target);
                }
                else if (vcpkg::is_regular_file(status) || vcpkg::is_symlink(status))
                {
                    fs.remove(target, ec);
                    if (ec)
                    {
                        msg::println_error(format_filesystem_call_error(ec, "remove", {target}));
                    }
                }
                else if (vcpkg::exists(status))
                {
                    Checks::unreachable(VCPKG_LINE_INFO, fmt::format("\"{}\": cannot handle file type", target));
                }
                else
                {
                    msg::println_warning(msgFileNotFound, msg::path = target);
                }
            }

            auto b = dirs_touched.rbegin();
            const auto e = dirs_touched.rend();
            for (; b != e; ++b)
            {
                if (fs.is_empty(*b, IgnoreErrors{}))
                {
                    std::error_code ec;
                    fs.remove(*b, ec);
                    if (ec)
                    {
                        msg::println_error(format_filesystem_call_error(ec, "remove", {*b}));
                    }
                }
            }

            fs.remove(installed.listfile_path(ipv.core->package), VCPKG_LINE_INFO);
        }

        for (auto&& spgh : spghs)
        {
            spgh.state = InstallState::NOT_INSTALLED;
            write_update(fs, installed, spgh);

            status_db.insert(std::make_unique<StatusParagraph>(std::move(spgh)));
        }
    }
} // namespace vcpkg

namespace
{
    using namespace vcpkg;
    constexpr struct OpAddressOf
    {
        template<class T>
        T* operator()(T& t) const
        {
            return &t;
        }
    } op_address_of;

    void print_remove_plan(const RemovePlan& plan)
    {
        if (!plan.not_installed.empty())
        {
            std::vector<const NotInstalledAction*> not_installed = Util::fmap(plan.not_installed, op_address_of);
            Util::sort(not_installed, &BasicAction::compare_by_name);
            LocalizedString msg;
            msg.append(msgFollowingPackagesNotInstalled).append_raw("\n");
            for (auto p : not_installed)
            {
                msg.append_raw(request_type_indent(RequestType::USER_REQUESTED)).append_raw(p->spec).append_raw("\n");
            }
            msg::print(msg);
        }
        if (!plan.remove.empty())
        {
            std::vector<const RemovePlanAction*> remove = Util::fmap(plan.remove, op_address_of);
            Util::sort(remove, &BasicAction::compare_by_name);
            LocalizedString msg;
            msg.append(msgPackagesToRemove).append_raw("\n");
            for (auto p : remove)
            {
                msg.append_raw(request_type_indent(p->request_type)).append_raw(p->spec).append_raw("\n");
            }
            msg::print(msg);
        }
    }

    constexpr CommandSwitch SWITCHES[] = {
        {SwitchPurge, {}},
        {SwitchRecurse, msgCmdRemoveOptRecurse},
        {SwitchDryRun, msgCmdRemoveOptDryRun},
        {SwitchOutdated, msgCmdRemoveOptOutdated},
    };

    std::vector<std::string> valid_arguments(const VcpkgPaths& paths)
    {
        const StatusParagraphs status_db = database_load_check(paths.get_filesystem(), paths.installed());
        auto installed_packages = get_installed_ports(status_db);

        return Util::fmap(installed_packages, [](auto&& pgh) -> std::string { return pgh.spec().to_string(); });
    }
} // unnamed namespace

namespace vcpkg
{
    constexpr CommandMetadata CommandRemoveMetadata{
        "remove",
        msgHelpRemoveCommand,
        {msgCmdRemoveExample1, "vcpkg remove zlib zlib:x64-windows curl boost", "vcpkg remove --outdated"},
        "https://learn.microsoft.com/vcpkg/commands/remove",
        AutocompletePriority::Public,
        0,
        SIZE_MAX,
        {SWITCHES},
        &valid_arguments,
    };

    void command_remove_and_exit(const VcpkgCmdArguments& args,
                                 const VcpkgPaths& paths,
                                 Triplet default_triplet,
                                 Triplet host_triplet)
    {
        (void)host_triplet;
        if (paths.manifest_mode_enabled())
        {
            Checks::msg_exit_maybe_upgrade(VCPKG_LINE_INFO, msgRemoveDependencies);
        }
        const ParsedArguments options = args.parse_arguments(CommandRemoveMetadata);

        StatusParagraphs status_db = database_load_check(paths.get_filesystem(), paths.installed());
        std::vector<PackageSpec> specs;
        if (Util::Sets::contains(options.switches, SwitchOutdated))
        {
            if (options.command_arguments.size() != 0)
            {
                msg::println_error(msgInvalidOptionForRemove);
                Checks::exit_fail(VCPKG_LINE_INFO);
            }

            // Load ports from ports dirs
            auto& fs = paths.get_filesystem();
            auto registry_set = paths.make_registry_set();
            PathsPortFileProvider provider(
                fs, *registry_set, make_overlay_provider(fs, paths.original_cwd, paths.overlay_ports));

            specs =
                Util::fmap(find_outdated_packages(provider, status_db), [](auto&& outdated) { return outdated.spec; });

            if (specs.empty())
            {
                msg::println(Color::success, msgNoOutdatedPackages);
                Checks::exit_success(VCPKG_LINE_INFO);
            }
        }
        else
        {
            if (options.command_arguments.size() < 1)
            {
                msg::println_error(msgInvalidOptionForRemove);
                Checks::exit_fail(VCPKG_LINE_INFO);
            }

            specs = Util::fmap(options.command_arguments, [&](auto&& arg) {
<<<<<<< HEAD
                return parse_package_spec(arg, default_triplet, default_triplet_used);
=======
                return parse_package_spec(arg, default_triplet).value_or_exit(VCPKG_LINE_INFO);
>>>>>>> 87adc3f4
            });
        }

        const Purge purge = Util::Sets::contains(options.switches, SwitchPurge) ? Purge::YES : Purge::NO;
        const bool is_recursive = Util::Sets::contains(options.switches, SwitchRecurse);
        const bool dry_run = Util::Sets::contains(options.switches, SwitchDryRun);

        const auto plan = create_remove_plan(specs, status_db);

        if (plan.empty())
        {
            Checks::unreachable(VCPKG_LINE_INFO, "Remove plan cannot be empty");
        }

        print_remove_plan(plan);

        if (plan.has_non_user_requested())
        {
            msg::println_warning(msgAdditionalPackagesToRemove);

            if (!is_recursive)
            {
                msg::println_warning(msgAddRecurseOption);
                Checks::exit_fail(VCPKG_LINE_INFO);
            }
        }

        std::map<std::string, PackageSpec> not_installed_names;
        for (auto&& action : plan.not_installed)
        {
            // Only keep one spec per name
            not_installed_names.emplace(action.spec.name(), action.spec);
        }
        if (!not_installed_names.empty())
        {
            // The user requested removing a package that was not installed. If the port is installed for another
            // triplet, warn the user that they may have meant that other package.
            for (const auto& package : status_db)
            {
                if (package->is_installed() && !package->package.is_feature())
                {
                    auto it = not_installed_names.find(package->package.spec.name());
                    if (it != not_installed_names.end())
                    {
                        msg::println_warning(msgRemovePackageConflict,
                                             msg::package_name = it->first,
                                             msg::spec = it->second,
                                             msg::triplet = package->package.spec.triplet());
                    }
                }
            }
        }

        if (dry_run)
        {
            Checks::exit_success(VCPKG_LINE_INFO);
        }

        const Filesystem& fs = paths.get_filesystem();
        if (purge == Purge::YES)
        {
            for (auto&& action : plan.not_installed)
            {
                fs.remove_all(paths.package_dir(action.spec), VCPKG_LINE_INFO);
            }
        }

        for (std::size_t idx = 0; idx < plan.remove.size(); ++idx)
        {
            const RemovePlanAction& action = plan.remove[idx];
            msg::println(msgRemovingPackage,
                         msg::action_index = idx + 1,
                         msg::count = plan.remove.size(),
                         msg::spec = action.spec);
            remove_package(fs, paths.installed(), action.spec, status_db);
            if (purge == Purge::YES)
            {
                fs.remove_all(paths.package_dir(action.spec), VCPKG_LINE_INFO);
            }
        }

        Checks::exit_success(VCPKG_LINE_INFO);
    }
}<|MERGE_RESOLUTION|>--- conflicted
+++ resolved
@@ -216,11 +216,7 @@
             }
 
             specs = Util::fmap(options.command_arguments, [&](auto&& arg) {
-<<<<<<< HEAD
-                return parse_package_spec(arg, default_triplet, default_triplet_used);
-=======
                 return parse_package_spec(arg, default_triplet).value_or_exit(VCPKG_LINE_INFO);
->>>>>>> 87adc3f4
             });
         }
 
