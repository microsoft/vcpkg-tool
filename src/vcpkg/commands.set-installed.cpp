#include <vcpkg/base/downloads.h>
#include <vcpkg/base/json.h>
#include <vcpkg/base/system.debug.h>
#include <vcpkg/base/system.h>

#include <vcpkg/binarycaching.h>
#include <vcpkg/cmakevars.h>
#include <vcpkg/commands.help.h>
#include <vcpkg/commands.install.h>
#include <vcpkg/commands.remove.h>
#include <vcpkg/commands.set-installed.h>
#include <vcpkg/globalstate.h>
#include <vcpkg/input.h>
#include <vcpkg/metrics.h>
#include <vcpkg/portfileprovider.h>
#include <vcpkg/registries.h>
#include <vcpkg/vcpkgcmdarguments.h>
#include <vcpkg/vcpkglib.h>
#include <vcpkg/vcpkgpaths.h>

namespace vcpkg::Commands::SetInstalled
{
    static constexpr StringLiteral OPTION_DRY_RUN = "dry-run";
    static constexpr StringLiteral OPTION_KEEP_GOING = "keep-going";
    static constexpr StringLiteral OPTION_ONLY_DOWNLOADS = "only-downloads";
    static constexpr StringLiteral OPTION_WRITE_PACKAGES_CONFIG = "x-write-nuget-packages-config";
    static constexpr StringLiteral OPTION_NO_PRINT_USAGE = "no-print-usage";
    static constexpr StringLiteral OPTION_ENFORCE_PORT_CHECKS = "enforce-port-checks";
    static constexpr StringLiteral OPTION_ALLOW_UNSUPPORTED_PORT = "allow-unsupported";

    static constexpr CommandSwitch INSTALL_SWITCHES[] = {
        {OPTION_DRY_RUN, []() { return msg::format(msgCmdSetInstalledOptDryRun); }},
        {OPTION_NO_PRINT_USAGE, []() { return msg::format(msgCmdSetInstalledOptNoUsage); }},
        {OPTION_ONLY_DOWNLOADS, []() { return msg::format(msgHelpTxtOptOnlyDownloads); }},
        {OPTION_ENFORCE_PORT_CHECKS, []() { return msg::format(msgHelpTxtOptEnforcePortChecks); }},
        {OPTION_ALLOW_UNSUPPORTED_PORT, []() { return msg::format(msgHelpTxtOptAllowUnsupportedPort); }},
    };
    static constexpr CommandSetting INSTALL_SETTINGS[] = {
        {OPTION_WRITE_PACKAGES_CONFIG, []() { return msg::format(msgCmdSetInstalledOptWritePkgConfig); }},
    };

    const CommandStructure COMMAND_STRUCTURE = {
        [] { return create_example_string("x-set-installed <package>..."); },
        0,
        SIZE_MAX,
        {INSTALL_SWITCHES, INSTALL_SETTINGS},
        nullptr,
    };

<<<<<<< HEAD
    std::set<PackageSpec> adjust_action_plan_to_status_db(ActionPlan& action_plan,
                                                          const StatusParagraphs& status_db,
                                                          const Path& packages_dir)
=======
    Optional<Json::Object> create_dependency_graph_snapshot(const VcpkgCmdArguments& args,
                                                            const ActionPlan& action_plan)
    {
        if (args.github_ref.has_value() && args.github_sha.has_value() && args.github_job.has_value() &&
            args.github_workflow.has_value() && args.github_run_id.has_value())
        {
            Json::Object detector;
            detector.insert("name", Json::Value::string("vcpkg"));
            detector.insert("url", Json::Value::string("https://github.com/microsoft/vcpkg"));
            detector.insert("version", Json::Value::string("1.0.0"));

            Json::Object job;
            job.insert("id", Json::Value::string(*args.github_run_id.get()));
            job.insert("correlator", Json::Value::string(*args.github_workflow.get() + "-" + *args.github_job.get()));

            Json::Object snapshot;
            snapshot.insert("job", job);
            snapshot.insert("version", Json::Value::integer(0));
            snapshot.insert("sha", Json::Value::string(*args.github_sha.get()));
            snapshot.insert("ref", Json::Value::string(*args.github_ref.get()));
            snapshot.insert("scanned", Json::Value::string(CTime::now_string()));
            snapshot.insert("detector", detector);

            Json::Object manifest;
            manifest.insert("name", "vcpkg.json");

            std::unordered_map<std::string, std::string> map;
            for (auto&& action : action_plan.install_actions)
            {
                if (!action.source_control_file_and_location.has_value())
                {
                    return nullopt;
                }
                const auto& scf = *action.source_control_file_and_location.get();
                auto version = scf.to_version().to_string();
                auto pkg_url = Strings::concat("pkg:github/vcpkg/", action.spec.name(), "@", version);
                map.insert({action.spec.to_string(), pkg_url});
            }

            Json::Object resolved;
            for (auto&& action : action_plan.install_actions)
            {
                Json::Object resolved_item;
                if (map.find(action.spec.to_string()) != map.end())
                {
                    auto pkg_url = map.at(action.spec.to_string());
                    resolved_item.insert("package_url", pkg_url);
                    resolved_item.insert("relationship", Json::Value::string("direct"));
                    Json::Array deps_list;
                    for (auto&& dep : action.package_dependencies)
                    {
                        if (map.find(dep.to_string()) != map.end())
                        {
                            auto dep_pkg_url = map.at(dep.to_string());
                            deps_list.push_back(dep_pkg_url);
                        }
                    }
                    resolved_item.insert("dependencies", deps_list);
                    resolved.insert(pkg_url, resolved_item);
                }
            }
            manifest.insert("resolved", resolved);
            Json::Object manifests;
            manifests.insert("vcpkg.json", manifest);
            snapshot.insert("manifests", manifests);

            Debug::print(Json::stringify(snapshot));
            return snapshot;
        }
        return nullopt;
    }

    std::set<PackageSpec> adjust_action_plan_to_status_db(ActionPlan& action_plan, const StatusParagraphs& status_db)
>>>>>>> b9c33bb0
    {
        std::set<std::string> all_abis;
        for (const auto& action : action_plan.install_actions)
        {
            all_abis.insert(action.abi_info.value_or_exit(VCPKG_LINE_INFO).package_abi);
        }

        std::vector<PackageSpec> specs_to_remove;
        std::set<PackageSpec> specs_installed;
        for (auto&& status_pgh : status_db)
        {
            if (!status_pgh->is_installed()) continue;
            if (status_pgh->package.is_feature()) continue;

            const auto& abi = status_pgh->package.abi;
            if (abi.empty() || !Util::Sets::contains(all_abis, abi))
            {
                specs_to_remove.push_back(status_pgh->package.spec);
            }
            else
            {
                specs_installed.emplace(status_pgh->package.spec);
            }
        }
        action_plan.remove_actions = create_remove_plan(specs_to_remove, status_db, packages_dir).remove;

        for (const auto& action : action_plan.remove_actions)
        {
            // This should not technically be needed, however ensuring that all specs to be removed are not included in
            // `specs_installed` acts as a sanity check
            specs_installed.erase(action.spec);
        }

        Util::erase_remove_if(action_plan.install_actions, [&](const InstallPlanAction& ipa) {
            return Util::Sets::contains(specs_installed, ipa.spec);
        });
        return specs_installed;
    }

    void perform_and_exit_ex(const VcpkgCmdArguments& args,
                             const VcpkgPaths& paths,
                             const PathsPortFileProvider& provider,
                             const CMakeVars::CMakeVarProvider& cmake_vars,
                             ActionPlan action_plan,
                             DryRun dry_run,
                             const Optional<Path>& maybe_pkgsconfig,
                             Triplet host_triplet,
                             const KeepGoing keep_going,
                             const bool only_downloads,
                             const PrintUsage print_cmake_usage)
    {
        auto& fs = paths.get_filesystem();

        cmake_vars.load_tag_vars(action_plan, provider, host_triplet);
        compute_all_abis(paths, action_plan, cmake_vars, {});

        std::vector<PackageSpec> user_requested_specs;
        for (const auto& action : action_plan.install_actions)
        {
            if (action.request_type == RequestType::USER_REQUESTED)
            {
                // save for reporting usage later
                user_requested_specs.push_back(action.spec);
            }
        }

        if (paths.manifest_mode_enabled() && paths.get_feature_flags().dependency_graph)
        {
            auto snapshot = create_dependency_graph_snapshot(args, action_plan);
            bool s = false;
            if (snapshot.has_value() && args.github_token.has_value() && args.github_repository.has_value())
            {
                s = send_snapshot_to_api(*args.github_token.get(), *args.github_repository.get(), *snapshot.get());
            }
            get_global_metrics_collector().track_bool(BoolMetric::DependencyGraphSuccess, s);
        }

        // currently (or once) installed specifications
        auto status_db = database_load_check(fs, paths.installed());
        adjust_action_plan_to_status_db(action_plan, status_db, paths.packages());

        print_plan(action_plan, true, paths.builtin_ports_directory());

        if (auto p_pkgsconfig = maybe_pkgsconfig.get())
        {
            auto pkgsconfig_path = paths.original_cwd / *p_pkgsconfig;
            auto pkgsconfig_contents = generate_nuget_packages_config(action_plan, args.nuget_id_prefix.value_or(""));
            fs.write_contents(pkgsconfig_path, pkgsconfig_contents, VCPKG_LINE_INFO);
            msg::println(msgWroteNuGetPkgConfInfo, msg::path = pkgsconfig_path);
        }

        if (dry_run == DryRun::Yes)
        {
            Checks::exit_success(VCPKG_LINE_INFO);
        }

        paths.flush_lockfile();

        track_install_plan(action_plan);
        Install::preclear_packages(paths, action_plan);

        auto binary_cache = only_downloads ? BinaryCache(paths.get_filesystem())
                                           : BinaryCache::make(args, paths, stdout_sink).value_or_exit(VCPKG_LINE_INFO);
        binary_cache.fetch(action_plan.install_actions);
        const auto summary = Install::execute_plan(
            args, action_plan, keep_going, paths, status_db, binary_cache, null_build_logs_recorder());

        if (keep_going == KeepGoing::YES && summary.failed())
        {
            summary.print_failed();
            if (!only_downloads)
            {
                Checks::exit_fail(VCPKG_LINE_INFO);
            }
        }

        if (print_cmake_usage == PrintUsage::YES)
        {
            std::set<std::string> printed_usages;
            for (auto&& ur_spec : user_requested_specs)
            {
                auto it = status_db.find_installed(ur_spec);
                if (it != status_db.end())
                {
                    Install::print_usage_information(it->get()->package, printed_usages, fs, paths.installed());
                }
            }
        }

        Checks::exit_success(VCPKG_LINE_INFO);
    }

    void perform_and_exit(const VcpkgCmdArguments& args,
                          const VcpkgPaths& paths,
                          Triplet default_triplet,
                          Triplet host_triplet)
    {
        // input sanitization
        const ParsedArguments options = args.parse_arguments(COMMAND_STRUCTURE);
        bool default_triplet_used = false;
        const std::vector<FullPackageSpec> specs = Util::fmap(options.command_arguments, [&](auto&& arg) {
            return check_and_get_full_package_spec(
                arg, default_triplet, default_triplet_used, COMMAND_STRUCTURE.get_example_text(), paths);
        });

        if (default_triplet_used)
        {
            print_default_triplet_warning(args);
        }

        const bool dry_run = Util::Sets::contains(options.switches, OPTION_DRY_RUN);
        const bool only_downloads = Util::Sets::contains(options.switches, OPTION_ONLY_DOWNLOADS);
        const KeepGoing keep_going = Util::Sets::contains(options.switches, OPTION_KEEP_GOING) || only_downloads
                                         ? KeepGoing::YES
                                         : KeepGoing::NO;
        const PrintUsage print_cmake_usage =
            Util::Sets::contains(options.switches, OPTION_NO_PRINT_USAGE) ? PrintUsage::NO : PrintUsage::YES;
        const auto unsupported_port_action = Util::Sets::contains(options.switches, OPTION_ALLOW_UNSUPPORTED_PORT)
                                                 ? UnsupportedPortAction::Warn
                                                 : UnsupportedPortAction::Error;
        const bool prohibit_backcompat_features = Util::Sets::contains(options.switches, (OPTION_ENFORCE_PORT_CHECKS));

        auto& fs = paths.get_filesystem();
        auto registry_set = paths.make_registry_set();
        PathsPortFileProvider provider(
            fs, *registry_set, make_overlay_provider(fs, paths.original_cwd, paths.overlay_ports));
        auto cmake_vars = CMakeVars::make_triplet_cmake_var_provider(paths);

        Optional<Path> pkgsconfig;
        auto it_pkgsconfig = options.settings.find(OPTION_WRITE_PACKAGES_CONFIG);
        if (it_pkgsconfig != options.settings.end())
        {
            get_global_metrics_collector().track_define(DefineMetric::X_WriteNugetPackagesConfig);
            pkgsconfig = it_pkgsconfig->second;
        }

        // We have a set of user-requested specs.
        // We need to know all the specs which are required to fulfill dependencies for those specs.
        // Therefore, we see what we would install into an empty installed tree, so we can use the existing code.
        auto action_plan = create_feature_install_plan(
            provider, *cmake_vars, specs, {}, {host_triplet, paths.packages(), unsupported_port_action});

        for (auto&& action : action_plan.install_actions)
        {
            action.build_options = default_build_package_options;
            action.build_options.backcompat_features =
                (prohibit_backcompat_features ? BackcompatFeatures::PROHIBIT : BackcompatFeatures::ALLOW);
        }

        perform_and_exit_ex(args,
                            paths,
                            provider,
                            *cmake_vars,
                            std::move(action_plan),
                            dry_run ? DryRun::Yes : DryRun::No,
                            pkgsconfig,
                            host_triplet,
                            keep_going,
                            only_downloads,
                            print_cmake_usage);
    }
}<|MERGE_RESOLUTION|>--- conflicted
+++ resolved
@@ -47,11 +47,6 @@
         nullptr,
     };
 
-<<<<<<< HEAD
-    std::set<PackageSpec> adjust_action_plan_to_status_db(ActionPlan& action_plan,
-                                                          const StatusParagraphs& status_db,
-                                                          const Path& packages_dir)
-=======
     Optional<Json::Object> create_dependency_graph_snapshot(const VcpkgCmdArguments& args,
                                                             const ActionPlan& action_plan)
     {
@@ -124,8 +119,9 @@
         return nullopt;
     }
 
-    std::set<PackageSpec> adjust_action_plan_to_status_db(ActionPlan& action_plan, const StatusParagraphs& status_db)
->>>>>>> b9c33bb0
+    std::set<PackageSpec> adjust_action_plan_to_status_db(ActionPlan& action_plan,
+                                                          const StatusParagraphs& status_db,
+                                                          const Path& packages_dir)
     {
         std::set<std::string> all_abis;
         for (const auto& action : action_plan.install_actions)
