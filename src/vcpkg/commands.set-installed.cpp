#include <vcpkg/base/downloads.h>
#include <vcpkg/base/json.h>
#include <vcpkg/base/system.debug.h>

#include <vcpkg/binarycaching.h>
#include <vcpkg/cmakevars.h>
#include <vcpkg/commands.install.h>
#include <vcpkg/commands.set-installed.h>
#include <vcpkg/input.h>
#include <vcpkg/metrics.h>
#include <vcpkg/portfileprovider.h>
#include <vcpkg/registries.h>
#include <vcpkg/vcpkgcmdarguments.h>
#include <vcpkg/vcpkglib.h>
#include <vcpkg/vcpkgpaths.h>

using namespace vcpkg;

namespace
{
    constexpr StringLiteral OPTION_DRY_RUN = "dry-run";
    constexpr StringLiteral OPTION_KEEP_GOING = "keep-going";
    constexpr StringLiteral OPTION_ONLY_DOWNLOADS = "only-downloads";
    constexpr StringLiteral OPTION_WRITE_PACKAGES_CONFIG = "x-write-nuget-packages-config";
    constexpr StringLiteral OPTION_NO_PRINT_USAGE = "no-print-usage";
    constexpr StringLiteral OPTION_ENFORCE_PORT_CHECKS = "enforce-port-checks";
    constexpr StringLiteral OPTION_ALLOW_UNSUPPORTED_PORT = "allow-unsupported";

    constexpr CommandSwitch INSTALL_SWITCHES[] = {
        {OPTION_DRY_RUN, msgCmdSetInstalledOptDryRun},
        {OPTION_NO_PRINT_USAGE, msgCmdSetInstalledOptNoUsage},
        {OPTION_ONLY_DOWNLOADS, msgHelpTxtOptOnlyDownloads},
        {OPTION_ENFORCE_PORT_CHECKS, msgHelpTxtOptEnforcePortChecks},
        {OPTION_ALLOW_UNSUPPORTED_PORT, msgHelpTxtOptAllowUnsupportedPort},
    };

    constexpr CommandSetting INSTALL_SETTINGS[] = {
        {OPTION_WRITE_PACKAGES_CONFIG, msgCmdSetInstalledOptWritePkgConfig},
    };
} // unnamed namespace

namespace vcpkg
{
    constexpr CommandMetadata CommandSetInstalledMetadata = {
        "x-set-installed",
        msgCmdSetInstalledSynopsis,
        {msgCmdSetInstalledExample1, "vcpkg x-set-installed zlib:x64-windows boost"},
        Undocumented,
        AutocompletePriority::Public,
        0,
        SIZE_MAX,
        {INSTALL_SWITCHES, INSTALL_SETTINGS},
        nullptr,
    };

    Optional<Json::Object> create_dependency_graph_snapshot(const VcpkgCmdArguments& args,
                                                            const ActionPlan& action_plan)
    {
        if (args.github_ref.has_value() && args.github_sha.has_value() && args.github_job.has_value() &&
            args.github_workflow.has_value() && args.github_run_id.has_value())
        {
            Json::Object detector;
            detector.insert("name", Json::Value::string("vcpkg"));
            detector.insert("url", Json::Value::string("https://github.com/microsoft/vcpkg"));
            detector.insert("version", Json::Value::string("1.0.0"));

            Json::Object job;
            job.insert("id", Json::Value::string(*args.github_run_id.get()));
            job.insert("correlator", Json::Value::string(*args.github_workflow.get() + "-" + *args.github_job.get()));

            Json::Object snapshot;
            snapshot.insert("job", job);
            snapshot.insert("version", Json::Value::integer(0));
            snapshot.insert("sha", Json::Value::string(*args.github_sha.get()));
            snapshot.insert("ref", Json::Value::string(*args.github_ref.get()));
            snapshot.insert("scanned", Json::Value::string(CTime::now_string()));
            snapshot.insert("detector", detector);

            Json::Object manifest;
            manifest.insert("name", "vcpkg.json");

            std::unordered_map<std::string, std::string> map;
            for (auto&& action : action_plan.install_actions)
            {
                if (!action.source_control_file_and_location.has_value())
                {
                    return nullopt;
                }
                const auto& scf = *action.source_control_file_and_location.get();
                auto version = scf.to_version().to_string();
                auto s = action.spec.to_string();
                auto pkg_url = Strings::concat("pkg:github/vcpkg/", s, "@", version);
                map.insert({s, pkg_url});
            }

            Json::Object resolved;
            for (auto&& action : action_plan.install_actions)
            {
                Json::Object resolved_item;
                if (map.find(action.spec.to_string()) != map.end())
                {
                    auto pkg_url = map.at(action.spec.to_string());
                    resolved_item.insert("package_url", pkg_url);
                    resolved_item.insert("relationship", Json::Value::string("direct"));
                    Json::Array deps_list;
                    for (auto&& dep : action.package_dependencies)
                    {
                        if (map.find(dep.to_string()) != map.end())
                        {
                            auto dep_pkg_url = map.at(dep.to_string());
                            deps_list.push_back(dep_pkg_url);
                        }
                    }
                    resolved_item.insert("dependencies", deps_list);
                    resolved.insert(pkg_url, resolved_item);
                }
            }
            manifest.insert("resolved", resolved);
            Json::Object manifests;
            manifests.insert("vcpkg.json", manifest);
            snapshot.insert("manifests", manifests);

            Debug::print(Json::stringify(snapshot));
            return snapshot;
        }
        return nullopt;
    }

    std::set<PackageSpec> adjust_action_plan_to_status_db(ActionPlan& action_plan, const StatusParagraphs& status_db)
    {
        std::set<std::string> all_abis;
        for (const auto& action : action_plan.install_actions)
        {
            all_abis.insert(action.abi_info.value_or_exit(VCPKG_LINE_INFO).package_abi);
        }

        std::vector<PackageSpec> specs_to_remove;
        std::set<PackageSpec> specs_installed;
        for (auto&& status_pgh : status_db)
        {
            if (!status_pgh->is_installed()) continue;
            if (status_pgh->package.is_feature()) continue;

            const auto& abi = status_pgh->package.abi;
            if (abi.empty() || !Util::Sets::contains(all_abis, abi))
            {
                specs_to_remove.push_back(status_pgh->package.spec);
            }
            else
            {
                specs_installed.emplace(status_pgh->package.spec);
            }
        }
        action_plan.remove_actions = create_remove_plan(specs_to_remove, status_db).remove;

        for (const auto& action : action_plan.remove_actions)
        {
            // This should not technically be needed, however ensuring that all specs to be removed are not included in
            // `specs_installed` acts as a sanity check
            specs_installed.erase(action.spec);
        }

        Util::erase_remove_if(action_plan.install_actions, [&](const InstallPlanAction& ipa) {
            return Util::Sets::contains(specs_installed, ipa.spec);
        });
        return specs_installed;
    }

    void command_set_installed_and_exit_ex(const VcpkgCmdArguments& args,
                                           const VcpkgPaths& paths,
                                           const CMakeVars::CMakeVarProvider& cmake_vars,
                                           ActionPlan action_plan,
                                           DryRun dry_run,
                                           const Optional<Path>& maybe_pkgsconfig,
                                           Triplet host_triplet,
                                           const KeepGoing keep_going,
                                           const bool only_downloads,
                                           const PrintUsage print_cmake_usage,
                                           bool include_manifest_in_github_issue)
    {
        auto& fs = paths.get_filesystem();

        cmake_vars.load_tag_vars(action_plan, host_triplet);
        compute_all_abis(paths, action_plan, cmake_vars, {});

        std::vector<PackageSpec> user_requested_specs;
        for (const auto& action : action_plan.install_actions)
        {
            if (action.request_type == RequestType::USER_REQUESTED)
            {
                // save for reporting usage later
                user_requested_specs.push_back(action.spec);
            }
        }

        if (paths.manifest_mode_enabled() && paths.get_feature_flags().dependency_graph)
        {
            msg::println(msgDependencyGraphCalculation);
            auto snapshot = create_dependency_graph_snapshot(args, action_plan);
            bool s = false;
            if (snapshot.has_value() && args.github_token.has_value() && args.github_repository.has_value())
            {
                s = send_snapshot_to_api(*args.github_token.get(), *args.github_repository.get(), *snapshot.get());
                if (s)
                {
                    msg::println(msgDependencyGraphSuccess);
                }
                else
                {
                    msg::println(msgDependencyGraphFailure);
                }
            }
            get_global_metrics_collector().track_bool(BoolMetric::DependencyGraphSuccess, s);
        }

        // currently (or once) installed specifications
        auto status_db = database_load_check(fs, paths.installed());
        adjust_action_plan_to_status_db(action_plan, status_db);

        print_plan(action_plan, true, paths.builtin_ports_directory());

        if (auto p_pkgsconfig = maybe_pkgsconfig.get())
        {
            auto pkgsconfig_path = paths.original_cwd / *p_pkgsconfig;
            auto pkgsconfig_contents = generate_nuget_packages_config(action_plan, args.nuget_id_prefix.value_or(""));
            fs.write_contents(pkgsconfig_path, pkgsconfig_contents, VCPKG_LINE_INFO);
            msg::println(msgWroteNuGetPkgConfInfo, msg::path = pkgsconfig_path);
        }

        if (dry_run == DryRun::Yes)
        {
            Checks::exit_success(VCPKG_LINE_INFO);
        }

        paths.flush_lockfile();

        track_install_plan(action_plan);
        install_preclear_packages(paths, action_plan);

        auto binary_cache = only_downloads ? BinaryCache(paths.get_filesystem())
                                           : BinaryCache::make(args, paths, out_sink).value_or_exit(VCPKG_LINE_INFO);
        binary_cache.fetch(action_plan.install_actions);
        const auto summary = install_execute_plan(args,
                                                  action_plan,
                                                  keep_going,
                                                  paths,
                                                  status_db,
                                                  binary_cache,
                                                  null_build_logs_recorder(),
                                                  include_manifest_in_github_issue);

        if (keep_going == KeepGoing::YES && summary.failed())
        {
            summary.print_failed();
            if (!only_downloads)
            {
                Checks::exit_fail(VCPKG_LINE_INFO);
            }
        }

        if (print_cmake_usage == PrintUsage::Yes)
        {
            std::set<std::string> printed_usages;
            for (auto&& ur_spec : user_requested_specs)
            {
                auto it = status_db.find_installed(ur_spec);
                if (it != status_db.end())
                {
                    install_print_usage_information(it->get()->package, printed_usages, fs, paths.installed());
                }
            }
        }

        Checks::exit_success(VCPKG_LINE_INFO);
    }

    void command_set_installed_and_exit(const VcpkgCmdArguments& args,
                                        const VcpkgPaths& paths,
                                        Triplet default_triplet,
                                        Triplet host_triplet)
    {
        // input sanitization
        const ParsedArguments options = args.parse_arguments(CommandSetInstalledMetadata);
        const std::vector<FullPackageSpec> specs = Util::fmap(options.command_arguments, [&](auto&& arg) {
<<<<<<< HEAD
            return check_and_get_full_package_spec(arg, default_triplet, default_triplet_used, paths.get_triplet_db());
=======
            return check_and_get_full_package_spec(
                arg, default_triplet, CommandSetInstalledMetadata.get_example_text(), paths.get_triplet_db());
>>>>>>> 29a99e84
        });

        const bool dry_run = Util::Sets::contains(options.switches, OPTION_DRY_RUN);
        const bool only_downloads = Util::Sets::contains(options.switches, OPTION_ONLY_DOWNLOADS);
        const KeepGoing keep_going = Util::Sets::contains(options.switches, OPTION_KEEP_GOING) || only_downloads
                                         ? KeepGoing::YES
                                         : KeepGoing::NO;
        const PrintUsage print_cmake_usage =
            Util::Sets::contains(options.switches, OPTION_NO_PRINT_USAGE) ? PrintUsage::No : PrintUsage::Yes;
        const auto unsupported_port_action = Util::Sets::contains(options.switches, OPTION_ALLOW_UNSUPPORTED_PORT)
                                                 ? UnsupportedPortAction::Warn
                                                 : UnsupportedPortAction::Error;
        const bool prohibit_backcompat_features = Util::Sets::contains(options.switches, (OPTION_ENFORCE_PORT_CHECKS));

        auto& fs = paths.get_filesystem();
        auto registry_set = paths.make_registry_set();
        PathsPortFileProvider provider(
            fs, *registry_set, make_overlay_provider(fs, paths.original_cwd, paths.overlay_ports));
        auto cmake_vars = CMakeVars::make_triplet_cmake_var_provider(paths);

        Optional<Path> pkgsconfig;
        auto it_pkgsconfig = options.settings.find(OPTION_WRITE_PACKAGES_CONFIG);
        if (it_pkgsconfig != options.settings.end())
        {
            get_global_metrics_collector().track_define(DefineMetric::X_WriteNugetPackagesConfig);
            pkgsconfig = it_pkgsconfig->second;
        }

        // We have a set of user-requested specs.
        // We need to know all the specs which are required to fulfill dependencies for those specs.
        // Therefore, we see what we would install into an empty installed tree, so we can use the existing code.
        auto action_plan = create_feature_install_plan(
            provider, *cmake_vars, specs, {}, {host_triplet, paths.packages(), unsupported_port_action});

        for (auto&& action : action_plan.install_actions)
        {
            action.build_options = default_build_package_options;
            action.build_options.backcompat_features =
                (prohibit_backcompat_features ? BackcompatFeatures::Prohibit : BackcompatFeatures::Allow);
        }

        command_set_installed_and_exit_ex(args,
                                          paths,
                                          *cmake_vars,
                                          std::move(action_plan),
                                          dry_run ? DryRun::Yes : DryRun::No,
                                          pkgsconfig,
                                          host_triplet,
                                          keep_going,
                                          only_downloads,
                                          print_cmake_usage,
                                          false);
    }
} // namespace vcpkg<|MERGE_RESOLUTION|>--- conflicted
+++ resolved
@@ -282,12 +282,7 @@
         // input sanitization
         const ParsedArguments options = args.parse_arguments(CommandSetInstalledMetadata);
         const std::vector<FullPackageSpec> specs = Util::fmap(options.command_arguments, [&](auto&& arg) {
-<<<<<<< HEAD
-            return check_and_get_full_package_spec(arg, default_triplet, default_triplet_used, paths.get_triplet_db());
-=======
-            return check_and_get_full_package_spec(
-                arg, default_triplet, CommandSetInstalledMetadata.get_example_text(), paths.get_triplet_db());
->>>>>>> 29a99e84
+            return check_and_get_full_package_spec(arg, default_triplet, paths.get_triplet_db());
         });
 
         const bool dry_run = Util::Sets::contains(options.switches, OPTION_DRY_RUN);
