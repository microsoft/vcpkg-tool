--- conflicted
+++ resolved
@@ -42,11 +42,7 @@
         nullptr,
     };
 
-<<<<<<< HEAD
-    void adjust_action_plan_to_status_db(ActionPlan& action_plan, const StatusParagraphs& status_db)
-=======
     std::set<PackageSpec> adjust_action_plan_to_status_db(ActionPlan& action_plan, const StatusParagraphs& status_db)
->>>>>>> 7d40739d
     {
         std::set<std::string> all_abis;
         for (const auto& action : action_plan.install_actions)
@@ -83,10 +79,7 @@
         Util::erase_remove_if(action_plan.install_actions, [&](const InstallPlanAction& ipa) {
             return Util::Sets::contains(specs_installed, ipa.spec);
         });
-<<<<<<< HEAD
-=======
         return specs_installed;
->>>>>>> 7d40739d
     }
 
     void perform_and_exit_ex(const VcpkgCmdArguments& args,
