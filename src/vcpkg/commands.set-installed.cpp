#include <vcpkg/binarycaching.h>
#include <vcpkg/cmakevars.h>
#include <vcpkg/commands.help.h>
#include <vcpkg/commands.install.h>
#include <vcpkg/commands.remove.h>
#include <vcpkg/commands.set-installed.h>
#include <vcpkg/globalstate.h>
#include <vcpkg/input.h>
#include <vcpkg/metrics.h>
#include <vcpkg/portfileprovider.h>
#include <vcpkg/registries.h>
#include <vcpkg/vcpkgcmdarguments.h>
#include <vcpkg/vcpkglib.h>
#include <vcpkg/vcpkgpaths.h>

namespace vcpkg::Commands::SetInstalled
{
    static constexpr StringLiteral OPTION_DRY_RUN = "dry-run";
    static constexpr StringLiteral OPTION_KEEP_GOING = "keep-going";
    static constexpr StringLiteral OPTION_ONLY_DOWNLOADS = "only-downloads";
    static constexpr StringLiteral OPTION_WRITE_PACKAGES_CONFIG = "x-write-nuget-packages-config";
    static constexpr StringLiteral OPTION_NO_PRINT_USAGE = "no-print-usage";
    static constexpr StringLiteral OPTION_ENFORCE_PORT_CHECKS = "enforce-port-checks";
    static constexpr StringLiteral OPTION_ALLOW_UNSUPPORTED_PORT = "allow-unsupported";

    static constexpr CommandSwitch INSTALL_SWITCHES[] = {
        {OPTION_DRY_RUN, []() { return msg::format(msgCmdSetInstalledOptDryRun); }},
        {OPTION_NO_PRINT_USAGE, []() { return msg::format(msgCmdSetInstalledOptNoUsage); }},
        {OPTION_ONLY_DOWNLOADS, []() { return msg::format(msgHelpTxtOptOnlyDownloads); }},
        {OPTION_ENFORCE_PORT_CHECKS, []() { return msg::format(msgHelpTxtOptEnforcePortChecks); }},
        {OPTION_ALLOW_UNSUPPORTED_PORT, []() { return msg::format(msgHelpTxtOptAllowUnsupportedPort); }},
    };
    static constexpr CommandSetting INSTALL_SETTINGS[] = {
        {OPTION_WRITE_PACKAGES_CONFIG, []() { return msg::format(msgCmdSetInstalledOptWritePkgConfig); }},
    };

    const CommandStructure COMMAND_STRUCTURE = {
        [] { return create_example_string("x-set-installed <package>..."); },
        0,
        SIZE_MAX,
        {INSTALL_SWITCHES, INSTALL_SETTINGS},
        nullptr,
    };

    std::set<PackageSpec> adjust_action_plan_to_status_db(ActionPlan& action_plan, const StatusParagraphs& status_db)
    {
        std::set<std::string> all_abis;
        for (const auto& action : action_plan.install_actions)
        {
            all_abis.insert(action.abi_info.value_or_exit(VCPKG_LINE_INFO).package_abi);
        }

        std::vector<PackageSpec> specs_to_remove;
        std::set<PackageSpec> specs_installed;
        for (auto&& status_pgh : status_db)
        {
            if (!status_pgh->is_installed()) continue;
            if (status_pgh->package.is_feature()) continue;

            const auto& abi = status_pgh->package.abi;
            if (abi.empty() || !Util::Sets::contains(all_abis, abi))
            {
                specs_to_remove.push_back(status_pgh->package.spec);
            }
            else
            {
                specs_installed.emplace(status_pgh->package.spec);
            }
        }
        action_plan.remove_actions = create_remove_plan(specs_to_remove, status_db).remove;

        for (const auto& action : action_plan.remove_actions)
        {
            // This should not technically be needed, however ensuring that all specs to be removed are not included in
            // `specs_installed` acts as a sanity check
            specs_installed.erase(action.spec);
        }

        Util::erase_remove_if(action_plan.install_actions, [&](const InstallPlanAction& ipa) {
            return Util::Sets::contains(specs_installed, ipa.spec);
        });
        return specs_installed;
    }

    void perform_and_exit_ex(const VcpkgCmdArguments& args,
                             const VcpkgPaths& paths,
                             const PathsPortFileProvider& provider,
                             const CMakeVars::CMakeVarProvider& cmake_vars,
                             ActionPlan action_plan,
                             DryRun dry_run,
                             const Optional<Path>& maybe_pkgsconfig,
                             Triplet host_triplet,
                             const KeepGoing keep_going,
                             const bool only_downloads,
                             const PrintUsage print_cmake_usage)
    {
        auto& fs = paths.get_filesystem();

        cmake_vars.load_tag_vars(action_plan, provider, host_triplet);
        compute_all_abis(paths, action_plan, cmake_vars, {});

        std::vector<PackageSpec> user_requested_specs;
        for (const auto& action : action_plan.install_actions)
        {
            if (action.request_type == RequestType::USER_REQUESTED)
            {
                // save for reporting usage later
                user_requested_specs.push_back(action.spec);
            }
        }

        // currently (or once) installed specifications
        auto status_db = database_load_check(fs, paths.installed());
        adjust_action_plan_to_status_db(action_plan, status_db);

        print_plan(action_plan, true, paths.builtin_ports_directory());

        if (auto p_pkgsconfig = maybe_pkgsconfig.get())
        {
            auto pkgsconfig_path = paths.original_cwd / *p_pkgsconfig;
            auto pkgsconfig_contents = generate_nuget_packages_config(action_plan, args.nuget_id_prefix.value_or(""));
            fs.write_contents(pkgsconfig_path, pkgsconfig_contents, VCPKG_LINE_INFO);
            msg::println(msgWroteNuGetPkgConfInfo, msg::path = pkgsconfig_path);
        }
        else if (dry_run != DryRun::Yes)
        {
            compute_all_abis(paths, action_plan, cmake_vars, status_db);
        }

        if (dry_run == DryRun::Yes)
        {
            Checks::exit_success(VCPKG_LINE_INFO);
        }

        paths.flush_lockfile();

        track_install_plan(action_plan);

<<<<<<< HEAD
        BinaryCache binary_cache(args, paths, VCPKG_LINE_INFO);
        binary_cache.fetch(action_plan.install_actions);
=======
        BinaryCache binary_cache = only_downloads ? BinaryCache(paths.get_filesystem()) : BinaryCache(args, paths);
        binary_cache.prefetch(action_plan.install_actions);
>>>>>>> c2859a3f
        const auto summary = Install::execute_plan(
            args, action_plan, keep_going, paths, status_db, binary_cache, null_build_logs_recorder());

        if (keep_going == KeepGoing::YES && summary.failed())
        {
            summary.print_failed();
            if (!only_downloads)
            {
                Checks::exit_fail(VCPKG_LINE_INFO);
            }
        }

        if (print_cmake_usage == PrintUsage::YES)
        {
            std::set<std::string> printed_usages;
            for (auto&& ur_spec : user_requested_specs)
            {
                auto it = status_db.find_installed(ur_spec);
                if (it != status_db.end())
                {
                    Install::print_usage_information(it->get()->package, printed_usages, fs, paths.installed());
                }
            }
        }

        Checks::exit_success(VCPKG_LINE_INFO);
    }

    void perform_and_exit(const VcpkgCmdArguments& args,
                          const VcpkgPaths& paths,
                          Triplet default_triplet,
                          Triplet host_triplet)
    {
        // input sanitization
        const ParsedArguments options = args.parse_arguments(COMMAND_STRUCTURE);
        bool default_triplet_used = false;
        const std::vector<FullPackageSpec> specs = Util::fmap(options.command_arguments, [&](auto&& arg) {
            return check_and_get_full_package_spec(
                arg, default_triplet, default_triplet_used, COMMAND_STRUCTURE.get_example_text(), paths);
        });

        if (default_triplet_used)
        {
            print_default_triplet_warning(args);
        }

        const bool dry_run = Util::Sets::contains(options.switches, OPTION_DRY_RUN);
        const bool only_downloads = Util::Sets::contains(options.switches, OPTION_ONLY_DOWNLOADS);
        const KeepGoing keep_going = Util::Sets::contains(options.switches, OPTION_KEEP_GOING) || only_downloads
                                         ? KeepGoing::YES
                                         : KeepGoing::NO;
        const PrintUsage print_cmake_usage =
            Util::Sets::contains(options.switches, OPTION_NO_PRINT_USAGE) ? PrintUsage::NO : PrintUsage::YES;
        const auto unsupported_port_action = Util::Sets::contains(options.switches, OPTION_ALLOW_UNSUPPORTED_PORT)
                                                 ? UnsupportedPortAction::Warn
                                                 : UnsupportedPortAction::Error;
        const bool prohibit_backcompat_features = Util::Sets::contains(options.switches, (OPTION_ENFORCE_PORT_CHECKS));

        auto& fs = paths.get_filesystem();
        auto registry_set = paths.make_registry_set();
        PathsPortFileProvider provider(
            fs, *registry_set, make_overlay_provider(fs, paths.original_cwd, paths.overlay_ports));
        auto cmake_vars = CMakeVars::make_triplet_cmake_var_provider(paths);

        Optional<Path> pkgsconfig;
        auto it_pkgsconfig = options.settings.find(OPTION_WRITE_PACKAGES_CONFIG);
        if (it_pkgsconfig != options.settings.end())
        {
            get_global_metrics_collector().track_define(DefineMetric::X_WriteNugetPackagesConfig);
            pkgsconfig = it_pkgsconfig->second;
        }

        // We have a set of user-requested specs.
        // We need to know all the specs which are required to fulfill dependencies for those specs.
        // Therefore, we see what we would install into an empty installed tree, so we can use the existing code.
        auto action_plan = create_feature_install_plan(
            provider, *cmake_vars, specs, {}, {host_triplet, paths.packages(), unsupported_port_action});

        for (auto&& action : action_plan.install_actions)
        {
            action.build_options = default_build_package_options;
            action.build_options.backcompat_features =
                (prohibit_backcompat_features ? BackcompatFeatures::PROHIBIT : BackcompatFeatures::ALLOW);
        }

        perform_and_exit_ex(args,
                            paths,
                            provider,
                            *cmake_vars,
                            std::move(action_plan),
                            dry_run ? DryRun::Yes : DryRun::No,
                            pkgsconfig,
                            host_triplet,
                            keep_going,
                            only_downloads,
                            print_cmake_usage);
    }
}<|MERGE_RESOLUTION|>--- conflicted
+++ resolved
@@ -136,13 +136,8 @@
 
         track_install_plan(action_plan);
 
-<<<<<<< HEAD
-        BinaryCache binary_cache(args, paths, VCPKG_LINE_INFO);
+        BinaryCache binary_cache = only_downloads ? BinaryCache(paths.get_filesystem()) : BinaryCache(args, paths, VCPKG_LINE_INFO);
         binary_cache.fetch(action_plan.install_actions);
-=======
-        BinaryCache binary_cache = only_downloads ? BinaryCache(paths.get_filesystem()) : BinaryCache(args, paths);
-        binary_cache.prefetch(action_plan.install_actions);
->>>>>>> c2859a3f
         const auto summary = Install::execute_plan(
             args, action_plan, keep_going, paths, status_db, binary_cache, null_build_logs_recorder());
 
