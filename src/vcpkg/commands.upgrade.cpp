--- conflicted
+++ resolved
@@ -197,14 +197,7 @@
         }
 
         Checks::check_exit(VCPKG_LINE_INFO, !action_plan.empty());
-<<<<<<< HEAD
-        for (const auto& warning : action_plan.warnings)
-        {
-            msg::println_warning(warning);
-        }
-=======
         action_plan.print_unsupported_warnings();
->>>>>>> 2ef1dfa0
         // Set build settings for all install actions
         for (auto&& action : action_plan.install_actions)
         {
