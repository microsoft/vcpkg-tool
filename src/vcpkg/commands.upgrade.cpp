#include <vcpkg/base/messages.h>
#include <vcpkg/base/util.h>

#include <vcpkg/binarycaching.h>
#include <vcpkg/cmakevars.h>
#include <vcpkg/commands.upgrade.h>
#include <vcpkg/dependencies.h>
#include <vcpkg/globalstate.h>
#include <vcpkg/help.h>
#include <vcpkg/input.h>
#include <vcpkg/install.h>
#include <vcpkg/portfileprovider.h>
#include <vcpkg/registries.h>
#include <vcpkg/statusparagraphs.h>
#include <vcpkg/update.h>
#include <vcpkg/vcpkgcmdarguments.h>
#include <vcpkg/vcpkglib.h>
#include <vcpkg/vcpkgpaths.h>

using namespace vcpkg;

namespace vcpkg::Commands::Upgrade
{
    static constexpr StringLiteral OPTION_NO_DRY_RUN = "no-dry-run";
    static constexpr StringLiteral OPTION_NO_KEEP_GOING = "no-keep-going";
    static constexpr StringLiteral OPTION_ALLOW_UNSUPPORTED_PORT = "allow-unsupported";

    static constexpr std::array<CommandSwitch, 3> INSTALL_SWITCHES = {{
        {OPTION_NO_DRY_RUN, []() { return msg::format(msgCmdUpgradeOptNoDryRun); }},
        {OPTION_NO_KEEP_GOING, []() { return msg::format(msgCmdUpgradeOptNoKeepGoing); }},
        {OPTION_ALLOW_UNSUPPORTED_PORT, []() { return msg::format(msgCmdUpgradeOptAllowUnsupported); }},
    }};

    const CommandStructure COMMAND_STRUCTURE = {
        [] { return create_example_string("upgrade --no-dry-run"); },
        0,
        SIZE_MAX,
        {INSTALL_SWITCHES, {}},
        nullptr,
    };

    void perform_and_exit(const VcpkgCmdArguments& args,
                          const VcpkgPaths& paths,
                          Triplet default_triplet,
                          Triplet host_triplet)
    {
        if (paths.manifest_mode_enabled())
        {
            msg::println_error(msgUpgradeInManifest);
            Checks::unreachable(VCPKG_LINE_INFO);
        }

        const ParsedArguments options = args.parse_arguments(COMMAND_STRUCTURE);

        const bool no_dry_run = Util::Sets::contains(options.switches, OPTION_NO_DRY_RUN);
        const KeepGoing keep_going =
            Util::Sets::contains(options.switches, OPTION_NO_KEEP_GOING) ? KeepGoing::NO : KeepGoing::YES;
        const auto unsupported_port_action = Util::Sets::contains(options.switches, OPTION_ALLOW_UNSUPPORTED_PORT)
                                                 ? UnsupportedPortAction::Warn
                                                 : UnsupportedPortAction::Error;

        BinaryCache binary_cache{args, paths};
        StatusParagraphs status_db = database_load_check(paths.get_filesystem(), paths.installed());

        // Load ports from ports dirs
        auto& fs = paths.get_filesystem();
        auto registry_set = paths.make_registry_set();
        PathsPortFileProvider provider(
            fs, *registry_set, make_overlay_provider(fs, paths.original_cwd, paths.overlay_ports));
        auto var_provider_storage = CMakeVars::make_triplet_cmake_var_provider(paths);
        auto& var_provider = *var_provider_storage;

        ActionPlan action_plan;
        if (options.command_arguments.empty())
        {
            // If no packages specified, upgrade all outdated packages.
            auto outdated_packages = Update::find_outdated_packages(provider, status_db);

            if (outdated_packages.empty())
            {
                msg::println(msgAllPackagesAreUpdated);
                Checks::exit_success(VCPKG_LINE_INFO);
            }

            action_plan = create_upgrade_plan(
                provider,
                var_provider,
                Util::fmap(outdated_packages, [](const Update::OutdatedPackage& package) { return package.spec; }),
                status_db,
                {host_triplet, unsupported_port_action});
        }
        else
        {
<<<<<<< HEAD
=======
            // input sanitization
            bool default_triplet_used = false;
            const std::vector<PackageSpec> specs = Util::fmap(options.command_arguments, [&](auto&& arg) {
                return check_and_get_package_spec(std::string(arg),
                                                  default_triplet,
                                                  default_triplet_used,
                                                  COMMAND_STRUCTURE.get_example_text(),
                                                  paths);
            });

            if (default_triplet_used)
            {
                print_default_triplet_warning(args);
            }

>>>>>>> 5acd3b0d
            std::vector<PackageSpec> not_installed;
            std::vector<PackageSpec> no_control_file;
            std::vector<PackageSpec> to_upgrade;
            std::vector<PackageSpec> up_to_date;

            for (auto&& spec : specs)
            {
                bool skip_version_check = false;
                auto installed_status = status_db.find_installed(spec);
                if (installed_status == status_db.end())
                {
                    not_installed.push_back(spec);
                    skip_version_check = true;
                }

                auto maybe_control_file = provider.get_control_file(spec.name());
                if (!maybe_control_file)
                {
                    no_control_file.push_back(spec);
                    skip_version_check = true;
                }

                if (skip_version_check) continue;

                const auto& control_file = maybe_control_file.value_or_exit(VCPKG_LINE_INFO);
                const auto& control_paragraph = *control_file.source_control_file->core_paragraph;
                auto control_version = Version(control_paragraph.raw_version, control_paragraph.port_version);
                const auto& installed_paragraph = (*installed_status)->package;
                auto installed_version = Version(installed_paragraph.version, installed_paragraph.port_version);
                if (control_version == installed_version)
                {
                    up_to_date.push_back(spec);
                }
                else
                {
                    to_upgrade.push_back(spec);
                }
            }

            Util::sort(not_installed);
            Util::sort(no_control_file);
            Util::sort(up_to_date);
            Util::sort(to_upgrade);

            if (!up_to_date.empty())
            {
                msg::println(Color::success, msgFollowingPackagesUpgraded);
                for (const PackageSpec& spec : up_to_date)
                {
                    msg::println(Color::none, LocalizedString().append_indent().append_raw(spec.to_string()));
                }
            }

            if (!not_installed.empty())
            {
                msg::println_error(msgFollowingPackagesNotInstalled);
                for (const PackageSpec& spec : not_installed)
                {
                    msg::println(Color::none, LocalizedString().append_indent().append_raw(spec.to_string()));
                }
            }

            if (!no_control_file.empty())
            {
                msg::println_error(msgFollowingPackagesMissingControl);
                for (const PackageSpec& spec : no_control_file)
                {
                    msg::println(Color::none, LocalizedString().append_indent().append_raw(spec.to_string()));
                }
            }

            Checks::check_exit(VCPKG_LINE_INFO, not_installed.empty() && no_control_file.empty());

            if (to_upgrade.empty()) Checks::exit_success(VCPKG_LINE_INFO);

            action_plan = create_upgrade_plan(
                provider, var_provider, to_upgrade, status_db, {host_triplet, unsupported_port_action});
        }

        Checks::check_exit(VCPKG_LINE_INFO, !action_plan.empty());
        action_plan.print_unsupported_warnings();
        // Set build settings for all install actions
        for (auto&& action : action_plan.install_actions)
        {
            action.build_options = default_build_package_options;
        }

        print_plan(action_plan, true, paths.builtin_ports_directory());

        if (!no_dry_run)
        {
            msg::println(Color::warning, msgUpgradeRunWithNoDryRun);
            Checks::exit_fail(VCPKG_LINE_INFO);
        }

        var_provider.load_tag_vars(action_plan, provider, host_triplet);

        const InstallSummary summary = Install::perform(
            args, action_plan, keep_going, paths, status_db, binary_cache, null_build_logs_recorder(), var_provider);

        if (keep_going == KeepGoing::YES)
        {
            summary.print();
        }

        Checks::exit_success(VCPKG_LINE_INFO);
    }

    void UpgradeCommand::perform_and_exit(const VcpkgCmdArguments& args,
                                          const VcpkgPaths& paths,
                                          Triplet default_triplet,
                                          Triplet host_triplet) const
    {
        Upgrade::perform_and_exit(args, paths, default_triplet, host_triplet);
    }
}<|MERGE_RESOLUTION|>--- conflicted
+++ resolved
@@ -91,8 +91,6 @@
         }
         else
         {
-<<<<<<< HEAD
-=======
             // input sanitization
             bool default_triplet_used = false;
             const std::vector<PackageSpec> specs = Util::fmap(options.command_arguments, [&](auto&& arg) {
@@ -103,12 +101,6 @@
                                                   paths);
             });
 
-            if (default_triplet_used)
-            {
-                print_default_triplet_warning(args);
-            }
-
->>>>>>> 5acd3b0d
             std::vector<PackageSpec> not_installed;
             std::vector<PackageSpec> no_control_file;
             std::vector<PackageSpec> to_upgrade;
