--- conflicted
+++ resolved
@@ -6,11 +6,7 @@
 
 namespace vcpkg::Commands
 {
-<<<<<<< HEAD
-    void use_command_and_exit(const VcpkgCmdArguments& args, const VcpkgPaths& paths)
-=======
     void command_use_and_exit(const VcpkgCmdArguments& args, const VcpkgPaths& paths)
->>>>>>> b709fcce
     {
         Checks::exit_with_code(VCPKG_LINE_INFO,
                                run_configure_environment_command(paths, "use", args.get_forwardable_arguments()));
