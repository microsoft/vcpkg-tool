--- conflicted
+++ resolved
@@ -42,14 +42,9 @@
     void perform_and_exit(const VcpkgCmdArguments& args, Filesystem& fs)
     {
         auto parsed = args.parse_arguments(COMMAND_STRUCTURE);
-<<<<<<< HEAD
-        auto download_manager = create_download_manager(args.asset_sources_template).value_or_exit(VCPKG_LINE_INFO);
-        path file = fs.absolute(VCPKG_LINE_INFO, vcpkg::u8path(args.command_arguments[0]));
-=======
         Downloads::DownloadManager download_manager{
             parse_download_configuration(args.asset_sources_template).value_or_exit(VCPKG_LINE_INFO)};
-        fs::path file = fs.absolute(VCPKG_LINE_INFO, fs::u8path(args.command_arguments[0]));
->>>>>>> e8977e69
+        path file = fs.absolute(VCPKG_LINE_INFO, vcpkg::u8path(args.command_arguments[0]));
 
         std::string sha = Strings::ascii_to_lowercase(std::string(args.command_arguments[1]));
         if (!is_lower_sha512(sha))
