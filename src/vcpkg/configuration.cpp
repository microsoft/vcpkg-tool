--- conflicted
+++ resolved
@@ -849,11 +849,7 @@
 
     Optional<Configuration> parse_configuration(const Json::Object& obj, StringView origin, MessageSink& messageSink)
     {
-<<<<<<< HEAD
         Json::Reader reader{origin};
-=======
-        Json::Reader reader(origin);
->>>>>>> 1e08aaa7
         auto maybe_configuration = reader.visit(obj, get_configuration_deserializer());
         bool has_messages = !reader.messages().empty();
         if (has_messages)
