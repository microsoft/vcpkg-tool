--- conflicted
+++ resolved
@@ -136,18 +136,12 @@
         msg::println(Color::warning, msgDownloadingVcpkgCeBundleLatest);
         const auto ce_uri = "https://github.com/microsoft/vcpkg-tool/releases/latest/download/vcpkg-ce.tgz";
         const auto ce_tarball = paths.downloads / "vcpkg-ce-latest.tgz";
-<<<<<<< HEAD
         download_manager.download_file(paths.get_tool_cache(), fs, ce_uri, {}, ce_tarball, nullopt, null_sink);
-        extract_ce_tarball(paths, ce_tarball, node_path, node_modules);
-#endif // ^^^ !VCPKG_CE_SHA
-=======
-        download_manager.download_file(fs, ce_uri, {}, ce_tarball, nullopt, null_sink);
         extract_ce_tarball(paths, ce_tarball, node_path, base_path);
 #endif // ^^^ always get latest
 #endif // ^^^ might need to download
 
         auto temp_directory = fs.create_or_get_temp_directory(VCPKG_LINE_INFO);
->>>>>>> 5f1786e9
 
         Command cmd_run(node_path);
         cmd_run.string_arg(ce_path);
