#include <vcpkg/base/contractual-constants.h>
#include <vcpkg/base/graphs.h>
#include <vcpkg/base/optional.h>
#include <vcpkg/base/strings.h>
#include <vcpkg/base/util.h>

#include <vcpkg/cmakevars.h>
#include <vcpkg/dependencies.h>
#include <vcpkg/documentation.h>
#include <vcpkg/packagespec.h>
#include <vcpkg/portfileprovider.h>
#include <vcpkg/statusparagraphs.h>
#include <vcpkg/vcpkglib.h>

#include <unordered_map>
#include <unordered_set>

namespace vcpkg
{
    namespace
    {
        struct ClusterGraph;

        struct ClusterInstalled
        {
            ClusterInstalled(const InstalledPackageView& ipv) : ipv(ipv)
            {
                original_features.emplace(FeatureNameCore);
                for (auto&& feature : ipv.features)
                {
                    original_features.emplace(feature->package.feature);
                }
            }

            InstalledPackageView ipv;
            std::unordered_set<PackageSpec> remove_edges;
            std::unordered_set<std::string> original_features;

            // Tracks whether an incoming request has asked for the default features -- on reinstall, add them
            bool defaults_requested = false;
        };

        struct ClusterInstallInfo
        {
            std::map<std::string, std::vector<FeatureSpec>> build_edges;
            std::map<PackageSpec, std::set<Version, VersionMapLess>> version_constraints;
            bool defaults_requested = false;
            std::vector<std::string> default_features;
            bool reduced_defaults = false;
        };

        /// <summary>
        /// Representation of a package and its features in a ClusterGraph.
        /// </summary>
        struct Cluster
        {
            Cluster(const InstalledPackageView& ipv, ExpectedL<const SourceControlFileAndLocation&>&& scfl)
                : m_spec(ipv.spec()), m_scfl(std::move(scfl)), m_installed(ipv)
            {
            }

            Cluster(const PackageSpec& spec, const SourceControlFileAndLocation& scfl) : m_spec(spec), m_scfl(scfl) { }

            Cluster(const Cluster&) = delete;
            Cluster(Cluster&&) = default;
            Cluster& operator=(const Cluster&) = delete;
            Cluster& operator=(Cluster&&) = default;

            bool has_feature_installed(const std::string& feature) const
            {
                if (const ClusterInstalled* inst = m_installed.get())
                {
                    return Util::Sets::contains(inst->original_features, feature);
                }
                return false;
            }

            bool has_defaults_installed() const
            {
                if (const ClusterInstalled* inst = m_installed.get())
                {
                    return std::all_of(inst->ipv.core->package.default_features.begin(),
                                       inst->ipv.core->package.default_features.end(),
                                       [&](const std::string& feature) {
                                           return Util::Sets::contains(inst->original_features, feature);
                                       });
                }
                return false;
            }

            // Returns dependencies which were added as a result of this call.
            // Precondition: must have called "mark_for_reinstall()" or "create_install_info()" on this cluster
            void add_feature(const std::string& feature,
                             const CMakeVars::CMakeVarProvider& var_provider,
                             std::vector<FeatureSpec>& out_new_dependencies,
                             Triplet host_triplet)
            {
                const auto& scfl = get_scfl_or_exit();

                ClusterInstallInfo& info = m_install_info.value_or_exit(VCPKG_LINE_INFO);
                if (feature == FeatureNameDefault)
                {
                    if (!info.defaults_requested)
                    {
                        if (Util::any_of(scfl.source_control_file->core_paragraph->default_features,
                                         [](const auto& feature) { return !feature.platform.is_empty(); }))
                        {
                            if (auto maybe_vars = var_provider.get_dep_info_vars(m_spec))
                            {
                                info.defaults_requested = true;
                                for (auto&& f : scfl.source_control_file->core_paragraph->default_features)
                                {
                                    if (f.platform.evaluate(maybe_vars.value_or_exit(VCPKG_LINE_INFO)))
                                    {
                                        info.default_features.push_back(f.name);
                                    }
                                }
                            }
                        }
                        else
                        {
                            info.defaults_requested = true;
                            for (auto&& f : scfl.source_control_file->core_paragraph->default_features)
                                info.default_features.push_back(f.name);
                        }

                        if (info.reduced_defaults)
                        {
                            info.reduced_defaults = false;
                            // If the user did not explicitly request this installation, we need to add all new default
                            // features
                            std::set<std::string> defaults_set{info.default_features.begin(),
                                                               info.default_features.end()};

                            // Install only features that were not previously available
                            if (auto p_inst = m_installed.get())
                            {
                                for (auto&& prev_default : p_inst->ipv.core->package.default_features)
                                {
                                    defaults_set.erase(prev_default);
                                }
                            }

                            for (const std::string& default_feature : defaults_set)
                            {
                                // Instead of dealing with adding default features to each of our dependencies right
                                // away we just defer to the next pass of the loop.
                                out_new_dependencies.emplace_back(m_spec, default_feature);
                            }
                        }
                        else
                        {
                            for (auto&& default_feature : std::move(info.default_features))
                            {
                                out_new_dependencies.emplace_back(m_spec, std::move(default_feature));
                            }
                        }
                    }
                    return;
                }

                if (Util::Sets::contains(info.build_edges, feature))
                {
                    // This feature has already been completely handled
                    return;
                }
                auto maybe_vars = var_provider.get_dep_info_vars(m_spec);
                Optional<const std::vector<Dependency>&> maybe_qualified_deps =
                    scfl.source_control_file->find_dependencies_for_feature(feature);
                if (!maybe_qualified_deps.has_value())
                {
                    Checks::msg_exit_with_message(VCPKG_LINE_INFO,
                                                  msgFailedToFindPortFeature,
                                                  msg::feature = feature,
                                                  msg::package_name = m_spec.name());
                }
                const std::vector<Dependency>* qualified_deps = &maybe_qualified_deps.value_or_exit(VCPKG_LINE_INFO);

                std::vector<FeatureSpec> dep_list;
                if (auto vars = maybe_vars.get())
                {
                    // Qualified dependency resolution is available
                    for (auto&& dep : *qualified_deps)
                    {
                        if (dep.platform.evaluate(*vars))
                        {
                            std::vector<std::string> features;
                            features.reserve(dep.features.size());
                            for (const auto& f : dep.features)
                            {
                                if (f.platform.evaluate(*vars))
                                {
                                    features.push_back(f.name);
                                }
                            }
                            auto fullspec = dep.to_full_spec(features, m_spec.triplet(), host_triplet);
                            fullspec.expand_fspecs_to(dep_list);
                            if (auto opt = dep.constraint.try_get_minimum_version())
                            {
                                info.version_constraints[fullspec.package_spec].insert(
                                    std::move(opt).value_or_exit(VCPKG_LINE_INFO));
                            }
                        }
                    }

                    Util::sort_unique_erase(dep_list);
                    info.build_edges.emplace(feature, dep_list);
                }
                else
                {
                    bool requires_qualified_resolution = false;
                    for (const Dependency& dep : *qualified_deps)
                    {
                        if (!dep.has_platform_expressions())
                        {
                            auto fullspec =
                                dep.to_full_spec(Util::fmap(dep.features, [](const auto& f) { return f.name; }),
                                                 m_spec.triplet(),
                                                 host_triplet);
                            fullspec.expand_fspecs_to(dep_list);
                            if (auto opt = dep.constraint.try_get_minimum_version())
                            {
                                info.version_constraints[fullspec.package_spec].insert(
                                    std::move(opt).value_or_exit(VCPKG_LINE_INFO));
                            }
                        }
                        else
                        {
                            requires_qualified_resolution = true;
                        }
                    }
                    Util::sort_unique_erase(dep_list);
                    if (requires_qualified_resolution)
                    {
                        auto my_spec = this->m_spec;
                        Util::erase_remove_if(dep_list, [my_spec](FeatureSpec& f) { return f.spec() == my_spec; });
                    }
                    else
                    {
                        info.build_edges.emplace(feature, dep_list);
                    }
                }

                Util::Vectors::append(&out_new_dependencies, std::move(dep_list));
            }

            void create_install_info(std::vector<FeatureSpec>& out_reinstall_requirements)
            {
                bool defaults_requested = false;
                if (const ClusterInstalled* inst = m_installed.get())
                {
                    out_reinstall_requirements.emplace_back(m_spec, FeatureNameCore);
                    auto& scfl = get_scfl_or_exit();
                    for (const std::string& installed_feature : inst->original_features)
                    {
                        if (scfl.source_control_file->find_feature(installed_feature).has_value())
                            out_reinstall_requirements.emplace_back(m_spec, installed_feature);
                    }
                    defaults_requested = inst->defaults_requested;
                }

                Checks::check_exit(VCPKG_LINE_INFO, !m_install_info.has_value());
                m_install_info.emplace();

                if (defaults_requested)
                {
                    out_reinstall_requirements.emplace_back(m_spec, FeatureNameDefault);
                }
                else if (request_type != RequestType::USER_REQUESTED)
                {
                    out_reinstall_requirements.emplace_back(m_spec, FeatureNameDefault);
                    m_install_info.get()->reduced_defaults = true;
                }
            }

            const SourceControlFileAndLocation& get_scfl_or_exit() const
            {
                if (auto scfl = m_scfl.get())
                {
                    return *scfl;
                }

                Checks::msg_exit_with_error(
                    VCPKG_LINE_INFO,
                    msg::format(msgFailedToLoadInstalledManifest, msg::package_name = m_spec.name())
                        .append_raw('\n')
                        .append_raw(m_scfl.error()));
            }

            Optional<const PlatformExpression::Expr&> get_applicable_supports_expression(const FeatureSpec& spec) const
            {
                if (spec.feature() == FeatureNameCore)
                {
                    return get_scfl_or_exit().source_control_file->core_paragraph->supports_expression;
                }
                else if (spec.feature() != FeatureNameDefault)
                {
                    auto maybe_paragraph = get_scfl_or_exit().source_control_file->find_feature(spec.feature());
                    Checks::msg_check_maybe_upgrade(VCPKG_LINE_INFO,
                                                    maybe_paragraph.has_value(),
                                                    msgFailedToFindPortFeature,
                                                    msg::feature = spec.feature(),
                                                    msg::package_name = spec.port());

                    return maybe_paragraph.get()->supports_expression;
                }
                return nullopt;
            }

            Optional<Version> get_version() const
            {
                if (auto p_installed = m_installed.get())
                {
                    return p_installed->ipv.core->package.version;
                }
                else if (auto p_scfl = m_scfl.get())
                {
                    return p_scfl->to_version();
                }
                else
                    return nullopt;
            }

            PackageSpec m_spec;
            ExpectedL<const SourceControlFileAndLocation&> m_scfl;

            Optional<ClusterInstalled> m_installed;
            Optional<ClusterInstallInfo> m_install_info;

            RequestType request_type = RequestType::AUTO_SELECTED;
        };

        struct PackageGraph
        {
            PackageGraph(const PortFileProvider& provider,
                         const CMakeVars::CMakeVarProvider& var_provider,
                         const StatusParagraphs& status_db,
                         Triplet host_triplet,
                         const Path& packages_dir);
            ~PackageGraph() = default;

            void install(Span<const FeatureSpec> specs, UnsupportedPortAction unsupported_port_action);
            void upgrade(Span<const PackageSpec> specs, UnsupportedPortAction unsupported_port_action);
            void mark_user_requested(const PackageSpec& spec);

            ActionPlan serialize(GraphRandomizer* randomizer,
                                 UseHeadVersion use_head_version_if_user_requested,
                                 Editable editable_if_user_requested) const;

            void mark_for_reinstall(const PackageSpec& spec,
                                    std::vector<FeatureSpec>& out_reinstall_requirements) const;
            const CMakeVars::CMakeVarProvider& m_var_provider;

            std::unique_ptr<ClusterGraph> m_graph;
            Path m_packages_dir;
            std::map<FeatureSpec, PlatformExpression::Expr> m_unsupported_features;
        };

        /// <summary>
        /// Directional graph representing a collection of packages with their features connected by their dependencies.
        /// </summary>
        struct ClusterGraph
        {
            explicit ClusterGraph(const PortFileProvider& port_provider, Triplet host_triplet)
                : m_port_provider(port_provider), m_host_triplet(host_triplet)
            {
            }

            ClusterGraph(const ClusterGraph&) = delete;
            ClusterGraph& operator=(const ClusterGraph&) = delete;

            /// <summary>
            ///     Find the cluster associated with spec or if not found, create it from the PortFileProvider.
            /// </summary>
            /// <param name="spec">Package spec to get the cluster for.</param>
            /// <returns>The cluster found or created for spec.</returns>
            Cluster& get(const PackageSpec& spec)
            {
                auto it = m_graph.find(spec);
                if (it == m_graph.end())
                {
                    auto maybe_scfl = m_port_provider.get_control_file(spec.name());
                    if (auto scfl = maybe_scfl.get())
                    {
                        it = m_graph
                                 .emplace(std::piecewise_construct,
                                          std::forward_as_tuple(spec),
                                          std::forward_as_tuple(spec, *scfl))
                                 .first;
                    }
                    else
                    {
                        Checks::msg_exit_with_error(VCPKG_LINE_INFO,
                                                    msg::format(msgWhileLookingForSpec, msg::spec = spec)
                                                        .append_raw('\n')
                                                        .append_raw(maybe_scfl.error()));
                    }
                }

                return it->second;
            }

            Cluster& insert(const InstalledPackageView& ipv)
            {
                ExpectedL<const SourceControlFileAndLocation&> maybe_scfl =
                    m_port_provider.get_control_file(ipv.spec().name());

                return m_graph
                    .emplace(std::piecewise_construct,
                             std::forward_as_tuple(ipv.spec()),
                             std::forward_as_tuple(ipv, std::move(maybe_scfl)))
                    .first->second;
            }

            const Cluster& find_or_exit(const PackageSpec& spec, LineInfo li) const
            {
                auto it = m_graph.find(spec);
                Checks::msg_check_exit(li, it != m_graph.end(), msgFailedToLocateSpec, msg::spec = spec);
                return it->second;
            }

            auto begin() const { return m_graph.begin(); }
            auto end() const { return m_graph.end(); }

        private:
            std::map<PackageSpec, Cluster> m_graph;
            const PortFileProvider& m_port_provider;

        public:
            const Triplet m_host_triplet;
        };
    }

    static void format_plan_ipa_row(LocalizedString& out,
                                    bool add_head_tag,
                                    const InstallPlanAction& action,
                                    const Path& builtin_ports_dir)
    {
        out.append_raw(request_type_indent(action.request_type)).append_raw(action.display_name());
        if (add_head_tag && action.use_head_version == UseHeadVersion::Yes)
        {
            out.append_raw(" (+HEAD)");
        }
        if (auto scfl = action.source_control_file_and_location.get())
        {
            auto port_directory = scfl->port_directory();
            if (!builtin_ports_dir.empty() &&
                !Strings::case_insensitive_ascii_starts_with(port_directory, builtin_ports_dir))
            {
                out.append_raw(" -- ").append_raw(port_directory);
            }
        }
    }

    StringLiteral request_type_indent(RequestType request_type)
    {
        switch (request_type)
        {
            case RequestType::AUTO_SELECTED: return "  * ";
            case RequestType::USER_REQUESTED: return "    ";
            default: Checks::unreachable(VCPKG_LINE_INFO);
        }
    }

    bool BasicAction::compare_by_name(const BasicAction* left, const BasicAction* right)
    {
        return left->spec.name() < right->spec.name();
    }

    static std::vector<PackageSpec> fdeps_to_pdeps(const PackageSpec& self,
                                                   const std::map<std::string, std::vector<FeatureSpec>>& dependencies)
    {
        std::set<PackageSpec> specs;
        for (auto&& p : dependencies)
        {
            for (auto&& q : p.second)
            {
                specs.insert(q.spec());
            }
        }
        specs.erase(self);
        return {specs.begin(), specs.end()};
    }

    static InternalFeatureSet fdeps_to_feature_list(const std::map<std::string, std::vector<FeatureSpec>>& fdeps)
    {
        InternalFeatureSet ret;
        for (auto&& d : fdeps)
        {
            ret.push_back(d.first);
        }
        return ret;
    }

    InstallPlanAction::InstallPlanAction(InstalledPackageView&& ipv,
                                         RequestType request_type,
                                         UseHeadVersion use_head_version,
                                         Editable editable)
        : PackageAction{{ipv.spec()}, ipv.dependencies(), ipv.feature_list()}
        , installed_package(std::move(ipv))
        , plan_type(InstallPlanType::ALREADY_INSTALLED)
        , request_type(request_type)
        , use_head_version(use_head_version)
        , editable(editable)
        , feature_dependencies(installed_package.get()->feature_dependencies())
    {
    }

    InstallPlanAction::InstallPlanAction(const PackageSpec& spec,
                                         const SourceControlFileAndLocation& scfl,
                                         const Path& packages_dir,
                                         RequestType request_type,
                                         UseHeadVersion use_head_version,
                                         Editable editable,
                                         std::map<std::string, std::vector<FeatureSpec>>&& dependencies,
                                         std::vector<LocalizedString>&& build_failure_messages,
                                         std::vector<std::string> default_features)
        : PackageAction{{spec}, fdeps_to_pdeps(spec, dependencies), fdeps_to_feature_list(dependencies)}
        , source_control_file_and_location(scfl)
        , default_features(std::move(default_features))
        , plan_type(InstallPlanType::BUILD_AND_INSTALL)
        , request_type(request_type)
        , use_head_version(use_head_version)
        , editable(editable)
        , feature_dependencies(std::move(dependencies))
        , build_failure_messages(std::move(build_failure_messages))
        , package_dir(packages_dir / spec.dir())
    {
    }

    const std::string& InstallPlanAction::public_abi() const
    {
        switch (plan_type)
        {
            case InstallPlanType::ALREADY_INSTALLED:
                return installed_package.value_or_exit(VCPKG_LINE_INFO).core->package.abi;
            case InstallPlanType::BUILD_AND_INSTALL:
            {
                auto&& i = abi_info.value_or_exit(VCPKG_LINE_INFO);
                if (auto o = i.pre_build_info->public_abi_override.get())
                    return *o;
                else
                    return i.package_abi;
            }
            default: Checks::unreachable(VCPKG_LINE_INFO);
        }
    }
    bool InstallPlanAction::has_package_abi() const
    {
        const auto p = abi_info.get();
        return p && !p->package_abi.empty();
    }
    Optional<const std::string&> InstallPlanAction::package_abi() const
    {
        const auto p = abi_info.get();
        if (!p || p->package_abi.empty()) return nullopt;
        return p->package_abi;
    }
    const PreBuildInfo& InstallPlanAction::pre_build_info(LineInfo li) const
    {
        return *abi_info.value_or_exit(li).pre_build_info;
    }
    Version InstallPlanAction::version() const
    {
        if (auto scfl = source_control_file_and_location.get())
        {
            return scfl->to_version();
        }
        else if (auto ipv = installed_package.get())
        {
            return ipv->version();
        }
        else
        {
            Checks::unreachable(VCPKG_LINE_INFO);
        }
    }

    std::string InstallPlanAction::display_name() const
    {
        auto version = this->version();
        if (this->feature_list.empty_or_only_core())
        {
            return fmt::format("{}@{}", this->spec.to_string(), version);
        }

        const std::string features = Strings::join(",", feature_list);
        return fmt::format("{}[{}]:{}@{}", this->spec.name(), features, this->spec.triplet(), version);
    }

    NotInstalledAction::NotInstalledAction(const PackageSpec& spec) : BasicAction{spec} { }

    RemovePlanAction::RemovePlanAction(const PackageSpec& spec, RequestType request_type)
        : BasicAction{spec}, request_type(request_type)
    {
    }

    static LocalizedString create_unsupported_message(decltype(msgUnsupportedFeatureSupportsExpression) m,
                                                      const FeatureSpec& spec,
                                                      const PlatformExpression::Expr& expr)
    {
        const auto feature_spec =
            (spec.feature() == FeatureNameCore ? spec.port()
                                               : format_name_only_feature_spec(spec.port(), spec.feature()));
        return msg::format(m,
                           msg::package_name = spec.port(),
                           msg::feature_spec = feature_spec,
                           msg::supports_expression = to_string(expr),
                           msg::triplet = spec.triplet());
    }

    void ActionPlan::print_unsupported_warnings()
    {
        for (const auto& entry : unsupported_features)
        {
            const auto& spec = entry.first;
            const auto feature_spec =
                (spec.feature() == FeatureNameCore ? spec.port()
                                                   : format_name_only_feature_spec(spec.port(), spec.feature()));
            msg::println_warning(msgUnsupportedFeatureSupportsExpressionWarning,
                                 msg::feature_spec = feature_spec,
                                 msg::supports_expression = to_string(entry.second),
                                 msg::triplet = spec.triplet());
        }
    }

    ExportPlanAction::ExportPlanAction(const PackageSpec& spec,
                                       InstalledPackageView&& installed_package,
                                       RequestType request_type)
        : BasicAction{spec}
        , plan_type(ExportPlanType::ALREADY_BUILT)
        , request_type(request_type)
        , m_installed_package(std::move(installed_package))
    {
    }

    ExportPlanAction::ExportPlanAction(const PackageSpec& spec, RequestType request_type)
        : BasicAction{spec}, plan_type(ExportPlanType::NOT_BUILT), request_type(request_type)
    {
    }

    Optional<const BinaryParagraph&> ExportPlanAction::core_paragraph() const
    {
        if (auto p_ip = m_installed_package.get())
        {
            return p_ip->core->package;
        }
        return nullopt;
    }

    std::vector<PackageSpec> ExportPlanAction::dependencies() const
    {
        if (auto p_ip = m_installed_package.get())
            return p_ip->dependencies();
        else
            return {};
    }

    bool RemovePlan::empty() const { return not_installed.empty() && remove.empty(); }

    bool RemovePlan::has_non_user_requested() const
    {
        constexpr struct
        {
            bool operator()(const RemovePlanAction& a) const { return a.request_type != RequestType::USER_REQUESTED; }
        } non_user_requested;

        return Util::find_if(remove, non_user_requested) != remove.end();
    }

    RemovePlan create_remove_plan(const std::vector<PackageSpec>& specs, const StatusParagraphs& status_db)
    {
        struct RemoveAdjacencyProvider final : AdjacencyProvider<PackageSpec, PackageSpec>
        {
            std::unordered_map<PackageSpec, std::vector<PackageSpec>> rev_edges;

            std::vector<PackageSpec> adjacency_list(const PackageSpec& spec) const override
            {
                return Util::copy_or_default(rev_edges, spec);
            }

            PackageSpec load_vertex_data(const PackageSpec& s) const override { return s; }

            std::string to_string(const PackageSpec& spec) const override { return spec.to_string(); }
        };

        RemoveAdjacencyProvider p;
        for (auto&& a : get_installed_ports(status_db))
        {
            p.rev_edges.emplace(a.spec(), std::initializer_list<PackageSpec>{});
            for (auto&& b : a.dependencies())
            {
                p.rev_edges[b].push_back(a.spec());
            }
        }
        auto remove_order = topological_sort(specs, p, nullptr);

        const std::unordered_set<PackageSpec> requested(specs.cbegin(), specs.cend());
        RemovePlan plan;
        for (auto&& step : remove_order)
        {
            if (p.rev_edges.find(step) != p.rev_edges.end())
            {
                // installed
                plan.remove.emplace_back(step,
                                         Util::Sets::contains(requested, step) ? RequestType::USER_REQUESTED
                                                                               : RequestType::AUTO_SELECTED);
            }
            else
            {
                plan.not_installed.emplace_back(step);
            }
        }
        return plan;
    }

    std::vector<ExportPlanAction> create_export_plan(const std::vector<PackageSpec>& specs,
                                                     const StatusParagraphs& status_db)
    {
        struct ExportAdjacencyProvider final : AdjacencyProvider<PackageSpec, ExportPlanAction>
        {
            const StatusParagraphs& status_db;
            const std::unordered_set<PackageSpec>& specs_as_set;

            ExportAdjacencyProvider(const StatusParagraphs& s, const std::unordered_set<PackageSpec>& specs_as_set)
                : status_db(s), specs_as_set(specs_as_set)
            {
            }

            std::vector<PackageSpec> adjacency_list(const ExportPlanAction& plan) const override
            {
                return plan.dependencies();
            }

            ExportPlanAction load_vertex_data(const PackageSpec& spec) const override
            {
                const RequestType request_type =
                    Util::Sets::contains(specs_as_set, spec) ? RequestType::USER_REQUESTED : RequestType::AUTO_SELECTED;

                auto maybe_ipv = status_db.get_installed_package_view(spec);

                if (auto p_ipv = maybe_ipv.get())
                {
                    return ExportPlanAction{spec, std::move(*p_ipv), request_type};
                }

                return ExportPlanAction{spec, request_type};
            }

            std::string to_string(const PackageSpec& spec) const override { return spec.to_string(); }
        };

        const std::unordered_set<PackageSpec> specs_as_set(specs.cbegin(), specs.cend());
        std::vector<ExportPlanAction> toposort =
            topological_sort(specs, ExportAdjacencyProvider{status_db, specs_as_set}, {});
        return toposort;
    }

    void PackageGraph::mark_user_requested(const PackageSpec& spec)
    {
        m_graph->get(spec).request_type = RequestType::USER_REQUESTED;
    }

    ActionPlan create_feature_install_plan(const PortFileProvider& port_provider,
                                           const CMakeVars::CMakeVarProvider& var_provider,
                                           View<FullPackageSpec> specs,
                                           const StatusParagraphs& status_db,
                                           const CreateInstallPlanOptions& options)
    {
        PackageGraph pgraph(port_provider, var_provider, status_db, options.host_triplet, options.packages_dir);

        std::vector<FeatureSpec> feature_specs;
        for (const FullPackageSpec& spec : specs)
        {
            pgraph.mark_user_requested(spec.package_spec);
            spec.expand_fspecs_to(feature_specs);
        }
        Util::sort_unique_erase(feature_specs);

        pgraph.install(feature_specs, options.unsupported_port_action);

        return pgraph.serialize(
            options.randomizer, options.use_head_version_if_user_requested, options.editable_if_user_requested);
    }

    void PackageGraph::mark_for_reinstall(const PackageSpec& first_remove_spec,
                                          std::vector<FeatureSpec>& out_reinstall_requirements) const
    {
        std::set<PackageSpec> removed;
        std::vector<PackageSpec> to_remove{first_remove_spec};

        while (!to_remove.empty())
        {
            PackageSpec remove_spec = std::move(to_remove.back());
            to_remove.pop_back();

            if (!removed.insert(remove_spec).second) continue;

            Cluster& clust = m_graph->get(remove_spec);
            ClusterInstalled& info = clust.m_installed.value_or_exit(VCPKG_LINE_INFO);

            if (!clust.m_install_info)
            {
                clust.create_install_info(out_reinstall_requirements);
            }

            to_remove.insert(to_remove.end(), info.remove_edges.begin(), info.remove_edges.end());
        }
    }

    /// The list of specs to install should already have default features expanded
    void PackageGraph::install(Span<const FeatureSpec> specs, UnsupportedPortAction unsupported_port_action)
    {
        // We batch resolving qualified dependencies, because it's an invocation of CMake which
        // takes ~150ms per call.
        std::vector<FeatureSpec> qualified_dependencies;
        std::vector<FeatureSpec> next_dependencies{specs.begin(), specs.end()};

        // Keep running while there is any chance of finding more dependencies
        while (!next_dependencies.empty())
        {
            // Keep running until the only dependencies left are qualified
            while (!next_dependencies.empty())
            {
                // Extract the top of the stack
                const FeatureSpec spec = std::move(next_dependencies.back());
                next_dependencies.pop_back();

                // Get the cluster for the PackageSpec of the FeatureSpec we are adding to the install graph
                Cluster& clust = m_graph->get(spec.spec());

                if (spec.feature() == FeatureNameStar)
                {
                    // Expand wildcard feature
                    for (auto&& fpgh : clust.get_scfl_or_exit().source_control_file->feature_paragraphs)
                    {
                        next_dependencies.emplace_back(spec.spec(), fpgh->name);
                    }
                    continue;
                }

                // If this spec hasn't already had its qualified dependencies resolved
                if (!m_var_provider.get_dep_info_vars(spec.spec()).has_value())
                {
                    // TODO: There's always the chance that we don't find the feature we're looking for (probably a
                    // malformed CONTROL file somewhere). We should probably output a better error.
                    const std::vector<Dependency>* paragraph_depends = nullptr;
                    bool has_supports = false;
                    if (spec.feature() == FeatureNameCore)
                    {
                        paragraph_depends = &clust.get_scfl_or_exit().source_control_file->core_paragraph->dependencies;
                        has_supports = !clust.get_scfl_or_exit()
                                            .source_control_file->core_paragraph->supports_expression.is_empty();
                    }
                    else if (spec.feature() == FeatureNameDefault)
                    {
                        has_supports = Util::any_of(
                            clust.get_scfl_or_exit().source_control_file->core_paragraph->default_features,
                            [](const DependencyRequestedFeature& feature) { return !feature.platform.is_empty(); });
                    }
                    else
                    {
                        auto maybe_paragraph =
                            clust.get_scfl_or_exit().source_control_file->find_feature(spec.feature());
                        Checks::msg_check_maybe_upgrade(VCPKG_LINE_INFO,
                                                        maybe_paragraph.has_value(),
                                                        msgFailedToFindPortFeature,
                                                        msg::feature = spec.feature(),
                                                        msg::package_name = spec.port());
                        paragraph_depends = &maybe_paragraph.value_or_exit(VCPKG_LINE_INFO).dependencies;
                        has_supports = !maybe_paragraph.get()->supports_expression.is_empty();
                    }

                    // And it has at least one qualified dependency
                    if (has_supports ||
                        (paragraph_depends && Util::any_of(*paragraph_depends, [](const Dependency& dep) {
                             return dep.has_platform_expressions();
                         })))
                    {
                        // Add it to the next batch run
                        qualified_dependencies.emplace_back(spec);
                    }
                }
                else
                {
                    auto maybe_supports_expression = clust.get_applicable_supports_expression(spec);
                    auto supports_expression = maybe_supports_expression.get();
                    if (supports_expression && !supports_expression->is_empty())
                    {
                        if (!supports_expression->evaluate(
                                m_var_provider.get_dep_info_vars(spec.spec()).value_or_exit(VCPKG_LINE_INFO)))
                        {
                            const auto supports_expression_text = to_string(*supports_expression);
                            if (unsupported_port_action == UnsupportedPortAction::Error)
                            {
                                Checks::msg_exit_with_message(
                                    VCPKG_LINE_INFO,
                                    create_unsupported_message(
                                        msgUnsupportedFeatureSupportsExpression, spec, *supports_expression));
                            }
                            else
                            {
                                m_unsupported_features.emplace(spec, *supports_expression);
                            }
                        }
                    }
                }

                if (clust.m_install_info.has_value())
                {
                    clust.add_feature(spec.feature(), m_var_provider, next_dependencies, m_graph->m_host_triplet);
                }
                else
                {
                    if (!clust.m_installed.has_value())
                    {
                        clust.create_install_info(next_dependencies);
                        clust.add_feature(spec.feature(), m_var_provider, next_dependencies, m_graph->m_host_triplet);
                    }
                    else
                    {
                        if (spec.feature() == FeatureNameDefault)
                        {
                            if (!clust.m_installed.get()->defaults_requested)
                            {
                                clust.m_installed.get()->defaults_requested = true;
                                if (!clust.has_defaults_installed())
                                {
                                    mark_for_reinstall(spec.spec(), next_dependencies);
                                }
                            }
                        }
                        else if (!clust.has_feature_installed(spec.feature()))
                        {
                            // If install_info is not present and it is already installed, we have never added a feature
                            // which hasn't already been installed to this cluster. In this case, we need to reinstall
                            // the port if the feature isn't already present.
                            mark_for_reinstall(spec.spec(), next_dependencies);
                            clust.add_feature(
                                spec.feature(), m_var_provider, next_dependencies, m_graph->m_host_triplet);
                        }
                    }
                }
            }

            if (!qualified_dependencies.empty())
            {
                Util::sort_unique_erase(qualified_dependencies);

                // Extract the package specs we need to get dependency info from. We don't run the triplet on a per
                // feature basis. We run it once for the whole port.
                auto qualified_package_specs =
                    Util::fmap(qualified_dependencies, [](const FeatureSpec& fspec) { return fspec.spec(); });
                Util::sort_unique_erase(qualified_package_specs);
                m_var_provider.load_dep_info_vars(qualified_package_specs, m_graph->m_host_triplet);

                // Put all the FeatureSpecs for which we had qualified dependencies back on the dependencies stack.
                // We need to recheck if evaluating the triplet revealed any new dependencies.
                next_dependencies.insert(next_dependencies.end(),
                                         std::make_move_iterator(qualified_dependencies.begin()),
                                         std::make_move_iterator(qualified_dependencies.end()));
                qualified_dependencies.clear();
            }
        }
    }

    void PackageGraph::upgrade(Span<const PackageSpec> specs, UnsupportedPortAction unsupported_port_action)
    {
        std::vector<FeatureSpec> reinstall_reqs;

        for (const PackageSpec& spec : specs)
            mark_for_reinstall(spec, reinstall_reqs);

        Util::sort_unique_erase(reinstall_reqs);

        install(reinstall_reqs, unsupported_port_action);
    }

    ActionPlan create_upgrade_plan(const PortFileProvider& port_provider,
                                   const CMakeVars::CMakeVarProvider& var_provider,
                                   const std::vector<PackageSpec>& specs,
                                   const StatusParagraphs& status_db,
                                   const CreateUpgradePlanOptions& options)
    {
        PackageGraph pgraph(port_provider, var_provider, status_db, options.host_triplet, options.packages_dir);

        pgraph.upgrade(specs, options.unsupported_port_action);

        return pgraph.serialize(options.randomizer, UseHeadVersion::No, Editable::No);
    }

    ActionPlan PackageGraph::serialize(GraphRandomizer* randomizer,
                                       UseHeadVersion use_head_version_if_user_requested,
                                       Editable editable_if_user_requested) const
    {
        struct BaseEdgeProvider : AdjacencyProvider<PackageSpec, const Cluster*>
        {
            BaseEdgeProvider(const ClusterGraph& parent) : m_parent(parent) { }

            std::string to_string(const PackageSpec& spec) const override { return spec.to_string(); }
            const Cluster* load_vertex_data(const PackageSpec& spec) const override
            {
                return &m_parent.find_or_exit(spec, VCPKG_LINE_INFO);
            }

            const ClusterGraph& m_parent;
        };

        struct RemoveEdgeProvider final : BaseEdgeProvider
        {
            using BaseEdgeProvider::BaseEdgeProvider;

            std::vector<PackageSpec> adjacency_list(const Cluster* const& vertex) const override
            {
                auto&& set = vertex->m_installed.value_or_exit(VCPKG_LINE_INFO).remove_edges;
                return {set.begin(), set.end()};
            }
        } removeedgeprovider(*m_graph);

        struct InstallEdgeProvider final : BaseEdgeProvider
        {
            using BaseEdgeProvider::BaseEdgeProvider;

            std::vector<PackageSpec> adjacency_list(const Cluster* const& vertex) const override
            {
                if (!vertex->m_install_info.has_value()) return {};

                auto& info = vertex->m_install_info.value_or_exit(VCPKG_LINE_INFO);
                std::vector<PackageSpec> deps;
                for (auto&& kv : info.build_edges)
                    for (auto&& e : kv.second)
                    {
                        auto spec = e.spec();
                        if (spec != vertex->m_spec) deps.push_back(std::move(spec));
                    }
                Util::sort_unique_erase(deps);
                return deps;
            }
        } installedgeprovider(*m_graph);

        std::vector<PackageSpec> removed_vertices;
        std::vector<PackageSpec> installed_vertices;
        for (auto&& kv : *m_graph)
        {
            if (kv.second.m_install_info.has_value() && kv.second.m_installed.has_value())
            {
                removed_vertices.push_back(kv.first);
            }
            if (kv.second.m_install_info.has_value() || kv.second.request_type == RequestType::USER_REQUESTED)
            {
                installed_vertices.push_back(kv.first);
            }
        }
        auto remove_toposort = topological_sort(removed_vertices, removeedgeprovider, randomizer);
        auto insert_toposort = topological_sort(installed_vertices, installedgeprovider, randomizer);

        ActionPlan plan;

        for (const auto* p_cluster : remove_toposort)
        {
            plan.remove_actions.emplace_back(p_cluster->m_spec, p_cluster->request_type);
        }

        for (const auto* p_cluster : insert_toposort)
        {
            // Every cluster that has an install_info needs to be built
            // If a cluster only has an installed object and is marked as user requested we should still report it.
            if (auto info_ptr = p_cluster->m_install_info.get())
            {
                std::vector<LocalizedString> constraint_violations;
                for (auto&& constraints : info_ptr->version_constraints)
                {
                    for (auto&& constraint : constraints.second)
                    {
                        auto&& dep_clust = m_graph->get(constraints.first);
                        auto maybe_v = dep_clust.get_version();
                        if (auto v = maybe_v.get())
                        {
                            if (compare_any(*v, constraint) == VerComp::lt)
                            {
                                constraint_violations.push_back(msg::format_warning(msgVersionConstraintViolated,
                                                                                    msg::spec = constraints.first,
                                                                                    msg::expected_version = constraint,
                                                                                    msg::actual_version = *v));
                                msg::println(msg::format(msgConstraintViolation)
                                                 .append_raw('\n')
                                                 .append_indent()
                                                 .append(constraint_violations.back()));
                            }
                        }
                    }
                }
                std::map<std::string, std::vector<FeatureSpec>> computed_edges;
                for (auto&& kv : info_ptr->build_edges)
                {
                    std::set<FeatureSpec> fspecs;
                    for (auto&& fspec : kv.second)
                    {
                        if (fspec.feature() != FeatureNameDefault)
                        {
                            fspecs.insert(fspec);
                            continue;
                        }

                        auto&& dep_clust = m_graph->get(fspec.spec());
                        const auto& default_features = [&] {
                            if (dep_clust.m_install_info.has_value())
                            {
                                return dep_clust.m_install_info.get()->default_features;
                            }

                            if (auto p = dep_clust.m_installed.get())
                            {
                                return p->ipv.core->package.default_features;
                            }

                            Checks::unreachable(VCPKG_LINE_INFO);
                        }();

                        for (auto&& default_feature : default_features)
                        {
                            fspecs.emplace(fspec.spec(), default_feature);
                        }
                    }
                    computed_edges[kv.first].assign(fspecs.begin(), fspecs.end());
                }

                UseHeadVersion use_head_version;
                Editable editable;
                if (p_cluster->request_type == RequestType::USER_REQUESTED)
                {
                    use_head_version = use_head_version_if_user_requested;
                    editable = editable_if_user_requested;
                }
                else
                {
                    use_head_version = UseHeadVersion::No;
                    editable = Editable::No;
                }

                plan.install_actions.emplace_back(p_cluster->m_spec,
                                                  p_cluster->get_scfl_or_exit(),
                                                  m_packages_dir,
                                                  p_cluster->request_type,
                                                  use_head_version,
                                                  editable,
                                                  std::move(computed_edges),
                                                  std::move(constraint_violations),
                                                  info_ptr->default_features);
            }
            else if (p_cluster->request_type == RequestType::USER_REQUESTED && p_cluster->m_installed.has_value())
            {
                auto&& installed = p_cluster->m_installed.value_or_exit(VCPKG_LINE_INFO);
                plan.already_installed.emplace_back(InstalledPackageView(installed.ipv),
                                                    p_cluster->request_type,
                                                    use_head_version_if_user_requested,
                                                    editable_if_user_requested);
            }
        }
        plan.unsupported_features = m_unsupported_features;
        return plan;
    }

    static std::unique_ptr<ClusterGraph> create_feature_install_graph(const PortFileProvider& port_provider,
                                                                      const StatusParagraphs& status_db,
                                                                      Triplet host_triplet)
    {
        std::unique_ptr<ClusterGraph> graph = std::make_unique<ClusterGraph>(port_provider, host_triplet);

        auto installed_ports = get_installed_ports(status_db);

        for (auto&& ipv : installed_ports)
        {
            graph->insert(ipv);
        }

        // Populate the graph with "remove edges", which are the reverse of the Build-Depends edges.
        for (auto&& ipv : installed_ports)
        {
            auto deps = ipv.dependencies();

            for (auto&& dep : deps)
            {
                auto p_installed = graph->get(dep).m_installed.get();
                if (p_installed == nullptr)
                {
                    Checks::msg_exit_with_error(
                        VCPKG_LINE_INFO,
                        msg::format(msgCorruptedDatabase)
                            .append_raw('\n')
                            .append(msgMissingDependency, msg::spec = ipv.spec(), msg::package_name = dep));
                }

                p_installed->remove_edges.emplace(ipv.spec());
            }
        }
        return graph;
    }

    PackageGraph::PackageGraph(const PortFileProvider& port_provider,
                               const CMakeVars::CMakeVarProvider& var_provider,
                               const StatusParagraphs& status_db,
                               Triplet host_triplet,
                               const Path& packages_dir)
        : m_var_provider(var_provider)
        , m_graph(create_feature_install_graph(port_provider, status_db, host_triplet))
        , m_packages_dir(packages_dir)
    {
    }

    static void format_plan_block(LocalizedString& msg,
                                  msg::MessageT<> header,
                                  bool add_head_tag,
                                  View<const InstallPlanAction*> actions,
                                  const Path& builtin_ports_dir)
    {
        msg.append(header).append_raw('\n');
        for (auto action : actions)
        {
            format_plan_ipa_row(msg, add_head_tag, *action, builtin_ports_dir);
            msg.append_raw('\n');
        }
    }

    static void format_plan_block(LocalizedString& msg, msg::MessageT<> header, const std::set<PackageSpec>& specs)
    {
        msg.append(header).append_raw('\n');
        for (auto&& spec : specs)
        {
            msg.append_raw(request_type_indent(RequestType::USER_REQUESTED)).append_raw(spec).append_raw('\n');
        }
    }

    FormattedPlan format_plan(const ActionPlan& action_plan, const Path& builtin_ports_dir)
    {
        FormattedPlan ret;
        if (action_plan.remove_actions.empty() && action_plan.already_installed.empty() &&
            action_plan.install_actions.empty())
        {
            ret.text = msg::format(msgInstalledRequestedPackages);
            ret.text.append_raw('\n');
            return ret;
        }

        std::set<PackageSpec> remove_specs;
        std::vector<const InstallPlanAction*> rebuilt_plans;
        std::vector<const InstallPlanAction*> new_plans;
        std::vector<const InstallPlanAction*> already_installed_plans;
        std::vector<const InstallPlanAction*> excluded;

        const bool has_non_user_requested_packages =
            Util::find_if(action_plan.install_actions, [](const InstallPlanAction& action) -> bool {
                return action.request_type != RequestType::USER_REQUESTED;
            }) != action_plan.install_actions.cend();

        for (auto&& remove_action : action_plan.remove_actions)
        {
            remove_specs.emplace(remove_action.spec);
        }
        for (auto&& install_action : action_plan.install_actions)
        {
            // remove plans are guaranteed to come before install plans, so we know the plan will be contained
            // if at all.
            auto it = remove_specs.find(install_action.spec);
            if (it != remove_specs.end())
            {
                remove_specs.erase(it);
                rebuilt_plans.push_back(&install_action);
            }
            else
            {
                if (install_action.plan_type == InstallPlanType::EXCLUDED)
                    excluded.push_back(&install_action);
                else
                    new_plans.push_back(&install_action);
            }
        }
        already_installed_plans = Util::fmap(action_plan.already_installed, [](auto&& action) { return &action; });

        std::sort(rebuilt_plans.begin(), rebuilt_plans.end(), &InstallPlanAction::compare_by_name);
        std::sort(new_plans.begin(), new_plans.end(), &InstallPlanAction::compare_by_name);
        std::sort(already_installed_plans.begin(), already_installed_plans.end(), &InstallPlanAction::compare_by_name);
        std::sort(excluded.begin(), excluded.end(), &InstallPlanAction::compare_by_name);

        if (!excluded.empty())
        {
            format_plan_block(ret.text, msgExcludedPackages, false, excluded, builtin_ports_dir);
        }

        if (!already_installed_plans.empty())
        {
            format_plan_block(ret.text, msgInstalledPackages, false, already_installed_plans, builtin_ports_dir);
        }

        if (!remove_specs.empty())
        {
            format_plan_block(ret.text, msgPackagesToRemove, remove_specs);
        }

        if (!rebuilt_plans.empty())
        {
            format_plan_block(ret.text, msgPackagesToRebuild, true, rebuilt_plans, builtin_ports_dir);
        }

        if (!new_plans.empty())
        {
            format_plan_block(ret.text, msgPackagesToInstall, true, new_plans, builtin_ports_dir);
        }

        if (has_non_user_requested_packages)
        {
            ret.text.append(msgPackagesToModify).append_raw('\n');
        }

        ret.has_removals = !remove_specs.empty() || !rebuilt_plans.empty();
        return ret;
    }

    void print_plan(const ActionPlan& action_plan, const bool is_recursive, const Path& builtin_ports_dir)
    {
        auto formatted = format_plan(action_plan, builtin_ports_dir);
        msg::print(formatted.text);
        if (!is_recursive && formatted.has_removals)
        {
            msg::println_warning(msgPackagesToRebuildSuggestRecurse);
            Checks::exit_fail(VCPKG_LINE_INFO);
        }
    }

    namespace
    {

        /**
         * vcpkg's Versioned Constraint Resolution Algorithm
         * ---
         *
         * Phase 1:
         * - Every spec not mentioned at top-level will have default features applied.
         * - Every feature constraint from all applied versions will be applied.
         * - If pinned, that version will be applied; otherwise the baseline version will be applied.
         * - If a spec is not pinned, and a version constraint compares >= the baseline, that version will be applied.
         *
         * Phase 2:
         * - Perform a postfix walk to serialize the plan.
         *   - Use the greatest version applied from Phase 1.
         *   - Use all features applied in Phase 1 that exist in the selected version.
         *   - Validate that every version constraint from the selected version is satisfied or pinned.
         *   - Validate that every feature constraint from the selected version is satisfied.
         * - Validate that every spec in the plan is supported, applying the user's policy.
         * - Validate that every feature in the plan is supported, applying the user's policy.
         *
         * (pinned means there is a matching override or overlay)
         *
         * Phase 1 does not depend on the order of evaluation. The implementation below exploits this to batch calls to
         * CMake for calculating dependency resolution tags. However, the results are sensitive to the definition of
         * comparison. If "compares >= the baseline" changes, the set of considered constraints will change, and so will
         * the results.
         */

        struct VersionedPackageGraph
        {
            VersionedPackageGraph(const IVersionedPortfileProvider& ver_provider,
                                  const IBaselineProvider& base_provider,
                                  const IOverlayProvider& oprovider,
                                  const CMakeVars::CMakeVarProvider& var_provider,
                                  const PackageSpec& toplevel,
                                  Triplet host_triplet,
                                  ImplicitDefault implicit_default,
                                  const Path& packages_dir)
                : m_ver_provider(ver_provider)
                , m_base_provider(base_provider)
                , m_o_provider(oprovider)
                , m_var_provider(var_provider)
                , m_toplevel(toplevel)
                , m_host_triplet(host_triplet)
                , m_implicit_default(implicit_default)
                , m_packages_dir(packages_dir)
            {
            }

            void add_override(const std::string& name, const Version& v);

            void solve_with_roots(View<Dependency> dep);

            ExpectedL<ActionPlan> finalize_extract_plan(UnsupportedPortAction unsupported_port_action,
                                                        UseHeadVersion use_head_version_if_user_requested,
                                                        Editable editable_if_user_requested);

        private:
            const IVersionedPortfileProvider& m_ver_provider;
            const IBaselineProvider& m_base_provider;
            const IOverlayProvider& m_o_provider;
            const CMakeVars::CMakeVarProvider& m_var_provider;
            const PackageSpec& m_toplevel;
            const Triplet m_host_triplet;
            const ImplicitDefault m_implicit_default;
            const Path m_packages_dir;

            struct DepSpec
            {
                PackageSpec spec;
                DependencyConstraint dc;
                std::vector<DependencyRequestedFeature> features;
            };

            struct PackageNodeData
            {
                // set of all scfls that have been considered
                std::set<const SourceControlFileAndLocation*> considered;

                // Versions occluded by the baseline constraint are not considered.
                SchemedVersion baseline;
                // If overlay_or_override is true, ignore scheme and baseline_version
                bool overlay_or_override = false;
                // The current "best" scfl
                const SourceControlFileAndLocation* scfl = nullptr;

                // This tracks a list of constraint sources for debugging purposes
                std::set<std::string> origins;

                // The set of features that have been requested across all constraints
                std::set<std::string> requested_features;
                bool default_features = false;
            };

            using PackageNode = std::pair<const PackageSpec, PackageNodeData>;

            // mapping from portname -> version. "overrides" field in manifest file
            std::map<std::string, Version> m_overrides;
            // direct dependencies in unevaluated form
            std::vector<DepSpec> m_roots;
            // set of direct dependencies
            std::set<PackageSpec> m_user_requested;
            // mapping from { package specifier -> node containing resolution information for that package }
            std::map<PackageSpec, PackageNodeData> m_graph;
            // the set of nodes that could not be constructed in the graph due to failures
            std::set<std::string> m_failed_nodes;

            struct ConstraintFrame
            {
                PackageSpec spec;
                View<Dependency> deps;
            };
            std::vector<ConstraintFrame> m_resolve_stack;

            // Add an initial requirement for a package.
            // Returns a reference to the node to place additional constraints
            Optional<PackageNode&> require_package(const PackageSpec& spec, const std::string& origin);

            void require_scfl(PackageNode& ref, const SourceControlFileAndLocation* scfl, const std::string& origin);

            void require_port_feature(PackageNode& ref, const std::string& feature, const std::string& origin);

            void require_port_defaults(PackageNode& ref, const std::string& origin);

            void resolve_stack(const ConstraintFrame& frame);
            const CMakeVars::CMakeVars& batch_load_vars(const PackageSpec& spec);

            Optional<const PackageNode&> find_package(const PackageSpec& spec) const;

            // For node, for each requested feature existing in the best scfl, calculate the set of package and feature
            // dependencies.
            // The FeatureSpec list will contain a [core] entry for each package dependency.
            // The FeatureSpec list will not contain [default].
            std::map<std::string, std::vector<FeatureSpec>> compute_feature_dependencies(
                const PackageNode& node, std::vector<DepSpec>& out_dep_specs) const;

            bool evaluate(const PackageSpec& spec, const PlatformExpression::Expr& platform_expr) const;

            static LocalizedString format_incomparable_versions_message(const PackageSpec& on,
                                                                        StringView from,
                                                                        const SchemedVersion& baseline,
                                                                        const SchemedVersion& target);
            std::vector<LocalizedString> m_errors;
        };

        const CMakeVars::CMakeVars& VersionedPackageGraph::batch_load_vars(const PackageSpec& spec)
        {
            auto vars = m_var_provider.get_dep_info_vars(spec);
            if (!vars)
            {
                // We want to batch as many dep_infos as possible, so look ahead in the stack
                std::unordered_set<PackageSpec> spec_set = {spec};
                for (auto&& s : m_resolve_stack)
                {
                    spec_set.insert(s.spec);
                    for (auto&& d : s.deps)
                        spec_set.emplace(d.name, d.host ? m_host_triplet : s.spec.triplet());
                }
                std::vector<PackageSpec> spec_vec(spec_set.begin(), spec_set.end());
                m_var_provider.load_dep_info_vars(spec_vec, m_host_triplet);
                return m_var_provider.get_dep_info_vars(spec).value_or_exit(VCPKG_LINE_INFO);
            }
            return *vars.get();
        }

        void VersionedPackageGraph::resolve_stack(const ConstraintFrame& frame)
        {
            for (auto&& dep : frame.deps)
            {
                if (!dep.platform.is_empty() && !dep.platform.evaluate(batch_load_vars(frame.spec))) continue;

                PackageSpec dep_spec(dep.name, dep.host ? m_host_triplet : frame.spec.triplet());
                auto maybe_node = require_package(dep_spec, frame.spec.name());
                if (auto node = maybe_node.get())
                {
                    // If the node is overlayed or overridden, don't apply version constraints
                    // If the baseline is a version_string, it occludes other constraints
                    if (!node->second.overlay_or_override)
                    {
                        const auto maybe_dep_ver = dep.constraint.try_get_minimum_version();
                        if (auto dep_ver = maybe_dep_ver.get())
                        {
                            auto maybe_scfl = m_ver_provider.get_control_file({dep.name, *dep_ver});
                            if (auto p_scfl = maybe_scfl.get())
                            {
                                const auto sver = p_scfl->schemed_version();
                                if (compare_versions(node->second.scfl->schemed_version(), sver) == VerComp::lt)
                                {
                                    // mark as current best and apply constraints
                                    node->second.scfl = p_scfl;
                                    require_scfl(*node, p_scfl, frame.spec.name());
                                }
                                else if (compare_versions(node->second.baseline, sver) == VerComp::lt)
                                {
                                    // apply constraints
                                    require_scfl(*node, p_scfl, frame.spec.name());
                                }
                            }
                        }
                    }

                    // apply selected features
                    for (auto&& f : dep.features)
                    {
                        if (f.name == FeatureNameDefault) abort();
                        if (evaluate(frame.spec, f.platform))
                        {
                            require_port_feature(*node, f.name, frame.spec.name());
                        }
                    }
                    if (dep.default_features)
                    {
                        require_port_defaults(*node, frame.spec.name());
                    }
                }
            }
        }

        void VersionedPackageGraph::require_port_defaults(PackageNode& ref, const std::string& origin)
        {
            ref.second.origins.insert(origin);
            if (!ref.second.default_features)
            {
                ref.second.default_features = true;

                auto scfls = ref.second.considered;
                for (auto scfl : scfls)
                {
                    for (auto&& f : scfl->source_control_file->core_paragraph->default_features)
                    {
                        if (evaluate(ref.first, f.platform))
                        {
                            auto deps = scfl->source_control_file->find_dependencies_for_feature(f.name);
                            if (!deps) continue;
                            m_resolve_stack.push_back({ref.first, *deps.get()});
                        }
                    }
                }
            }
        }
        void VersionedPackageGraph::require_port_feature(PackageNode& ref,
                                                         const std::string& feature,
                                                         const std::string& origin)
        {
            ref.second.origins.insert(origin);
            auto inserted = ref.second.requested_features.emplace(feature).second;
            if (inserted)
            {
                auto scfls = ref.second.considered;
                for (auto scfl : scfls)
                {
                    auto deps = scfl->source_control_file->find_dependencies_for_feature(feature);
                    if (!deps) continue;
                    m_resolve_stack.push_back({ref.first, *deps.get()});
                }
            }
        }
        void VersionedPackageGraph::require_scfl(PackageNode& ref,
                                                 const SourceControlFileAndLocation* scfl,
                                                 const std::string& origin)
        {
            ref.second.origins.insert(origin);

            if (Util::Sets::contains(ref.second.considered, scfl)) return;
            ref.second.considered.insert(scfl);

            auto features = ref.second.requested_features;
            if (ref.second.default_features)
            {
                for (auto&& f : ref.second.scfl->source_control_file->core_paragraph->default_features)
                {
                    if (evaluate(ref.first, f.platform))
                    {
                        features.insert(f.name);
                    }
                }
            }

            m_resolve_stack.push_back({ref.first, scfl->source_control_file->core_paragraph->dependencies});
            for (auto&& f : features)
            {
                auto deps = ref.second.scfl->source_control_file->find_dependencies_for_feature(f);
                if (!deps)
                {
                    // This version doesn't have this feature.
                    return;
                }
                m_resolve_stack.push_back({ref.first, *deps.get()});
            }
        }

        Optional<const VersionedPackageGraph::PackageNode&> VersionedPackageGraph::find_package(
            const PackageSpec& spec) const
        {
            auto it = m_graph.find(spec);
            if (it == m_graph.end()) return nullopt;
            return *it;
        }

        Optional<VersionedPackageGraph::PackageNode&> VersionedPackageGraph::require_package(const PackageSpec& spec,
                                                                                             const std::string& origin)
        {
            // Implicit defaults are disabled if spec is requested from top-level spec.
            const bool default_features_mask = origin != m_toplevel.name();

            auto it = m_graph.find(spec);
            if (it != m_graph.end())
            {
                it->second.origins.insert(origin);
                it->second.default_features &= default_features_mask;
                return *it;
            }

            if (Util::Maps::contains(m_failed_nodes, spec.name()))
            {
                return nullopt;
            }

            const auto maybe_overlay = m_o_provider.get_control_file(spec.name());
            if (auto p_overlay = maybe_overlay.get())
            {
                it = m_graph.emplace(spec, PackageNodeData{}).first;
                it->second.overlay_or_override = true;
                it->second.scfl = p_overlay;
            }
            else
            {
                Version ver;
                if (const auto over_it = m_overrides.find(spec.name()); over_it != m_overrides.end())
                {
                    auto maybe_scfl = m_ver_provider.get_control_file({spec.name(), over_it->second});
                    if (auto p_scfl = maybe_scfl.get())
                    {
                        it = m_graph.emplace(spec, PackageNodeData{}).first;
                        it->second.overlay_or_override = true;
                        it->second.scfl = p_scfl;
                    }
                    else
                    {
                        m_errors.push_back(std::move(maybe_scfl).error());
                        m_failed_nodes.insert(spec.name());
                        return nullopt;
                    }
                }
                else
                {
                    auto maybe_scfl = m_base_provider.get_baseline_version(spec.name()).then([&](const Version& ver) {
                        return m_ver_provider.get_control_file({spec.name(), ver});
                    });
                    if (auto p_scfl = maybe_scfl.get())
                    {
                        it = m_graph.emplace(spec, PackageNodeData{}).first;
                        it->second.baseline = p_scfl->schemed_version();
                        it->second.scfl = p_scfl;
                    }
                    else
                    {
                        m_errors.push_back(std::move(maybe_scfl).error());
                        m_failed_nodes.insert(spec.name());
                        return nullopt;
                    }
                }
            }

<<<<<<< HEAD
            // Implicit defaults are disabled if spec has been mentioned at top-level.
            // Note that if top-level doesn't also mark that reference as `[core]` and ImplicitDefault::YES, defaults
            // will be re-engaged.
            it->second.default_features =
                (m_implicit_default == ImplicitDefault::Yes) && !Util::Maps::contains(m_user_requested, spec);
=======
            it->second.default_features = default_features_mask;
            // Note that if top-level doesn't also mark that reference as `[core]`, defaults will be re-engaged.
>>>>>>> 76f1e5d5
            it->second.requested_features.insert(FeatureNameCore.to_string());

            require_scfl(*it, it->second.scfl, origin);
            return *it;
        }

        bool VersionedPackageGraph::evaluate(const PackageSpec& spec,
                                             const PlatformExpression::Expr& platform_expr) const
        {
            return platform_expr.evaluate(m_var_provider.get_or_load_dep_info_vars(spec, m_host_triplet));
        }

        void VersionedPackageGraph::add_override(const std::string& name, const Version& v)
        {
            m_overrides.emplace(name, v);
        }

        void VersionedPackageGraph::solve_with_roots(View<Dependency> deps)
        {
            auto dep_to_spec = [this](const Dependency& d) {
                return PackageSpec{d.name, d.host ? m_host_triplet : m_toplevel.triplet()};
            };
            auto specs = Util::fmap(deps, dep_to_spec);

            specs.push_back(m_toplevel);
            Util::sort_unique_erase(specs);
            for (auto&& dep : deps)
            {
                if (!dep.platform.is_empty() &&
                    !dep.platform.evaluate(m_var_provider.get_or_load_dep_info_vars(m_toplevel, m_host_triplet)))
                {
                    continue;
                }

                auto spec = dep_to_spec(dep);
                m_user_requested.insert(spec);
                m_roots.push_back(DepSpec{std::move(spec), dep.constraint, dep.features});
            }

            m_resolve_stack.push_back({m_toplevel, deps});

            while (!m_resolve_stack.empty())
            {
                ConstraintFrame frame = std::move(m_resolve_stack.back());
                m_resolve_stack.pop_back();
                // Frame must be passed as a local because resolve_stack() will add new elements to m_resolve_stack
                resolve_stack(frame);
            }
        }

        LocalizedString VersionedPackageGraph::format_incomparable_versions_message(const PackageSpec& on,
                                                                                    StringView from,
                                                                                    const SchemedVersion& baseline,
                                                                                    const SchemedVersion& target)
        {
            LocalizedString doc = msg::format_error(msgVersionIncomparable1,
                                                    msg::spec = on,
                                                    msg::constraint_origin = from,
                                                    msg::expected = target.version,
                                                    msg::actual = baseline.version)
                                      .append_raw("\n\n");
            if (baseline.scheme == VersionScheme::String && target.scheme == VersionScheme::String)
            {
                doc.append(msgVersionIncomparableSchemeString).append_raw("\n\n");
            }
            else
            {
                doc.append(msgVersionIncomparableSchemes).append_raw('\n');
                doc.append_indent()
                    .append(msgVersionIncomparable2,
                            msg::version_spec = Strings::concat(on.name(), '@', baseline.version),
                            msg::new_scheme = baseline.scheme)
                    .append_raw('\n');
                doc.append_indent()
                    .append(msgVersionIncomparable2,
                            msg::version_spec = Strings::concat(on.name(), '@', target.version),
                            msg::new_scheme = target.scheme)
                    .append_raw("\n\n");
            }
            doc.append(msgVersionIncomparable3).append_raw("\n");

            Json::Array example_array;
            serialize_dependency_override(example_array, DependencyOverride{on.name(), baseline.version});
            doc.append_raw(Json::stringify_object_member(OVERRIDES, example_array, Json::JsonStyle::with_spaces(2), 1));

            doc.append(msgVersionIncomparable4, msg::url = docs::versioning_url);
            return doc;
        }

        std::map<std::string, std::vector<FeatureSpec>> VersionedPackageGraph::compute_feature_dependencies(
            const PackageNode& node, std::vector<DepSpec>& out_dep_specs) const
        {
            std::map<std::string, std::vector<FeatureSpec>> feature_deps;
            std::set<std::string> all_features = node.second.requested_features;
            if (node.second.default_features)
            {
                for (auto&& f : node.second.scfl->source_control_file->core_paragraph->default_features)
                {
                    if (evaluate(node.first, f.platform))
                    {
                        all_features.insert(f.name);
                    }
                }
            }
            std::vector<FeatureSpec> fspecs;
            for (auto&& f : all_features)
            {
                auto maybe_fdeps = node.second.scfl->source_control_file->find_dependencies_for_feature(f);
                if (auto fdeps = maybe_fdeps.get())
                {
                    fspecs.clear();
                    for (auto&& fdep : *fdeps)
                    {
                        PackageSpec fspec{fdep.name, fdep.host ? m_host_triplet : node.first.triplet()};

                        // Ignore intra-package dependencies
                        if (fspec == node.first) continue;

                        if (!fdep.platform.is_empty() &&
                            !fdep.platform.evaluate(
                                m_var_provider.get_or_load_dep_info_vars(node.first, m_host_triplet)))
                        {
                            continue;
                        }

                        fspecs.emplace_back(fspec, FeatureNameCore);
                        for (auto&& g : fdep.features)
                        {
                            if (evaluate(fspec, g.platform))
                            {
                                fspecs.emplace_back(fspec, g.name);
                            }
                        }
                        out_dep_specs.push_back({std::move(fspec), fdep.constraint, fdep.features});
                    }
                    Util::sort_unique_erase(fspecs);
                    feature_deps.emplace(f, fspecs);
                }
            }
            return feature_deps;
        }

        // This function is called after all versioning constraints have been resolved. It is responsible for
        // serializing out the final execution graph and performing all final validations.
        ExpectedL<ActionPlan> VersionedPackageGraph::finalize_extract_plan(
            UnsupportedPortAction unsupported_port_action,
            UseHeadVersion use_head_version_if_user_requested,
            Editable editable_if_user_requested)
        {
            if (!m_errors.empty())
            {
                Util::sort_unique_erase(m_errors);
                return LocalizedString::from_raw(Strings::join("\n", m_errors));
            }

            ActionPlan ret;

            // second == false means "in progress"
            std::map<PackageSpec, bool> emitted;
            struct Frame
            {
                InstallPlanAction ipa;
                std::vector<DepSpec> deps;
            };
            std::vector<Frame> stack;

            // Adds a new Frame to the stack if the spec was not already added
            auto push = [&emitted, this, &stack, use_head_version_if_user_requested, editable_if_user_requested](
                            const DepSpec& dep, StringView origin) -> ExpectedL<Unit> {
                auto p = emitted.emplace(dep.spec, false);
                // Dependency resolution should have ensured that either every node exists OR an error should have been
                // logged to m_errors
                const auto& node = find_package(dep.spec).value_or_exit(VCPKG_LINE_INFO);

                // Evaluate the >=version constraint (if any)
                auto maybe_min = dep.dc.try_get_minimum_version();
                if (!node.second.overlay_or_override && maybe_min)
                {
                    // Dependency resolution should have already logged any errors retrieving the scfl
                    const auto& dep_scfl = m_ver_provider.get_control_file({dep.spec.name(), *maybe_min.get()})
                                               .value_or_exit(VCPKG_LINE_INFO);
                    const auto constraint_sver = dep_scfl.schemed_version();
                    const auto selected_sver = node.second.scfl->schemed_version();
                    auto r = compare_versions(selected_sver, constraint_sver);
                    if (r == VerComp::unk)
                    {
                        // In the error message, we report the baseline version instead of the "best selected" version
                        // to give the user simpler data to work with.
                        return format_incomparable_versions_message(
                            dep.spec, origin, node.second.baseline, constraint_sver);
                    }
                    Checks::check_exit(
                        VCPKG_LINE_INFO,
                        r != VerComp::lt,
                        "Dependency resolution failed to consider a constraint. This is an internal error.");
                }

                // Evaluate feature constraints (if any)
                for (auto&& f : dep.features)
                {
                    if (f.name == FeatureNameCore) continue;
                    if (f.name == FeatureNameDefault) continue;
                    auto feature = node.second.scfl->source_control_file->find_feature(f.name);
                    if (!feature)
                    {
                        return msg::format_error(
                            msgVersionMissingRequiredFeature,
                            msg::version_spec = Strings::concat(dep.spec.name(), '@', node.second.scfl->to_version()),
                            msg::feature = f.name,
                            msg::constraint_origin = origin);
                    }
                }

                if (p.second)
                {
                    // Newly inserted -> Add stack frame
                    auto maybe_vars = m_var_provider.get_or_load_dep_info_vars(p.first->first, m_host_triplet);

                    std::vector<std::string> default_features;
                    for (const auto& feature : node.second.scfl->source_control_file->core_paragraph->default_features)
                    {
                        if (feature.platform.evaluate(maybe_vars))
                        {
                            default_features.push_back(feature.name);
                        }
                    }
                    std::vector<DepSpec> deps;
                    RequestType request;
                    UseHeadVersion use_head_version;
                    Editable editable;
                    if (Util::Sets::contains(m_user_requested, dep.spec))
                    {
                        request = RequestType::USER_REQUESTED;
                        use_head_version = use_head_version_if_user_requested;
                        editable = editable_if_user_requested;
                    }
                    else
                    {
                        request = RequestType::AUTO_SELECTED;
                        use_head_version = UseHeadVersion::No;
                        editable = Editable::No;
                    }

                    InstallPlanAction ipa(dep.spec,
                                          *node.second.scfl,
                                          m_packages_dir,
                                          request,
                                          use_head_version,
                                          editable,
                                          compute_feature_dependencies(node, deps),
                                          {},
                                          std::move(default_features));
                    stack.push_back(Frame{std::move(ipa), std::move(deps)});
                }
                else if (p.first->second == false)
                {
                    return msg::format_error(msgCycleDetectedDuring, msg::spec = dep.spec)
                        .append_raw('\n')
                        .append_raw(Strings::join("\n", stack, [](const Frame& p) {
                            return Strings::concat(
                                p.ipa.spec,
                                '@',
                                p.ipa.source_control_file_and_location.value_or_exit(VCPKG_LINE_INFO).to_version());
                        }));
                }
                return Unit{};
            };

            for (auto&& root : m_roots)
            {
                auto x = push(root, m_toplevel.name());
                if (!x.has_value())
                {
                    return std::move(x).error();
                }

                while (!stack.empty())
                {
                    auto& back = stack.back();
                    if (back.deps.empty())
                    {
                        emitted[back.ipa.spec] = true;
                        ret.install_actions.push_back(std::move(back.ipa));
                        stack.pop_back();
                    }
                    else
                    {
                        auto dep = std::move(back.deps.back());
                        back.deps.pop_back();
                        const auto origin = Strings::concat(
                            back.ipa.spec,
                            "@",
                            back.ipa.source_control_file_and_location.value_or_exit(VCPKG_LINE_INFO).to_version());
                        x = push(dep, origin);
                        if (!x.has_value())
                        {
                            return std::move(x).error();
                        }
                    }
                }
            }

            // Because supports expressions are commonplace, we assume that all dep info will be needed
            m_var_provider.load_dep_info_vars(
                Util::fmap(ret.install_actions, [](const InstallPlanAction& a) { return a.spec; }), m_host_triplet);

            // Evaluate supports over the produced plan
            for (auto&& action : ret.install_actions)
            {
                const auto& scfl = action.source_control_file_and_location.value_or_exit(VCPKG_LINE_INFO);
                const auto& vars = m_var_provider.get_or_load_dep_info_vars(action.spec, m_host_triplet);
                // Evaluate core supports condition
                const auto& supports_expr = scfl.source_control_file->core_paragraph->supports_expression;
                if (!supports_expr.evaluate(vars))
                {
                    ret.unsupported_features.emplace(std::piecewise_construct,
                                                     std::forward_as_tuple(action.spec, FeatureNameCore),
                                                     std::forward_as_tuple(supports_expr));
                }

                // Evaluate per-feature supports conditions
                for (auto&& fdeps : action.feature_dependencies)
                {
                    if (fdeps.first == FeatureNameCore) continue;

                    auto& fpgh = scfl.source_control_file->find_feature(fdeps.first).value_or_exit(VCPKG_LINE_INFO);
                    if (!fpgh.supports_expression.evaluate(vars))
                    {
                        ret.unsupported_features.emplace(std::piecewise_construct,
                                                         std::forward_as_tuple(action.spec, fdeps.first),
                                                         std::forward_as_tuple(fpgh.supports_expression));
                    }
                }
            }

            if (unsupported_port_action == UnsupportedPortAction::Error && !ret.unsupported_features.empty())
            {
                LocalizedString msg;
                for (auto&& f : ret.unsupported_features)
                {
                    if (!msg.empty()) msg.append_raw("\n");

                    const auto feature_spec =
                        f.first.feature() == FeatureNameCore
                            ? f.first.spec().name()
                            : format_name_only_feature_spec(f.first.spec().name(), f.first.feature());

                    msg.append(msgUnsupportedFeatureSupportsExpression,
                               msg::package_name = f.first.spec().name(),
                               msg::feature_spec = feature_spec,
                               msg::supports_expression = to_string(f.second),
                               msg::triplet = f.first.spec().triplet());
                }

                return msg;
            }
            return ret;
        }
    }

    ExpectedL<ActionPlan> create_versioned_install_plan(const IVersionedPortfileProvider& provider,
                                                        const IBaselineProvider& bprovider,
                                                        const IOverlayProvider& oprovider,
                                                        const CMakeVars::CMakeVarProvider& var_provider,
                                                        const std::vector<Dependency>& deps,
                                                        const std::vector<DependencyOverride>& overrides,
                                                        const PackageSpec& toplevel,
                                                        const CreateInstallPlanOptions& options)
    {
<<<<<<< HEAD
        VersionedPackageGraph vpg(provider,
                                  bprovider,
                                  oprovider,
                                  var_provider,
                                  options.host_triplet,
                                  options.implicit_default,
                                  options.packages_dir);
=======
        VersionedPackageGraph vpg(
            provider, bprovider, oprovider, var_provider, toplevel, options.host_triplet, options.packages_dir);
>>>>>>> 76f1e5d5
        for (auto&& o : overrides)
        {
            vpg.add_override(o.name, o.version);
        }

        vpg.solve_with_roots(deps);
        return vpg.finalize_extract_plan(options.unsupported_port_action,
                                         options.use_head_version_if_user_requested,
                                         options.editable_if_user_requested);
    }
}<|MERGE_RESOLUTION|>--- conflicted
+++ resolved
@@ -1693,16 +1693,10 @@
                 }
             }
 
-<<<<<<< HEAD
             // Implicit defaults are disabled if spec has been mentioned at top-level.
             // Note that if top-level doesn't also mark that reference as `[core]` and ImplicitDefault::YES, defaults
             // will be re-engaged.
-            it->second.default_features =
-                (m_implicit_default == ImplicitDefault::Yes) && !Util::Maps::contains(m_user_requested, spec);
-=======
-            it->second.default_features = default_features_mask;
-            // Note that if top-level doesn't also mark that reference as `[core]`, defaults will be re-engaged.
->>>>>>> 76f1e5d5
+            it->second.default_features = (m_implicit_default == ImplicitDefault::Yes) && default_features_mask;
             it->second.requested_features.insert(FeatureNameCore.to_string());
 
             require_scfl(*it, it->second.scfl, origin);
@@ -2072,18 +2066,14 @@
                                                         const PackageSpec& toplevel,
                                                         const CreateInstallPlanOptions& options)
     {
-<<<<<<< HEAD
         VersionedPackageGraph vpg(provider,
                                   bprovider,
                                   oprovider,
                                   var_provider,
+                                  toplevel,
                                   options.host_triplet,
                                   options.implicit_default,
                                   options.packages_dir);
-=======
-        VersionedPackageGraph vpg(
-            provider, bprovider, oprovider, var_provider, toplevel, options.host_triplet, options.packages_dir);
->>>>>>> 76f1e5d5
         for (auto&& o : overrides)
         {
             vpg.add_override(o.name, o.version);
