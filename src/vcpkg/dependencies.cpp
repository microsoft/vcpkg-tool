--- conflicted
+++ resolved
@@ -134,11 +134,7 @@
 
                     for (auto&& fspec : fullspec_list)
                     {
-<<<<<<< HEAD
-                        fspec.expand_to(dep_list, depend_defaults);
-=======
-                        fspec.expand_fspecs_to(dep_list);
->>>>>>> ab60885b
+                        fspec.expand_fspecs_to(dep_list, depend_defaults);
                     }
 
                     Util::sort_unique_erase(dep_list);
@@ -151,12 +147,8 @@
                     {
                         if (dep.platform.is_empty())
                         {
-<<<<<<< HEAD
-                            dep.to_full_spec(m_spec.triplet(), host_triplet).expand_to(dep_list, depend_defaults);
-=======
                             dep.to_full_spec(m_spec.triplet(), host_triplet, ImplicitDefault::YES)
-                                .expand_fspecs_to(dep_list);
->>>>>>> ab60885b
+                                .expand_fspecs_to(dep_list, depend_defaults);
                         }
                         else
                         {
@@ -2051,11 +2043,7 @@
                         emitted[back.ipa.spec] =
                             emplace_package(back.ipa.spec)
                                 .second.get_node(
-<<<<<<< HEAD
-                                    to_version(*back.ipa.source_control_file_and_location.get()->source_control_file));
-=======
                                     back.ipa.source_control_file_and_location.get()->source_control_file->to_version());
->>>>>>> ab60885b
                         ret.install_actions.push_back(std::move(back.ipa));
                         stack.pop_back();
                     }
