--- conflicted
+++ resolved
@@ -1636,11 +1636,12 @@
                 replace = versioned_graph_entry.is_less_than(version);
             }
 
-            if (replace)
+            if (replace || graph_entry.second.update_default_features)
             {
                 versioned_graph_entry.scfl = p_scfl;
                 versioned_graph_entry.version = p_scfl->source_control_file->to_version();
                 versioned_graph_entry.deps.clear();
+                versioned_graph_entry.dependencies.clear();
 
                 // add all dependencies to the graph
                 add_feature_to(graph_entry, versioned_graph_entry, "core");
@@ -1650,38 +1651,14 @@
                     add_feature_to(graph_entry, versioned_graph_entry, f);
                 }
 
-<<<<<<< HEAD
-                if (replace || graph_entry.second.update_default_features)
-                {
-                    versioned_graph_entry.scfl = p_scfl;
-                    versioned_graph_entry.version = p_scfl->source_control_file->to_version();
-                    versioned_graph_entry.deps.clear();
-                    versioned_graph_entry.dependencies.clear();
-
-                    // add all dependencies to the graph
-                    add_feature_to(graph_entry, versioned_graph_entry, "core");
-
-                    for (auto&& f : graph_entry.second.requested_features)
+                if (graph_entry.second.default_features_enabled())
+                {
+                    for (auto&& f : p_scfl->source_control_file->core_paragraph->default_features)
                     {
                         add_feature_to(graph_entry, versioned_graph_entry, f);
                     }
-                    if (graph_entry.second.default_features_enabled())
-                    {
-                        for (auto&& f : p_scfl->source_control_file->core_paragraph->default_features)
-                        {
-                            add_feature_to(graph_entry, versioned_graph_entry, f);
-                        }
-                    }
-                    graph_entry.second.update_default_features = false;
-=======
-                if (graph_entry.second.default_features)
-                {
-                    for (auto&& f : p_scfl->source_control_file->core_paragraph->default_features)
-                    {
-                        add_feature_to(graph_entry, versioned_graph_entry, f);
-                    }
->>>>>>> ea4088f6
-                }
+                }
+                graph_entry.second.update_default_features = false;
             }
         }
 
