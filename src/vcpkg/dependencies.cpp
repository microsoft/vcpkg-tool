--- conflicted
+++ resolved
@@ -1658,12 +1658,7 @@
 
             it->second.default_features = default_features_mask;
             // Note that if top-level doesn't also mark that reference as `[core]`, defaults will be re-engaged.
-<<<<<<< HEAD
-            it->second.requested_features.insert("core");
-=======
-            it->second.default_features = !Util::Maps::contains(m_user_requested, spec);
             it->second.requested_features.insert(FeatureNameCore.to_string());
->>>>>>> 23305650
 
             require_scfl(*it, it->second.scfl, origin);
             return *it;
