--- conflicted
+++ resolved
@@ -1904,17 +1904,8 @@
 
                             if (unsupported_port_action == UnsupportedPortAction::Error)
                             {
-<<<<<<< HEAD
-                                return msg::format_error(
-                                           create_unsupported_message(
-                                               msgUnsupportedFeatureSupportsExpression, feature_spec, supports_expr))
-                                    .extract_data();
-=======
-                                return msg::format_error(msgUnsupportedSupportsExpression,
-                                                         msg::package_name = spec.name(),
-                                                         msg::supports_expression = supports_expression_text,
-                                                         msg::triplet = spec.triplet());
->>>>>>> 710ee0bb
+                                return msg::format_error(create_unsupported_message(
+                                    msgUnsupportedFeatureSupportsExpression, feature_spec, supports_expr));
                             }
 
                             ret.unsupported_features.insert({FeatureSpec(spec, "core"), supports_expr});
