--- conflicted
+++ resolved
@@ -136,22 +136,14 @@
                 if (auto vars = maybe_vars.get())
                 {
                     // Qualified dependency resolution is available
-<<<<<<< HEAD
-                    auto fullspec_list =
-                        filter_dependencies(*qualified_deps,
-                                            m_spec.triplet(),
-                                            host_triplet,
-                                            *vars,
-                                            depend_defaults ? ImplicitDefault::YES : ImplicitDefault::NO);
-
-                    for (auto&& fspec : fullspec_list)
-=======
                     for (auto&& dep : *qualified_deps)
->>>>>>> 67e17c17
                     {
                         if (dep.platform.evaluate(*vars))
                         {
-                            auto fullspec = dep.to_full_spec(m_spec.triplet(), host_triplet, ImplicitDefault::YES);
+                            auto fullspec =
+                                dep.to_full_spec(m_spec.triplet(),
+                                                 host_triplet,
+                                                 depend_defaults ? ImplicitDefault::YES : ImplicitDefault::NO);
                             fullspec.expand_fspecs_to(dep_list);
                             if (auto opt = dep.constraint.try_get_minimum_version())
                             {
@@ -171,20 +163,13 @@
                     {
                         if (dep.platform.is_empty())
                         {
-<<<<<<< HEAD
-                            dep.to_full_spec(m_spec.triplet(),
-                                             host_triplet,
-                                             depend_defaults ? ImplicitDefault::YES : ImplicitDefault::NO)
-                                .expand_fspecs_to(dep_list);
-=======
-                            auto fullspec = dep.to_full_spec(m_spec.triplet(), host_triplet, ImplicitDefault::YES);
+                            auto fullspec = dep.to_full_spec(m_spec.triplet(), host_triplet, depend_defaults ? ImplicitDefault::YES : ImplicitDefault::NO);
                             fullspec.expand_fspecs_to(dep_list);
                             if (auto opt = dep.constraint.try_get_minimum_version())
                             {
                                 info.version_constraints[fullspec.package_spec].insert(
                                     std::move(opt).value_or_exit(VCPKG_LINE_INFO));
                             }
->>>>>>> 67e17c17
                         }
                         else
                         {
