--- conflicted
+++ resolved
@@ -468,8 +468,8 @@
         , request_type(request_type)
         , build_options{}
         , feature_dependencies(std::move(dependencies))
+        , build_failure_messages(std::move(build_failure_messages))
         , host_triplet(host_triplet)
-        , build_failure_messages(std::move(build_failure_messages))
     {
     }
 
@@ -735,13 +735,9 @@
         for (auto&& action : res.install_actions)
         {
             if (action.source_control_file_and_location.has_value())
-<<<<<<< HEAD
-                action.package_dir = options.packages_dir / action.spec.dir();
-=======
             {
                 action.package_dir.emplace(options.packages_dir / action.spec.dir());
             }
->>>>>>> 57808eaf
         }
 
         return res;
@@ -1923,24 +1919,16 @@
             vpg.add_override(o.name, {o.version, o.port_version});
         }
 
-<<<<<<< HEAD
-        vpg.add_roots(deps, toplevel);
-=======
         vpg.solve_with_roots(deps, toplevel);
->>>>>>> 57808eaf
         auto ret = vpg.finalize_extract_plan(toplevel, options.unsupported_port_action);
         if (auto plan = ret.get())
         {
             for (auto&& action : plan->install_actions)
             {
-<<<<<<< HEAD
-                action.package_dir = options.packages_dir / action.spec.dir();
-=======
                 if (action.source_control_file_and_location.has_value())
                 {
                     action.package_dir.emplace(options.packages_dir / action.spec.dir());
                 }
->>>>>>> 57808eaf
             }
         }
         return ret;
