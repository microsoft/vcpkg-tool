#include <vcpkg/base/files.h>
#include <vcpkg/base/graphs.h>
#include <vcpkg/base/strings.h>
#include <vcpkg/base/util.h>

#include <vcpkg/cmakevars.h>
#include <vcpkg/dependencies.h>
#include <vcpkg/metrics.h>
#include <vcpkg/packagespec.h>
#include <vcpkg/paragraphs.h>
#include <vcpkg/portfileprovider.h>
#include <vcpkg/statusparagraphs.h>
#include <vcpkg/vcpkglib.h>
#include <vcpkg/vcpkgpaths.h>

namespace vcpkg
{
    namespace
    {
        struct ClusterGraph;

        struct ClusterInstalled
        {
            ClusterInstalled(const InstalledPackageView& ipv) : ipv(ipv)
            {
                original_features.emplace("core");
                for (auto&& feature : ipv.features)
                {
                    original_features.emplace(feature->package.feature);
                }
            }

            InstalledPackageView ipv;
            std::unordered_set<PackageSpec> remove_edges;
            std::unordered_set<std::string> original_features;

            // Tracks whether an incoming request has asked for the default features -- on reinstall, add them
            bool defaults_requested = false;
        };

        struct ClusterInstallInfo
        {
            std::map<std::string, std::vector<FeatureSpec>> build_edges;
            std::map<PackageSpec, std::set<Version, VersionMapLess>> version_constraints;
            bool defaults_requested = false;
        };

        /// <summary>
        /// Representation of a package and its features in a ClusterGraph.
        /// </summary>
        struct Cluster
        {
            Cluster(const InstalledPackageView& ipv, ExpectedS<const SourceControlFileAndLocation&>&& scfl)
                : m_spec(ipv.spec()), m_scfl(std::move(scfl)), m_installed(ipv)
            {
            }

            Cluster(const PackageSpec& spec, const SourceControlFileAndLocation& scfl) : m_spec(spec), m_scfl(scfl) { }

            Cluster(const Cluster&) = delete;
            Cluster(Cluster&&) = default;
            Cluster& operator=(const Cluster&) = delete;
            Cluster& operator=(Cluster&&) = default;

            bool has_feature_installed(const std::string& feature) const
            {
                if (const ClusterInstalled* inst = m_installed.get())
                {
                    return inst->original_features.find(feature) != inst->original_features.end();
                }
                return false;
            }

            bool has_defaults_installed() const
            {
                if (const ClusterInstalled* inst = m_installed.get())
                {
                    return std::all_of(inst->ipv.core->package.default_features.begin(),
                                       inst->ipv.core->package.default_features.end(),
                                       [&](const std::string& feature) {
                                           return inst->original_features.find(feature) !=
                                                  inst->original_features.end();
                                       });
                }
                return false;
            }

            // Returns dependencies which were added as a result of this call.
            // Precondition: must have called "mark_for_reinstall()" or "create_install_info()" on this cluster
            void add_feature(const std::string& feature,
                             const CMakeVars::CMakeVarProvider& var_provider,
                             std::vector<FeatureSpec>& out_new_dependencies,
                             Triplet host_triplet)
            {
                const auto& scfl = get_scfl_or_exit();

                ClusterInstallInfo& info = m_install_info.value_or_exit(VCPKG_LINE_INFO);
                if (feature == "default")
                {
                    if (!info.defaults_requested)
                    {
                        info.defaults_requested = true;
                        for (auto&& f : scfl.source_control_file->core_paragraph->default_features)
                            out_new_dependencies.emplace_back(m_spec, f);
                    }
                    return;
                }

                if (Util::Sets::contains(info.build_edges, feature))
                {
                    // This feature has already been completely handled
                    return;
                }
                auto maybe_vars = var_provider.get_dep_info_vars(m_spec);
                Optional<const std::vector<Dependency>&> maybe_qualified_deps =
                    scfl.source_control_file->find_dependencies_for_feature(feature);
                if (!maybe_qualified_deps.has_value())
                {
                    Checks::msg_exit_with_message(VCPKG_LINE_INFO,
                                                  msgFailedToFindPortFeature,
                                                  msg::feature = feature,
                                                  msg::package_name = m_spec.name());
                }
                const std::vector<Dependency>* qualified_deps = &maybe_qualified_deps.value_or_exit(VCPKG_LINE_INFO);

                std::vector<FeatureSpec> dep_list;
                if (auto vars = maybe_vars.get())
                {
                    // Qualified dependency resolution is available
                    for (auto&& dep : *qualified_deps)
                    {
                        if (dep.platform.evaluate(*vars))
                        {
                            auto fullspec = dep.to_full_spec(m_spec.triplet(), host_triplet, ImplicitDefault::YES);
                            fullspec.expand_fspecs_to(dep_list);
                            if (auto opt = dep.constraint.try_get_minimum_version())
                            {
                                info.version_constraints[fullspec.package_spec].insert(
                                    std::move(opt).value_or_exit(VCPKG_LINE_INFO));
                            }
                        }
                    }

                    Util::sort_unique_erase(dep_list);
                    info.build_edges.emplace(feature, dep_list);
                }
                else
                {
                    bool requires_qualified_resolution = false;
                    for (const Dependency& dep : *qualified_deps)
                    {
                        if (dep.platform.is_empty())
                        {
                            auto fullspec = dep.to_full_spec(m_spec.triplet(), host_triplet, ImplicitDefault::YES);
                            fullspec.expand_fspecs_to(dep_list);
                            if (auto opt = dep.constraint.try_get_minimum_version())
                            {
                                info.version_constraints[fullspec.package_spec].insert(
                                    std::move(opt).value_or_exit(VCPKG_LINE_INFO));
                            }
                        }
                        else
                        {
                            requires_qualified_resolution = true;
                        }
                    }
                    Util::sort_unique_erase(dep_list);
                    if (requires_qualified_resolution)
                    {
                        auto my_spec = this->m_spec;
                        Util::erase_remove_if(dep_list, [my_spec](FeatureSpec& f) { return f.spec() == my_spec; });
                    }
                    else
                    {
                        info.build_edges.emplace(feature, dep_list);
                    }
                }

                Util::Vectors::append(&out_new_dependencies, dep_list);
            }

            void create_install_info(std::vector<FeatureSpec>& out_reinstall_requirements)
            {
                bool defaults_requested = false;
                if (const ClusterInstalled* inst = m_installed.get())
                {
                    out_reinstall_requirements.emplace_back(m_spec, "core");
                    auto& scfl = get_scfl_or_exit();
                    for (const std::string& installed_feature : inst->original_features)
                    {
                        if (scfl.source_control_file->find_feature(installed_feature).has_value())
                            out_reinstall_requirements.emplace_back(m_spec, installed_feature);
                    }
                    defaults_requested = inst->defaults_requested;
                }

                Checks::check_exit(VCPKG_LINE_INFO, !m_install_info.has_value());
                m_install_info = make_optional(ClusterInstallInfo{});

                if (defaults_requested)
                {
                    for (auto&& def_feature : get_scfl_or_exit().source_control_file->core_paragraph->default_features)
                        out_reinstall_requirements.emplace_back(m_spec, def_feature);
                }
                else if (request_type != RequestType::USER_REQUESTED)
                {
                    // If the user did not explicitly request this installation, we need to add all new default features
                    auto&& new_defaults = get_scfl_or_exit().source_control_file->core_paragraph->default_features;
                    std::set<std::string> defaults_set{new_defaults.begin(), new_defaults.end()};

                    // Install only features that were not previously available
                    if (auto p_inst = m_installed.get())
                    {
                        for (auto&& prev_default : p_inst->ipv.core->package.default_features)
                        {
                            defaults_set.erase(prev_default);
                        }
                    }

                    for (const std::string& feature : defaults_set)
                    {
                        // Instead of dealing with adding default features to each of our dependencies right
                        // away we just defer to the next pass of the loop.
                        out_reinstall_requirements.emplace_back(m_spec, feature);
                    }
                }
            }

            const SourceControlFileAndLocation& get_scfl_or_exit() const
            {
                if (auto scfl = m_scfl.get())
                {
                    return *scfl;
                }

                Checks::msg_exit_with_error(
                    VCPKG_LINE_INFO,
                    msg::format(msgFailedToLoadInstalledManifest, msg::package_name = m_spec.name())
                        .append_raw('\n')
                        .append_raw(m_scfl.error()));
            }

            Optional<const PlatformExpression::Expr&> get_applicable_supports_expression(const FeatureSpec& spec) const
            {
                if (spec.feature() == "core")
                {
                    return get_scfl_or_exit().source_control_file->core_paragraph->supports_expression;
                }
                else if (spec.feature() != "default")
                {
                    auto maybe_paragraph = get_scfl_or_exit().source_control_file->find_feature(spec.feature());
                    Checks::msg_check_maybe_upgrade(VCPKG_LINE_INFO,
                                                    maybe_paragraph.has_value(),
                                                    msgFailedToFindPortFeature,
                                                    msg::feature = spec.feature(),
                                                    msg::package_name = spec.port());

                    return maybe_paragraph.get()->supports_expression;
                }
                return nullopt;
            }

            Optional<Version> get_version() const
            {
                if (auto p_installed = m_installed.get())
                {
                    return p_installed->ipv.core->package.get_version();
                }
                else if (auto p_scfl = m_scfl.get())
                {
                    return p_scfl->to_version();
                }
                else
                    return nullopt;
            }

            PackageSpec m_spec;
            ExpectedS<const SourceControlFileAndLocation&> m_scfl;

            Optional<ClusterInstalled> m_installed;
            Optional<ClusterInstallInfo> m_install_info;

            RequestType request_type = RequestType::AUTO_SELECTED;
        };

        struct PackageGraph
        {
            PackageGraph(const PortFileProvider& provider,
                         const CMakeVars::CMakeVarProvider& var_provider,
                         const StatusParagraphs& status_db,
                         Triplet host_triplet);
            ~PackageGraph() = default;

            void install(Span<const FeatureSpec> specs, UnsupportedPortAction unsupported_port_action);
            void upgrade(Span<const PackageSpec> specs, UnsupportedPortAction unsupported_port_action);
            void mark_user_requested(const PackageSpec& spec);

            ActionPlan serialize(GraphRandomizer* randomizer) const;

            void mark_for_reinstall(const PackageSpec& spec,
                                    std::vector<FeatureSpec>& out_reinstall_requirements) const;
            const CMakeVars::CMakeVarProvider& m_var_provider;

            std::unique_ptr<ClusterGraph> m_graph;
<<<<<<< HEAD
            std::vector<LocalizedString> m_warnings;
=======
            std::map<FeatureSpec, PlatformExpression::Expr> m_unsupported_features;
>>>>>>> 2ef1dfa0
        };

        /// <summary>
        /// Directional graph representing a collection of packages with their features connected by their dependencies.
        /// </summary>
        struct ClusterGraph
        {
            explicit ClusterGraph(const PortFileProvider& port_provider, Triplet host_triplet)
                : m_port_provider(port_provider), m_host_triplet(host_triplet)
            {
            }

            ClusterGraph(const ClusterGraph&) = delete;
            ClusterGraph& operator=(const ClusterGraph&) = delete;

            /// <summary>
            ///     Find the cluster associated with spec or if not found, create it from the PortFileProvider.
            /// </summary>
            /// <param name="spec">Package spec to get the cluster for.</param>
            /// <returns>The cluster found or created for spec.</returns>
            Cluster& get(const PackageSpec& spec)
            {
                auto it = m_graph.find(spec);
                if (it == m_graph.end())
                {
                    auto maybe_scfl = m_port_provider.get_control_file(spec.name());
                    if (auto scfl = maybe_scfl.get())
                    {
                        it = m_graph
                                 .emplace(std::piecewise_construct,
                                          std::forward_as_tuple(spec),
                                          std::forward_as_tuple(spec, *scfl))
                                 .first;
                    }
                    else
                    {
                        Checks::msg_exit_with_error(VCPKG_LINE_INFO,
                                                    msg::format(msgWhileLookingForSpec, msg::spec = spec)
                                                        .append_raw('\n')
                                                        .append_raw(maybe_scfl.error()));
                    }
                }

                return it->second;
            }

            Cluster& insert(const InstalledPackageView& ipv)
            {
                ExpectedS<const SourceControlFileAndLocation&> maybe_scfl =
                    m_port_provider.get_control_file(ipv.spec().name());

                return m_graph
                    .emplace(std::piecewise_construct,
                             std::forward_as_tuple(ipv.spec()),
                             std::forward_as_tuple(ipv, std::move(maybe_scfl)))
                    .first->second;
            }

            const Cluster& find_or_exit(const PackageSpec& spec, LineInfo li) const
            {
                auto it = m_graph.find(spec);
                Checks::msg_check_exit(li, it != m_graph.end(), msgFailedToLocateSpec, msg::spec = spec);
                return it->second;
            }

            auto begin() const { return m_graph.begin(); }
            auto end() const { return m_graph.end(); }

        private:
            std::map<PackageSpec, Cluster> m_graph;
            const PortFileProvider& m_port_provider;

        public:
            const Triplet m_host_triplet;
        };
    }

    static std::string to_output_string(RequestType request_type,
                                        const ZStringView s,
                                        const BuildPackageOptions& options,
                                        const SourceControlFileAndLocation* scfl,
                                        const InstalledPackageView* ipv,
                                        const Path& builtin_ports_dir)
    {
        std::string ret;
        switch (request_type)
        {
            case RequestType::AUTO_SELECTED: Strings::append(ret, "  * "); break;
            case RequestType::USER_REQUESTED: Strings::append(ret, "    "); break;
            default: Checks::unreachable(VCPKG_LINE_INFO);
        }
        Strings::append(ret, s);
        if (scfl)
        {
            Strings::append(ret, " -> ", scfl->to_version());
        }
        else if (ipv)
        {
            Strings::append(ret, " -> ", Version{ipv->core->package.version, ipv->core->package.port_version});
        }
        if (options.use_head_version == UseHeadVersion::YES)
        {
            Strings::append(ret, " (+HEAD)");
        }
        if (scfl)
        {
            if (!builtin_ports_dir.empty() &&
                !Strings::case_insensitive_ascii_starts_with(scfl->source_location, builtin_ports_dir))
            {
                Strings::append(ret, " -- ", scfl->source_location);
            }
        }
        return ret;
    }

    std::string to_output_string(RequestType request_type, const ZStringView s, const BuildPackageOptions& options)
    {
        return to_output_string(request_type, s, options, {}, {}, {});
    }

    std::string to_output_string(RequestType request_type, const ZStringView s)
    {
        return to_output_string(request_type, s, {}, {}, {}, {});
    }

    InstallPlanAction::InstallPlanAction() noexcept
        : plan_type(InstallPlanType::UNKNOWN), request_type(RequestType::UNKNOWN), build_options{}
    {
    }

    InstallPlanAction::InstallPlanAction(const PackageSpec& spec,
                                         const SourceControlFileAndLocation& scfl,
                                         const RequestType& request_type,
                                         Triplet host_triplet,
                                         std::map<std::string, std::vector<FeatureSpec>>&& dependencies,
                                         std::vector<LocalizedString>&& build_failure_messages)
        : spec(spec)
        , source_control_file_and_location(scfl)
        , plan_type(InstallPlanType::BUILD_AND_INSTALL)
        , request_type(request_type)
        , build_options{}
        , feature_dependencies(std::move(dependencies))
        , build_failure_messages(std::move(build_failure_messages))
        , host_triplet(host_triplet)
    {
        for (const auto& kv : feature_dependencies)
        {
            feature_list.emplace_back(kv.first);
            for (const FeatureSpec& fspec : kv.second)
            {
                if (spec != fspec.spec())
                {
                    package_dependencies.emplace_back(fspec.spec());
                }
            }
        }

        Util::sort_unique_erase(package_dependencies);
        Util::sort_unique_erase(feature_list);
    }

    InstallPlanAction::InstallPlanAction(InstalledPackageView&& ipv, const RequestType& request_type)
        : spec(ipv.spec())
        , installed_package(std::move(ipv))
        , plan_type(InstallPlanType::ALREADY_INSTALLED)
        , request_type(request_type)
        , build_options{}
        , feature_dependencies(installed_package.get()->feature_dependencies())
        , package_dependencies(installed_package.get()->dependencies())
    {
        for (const auto& kv : feature_dependencies)
        {
            feature_list.emplace_back(kv.first);
        }
    }

    std::string InstallPlanAction::displayname() const
    {
        if (this->feature_list.empty())
        {
            return this->spec.to_string();
        }

        const std::string features = Strings::join(",", feature_list);
        return Strings::format("%s[%s]:%s", this->spec.name(), features, this->spec.triplet());
    }
    const std::string& InstallPlanAction::public_abi() const
    {
        switch (plan_type)
        {
            case InstallPlanType::ALREADY_INSTALLED:
                return installed_package.value_or_exit(VCPKG_LINE_INFO).core->package.abi;
            case InstallPlanType::BUILD_AND_INSTALL:
            {
                auto&& i = abi_info.value_or_exit(VCPKG_LINE_INFO);
                if (auto o = i.pre_build_info->public_abi_override.get())
                    return *o;
                else
                    return i.package_abi;
            }
            default: Checks::unreachable(VCPKG_LINE_INFO);
        }
    }
    bool InstallPlanAction::has_package_abi() const
    {
        const auto p = abi_info.get();
        return p && !p->package_abi.empty();
    }
    Optional<const std::string&> InstallPlanAction::package_abi() const
    {
        const auto p = abi_info.get();
        if (!p || p->package_abi.empty()) return nullopt;
        return p->package_abi;
    }
    const PreBuildInfo& InstallPlanAction::pre_build_info(LineInfo li) const
    {
        return *abi_info.value_or_exit(li).pre_build_info;
    }

    bool InstallPlanAction::compare_by_name(const InstallPlanAction* left, const InstallPlanAction* right)
    {
        return left->spec.name() < right->spec.name();
    }

    RemovePlanAction::RemovePlanAction() noexcept
        : plan_type(RemovePlanType::UNKNOWN), request_type(RequestType::UNKNOWN)
    {
    }

    RemovePlanAction::RemovePlanAction(const PackageSpec& spec,
                                       const RemovePlanType& plan_type,
                                       const RequestType& request_type)
        : spec(spec), plan_type(plan_type), request_type(request_type)
    {
    }

    void ActionPlan::print_unsupported_warnings()
    {
        for (const auto& entry : unsupported_features)
        {
            if (entry.first.feature() == "core")
            {
                msg::println_warning(msgUnsupportedSupportsExpressionWarning,
                                     msg::package_name = entry.first.port(),
                                     msg::supports_expression = to_string(entry.second),
                                     msg::triplet = entry.first.triplet());
            }
            else
            {
                const auto feature_spec = format_name_only_feature_spec(entry.first.port(), entry.first.feature());
                msg::println_warning(msgUnsupportedFeatureSupportsExpression,
                                     msg::package_name = entry.first.port(),
                                     msg::feature_spec = feature_spec,
                                     msg::supports_expression = to_string(entry.second),
                                     msg::triplet = entry.first.triplet());
            }
        }
    }

    bool ExportPlanAction::compare_by_name(const ExportPlanAction* left, const ExportPlanAction* right)
    {
        return left->spec.name() < right->spec.name();
    }

    ExportPlanAction::ExportPlanAction() noexcept
        : plan_type(ExportPlanType::UNKNOWN), request_type(RequestType::UNKNOWN)
    {
    }

    ExportPlanAction::ExportPlanAction(const PackageSpec& spec,
                                       InstalledPackageView&& installed_package,
                                       const RequestType& request_type)
        : spec(spec)
        , plan_type(ExportPlanType::ALREADY_BUILT)
        , request_type(request_type)
        , m_installed_package(std::move(installed_package))
    {
    }

    ExportPlanAction::ExportPlanAction(const PackageSpec& spec, const RequestType& request_type)
        : spec(spec), plan_type(ExportPlanType::NOT_BUILT), request_type(request_type)
    {
    }

    Optional<const BinaryParagraph&> ExportPlanAction::core_paragraph() const
    {
        if (auto p_ip = m_installed_package.get())
        {
            return p_ip->core->package;
        }
        return nullopt;
    }

    std::vector<PackageSpec> ExportPlanAction::dependencies() const
    {
        if (auto p_ip = m_installed_package.get())
            return p_ip->dependencies();
        else
            return {};
    }

    bool RemovePlanAction::compare_by_name(const RemovePlanAction* left, const RemovePlanAction* right)
    {
        return left->spec.name() < right->spec.name();
    }

    std::vector<RemovePlanAction> create_remove_plan(const std::vector<PackageSpec>& specs,
                                                     const StatusParagraphs& status_db)
    {
        struct RemoveAdjacencyProvider final : AdjacencyProvider<PackageSpec, RemovePlanAction>
        {
            const StatusParagraphs& status_db;
            const std::vector<InstalledPackageView>& installed_ports;
            const std::unordered_set<PackageSpec>& specs_as_set;

            RemoveAdjacencyProvider(const StatusParagraphs& status_db,
                                    const std::vector<InstalledPackageView>& installed_ports,
                                    const std::unordered_set<PackageSpec>& specs_as_set)
                : status_db(status_db), installed_ports(installed_ports), specs_as_set(specs_as_set)
            {
            }

            std::vector<PackageSpec> adjacency_list(const RemovePlanAction& plan) const override
            {
                if (plan.plan_type == RemovePlanType::NOT_INSTALLED)
                {
                    return {};
                }

                const PackageSpec& spec = plan.spec;
                std::vector<PackageSpec> dependents;
                for (auto&& ipv : installed_ports)
                {
                    auto deps = ipv.dependencies();

                    if (std::find(deps.begin(), deps.end(), spec) == deps.end()) continue;

                    dependents.push_back(ipv.spec());
                }

                return dependents;
            }

            RemovePlanAction load_vertex_data(const PackageSpec& spec) const override
            {
                const RequestType request_type = specs_as_set.find(spec) != specs_as_set.end()
                                                     ? RequestType::USER_REQUESTED
                                                     : RequestType::AUTO_SELECTED;
                const StatusParagraphs::const_iterator it = status_db.find_installed(spec);
                if (it == status_db.end())
                {
                    return RemovePlanAction{spec, RemovePlanType::NOT_INSTALLED, request_type};
                }
                return RemovePlanAction{spec, RemovePlanType::REMOVE, request_type};
            }

            std::string to_string(const PackageSpec& spec) const override { return spec.to_string(); }
        };

        auto installed_ports = get_installed_ports(status_db);
        const std::unordered_set<PackageSpec> specs_as_set(specs.cbegin(), specs.cend());
        return topological_sort(specs, RemoveAdjacencyProvider{status_db, installed_ports, specs_as_set}, {});
    }

    std::vector<ExportPlanAction> create_export_plan(const std::vector<PackageSpec>& specs,
                                                     const StatusParagraphs& status_db)
    {
        struct ExportAdjacencyProvider final : AdjacencyProvider<PackageSpec, ExportPlanAction>
        {
            const StatusParagraphs& status_db;
            const std::unordered_set<PackageSpec>& specs_as_set;

            ExportAdjacencyProvider(const StatusParagraphs& s, const std::unordered_set<PackageSpec>& specs_as_set)
                : status_db(s), specs_as_set(specs_as_set)
            {
            }

            std::vector<PackageSpec> adjacency_list(const ExportPlanAction& plan) const override
            {
                return plan.dependencies();
            }

            ExportPlanAction load_vertex_data(const PackageSpec& spec) const override
            {
                const RequestType request_type = specs_as_set.find(spec) != specs_as_set.end()
                                                     ? RequestType::USER_REQUESTED
                                                     : RequestType::AUTO_SELECTED;

                auto maybe_ipv = status_db.get_installed_package_view(spec);

                if (auto p_ipv = maybe_ipv.get())
                {
                    return ExportPlanAction{spec, std::move(*p_ipv), request_type};
                }

                return ExportPlanAction{spec, request_type};
            }

            std::string to_string(const PackageSpec& spec) const override { return spec.to_string(); }
        };

        const std::unordered_set<PackageSpec> specs_as_set(specs.cbegin(), specs.cend());
        std::vector<ExportPlanAction> toposort =
            topological_sort(specs, ExportAdjacencyProvider{status_db, specs_as_set}, {});
        return toposort;
    }

    void PackageGraph::mark_user_requested(const PackageSpec& spec)
    {
        m_graph->get(spec).request_type = RequestType::USER_REQUESTED;
    }

    ActionPlan create_feature_install_plan(const PortFileProvider& port_provider,
                                           const CMakeVars::CMakeVarProvider& var_provider,
                                           View<FullPackageSpec> specs,
                                           const StatusParagraphs& status_db,
                                           const CreateInstallPlanOptions& options)
    {
        PackageGraph pgraph(port_provider, var_provider, status_db, options.host_triplet);

        std::vector<FeatureSpec> feature_specs;
        for (const FullPackageSpec& spec : specs)
        {
            pgraph.mark_user_requested(spec.package_spec);
            spec.expand_fspecs_to(feature_specs);
        }
        Util::sort_unique_erase(feature_specs);

        pgraph.install(feature_specs, options.unsupported_port_action);

        auto res = pgraph.serialize(options.randomizer);

        return res;
    }

    void PackageGraph::mark_for_reinstall(const PackageSpec& first_remove_spec,
                                          std::vector<FeatureSpec>& out_reinstall_requirements) const
    {
        std::set<PackageSpec> removed;
        std::vector<PackageSpec> to_remove{first_remove_spec};

        while (!to_remove.empty())
        {
            PackageSpec remove_spec = std::move(to_remove.back());
            to_remove.pop_back();

            if (!removed.insert(remove_spec).second) continue;

            Cluster& clust = m_graph->get(remove_spec);
            ClusterInstalled& info = clust.m_installed.value_or_exit(VCPKG_LINE_INFO);

            if (!clust.m_install_info)
            {
                clust.create_install_info(out_reinstall_requirements);
            }

            to_remove.insert(to_remove.end(), info.remove_edges.begin(), info.remove_edges.end());
        }
    }

    /// The list of specs to install should already have default features expanded
    void PackageGraph::install(Span<const FeatureSpec> specs, UnsupportedPortAction unsupported_port_action)
    {
        // We batch resolving qualified dependencies, because it's an invocation of CMake which
        // takes ~150ms per call.
        std::vector<FeatureSpec> qualified_dependencies;
        std::vector<FeatureSpec> next_dependencies{specs.begin(), specs.end()};

        // Keep running while there is any chance of finding more dependencies
        while (!next_dependencies.empty())
        {
            // Keep running until the only dependencies left are qualified
            while (!next_dependencies.empty())
            {
                // Extract the top of the stack
                const FeatureSpec spec = std::move(next_dependencies.back());
                next_dependencies.pop_back();

                // Get the cluster for the PackageSpec of the FeatureSpec we are adding to the install graph
                Cluster& clust = m_graph->get(spec.spec());

                if (spec.feature() == "*")
                {
                    // Expand wildcard feature
                    for (auto&& fpgh : clust.get_scfl_or_exit().source_control_file->feature_paragraphs)
                    {
                        next_dependencies.emplace_back(spec.spec(), fpgh->name);
                    }
                    continue;
                }

                // If this spec hasn't already had its qualified dependencies resolved
                if (!m_var_provider.get_dep_info_vars(spec.spec()).has_value())
                {
                    // TODO: There's always the chance that we don't find the feature we're looking for (probably a
                    // malformed CONTROL file somewhere). We should probably output a better error.
                    const std::vector<Dependency>* paragraph_depends = nullptr;
                    bool has_supports = false;
                    if (spec.feature() == "core")
                    {
                        paragraph_depends = &clust.get_scfl_or_exit().source_control_file->core_paragraph->dependencies;
                        has_supports = !clust.get_scfl_or_exit()
                                            .source_control_file->core_paragraph->supports_expression.is_empty();
                    }
                    else if (spec.feature() == "default")
                    {
                    }
                    else
                    {
                        auto maybe_paragraph =
                            clust.get_scfl_or_exit().source_control_file->find_feature(spec.feature());
                        Checks::msg_check_maybe_upgrade(VCPKG_LINE_INFO,
                                                        maybe_paragraph.has_value(),
                                                        msgFailedToFindPortFeature,
                                                        msg::feature = spec.feature(),
                                                        msg::package_name = spec.port());
                        paragraph_depends = &maybe_paragraph.value_or_exit(VCPKG_LINE_INFO).dependencies;
                        has_supports = !maybe_paragraph.get()->supports_expression.is_empty();
                    }

                    // And it has at least one qualified dependency
                    if (has_supports || (paragraph_depends && Util::any_of(*paragraph_depends, [](auto&& dep) {
                                             return !dep.platform.is_empty();
                                         })))
                    {
                        // Add it to the next batch run
                        qualified_dependencies.emplace_back(spec);
                    }
                }
                else
                {
                    auto maybe_supports_expression = clust.get_applicable_supports_expression(spec);
                    auto supports_expression = maybe_supports_expression.get();
                    if (supports_expression && !supports_expression->is_empty())
                    {
                        if (!supports_expression->evaluate(
                                m_var_provider.get_dep_info_vars(spec.spec()).value_or_exit(VCPKG_LINE_INFO)))
                        {
                            const auto supports_expression_text = to_string(*supports_expression);
                            if (unsupported_port_action == UnsupportedPortAction::Error)
                            {
                                Checks::msg_exit_with_message(VCPKG_LINE_INFO,
                                                              msgUnsupportedSupportsExpression,
                                                              msg::package_name = spec.port(),
                                                              msg::supports_expression = supports_expression_text,
                                                              msg::triplet = spec.triplet());
                            }
                            else
                            {
<<<<<<< HEAD
                                m_warnings.push_back(msg::format(msgUnsupportedSupportsExpressionWarning,
                                                                 msg::package_name = spec.port(),
                                                                 msg::supports_expression = supports_expression_text,
                                                                 msg::triplet = spec.triplet()));
=======
                                m_unsupported_features.emplace(spec, *supports_expression);
>>>>>>> 2ef1dfa0
                            }
                        }
                    }
                }

                if (clust.m_install_info.has_value())
                {
                    clust.add_feature(spec.feature(), m_var_provider, next_dependencies, m_graph->m_host_triplet);
                }
                else
                {
                    if (!clust.m_installed.has_value())
                    {
                        clust.create_install_info(next_dependencies);
                        clust.add_feature(spec.feature(), m_var_provider, next_dependencies, m_graph->m_host_triplet);
                    }
                    else
                    {
                        if (spec.feature() == "default")
                        {
                            if (!clust.m_installed.get()->defaults_requested)
                            {
                                clust.m_installed.get()->defaults_requested = true;
                                if (!clust.has_defaults_installed())
                                {
                                    mark_for_reinstall(spec.spec(), next_dependencies);
                                }
                            }
                        }
                        else if (!clust.has_feature_installed(spec.feature()))
                        {
                            // If install_info is not present and it is already installed, we have never added a feature
                            // which hasn't already been installed to this cluster. In this case, we need to reinstall
                            // the port if the feature isn't already present.
                            mark_for_reinstall(spec.spec(), next_dependencies);
                            clust.add_feature(
                                spec.feature(), m_var_provider, next_dependencies, m_graph->m_host_triplet);
                        }
                    }
                }
            }

            if (!qualified_dependencies.empty())
            {
                Util::sort_unique_erase(qualified_dependencies);

                // Extract the package specs we need to get dependency info from. We don't run the triplet on a per
                // feature basis. We run it once for the whole port.
                auto qualified_package_specs =
                    Util::fmap(qualified_dependencies, [](const FeatureSpec& fspec) { return fspec.spec(); });
                Util::sort_unique_erase(qualified_package_specs);
                m_var_provider.load_dep_info_vars(qualified_package_specs, m_graph->m_host_triplet);

                // Put all the FeatureSpecs for which we had qualified dependencies back on the dependencies stack.
                // We need to recheck if evaluating the triplet revealed any new dependencies.
                next_dependencies.insert(next_dependencies.end(),
                                         std::make_move_iterator(qualified_dependencies.begin()),
                                         std::make_move_iterator(qualified_dependencies.end()));
                qualified_dependencies.clear();
            }
        }
    }

    void PackageGraph::upgrade(Span<const PackageSpec> specs, UnsupportedPortAction unsupported_port_action)
    {
        std::vector<FeatureSpec> reinstall_reqs;

        for (const PackageSpec& spec : specs)
            mark_for_reinstall(spec, reinstall_reqs);

        Util::sort_unique_erase(reinstall_reqs);

        install(reinstall_reqs, unsupported_port_action);
    }

    ActionPlan create_upgrade_plan(const PortFileProvider& port_provider,
                                   const CMakeVars::CMakeVarProvider& var_provider,
                                   const std::vector<PackageSpec>& specs,
                                   const StatusParagraphs& status_db,
                                   const CreateInstallPlanOptions& options)
    {
        PackageGraph pgraph(port_provider, var_provider, status_db, options.host_triplet);

        pgraph.upgrade(specs, options.unsupported_port_action);

        return pgraph.serialize(options.randomizer);
    }

    ActionPlan PackageGraph::serialize(GraphRandomizer* randomizer) const
    {
        struct BaseEdgeProvider : AdjacencyProvider<PackageSpec, const Cluster*>
        {
            BaseEdgeProvider(const ClusterGraph& parent) : m_parent(parent) { }

            std::string to_string(const PackageSpec& spec) const override { return spec.to_string(); }
            const Cluster* load_vertex_data(const PackageSpec& spec) const override
            {
                return &m_parent.find_or_exit(spec, VCPKG_LINE_INFO);
            }

            const ClusterGraph& m_parent;
        };

        struct RemoveEdgeProvider final : BaseEdgeProvider
        {
            using BaseEdgeProvider::BaseEdgeProvider;

            std::vector<PackageSpec> adjacency_list(const Cluster* const& vertex) const override
            {
                auto&& set = vertex->m_installed.value_or_exit(VCPKG_LINE_INFO).remove_edges;
                return {set.begin(), set.end()};
            }
        } removeedgeprovider(*m_graph);

        struct InstallEdgeProvider final : BaseEdgeProvider
        {
            using BaseEdgeProvider::BaseEdgeProvider;

            std::vector<PackageSpec> adjacency_list(const Cluster* const& vertex) const override
            {
                if (!vertex->m_install_info.has_value()) return {};

                auto& info = vertex->m_install_info.value_or_exit(VCPKG_LINE_INFO);
                std::vector<PackageSpec> deps;
                for (auto&& kv : info.build_edges)
                    for (auto&& e : kv.second)
                    {
                        auto spec = e.spec();
                        if (spec != vertex->m_spec) deps.push_back(std::move(spec));
                    }
                Util::sort_unique_erase(deps);
                return deps;
            }
        } installedgeprovider(*m_graph);

        std::vector<PackageSpec> removed_vertices;
        std::vector<PackageSpec> installed_vertices;
        for (auto&& kv : *m_graph)
        {
            if (kv.second.m_install_info.has_value() && kv.second.m_installed.has_value())
            {
                removed_vertices.push_back(kv.first);
            }
            if (kv.second.m_install_info.has_value() || kv.second.request_type == RequestType::USER_REQUESTED)
            {
                installed_vertices.push_back(kv.first);
            }
        }
        auto remove_toposort = topological_sort(removed_vertices, removeedgeprovider, randomizer);
        auto insert_toposort = topological_sort(installed_vertices, installedgeprovider, randomizer);

        ActionPlan plan;

        for (auto&& p_cluster : remove_toposort)
        {
            plan.remove_actions.emplace_back(p_cluster->m_spec, RemovePlanType::REMOVE, p_cluster->request_type);
        }

        for (auto&& p_cluster : insert_toposort)
        {
            // Every cluster that has an install_info needs to be built
            // If a cluster only has an installed object and is marked as user requested we should still report it.
            if (auto info_ptr = p_cluster->m_install_info.get())
            {
                std::vector<LocalizedString> constraint_violations;
                for (auto&& constraints : info_ptr->version_constraints)
                {
                    for (auto&& constraint : constraints.second)
                    {
                        auto&& dep_clust = m_graph->get(constraints.first);
                        auto maybe_v = dep_clust.get_version();
                        if (auto v = maybe_v.get())
                        {
                            if (compare_any(*v, constraint) == VerComp::lt)
                            {
                                constraint_violations.push_back(msg::format_warning(msgVersionConstraintViolated,
                                                                                    msg::spec = constraints.first,
                                                                                    msg::expected_version = constraint,
                                                                                    msg::actual_version = *v));
                                msg::println(msg::format(msgConstraintViolation)
                                                 .append_raw('\n')
                                                 .append_indent()
                                                 .append(constraint_violations.back()));
                            }
                        }
                    }
                }
                std::map<std::string, std::vector<FeatureSpec>> computed_edges;
                for (auto&& kv : info_ptr->build_edges)
                {
                    std::set<FeatureSpec> fspecs;
                    for (auto&& fspec : kv.second)
                    {
                        if (fspec.feature() != "default")
                        {
                            fspecs.insert(fspec);
                            continue;
                        }
                        auto&& dep_clust = m_graph->get(fspec.spec());
                        const auto& default_features = [&] {
                            if (dep_clust.m_install_info.has_value())
                                return dep_clust.get_scfl_or_exit()
                                    .source_control_file->core_paragraph->default_features;
                            if (auto p = dep_clust.m_installed.get()) return p->ipv.core->package.default_features;
                            Checks::unreachable(VCPKG_LINE_INFO);
                        }();
                        for (auto&& default_feature : default_features)
                            fspecs.emplace(fspec.spec(), default_feature);
                    }
                    computed_edges[kv.first].assign(fspecs.begin(), fspecs.end());
                }
                plan.install_actions.emplace_back(p_cluster->m_spec,
                                                  p_cluster->get_scfl_or_exit(),
                                                  p_cluster->request_type,
                                                  m_graph->m_host_triplet,
                                                  std::move(computed_edges),
                                                  std::move(constraint_violations));
            }
            else if (p_cluster->request_type == RequestType::USER_REQUESTED && p_cluster->m_installed.has_value())
            {
                auto&& installed = p_cluster->m_installed.value_or_exit(VCPKG_LINE_INFO);
                plan.already_installed.emplace_back(InstalledPackageView(installed.ipv), p_cluster->request_type);
            }
        }
        plan.unsupported_features = m_unsupported_features;
        return plan;
    }

    static std::unique_ptr<ClusterGraph> create_feature_install_graph(const PortFileProvider& port_provider,
                                                                      const StatusParagraphs& status_db,
                                                                      Triplet host_triplet)
    {
        std::unique_ptr<ClusterGraph> graph = std::make_unique<ClusterGraph>(port_provider, host_triplet);

        auto installed_ports = get_installed_ports(status_db);

        for (auto&& ipv : installed_ports)
        {
            graph->insert(ipv);
        }

        // Populate the graph with "remove edges", which are the reverse of the Build-Depends edges.
        for (auto&& ipv : installed_ports)
        {
            auto deps = ipv.dependencies();

            for (auto&& dep : deps)
            {
                auto p_installed = graph->get(dep).m_installed.get();
                if (p_installed == nullptr)
                {
                    Checks::msg_exit_with_error(
                        VCPKG_LINE_INFO,
                        msg::format(msgCorruptedDatabase)
                            .append_raw('\n')
                            .append(msgMissingDependency, msg::spec = ipv.spec(), msg::package_name = dep));
                }

                p_installed->remove_edges.emplace(ipv.spec());
            }
        }
        return graph;
    }

    PackageGraph::PackageGraph(const PortFileProvider& port_provider,
                               const CMakeVars::CMakeVarProvider& var_provider,
                               const StatusParagraphs& status_db,
                               Triplet host_triplet)
        : m_var_provider(var_provider), m_graph(create_feature_install_graph(port_provider, status_db, host_triplet))
    {
    }

    void print_plan(const ActionPlan& action_plan, const bool is_recursive, const Path& builtin_ports_dir)
    {
        if (action_plan.remove_actions.empty() && action_plan.already_installed.empty() &&
            action_plan.install_actions.empty())
        {
            msg::println(msgInstalledRequestedPackages);
            return;
        }

        std::set<PackageSpec> remove_specs;
        std::vector<const InstallPlanAction*> rebuilt_plans;
        std::vector<const InstallPlanAction*> only_install_plans;
        std::vector<const InstallPlanAction*> new_plans;
        std::vector<const InstallPlanAction*> already_installed_plans;
        std::vector<const InstallPlanAction*> excluded;

        const bool has_non_user_requested_packages =
            Util::find_if(action_plan.install_actions, [](const InstallPlanAction& action) -> bool {
                return action.request_type != RequestType::USER_REQUESTED;
            }) != action_plan.install_actions.cend();

        for (auto&& remove_action : action_plan.remove_actions)
        {
            remove_specs.emplace(remove_action.spec);
        }
        for (auto&& install_action : action_plan.install_actions)
        {
            // remove plans are guaranteed to come before install plans, so we know the plan will be contained
            // if at all.
            auto it = remove_specs.find(install_action.spec);
            if (it != remove_specs.end())
            {
                remove_specs.erase(it);
                rebuilt_plans.push_back(&install_action);
            }
            else
            {
                if (install_action.plan_type == InstallPlanType::EXCLUDED)
                    excluded.push_back(&install_action);
                else
                    new_plans.push_back(&install_action);
            }
        }
        for (auto&& action : action_plan.already_installed)
        {
            if (action.request_type == RequestType::USER_REQUESTED) already_installed_plans.emplace_back(&action);
        }
        already_installed_plans = Util::fmap(action_plan.already_installed, [](auto&& action) { return &action; });

        std::sort(rebuilt_plans.begin(), rebuilt_plans.end(), &InstallPlanAction::compare_by_name);
        std::sort(only_install_plans.begin(), only_install_plans.end(), &InstallPlanAction::compare_by_name);
        std::sort(new_plans.begin(), new_plans.end(), &InstallPlanAction::compare_by_name);
        std::sort(already_installed_plans.begin(), already_installed_plans.end(), &InstallPlanAction::compare_by_name);
        std::sort(excluded.begin(), excluded.end(), &InstallPlanAction::compare_by_name);

        static auto actions_to_output_string = [&](const std::vector<const InstallPlanAction*>& v) {
            return Strings::join("\n", v, [&](const InstallPlanAction* p) {
                return to_output_string(p->request_type,
                                        p->displayname(),
                                        p->build_options,
                                        p->source_control_file_and_location.get(),
                                        p->installed_package.get(),
                                        builtin_ports_dir);
            });
        };

        if (!excluded.empty())
        {
            msg::println(
                msg::format(msgExcludedPackages).append_raw('\n').append_raw(actions_to_output_string(excluded)));
        }

        if (!already_installed_plans.empty())
        {
            msg::println(msg::format(msgInstalledPackages)
                             .append_raw('\n')
                             .append_raw(actions_to_output_string(already_installed_plans)));
        }

        if (!remove_specs.empty())
        {
            auto message = msg::format(msgPackagesToRemove);
            for (auto&& spec : remove_specs)
            {
                message.append_raw('\n').append_raw(to_output_string(RequestType::USER_REQUESTED, spec.to_string()));
            }
            msg::println(message);
        }

        if (!rebuilt_plans.empty())
        {
            msg::println(
                msg::format(msgPackagesToRebuild).append_raw('\n').append_raw(actions_to_output_string(rebuilt_plans)));
        }

        if (!new_plans.empty())
        {
            msg::println(
                msg::format(msgPackagesToInstall).append_raw('\n').append_raw(actions_to_output_string(new_plans)));
        }

        if (!only_install_plans.empty())
        {
            msg::println(msg::format(msgPackagesToInstallDirectly)
                             .append_raw('\n')
                             .append_raw(actions_to_output_string(only_install_plans)));
        }

        if (has_non_user_requested_packages)
        {
            msg::println(msgPackagesToModify);
        }

        bool have_removals = !remove_specs.empty() || !rebuilt_plans.empty();
        if (have_removals && !is_recursive)
        {
            msg::println_warning(msgPackagesToRebuildSuggestRecurse);
            Checks::exit_fail(VCPKG_LINE_INFO);
        }
    }

    namespace
    {
        struct VersionedPackageGraph
        {
            VersionedPackageGraph(const IVersionedPortfileProvider& ver_provider,
                                  const IBaselineProvider& base_provider,
                                  const IOverlayProvider& oprovider,
                                  const CMakeVars::CMakeVarProvider& var_provider,
                                  Triplet host_triplet)
                : m_ver_provider(ver_provider)
                , m_base_provider(base_provider)
                , m_o_provider(oprovider)
                , m_var_provider(var_provider)
                , m_host_triplet(host_triplet)
            {
            }

            void add_override(const std::string& name, const Version& v);

            void add_roots(View<Dependency> dep, const PackageSpec& toplevel);

            ExpectedS<ActionPlan> finalize_extract_plan(const PackageSpec& toplevel,
                                                        UnsupportedPortAction unsupported_port_action);

        private:
            const IVersionedPortfileProvider& m_ver_provider;
            const IBaselineProvider& m_base_provider;
            const IOverlayProvider& m_o_provider;
            const CMakeVars::CMakeVarProvider& m_var_provider;
            const Triplet m_host_triplet;

            struct DepSpec
            {
                PackageSpec spec;
                Version ver;
                std::vector<std::string> features;
            };

            // This object contains the current version within a given version scheme (except for the "string" scheme,
            // there we save an object for every version)
            struct VersionSchemeInfo
            {
                VersionScheme scheme;
                const SourceControlFileAndLocation* scfl = nullptr;
                Version version;
                // This tracks a list of constraint sources for debugging purposes
                std::vector<std::string> origins;
                // mapping from feature name -> dependencies of this feature
                std::map<std::string, std::vector<FeatureSpec>> deps;

                bool is_less_than(const Version& new_ver) const;
            };

            struct PackageNode
            {
                // Mapping from version to the newest version in the corresponding version scheme
                // For example, given the versions:
                //   - "version-string": "1.0.0"
                //   - "version": "1.0.1"
                //   - "version": "1.0.2"
                // you'd have a map:
                //   {
                //     "1.0.0": { "version-string": "1.0.0" },
                //     "1.0.1": { "version": "1.0.2" },
                //     "1.0.2": { "version": "1.0.2" }
                //  }
                std::map<Version, VersionSchemeInfo*, VersionMapLess> vermap;
                // We don't know how to compare "version-string" versions, so keep all the versions separately
                std::map<std::string, VersionSchemeInfo> exacts;
                // for each version type besides string (relaxed-semver, date), we only track the latest version
                // required
                Optional<std::unique_ptr<VersionSchemeInfo>> relaxed_semver;
                Optional<std::unique_ptr<VersionSchemeInfo>> date;
                std::set<std::string> requested_features;
                bool default_features = true;
                bool user_requested = false;

                VersionSchemeInfo* get_node(const Version& ver);
                // Adds the version to the version resolver:
                //   - for string version schemes, just adds the newer version to the set
                //   - for non-string version schemes:
                //     - if the scheme doesn't exist in the set, adds the version to the set
                //     - if the scheme already exists in the set, and the version is newer than the existing entry,
                //     replaces the current entry for the scheme
                VersionSchemeInfo& emplace_node(VersionScheme scheme, const Version& ver);

                PackageNode() = default;
                PackageNode(const PackageNode&) = delete;
                PackageNode(PackageNode&&) = default;
                PackageNode& operator=(const PackageNode&) = delete;
                PackageNode& operator=(PackageNode&&) = default;

                template<class F>
                void foreach_vsi(F f)
                {
                    if (auto r = this->relaxed_semver.get())
                    {
                        f(**r);
                    }
                    if (auto d = this->date.get())
                    {
                        f(**d);
                    }
                    for (auto&& vsi : this->exacts)
                    {
                        f(vsi.second);
                    }
                }
            };

            // the roots of the dependency graph (given in the manifest file)
            std::vector<DepSpec> m_roots;
            // mapping from portname -> version. "overrides" field in manifest file
            std::map<std::string, Version> m_overrides;
            // mapping from { package specifier -> node containing resolution information for that package }
            std::map<PackageSpec, PackageNode> m_graph;

            std::pair<const PackageSpec, PackageNode>& emplace_package(const PackageSpec& spec);

            // the following functions will add stuff recursively
            void require_dependency(std::pair<const PackageSpec, PackageNode>& ref,
                                    const Dependency& dep,
                                    const std::string& origin);
            void require_port_version(std::pair<const PackageSpec, PackageNode>& graph_entry,
                                      const Version& ver,
                                      const std::string& origin);
            void require_port_feature(std::pair<const PackageSpec, PackageNode>& ref,
                                      const std::string& feature,
                                      const std::string& origin);

            void require_port_defaults(std::pair<const PackageSpec, PackageNode>& ref, const std::string& origin);

            void add_feature_to(std::pair<const PackageSpec, PackageNode>& ref,
                                VersionSchemeInfo& vsi,
                                const std::string& feature);

            ExpectedL<Version> dep_to_version(const std::string& name, const DependencyConstraint& dc);

            static std::string format_incomparable_versions_message(const PackageSpec& on,
                                                                    StringView from,
                                                                    const VersionSchemeInfo& current,
                                                                    const VersionSchemeInfo& target);

            std::vector<std::string> m_errors;
        };

        VersionedPackageGraph::VersionSchemeInfo& VersionedPackageGraph::PackageNode::emplace_node(VersionScheme scheme,
                                                                                                   const Version& ver)
        {
            auto it = vermap.find(ver);
            if (it != vermap.end()) return *it->second;

            VersionSchemeInfo* vsi = nullptr;
            if (scheme == VersionScheme::String)
            {
                vsi = &exacts[ver.text()];
            }
            else if (scheme == VersionScheme::Relaxed || scheme == VersionScheme::Semver)
            {
                if (auto p = relaxed_semver.get())
                {
                    vsi = p->get();
                }
                else
                {
                    relaxed_semver = std::make_unique<VersionSchemeInfo>();
                    vsi = relaxed_semver.get()->get();
                }
            }
            else if (scheme == VersionScheme::Date)
            {
                if (auto p = date.get())
                {
                    vsi = p->get();
                }
                else
                {
                    date = std::make_unique<VersionSchemeInfo>();
                    vsi = date.get()->get();
                }
            }
            else
            {
                // not implemented
                Checks::unreachable(VCPKG_LINE_INFO);
            }
            vsi->scheme = scheme;
            vermap.emplace(ver, vsi);
            return *vsi;
        }

        VersionedPackageGraph::VersionSchemeInfo* VersionedPackageGraph::PackageNode::get_node(const Version& ver)
        {
            auto it = vermap.find(ver);
            return it == vermap.end() ? nullptr : it->second;
        }

        bool VersionedPackageGraph::VersionSchemeInfo::is_less_than(const Version& new_ver) const
        {
            Checks::check_exit(VCPKG_LINE_INFO, scfl);
            ASSUME(scfl != nullptr);
            auto s = scfl->source_control_file->core_paragraph->version_scheme;
            auto r = compare_versions(s, version, s, new_ver);
            Checks::check_exit(VCPKG_LINE_INFO, r != VerComp::unk);
            return r == VerComp::lt;
        }

        void VersionedPackageGraph::add_feature_to(std::pair<const PackageSpec, PackageNode>& ref,
                                                   VersionSchemeInfo& vsi,
                                                   const std::string& feature)
        {
            auto deps = vsi.scfl->source_control_file->find_dependencies_for_feature(feature);
            if (!deps)
            {
                // This version doesn't have this feature. This may result in an error during finalize if the
                // constraint is not removed via upgrades.
                return;
            }
            auto p = vsi.deps.emplace(feature, std::vector<FeatureSpec>{});
            if (!p.second)
            {
                // This feature has already been handled
                return;
            }

            for (auto&& dep : *deps.get())
            {
                PackageSpec dep_spec(dep.name, dep.host ? m_host_triplet : ref.first.triplet());

                if (!dep.platform.is_empty())
                {
                    auto maybe_vars = m_var_provider.get_dep_info_vars(ref.first);
                    if (!maybe_vars)
                    {
                        m_var_provider.load_dep_info_vars({&ref.first, 1}, m_host_triplet);
                        maybe_vars = m_var_provider.get_dep_info_vars(ref.first);
                    }

                    if (!dep.platform.evaluate(maybe_vars.value_or_exit(VCPKG_LINE_INFO)))
                    {
                        continue;
                    }
                }

                auto& dep_node = emplace_package(dep_spec);
                if (dep_spec == ref.first)
                {
                    // this is a feature dependency for oneself
                    for (auto&& f : dep.features)
                    {
                        require_port_feature(ref, f, ref.first.name());
                    }
                }
                else
                {
                    require_dependency(dep_node, dep, ref.first.name());
                }

                p.first->second.emplace_back(dep_spec, "core");
                for (auto&& f : dep.features)
                {
                    p.first->second.emplace_back(dep_spec, f);
                }
            }
        }

        void VersionedPackageGraph::require_dependency(std::pair<const PackageSpec, PackageNode>& ref,
                                                       const Dependency& dep,
                                                       const std::string& origin)
        {
            const auto maybe_overlay = m_o_provider.get_control_file(ref.first.name());
            if (auto p_overlay = maybe_overlay.get())
            {
                const auto overlay_version = p_overlay->source_control_file->to_version();
                require_port_version(ref, overlay_version, origin);
            }
            else if (const auto over_it = m_overrides.find(ref.first.name()); over_it != m_overrides.end())
            {
                require_port_version(ref, over_it->second, origin);
            }
            else
            {
                const auto base_ver = m_base_provider.get_baseline_version(dep.name);
                const auto dep_ver = dep.constraint.try_get_minimum_version();

                if (auto dv = dep_ver.get())
                {
                    require_port_version(ref, *dv, origin);
                }

                if (auto bv = base_ver.get())
                {
                    require_port_version(ref, *bv, origin);
                }
            }

            for (auto&& f : dep.features)
            {
                require_port_feature(ref, f, origin);
            }

            if (Util::find(dep.features, StringView{"core"}) == dep.features.end())
            {
                require_port_defaults(ref, origin);
            }
        }
        void VersionedPackageGraph::require_port_version(std::pair<const PackageSpec, PackageNode>& graph_entry,
                                                         const Version& version,
                                                         const std::string& origin)
        {
            // if this port is an overlay port, ignore the given version and use the version from the overlay
            auto maybe_overlay = m_o_provider.get_control_file(graph_entry.first.name());
            const vcpkg::SourceControlFileAndLocation* p_scfl = maybe_overlay.get();
            if (p_scfl)
            {
                const auto overlay_version = p_scfl->source_control_file->to_version();
                // If the original request did not match the overlay version, restart this function to operate on the
                // overlay version
                if (version != overlay_version)
                {
                    require_port_version(graph_entry, overlay_version, origin);
                    return;
                }
            }
            else
            {
                // if there is a override, ignore the given version and use the version from the override
                auto over_it = m_overrides.find(graph_entry.first.name());
                if (over_it != m_overrides.end() && over_it->second != version)
                {
                    require_port_version(graph_entry, over_it->second, origin);
                    return;
                }

                auto maybe_scfl = m_ver_provider.get_control_file({graph_entry.first.name(), version});
                p_scfl = maybe_scfl.get();
                if (!p_scfl)
                {
                    m_errors.push_back(std::move(maybe_scfl).error());
                    return;
                }
            }

            auto& versioned_graph_entry =
                graph_entry.second.emplace_node(p_scfl->source_control_file->core_paragraph->version_scheme, version);
            versioned_graph_entry.origins.push_back(origin);
            // Use the new source control file if we currently don't have one or the new one is newer
            bool replace;
            if (versioned_graph_entry.scfl == nullptr)
            {
                replace = true;
            }
            else if (versioned_graph_entry.scfl == p_scfl)
            {
                replace = false;
            }
            else
            {
                replace = versioned_graph_entry.is_less_than(version);
            }

            if (replace)
            {
                versioned_graph_entry.scfl = p_scfl;
                versioned_graph_entry.version = p_scfl->source_control_file->to_version();
                versioned_graph_entry.deps.clear();

                // add all dependencies to the graph
                add_feature_to(graph_entry, versioned_graph_entry, "core");

                for (auto&& f : graph_entry.second.requested_features)
                {
                    add_feature_to(graph_entry, versioned_graph_entry, f);
                }

                if (graph_entry.second.default_features)
                {
                    for (auto&& f : p_scfl->source_control_file->core_paragraph->default_features)
                    {
                        add_feature_to(graph_entry, versioned_graph_entry, f);
                    }
                }
            }
        }

        void VersionedPackageGraph::require_port_defaults(std::pair<const PackageSpec, PackageNode>& ref,
                                                          const std::string& origin)
        {
            (void)origin;
            if (!ref.second.default_features)
            {
                ref.second.default_features = true;
                ref.second.foreach_vsi([this, &ref](VersionSchemeInfo& vsi) {
                    if (vsi.scfl)
                    {
                        for (auto&& f : vsi.scfl->source_control_file->core_paragraph->default_features)
                        {
                            this->add_feature_to(ref, vsi, f);
                        }
                    }
                });
            }
        }
        void VersionedPackageGraph::require_port_feature(std::pair<const PackageSpec, PackageNode>& ref,
                                                         const std::string& feature,
                                                         const std::string& origin)
        {
            if (feature == "default")
            {
                return require_port_defaults(ref, origin);
            }
            auto inserted = ref.second.requested_features.emplace(feature).second;
            if (inserted)
            {
                ref.second.foreach_vsi(
                    [this, &ref, &feature](VersionSchemeInfo& vsi) { this->add_feature_to(ref, vsi, feature); });
            }
            (void)origin;
        }

        std::pair<const PackageSpec, VersionedPackageGraph::PackageNode>& VersionedPackageGraph::emplace_package(
            const PackageSpec& spec)
        {
            return *m_graph.emplace(spec, PackageNode{}).first;
        }

        ExpectedL<Version> VersionedPackageGraph::dep_to_version(const std::string& name,
                                                                 const DependencyConstraint& dc)
        {
            auto maybe_overlay = m_o_provider.get_control_file(name);
            if (auto p_overlay = maybe_overlay.get())
            {
                return p_overlay->source_control_file->to_version();
            }

            auto over_it = m_overrides.find(name);
            if (over_it != m_overrides.end())
            {
                return over_it->second;
            }

            auto maybe_cons = dc.try_get_minimum_version();
            if (auto p = maybe_cons.get())
            {
                return std::move(*p);
            }

            return m_base_provider.get_baseline_version(name);
        }

        void VersionedPackageGraph::add_override(const std::string& name, const Version& v)
        {
            m_overrides.emplace(name, v);
        }

        static std::string format_missing_baseline_message(const std::string& onto, const PackageSpec& from)
        {
            return Strings::concat(
                "Error: Cannot resolve a minimum constraint for dependency ",
                onto,
                " from ",
                from,
                ".\nThe dependency was not found in the baseline, indicating that the package did not "
                "exist at that time. This may be fixed by providing an explicit override version via the "
                "\"overrides\" field or by updating the baseline.\nSee `vcpkg help versioning` for more "
                "information.");
        }

        void VersionedPackageGraph::add_roots(View<Dependency> deps, const PackageSpec& toplevel)
        {
            auto dep_to_spec = [&toplevel, this](const Dependency& d) {
                return PackageSpec{d.name, d.host ? m_host_triplet : toplevel.triplet()};
            };
            auto specs = Util::fmap(deps, dep_to_spec);

            specs.push_back(toplevel);
            Util::sort_unique_erase(specs);
            m_var_provider.load_dep_info_vars(specs, m_host_triplet);
            const auto& vars = m_var_provider.get_dep_info_vars(toplevel).value_or_exit(VCPKG_LINE_INFO);
            std::vector<const Dependency*> active_deps;

            // First add all top level packages to ensure the default_features is set to false before recursing into the
            // individual packages. Otherwise, a case like:
            //     A -> B, C[core]
            //     B -> C
            // could install the default features of C. (A is the manifest/vcpkg.json)
            for (auto&& dep : deps)
            {
                if (!dep.platform.evaluate(vars)) continue;

                active_deps.push_back(&dep);

                // Disable default features for deps with [core] as a dependency
                // Note: x[core], x[y] will still eventually depend on defaults due to the second x[y]
                if (Util::find(dep.features, "core") != dep.features.end())
                {
                    auto& node = emplace_package(dep_to_spec(dep));
                    node.second.default_features = false;
                }
            }

            for (auto pdep : active_deps)
            {
                const auto& dep = *pdep;
                auto spec = dep_to_spec(dep);

                auto& node = emplace_package(spec);
                node.second.user_requested = true;

                auto maybe_overlay = m_o_provider.get_control_file(dep.name);
                auto over_it = m_overrides.find(dep.name);
                if (auto p_overlay = maybe_overlay.get())
                {
                    const auto ver = p_overlay->source_control_file->to_version();
                    m_roots.push_back(DepSpec{spec, ver, dep.features});
                    require_port_version(node, ver, toplevel.name());
                }
                else if (over_it != m_overrides.end())
                {
                    m_roots.push_back(DepSpec{spec, over_it->second, dep.features});
                    require_port_version(node, over_it->second, toplevel.name());
                }
                else
                {
                    const auto dep_ver = dep.constraint.try_get_minimum_version();
                    const auto base_ver = m_base_provider.get_baseline_version(dep.name);
                    if (auto p_dep_ver = dep_ver.get())
                    {
                        m_roots.push_back(DepSpec{spec, *p_dep_ver, dep.features});
                        if (auto p_base_ver = base_ver.get())
                        {
                            // Compare version constraint with baseline to only evaluate the "tighter" constraint
                            auto dep_scfl = m_ver_provider.get_control_file({dep.name, *p_dep_ver});
                            auto base_scfl = m_ver_provider.get_control_file({dep.name, *p_base_ver});
                            if (dep_scfl && base_scfl)
                            {
                                auto r = compare_versions(
                                    dep_scfl.get()->source_control_file->core_paragraph->version_scheme,
                                    *p_dep_ver,
                                    base_scfl.get()->source_control_file->core_paragraph->version_scheme,
                                    *p_base_ver);
                                if (r == VerComp::lt)
                                {
                                    require_port_version(node, *p_base_ver, "baseline");
                                    require_port_version(node, *p_dep_ver, toplevel.name());
                                }
                                else
                                {
                                    require_port_version(node, *p_dep_ver, toplevel.name());
                                    require_port_version(node, *p_base_ver, "baseline");
                                }
                            }
                            else
                            {
                                if (!dep_scfl) m_errors.push_back(dep_scfl.error());
                                if (!base_scfl) m_errors.push_back(base_scfl.error());
                            }
                        }
                        else
                        {
                            require_port_version(node, *p_dep_ver, toplevel.name());
                        }
                    }
                    else if (auto p_base_ver = base_ver.get())
                    {
                        m_roots.push_back(DepSpec{spec, *p_base_ver, dep.features});
                        require_port_version(node, *p_base_ver, toplevel.name());
                    }
                    else
                    {
                        m_errors.push_back(format_missing_baseline_message(dep.name, toplevel));
                    }
                }

                for (auto&& f : dep.features)
                {
                    require_port_feature(node, f, toplevel.name());
                }
            }
        }

        std::string VersionedPackageGraph::format_incomparable_versions_message(const PackageSpec& on,
                                                                                StringView from,
                                                                                const VersionSchemeInfo& current,
                                                                                const VersionSchemeInfo& target)
        {
            return Strings::concat(
                "Error: Version conflict on ",
                on,
                ": ",
                from,
                " required ",
                target.version,
                " but vcpkg could not compare it to ",
                current.version,
                "\n\nThe two versions used incomparable schemes:\n    \"",
                current.version,
                "\" was of scheme ",
                current.scheme,
                "\n    \"",
                target.version,
                "\" was of scheme ",
                target.scheme,
                "\n\nThis can be resolved by adding an explicit override to the preferred version, for example:\n\n",
                Strings::format(R"(    "overrides": [
        { "name": "%s", "version": "%s" }
    ])",
                                on.name(),
                                current.version),
                "\n\nSee `vcpkg help versioning` for more information.");
        }

        // This function is called after all versioning constraints have been resolved. It is responsible for
        // serializing out the final execution graph and performing all final validations (such as all required
        // features being selected and present)
        ExpectedS<ActionPlan> VersionedPackageGraph::finalize_extract_plan(
            const PackageSpec& toplevel, UnsupportedPortAction unsupported_port_action)
        {
            if (!m_errors.empty())
            {
                Util::sort_unique_erase(m_errors);
                return Strings::join("\n", m_errors);
            }

            ActionPlan ret;

            // second == nullptr means "in progress"
            std::map<PackageSpec, VersionSchemeInfo*> emitted;
            struct Frame
            {
                InstallPlanAction ipa;
                std::vector<DepSpec> deps;
            };
            std::vector<Frame> stack;

            // Adds a new Frame to the stack if the spec was not already added
            auto push = [&emitted, this, &stack, unsupported_port_action, &ret](
                            const PackageSpec& spec,
                            const Version& new_ver,
                            const PackageSpec& origin,
                            View<std::string> features) -> Optional<std::string> {
                auto&& node = emplace_package(spec).second;
                auto overlay = m_o_provider.get_control_file(spec.name());
                auto over_it = m_overrides.find(spec.name());

                VersionedPackageGraph::VersionSchemeInfo* p_vnode;
                if (auto p_overlay = overlay.get())
                    p_vnode = node.get_node(p_overlay->source_control_file->to_version());
                else if (over_it != m_overrides.end())
                    p_vnode = node.get_node(over_it->second);
                else
                    p_vnode = node.get_node(new_ver);

                if (!p_vnode)
                {
                    return Strings::concat(
                        "Error: Version was not found during discovery: ",
                        spec,
                        "@",
                        new_ver,
                        "\nThis is an internal vcpkg error. Please open an issue on https://github.com/Microsoft/vcpkg "
                        "with detailed steps to reproduce the problem.");
                }

                { // use if(init;condition) if we support c++17
                    const auto& supports_expr = p_vnode->scfl->source_control_file->core_paragraph->supports_expression;
                    if (!supports_expr.is_empty())
                    {
                        if (!supports_expr.evaluate(m_var_provider.get_or_load_dep_info_vars(spec, m_host_triplet)))
                        {
                            const auto supports_expression_text = to_string(supports_expr);
                            if (unsupported_port_action == UnsupportedPortAction::Error)
                            {
                                return msg::format_error(msgUnsupportedSupportsExpression,
                                                         msg::package_name = spec.name(),
                                                         msg::supports_expression = supports_expression_text,
                                                         msg::triplet = spec.triplet())
                                    .extract_data();
                            }

<<<<<<< HEAD
                            ret.warnings.emplace_back(msg::format(msgUnsupportedSupportsExpressionWarning,
                                                                  msg::package_name = spec.name(),
                                                                  msg::supports_expression = supports_expression_text,
                                                                  msg::triplet = spec.triplet()));
=======
                            ret.unsupported_features.insert({FeatureSpec(spec, "core"), supports_expr});
>>>>>>> 2ef1dfa0
                        }
                    }
                }

                for (auto&& f : features)
                {
                    if (f == "core") continue;
                    if (f == "default") continue;
                    auto feature = p_vnode->scfl->source_control_file->find_feature(f);
                    if (!feature)
                    {
                        return Strings::concat(
                            "Error: ", spec, "@", new_ver, " does not have required feature ", f, "\n");
                    }
                    const auto& supports_expr = feature.get()->supports_expression;
                    if (!supports_expr.is_empty())
                    {
                        if (!supports_expr.evaluate(m_var_provider.get_or_load_dep_info_vars(spec, m_host_triplet)))
                        {
                            if (unsupported_port_action == UnsupportedPortAction::Error)
                            {
                                const auto feature_spec_text = format_name_only_feature_spec(spec.name(), f);
                                const auto supports_expression_text = to_string(supports_expr);
                                return msg::format_error(msgUnsupportedFeatureSupportsExpression,
                                                         msg::package_name = spec.name(),
                                                         msg::feature_spec = feature_spec_text,
                                                         msg::supports_expression = supports_expression_text,
                                                         msg::triplet = spec.triplet())
                                    .extract_data();
                            }
<<<<<<< HEAD

                            ret.warnings.emplace_back(msg::format(msgUnsupportedFeatureSupportsExpressionWarning,
                                                                  msg::feature_spec = feature_spec_text,
                                                                  msg::supports_expression = supports_expression_text,
                                                                  msg::triplet = spec.triplet()));
=======
                            ret.unsupported_features.emplace(FeatureSpec{spec, f}, supports_expr);
>>>>>>> 2ef1dfa0
                        }
                    }
                }

                auto p = emitted.emplace(spec, nullptr);
                if (p.second)
                {
                    // Newly inserted
                    if (!overlay && over_it == m_overrides.end())
                    {
                        // Not overridden -- Compare against baseline
                        if (auto baseline = m_base_provider.get_baseline_version(spec.name()))
                        {
                            if (auto base_node = node.get_node(*baseline.get()))
                            {
                                if (base_node != p_vnode)
                                {
                                    return format_incomparable_versions_message(spec, "baseline", *p_vnode, *base_node);
                                }
                            }
                        }
                    }

                    // -> Add stack frame
                    auto maybe_vars = m_var_provider.get_dep_info_vars(spec);

                    InstallPlanAction ipa(spec,
                                          *p_vnode->scfl,
                                          node.user_requested ? RequestType::USER_REQUESTED
                                                              : RequestType::AUTO_SELECTED,
                                          m_host_triplet,
                                          std::move(p_vnode->deps),
                                          {});
                    std::vector<DepSpec> deps;
                    for (auto&& f : ipa.feature_list)
                    {
                        if (auto maybe_deps =
                                p_vnode->scfl->source_control_file->find_dependencies_for_feature(f).get())
                        {
                            for (auto&& dep : *maybe_deps)
                            {
                                PackageSpec dep_spec(dep.name, dep.host ? m_host_triplet : spec.triplet());
                                if (dep_spec == spec) continue;

                                if (!dep.platform.is_empty() &&
                                    !dep.platform.evaluate(maybe_vars.value_or_exit(VCPKG_LINE_INFO)))
                                {
                                    continue;
                                }
                                auto maybe_cons = dep_to_version(dep.name, dep.constraint);

                                if (auto cons = maybe_cons.get())
                                {
                                    deps.emplace_back(DepSpec{std::move(dep_spec), std::move(*cons), dep.features});
                                }
                                else
                                {
                                    return format_missing_baseline_message(dep.name, spec);
                                }
                            }
                        }
                    }
                    stack.push_back(Frame{std::move(ipa), std::move(deps)});
                    return nullopt;
                }
                else
                {
                    // spec already present in map
                    if (p.first->second == nullptr)
                    {
                        return Strings::concat(
                            "Error: Cycle detected during ",
                            spec,
                            ":\n",
                            Strings::join("\n", stack, [](const auto& p) -> const PackageSpec& { return p.ipa.spec; }));
                    }
                    else if (p.first->second != p_vnode)
                    {
                        // comparable versions should retrieve the same info node
                        return format_incomparable_versions_message(
                            spec, origin.to_string(), *p_vnode, *p.first->second);
                    }
                    return nullopt;
                }
            };

            for (auto&& root : m_roots)
            {
                if (auto err = push(root.spec, root.ver, toplevel, root.features))
                {
                    return std::move(*err.get());
                }

                while (stack.size() > 0)
                {
                    auto& back = stack.back();
                    if (back.deps.empty())
                    {
                        emitted[back.ipa.spec] =
                            emplace_package(back.ipa.spec)
                                .second.get_node(
                                    back.ipa.source_control_file_and_location.get()->source_control_file->to_version());
                        ret.install_actions.push_back(std::move(back.ipa));
                        stack.pop_back();
                    }
                    else
                    {
                        auto dep = std::move(back.deps.back());
                        back.deps.pop_back();
                        if (auto err = push(dep.spec, dep.ver, back.ipa.spec, dep.features))
                        {
                            return std::move(*err.get());
                        }
                    }
                }
            }
            return ret;
        }
    }

    ExpectedS<ActionPlan> create_versioned_install_plan(const IVersionedPortfileProvider& provider,
                                                        const IBaselineProvider& bprovider,
                                                        const IOverlayProvider& oprovider,
                                                        const CMakeVars::CMakeVarProvider& var_provider,
                                                        const std::vector<Dependency>& deps,
                                                        const std::vector<DependencyOverride>& overrides,
                                                        const PackageSpec& toplevel,
                                                        Triplet host_triplet,
                                                        UnsupportedPortAction unsupported_port_action)
    {
        VersionedPackageGraph vpg(provider, bprovider, oprovider, var_provider, host_triplet);
        for (auto&& o : overrides)
            vpg.add_override(o.name, {o.version, o.port_version});
        vpg.add_roots(deps, toplevel);
        return vpg.finalize_extract_plan(toplevel, unsupported_port_action);
    }
}<|MERGE_RESOLUTION|>--- conflicted
+++ resolved
@@ -302,11 +302,7 @@
             const CMakeVars::CMakeVarProvider& m_var_provider;
 
             std::unique_ptr<ClusterGraph> m_graph;
-<<<<<<< HEAD
-            std::vector<LocalizedString> m_warnings;
-=======
             std::map<FeatureSpec, PlatformExpression::Expr> m_unsupported_features;
->>>>>>> 2ef1dfa0
         };
 
         /// <summary>
@@ -856,14 +852,7 @@
                             }
                             else
                             {
-<<<<<<< HEAD
-                                m_warnings.push_back(msg::format(msgUnsupportedSupportsExpressionWarning,
-                                                                 msg::package_name = spec.port(),
-                                                                 msg::supports_expression = supports_expression_text,
-                                                                 msg::triplet = spec.triplet()));
-=======
                                 m_unsupported_features.emplace(spec, *supports_expression);
->>>>>>> 2ef1dfa0
                             }
                         }
                     }
@@ -1937,14 +1926,7 @@
                                     .extract_data();
                             }
 
-<<<<<<< HEAD
-                            ret.warnings.emplace_back(msg::format(msgUnsupportedSupportsExpressionWarning,
-                                                                  msg::package_name = spec.name(),
-                                                                  msg::supports_expression = supports_expression_text,
-                                                                  msg::triplet = spec.triplet()));
-=======
                             ret.unsupported_features.insert({FeatureSpec(spec, "core"), supports_expr});
->>>>>>> 2ef1dfa0
                         }
                     }
                 }
@@ -1975,15 +1957,7 @@
                                                          msg::triplet = spec.triplet())
                                     .extract_data();
                             }
-<<<<<<< HEAD
-
-                            ret.warnings.emplace_back(msg::format(msgUnsupportedFeatureSupportsExpressionWarning,
-                                                                  msg::feature_spec = feature_spec_text,
-                                                                  msg::supports_expression = supports_expression_text,
-                                                                  msg::triplet = spec.triplet()));
-=======
                             ret.unsupported_features.emplace(FeatureSpec{spec, f}, supports_expr);
->>>>>>> 2ef1dfa0
                         }
                     }
                 }
