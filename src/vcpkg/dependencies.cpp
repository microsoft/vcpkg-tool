#include <vcpkg/base/files.h>
#include <vcpkg/base/graphs.h>
#include <vcpkg/base/strings.h>
#include <vcpkg/base/util.h>

#include <vcpkg/cmakevars.h>
#include <vcpkg/dependencies.h>
#include <vcpkg/documentation.h>
#include <vcpkg/metrics.h>
#include <vcpkg/packagespec.h>
#include <vcpkg/paragraphs.h>
#include <vcpkg/portfileprovider.h>
#include <vcpkg/statusparagraphs.h>
#include <vcpkg/vcpkglib.h>
#include <vcpkg/vcpkgpaths.h>

namespace vcpkg
{
    namespace
    {
        struct ClusterGraph;

        struct ClusterInstalled
        {
            ClusterInstalled(const InstalledPackageView& ipv) : ipv(ipv)
            {
                original_features.emplace("core");
                for (auto&& feature : ipv.features)
                {
                    original_features.emplace(feature->package.feature);
                }
            }

            InstalledPackageView ipv;
            std::unordered_set<PackageSpec> remove_edges;
            std::unordered_set<std::string> original_features;

            // Tracks whether an incoming request has asked for the default features -- on reinstall, add them
            bool defaults_requested = false;
        };

        struct ClusterInstallInfo
        {
            std::map<std::string, std::vector<FeatureSpec>> build_edges;
            std::map<PackageSpec, std::set<Version, VersionMapLess>> version_constraints;
            bool defaults_requested = false;
            std::vector<std::string> default_features;
            bool reduced_defaults = false;
        };

        /// <summary>
        /// Representation of a package and its features in a ClusterGraph.
        /// </summary>
        struct Cluster
        {
            Cluster(const InstalledPackageView& ipv, ExpectedL<const SourceControlFileAndLocation&>&& scfl)
                : m_spec(ipv.spec()), m_scfl(std::move(scfl)), m_installed(ipv)
            {
            }

            Cluster(const PackageSpec& spec, const SourceControlFileAndLocation& scfl) : m_spec(spec), m_scfl(scfl) { }

            Cluster(const Cluster&) = delete;
            Cluster(Cluster&&) = default;
            Cluster& operator=(const Cluster&) = delete;
            Cluster& operator=(Cluster&&) = default;

            bool has_feature_installed(const std::string& feature) const
            {
                if (const ClusterInstalled* inst = m_installed.get())
                {
                    return inst->original_features.find(feature) != inst->original_features.end();
                }
                return false;
            }

            bool has_defaults_installed() const
            {
                if (const ClusterInstalled* inst = m_installed.get())
                {
                    return std::all_of(inst->ipv.core->package.default_features.begin(),
                                       inst->ipv.core->package.default_features.end(),
                                       [&](const std::string& feature) {
                                           return inst->original_features.find(feature) !=
                                                  inst->original_features.end();
                                       });
                }
                return false;
            }

            // Returns dependencies which were added as a result of this call.
            // Precondition: must have called "mark_for_reinstall()" or "create_install_info()" on this cluster
            void add_feature(const std::string& feature,
                             const CMakeVars::CMakeVarProvider& var_provider,
                             std::vector<FeatureSpec>& out_new_dependencies,
                             Triplet host_triplet)
            {
                const auto& scfl = get_scfl_or_exit();

                ClusterInstallInfo& info = m_install_info.value_or_exit(VCPKG_LINE_INFO);
                if (feature == "default")
                {
                    if (!info.defaults_requested)
                    {
                        if (Util::any_of(scfl.source_control_file->core_paragraph->default_features,
                                         [](const auto& feature) { return !feature.platform.is_empty(); }))
                        {
                            if (auto maybe_vars = var_provider.get_dep_info_vars(m_spec))
                            {
                                info.defaults_requested = true;
                                for (auto&& f : scfl.source_control_file->core_paragraph->default_features)
                                {
                                    if (f.platform.evaluate(maybe_vars.value_or_exit(VCPKG_LINE_INFO)))
                                    {
                                        info.default_features.push_back(f.name);
                                    }
                                }
                            }
                        }
                        else
                        {
                            info.defaults_requested = true;
                            for (auto&& f : scfl.source_control_file->core_paragraph->default_features)
                                info.default_features.push_back(f.name);
                        }

                        if (info.reduced_defaults)
                        {
                            info.reduced_defaults = false;
                            // If the user did not explicitly request this installation, we need to add all new default
                            // features
                            std::set<std::string> defaults_set{info.default_features.begin(),
                                                               info.default_features.end()};

                            // Install only features that were not previously available
                            if (auto p_inst = m_installed.get())
                            {
                                for (auto&& prev_default : p_inst->ipv.core->package.default_features)
                                {
                                    defaults_set.erase(prev_default);
                                }
                            }

                            for (const std::string& default_feature : defaults_set)
                            {
                                // Instead of dealing with adding default features to each of our dependencies right
                                // away we just defer to the next pass of the loop.
                                out_new_dependencies.emplace_back(m_spec, default_feature);
                            }
                        }
                        else
                        {
                            for (auto&& default_feature : std::move(info.default_features))
                            {
                                out_new_dependencies.emplace_back(m_spec, std::move(default_feature));
                            }
                        }
                    }
                    return;
                }

                if (Util::Sets::contains(info.build_edges, feature))
                {
                    // This feature has already been completely handled
                    return;
                }
                auto maybe_vars = var_provider.get_dep_info_vars(m_spec);
                Optional<const std::vector<Dependency>&> maybe_qualified_deps =
                    scfl.source_control_file->find_dependencies_for_feature(feature);
                if (!maybe_qualified_deps.has_value())
                {
                    Checks::msg_exit_with_message(VCPKG_LINE_INFO,
                                                  msgFailedToFindPortFeature,
                                                  msg::feature = feature,
                                                  msg::package_name = m_spec.name());
                }
                const std::vector<Dependency>* qualified_deps = &maybe_qualified_deps.value_or_exit(VCPKG_LINE_INFO);

                std::vector<FeatureSpec> dep_list;
                if (auto vars = maybe_vars.get())
                {
                    // Qualified dependency resolution is available
                    for (auto&& dep : *qualified_deps)
                    {
                        if (dep.platform.evaluate(*vars))
                        {
                            std::vector<std::string> features;
                            features.reserve(dep.features.size());
                            for (const auto& f : dep.features)
                            {
                                if (f.platform.evaluate(*vars))
                                {
                                    features.push_back(f.name);
                                }
                            }
                            auto fullspec = dep.to_full_spec(features, m_spec.triplet(), host_triplet);
                            fullspec.expand_fspecs_to(dep_list);
                            if (auto opt = dep.constraint.try_get_minimum_version())
                            {
                                info.version_constraints[fullspec.package_spec].insert(
                                    std::move(opt).value_or_exit(VCPKG_LINE_INFO));
                            }
                        }
                    }

                    Util::sort_unique_erase(dep_list);
                    info.build_edges.emplace(feature, dep_list);
                }
                else
                {
                    bool requires_qualified_resolution = false;
                    for (const Dependency& dep : *qualified_deps)
                    {
                        if (!dep.has_platform_expressions())
                        {
                            auto fullspec =
                                dep.to_full_spec(Util::fmap(dep.features, [](const auto& f) { return f.name; }),
                                                 m_spec.triplet(),
                                                 host_triplet);
                            fullspec.expand_fspecs_to(dep_list);
                            if (auto opt = dep.constraint.try_get_minimum_version())
                            {
                                info.version_constraints[fullspec.package_spec].insert(
                                    std::move(opt).value_or_exit(VCPKG_LINE_INFO));
                            }
                        }
                        else
                        {
                            requires_qualified_resolution = true;
                        }
                    }
                    Util::sort_unique_erase(dep_list);
                    if (requires_qualified_resolution)
                    {
                        auto my_spec = this->m_spec;
                        Util::erase_remove_if(dep_list, [my_spec](FeatureSpec& f) { return f.spec() == my_spec; });
                    }
                    else
                    {
                        info.build_edges.emplace(feature, dep_list);
                    }
                }

                Util::Vectors::append(&out_new_dependencies, dep_list);
            }

            void create_install_info(std::vector<FeatureSpec>& out_reinstall_requirements)
            {
                bool defaults_requested = false;
                if (const ClusterInstalled* inst = m_installed.get())
                {
                    out_reinstall_requirements.emplace_back(m_spec, "core");
                    auto& scfl = get_scfl_or_exit();
                    for (const std::string& installed_feature : inst->original_features)
                    {
                        if (scfl.source_control_file->find_feature(installed_feature).has_value())
                            out_reinstall_requirements.emplace_back(m_spec, installed_feature);
                    }
                    defaults_requested = inst->defaults_requested;
                }

                Checks::check_exit(VCPKG_LINE_INFO, !m_install_info.has_value());
                m_install_info = make_optional(ClusterInstallInfo{});

                if (defaults_requested)
                {
                    out_reinstall_requirements.emplace_back(m_spec, "default");
                }
                else if (request_type != RequestType::USER_REQUESTED)
                {
                    out_reinstall_requirements.emplace_back(m_spec, "default");
                    m_install_info.get()->reduced_defaults = true;
                }
            }

            const SourceControlFileAndLocation& get_scfl_or_exit() const
            {
                if (auto scfl = m_scfl.get())
                {
                    return *scfl;
                }

                Checks::msg_exit_with_error(
                    VCPKG_LINE_INFO,
                    msg::format(msgFailedToLoadInstalledManifest, msg::package_name = m_spec.name())
                        .append_raw('\n')
                        .append_raw(m_scfl.error()));
            }

            Optional<const PlatformExpression::Expr&> get_applicable_supports_expression(const FeatureSpec& spec) const
            {
                if (spec.feature() == "core")
                {
                    return get_scfl_or_exit().source_control_file->core_paragraph->supports_expression;
                }
                else if (spec.feature() != "default")
                {
                    auto maybe_paragraph = get_scfl_or_exit().source_control_file->find_feature(spec.feature());
                    Checks::msg_check_maybe_upgrade(VCPKG_LINE_INFO,
                                                    maybe_paragraph.has_value(),
                                                    msgFailedToFindPortFeature,
                                                    msg::feature = spec.feature(),
                                                    msg::package_name = spec.port());

                    return maybe_paragraph.get()->supports_expression;
                }
                return nullopt;
            }

            Optional<Version> get_version() const
            {
                if (auto p_installed = m_installed.get())
                {
                    return p_installed->ipv.core->package.get_version();
                }
                else if (auto p_scfl = m_scfl.get())
                {
                    return p_scfl->to_version();
                }
                else
                    return nullopt;
            }

            PackageSpec m_spec;
            ExpectedL<const SourceControlFileAndLocation&> m_scfl;

            Optional<ClusterInstalled> m_installed;
            Optional<ClusterInstallInfo> m_install_info;

            RequestType request_type = RequestType::AUTO_SELECTED;
        };

        struct PackageGraph
        {
            PackageGraph(const PortFileProvider& provider,
                         const CMakeVars::CMakeVarProvider& var_provider,
                         const StatusParagraphs& status_db,
                         Triplet host_triplet);
            ~PackageGraph() = default;

            void install(Span<const FeatureSpec> specs, UnsupportedPortAction unsupported_port_action);
            void upgrade(Span<const PackageSpec> specs, UnsupportedPortAction unsupported_port_action);
            void mark_user_requested(const PackageSpec& spec);

            ActionPlan serialize(GraphRandomizer* randomizer) const;

            void mark_for_reinstall(const PackageSpec& spec,
                                    std::vector<FeatureSpec>& out_reinstall_requirements) const;
            const CMakeVars::CMakeVarProvider& m_var_provider;

            std::unique_ptr<ClusterGraph> m_graph;
            std::map<FeatureSpec, PlatformExpression::Expr> m_unsupported_features;
        };

        /// <summary>
        /// Directional graph representing a collection of packages with their features connected by their dependencies.
        /// </summary>
        struct ClusterGraph
        {
            explicit ClusterGraph(const PortFileProvider& port_provider, Triplet host_triplet)
                : m_port_provider(port_provider), m_host_triplet(host_triplet)
            {
            }

            ClusterGraph(const ClusterGraph&) = delete;
            ClusterGraph& operator=(const ClusterGraph&) = delete;

            /// <summary>
            ///     Find the cluster associated with spec or if not found, create it from the PortFileProvider.
            /// </summary>
            /// <param name="spec">Package spec to get the cluster for.</param>
            /// <returns>The cluster found or created for spec.</returns>
            Cluster& get(const PackageSpec& spec)
            {
                auto it = m_graph.find(spec);
                if (it == m_graph.end())
                {
                    auto maybe_scfl = m_port_provider.get_control_file(spec.name());
                    if (auto scfl = maybe_scfl.get())
                    {
                        it = m_graph
                                 .emplace(std::piecewise_construct,
                                          std::forward_as_tuple(spec),
                                          std::forward_as_tuple(spec, *scfl))
                                 .first;
                    }
                    else
                    {
                        Checks::msg_exit_with_error(VCPKG_LINE_INFO,
                                                    msg::format(msgWhileLookingForSpec, msg::spec = spec)
                                                        .append_raw('\n')
                                                        .append_raw(maybe_scfl.error()));
                    }
                }

                return it->second;
            }

            Cluster& insert(const InstalledPackageView& ipv)
            {
                ExpectedL<const SourceControlFileAndLocation&> maybe_scfl =
                    m_port_provider.get_control_file(ipv.spec().name());

                return m_graph
                    .emplace(std::piecewise_construct,
                             std::forward_as_tuple(ipv.spec()),
                             std::forward_as_tuple(ipv, std::move(maybe_scfl)))
                    .first->second;
            }

            const Cluster& find_or_exit(const PackageSpec& spec, LineInfo li) const
            {
                auto it = m_graph.find(spec);
                Checks::msg_check_exit(li, it != m_graph.end(), msgFailedToLocateSpec, msg::spec = spec);
                return it->second;
            }

            auto begin() const { return m_graph.begin(); }
            auto end() const { return m_graph.end(); }

        private:
            std::map<PackageSpec, Cluster> m_graph;
            const PortFileProvider& m_port_provider;

        public:
            const Triplet m_host_triplet;
        };
    }

    static void format_plan_row(LocalizedString& out, const InstallPlanAction& action, const Path& builtin_ports_dir)
    {
        out.append_raw(request_type_indent(action.request_type))
            .append_raw(action.displayname())
            .append_raw(" -> ")
            .append_raw(action.version());
        if (action.build_options.use_head_version == UseHeadVersion::YES)
        {
            out.append_raw(" (+HEAD)");
        }
        if (auto scfl = action.source_control_file_and_location.get())
        {
            if (!builtin_ports_dir.empty() &&
                !Strings::case_insensitive_ascii_starts_with(scfl->source_location, builtin_ports_dir))
            {
                out.append_raw(" -- ").append_raw(scfl->source_location);
            }
        }
    }

    StringLiteral request_type_indent(RequestType request_type)
    {
        switch (request_type)
        {
            case RequestType::AUTO_SELECTED: return "  * ";
            case RequestType::USER_REQUESTED: return "    ";
            default: Checks::unreachable(VCPKG_LINE_INFO);
        }
    }

    bool BasicAction::compare_by_name(const BasicAction* left, const BasicAction* right)
    {
        return left->spec.name() < right->spec.name();
    }

    std::string PackageAction::displayname() const
    {
        if (this->feature_list.empty_or_only_core())
        {
            return this->spec.to_string();
        }

        const std::string features = Strings::join(",", feature_list);
        return fmt::format("{}[{}]:{}", this->spec.name(), features, this->spec.triplet());
    }

    static std::vector<PackageSpec> fdeps_to_pdeps(const PackageSpec& self,
                                                   const std::map<std::string, std::vector<FeatureSpec>>& dependencies)
    {
        std::set<PackageSpec> specs;
        for (auto&& p : dependencies)
        {
            for (auto&& q : p.second)
            {
                specs.insert(q.spec());
            }
        }
        specs.erase(self);
        return {specs.begin(), specs.end()};
    }

    static InternalFeatureSet fdeps_to_feature_list(const std::map<std::string, std::vector<FeatureSpec>>& fdeps)
    {
        InternalFeatureSet ret;
        for (auto&& d : fdeps)
        {
            ret.push_back(d.first);
        }
        return ret;
    }

    InstallPlanAction::InstallPlanAction(const PackageSpec& spec,
                                         const SourceControlFileAndLocation& scfl,
                                         const RequestType& request_type,
                                         Triplet host_triplet,
                                         std::map<std::string, std::vector<FeatureSpec>>&& dependencies,
                                         std::vector<LocalizedString>&& build_failure_messages,
                                         std::vector<std::string> default_features)
        : PackageAction{{spec}, fdeps_to_pdeps(spec, dependencies), fdeps_to_feature_list(dependencies)}
        , source_control_file_and_location(scfl)
        , default_features(std::move(default_features))
        , plan_type(InstallPlanType::BUILD_AND_INSTALL)
        , request_type(request_type)
        , build_options{}
        , feature_dependencies(std::move(dependencies))
        , build_failure_messages(std::move(build_failure_messages))
        , host_triplet(host_triplet)
    {
    }

    InstallPlanAction::InstallPlanAction(InstalledPackageView&& ipv, const RequestType& request_type)
        : PackageAction{{ipv.spec()}, ipv.dependencies(), ipv.feature_list()}
        , installed_package(std::move(ipv))
        , plan_type(InstallPlanType::ALREADY_INSTALLED)
        , request_type(request_type)
        , build_options{}
        , feature_dependencies(installed_package.get()->feature_dependencies())
    {
    }

    const std::string& InstallPlanAction::public_abi() const
    {
        switch (plan_type)
        {
            case InstallPlanType::ALREADY_INSTALLED:
                return installed_package.value_or_exit(VCPKG_LINE_INFO).core->package.abi;
            case InstallPlanType::BUILD_AND_INSTALL:
            {
                auto&& i = abi_info.value_or_exit(VCPKG_LINE_INFO);
                if (auto o = i.pre_build_info->public_abi_override.get())
                    return *o;
                else
                    return i.package_abi;
            }
            default: Checks::unreachable(VCPKG_LINE_INFO);
        }
    }
    bool InstallPlanAction::has_package_abi() const
    {
        const auto p = abi_info.get();
        return p && !p->package_abi.empty();
    }
    Optional<const std::string&> InstallPlanAction::package_abi() const
    {
        const auto p = abi_info.get();
        if (!p || p->package_abi.empty()) return nullopt;
        return p->package_abi;
    }
    const PreBuildInfo& InstallPlanAction::pre_build_info(LineInfo li) const
    {
        return *abi_info.value_or_exit(li).pre_build_info;
    }
    Version InstallPlanAction::version() const
    {
        if (auto scfl = source_control_file_and_location.get())
        {
            return scfl->to_version();
        }
        else if (auto ipv = installed_package.get())
        {
            return ipv->version();
        }
        else
        {
            Checks::unreachable(VCPKG_LINE_INFO);
        }
    }

    RemovePlanAction::RemovePlanAction(const PackageSpec& spec,
                                       const RemovePlanType& plan_type,
                                       const RequestType& request_type)
        : BasicAction{spec}, plan_type(plan_type), request_type(request_type)
    {
    }

    template<class Message>
    static LocalizedString create_unsupported_message(Message m,
                                                      const FeatureSpec& spec,
                                                      const PlatformExpression::Expr& expr)
    {
        const auto feature_spec =
            (spec.feature() == "core" ? spec.port() : format_name_only_feature_spec(spec.port(), spec.feature()));
        return msg::format(m,
                           msg::package_name = spec.port(),
                           msg::feature_spec = feature_spec,
                           msg::supports_expression = to_string(expr),
                           msg::triplet = spec.triplet());
    }

    void ActionPlan::print_unsupported_warnings()
    {
        for (const auto& entry : unsupported_features)
        {
            const auto& spec = entry.first;
            const auto feature_spec =
                (spec.feature() == "core" ? spec.port() : format_name_only_feature_spec(spec.port(), spec.feature()));
            msg::println_warning(msgUnsupportedFeatureSupportsExpressionWarning,
                                 msg::feature_spec = feature_spec,
                                 msg::supports_expression = to_string(entry.second),
                                 msg::triplet = spec.triplet());
        }
    }

    ExportPlanAction::ExportPlanAction(const PackageSpec& spec,
                                       InstalledPackageView&& installed_package,
                                       RequestType request_type)
        : BasicAction{spec}
        , plan_type(ExportPlanType::ALREADY_BUILT)
        , request_type(request_type)
        , m_installed_package(std::move(installed_package))
    {
    }

    ExportPlanAction::ExportPlanAction(const PackageSpec& spec, RequestType request_type)
        : BasicAction{spec}, plan_type(ExportPlanType::NOT_BUILT), request_type(request_type)
    {
    }

    Optional<const BinaryParagraph&> ExportPlanAction::core_paragraph() const
    {
        if (auto p_ip = m_installed_package.get())
        {
            return p_ip->core->package;
        }
        return nullopt;
    }

    std::vector<PackageSpec> ExportPlanAction::dependencies() const
    {
        if (auto p_ip = m_installed_package.get())
            return p_ip->dependencies();
        else
            return {};
    }

    std::vector<RemovePlanAction> create_remove_plan(const std::vector<PackageSpec>& specs,
                                                     const StatusParagraphs& status_db)
    {
        struct RemoveAdjacencyProvider final : AdjacencyProvider<PackageSpec, RemovePlanAction>
        {
            const StatusParagraphs& status_db;
            const std::vector<InstalledPackageView>& installed_ports;
            const std::unordered_set<PackageSpec>& specs_as_set;

            RemoveAdjacencyProvider(const StatusParagraphs& status_db,
                                    const std::vector<InstalledPackageView>& installed_ports,
                                    const std::unordered_set<PackageSpec>& specs_as_set)
                : status_db(status_db), installed_ports(installed_ports), specs_as_set(specs_as_set)
            {
            }

            std::vector<PackageSpec> adjacency_list(const RemovePlanAction& plan) const override
            {
                if (plan.plan_type == RemovePlanType::NOT_INSTALLED)
                {
                    return {};
                }

                const PackageSpec& spec = plan.spec;
                std::vector<PackageSpec> dependents;
                for (auto&& ipv : installed_ports)
                {
                    auto deps = ipv.dependencies();

                    if (std::find(deps.begin(), deps.end(), spec) == deps.end()) continue;

                    dependents.push_back(ipv.spec());
                }

                return dependents;
            }

            RemovePlanAction load_vertex_data(const PackageSpec& spec) const override
            {
                const RequestType request_type = specs_as_set.find(spec) != specs_as_set.end()
                                                     ? RequestType::USER_REQUESTED
                                                     : RequestType::AUTO_SELECTED;
                const StatusParagraphs::const_iterator it = status_db.find_installed(spec);
                if (it == status_db.end())
                {
                    return RemovePlanAction{spec, RemovePlanType::NOT_INSTALLED, request_type};
                }
                return RemovePlanAction{spec, RemovePlanType::REMOVE, request_type};
            }

            std::string to_string(const PackageSpec& spec) const override { return spec.to_string(); }
        };

        auto installed_ports = get_installed_ports(status_db);
        const std::unordered_set<PackageSpec> specs_as_set(specs.cbegin(), specs.cend());
        return topological_sort(specs, RemoveAdjacencyProvider{status_db, installed_ports, specs_as_set}, {});
    }

    std::vector<ExportPlanAction> create_export_plan(const std::vector<PackageSpec>& specs,
                                                     const StatusParagraphs& status_db)
    {
        struct ExportAdjacencyProvider final : AdjacencyProvider<PackageSpec, ExportPlanAction>
        {
            const StatusParagraphs& status_db;
            const std::unordered_set<PackageSpec>& specs_as_set;

            ExportAdjacencyProvider(const StatusParagraphs& s, const std::unordered_set<PackageSpec>& specs_as_set)
                : status_db(s), specs_as_set(specs_as_set)
            {
            }

            std::vector<PackageSpec> adjacency_list(const ExportPlanAction& plan) const override
            {
                return plan.dependencies();
            }

            ExportPlanAction load_vertex_data(const PackageSpec& spec) const override
            {
                const RequestType request_type = specs_as_set.find(spec) != specs_as_set.end()
                                                     ? RequestType::USER_REQUESTED
                                                     : RequestType::AUTO_SELECTED;

                auto maybe_ipv = status_db.get_installed_package_view(spec);

                if (auto p_ipv = maybe_ipv.get())
                {
                    return ExportPlanAction{spec, std::move(*p_ipv), request_type};
                }

                return ExportPlanAction{spec, request_type};
            }

            std::string to_string(const PackageSpec& spec) const override { return spec.to_string(); }
        };

        const std::unordered_set<PackageSpec> specs_as_set(specs.cbegin(), specs.cend());
        std::vector<ExportPlanAction> toposort =
            topological_sort(specs, ExportAdjacencyProvider{status_db, specs_as_set}, {});
        return toposort;
    }

    void PackageGraph::mark_user_requested(const PackageSpec& spec)
    {
        m_graph->get(spec).request_type = RequestType::USER_REQUESTED;
    }

    ActionPlan create_feature_install_plan(const PortFileProvider& port_provider,
                                           const CMakeVars::CMakeVarProvider& var_provider,
                                           View<FullPackageSpec> specs,
                                           const StatusParagraphs& status_db,
                                           const CreateInstallPlanOptions& options)
    {
        PackageGraph pgraph(port_provider, var_provider, status_db, options.host_triplet);

        std::vector<FeatureSpec> feature_specs;
        for (const FullPackageSpec& spec : specs)
        {
            pgraph.mark_user_requested(spec.package_spec);
            spec.expand_fspecs_to(feature_specs);
        }
        Util::sort_unique_erase(feature_specs);

        pgraph.install(feature_specs, options.unsupported_port_action);

        auto res = pgraph.serialize(options.randomizer);

        return res;
    }

    void PackageGraph::mark_for_reinstall(const PackageSpec& first_remove_spec,
                                          std::vector<FeatureSpec>& out_reinstall_requirements) const
    {
        std::set<PackageSpec> removed;
        std::vector<PackageSpec> to_remove{first_remove_spec};

        while (!to_remove.empty())
        {
            PackageSpec remove_spec = std::move(to_remove.back());
            to_remove.pop_back();

            if (!removed.insert(remove_spec).second) continue;

            Cluster& clust = m_graph->get(remove_spec);
            ClusterInstalled& info = clust.m_installed.value_or_exit(VCPKG_LINE_INFO);

            if (!clust.m_install_info)
            {
                clust.create_install_info(out_reinstall_requirements);
            }

            to_remove.insert(to_remove.end(), info.remove_edges.begin(), info.remove_edges.end());
        }
    }

    /// The list of specs to install should already have default features expanded
    void PackageGraph::install(Span<const FeatureSpec> specs, UnsupportedPortAction unsupported_port_action)
    {
        // We batch resolving qualified dependencies, because it's an invocation of CMake which
        // takes ~150ms per call.
        std::vector<FeatureSpec> qualified_dependencies;
        std::vector<FeatureSpec> next_dependencies{specs.begin(), specs.end()};

        // Keep running while there is any chance of finding more dependencies
        while (!next_dependencies.empty())
        {
            // Keep running until the only dependencies left are qualified
            while (!next_dependencies.empty())
            {
                // Extract the top of the stack
                const FeatureSpec spec = std::move(next_dependencies.back());
                next_dependencies.pop_back();

                // Get the cluster for the PackageSpec of the FeatureSpec we are adding to the install graph
                Cluster& clust = m_graph->get(spec.spec());

                if (spec.feature() == "*")
                {
                    // Expand wildcard feature
                    for (auto&& fpgh : clust.get_scfl_or_exit().source_control_file->feature_paragraphs)
                    {
                        next_dependencies.emplace_back(spec.spec(), fpgh->name);
                    }
                    continue;
                }

                // If this spec hasn't already had its qualified dependencies resolved
                if (!m_var_provider.get_dep_info_vars(spec.spec()).has_value())
                {
                    // TODO: There's always the chance that we don't find the feature we're looking for (probably a
                    // malformed CONTROL file somewhere). We should probably output a better error.
                    const std::vector<Dependency>* paragraph_depends = nullptr;
                    bool has_supports = false;
                    if (spec.feature() == "core")
                    {
                        paragraph_depends = &clust.get_scfl_or_exit().source_control_file->core_paragraph->dependencies;
                        has_supports = !clust.get_scfl_or_exit()
                                            .source_control_file->core_paragraph->supports_expression.is_empty();
                    }
                    else if (spec.feature() == "default")
                    {
                        has_supports = Util::any_of(
                            clust.get_scfl_or_exit().source_control_file->core_paragraph->default_features,
                            [](const Dependency::Feature& feature) { return !feature.platform.is_empty(); });
                    }
                    else
                    {
                        auto maybe_paragraph =
                            clust.get_scfl_or_exit().source_control_file->find_feature(spec.feature());
                        Checks::msg_check_maybe_upgrade(VCPKG_LINE_INFO,
                                                        maybe_paragraph.has_value(),
                                                        msgFailedToFindPortFeature,
                                                        msg::feature = spec.feature(),
                                                        msg::package_name = spec.port());
                        paragraph_depends = &maybe_paragraph.value_or_exit(VCPKG_LINE_INFO).dependencies;
                        has_supports = !maybe_paragraph.get()->supports_expression.is_empty();
                    }

                    // And it has at least one qualified dependency
                    if (has_supports ||
                        (paragraph_depends && Util::any_of(*paragraph_depends, [](const Dependency& dep) {
                             return dep.has_platform_expressions();
                         })))
                    {
                        // Add it to the next batch run
                        qualified_dependencies.emplace_back(spec);
                    }
                }
                else
                {
                    auto maybe_supports_expression = clust.get_applicable_supports_expression(spec);
                    auto supports_expression = maybe_supports_expression.get();
                    if (supports_expression && !supports_expression->is_empty())
                    {
                        if (!supports_expression->evaluate(
                                m_var_provider.get_dep_info_vars(spec.spec()).value_or_exit(VCPKG_LINE_INFO)))
                        {
                            const auto supports_expression_text = to_string(*supports_expression);
                            if (unsupported_port_action == UnsupportedPortAction::Error)
                            {
                                Checks::msg_exit_with_message(
                                    VCPKG_LINE_INFO,
                                    create_unsupported_message(
                                        msgUnsupportedFeatureSupportsExpression, spec, *supports_expression));
                            }
                            else
                            {
                                m_unsupported_features.emplace(spec, *supports_expression);
                            }
                        }
                    }
                }

                if (clust.m_install_info.has_value())
                {
                    clust.add_feature(spec.feature(), m_var_provider, next_dependencies, m_graph->m_host_triplet);
                }
                else
                {
                    if (!clust.m_installed.has_value())
                    {
                        clust.create_install_info(next_dependencies);
                        clust.add_feature(spec.feature(), m_var_provider, next_dependencies, m_graph->m_host_triplet);
                    }
                    else
                    {
                        if (spec.feature() == "default")
                        {
                            if (!clust.m_installed.get()->defaults_requested)
                            {
                                clust.m_installed.get()->defaults_requested = true;
                                if (!clust.has_defaults_installed())
                                {
                                    mark_for_reinstall(spec.spec(), next_dependencies);
                                }
                            }
                        }
                        else if (!clust.has_feature_installed(spec.feature()))
                        {
                            // If install_info is not present and it is already installed, we have never added a feature
                            // which hasn't already been installed to this cluster. In this case, we need to reinstall
                            // the port if the feature isn't already present.
                            mark_for_reinstall(spec.spec(), next_dependencies);
                            clust.add_feature(
                                spec.feature(), m_var_provider, next_dependencies, m_graph->m_host_triplet);
                        }
                    }
                }
            }

            if (!qualified_dependencies.empty())
            {
                Util::sort_unique_erase(qualified_dependencies);

                // Extract the package specs we need to get dependency info from. We don't run the triplet on a per
                // feature basis. We run it once for the whole port.
                auto qualified_package_specs =
                    Util::fmap(qualified_dependencies, [](const FeatureSpec& fspec) { return fspec.spec(); });
                Util::sort_unique_erase(qualified_package_specs);
                m_var_provider.load_dep_info_vars(qualified_package_specs, m_graph->m_host_triplet);

                // Put all the FeatureSpecs for which we had qualified dependencies back on the dependencies stack.
                // We need to recheck if evaluating the triplet revealed any new dependencies.
                next_dependencies.insert(next_dependencies.end(),
                                         std::make_move_iterator(qualified_dependencies.begin()),
                                         std::make_move_iterator(qualified_dependencies.end()));
                qualified_dependencies.clear();
            }
        }
    }

    void PackageGraph::upgrade(Span<const PackageSpec> specs, UnsupportedPortAction unsupported_port_action)
    {
        std::vector<FeatureSpec> reinstall_reqs;

        for (const PackageSpec& spec : specs)
            mark_for_reinstall(spec, reinstall_reqs);

        Util::sort_unique_erase(reinstall_reqs);

        install(reinstall_reqs, unsupported_port_action);
    }

    ActionPlan create_upgrade_plan(const PortFileProvider& port_provider,
                                   const CMakeVars::CMakeVarProvider& var_provider,
                                   const std::vector<PackageSpec>& specs,
                                   const StatusParagraphs& status_db,
                                   const CreateInstallPlanOptions& options)
    {
        PackageGraph pgraph(port_provider, var_provider, status_db, options.host_triplet);

        pgraph.upgrade(specs, options.unsupported_port_action);

        return pgraph.serialize(options.randomizer);
    }

    ActionPlan PackageGraph::serialize(GraphRandomizer* randomizer) const
    {
        struct BaseEdgeProvider : AdjacencyProvider<PackageSpec, const Cluster*>
        {
            BaseEdgeProvider(const ClusterGraph& parent) : m_parent(parent) { }

            std::string to_string(const PackageSpec& spec) const override { return spec.to_string(); }
            const Cluster* load_vertex_data(const PackageSpec& spec) const override
            {
                return &m_parent.find_or_exit(spec, VCPKG_LINE_INFO);
            }

            const ClusterGraph& m_parent;
        };

        struct RemoveEdgeProvider final : BaseEdgeProvider
        {
            using BaseEdgeProvider::BaseEdgeProvider;

            std::vector<PackageSpec> adjacency_list(const Cluster* const& vertex) const override
            {
                auto&& set = vertex->m_installed.value_or_exit(VCPKG_LINE_INFO).remove_edges;
                return {set.begin(), set.end()};
            }
        } removeedgeprovider(*m_graph);

        struct InstallEdgeProvider final : BaseEdgeProvider
        {
            using BaseEdgeProvider::BaseEdgeProvider;

            std::vector<PackageSpec> adjacency_list(const Cluster* const& vertex) const override
            {
                if (!vertex->m_install_info.has_value()) return {};

                auto& info = vertex->m_install_info.value_or_exit(VCPKG_LINE_INFO);
                std::vector<PackageSpec> deps;
                for (auto&& kv : info.build_edges)
                    for (auto&& e : kv.second)
                    {
                        auto spec = e.spec();
                        if (spec != vertex->m_spec) deps.push_back(std::move(spec));
                    }
                Util::sort_unique_erase(deps);
                return deps;
            }
        } installedgeprovider(*m_graph);

        std::vector<PackageSpec> removed_vertices;
        std::vector<PackageSpec> installed_vertices;
        for (auto&& kv : *m_graph)
        {
            if (kv.second.m_install_info.has_value() && kv.second.m_installed.has_value())
            {
                removed_vertices.push_back(kv.first);
            }
            if (kv.second.m_install_info.has_value() || kv.second.request_type == RequestType::USER_REQUESTED)
            {
                installed_vertices.push_back(kv.first);
            }
        }
        auto remove_toposort = topological_sort(removed_vertices, removeedgeprovider, randomizer);
        auto insert_toposort = topological_sort(installed_vertices, installedgeprovider, randomizer);

        ActionPlan plan;

        for (auto&& p_cluster : remove_toposort)
        {
            plan.remove_actions.emplace_back(p_cluster->m_spec, RemovePlanType::REMOVE, p_cluster->request_type);
        }

        for (auto&& p_cluster : insert_toposort)
        {
            // Every cluster that has an install_info needs to be built
            // If a cluster only has an installed object and is marked as user requested we should still report it.
            if (auto info_ptr = p_cluster->m_install_info.get())
            {
                std::vector<LocalizedString> constraint_violations;
                for (auto&& constraints : info_ptr->version_constraints)
                {
                    for (auto&& constraint : constraints.second)
                    {
                        auto&& dep_clust = m_graph->get(constraints.first);
                        auto maybe_v = dep_clust.get_version();
                        if (auto v = maybe_v.get())
                        {
                            if (compare_any(*v, constraint) == VerComp::lt)
                            {
                                constraint_violations.push_back(msg::format_warning(msgVersionConstraintViolated,
                                                                                    msg::spec = constraints.first,
                                                                                    msg::expected_version = constraint,
                                                                                    msg::actual_version = *v));
                                msg::println(msg::format(msgConstraintViolation)
                                                 .append_raw('\n')
                                                 .append_indent()
                                                 .append(constraint_violations.back()));
                            }
                        }
                    }
                }
                std::map<std::string, std::vector<FeatureSpec>> computed_edges;
                for (auto&& kv : info_ptr->build_edges)
                {
                    std::set<FeatureSpec> fspecs;
                    for (auto&& fspec : kv.second)
                    {
                        if (fspec.feature() != "default")
                        {
                            fspecs.insert(fspec);
                            continue;
                        }
                        auto&& dep_clust = m_graph->get(fspec.spec());
                        const auto& default_features = [&] {
                            if (dep_clust.m_install_info.has_value())
                                return dep_clust.m_install_info.get()->default_features;
                            if (auto p = dep_clust.m_installed.get()) return p->ipv.core->package.default_features;
                            Checks::unreachable(VCPKG_LINE_INFO);
                        }();
                        for (auto&& default_feature : default_features)
                            fspecs.emplace(fspec.spec(), default_feature);
                    }
                    computed_edges[kv.first].assign(fspecs.begin(), fspecs.end());
                }
                plan.install_actions.emplace_back(p_cluster->m_spec,
                                                  p_cluster->get_scfl_or_exit(),
                                                  p_cluster->request_type,
                                                  m_graph->m_host_triplet,
                                                  std::move(computed_edges),
                                                  std::move(constraint_violations),
                                                  std::move(info_ptr->default_features));
            }
            else if (p_cluster->request_type == RequestType::USER_REQUESTED && p_cluster->m_installed.has_value())
            {
                auto&& installed = p_cluster->m_installed.value_or_exit(VCPKG_LINE_INFO);
                plan.already_installed.emplace_back(InstalledPackageView(installed.ipv), p_cluster->request_type);
            }
        }
        plan.unsupported_features = m_unsupported_features;
        return plan;
    }

    static std::unique_ptr<ClusterGraph> create_feature_install_graph(const PortFileProvider& port_provider,
                                                                      const StatusParagraphs& status_db,
                                                                      Triplet host_triplet)
    {
        std::unique_ptr<ClusterGraph> graph = std::make_unique<ClusterGraph>(port_provider, host_triplet);

        auto installed_ports = get_installed_ports(status_db);

        for (auto&& ipv : installed_ports)
        {
            graph->insert(ipv);
        }

        // Populate the graph with "remove edges", which are the reverse of the Build-Depends edges.
        for (auto&& ipv : installed_ports)
        {
            auto deps = ipv.dependencies();

            for (auto&& dep : deps)
            {
                auto p_installed = graph->get(dep).m_installed.get();
                if (p_installed == nullptr)
                {
                    Checks::msg_exit_with_error(
                        VCPKG_LINE_INFO,
                        msg::format(msgCorruptedDatabase)
                            .append_raw('\n')
                            .append(msgMissingDependency, msg::spec = ipv.spec(), msg::package_name = dep));
                }

                p_installed->remove_edges.emplace(ipv.spec());
            }
        }
        return graph;
    }

    PackageGraph::PackageGraph(const PortFileProvider& port_provider,
                               const CMakeVars::CMakeVarProvider& var_provider,
                               const StatusParagraphs& status_db,
                               Triplet host_triplet)
        : m_var_provider(var_provider), m_graph(create_feature_install_graph(port_provider, status_db, host_triplet))
    {
    }

    FormattedPlan format_plan(const ActionPlan& action_plan, const Path& builtin_ports_dir)
    {
        FormattedPlan ret;
        if (action_plan.remove_actions.empty() && action_plan.already_installed.empty() &&
            action_plan.install_actions.empty())
        {
            ret.text = msg::format(msgInstalledRequestedPackages);
            ret.text.append_raw('\n');
            return ret;
        }

        std::set<PackageSpec> remove_specs;
        std::vector<const InstallPlanAction*> rebuilt_plans;
        std::vector<const InstallPlanAction*> new_plans;
        std::vector<const InstallPlanAction*> already_installed_plans;
        std::vector<const InstallPlanAction*> excluded;

        const bool has_non_user_requested_packages =
            Util::find_if(action_plan.install_actions, [](const InstallPlanAction& action) -> bool {
                return action.request_type != RequestType::USER_REQUESTED;
            }) != action_plan.install_actions.cend();

        for (auto&& remove_action : action_plan.remove_actions)
        {
            remove_specs.emplace(remove_action.spec);
        }
        for (auto&& install_action : action_plan.install_actions)
        {
            // remove plans are guaranteed to come before install plans, so we know the plan will be contained
            // if at all.
            auto it = remove_specs.find(install_action.spec);
            if (it != remove_specs.end())
            {
                remove_specs.erase(it);
                rebuilt_plans.push_back(&install_action);
            }
            else
            {
                if (install_action.plan_type == InstallPlanType::EXCLUDED)
                    excluded.push_back(&install_action);
                else
                    new_plans.push_back(&install_action);
            }
        }
        already_installed_plans = Util::fmap(action_plan.already_installed, [](auto&& action) { return &action; });

        std::sort(rebuilt_plans.begin(), rebuilt_plans.end(), &InstallPlanAction::compare_by_name);
        std::sort(new_plans.begin(), new_plans.end(), &InstallPlanAction::compare_by_name);
        std::sort(already_installed_plans.begin(), already_installed_plans.end(), &InstallPlanAction::compare_by_name);
        std::sort(excluded.begin(), excluded.end(), &InstallPlanAction::compare_by_name);

        struct
        {
            void operator()(LocalizedString& msg, msg::MessageT<> header, View<const InstallPlanAction*> actions)
            {
                msg.append(header).append_raw('\n');
                for (auto action : actions)
                {
                    format_plan_row(msg, *action, builtin_ports_dir);
                    msg.append_raw('\n');
                }
            }
            void operator()(LocalizedString& msg, msg::MessageT<> header, const std::set<PackageSpec>& specs)
            {
                msg.append(header).append_raw('\n');
                for (auto&& spec : specs)
                {
                    msg.append_raw(request_type_indent(RequestType::USER_REQUESTED)).append_raw(spec).append_raw('\n');
                }
            }
            const Path& builtin_ports_dir;
        } format_plan{builtin_ports_dir};

        if (!excluded.empty())
        {
            format_plan(ret.text, msgExcludedPackages, excluded);
        }

        if (!already_installed_plans.empty())
        {
            format_plan(ret.text, msgInstalledPackages, already_installed_plans);
        }

        if (!remove_specs.empty())
        {
            format_plan(ret.text, msgPackagesToRemove, remove_specs);
        }

        if (!rebuilt_plans.empty())
        {
            format_plan(ret.text, msgPackagesToRebuild, rebuilt_plans);
        }

        if (!new_plans.empty())
        {
            format_plan(ret.text, msgPackagesToInstall, new_plans);
        }

        if (has_non_user_requested_packages)
        {
            ret.text.append(msgPackagesToModify).append_raw('\n');
        }

        ret.has_removals = !remove_specs.empty() || !rebuilt_plans.empty();
        return ret;
    }

    void print_plan(const ActionPlan& action_plan, const bool is_recursive, const Path& builtin_ports_dir)
    {
        auto formatted = format_plan(action_plan, builtin_ports_dir);
        msg::print(formatted.text);
        if (!is_recursive && formatted.has_removals)
        {
            msg::println_warning(msgPackagesToRebuildSuggestRecurse);
            Checks::exit_fail(VCPKG_LINE_INFO);
        }
    }

    namespace
    {

        /**
         * vcpkg's Versioned Constraint Resolution Algorithm
         * ---
         *
         * Phase 1:
         * - Every spec not mentioned at top-level will have default features applied.
         * - Every feature constraint from all applied versions will be applied.
         * - If pinned, that version will be applied; otherwise the baseline version will be applied.
         * - If a spec is not pinned, and a version constraint compares >= the baseline, that version will be applied.
         *
         * Phase 2:
         * - Perform a postfix walk to serialize the plan.
         *   - Use the greatest version applied from Phase 1.
         *   - Use all features applied in Phase 1 that exist in the selected version.
         *   - Validate that every version constraint from the selected version is satisfied or pinned.
         *   - Validate that every feature constraint from the selected version is satisfied.
         * - Validate that every spec in the plan is supported, applying the user's policy.
         * - Validate that every feature in the plan is supported, applying the user's policy.
         *
         * (pinned means there is a matching override or overlay)
         *
         * Phase 1 does not depend on the order of evaluation. The implementation below exploits this to batch calls to
         * CMake for calculationg dependency resolution tags. However, the results are sensitive to the definition of
         * comparison. If "compares >= the baseline" changes, the set of considered constraints will change, and so will
         * the results.
         */

        struct VersionedPackageGraph
        {
            VersionedPackageGraph(const IVersionedPortfileProvider& ver_provider,
                                  const IBaselineProvider& base_provider,
                                  const IOverlayProvider& oprovider,
                                  const CMakeVars::CMakeVarProvider& var_provider,
                                  Triplet host_triplet)
                : m_ver_provider(ver_provider)
                , m_base_provider(base_provider)
                , m_o_provider(oprovider)
                , m_var_provider(var_provider)
                , m_host_triplet(host_triplet)
            {
            }

            void add_override(const std::string& name, const Version& v);

            void solve_with_roots(View<Dependency> dep, const PackageSpec& toplevel);

            ExpectedL<ActionPlan> finalize_extract_plan(const PackageSpec& toplevel,
                                                        UnsupportedPortAction unsupported_port_action);

        private:
            const IVersionedPortfileProvider& m_ver_provider;
            const IBaselineProvider& m_base_provider;
            const IOverlayProvider& m_o_provider;
            const CMakeVars::CMakeVarProvider& m_var_provider;
            const Triplet m_host_triplet;

            struct DepSpec
            {
                PackageSpec spec;
<<<<<<< HEAD
                Version ver;
                std::vector<Dependency::Feature> features;
=======
                DependencyConstraint dc;
                std::vector<std::string> features;
>>>>>>> 0846ff9d
            };

            struct PackageNodeData
            {
                // set of all scfls that have been considered
                std::set<const SourceControlFileAndLocation*> considered;

                // Versions occluded by the baseline constraint are not considered.
                SchemedVersion baseline;
                // If overlay_or_override is true, ignore scheme and baseline_version
                bool overlay_or_override = false;
                // The current "best" scfl
                const SourceControlFileAndLocation* scfl = nullptr;

                // This tracks a list of constraint sources for debugging purposes
                std::set<std::string> origins;

                // The set of features that have been requested across all constraints
                std::set<std::string> requested_features;
                bool default_features = false;
            };

            using PackageNode = std::pair<const PackageSpec, PackageNodeData>;

            // mapping from portname -> version. "overrides" field in manifest file
            std::map<std::string, Version> m_overrides;
            // direct dependencies in unevaluated form
            std::vector<DepSpec> m_roots;
            // set of direct dependencies
            std::set<PackageSpec> m_user_requested;
            // mapping from { package specifier -> node containing resolution information for that package }
            std::map<PackageSpec, PackageNodeData> m_graph;
            // the set of nodes that could not be constructed in the graph due to failures
            std::set<std::string> m_failed_nodes;

            struct ConstraintFrame
            {
                PackageSpec spec;
                View<Dependency> deps;
            };
            std::vector<ConstraintFrame> m_resolve_stack;

            // Add an initial requirement for a package.
            // Returns a reference to the node to place additional constraints
            Optional<PackageNode&> require_package(const PackageSpec& spec, const std::string& origin);

            void require_scfl(PackageNode& ref, const SourceControlFileAndLocation* scfl, const std::string& origin);

            void require_port_feature(PackageNode& ref, const std::string& feature, const std::string& origin);

            void require_port_defaults(PackageNode& ref, const std::string& origin);

            void resolve_stack(const ConstraintFrame& frame);
            const CMakeVars::CMakeVars& batch_load_vars(const PackageSpec& spec);

<<<<<<< HEAD
            ExpectedL<Version> dep_to_version(const std::string& name, const DependencyConstraint& dc);
            bool evaluate(const PackageSpec& spec, const PlatformExpression::Expr& platform_expr);
=======
            Optional<const PackageNode&> find_package(const PackageSpec& spec) const;

            // For node, for each requested feature existing in the best scfl, calculate the set of package and feature
            // dependencies.
            // The FeatureSpec list will contain a [core] entry for each package dependency.
            // The FeatureSpec list will not contain [default].
            std::map<std::string, std::vector<FeatureSpec>> compute_feature_dependencies(
                const PackageNode& node, std::vector<DepSpec>& out_dep_specs) const;
>>>>>>> 0846ff9d

            static LocalizedString format_incomparable_versions_message(const PackageSpec& on,
                                                                        StringView from,
                                                                        const SchemedVersion& baseline,
                                                                        const SchemedVersion& target);
            std::vector<LocalizedString> m_errors;
        };

        const CMakeVars::CMakeVars& VersionedPackageGraph::batch_load_vars(const PackageSpec& spec)
        {
            auto vars = m_var_provider.get_dep_info_vars(spec);
            if (!vars)
            {
                // We want to batch as many dep_infos as possible, so look ahead in the stack
                std::unordered_set<PackageSpec> spec_set = {spec};
                for (auto&& s : m_resolve_stack)
                {
                    spec_set.insert(s.spec);
                    for (auto&& d : s.deps)
                        spec_set.insert({d.name, d.host ? m_host_triplet : s.spec.triplet()});
                }
                std::vector<PackageSpec> spec_vec(spec_set.begin(), spec_set.end());
                m_var_provider.load_dep_info_vars(spec_vec, m_host_triplet);
                return m_var_provider.get_dep_info_vars(spec).value_or_exit(VCPKG_LINE_INFO);
            }
            return *vars.get();
        }

        void VersionedPackageGraph::resolve_stack(const ConstraintFrame& frame)
        {
            for (auto&& dep : frame.deps)
            {
                if (!dep.platform.is_empty() && !dep.platform.evaluate(batch_load_vars(frame.spec))) continue;

                PackageSpec dep_spec(dep.name, dep.host ? m_host_triplet : frame.spec.triplet());
                auto maybe_node = require_package(dep_spec, frame.spec.name());
                if (auto node = maybe_node.get())
                {
                    // If the node is overlayed or overridden, don't apply version constraints
                    // If the baseline is a version_string, it occludes other constraints
                    if (!node->second.overlay_or_override)
                    {
                        const auto maybe_dep_ver = dep.constraint.try_get_minimum_version();
                        if (auto dep_ver = maybe_dep_ver.get())
                        {
                            auto maybe_scfl = m_ver_provider.get_control_file({dep.name, *dep_ver});
                            if (auto p_scfl = maybe_scfl.get())
                            {
                                const auto sver = p_scfl->schemed_version();
                                if (compare_versions(node->second.scfl->schemed_version(), sver) == VerComp::lt)
                                {
                                    // mark as current best and apply constraints
                                    node->second.scfl = p_scfl;
                                    require_scfl(*node, p_scfl, frame.spec.name());
                                }
                                else if (compare_versions(node->second.baseline, sver) == VerComp::lt)
                                {
                                    // apply constraints
                                    require_scfl(*node, p_scfl, frame.spec.name());
                                }
                            }
                        }
                    }

                    // apply selected features
                    for (auto&& f : dep.features)
                    {
                        if (f == "default") abort();
                        require_port_feature(*node, f, frame.spec.name());
                    }
                    if (Util::find(dep.features, StringView{"core"}) == dep.features.end())
                    {
<<<<<<< HEAD
                        if (evaluate(ref.first, f.platform))
                        {
                            require_port_feature(ref, f.name, ref.first.name());
                        }
                    }
                }
                else
                {
                    require_dependency(dep_node, dep, ref.first.name());
                }

                p.first->second.emplace_back(dep_spec, "core");
                for (auto&& f : dep.features)
                {
                    if (evaluate(ref.first, f.platform))
                    {
                        p.first->second.emplace_back(dep_spec, f.name);
                    }
                }
=======
                        require_port_defaults(*node, frame.spec.name());
                    }
                }
>>>>>>> 0846ff9d
            }
        }

        void VersionedPackageGraph::require_port_defaults(PackageNode& ref, const std::string& origin)
        {
            ref.second.origins.insert(origin);
            if (!ref.second.default_features)
            {
                ref.second.default_features = true;

                auto scfls = ref.second.considered;
                for (auto scfl : scfls)
                {
                    for (auto&& f : scfl->source_control_file->core_paragraph->default_features)
                    {
                        auto deps = scfl->source_control_file->find_dependencies_for_feature(f);
                        if (!deps) continue;
                        m_resolve_stack.push_back({ref.first, *deps.get()});
                    }
                }
            }
<<<<<<< HEAD

            for (auto&& f : dep.features)
            {
                if (evaluate(ref.first, f.platform))
                {
                    require_port_feature(ref, f.name, origin);
                }
            }

            if (dep.default_features)
            {
                require_port_defaults(ref, origin);
            }
=======
>>>>>>> 0846ff9d
        }
        void VersionedPackageGraph::require_port_feature(PackageNode& ref,
                                                         const std::string& feature,
                                                         const std::string& origin)
        {
            if (feature == "default")
            {
                return require_port_defaults(ref, origin);
            }
            ref.second.origins.insert(origin);
            auto inserted = ref.second.requested_features.emplace(feature).second;
            if (inserted)
            {
                auto scfls = ref.second.considered;
                for (auto scfl : scfls)
                {
                    auto deps = scfl->source_control_file->find_dependencies_for_feature(feature);
                    if (!deps) continue;
                    m_resolve_stack.push_back({ref.first, *deps.get()});
                }
            }
        }
        void VersionedPackageGraph::require_scfl(PackageNode& ref,
                                                 const SourceControlFileAndLocation* scfl,
                                                 const std::string& origin)
        {
            ref.second.origins.insert(origin);

            if (ref.second.considered.find(scfl) != ref.second.considered.end()) return;
            ref.second.considered.insert(scfl);

            auto features = ref.second.requested_features;
            if (ref.second.default_features)
            {
                const auto& defaults = ref.second.scfl->source_control_file->core_paragraph->default_features;
                features.insert(defaults.begin(), defaults.end());
            }

            m_resolve_stack.push_back({ref.first, scfl->source_control_file->core_paragraph->dependencies});
            for (auto&& f : features)
            {
                auto deps = ref.second.scfl->source_control_file->find_dependencies_for_feature(f);
                if (!deps)
                {
<<<<<<< HEAD
                    for (const auto& f : p_scfl->source_control_file->core_paragraph->default_features)
                    {
                        if (evaluate(graph_entry.first, f.platform))
                        {
                            add_feature_to(graph_entry, versioned_graph_entry, f.name);
                        }
                    }
=======
                    // This version doesn't have this feature.
                    return;
>>>>>>> 0846ff9d
                }
                m_resolve_stack.push_back({ref.first, *deps.get()});
            }
        }

        Optional<const VersionedPackageGraph::PackageNode&> VersionedPackageGraph::find_package(
            const PackageSpec& spec) const
        {
<<<<<<< HEAD
            (void)origin;
            if (!ref.second.default_features)
            {
                ref.second.default_features = true;
                ref.second.foreach_vsi([this, &ref](VersionSchemeInfo& vsi) {
                    if (vsi.scfl)
                    {
                        for (auto&& f : vsi.scfl->source_control_file->core_paragraph->default_features)
                        {
                            if (evaluate(ref.first, f.platform))
                            {
                                this->add_feature_to(ref, vsi, f.name);
                            }
                        }
                    }
                });
            }
=======
            auto it = m_graph.find(spec);
            if (it == m_graph.end()) return nullopt;
            return *it;
>>>>>>> 0846ff9d
        }

        Optional<VersionedPackageGraph::PackageNode&> VersionedPackageGraph::require_package(const PackageSpec& spec,
                                                                                             const std::string& origin)
        {
            auto it = m_graph.find(spec);
            if (it != m_graph.end())
            {
                it->second.origins.insert(origin);
                return *it;
            }

            if (m_failed_nodes.find(spec.name()) != m_failed_nodes.end())
            {
                return nullopt;
            }

            const auto maybe_overlay = m_o_provider.get_control_file(spec.name());
            if (auto p_overlay = maybe_overlay.get())
            {
                it = m_graph.emplace(spec, PackageNodeData{}).first;
                it->second.overlay_or_override = true;
                it->second.scfl = p_overlay;
            }
            else
            {
                Version ver;
                if (const auto over_it = m_overrides.find(spec.name()); over_it != m_overrides.end())
                {
                    auto maybe_scfl = m_ver_provider.get_control_file({spec.name(), over_it->second});
                    if (auto p_scfl = maybe_scfl.get())
                    {
                        it = m_graph.emplace(spec, PackageNodeData{}).first;
                        it->second.overlay_or_override = true;
                        it->second.scfl = p_scfl;
                    }
                    else
                    {
                        m_errors.push_back(std::move(maybe_scfl).error());
                        m_failed_nodes.insert(spec.name());
                        return nullopt;
                    }
                }
                else
                {
                    auto maybe_scfl = m_base_provider.get_baseline_version(spec.name()).then([&](const Version& ver) {
                        return m_ver_provider.get_control_file({spec.name(), ver});
                    });
                    if (auto p_scfl = maybe_scfl.get())
                    {
                        it = m_graph.emplace(spec, PackageNodeData{}).first;
                        it->second.baseline = p_scfl->schemed_version();
                        it->second.scfl = p_scfl;
                    }
                    else
                    {
                        m_errors.push_back(std::move(maybe_scfl).error());
                        m_failed_nodes.insert(spec.name());
                        return nullopt;
                    }
                }
            }

            // Implicit defaults are disabled if spec has been mentioned at top-level.
            // Note that if top-level doesn't also mark that reference as `[core]`, defaults will be re-engaged.
            it->second.default_features = m_user_requested.find(spec) == m_user_requested.end();
            it->second.requested_features.insert("core");

            require_scfl(*it, it->second.scfl, origin);
            return *it;
        }

        bool VersionedPackageGraph::evaluate(const PackageSpec& spec, const PlatformExpression::Expr& platform_expr)
        {
            return platform_expr.evaluate(m_var_provider.get_or_load_dep_info_vars(spec, m_host_triplet));
        }

        void VersionedPackageGraph::add_override(const std::string& name, const Version& v)
        {
            m_overrides.emplace(name, v);
        }

        void VersionedPackageGraph::solve_with_roots(View<Dependency> deps, const PackageSpec& toplevel)
        {
            auto dep_to_spec = [&toplevel, this](const Dependency& d) {
                return PackageSpec{d.name, d.host ? m_host_triplet : toplevel.triplet()};
            };
            auto specs = Util::fmap(deps, dep_to_spec);

            specs.push_back(toplevel);
            Util::sort_unique_erase(specs);
            for (auto&& dep : deps)
            {
<<<<<<< HEAD
                if (!dep.platform.evaluate(vars)) continue;

                active_deps.push_back(&dep);

                // Disable default features for deps with [core] as a dependency
                // Note: x[core], x[y] will still eventually depend on defaults due to the second x[y]
                if (!dep.default_features)
=======
                if (!dep.platform.is_empty() &&
                    !dep.platform.evaluate(m_var_provider.get_or_load_dep_info_vars(toplevel, m_host_triplet)))
>>>>>>> 0846ff9d
                {
                    continue;
                }

                auto spec = dep_to_spec(dep);
                m_user_requested.insert(spec);
                m_roots.push_back(DepSpec{std::move(spec), dep.constraint, dep.features});
            }

            m_resolve_stack.push_back({toplevel, deps});

            while (!m_resolve_stack.empty())
            {
                ConstraintFrame frame = std::move(m_resolve_stack.back());
                m_resolve_stack.pop_back();
                // Frame must be passed as a local because resolve_stack() will add new elements to m_resolve_stack
                resolve_stack(frame);
            }
        }

        LocalizedString VersionedPackageGraph::format_incomparable_versions_message(const PackageSpec& on,
                                                                                    StringView from,
                                                                                    const SchemedVersion& baseline,
                                                                                    const SchemedVersion& target)
        {
            LocalizedString doc = msg::format_error(msgVersionIncomparable1,
                                                    msg::spec = on,
                                                    msg::constraint_origin = from,
                                                    msg::expected = target.version,
                                                    msg::actual = baseline.version)
                                      .append_raw("\n\n");
            if (baseline.scheme == VersionScheme::String && target.scheme == VersionScheme::String)
            {
                doc.append(msgVersionIncomparableSchemeString).append_raw("\n\n");
            }
            else
            {
                doc.append(msgVersionIncomparableSchemes).append_raw('\n');
                doc.append_indent()
                    .append(msgVersionIncomparable2,
                            msg::version_spec = Strings::concat(on.name(), '@', baseline.version),
                            msg::new_scheme = baseline.scheme)
                    .append_raw('\n');
                doc.append_indent()
                    .append(msgVersionIncomparable2,
                            msg::version_spec = Strings::concat(on.name(), '@', target.version),
                            msg::new_scheme = target.scheme)
                    .append_raw("\n\n");
            }
            doc.append(msgVersionIncomparable3).append_raw("\n\n");
            doc.append_indent().append_raw("\"overrides\": [\n");
            doc.append_indent(2)
                .append_raw(fmt::format(R"({{ "name": "{}", "version": "{}" }})", on.name(), baseline.version))
                .append_raw('\n');
            doc.append_indent().append_raw("]\n\n");
            doc.append(msgVersionIncomparable4, msg::url = docs::versioning_url);
            return doc;
        }

        std::map<std::string, std::vector<FeatureSpec>> VersionedPackageGraph::compute_feature_dependencies(
            const PackageNode& node, std::vector<DepSpec>& out_dep_specs) const
        {
            std::map<std::string, std::vector<FeatureSpec>> feature_deps;
            std::set<std::string> all_features = node.second.requested_features;
            if (node.second.default_features)
            {
                const auto& f = node.second.scfl->source_control_file->core_paragraph->default_features;
                all_features.insert(f.begin(), f.end());
            }
            std::vector<FeatureSpec> fspecs;
            for (auto&& f : all_features)
            {
                auto maybe_fdeps = node.second.scfl->source_control_file->find_dependencies_for_feature(f);
                if (auto fdeps = maybe_fdeps.get())
                {
                    fspecs.clear();
                    for (auto&& fdep : *fdeps)
                    {
                        PackageSpec fspec{fdep.name, fdep.host ? m_host_triplet : node.first.triplet()};

                        // Ignore intra-package dependencies
                        if (fspec == node.first) continue;

                        if (!fdep.platform.is_empty() &&
                            !fdep.platform.evaluate(
                                m_var_provider.get_or_load_dep_info_vars(node.first, m_host_triplet)))
                        {
                            continue;
                        }

<<<<<<< HEAD
                for (auto&& f : dep.features)
                {
                    if (evaluate(toplevel, f.platform))
                    {
                        require_port_feature(node, f.name, toplevel.name());
                    }
=======
                        fspecs.emplace_back(fspec, "core");
                        for (auto&& g : fdep.features)
                            fspecs.emplace_back(fspec, g);
                        out_dep_specs.push_back({std::move(fspec), fdep.constraint, fdep.features});
                    }
                    Util::sort_unique_erase(fspecs);
                    feature_deps.emplace(f, fspecs);
>>>>>>> 0846ff9d
                }
            }
            return feature_deps;
        }

        // This function is called after all versioning constraints have been resolved. It is responsible for
        // serializing out the final execution graph and performing all final validations.
        ExpectedL<ActionPlan> VersionedPackageGraph::finalize_extract_plan(
            const PackageSpec& toplevel, UnsupportedPortAction unsupported_port_action)
        {
            if (!m_errors.empty())
            {
                Util::sort_unique_erase(m_errors);
                return LocalizedString::from_raw(Strings::join("\n", m_errors));
            }

            ActionPlan ret;

            // second == false means "in progress"
            std::map<PackageSpec, bool> emitted;
            struct Frame
            {
                InstallPlanAction ipa;
                std::vector<DepSpec> deps;
            };
            std::vector<Frame> stack;

            // Adds a new Frame to the stack if the spec was not already added
            auto push = [&emitted, this, &stack](const DepSpec& dep, StringView origin) -> ExpectedL<Unit> {
                auto p = emitted.emplace(dep.spec, false);
                // Dependency resolution should have ensured that either every node exists OR an error should have been
                // logged to m_errors
                const auto& node = find_package(dep.spec).value_or_exit(VCPKG_LINE_INFO);

                // Evaluate the >=version constraint (if any)
                auto maybe_min = dep.dc.try_get_minimum_version();
                if (!node.second.overlay_or_override && maybe_min)
                {
                    // Dependency resolution should have already logged any errors retrieving the scfl
                    const auto& dep_scfl = m_ver_provider.get_control_file({dep.spec.name(), *maybe_min.get()})
                                               .value_or_exit(VCPKG_LINE_INFO);
                    const auto constraint_sver = dep_scfl.schemed_version();
                    const auto selected_sver = node.second.scfl->schemed_version();
                    auto r = compare_versions(selected_sver, constraint_sver);
                    if (r == VerComp::unk)
                    {
                        // In the error message, we report the baseline version instead of the "best selected" version
                        // to give the user simpler data to work with.
                        return format_incomparable_versions_message(
                            dep.spec, origin, node.second.baseline, constraint_sver);
                    }
                    Checks::check_exit(
                        VCPKG_LINE_INFO,
                        r != VerComp::lt,
                        "Dependency resolution failed to consider a constraint. This is an internal error.");
                }

                // Evaluate feature constraints (if any)
                for (auto&& f : dep.features)
                {
                    if (f == "core") continue;
                    if (f == "default") continue;
                    auto feature = node.second.scfl->source_control_file->find_feature(f);
                    if (!feature)
                    {
                        return msg::format_error(
                            msgVersionMissingRequiredFeature,
                            msg::version_spec = Strings::concat(dep.spec.name(), '@', node.second.scfl->to_version()),
                            msg::feature = f,
                            msg::constraint_origin = origin);
                    }
                }

                if (p.second)
                {
<<<<<<< HEAD
                    // Newly inserted
                    if (!overlay && over_it == m_overrides.end())
                    {
                        // Not overridden -- Compare against baseline
                        if (auto baseline = m_base_provider.get_baseline_version(spec.name()))
                        {
                            if (auto base_node = node.get_node(*baseline.get()))
                            {
                                if (base_node != p_vnode)
                                {
                                    return format_incomparable_versions_message(spec, "baseline", *p_vnode, *base_node);
                                }
                            }
                        }
                    }

                    // -> Add stack frame
                    auto maybe_vars = m_var_provider.get_dep_info_vars(spec);

                    std::vector<std::string> default_features;
                    for (const auto& feature : p_vnode->scfl->source_control_file->core_paragraph->default_features)
                    {
                        if (feature.platform.evaluate(maybe_vars.value_or_exit(VCPKG_LINE_INFO)))
                            default_features.push_back(feature.name);
                    }
                    InstallPlanAction ipa(spec,
                                          *p_vnode->scfl,
                                          node.user_requested ? RequestType::USER_REQUESTED
                                                              : RequestType::AUTO_SELECTED,
                                          m_host_triplet,
                                          std::move(p_vnode->deps),
                                          {},
                                          std::move(default_features));
                    std::vector<DepSpec> deps;
                    for (auto&& f : ipa.feature_list)
                    {
                        if (auto maybe_deps =
                                p_vnode->scfl->source_control_file->find_dependencies_for_feature(f).get())
                        {
                            for (auto&& dep : *maybe_deps)
                            {
                                PackageSpec dep_spec(dep.name, dep.host ? m_host_triplet : spec.triplet());
                                if (dep_spec == spec) continue;

                                if (!dep.platform.is_empty() &&
                                    !dep.platform.evaluate(maybe_vars.value_or_exit(VCPKG_LINE_INFO)))
                                {
                                    continue;
                                }
                                auto maybe_cons = dep_to_version(dep.name, dep.constraint);

                                if (auto cons = maybe_cons.get())
                                {
                                    deps.emplace_back(DepSpec{std::move(dep_spec), std::move(*cons), dep.features});
                                }
                                else
                                {
                                    return msg::format_error(msgVersionConstraintUnresolvable,
                                                             msg::package_name = dep.name,
                                                             msg::spec = spec);
                                }
                            }
                        }
                    }
=======
                    // Newly inserted -> Add stack frame
                    std::vector<DepSpec> deps;
                    RequestType request = m_user_requested.find(dep.spec) != m_user_requested.end()
                                              ? RequestType::USER_REQUESTED
                                              : RequestType::AUTO_SELECTED;
                    InstallPlanAction ipa(dep.spec,
                                          *node.second.scfl,
                                          request,
                                          m_host_triplet,
                                          compute_feature_dependencies(node, deps),
                                          {});
>>>>>>> 0846ff9d
                    stack.push_back(Frame{std::move(ipa), std::move(deps)});
                }
                else if (p.first->second == false)
                {
                    return msg::format_error(msgCycleDetectedDuring, msg::spec = dep.spec)
                        .append_raw('\n')
                        .append_raw(Strings::join("\n", stack, [](const Frame& p) {
                            return Strings::concat(
                                p.ipa.spec,
                                '@',
                                p.ipa.source_control_file_and_location.value_or_exit(VCPKG_LINE_INFO).to_version());
                        }));
                }
                return Unit{};
            };

            for (auto&& root : m_roots)
            {
<<<<<<< HEAD
                if (auto err = push(
                        root.spec, root.ver, toplevel, Util::fmap(root.features, [](const auto& f) { return f.name; })))
=======
                auto x = push(root, toplevel.name());
                if (!x.has_value())
>>>>>>> 0846ff9d
                {
                    return std::move(x).error();
                }

                while (!stack.empty())
                {
                    auto& back = stack.back();
                    if (back.deps.empty())
                    {
                        emitted[back.ipa.spec] = true;
                        ret.install_actions.push_back(std::move(back.ipa));
                        stack.pop_back();
                    }
                    else
                    {
                        auto dep = std::move(back.deps.back());
                        back.deps.pop_back();
<<<<<<< HEAD
                        if (auto err =
                                push(dep.spec, dep.ver, back.ipa.spec, Util::fmap(dep.features, [](const auto& f) {
                                         return f.name;
                                     })))
=======
                        const auto origin = Strings::concat(
                            back.ipa.spec,
                            "@",
                            back.ipa.source_control_file_and_location.value_or_exit(VCPKG_LINE_INFO).to_version());
                        x = push(dep, origin);
                        if (!x.has_value())
>>>>>>> 0846ff9d
                        {
                            return std::move(x).error();
                        }
                    }
                }
            }

            // Because supports expressions are commonplace, we assume that all dep info will be needed
            m_var_provider.load_dep_info_vars(
                Util::fmap(ret.install_actions, [](const InstallPlanAction& a) { return a.spec; }), m_host_triplet);

            // Evaluate supports over the produced plan
            for (auto&& action : ret.install_actions)
            {
                const auto& scfl = action.source_control_file_and_location.value_or_exit(VCPKG_LINE_INFO);
                const auto& vars = m_var_provider.get_or_load_dep_info_vars(action.spec, m_host_triplet);
                // Evaluate core supports condition
                const auto& supports_expr = scfl.source_control_file->core_paragraph->supports_expression;
                if (!supports_expr.evaluate(vars))
                {
                    ret.unsupported_features.insert({FeatureSpec(action.spec, "core"), supports_expr});
                }

                // Evaluate per-feature supports conditions
                for (auto&& fdeps : action.feature_dependencies)
                {
                    if (fdeps.first == "core") continue;

                    auto fpgh = scfl.source_control_file->find_feature(fdeps.first).value_or_exit(VCPKG_LINE_INFO);
                    if (!fpgh.supports_expression.evaluate(vars))
                    {
                        ret.unsupported_features.insert({FeatureSpec(action.spec, fdeps.first), supports_expr});
                    }
                }
            }

            if (unsupported_port_action == UnsupportedPortAction::Error && !ret.unsupported_features.empty())
            {
                LocalizedString msg;
                for (auto&& f : ret.unsupported_features)
                {
                    if (!msg.empty()) msg.append_raw("\n");

                    const auto feature_spec =
                        f.first.feature() == "core"
                            ? f.first.spec().name()
                            : format_name_only_feature_spec(f.first.spec().name(), f.first.feature());

                    msg.append(msgUnsupportedFeatureSupportsExpression,
                               msg::package_name = f.first.spec().name(),
                               msg::feature_spec = feature_spec,
                               msg::supports_expression = to_string(f.second),
                               msg::triplet = f.first.spec().triplet());
                }

                return msg;
            }
            return ret;
        }
    }

    ExpectedL<ActionPlan> create_versioned_install_plan(const IVersionedPortfileProvider& provider,
                                                        const IBaselineProvider& bprovider,
                                                        const IOverlayProvider& oprovider,
                                                        const CMakeVars::CMakeVarProvider& var_provider,
                                                        const std::vector<Dependency>& deps,
                                                        const std::vector<DependencyOverride>& overrides,
                                                        const PackageSpec& toplevel,
                                                        Triplet host_triplet,
                                                        UnsupportedPortAction unsupported_port_action)
    {
        VersionedPackageGraph vpg(provider, bprovider, oprovider, var_provider, host_triplet);
        for (auto&& o : overrides)
        {
            vpg.add_override(o.name, {o.version, o.port_version});
        }

        vpg.solve_with_roots(deps, toplevel);
        return vpg.finalize_extract_plan(toplevel, unsupported_port_action);
    }
}<|MERGE_RESOLUTION|>--- conflicted
+++ resolved
@@ -1341,13 +1341,8 @@
             struct DepSpec
             {
                 PackageSpec spec;
-<<<<<<< HEAD
-                Version ver;
+                DependencyConstraint dc;
                 std::vector<Dependency::Feature> features;
-=======
-                DependencyConstraint dc;
-                std::vector<std::string> features;
->>>>>>> 0846ff9d
             };
 
             struct PackageNodeData
@@ -1403,10 +1398,6 @@
             void resolve_stack(const ConstraintFrame& frame);
             const CMakeVars::CMakeVars& batch_load_vars(const PackageSpec& spec);
 
-<<<<<<< HEAD
-            ExpectedL<Version> dep_to_version(const std::string& name, const DependencyConstraint& dc);
-            bool evaluate(const PackageSpec& spec, const PlatformExpression::Expr& platform_expr);
-=======
             Optional<const PackageNode&> find_package(const PackageSpec& spec) const;
 
             // For node, for each requested feature existing in the best scfl, calculate the set of package and feature
@@ -1415,7 +1406,8 @@
             // The FeatureSpec list will not contain [default].
             std::map<std::string, std::vector<FeatureSpec>> compute_feature_dependencies(
                 const PackageNode& node, std::vector<DepSpec>& out_dep_specs) const;
->>>>>>> 0846ff9d
+
+            bool evaluate(const PackageSpec& spec, const PlatformExpression::Expr& platform_expr) const;
 
             static LocalizedString format_incomparable_versions_message(const PackageSpec& on,
                                                                         StringView from,
@@ -1483,82 +1475,46 @@
                     // apply selected features
                     for (auto&& f : dep.features)
                     {
-                        if (f == "default") abort();
-                        require_port_feature(*node, f, frame.spec.name());
-                    }
-                    if (Util::find(dep.features, StringView{"core"}) == dep.features.end())
-                    {
-<<<<<<< HEAD
+                        if (f.name == "default") abort();
+                        if (evaluate(frame.spec, f.platform))
+                        {
+                            require_port_feature(*node, f.name, frame.spec.name());
+                        }
+                    }
+                    if (dep.default_features)
+                    {
+                        require_port_defaults(*node, frame.spec.name());
+                    }
+                }
+            }
+        }
+
+        void VersionedPackageGraph::require_port_defaults(PackageNode& ref, const std::string& origin)
+        {
+            ref.second.origins.insert(origin);
+            if (!ref.second.default_features)
+            {
+                ref.second.default_features = true;
+
+                auto scfls = ref.second.considered;
+                for (auto scfl : scfls)
+                {
+                    for (auto&& f : scfl->source_control_file->core_paragraph->default_features)
+                    {
                         if (evaluate(ref.first, f.platform))
                         {
-                            require_port_feature(ref, f.name, ref.first.name());
+                            auto deps = scfl->source_control_file->find_dependencies_for_feature(f.name);
+                            if (!deps) continue;
+                            m_resolve_stack.push_back({ref.first, *deps.get()});
                         }
                     }
                 }
-                else
-                {
-                    require_dependency(dep_node, dep, ref.first.name());
-                }
-
-                p.first->second.emplace_back(dep_spec, "core");
-                for (auto&& f : dep.features)
-                {
-                    if (evaluate(ref.first, f.platform))
-                    {
-                        p.first->second.emplace_back(dep_spec, f.name);
-                    }
-                }
-=======
-                        require_port_defaults(*node, frame.spec.name());
-                    }
-                }
->>>>>>> 0846ff9d
-            }
-        }
-
-        void VersionedPackageGraph::require_port_defaults(PackageNode& ref, const std::string& origin)
-        {
-            ref.second.origins.insert(origin);
-            if (!ref.second.default_features)
-            {
-                ref.second.default_features = true;
-
-                auto scfls = ref.second.considered;
-                for (auto scfl : scfls)
-                {
-                    for (auto&& f : scfl->source_control_file->core_paragraph->default_features)
-                    {
-                        auto deps = scfl->source_control_file->find_dependencies_for_feature(f);
-                        if (!deps) continue;
-                        m_resolve_stack.push_back({ref.first, *deps.get()});
-                    }
-                }
-            }
-<<<<<<< HEAD
-
-            for (auto&& f : dep.features)
-            {
-                if (evaluate(ref.first, f.platform))
-                {
-                    require_port_feature(ref, f.name, origin);
-                }
-            }
-
-            if (dep.default_features)
-            {
-                require_port_defaults(ref, origin);
-            }
-=======
->>>>>>> 0846ff9d
+            }
         }
         void VersionedPackageGraph::require_port_feature(PackageNode& ref,
                                                          const std::string& feature,
                                                          const std::string& origin)
         {
-            if (feature == "default")
-            {
-                return require_port_defaults(ref, origin);
-            }
             ref.second.origins.insert(origin);
             auto inserted = ref.second.requested_features.emplace(feature).second;
             if (inserted)
@@ -1584,8 +1540,13 @@
             auto features = ref.second.requested_features;
             if (ref.second.default_features)
             {
-                const auto& defaults = ref.second.scfl->source_control_file->core_paragraph->default_features;
-                features.insert(defaults.begin(), defaults.end());
+                for (auto&& f : ref.second.scfl->source_control_file->core_paragraph->default_features)
+                {
+                    if (evaluate(ref.first, f.platform))
+                    {
+                        features.insert(f.name);
+                    }
+                }
             }
 
             m_resolve_stack.push_back({ref.first, scfl->source_control_file->core_paragraph->dependencies});
@@ -1594,18 +1555,8 @@
                 auto deps = ref.second.scfl->source_control_file->find_dependencies_for_feature(f);
                 if (!deps)
                 {
-<<<<<<< HEAD
-                    for (const auto& f : p_scfl->source_control_file->core_paragraph->default_features)
-                    {
-                        if (evaluate(graph_entry.first, f.platform))
-                        {
-                            add_feature_to(graph_entry, versioned_graph_entry, f.name);
-                        }
-                    }
-=======
                     // This version doesn't have this feature.
                     return;
->>>>>>> 0846ff9d
                 }
                 m_resolve_stack.push_back({ref.first, *deps.get()});
             }
@@ -1614,29 +1565,9 @@
         Optional<const VersionedPackageGraph::PackageNode&> VersionedPackageGraph::find_package(
             const PackageSpec& spec) const
         {
-<<<<<<< HEAD
-            (void)origin;
-            if (!ref.second.default_features)
-            {
-                ref.second.default_features = true;
-                ref.second.foreach_vsi([this, &ref](VersionSchemeInfo& vsi) {
-                    if (vsi.scfl)
-                    {
-                        for (auto&& f : vsi.scfl->source_control_file->core_paragraph->default_features)
-                        {
-                            if (evaluate(ref.first, f.platform))
-                            {
-                                this->add_feature_to(ref, vsi, f.name);
-                            }
-                        }
-                    }
-                });
-            }
-=======
             auto it = m_graph.find(spec);
             if (it == m_graph.end()) return nullopt;
             return *it;
->>>>>>> 0846ff9d
         }
 
         Optional<VersionedPackageGraph::PackageNode&> VersionedPackageGraph::require_package(const PackageSpec& spec,
@@ -1709,7 +1640,8 @@
             return *it;
         }
 
-        bool VersionedPackageGraph::evaluate(const PackageSpec& spec, const PlatformExpression::Expr& platform_expr)
+        bool VersionedPackageGraph::evaluate(const PackageSpec& spec,
+                                             const PlatformExpression::Expr& platform_expr) const
         {
             return platform_expr.evaluate(m_var_provider.get_or_load_dep_info_vars(spec, m_host_triplet));
         }
@@ -1730,18 +1662,8 @@
             Util::sort_unique_erase(specs);
             for (auto&& dep : deps)
             {
-<<<<<<< HEAD
-                if (!dep.platform.evaluate(vars)) continue;
-
-                active_deps.push_back(&dep);
-
-                // Disable default features for deps with [core] as a dependency
-                // Note: x[core], x[y] will still eventually depend on defaults due to the second x[y]
-                if (!dep.default_features)
-=======
                 if (!dep.platform.is_empty() &&
                     !dep.platform.evaluate(m_var_provider.get_or_load_dep_info_vars(toplevel, m_host_triplet)))
->>>>>>> 0846ff9d
                 {
                     continue;
                 }
@@ -1808,8 +1730,13 @@
             std::set<std::string> all_features = node.second.requested_features;
             if (node.second.default_features)
             {
-                const auto& f = node.second.scfl->source_control_file->core_paragraph->default_features;
-                all_features.insert(f.begin(), f.end());
+                for (auto&& f : node.second.scfl->source_control_file->core_paragraph->default_features)
+                {
+                    if (evaluate(node.first, f.platform))
+                    {
+                        all_features.insert(f.name);
+                    }
+                }
             }
             std::vector<FeatureSpec> fspecs;
             for (auto&& f : all_features)
@@ -1832,22 +1759,18 @@
                             continue;
                         }
 
-<<<<<<< HEAD
-                for (auto&& f : dep.features)
-                {
-                    if (evaluate(toplevel, f.platform))
-                    {
-                        require_port_feature(node, f.name, toplevel.name());
-                    }
-=======
                         fspecs.emplace_back(fspec, "core");
                         for (auto&& g : fdep.features)
-                            fspecs.emplace_back(fspec, g);
+                        {
+                            if (evaluate(fspec, g.platform))
+                            {
+                                fspecs.emplace_back(fspec, g.name);
+                            }
+                        }
                         out_dep_specs.push_back({std::move(fspec), fdep.constraint, fdep.features});
                     }
                     Util::sort_unique_erase(fspecs);
                     feature_deps.emplace(f, fspecs);
->>>>>>> 0846ff9d
                 }
             }
             return feature_deps;
@@ -1908,88 +1831,32 @@
                 // Evaluate feature constraints (if any)
                 for (auto&& f : dep.features)
                 {
-                    if (f == "core") continue;
-                    if (f == "default") continue;
-                    auto feature = node.second.scfl->source_control_file->find_feature(f);
+                    if (f.name == "core") continue;
+                    if (f.name == "default") continue;
+                    auto feature = node.second.scfl->source_control_file->find_feature(f.name);
                     if (!feature)
                     {
                         return msg::format_error(
                             msgVersionMissingRequiredFeature,
                             msg::version_spec = Strings::concat(dep.spec.name(), '@', node.second.scfl->to_version()),
-                            msg::feature = f,
+                            msg::feature = f.name,
                             msg::constraint_origin = origin);
                     }
                 }
 
                 if (p.second)
                 {
-<<<<<<< HEAD
-                    // Newly inserted
-                    if (!overlay && over_it == m_overrides.end())
-                    {
-                        // Not overridden -- Compare against baseline
-                        if (auto baseline = m_base_provider.get_baseline_version(spec.name()))
+                    // Newly inserted -> Add stack frame
+                    auto maybe_vars = m_var_provider.get_or_load_dep_info_vars(p.first->first, m_host_triplet);
+
+                    std::vector<std::string> default_features;
+                    for (const auto& feature : node.second.scfl->source_control_file->core_paragraph->default_features)
+                    {
+                        if (feature.platform.evaluate(maybe_vars))
                         {
-                            if (auto base_node = node.get_node(*baseline.get()))
-                            {
-                                if (base_node != p_vnode)
-                                {
-                                    return format_incomparable_versions_message(spec, "baseline", *p_vnode, *base_node);
-                                }
-                            }
+                            default_features.push_back(feature.name);
                         }
                     }
-
-                    // -> Add stack frame
-                    auto maybe_vars = m_var_provider.get_dep_info_vars(spec);
-
-                    std::vector<std::string> default_features;
-                    for (const auto& feature : p_vnode->scfl->source_control_file->core_paragraph->default_features)
-                    {
-                        if (feature.platform.evaluate(maybe_vars.value_or_exit(VCPKG_LINE_INFO)))
-                            default_features.push_back(feature.name);
-                    }
-                    InstallPlanAction ipa(spec,
-                                          *p_vnode->scfl,
-                                          node.user_requested ? RequestType::USER_REQUESTED
-                                                              : RequestType::AUTO_SELECTED,
-                                          m_host_triplet,
-                                          std::move(p_vnode->deps),
-                                          {},
-                                          std::move(default_features));
-                    std::vector<DepSpec> deps;
-                    for (auto&& f : ipa.feature_list)
-                    {
-                        if (auto maybe_deps =
-                                p_vnode->scfl->source_control_file->find_dependencies_for_feature(f).get())
-                        {
-                            for (auto&& dep : *maybe_deps)
-                            {
-                                PackageSpec dep_spec(dep.name, dep.host ? m_host_triplet : spec.triplet());
-                                if (dep_spec == spec) continue;
-
-                                if (!dep.platform.is_empty() &&
-                                    !dep.platform.evaluate(maybe_vars.value_or_exit(VCPKG_LINE_INFO)))
-                                {
-                                    continue;
-                                }
-                                auto maybe_cons = dep_to_version(dep.name, dep.constraint);
-
-                                if (auto cons = maybe_cons.get())
-                                {
-                                    deps.emplace_back(DepSpec{std::move(dep_spec), std::move(*cons), dep.features});
-                                }
-                                else
-                                {
-                                    return msg::format_error(msgVersionConstraintUnresolvable,
-                                                             msg::package_name = dep.name,
-                                                             msg::spec = spec);
-                                }
-                            }
-                        }
-                    }
-=======
-                    // Newly inserted -> Add stack frame
                     std::vector<DepSpec> deps;
                     RequestType request = m_user_requested.find(dep.spec) != m_user_requested.end()
                                               ? RequestType::USER_REQUESTED
@@ -1999,8 +1866,8 @@
                                           request,
                                           m_host_triplet,
                                           compute_feature_dependencies(node, deps),
-                                          {});
->>>>>>> 0846ff9d
+                                          {},
+                                          std::move(default_features));
                     stack.push_back(Frame{std::move(ipa), std::move(deps)});
                 }
                 else if (p.first->second == false)
@@ -2019,13 +1886,8 @@
 
             for (auto&& root : m_roots)
             {
-<<<<<<< HEAD
-                if (auto err = push(
-                        root.spec, root.ver, toplevel, Util::fmap(root.features, [](const auto& f) { return f.name; })))
-=======
                 auto x = push(root, toplevel.name());
                 if (!x.has_value())
->>>>>>> 0846ff9d
                 {
                     return std::move(x).error();
                 }
@@ -2043,19 +1905,12 @@
                     {
                         auto dep = std::move(back.deps.back());
                         back.deps.pop_back();
-<<<<<<< HEAD
-                        if (auto err =
-                                push(dep.spec, dep.ver, back.ipa.spec, Util::fmap(dep.features, [](const auto& f) {
-                                         return f.name;
-                                     })))
-=======
                         const auto origin = Strings::concat(
                             back.ipa.spec,
                             "@",
                             back.ipa.source_control_file_and_location.value_or_exit(VCPKG_LINE_INFO).to_version());
                         x = push(dep, origin);
                         if (!x.has_value())
->>>>>>> 0846ff9d
                         {
                             return std::move(x).error();
                         }
