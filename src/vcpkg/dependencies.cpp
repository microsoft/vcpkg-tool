--- conflicted
+++ resolved
@@ -1905,8 +1905,7 @@
             vpg.add_override(o.name, {o.version, o.port_version});
         }
 
-<<<<<<< HEAD
-        vpg.add_roots(deps, toplevel);
+        vpg.solve_with_roots(deps, toplevel);
         auto ret = vpg.finalize_extract_plan(toplevel, options.unsupported_port_action);
         if (auto plan = ret.get())
         {
@@ -1916,9 +1915,5 @@
             }
         }
         return ret;
-=======
-        vpg.solve_with_roots(deps, toplevel);
-        return vpg.finalize_extract_plan(toplevel, unsupported_port_action);
->>>>>>> 0846ff9d
     }
 }