--- conflicted
+++ resolved
@@ -1300,12 +1300,8 @@
                 std::vector<std::string> features;
             };
 
-<<<<<<< HEAD
             struct PackageNode;
-            // This object contains the current version within a given version sheme (except for the "string" scheme,
-=======
             // This object contains the current version within a given version scheme (except for the "string" scheme,
->>>>>>> 5d329016
             // there we save an object for every version)
             struct VersionSchemeInfo
             {
@@ -1323,13 +1319,6 @@
 
             struct PackageNode
             {
-<<<<<<< HEAD
-                // Mapping from version to the newest version in the cooresponding version sheme
-                std::map<Versions::Version, VersionSchemeInfo*, VersionTMapLess> vermap;
-                // We don't know how to compare "string" versions, so we save all versions seperatly
-                std::map<std::string, VersionSchemeInfo> exacts;
-                // Within each version sheme("version", semver, date) we only track the newest version
-=======
                 // Mapping from version to the newest version in the corresponding version scheme
                 // For example, given the versions:
                 //   - "version-string": "1.0.0"
@@ -1346,20 +1335,12 @@
                 std::map<std::string, VersionSchemeInfo> exacts;
                 // for each version type besides string (relaxed, semver, date), we only track the latest version
                 // required
->>>>>>> 5d329016
                 Optional<std::unique_ptr<VersionSchemeInfo>> relaxed;
                 Optional<std::unique_ptr<VersionSchemeInfo>> semver;
                 Optional<std::unique_ptr<VersionSchemeInfo>> date;
                 std::set<std::string> requested_features;
-<<<<<<< HEAD
                 // state to track if default features must be enables at next add_port_at_version call
                 bool update_default_features = false;
-                bool user_requested = false;
-
-                VersionSchemeInfo* get_node(const Versions::Version& ver);
-                // Created/Updates(is newer than existing) the version entry for the given sheme
-=======
-                bool default_features = true;
                 bool user_requested = false;
 
                 VersionSchemeInfo* get_node(const Versions::Version& ver);
@@ -1369,7 +1350,6 @@
                 //     - if the scheme doesn't exist in the set, adds the version to the set
                 //     - if the scheme already exists in the set, and the version is newer than the existing entry,
                 //     replaces the current entry for the scheme
->>>>>>> 5d329016
                 VersionSchemeInfo& emplace_node(Versions::Scheme scheme, const Versions::Version& ver);
 
                 PackageNode(bool only_host_dependency) : only_host_dependency(only_host_dependency){};
@@ -1398,17 +1378,6 @@
                         f(vsi.second);
                     }
                 }
-<<<<<<< HEAD
-=======
-            };
-
-            // the roots of the dependency graph (given in the manifest file)
-            std::vector<DepSpec> m_roots;
-            // mapping from portname -> version. "overrides" field in manifest file
-            std::map<std::string, Versions::Version> m_overrides;
-            // mapping from { package specifier -> node containing resolution information for that package }
-            std::map<PackageSpec, PackageNode> m_graph;
->>>>>>> 5d329016
 
                 bool default_features_enabled() const
                 {
@@ -1447,30 +1416,22 @@
                 }
                 bool is_only_host_dependency() const { return only_host_dependency; }
 
-<<<<<<< HEAD
             private:
                 Dependency::DefaultFeatures user_requested_default_features = Dependency::DefaultFeatures::DontCare;
                 bool only_host_dependency = false; // if the package was only requested as host dependency
             };
 
-            std::vector<DepSpec> m_roots; // the roots of the dependency graph (given in the manifest file)
+            // the roots of the dependency graph (given in the manifest file)
+            std::vector<DepSpec> m_roots;
             // mapping from portname -> version. "overrides" field in manifest file
             std::map<std::string, Versions::Version> m_overrides;
-            std::map<PackageSpec, PackageNode> m_graph; // mapping from (portname, triplet) -> what to install
+            // mapping from { package specifier -> node containing resolution information for that package }
+            std::map<PackageSpec, PackageNode> m_graph;
 
             std::pair<const PackageSpec, PackageNode>& emplace_package(
                 const PackageSpec& spec,
                 bool host_dependency,
                 Dependency::DefaultFeatures user_requested = Dependency::DefaultFeatures::DontCare);
-
-            void add_dependency_from(std::pair<const PackageSpec, PackageNode>& ref,
-                                     const Dependency& dep,
-                                     const std::string& origin);
-            void add_port_at_version(std::pair<const PackageSpec, PackageNode>& graph_entry,
-                                     const Versions::Version& ver,
-                                     const std::string& origin);
-            void request_port_feature(std::pair<const PackageSpec, PackageNode>& ref,
-=======
             // the following 4 functions will add stuff recursivly
             void require_dependency(std::pair<const PackageSpec, PackageNode>& ref,
                                     const Dependency& dep,
@@ -1479,7 +1440,6 @@
                                       const Versions::Version& ver,
                                       const std::string& origin);
             void require_port_feature(std::pair<const PackageSpec, PackageNode>& ref,
->>>>>>> 5d329016
                                       const std::string& feature,
                                       const std::string& origin);
 
@@ -1656,21 +1616,13 @@
                     // this is a feature dependency for oneself
                     for (auto&& f : dep.features)
                     {
-<<<<<<< HEAD
-                        request_port_feature(ref, f, ref.first.name());
-=======
                         require_port_feature(ref, f, ref.first.name());
->>>>>>> 5d329016
                     }
                 }
                 else
                 {
-<<<<<<< HEAD
-                    add_dependency_from(dep_node, dep, ref.first.name());
+                    require_dependency(dep_node, dep, ref.first.name());
                     vsi.dependencies.insert(&dep_node.second);
-=======
-                    require_dependency(dep_node, dep, ref.first.name());
->>>>>>> 5d329016
                 }
 
                 p.first->second.emplace_back(dep_spec, "core");
@@ -1681,34 +1633,20 @@
             }
         }
 
-<<<<<<< HEAD
-        void VersionedPackageGraph::add_dependency_from(std::pair<const PackageSpec, PackageNode>& ref,
-                                                        const Dependency& dep,
-                                                        const std::string& origin)
-=======
         void VersionedPackageGraph::require_dependency(std::pair<const PackageSpec, PackageNode>& ref,
                                                        const Dependency& dep,
                                                        const std::string& origin)
->>>>>>> 5d329016
         {
             auto maybe_overlay = m_o_provider.get_control_file(ref.first.name());
             auto over_it = m_overrides.find(ref.first.name());
             if (auto p_overlay = maybe_overlay.get())
             {
                 auto overlay_version = to_version(*p_overlay->source_control_file);
-<<<<<<< HEAD
-                add_port_at_version(ref, overlay_version, origin);
+                require_port_version(ref, overlay_version, origin);
             }
             else if (over_it != m_overrides.end())
             {
-                add_port_at_version(ref, over_it->second, origin);
-=======
-                require_port_version(ref, overlay_version, origin);
-            }
-            else if (over_it != m_overrides.end())
-            {
                 require_port_version(ref, over_it->second, origin);
->>>>>>> 5d329016
             }
             else
             {
@@ -1717,37 +1655,17 @@
 
                 if (auto dv = dep_ver.get())
                 {
-<<<<<<< HEAD
-                    add_port_at_version(ref, *dv, origin);
-=======
                     require_port_version(ref, *dv, origin);
->>>>>>> 5d329016
                 }
 
                 if (auto bv = base_ver.get())
                 {
-<<<<<<< HEAD
-                    add_port_at_version(ref, *bv, origin);
-=======
                     require_port_version(ref, *bv, origin);
->>>>>>> 5d329016
                 }
             }
 
             for (auto&& f : dep.features)
             {
-<<<<<<< HEAD
-                request_port_feature(ref, f, origin);
-            }
-        }
-        void VersionedPackageGraph::add_port_at_version(std::pair<const PackageSpec, PackageNode>& graph_entry,
-                                                        const Versions::Version& version,
-                                                        const std::string& origin)
-        {
-            ExpectedS<const vcpkg::SourceControlFileAndLocation&> maybe_scfl;
-
-            // if this is a overload port, ignore the given version and use the version from the overlay
-=======
                 require_port_feature(ref, f, origin);
             }
         }
@@ -1758,22 +1676,15 @@
             ExpectedS<const vcpkg::SourceControlFileAndLocation&> maybe_scfl;
 
             // if this port is an overlay port, ignore the given version and use the version from the overlay
->>>>>>> 5d329016
             auto maybe_overlay = m_o_provider.get_control_file(graph_entry.first.name());
             if (auto p_overlay = maybe_overlay.get())
             {
                 auto overlay_version = to_version(*p_overlay->source_control_file);
-<<<<<<< HEAD
-                if (version != overlay_version) // prevent endless recursion
-                {
-                    return add_port_at_version(graph_entry, overlay_version, origin);
-=======
                 // If the original request did not match the overlay version, restart this function to operate on the
                 // overlay version
                 if (version != overlay_version)
                 {
                     return require_port_version(graph_entry, overlay_version, origin);
->>>>>>> 5d329016
                 }
                 maybe_scfl = *p_overlay;
             }
@@ -1783,11 +1694,7 @@
                 auto over_it = m_overrides.find(graph_entry.first.name());
                 if (over_it != m_overrides.end() && over_it->second != version)
                 {
-<<<<<<< HEAD
-                    return add_port_at_version(graph_entry, over_it->second, origin);
-=======
                     return require_port_version(graph_entry, over_it->second, origin);
->>>>>>> 5d329016
                 }
                 maybe_scfl = m_ver_provider.get_control_file({graph_entry.first.name(), version});
             }
@@ -1817,10 +1724,7 @@
                     versioned_graph_entry.scfl = p_scfl;
                     versioned_graph_entry.version = to_version(*p_scfl->source_control_file);
                     versioned_graph_entry.deps.clear();
-<<<<<<< HEAD
                     versioned_graph_entry.dependencies.clear();
-=======
->>>>>>> 5d329016
 
                     // add all dependencies to the graph
                     add_feature_to(graph_entry, versioned_graph_entry, "core");
@@ -1829,12 +1733,7 @@
                     {
                         add_feature_to(graph_entry, versioned_graph_entry, f);
                     }
-<<<<<<< HEAD
                     if (graph_entry.second.default_features_enabled())
-=======
-
-                    if (graph_entry.second.default_features)
->>>>>>> 5d329016
                     {
                         for (auto&& f : p_scfl->source_control_file->core_paragraph->default_features)
                         {
@@ -1850,11 +1749,7 @@
             }
         }
 
-<<<<<<< HEAD
-        void VersionedPackageGraph::request_port_feature(std::pair<const PackageSpec, PackageNode>& ref,
-=======
         void VersionedPackageGraph::require_port_feature(std::pair<const PackageSpec, PackageNode>& ref,
->>>>>>> 5d329016
                                                          const std::string& feature,
                                                          const std::string& origin)
         {
@@ -1951,20 +1846,12 @@
                 {
                     auto ver = to_version(*p_overlay->source_control_file);
                     m_roots.push_back(DepSpec{spec, ver, dep.features});
-<<<<<<< HEAD
-                    add_port_at_version(node, ver, toplevel.name());
-=======
                     require_port_version(node, ver, toplevel.name());
->>>>>>> 5d329016
                 }
                 else if (over_it != m_overrides.end())
                 {
                     m_roots.push_back(DepSpec{spec, over_it->second, dep.features});
-<<<<<<< HEAD
-                    add_port_at_version(node, over_it->second, toplevel.name());
-=======
                     require_port_version(node, over_it->second, toplevel.name());
->>>>>>> 5d329016
                 }
                 else
                 {
@@ -1987,15 +1874,6 @@
                                     *p_base_ver);
                                 if (r == VerComp::lt)
                                 {
-<<<<<<< HEAD
-                                    add_port_at_version(node, *p_base_ver, "baseline");
-                                    add_port_at_version(node, *p_dep_ver, toplevel.name());
-                                }
-                                else
-                                {
-                                    add_port_at_version(node, *p_dep_ver, toplevel.name());
-                                    add_port_at_version(node, *p_base_ver, "baseline");
-=======
                                     require_port_version(node, *p_base_ver, "baseline");
                                     require_port_version(node, *p_dep_ver, toplevel.name());
                                 }
@@ -2003,7 +1881,6 @@
                                 {
                                     require_port_version(node, *p_dep_ver, toplevel.name());
                                     require_port_version(node, *p_base_ver, "baseline");
->>>>>>> 5d329016
                                 }
                             }
                             else
@@ -2014,21 +1891,13 @@
                         }
                         else
                         {
-<<<<<<< HEAD
-                            add_port_at_version(node, *p_dep_ver, toplevel.name());
-=======
                             require_port_version(node, *p_dep_ver, toplevel.name());
->>>>>>> 5d329016
                         }
                     }
                     else if (auto p_base_ver = base_ver.get())
                     {
                         m_roots.push_back(DepSpec{spec, *p_base_ver, dep.features});
-<<<<<<< HEAD
-                        add_port_at_version(node, *p_base_ver, toplevel.name());
-=======
                         require_port_version(node, *p_base_ver, toplevel.name());
->>>>>>> 5d329016
                     }
                     else
                     {
@@ -2038,11 +1907,7 @@
 
                 for (auto&& f : dep.features)
                 {
-<<<<<<< HEAD
-                    request_port_feature(node, f, toplevel.name());
-=======
                     require_port_feature(node, f, toplevel.name());
->>>>>>> 5d329016
                 }
             }
         }
