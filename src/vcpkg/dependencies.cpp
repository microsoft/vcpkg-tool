#include <vcpkg/base/files.h>
#include <vcpkg/base/graphs.h>
#include <vcpkg/base/optional.h>
#include <vcpkg/base/strings.h>
#include <vcpkg/base/util.h>

#include <vcpkg/cmakevars.h>
#include <vcpkg/dependencies.h>
#include <vcpkg/documentation.h>
#include <vcpkg/metrics.h>
#include <vcpkg/packagespec.h>
#include <vcpkg/paragraphs.h>
#include <vcpkg/portfileprovider.h>
#include <vcpkg/statusparagraphs.h>
#include <vcpkg/vcpkglib.h>
#include <vcpkg/vcpkgpaths.h>

#include <unordered_map>
#include <unordered_set>

namespace vcpkg
{
    namespace
    {
        struct ClusterGraph;

        struct ClusterInstalled
        {
            ClusterInstalled(const InstalledPackageView& ipv) : ipv(ipv)
            {
                original_features.emplace("core");
                for (auto&& feature : ipv.features)
                {
                    original_features.emplace(feature->package.feature);
                }
            }

            InstalledPackageView ipv;
            std::unordered_set<PackageSpec> remove_edges;
            std::unordered_set<std::string> original_features;

            // Tracks whether an incoming request has asked for the default features -- on reinstall, add them
            bool defaults_requested = false;
        };

        struct ClusterInstallInfo
        {
            std::map<std::string, std::vector<FeatureSpec>> build_edges;
            std::map<PackageSpec, std::set<Version, VersionMapLess>> version_constraints;
            bool defaults_requested = false;
            std::vector<std::string> default_features;
            bool reduced_defaults = false;
        };

        /// <summary>
        /// Representation of a package and its features in a ClusterGraph.
        /// </summary>
        struct Cluster
        {
            Cluster(const InstalledPackageView& ipv, ExpectedL<const SourceControlFileAndLocation&>&& scfl)
                : m_spec(ipv.spec()), m_scfl(std::move(scfl)), m_installed(ipv)
            {
            }

            Cluster(const PackageSpec& spec, const SourceControlFileAndLocation& scfl) : m_spec(spec), m_scfl(scfl) { }

            Cluster(const Cluster&) = delete;
            Cluster(Cluster&&) = default;
            Cluster& operator=(const Cluster&) = delete;
            Cluster& operator=(Cluster&&) = default;

            bool has_feature_installed(const std::string& feature) const
            {
                if (const ClusterInstalled* inst = m_installed.get())
                {
                    return Util::Sets::contains(inst->original_features, feature);
                }
                return false;
            }

            bool has_defaults_installed() const
            {
                if (const ClusterInstalled* inst = m_installed.get())
                {
                    return std::all_of(inst->ipv.core->package.default_features.begin(),
                                       inst->ipv.core->package.default_features.end(),
                                       [&](const std::string& feature) {
                                           return Util::Sets::contains(inst->original_features, feature);
                                       });
                }
                return false;
            }

            // Returns dependencies which were added as a result of this call.
            // Precondition: must have called "mark_for_reinstall()" or "create_install_info()" on this cluster
            void add_feature(const std::string& feature,
                             const CMakeVars::CMakeVarProvider& var_provider,
                             std::vector<FeatureSpec>& out_new_dependencies,
                             Triplet host_triplet)
            {
                const auto& scfl = get_scfl_or_exit();

                ClusterInstallInfo& info = m_install_info.value_or_exit(VCPKG_LINE_INFO);
                if (feature == "default")
                {
                    if (!info.defaults_requested)
                    {
                        if (Util::any_of(scfl.source_control_file->core_paragraph->default_features,
                                         [](const auto& feature) { return !feature.platform.is_empty(); }))
                        {
                            if (auto maybe_vars = var_provider.get_dep_info_vars(m_spec))
                            {
                                info.defaults_requested = true;
                                for (auto&& f : scfl.source_control_file->core_paragraph->default_features)
                                {
                                    if (f.platform.evaluate(maybe_vars.value_or_exit(VCPKG_LINE_INFO)))
                                    {
                                        info.default_features.push_back(f.name);
                                    }
                                }
                            }
                        }
                        else
                        {
                            info.defaults_requested = true;
                            for (auto&& f : scfl.source_control_file->core_paragraph->default_features)
                                info.default_features.push_back(f.name);
                        }

                        if (info.reduced_defaults)
                        {
                            info.reduced_defaults = false;
                            // If the user did not explicitly request this installation, we need to add all new default
                            // features
                            std::set<std::string> defaults_set{info.default_features.begin(),
                                                               info.default_features.end()};

                            // Install only features that were not previously available
                            if (auto p_inst = m_installed.get())
                            {
                                for (auto&& prev_default : p_inst->ipv.core->package.default_features)
                                {
                                    defaults_set.erase(prev_default);
                                }
                            }

                            for (const std::string& default_feature : defaults_set)
                            {
                                // Instead of dealing with adding default features to each of our dependencies right
                                // away we just defer to the next pass of the loop.
                                out_new_dependencies.emplace_back(m_spec, default_feature);
                            }
                        }
                        else
                        {
                            for (auto&& default_feature : std::move(info.default_features))
                            {
                                out_new_dependencies.emplace_back(m_spec, std::move(default_feature));
                            }
                        }
                    }
                    return;
                }

                if (Util::Sets::contains(info.build_edges, feature))
                {
                    // This feature has already been completely handled
                    return;
                }
                auto maybe_vars = var_provider.get_dep_info_vars(m_spec);
                Optional<const std::vector<Dependency>&> maybe_qualified_deps =
                    scfl.source_control_file->find_dependencies_for_feature(feature);
                if (!maybe_qualified_deps.has_value())
                {
                    Checks::msg_exit_with_message(VCPKG_LINE_INFO,
                                                  msgFailedToFindPortFeature,
                                                  msg::feature = feature,
                                                  msg::package_name = m_spec.name());
                }
                const std::vector<Dependency>* qualified_deps = &maybe_qualified_deps.value_or_exit(VCPKG_LINE_INFO);

                std::vector<FeatureSpec> dep_list;
                if (auto vars = maybe_vars.get())
                {
                    // Qualified dependency resolution is available
                    for (auto&& dep : *qualified_deps)
                    {
                        if (dep.platform.evaluate(*vars))
                        {
                            std::vector<std::string> features;
                            features.reserve(dep.features.size());
                            for (const auto& f : dep.features)
                            {
                                if (f.platform.evaluate(*vars))
                                {
                                    features.push_back(f.name);
                                }
                            }
                            auto fullspec = dep.to_full_spec(features, m_spec.triplet(), host_triplet);
                            fullspec.expand_fspecs_to(dep_list);
                            if (auto opt = dep.constraint.try_get_minimum_version())
                            {
                                info.version_constraints[fullspec.package_spec].insert(
                                    std::move(opt).value_or_exit(VCPKG_LINE_INFO));
                            }
                        }
                    }

                    Util::sort_unique_erase(dep_list);
                    info.build_edges.emplace(feature, dep_list);
                }
                else
                {
                    bool requires_qualified_resolution = false;
                    for (const Dependency& dep : *qualified_deps)
                    {
                        if (!dep.has_platform_expressions())
                        {
                            auto fullspec =
                                dep.to_full_spec(Util::fmap(dep.features, [](const auto& f) { return f.name; }),
                                                 m_spec.triplet(),
                                                 host_triplet);
                            fullspec.expand_fspecs_to(dep_list);
                            if (auto opt = dep.constraint.try_get_minimum_version())
                            {
                                info.version_constraints[fullspec.package_spec].insert(
                                    std::move(opt).value_or_exit(VCPKG_LINE_INFO));
                            }
                        }
                        else
                        {
                            requires_qualified_resolution = true;
                        }
                    }
                    Util::sort_unique_erase(dep_list);
                    if (requires_qualified_resolution)
                    {
                        auto my_spec = this->m_spec;
                        Util::erase_remove_if(dep_list, [my_spec](FeatureSpec& f) { return f.spec() == my_spec; });
                    }
                    else
                    {
                        info.build_edges.emplace(feature, dep_list);
                    }
                }

                Util::Vectors::append(&out_new_dependencies, std::move(dep_list));
            }

            void create_install_info(std::vector<FeatureSpec>& out_reinstall_requirements)
            {
                bool defaults_requested = false;
                if (const ClusterInstalled* inst = m_installed.get())
                {
                    out_reinstall_requirements.emplace_back(m_spec, "core");
                    auto& scfl = get_scfl_or_exit();
                    for (const std::string& installed_feature : inst->original_features)
                    {
                        if (scfl.source_control_file->find_feature(installed_feature).has_value())
                            out_reinstall_requirements.emplace_back(m_spec, installed_feature);
                    }
                    defaults_requested = inst->defaults_requested;
                }

                Checks::check_exit(VCPKG_LINE_INFO, !m_install_info.has_value());
                m_install_info.emplace();

                if (defaults_requested)
                {
                    out_reinstall_requirements.emplace_back(m_spec, "default");
                }
                else if (request_type != RequestType::USER_REQUESTED)
                {
                    out_reinstall_requirements.emplace_back(m_spec, "default");
                    m_install_info.get()->reduced_defaults = true;
                }
            }

            const SourceControlFileAndLocation& get_scfl_or_exit() const
            {
                if (auto scfl = m_scfl.get())
                {
                    return *scfl;
                }

                Checks::msg_exit_with_error(
                    VCPKG_LINE_INFO,
                    msg::format(msgFailedToLoadInstalledManifest, msg::package_name = m_spec.name())
                        .append_raw('\n')
                        .append_raw(m_scfl.error()));
            }

            Optional<const PlatformExpression::Expr&> get_applicable_supports_expression(const FeatureSpec& spec) const
            {
                if (spec.feature() == "core")
                {
                    return get_scfl_or_exit().source_control_file->core_paragraph->supports_expression;
                }
                else if (spec.feature() != "default")
                {
                    auto maybe_paragraph = get_scfl_or_exit().source_control_file->find_feature(spec.feature());
                    Checks::msg_check_maybe_upgrade(VCPKG_LINE_INFO,
                                                    maybe_paragraph.has_value(),
                                                    msgFailedToFindPortFeature,
                                                    msg::feature = spec.feature(),
                                                    msg::package_name = spec.port());

                    return maybe_paragraph.get()->supports_expression;
                }
                return nullopt;
            }

            Optional<Version> get_version() const
            {
                if (auto p_installed = m_installed.get())
                {
                    return p_installed->ipv.core->package.version;
                }
                else if (auto p_scfl = m_scfl.get())
                {
                    return p_scfl->to_version();
                }
                else
                    return nullopt;
            }

            PackageSpec m_spec;
            ExpectedL<const SourceControlFileAndLocation&> m_scfl;

            Optional<ClusterInstalled> m_installed;
            Optional<ClusterInstallInfo> m_install_info;

            RequestType request_type = RequestType::AUTO_SELECTED;
        };

        struct PackageGraph
        {
            PackageGraph(const PortFileProvider& provider,
                         const CMakeVars::CMakeVarProvider& var_provider,
                         const StatusParagraphs& status_db,
                         Triplet host_triplet,
                         const Path& packages_dir);
            ~PackageGraph() = default;

            void install(Span<const FeatureSpec> specs, UnsupportedPortAction unsupported_port_action);
            void upgrade(Span<const PackageSpec> specs, UnsupportedPortAction unsupported_port_action);
            void mark_user_requested(const PackageSpec& spec);

            ActionPlan serialize(GraphRandomizer* randomizer) const;

            void mark_for_reinstall(const PackageSpec& spec,
                                    std::vector<FeatureSpec>& out_reinstall_requirements) const;
            const CMakeVars::CMakeVarProvider& m_var_provider;

            std::unique_ptr<ClusterGraph> m_graph;
            Path m_packages_dir;
            std::map<FeatureSpec, PlatformExpression::Expr> m_unsupported_features;
        };

        /// <summary>
        /// Directional graph representing a collection of packages with their features connected by their dependencies.
        /// </summary>
        struct ClusterGraph
        {
            explicit ClusterGraph(const PortFileProvider& port_provider, Triplet host_triplet)
                : m_port_provider(port_provider), m_host_triplet(host_triplet)
            {
            }

            ClusterGraph(const ClusterGraph&) = delete;
            ClusterGraph& operator=(const ClusterGraph&) = delete;

            /// <summary>
            ///     Find the cluster associated with spec or if not found, create it from the PortFileProvider.
            /// </summary>
            /// <param name="spec">Package spec to get the cluster for.</param>
            /// <returns>The cluster found or created for spec.</returns>
            Cluster& get(const PackageSpec& spec)
            {
                auto it = m_graph.find(spec);
                if (it == m_graph.end())
                {
                    auto maybe_scfl = m_port_provider.get_control_file(spec.name());
                    if (auto scfl = maybe_scfl.get())
                    {
                        it = m_graph
                                 .emplace(std::piecewise_construct,
                                          std::forward_as_tuple(spec),
                                          std::forward_as_tuple(spec, *scfl))
                                 .first;
                    }
                    else
                    {
                        Checks::msg_exit_with_error(VCPKG_LINE_INFO,
                                                    msg::format(msgWhileLookingForSpec, msg::spec = spec)
                                                        .append_raw('\n')
                                                        .append_raw(maybe_scfl.error()));
                    }
                }

                return it->second;
            }

            Cluster& insert(const InstalledPackageView& ipv)
            {
                ExpectedL<const SourceControlFileAndLocation&> maybe_scfl =
                    m_port_provider.get_control_file(ipv.spec().name());

                return m_graph
                    .emplace(std::piecewise_construct,
                             std::forward_as_tuple(ipv.spec()),
                             std::forward_as_tuple(ipv, std::move(maybe_scfl)))
                    .first->second;
            }

            const Cluster& find_or_exit(const PackageSpec& spec, LineInfo li) const
            {
                auto it = m_graph.find(spec);
                Checks::msg_check_exit(li, it != m_graph.end(), msgFailedToLocateSpec, msg::spec = spec);
                return it->second;
            }

            auto begin() const { return m_graph.begin(); }
            auto end() const { return m_graph.end(); }

        private:
            std::map<PackageSpec, Cluster> m_graph;
            const PortFileProvider& m_port_provider;

        public:
            const Triplet m_host_triplet;
        };
    }

    static void format_plan_row(LocalizedString& out, const InstallPlanAction& action, const Path& builtin_ports_dir)
    {
        out.append_raw(request_type_indent(action.request_type))
            .append_raw(action.displayname())
            .append_raw(" -> ")
            .append_raw(action.version());
        if (action.build_options.use_head_version == UseHeadVersion::YES)
        {
            out.append_raw(" (+HEAD)");
        }
        if (auto scfl = action.source_control_file_and_location.get())
        {
            if (!builtin_ports_dir.empty() &&
<<<<<<< HEAD
                !Strings::case_insensitive_ascii_starts_with(scfl->control_location, builtin_ports_dir))
            {
                out.append_raw(" -- ").append_raw(scfl->control_location);
=======
                !Strings::case_insensitive_ascii_starts_with(scfl->control_path, builtin_ports_dir))
            {
                out.append_raw(" -- ").append_raw(scfl->control_path);
>>>>>>> 4434e810
            }
        }
    }

    StringLiteral request_type_indent(RequestType request_type)
    {
        switch (request_type)
        {
            case RequestType::AUTO_SELECTED: return "  * ";
            case RequestType::USER_REQUESTED: return "    ";
            default: Checks::unreachable(VCPKG_LINE_INFO);
        }
    }

    bool BasicAction::compare_by_name(const BasicAction* left, const BasicAction* right)
    {
        return left->spec.name() < right->spec.name();
    }

    std::string PackageAction::displayname() const
    {
        if (this->feature_list.empty_or_only_core())
        {
            return this->spec.to_string();
        }

        const std::string features = Strings::join(",", feature_list);
        return fmt::format("{}[{}]:{}", this->spec.name(), features, this->spec.triplet());
    }

    static std::vector<PackageSpec> fdeps_to_pdeps(const PackageSpec& self,
                                                   const std::map<std::string, std::vector<FeatureSpec>>& dependencies)
    {
        std::set<PackageSpec> specs;
        for (auto&& p : dependencies)
        {
            for (auto&& q : p.second)
            {
                specs.insert(q.spec());
            }
        }
        specs.erase(self);
        return {specs.begin(), specs.end()};
    }

    static InternalFeatureSet fdeps_to_feature_list(const std::map<std::string, std::vector<FeatureSpec>>& fdeps)
    {
        InternalFeatureSet ret;
        for (auto&& d : fdeps)
        {
            ret.push_back(d.first);
        }
        return ret;
    }

    InstallPlanAction::InstallPlanAction(const PackageSpec& spec,
                                         const SourceControlFileAndLocation& scfl,
                                         const Path& packages_dir,
                                         const RequestType& request_type,
                                         Triplet host_triplet,
                                         std::map<std::string, std::vector<FeatureSpec>>&& dependencies,
                                         std::vector<LocalizedString>&& build_failure_messages,
                                         std::vector<std::string> default_features)
        : PackageAction{{spec}, fdeps_to_pdeps(spec, dependencies), fdeps_to_feature_list(dependencies)}
        , source_control_file_and_location(scfl)
        , default_features(std::move(default_features))
        , plan_type(InstallPlanType::BUILD_AND_INSTALL)
        , request_type(request_type)
        , build_options{}
        , feature_dependencies(std::move(dependencies))
        , build_failure_messages(std::move(build_failure_messages))
        , host_triplet(host_triplet)
        , package_dir(packages_dir / spec.dir())
    {
    }

    InstallPlanAction::InstallPlanAction(InstalledPackageView&& ipv, const RequestType& request_type)
        : PackageAction{{ipv.spec()}, ipv.dependencies(), ipv.feature_list()}
        , installed_package(std::move(ipv))
        , plan_type(InstallPlanType::ALREADY_INSTALLED)
        , request_type(request_type)
        , build_options{}
        , feature_dependencies(installed_package.get()->feature_dependencies())
    {
    }

    const std::string& InstallPlanAction::public_abi() const
    {
        switch (plan_type)
        {
            case InstallPlanType::ALREADY_INSTALLED:
                return installed_package.value_or_exit(VCPKG_LINE_INFO).core->package.abi;
            case InstallPlanType::BUILD_AND_INSTALL:
            {
                auto&& i = abi_info.value_or_exit(VCPKG_LINE_INFO);
                if (auto o = i.pre_build_info->public_abi_override.get())
                    return *o;
                else
                    return i.package_abi;
            }
            default: Checks::unreachable(VCPKG_LINE_INFO);
        }
    }
    bool InstallPlanAction::has_package_abi() const
    {
        const auto p = abi_info.get();
        return p && !p->package_abi.empty();
    }
    Optional<const std::string&> InstallPlanAction::package_abi() const
    {
        const auto p = abi_info.get();
        if (!p || p->package_abi.empty()) return nullopt;
        return p->package_abi;
    }
    const PreBuildInfo& InstallPlanAction::pre_build_info(LineInfo li) const
    {
        return *abi_info.value_or_exit(li).pre_build_info;
    }
    Version InstallPlanAction::version() const
    {
        if (auto scfl = source_control_file_and_location.get())
        {
            return scfl->to_version();
        }
        else if (auto ipv = installed_package.get())
        {
            return ipv->version();
        }
        else
        {
            Checks::unreachable(VCPKG_LINE_INFO);
        }
    }

    NotInstalledAction::NotInstalledAction(const PackageSpec& spec) : BasicAction{spec} { }

    RemovePlanAction::RemovePlanAction(const PackageSpec& spec, RequestType request_type)
        : BasicAction{spec}, request_type(request_type)
    {
    }

    static LocalizedString create_unsupported_message(decltype(msgUnsupportedFeatureSupportsExpression) m,
                                                      const FeatureSpec& spec,
                                                      const PlatformExpression::Expr& expr)
    {
        const auto feature_spec =
            (spec.feature() == "core" ? spec.port() : format_name_only_feature_spec(spec.port(), spec.feature()));
        return msg::format(m,
                           msg::package_name = spec.port(),
                           msg::feature_spec = feature_spec,
                           msg::supports_expression = to_string(expr),
                           msg::triplet = spec.triplet());
    }

    void ActionPlan::print_unsupported_warnings()
    {
        for (const auto& entry : unsupported_features)
        {
            const auto& spec = entry.first;
            const auto feature_spec =
                (spec.feature() == "core" ? spec.port() : format_name_only_feature_spec(spec.port(), spec.feature()));
            msg::println_warning(msgUnsupportedFeatureSupportsExpressionWarning,
                                 msg::feature_spec = feature_spec,
                                 msg::supports_expression = to_string(entry.second),
                                 msg::triplet = spec.triplet());
        }
    }

    ExportPlanAction::ExportPlanAction(const PackageSpec& spec,
                                       InstalledPackageView&& installed_package,
                                       RequestType request_type)
        : BasicAction{spec}
        , plan_type(ExportPlanType::ALREADY_BUILT)
        , request_type(request_type)
        , m_installed_package(std::move(installed_package))
    {
    }

    ExportPlanAction::ExportPlanAction(const PackageSpec& spec, RequestType request_type)
        : BasicAction{spec}, plan_type(ExportPlanType::NOT_BUILT), request_type(request_type)
    {
    }

    Optional<const BinaryParagraph&> ExportPlanAction::core_paragraph() const
    {
        if (auto p_ip = m_installed_package.get())
        {
            return p_ip->core->package;
        }
        return nullopt;
    }

    std::vector<PackageSpec> ExportPlanAction::dependencies() const
    {
        if (auto p_ip = m_installed_package.get())
            return p_ip->dependencies();
        else
            return {};
    }

    bool RemovePlan::empty() const { return not_installed.empty() && remove.empty(); }

    bool RemovePlan::has_non_user_requested() const
    {
        constexpr struct
        {
            bool operator()(const RemovePlanAction& a) const { return a.request_type != RequestType::USER_REQUESTED; }
        } non_user_requested;

        return Util::find_if(remove, non_user_requested) != remove.end();
    }

    RemovePlan create_remove_plan(const std::vector<PackageSpec>& specs, const StatusParagraphs& status_db)
    {
        struct RemoveAdjacencyProvider final : AdjacencyProvider<PackageSpec, PackageSpec>
        {
            std::unordered_map<PackageSpec, std::vector<PackageSpec>> rev_edges;

            std::vector<PackageSpec> adjacency_list(const PackageSpec& spec) const override
            {
                return Util::copy_or_default(rev_edges, spec);
            }

            PackageSpec load_vertex_data(const PackageSpec& s) const override { return s; }

            std::string to_string(const PackageSpec& spec) const override { return spec.to_string(); }
        };

        RemoveAdjacencyProvider p;
        for (auto&& a : get_installed_ports(status_db))
        {
            p.rev_edges.emplace(a.spec(), std::initializer_list<PackageSpec>{});
            for (auto&& b : a.dependencies())
            {
                p.rev_edges[b].push_back(a.spec());
            }
        }
        auto remove_order = topological_sort(specs, p, nullptr);

        const std::unordered_set<PackageSpec> requested(specs.cbegin(), specs.cend());
        RemovePlan plan;
        for (auto&& step : remove_order)
        {
            if (p.rev_edges.find(step) != p.rev_edges.end())
            {
                // installed
                plan.remove.emplace_back(step,
                                         Util::Sets::contains(requested, step) ? RequestType::USER_REQUESTED
                                                                               : RequestType::AUTO_SELECTED);
            }
            else
            {
                plan.not_installed.emplace_back(step);
            }
        }
        return plan;
    }

    std::vector<ExportPlanAction> create_export_plan(const std::vector<PackageSpec>& specs,
                                                     const StatusParagraphs& status_db)
    {
        struct ExportAdjacencyProvider final : AdjacencyProvider<PackageSpec, ExportPlanAction>
        {
            const StatusParagraphs& status_db;
            const std::unordered_set<PackageSpec>& specs_as_set;

            ExportAdjacencyProvider(const StatusParagraphs& s, const std::unordered_set<PackageSpec>& specs_as_set)
                : status_db(s), specs_as_set(specs_as_set)
            {
            }

            std::vector<PackageSpec> adjacency_list(const ExportPlanAction& plan) const override
            {
                return plan.dependencies();
            }

            ExportPlanAction load_vertex_data(const PackageSpec& spec) const override
            {
                const RequestType request_type =
                    Util::Sets::contains(specs_as_set, spec) ? RequestType::USER_REQUESTED : RequestType::AUTO_SELECTED;

                auto maybe_ipv = status_db.get_installed_package_view(spec);

                if (auto p_ipv = maybe_ipv.get())
                {
                    return ExportPlanAction{spec, std::move(*p_ipv), request_type};
                }

                return ExportPlanAction{spec, request_type};
            }

            std::string to_string(const PackageSpec& spec) const override { return spec.to_string(); }
        };

        const std::unordered_set<PackageSpec> specs_as_set(specs.cbegin(), specs.cend());
        std::vector<ExportPlanAction> toposort =
            topological_sort(specs, ExportAdjacencyProvider{status_db, specs_as_set}, {});
        return toposort;
    }

    void PackageGraph::mark_user_requested(const PackageSpec& spec)
    {
        m_graph->get(spec).request_type = RequestType::USER_REQUESTED;
    }

    ActionPlan create_feature_install_plan(const PortFileProvider& port_provider,
                                           const CMakeVars::CMakeVarProvider& var_provider,
                                           View<FullPackageSpec> specs,
                                           const StatusParagraphs& status_db,
                                           const CreateInstallPlanOptions& options)
    {
        PackageGraph pgraph(port_provider, var_provider, status_db, options.host_triplet, options.packages_dir);

        std::vector<FeatureSpec> feature_specs;
        for (const FullPackageSpec& spec : specs)
        {
            pgraph.mark_user_requested(spec.package_spec);
            spec.expand_fspecs_to(feature_specs);
        }
        Util::sort_unique_erase(feature_specs);

        pgraph.install(feature_specs, options.unsupported_port_action);

        return pgraph.serialize(options.randomizer);
    }

    void PackageGraph::mark_for_reinstall(const PackageSpec& first_remove_spec,
                                          std::vector<FeatureSpec>& out_reinstall_requirements) const
    {
        std::set<PackageSpec> removed;
        std::vector<PackageSpec> to_remove{first_remove_spec};

        while (!to_remove.empty())
        {
            PackageSpec remove_spec = std::move(to_remove.back());
            to_remove.pop_back();

            if (!removed.insert(remove_spec).second) continue;

            Cluster& clust = m_graph->get(remove_spec);
            ClusterInstalled& info = clust.m_installed.value_or_exit(VCPKG_LINE_INFO);

            if (!clust.m_install_info)
            {
                clust.create_install_info(out_reinstall_requirements);
            }

            to_remove.insert(to_remove.end(), info.remove_edges.begin(), info.remove_edges.end());
        }
    }

    /// The list of specs to install should already have default features expanded
    void PackageGraph::install(Span<const FeatureSpec> specs, UnsupportedPortAction unsupported_port_action)
    {
        // We batch resolving qualified dependencies, because it's an invocation of CMake which
        // takes ~150ms per call.
        std::vector<FeatureSpec> qualified_dependencies;
        std::vector<FeatureSpec> next_dependencies{specs.begin(), specs.end()};

        // Keep running while there is any chance of finding more dependencies
        while (!next_dependencies.empty())
        {
            // Keep running until the only dependencies left are qualified
            while (!next_dependencies.empty())
            {
                // Extract the top of the stack
                const FeatureSpec spec = std::move(next_dependencies.back());
                next_dependencies.pop_back();

                // Get the cluster for the PackageSpec of the FeatureSpec we are adding to the install graph
                Cluster& clust = m_graph->get(spec.spec());

                if (spec.feature() == "*")
                {
                    // Expand wildcard feature
                    for (auto&& fpgh : clust.get_scfl_or_exit().source_control_file->feature_paragraphs)
                    {
                        next_dependencies.emplace_back(spec.spec(), fpgh->name);
                    }
                    continue;
                }

                // If this spec hasn't already had its qualified dependencies resolved
                if (!m_var_provider.get_dep_info_vars(spec.spec()).has_value())
                {
                    // TODO: There's always the chance that we don't find the feature we're looking for (probably a
                    // malformed CONTROL file somewhere). We should probably output a better error.
                    const std::vector<Dependency>* paragraph_depends = nullptr;
                    bool has_supports = false;
                    if (spec.feature() == "core")
                    {
                        paragraph_depends = &clust.get_scfl_or_exit().source_control_file->core_paragraph->dependencies;
                        has_supports = !clust.get_scfl_or_exit()
                                            .source_control_file->core_paragraph->supports_expression.is_empty();
                    }
                    else if (spec.feature() == "default")
                    {
                        has_supports = Util::any_of(
                            clust.get_scfl_or_exit().source_control_file->core_paragraph->default_features,
                            [](const DependencyRequestedFeature& feature) { return !feature.platform.is_empty(); });
                    }
                    else
                    {
                        auto maybe_paragraph =
                            clust.get_scfl_or_exit().source_control_file->find_feature(spec.feature());
                        Checks::msg_check_maybe_upgrade(VCPKG_LINE_INFO,
                                                        maybe_paragraph.has_value(),
                                                        msgFailedToFindPortFeature,
                                                        msg::feature = spec.feature(),
                                                        msg::package_name = spec.port());
                        paragraph_depends = &maybe_paragraph.value_or_exit(VCPKG_LINE_INFO).dependencies;
                        has_supports = !maybe_paragraph.get()->supports_expression.is_empty();
                    }

                    // And it has at least one qualified dependency
                    if (has_supports ||
                        (paragraph_depends && Util::any_of(*paragraph_depends, [](const Dependency& dep) {
                             return dep.has_platform_expressions();
                         })))
                    {
                        // Add it to the next batch run
                        qualified_dependencies.emplace_back(spec);
                    }
                }
                else
                {
                    auto maybe_supports_expression = clust.get_applicable_supports_expression(spec);
                    auto supports_expression = maybe_supports_expression.get();
                    if (supports_expression && !supports_expression->is_empty())
                    {
                        if (!supports_expression->evaluate(
                                m_var_provider.get_dep_info_vars(spec.spec()).value_or_exit(VCPKG_LINE_INFO)))
                        {
                            const auto supports_expression_text = to_string(*supports_expression);
                            if (unsupported_port_action == UnsupportedPortAction::Error)
                            {
                                Checks::msg_exit_with_message(
                                    VCPKG_LINE_INFO,
                                    create_unsupported_message(
                                        msgUnsupportedFeatureSupportsExpression, spec, *supports_expression));
                            }
                            else
                            {
                                m_unsupported_features.emplace(spec, *supports_expression);
                            }
                        }
                    }
                }

                if (clust.m_install_info.has_value())
                {
                    clust.add_feature(spec.feature(), m_var_provider, next_dependencies, m_graph->m_host_triplet);
                }
                else
                {
                    if (!clust.m_installed.has_value())
                    {
                        clust.create_install_info(next_dependencies);
                        clust.add_feature(spec.feature(), m_var_provider, next_dependencies, m_graph->m_host_triplet);
                    }
                    else
                    {
                        if (spec.feature() == "default")
                        {
                            if (!clust.m_installed.get()->defaults_requested)
                            {
                                clust.m_installed.get()->defaults_requested = true;
                                if (!clust.has_defaults_installed())
                                {
                                    mark_for_reinstall(spec.spec(), next_dependencies);
                                }
                            }
                        }
                        else if (!clust.has_feature_installed(spec.feature()))
                        {
                            // If install_info is not present and it is already installed, we have never added a feature
                            // which hasn't already been installed to this cluster. In this case, we need to reinstall
                            // the port if the feature isn't already present.
                            mark_for_reinstall(spec.spec(), next_dependencies);
                            clust.add_feature(
                                spec.feature(), m_var_provider, next_dependencies, m_graph->m_host_triplet);
                        }
                    }
                }
            }

            if (!qualified_dependencies.empty())
            {
                Util::sort_unique_erase(qualified_dependencies);

                // Extract the package specs we need to get dependency info from. We don't run the triplet on a per
                // feature basis. We run it once for the whole port.
                auto qualified_package_specs =
                    Util::fmap(qualified_dependencies, [](const FeatureSpec& fspec) { return fspec.spec(); });
                Util::sort_unique_erase(qualified_package_specs);
                m_var_provider.load_dep_info_vars(qualified_package_specs, m_graph->m_host_triplet);

                // Put all the FeatureSpecs for which we had qualified dependencies back on the dependencies stack.
                // We need to recheck if evaluating the triplet revealed any new dependencies.
                next_dependencies.insert(next_dependencies.end(),
                                         std::make_move_iterator(qualified_dependencies.begin()),
                                         std::make_move_iterator(qualified_dependencies.end()));
                qualified_dependencies.clear();
            }
        }
    }

    void PackageGraph::upgrade(Span<const PackageSpec> specs, UnsupportedPortAction unsupported_port_action)
    {
        std::vector<FeatureSpec> reinstall_reqs;

        for (const PackageSpec& spec : specs)
            mark_for_reinstall(spec, reinstall_reqs);

        Util::sort_unique_erase(reinstall_reqs);

        install(reinstall_reqs, unsupported_port_action);
    }

    ActionPlan create_upgrade_plan(const PortFileProvider& port_provider,
                                   const CMakeVars::CMakeVarProvider& var_provider,
                                   const std::vector<PackageSpec>& specs,
                                   const StatusParagraphs& status_db,
                                   const CreateInstallPlanOptions& options)
    {
        PackageGraph pgraph(port_provider, var_provider, status_db, options.host_triplet, options.packages_dir);

        pgraph.upgrade(specs, options.unsupported_port_action);

        return pgraph.serialize(options.randomizer);
    }

    ActionPlan PackageGraph::serialize(GraphRandomizer* randomizer) const
    {
        struct BaseEdgeProvider : AdjacencyProvider<PackageSpec, const Cluster*>
        {
            BaseEdgeProvider(const ClusterGraph& parent) : m_parent(parent) { }

            std::string to_string(const PackageSpec& spec) const override { return spec.to_string(); }
            const Cluster* load_vertex_data(const PackageSpec& spec) const override
            {
                return &m_parent.find_or_exit(spec, VCPKG_LINE_INFO);
            }

            const ClusterGraph& m_parent;
        };

        struct RemoveEdgeProvider final : BaseEdgeProvider
        {
            using BaseEdgeProvider::BaseEdgeProvider;

            std::vector<PackageSpec> adjacency_list(const Cluster* const& vertex) const override
            {
                auto&& set = vertex->m_installed.value_or_exit(VCPKG_LINE_INFO).remove_edges;
                return {set.begin(), set.end()};
            }
        } removeedgeprovider(*m_graph);

        struct InstallEdgeProvider final : BaseEdgeProvider
        {
            using BaseEdgeProvider::BaseEdgeProvider;

            std::vector<PackageSpec> adjacency_list(const Cluster* const& vertex) const override
            {
                if (!vertex->m_install_info.has_value()) return {};

                auto& info = vertex->m_install_info.value_or_exit(VCPKG_LINE_INFO);
                std::vector<PackageSpec> deps;
                for (auto&& kv : info.build_edges)
                    for (auto&& e : kv.second)
                    {
                        auto spec = e.spec();
                        if (spec != vertex->m_spec) deps.push_back(std::move(spec));
                    }
                Util::sort_unique_erase(deps);
                return deps;
            }
        } installedgeprovider(*m_graph);

        std::vector<PackageSpec> removed_vertices;
        std::vector<PackageSpec> installed_vertices;
        for (auto&& kv : *m_graph)
        {
            if (kv.second.m_install_info.has_value() && kv.second.m_installed.has_value())
            {
                removed_vertices.push_back(kv.first);
            }
            if (kv.second.m_install_info.has_value() || kv.second.request_type == RequestType::USER_REQUESTED)
            {
                installed_vertices.push_back(kv.first);
            }
        }
        auto remove_toposort = topological_sort(removed_vertices, removeedgeprovider, randomizer);
        auto insert_toposort = topological_sort(installed_vertices, installedgeprovider, randomizer);

        ActionPlan plan;

        for (const auto* p_cluster : remove_toposort)
        {
            plan.remove_actions.emplace_back(p_cluster->m_spec, p_cluster->request_type);
        }

        for (const auto* p_cluster : insert_toposort)
        {
            // Every cluster that has an install_info needs to be built
            // If a cluster only has an installed object and is marked as user requested we should still report it.
            if (auto info_ptr = p_cluster->m_install_info.get())
            {
                std::vector<LocalizedString> constraint_violations;
                for (auto&& constraints : info_ptr->version_constraints)
                {
                    for (auto&& constraint : constraints.second)
                    {
                        auto&& dep_clust = m_graph->get(constraints.first);
                        auto maybe_v = dep_clust.get_version();
                        if (auto v = maybe_v.get())
                        {
                            if (compare_any(*v, constraint) == VerComp::lt)
                            {
                                constraint_violations.push_back(msg::format_warning(msgVersionConstraintViolated,
                                                                                    msg::spec = constraints.first,
                                                                                    msg::expected_version = constraint,
                                                                                    msg::actual_version = *v));
                                msg::println(msg::format(msgConstraintViolation)
                                                 .append_raw('\n')
                                                 .append_indent()
                                                 .append(constraint_violations.back()));
                            }
                        }
                    }
                }
                std::map<std::string, std::vector<FeatureSpec>> computed_edges;
                for (auto&& kv : info_ptr->build_edges)
                {
                    std::set<FeatureSpec> fspecs;
                    for (auto&& fspec : kv.second)
                    {
                        if (fspec.feature() != "default")
                        {
                            fspecs.insert(fspec);
                            continue;
                        }

                        auto&& dep_clust = m_graph->get(fspec.spec());
                        const auto& default_features = [&] {
                            if (dep_clust.m_install_info.has_value())
                            {
                                return dep_clust.m_install_info.get()->default_features;
                            }

                            if (auto p = dep_clust.m_installed.get())
                            {
                                return p->ipv.core->package.default_features;
                            }

                            Checks::unreachable(VCPKG_LINE_INFO);
                        }();

                        for (auto&& default_feature : default_features)
                        {
                            fspecs.emplace(fspec.spec(), default_feature);
                        }
                    }
                    computed_edges[kv.first].assign(fspecs.begin(), fspecs.end());
                }
                plan.install_actions.emplace_back(p_cluster->m_spec,
                                                  p_cluster->get_scfl_or_exit(),
                                                  m_packages_dir,
                                                  p_cluster->request_type,
                                                  m_graph->m_host_triplet,
                                                  std::move(computed_edges),
                                                  std::move(constraint_violations),
                                                  info_ptr->default_features);
            }
            else if (p_cluster->request_type == RequestType::USER_REQUESTED && p_cluster->m_installed.has_value())
            {
                auto&& installed = p_cluster->m_installed.value_or_exit(VCPKG_LINE_INFO);
                plan.already_installed.emplace_back(InstalledPackageView(installed.ipv), p_cluster->request_type);
            }
        }
        plan.unsupported_features = m_unsupported_features;
        return plan;
    }

    static std::unique_ptr<ClusterGraph> create_feature_install_graph(const PortFileProvider& port_provider,
                                                                      const StatusParagraphs& status_db,
                                                                      Triplet host_triplet)
    {
        std::unique_ptr<ClusterGraph> graph = std::make_unique<ClusterGraph>(port_provider, host_triplet);

        auto installed_ports = get_installed_ports(status_db);

        for (auto&& ipv : installed_ports)
        {
            graph->insert(ipv);
        }

        // Populate the graph with "remove edges", which are the reverse of the Build-Depends edges.
        for (auto&& ipv : installed_ports)
        {
            auto deps = ipv.dependencies();

            for (auto&& dep : deps)
            {
                auto p_installed = graph->get(dep).m_installed.get();
                if (p_installed == nullptr)
                {
                    Checks::msg_exit_with_error(
                        VCPKG_LINE_INFO,
                        msg::format(msgCorruptedDatabase)
                            .append_raw('\n')
                            .append(msgMissingDependency, msg::spec = ipv.spec(), msg::package_name = dep));
                }

                p_installed->remove_edges.emplace(ipv.spec());
            }
        }
        return graph;
    }

    PackageGraph::PackageGraph(const PortFileProvider& port_provider,
                               const CMakeVars::CMakeVarProvider& var_provider,
                               const StatusParagraphs& status_db,
                               Triplet host_triplet,
                               const Path& packages_dir)
        : m_var_provider(var_provider)
        , m_graph(create_feature_install_graph(port_provider, status_db, host_triplet))
        , m_packages_dir(packages_dir)
    {
    }

    FormattedPlan format_plan(const ActionPlan& action_plan, const Path& builtin_ports_dir)
    {
        FormattedPlan ret;
        if (action_plan.remove_actions.empty() && action_plan.already_installed.empty() &&
            action_plan.install_actions.empty())
        {
            ret.text = msg::format(msgInstalledRequestedPackages);
            ret.text.append_raw('\n');
            return ret;
        }

        std::set<PackageSpec> remove_specs;
        std::vector<const InstallPlanAction*> rebuilt_plans;
        std::vector<const InstallPlanAction*> new_plans;
        std::vector<const InstallPlanAction*> already_installed_plans;
        std::vector<const InstallPlanAction*> excluded;

        const bool has_non_user_requested_packages =
            Util::find_if(action_plan.install_actions, [](const InstallPlanAction& action) -> bool {
                return action.request_type != RequestType::USER_REQUESTED;
            }) != action_plan.install_actions.cend();

        for (auto&& remove_action : action_plan.remove_actions)
        {
            remove_specs.emplace(remove_action.spec);
        }
        for (auto&& install_action : action_plan.install_actions)
        {
            // remove plans are guaranteed to come before install plans, so we know the plan will be contained
            // if at all.
            auto it = remove_specs.find(install_action.spec);
            if (it != remove_specs.end())
            {
                remove_specs.erase(it);
                rebuilt_plans.push_back(&install_action);
            }
            else
            {
                if (install_action.plan_type == InstallPlanType::EXCLUDED)
                    excluded.push_back(&install_action);
                else
                    new_plans.push_back(&install_action);
            }
        }
        already_installed_plans = Util::fmap(action_plan.already_installed, [](auto&& action) { return &action; });

        std::sort(rebuilt_plans.begin(), rebuilt_plans.end(), &InstallPlanAction::compare_by_name);
        std::sort(new_plans.begin(), new_plans.end(), &InstallPlanAction::compare_by_name);
        std::sort(already_installed_plans.begin(), already_installed_plans.end(), &InstallPlanAction::compare_by_name);
        std::sort(excluded.begin(), excluded.end(), &InstallPlanAction::compare_by_name);

        struct
        {
            void operator()(LocalizedString& msg, msg::MessageT<> header, View<const InstallPlanAction*> actions)
            {
                msg.append(header).append_raw('\n');
                for (auto action : actions)
                {
                    format_plan_row(msg, *action, builtin_ports_dir);
                    msg.append_raw('\n');
                }
            }
            void operator()(LocalizedString& msg, msg::MessageT<> header, const std::set<PackageSpec>& specs)
            {
                msg.append(header).append_raw('\n');
                for (auto&& spec : specs)
                {
                    msg.append_raw(request_type_indent(RequestType::USER_REQUESTED)).append_raw(spec).append_raw('\n');
                }
            }
            const Path& builtin_ports_dir;
        } format_plan{builtin_ports_dir};

        if (!excluded.empty())
        {
            format_plan(ret.text, msgExcludedPackages, excluded);
        }

        if (!already_installed_plans.empty())
        {
            format_plan(ret.text, msgInstalledPackages, already_installed_plans);
        }

        if (!remove_specs.empty())
        {
            format_plan(ret.text, msgPackagesToRemove, remove_specs);
        }

        if (!rebuilt_plans.empty())
        {
            format_plan(ret.text, msgPackagesToRebuild, rebuilt_plans);
        }

        if (!new_plans.empty())
        {
            format_plan(ret.text, msgPackagesToInstall, new_plans);
        }

        if (has_non_user_requested_packages)
        {
            ret.text.append(msgPackagesToModify).append_raw('\n');
        }

        ret.has_removals = !remove_specs.empty() || !rebuilt_plans.empty();
        return ret;
    }

    void print_plan(const ActionPlan& action_plan, const bool is_recursive, const Path& builtin_ports_dir)
    {
        auto formatted = format_plan(action_plan, builtin_ports_dir);
        msg::print(formatted.text);
        if (!is_recursive && formatted.has_removals)
        {
            msg::println_warning(msgPackagesToRebuildSuggestRecurse);
            Checks::exit_fail(VCPKG_LINE_INFO);
        }
    }

    namespace
    {

        /**
         * vcpkg's Versioned Constraint Resolution Algorithm
         * ---
         *
         * Phase 1:
         * - Every spec not mentioned at top-level will have default features applied.
         * - Every feature constraint from all applied versions will be applied.
         * - If pinned, that version will be applied; otherwise the baseline version will be applied.
         * - If a spec is not pinned, and a version constraint compares >= the baseline, that version will be applied.
         *
         * Phase 2:
         * - Perform a postfix walk to serialize the plan.
         *   - Use the greatest version applied from Phase 1.
         *   - Use all features applied in Phase 1 that exist in the selected version.
         *   - Validate that every version constraint from the selected version is satisfied or pinned.
         *   - Validate that every feature constraint from the selected version is satisfied.
         * - Validate that every spec in the plan is supported, applying the user's policy.
         * - Validate that every feature in the plan is supported, applying the user's policy.
         *
         * (pinned means there is a matching override or overlay)
         *
         * Phase 1 does not depend on the order of evaluation. The implementation below exploits this to batch calls to
         * CMake for calculationg dependency resolution tags. However, the results are sensitive to the definition of
         * comparison. If "compares >= the baseline" changes, the set of considered constraints will change, and so will
         * the results.
         */

        struct VersionedPackageGraph
        {
            VersionedPackageGraph(const IVersionedPortfileProvider& ver_provider,
                                  const IBaselineProvider& base_provider,
                                  const IOverlayProvider& oprovider,
                                  const CMakeVars::CMakeVarProvider& var_provider,
                                  Triplet host_triplet,
                                  const Path& packages_dir)
                : m_ver_provider(ver_provider)
                , m_base_provider(base_provider)
                , m_o_provider(oprovider)
                , m_var_provider(var_provider)
                , m_host_triplet(host_triplet)
                , m_packages_dir(packages_dir)
            {
            }

            void add_override(const std::string& name, const Version& v);

            void solve_with_roots(View<Dependency> dep, const PackageSpec& toplevel);

            ExpectedL<ActionPlan> finalize_extract_plan(const PackageSpec& toplevel,
                                                        UnsupportedPortAction unsupported_port_action);

        private:
            const IVersionedPortfileProvider& m_ver_provider;
            const IBaselineProvider& m_base_provider;
            const IOverlayProvider& m_o_provider;
            const CMakeVars::CMakeVarProvider& m_var_provider;
            const Triplet m_host_triplet;
            const Path m_packages_dir;

            struct DepSpec
            {
                PackageSpec spec;
                DependencyConstraint dc;
                std::vector<DependencyRequestedFeature> features;
            };

            struct PackageNodeData
            {
                // set of all scfls that have been considered
                std::set<const SourceControlFileAndLocation*> considered;

                // Versions occluded by the baseline constraint are not considered.
                SchemedVersion baseline;
                // If overlay_or_override is true, ignore scheme and baseline_version
                bool overlay_or_override = false;
                // The current "best" scfl
                const SourceControlFileAndLocation* scfl = nullptr;

                // This tracks a list of constraint sources for debugging purposes
                std::set<std::string> origins;

                // The set of features that have been requested across all constraints
                std::set<std::string> requested_features;
                bool default_features = false;
            };

            using PackageNode = std::pair<const PackageSpec, PackageNodeData>;

            // mapping from portname -> version. "overrides" field in manifest file
            std::map<std::string, Version> m_overrides;
            // direct dependencies in unevaluated form
            std::vector<DepSpec> m_roots;
            // set of direct dependencies
            std::set<PackageSpec> m_user_requested;
            // mapping from { package specifier -> node containing resolution information for that package }
            std::map<PackageSpec, PackageNodeData> m_graph;
            // the set of nodes that could not be constructed in the graph due to failures
            std::set<std::string> m_failed_nodes;

            struct ConstraintFrame
            {
                PackageSpec spec;
                View<Dependency> deps;
            };
            std::vector<ConstraintFrame> m_resolve_stack;

            // Add an initial requirement for a package.
            // Returns a reference to the node to place additional constraints
            Optional<PackageNode&> require_package(const PackageSpec& spec, const std::string& origin);

            void require_scfl(PackageNode& ref, const SourceControlFileAndLocation* scfl, const std::string& origin);

            void require_port_feature(PackageNode& ref, const std::string& feature, const std::string& origin);

            void require_port_defaults(PackageNode& ref, const std::string& origin);

            void resolve_stack(const ConstraintFrame& frame);
            const CMakeVars::CMakeVars& batch_load_vars(const PackageSpec& spec);

            Optional<const PackageNode&> find_package(const PackageSpec& spec) const;

            // For node, for each requested feature existing in the best scfl, calculate the set of package and feature
            // dependencies.
            // The FeatureSpec list will contain a [core] entry for each package dependency.
            // The FeatureSpec list will not contain [default].
            std::map<std::string, std::vector<FeatureSpec>> compute_feature_dependencies(
                const PackageNode& node, std::vector<DepSpec>& out_dep_specs) const;

            bool evaluate(const PackageSpec& spec, const PlatformExpression::Expr& platform_expr) const;

            static LocalizedString format_incomparable_versions_message(const PackageSpec& on,
                                                                        StringView from,
                                                                        const SchemedVersion& baseline,
                                                                        const SchemedVersion& target);
            std::vector<LocalizedString> m_errors;
        };

        const CMakeVars::CMakeVars& VersionedPackageGraph::batch_load_vars(const PackageSpec& spec)
        {
            auto vars = m_var_provider.get_dep_info_vars(spec);
            if (!vars)
            {
                // We want to batch as many dep_infos as possible, so look ahead in the stack
                std::unordered_set<PackageSpec> spec_set = {spec};
                for (auto&& s : m_resolve_stack)
                {
                    spec_set.insert(s.spec);
                    for (auto&& d : s.deps)
                        spec_set.insert({d.name, d.host ? m_host_triplet : s.spec.triplet()});
                }
                std::vector<PackageSpec> spec_vec(spec_set.begin(), spec_set.end());
                m_var_provider.load_dep_info_vars(spec_vec, m_host_triplet);
                return m_var_provider.get_dep_info_vars(spec).value_or_exit(VCPKG_LINE_INFO);
            }
            return *vars.get();
        }

        void VersionedPackageGraph::resolve_stack(const ConstraintFrame& frame)
        {
            for (auto&& dep : frame.deps)
            {
                if (!dep.platform.is_empty() && !dep.platform.evaluate(batch_load_vars(frame.spec))) continue;

                PackageSpec dep_spec(dep.name, dep.host ? m_host_triplet : frame.spec.triplet());
                auto maybe_node = require_package(dep_spec, frame.spec.name());
                if (auto node = maybe_node.get())
                {
                    // If the node is overlayed or overridden, don't apply version constraints
                    // If the baseline is a version_string, it occludes other constraints
                    if (!node->second.overlay_or_override)
                    {
                        const auto maybe_dep_ver = dep.constraint.try_get_minimum_version();
                        if (auto dep_ver = maybe_dep_ver.get())
                        {
                            auto maybe_scfl = m_ver_provider.get_control_file({dep.name, *dep_ver});
                            if (auto p_scfl = maybe_scfl.get())
                            {
                                const auto sver = p_scfl->schemed_version();
                                if (compare_versions(node->second.scfl->schemed_version(), sver) == VerComp::lt)
                                {
                                    // mark as current best and apply constraints
                                    node->second.scfl = p_scfl;
                                    require_scfl(*node, p_scfl, frame.spec.name());
                                }
                                else if (compare_versions(node->second.baseline, sver) == VerComp::lt)
                                {
                                    // apply constraints
                                    require_scfl(*node, p_scfl, frame.spec.name());
                                }
                            }
                        }
                    }

                    // apply selected features
                    for (auto&& f : dep.features)
                    {
                        if (f.name == "default") abort();
                        if (evaluate(frame.spec, f.platform))
                        {
                            require_port_feature(*node, f.name, frame.spec.name());
                        }
                    }
                    if (dep.default_features)
                    {
                        require_port_defaults(*node, frame.spec.name());
                    }
                }
            }
        }

        void VersionedPackageGraph::require_port_defaults(PackageNode& ref, const std::string& origin)
        {
            ref.second.origins.insert(origin);
            if (!ref.second.default_features)
            {
                ref.second.default_features = true;

                auto scfls = ref.second.considered;
                for (auto scfl : scfls)
                {
                    for (auto&& f : scfl->source_control_file->core_paragraph->default_features)
                    {
                        if (evaluate(ref.first, f.platform))
                        {
                            auto deps = scfl->source_control_file->find_dependencies_for_feature(f.name);
                            if (!deps) continue;
                            m_resolve_stack.push_back({ref.first, *deps.get()});
                        }
                    }
                }
            }
        }
        void VersionedPackageGraph::require_port_feature(PackageNode& ref,
                                                         const std::string& feature,
                                                         const std::string& origin)
        {
            ref.second.origins.insert(origin);
            auto inserted = ref.second.requested_features.emplace(feature).second;
            if (inserted)
            {
                auto scfls = ref.second.considered;
                for (auto scfl : scfls)
                {
                    auto deps = scfl->source_control_file->find_dependencies_for_feature(feature);
                    if (!deps) continue;
                    m_resolve_stack.push_back({ref.first, *deps.get()});
                }
            }
        }
        void VersionedPackageGraph::require_scfl(PackageNode& ref,
                                                 const SourceControlFileAndLocation* scfl,
                                                 const std::string& origin)
        {
            ref.second.origins.insert(origin);

            if (Util::Sets::contains(ref.second.considered, scfl)) return;
            ref.second.considered.insert(scfl);

            auto features = ref.second.requested_features;
            if (ref.second.default_features)
            {
                for (auto&& f : ref.second.scfl->source_control_file->core_paragraph->default_features)
                {
                    if (evaluate(ref.first, f.platform))
                    {
                        features.insert(f.name);
                    }
                }
            }

            m_resolve_stack.push_back({ref.first, scfl->source_control_file->core_paragraph->dependencies});
            for (auto&& f : features)
            {
                auto deps = ref.second.scfl->source_control_file->find_dependencies_for_feature(f);
                if (!deps)
                {
                    // This version doesn't have this feature.
                    return;
                }
                m_resolve_stack.push_back({ref.first, *deps.get()});
            }
        }

        Optional<const VersionedPackageGraph::PackageNode&> VersionedPackageGraph::find_package(
            const PackageSpec& spec) const
        {
            auto it = m_graph.find(spec);
            if (it == m_graph.end()) return nullopt;
            return *it;
        }

        Optional<VersionedPackageGraph::PackageNode&> VersionedPackageGraph::require_package(const PackageSpec& spec,
                                                                                             const std::string& origin)
        {
            auto it = m_graph.find(spec);
            if (it != m_graph.end())
            {
                it->second.origins.insert(origin);
                return *it;
            }

            if (Util::Maps::contains(m_failed_nodes, spec.name()))
            {
                return nullopt;
            }

            const auto maybe_overlay = m_o_provider.get_control_file(spec.name());
            if (auto p_overlay = maybe_overlay.get())
            {
                it = m_graph.emplace(spec, PackageNodeData{}).first;
                it->second.overlay_or_override = true;
                it->second.scfl = p_overlay;
            }
            else
            {
                Version ver;
                if (const auto over_it = m_overrides.find(spec.name()); over_it != m_overrides.end())
                {
                    auto maybe_scfl = m_ver_provider.get_control_file({spec.name(), over_it->second});
                    if (auto p_scfl = maybe_scfl.get())
                    {
                        it = m_graph.emplace(spec, PackageNodeData{}).first;
                        it->second.overlay_or_override = true;
                        it->second.scfl = p_scfl;
                    }
                    else
                    {
                        m_errors.push_back(std::move(maybe_scfl).error());
                        m_failed_nodes.insert(spec.name());
                        return nullopt;
                    }
                }
                else
                {
                    auto maybe_scfl = m_base_provider.get_baseline_version(spec.name()).then([&](const Version& ver) {
                        return m_ver_provider.get_control_file({spec.name(), ver});
                    });
                    if (auto p_scfl = maybe_scfl.get())
                    {
                        it = m_graph.emplace(spec, PackageNodeData{}).first;
                        it->second.baseline = p_scfl->schemed_version();
                        it->second.scfl = p_scfl;
                    }
                    else
                    {
                        m_errors.push_back(std::move(maybe_scfl).error());
                        m_failed_nodes.insert(spec.name());
                        return nullopt;
                    }
                }
            }

            // Implicit defaults are disabled if spec has been mentioned at top-level.
            // Note that if top-level doesn't also mark that reference as `[core]`, defaults will be re-engaged.
            it->second.default_features = !Util::Maps::contains(m_user_requested, spec);
            it->second.requested_features.insert("core");

            require_scfl(*it, it->second.scfl, origin);
            return *it;
        }

        bool VersionedPackageGraph::evaluate(const PackageSpec& spec,
                                             const PlatformExpression::Expr& platform_expr) const
        {
            return platform_expr.evaluate(m_var_provider.get_or_load_dep_info_vars(spec, m_host_triplet));
        }

        void VersionedPackageGraph::add_override(const std::string& name, const Version& v)
        {
            m_overrides.emplace(name, v);
        }

        void VersionedPackageGraph::solve_with_roots(View<Dependency> deps, const PackageSpec& toplevel)
        {
            auto dep_to_spec = [&toplevel, this](const Dependency& d) {
                return PackageSpec{d.name, d.host ? m_host_triplet : toplevel.triplet()};
            };
            auto specs = Util::fmap(deps, dep_to_spec);

            specs.push_back(toplevel);
            Util::sort_unique_erase(specs);
            for (auto&& dep : deps)
            {
                if (!dep.platform.is_empty() &&
                    !dep.platform.evaluate(m_var_provider.get_or_load_dep_info_vars(toplevel, m_host_triplet)))
                {
                    continue;
                }

                auto spec = dep_to_spec(dep);
                m_user_requested.insert(spec);
                m_roots.push_back(DepSpec{std::move(spec), dep.constraint, dep.features});
            }

            m_resolve_stack.push_back({toplevel, deps});

            while (!m_resolve_stack.empty())
            {
                ConstraintFrame frame = std::move(m_resolve_stack.back());
                m_resolve_stack.pop_back();
                // Frame must be passed as a local because resolve_stack() will add new elements to m_resolve_stack
                resolve_stack(frame);
            }
        }

        LocalizedString VersionedPackageGraph::format_incomparable_versions_message(const PackageSpec& on,
                                                                                    StringView from,
                                                                                    const SchemedVersion& baseline,
                                                                                    const SchemedVersion& target)
        {
            LocalizedString doc = msg::format_error(msgVersionIncomparable1,
                                                    msg::spec = on,
                                                    msg::constraint_origin = from,
                                                    msg::expected = target.version,
                                                    msg::actual = baseline.version)
                                      .append_raw("\n\n");
            if (baseline.scheme == VersionScheme::String && target.scheme == VersionScheme::String)
            {
                doc.append(msgVersionIncomparableSchemeString).append_raw("\n\n");
            }
            else
            {
                doc.append(msgVersionIncomparableSchemes).append_raw('\n');
                doc.append_indent()
                    .append(msgVersionIncomparable2,
                            msg::version_spec = Strings::concat(on.name(), '@', baseline.version),
                            msg::new_scheme = baseline.scheme)
                    .append_raw('\n');
                doc.append_indent()
                    .append(msgVersionIncomparable2,
                            msg::version_spec = Strings::concat(on.name(), '@', target.version),
                            msg::new_scheme = target.scheme)
                    .append_raw("\n\n");
            }
            doc.append(msgVersionIncomparable3).append_raw("\n\n");
            doc.append_indent().append_raw("\"overrides\": [\n");
            doc.append_indent(2)
                .append_raw(fmt::format(R"({{ "name": "{}", "version": "{}" }})", on.name(), baseline.version))
                .append_raw('\n');
            doc.append_indent().append_raw("]\n\n");
            doc.append(msgVersionIncomparable4, msg::url = docs::versioning_url);
            return doc;
        }

        std::map<std::string, std::vector<FeatureSpec>> VersionedPackageGraph::compute_feature_dependencies(
            const PackageNode& node, std::vector<DepSpec>& out_dep_specs) const
        {
            std::map<std::string, std::vector<FeatureSpec>> feature_deps;
            std::set<std::string> all_features = node.second.requested_features;
            if (node.second.default_features)
            {
                for (auto&& f : node.second.scfl->source_control_file->core_paragraph->default_features)
                {
                    if (evaluate(node.first, f.platform))
                    {
                        all_features.insert(f.name);
                    }
                }
            }
            std::vector<FeatureSpec> fspecs;
            for (auto&& f : all_features)
            {
                auto maybe_fdeps = node.second.scfl->source_control_file->find_dependencies_for_feature(f);
                if (auto fdeps = maybe_fdeps.get())
                {
                    fspecs.clear();
                    for (auto&& fdep : *fdeps)
                    {
                        PackageSpec fspec{fdep.name, fdep.host ? m_host_triplet : node.first.triplet()};

                        // Ignore intra-package dependencies
                        if (fspec == node.first) continue;

                        if (!fdep.platform.is_empty() &&
                            !fdep.platform.evaluate(
                                m_var_provider.get_or_load_dep_info_vars(node.first, m_host_triplet)))
                        {
                            continue;
                        }

                        fspecs.emplace_back(fspec, "core");
                        for (auto&& g : fdep.features)
                        {
                            if (evaluate(fspec, g.platform))
                            {
                                fspecs.emplace_back(fspec, g.name);
                            }
                        }
                        out_dep_specs.push_back({std::move(fspec), fdep.constraint, fdep.features});
                    }
                    Util::sort_unique_erase(fspecs);
                    feature_deps.emplace(f, fspecs);
                }
            }
            return feature_deps;
        }

        // This function is called after all versioning constraints have been resolved. It is responsible for
        // serializing out the final execution graph and performing all final validations.
        ExpectedL<ActionPlan> VersionedPackageGraph::finalize_extract_plan(
            const PackageSpec& toplevel, UnsupportedPortAction unsupported_port_action)
        {
            if (!m_errors.empty())
            {
                Util::sort_unique_erase(m_errors);
                return LocalizedString::from_raw(Strings::join("\n", m_errors));
            }

            ActionPlan ret;

            // second == false means "in progress"
            std::map<PackageSpec, bool> emitted;
            struct Frame
            {
                InstallPlanAction ipa;
                std::vector<DepSpec> deps;
            };
            std::vector<Frame> stack;

            // Adds a new Frame to the stack if the spec was not already added
            auto push = [&emitted, this, &stack](const DepSpec& dep, StringView origin) -> ExpectedL<Unit> {
                auto p = emitted.emplace(dep.spec, false);
                // Dependency resolution should have ensured that either every node exists OR an error should have been
                // logged to m_errors
                const auto& node = find_package(dep.spec).value_or_exit(VCPKG_LINE_INFO);

                // Evaluate the >=version constraint (if any)
                auto maybe_min = dep.dc.try_get_minimum_version();
                if (!node.second.overlay_or_override && maybe_min)
                {
                    // Dependency resolution should have already logged any errors retrieving the scfl
                    const auto& dep_scfl = m_ver_provider.get_control_file({dep.spec.name(), *maybe_min.get()})
                                               .value_or_exit(VCPKG_LINE_INFO);
                    const auto constraint_sver = dep_scfl.schemed_version();
                    const auto selected_sver = node.second.scfl->schemed_version();
                    auto r = compare_versions(selected_sver, constraint_sver);
                    if (r == VerComp::unk)
                    {
                        // In the error message, we report the baseline version instead of the "best selected" version
                        // to give the user simpler data to work with.
                        return format_incomparable_versions_message(
                            dep.spec, origin, node.second.baseline, constraint_sver);
                    }
                    Checks::check_exit(
                        VCPKG_LINE_INFO,
                        r != VerComp::lt,
                        "Dependency resolution failed to consider a constraint. This is an internal error.");
                }

                // Evaluate feature constraints (if any)
                for (auto&& f : dep.features)
                {
                    if (f.name == "core") continue;
                    if (f.name == "default") continue;
                    auto feature = node.second.scfl->source_control_file->find_feature(f.name);
                    if (!feature)
                    {
                        return msg::format_error(
                            msgVersionMissingRequiredFeature,
                            msg::version_spec = Strings::concat(dep.spec.name(), '@', node.second.scfl->to_version()),
                            msg::feature = f.name,
                            msg::constraint_origin = origin);
                    }
                }

                if (p.second)
                {
                    // Newly inserted -> Add stack frame
                    auto maybe_vars = m_var_provider.get_or_load_dep_info_vars(p.first->first, m_host_triplet);

                    std::vector<std::string> default_features;
                    for (const auto& feature : node.second.scfl->source_control_file->core_paragraph->default_features)
                    {
                        if (feature.platform.evaluate(maybe_vars))
                        {
                            default_features.push_back(feature.name);
                        }
                    }
                    std::vector<DepSpec> deps;
                    RequestType request = Util::Sets::contains(m_user_requested, dep.spec) ? RequestType::USER_REQUESTED
                                                                                           : RequestType::AUTO_SELECTED;
                    InstallPlanAction ipa(dep.spec,
                                          *node.second.scfl,
                                          m_packages_dir,
                                          request,
                                          m_host_triplet,
                                          compute_feature_dependencies(node, deps),
                                          {},
                                          std::move(default_features));
                    stack.push_back(Frame{std::move(ipa), std::move(deps)});
                }
                else if (p.first->second == false)
                {
                    return msg::format_error(msgCycleDetectedDuring, msg::spec = dep.spec)
                        .append_raw('\n')
                        .append_raw(Strings::join("\n", stack, [](const Frame& p) {
                            return Strings::concat(
                                p.ipa.spec,
                                '@',
                                p.ipa.source_control_file_and_location.value_or_exit(VCPKG_LINE_INFO).to_version());
                        }));
                }
                return Unit{};
            };

            for (auto&& root : m_roots)
            {
                auto x = push(root, toplevel.name());
                if (!x.has_value())
                {
                    return std::move(x).error();
                }

                while (!stack.empty())
                {
                    auto& back = stack.back();
                    if (back.deps.empty())
                    {
                        emitted[back.ipa.spec] = true;
                        ret.install_actions.push_back(std::move(back.ipa));
                        stack.pop_back();
                    }
                    else
                    {
                        auto dep = std::move(back.deps.back());
                        back.deps.pop_back();
                        const auto origin = Strings::concat(
                            back.ipa.spec,
                            "@",
                            back.ipa.source_control_file_and_location.value_or_exit(VCPKG_LINE_INFO).to_version());
                        x = push(dep, origin);
                        if (!x.has_value())
                        {
                            return std::move(x).error();
                        }
                    }
                }
            }

            // Because supports expressions are commonplace, we assume that all dep info will be needed
            m_var_provider.load_dep_info_vars(
                Util::fmap(ret.install_actions, [](const InstallPlanAction& a) { return a.spec; }), m_host_triplet);

            // Evaluate supports over the produced plan
            for (auto&& action : ret.install_actions)
            {
                const auto& scfl = action.source_control_file_and_location.value_or_exit(VCPKG_LINE_INFO);
                const auto& vars = m_var_provider.get_or_load_dep_info_vars(action.spec, m_host_triplet);
                // Evaluate core supports condition
                const auto& supports_expr = scfl.source_control_file->core_paragraph->supports_expression;
                if (!supports_expr.evaluate(vars))
                {
                    ret.unsupported_features.insert({FeatureSpec(action.spec, "core"), supports_expr});
                }

                // Evaluate per-feature supports conditions
                for (auto&& fdeps : action.feature_dependencies)
                {
                    if (fdeps.first == "core") continue;

                    auto& fpgh = scfl.source_control_file->find_feature(fdeps.first).value_or_exit(VCPKG_LINE_INFO);
                    if (!fpgh.supports_expression.evaluate(vars))
                    {
                        ret.unsupported_features.insert(
                            {FeatureSpec(action.spec, fdeps.first), fpgh.supports_expression});
                    }
                }
            }

            if (unsupported_port_action == UnsupportedPortAction::Error && !ret.unsupported_features.empty())
            {
                LocalizedString msg;
                for (auto&& f : ret.unsupported_features)
                {
                    if (!msg.empty()) msg.append_raw("\n");

                    const auto feature_spec =
                        f.first.feature() == "core"
                            ? f.first.spec().name()
                            : format_name_only_feature_spec(f.first.spec().name(), f.first.feature());

                    msg.append(msgUnsupportedFeatureSupportsExpression,
                               msg::package_name = f.first.spec().name(),
                               msg::feature_spec = feature_spec,
                               msg::supports_expression = to_string(f.second),
                               msg::triplet = f.first.spec().triplet());
                }

                return msg;
            }
            return ret;
        }
    }

    ExpectedL<ActionPlan> create_versioned_install_plan(const IVersionedPortfileProvider& provider,
                                                        const IBaselineProvider& bprovider,
                                                        const IOverlayProvider& oprovider,
                                                        const CMakeVars::CMakeVarProvider& var_provider,
                                                        const std::vector<Dependency>& deps,
                                                        const std::vector<DependencyOverride>& overrides,
                                                        const PackageSpec& toplevel,
                                                        const CreateInstallPlanOptions& options)
    {
        VersionedPackageGraph vpg(
            provider, bprovider, oprovider, var_provider, options.host_triplet, options.packages_dir);
        for (auto&& o : overrides)
        {
            vpg.add_override(o.name, o.version);
        }

        vpg.solve_with_roots(deps, toplevel);
        return vpg.finalize_extract_plan(toplevel, options.unsupported_port_action);
    }
}<|MERGE_RESOLUTION|>--- conflicted
+++ resolved
@@ -445,15 +445,9 @@
         if (auto scfl = action.source_control_file_and_location.get())
         {
             if (!builtin_ports_dir.empty() &&
-<<<<<<< HEAD
-                !Strings::case_insensitive_ascii_starts_with(scfl->control_location, builtin_ports_dir))
-            {
-                out.append_raw(" -- ").append_raw(scfl->control_location);
-=======
                 !Strings::case_insensitive_ascii_starts_with(scfl->control_path, builtin_ports_dir))
             {
                 out.append_raw(" -- ").append_raw(scfl->control_path);
->>>>>>> 4434e810
             }
         }
     }
