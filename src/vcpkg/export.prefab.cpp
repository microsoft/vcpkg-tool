--- conflicted
+++ resolved
@@ -636,9 +636,8 @@
                     "[DEBUG] Exporting AAR And POM\n\tAAR Path %s\n\tPOM Path %s\n", exported_archive_path, pom_path));
             }
 
-<<<<<<< HEAD
             auto compress_result = compress_directory_to_zip(
-                paths.get_filesystem(), paths.get_tool_cache(), package_directory, exported_archive_path);
+                paths.get_filesystem(), paths.get_tool_cache(), stdout_sink, package_directory, exported_archive_path);
             if (!compress_result)
             {
                 Checks::exit_with_message(VCPKG_LINE_INFO,
@@ -648,15 +647,6 @@
                                               .append_raw(package_directory.native())
                                               .extract_data());
             }
-=======
-            Checks::check_exit(VCPKG_LINE_INFO,
-                               compress_directory_to_zip(paths.get_filesystem(),
-                                                         paths.get_tool_cache(),
-                                                         stdout_sink,
-                                                         package_directory,
-                                                         exported_archive_path) != 0,
-                               Strings::concat("Failed to compress folder ", package_directory));
->>>>>>> b521efb2
 
             std::string POM = R"(<?xml version="1.0" encoding="UTF-8"?>
 <project xmlns="http://maven.apache.org/POM/4.0.0"
