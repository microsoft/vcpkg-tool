--- conflicted
+++ resolved
@@ -169,12 +169,7 @@
             first = Util::search_and_skip(first, last, pkg_revision);
             if (first == last) break;
 
-<<<<<<< HEAD
-            first += pkg_revision.size();
             first = std::find_if_not(first, last, ParserBase::is_whitespace);
-=======
-            first = std::find_if_not(first, last, Parse::ParserBase::is_whitespace);
->>>>>>> 040f7efa
             if (first == last) break;
             if (*first != '=') continue;
 
