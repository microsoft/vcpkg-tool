--- conflicted
+++ resolved
@@ -11,11 +11,7 @@
 
 namespace vcpkg
 {
-<<<<<<< HEAD
-    PackageSpec parse_package_spec(StringView spec_string, Triplet default_triplet, bool& default_triplet_used)
-=======
-    PackageSpec parse_package_spec(StringView spec_string, Triplet default_triplet, const LocalizedString& example_text)
->>>>>>> 29a99e84
+    PackageSpec parse_package_spec(StringView spec_string, Triplet default_triplet)
     {
         auto maybe_qualified_specifier = parse_qualified_specifier(Strings::ascii_to_lowercase(spec_string));
         if (auto qualified_specifier = maybe_qualified_specifier.get())
@@ -50,11 +46,6 @@
 
     PackageSpec check_and_get_package_spec(StringView spec_string,
                                            Triplet default_triplet,
-<<<<<<< HEAD
-                                           bool& default_triplet_used,
-=======
-                                           const LocalizedString& example_text,
->>>>>>> 29a99e84
                                            const TripletDatabase& database)
     {
         auto maybe_qualified_specifier = parse_qualified_specifier(Strings::ascii_to_lowercase(spec_string));
@@ -83,11 +74,6 @@
 
     FullPackageSpec check_and_get_full_package_spec(StringView spec_string,
                                                     Triplet default_triplet,
-<<<<<<< HEAD
-                                                    bool& default_triplet_used,
-=======
-                                                    const LocalizedString& example_text,
->>>>>>> 29a99e84
                                                     const TripletDatabase& database)
     {
         auto maybe_qualified_specifier = parse_qualified_specifier(Strings::ascii_to_lowercase(spec_string));
