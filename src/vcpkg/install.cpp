#include <vcpkg/base/files.h>
#include <vcpkg/base/hash.h>
#include <vcpkg/base/messages.h>
#include <vcpkg/base/system.debug.h>
#include <vcpkg/base/system.print.h>
#include <vcpkg/base/util.h>

#include <vcpkg/binarycaching.h>
#include <vcpkg/build.h>
#include <vcpkg/cmakevars.h>
#include <vcpkg/commands.setinstalled.h>
#include <vcpkg/configuration.h>
#include <vcpkg/dependencies.h>
#include <vcpkg/documentation.h>
#include <vcpkg/globalstate.h>
#include <vcpkg/help.h>
#include <vcpkg/input.h>
#include <vcpkg/install.h>
#include <vcpkg/installedpaths.h>
#include <vcpkg/metrics.h>
#include <vcpkg/paragraphs.h>
#include <vcpkg/remove.h>
#include <vcpkg/tools.h>
#include <vcpkg/vcpkglib.h>
#include <vcpkg/vcpkgpaths.h>
#include <vcpkg/xunitwriter.h>

#include <iterator>

namespace vcpkg
{
    using file_pack = std::pair<std::string, std::string>;

    InstallDir InstallDir::from_destination_root(const InstalledPaths& ip, Triplet t, const BinaryParagraph& pgh)
    {
        InstallDir dirs;
        dirs.m_destination = ip.triplet_dir(t);
        dirs.m_listfile = ip.listfile_path(pgh);
        return dirs;
    }

    const Path& InstallDir::destination() const { return this->m_destination; }

    const Path& InstallDir::listfile() const { return this->m_listfile; }

    void install_package_and_write_listfile(Filesystem& fs, const Path& source_dir, const InstallDir& destination_dir)
    {
        Checks::check_exit(VCPKG_LINE_INFO,
                           fs.exists(source_dir, IgnoreErrors{}),
                           Strings::concat("Source directory ", source_dir, "does not exist"));
        auto files = fs.get_files_recursive(source_dir, VCPKG_LINE_INFO);
        Util::erase_remove_if(files, [](Path& path) { return path.filename() == ".DS_Store"; });
        install_files_and_write_listfile(fs, source_dir, files, destination_dir);
    }
    void install_files_and_write_listfile(Filesystem& fs,
                                          const Path& source_dir,
                                          const std::vector<Path>& files,
                                          const InstallDir& destination_dir)
    {
        std::vector<std::string> output;

        const size_t prefix_length = source_dir.native().size();
        const Path& destination = destination_dir.destination();
        std::string destination_subdirectory = destination.filename().to_string();
        const Path& listfile = destination_dir.listfile();

        fs.create_directories(destination, VCPKG_LINE_INFO);
        const auto listfile_parent = listfile.parent_path();
        fs.create_directories(listfile_parent, VCPKG_LINE_INFO);

        output.push_back(destination_subdirectory + "/");
        for (auto&& file : files)
        {
            std::error_code ec;
            const auto status = fs.symlink_status(file, ec);
            if (ec)
            {
                print2(Color::error, "failed: ", file, ": ", ec.message(), "\n");
                continue;
            }

            const auto filename = file.filename();
            if (vcpkg::is_regular_file(status) &&
                (filename == "CONTROL" || filename == "vcpkg.json" || filename == "BUILD_INFO"))
            {
                // Do not copy the control file or manifest file
                continue;
            }

            const auto suffix = file.generic_u8string().substr(prefix_length + 1);
            const auto target = destination / suffix;

            auto this_output = Strings::concat(destination_subdirectory, "/", suffix);
            switch (status)
            {
                case FileType::directory:
                {
                    fs.create_directory(target, ec);
                    if (ec)
                    {
                        msg::println_error(msgInstallFailed, msg::path = target, msg::error_msg = ec.message());
                    }

                    // Trailing backslash for directories
                    this_output.push_back('/');
                    output.push_back(std::move(this_output));
                    break;
                }
                case FileType::regular:
                {
                    if (fs.exists(target, IgnoreErrors{}))
                    {
                        msg::println_warning(msgOverwritingFile, msg::path = target);
                    }

                    fs.copy_file(file, target, CopyOptions::overwrite_existing, ec);
                    if (ec)
                    {
                        msg::println_error(msgInstallFailed, msg::path = target, msg::error_msg = ec.message());
                    }

                    output.push_back(std::move(this_output));
                    break;
                }
                case FileType::symlink:
                case FileType::junction:
                {
                    if (fs.exists(target, IgnoreErrors{}))
                    {
                        msg::println_warning(msgOverwritingFile, msg::path = target);
                    }

                    fs.copy_symlink(file, target, ec);
                    if (ec)
                    {
                        msg::println_error(msgInstallFailed, msg::path = target, msg::error_msg = ec.message());
                    }

                    output.push_back(std::move(this_output));
                    break;
                }
                default: msg::println_error(msgInvalidFileType, msg::path = file); break;
            }
        }

        std::sort(output.begin(), output.end());
        fs.write_lines(listfile, output, VCPKG_LINE_INFO);
    }

    static std::vector<file_pack> extract_files_in_triplet(
        const std::vector<StatusParagraphAndAssociatedFiles>& pgh_and_files,
        Triplet triplet,
        const size_t remove_chars = 0)
    {
        std::vector<file_pack> output;
        for (const StatusParagraphAndAssociatedFiles& t : pgh_and_files)
        {
            if (t.pgh.package.spec.triplet() != triplet)
            {
                continue;
            }

            const std::string name = t.pgh.package.displayname();

            for (const std::string& file : t.files)
            {
                output.emplace_back(file_pack{std::string(file, remove_chars), name});
            }
        }

        std::sort(output.begin(), output.end(), [](const file_pack& lhs, const file_pack& rhs) {
            return lhs.first < rhs.first;
        });
        return output;
    }

    static SortedVector<std::string> build_list_of_package_files(const Filesystem& fs, const Path& package_dir)
    {
        std::vector<Path> package_file_paths = fs.get_files_recursive(package_dir, IgnoreErrors{});
        Util::erase_remove_if(package_file_paths, [](Path& path) { return path.filename() == ".DS_Store"; });
        const size_t package_remove_char_count = package_dir.native().size() + 1; // +1 for the slash
        auto package_files = Util::fmap(package_file_paths, [package_remove_char_count](const Path& target) {
            return std::string(target.generic_u8string(), package_remove_char_count);
        });

        return SortedVector<std::string>(std::move(package_files));
    }

    static SortedVector<file_pack> build_list_of_installed_files(
        const std::vector<StatusParagraphAndAssociatedFiles>& pgh_and_files, Triplet triplet)
    {
        const size_t installed_remove_char_count = triplet.canonical_name().size() + 1; // +1 for the slash
        std::vector<file_pack> installed_files =
            extract_files_in_triplet(pgh_and_files, triplet, installed_remove_char_count);

        return SortedVector<file_pack>(std::move(installed_files));
    }

    InstallResult install_package(const VcpkgPaths& paths, const BinaryControlFile& bcf, StatusParagraphs* status_db)
    {
        auto& fs = paths.get_filesystem();
        const auto& installed = paths.installed();
        const auto package_dir = paths.package_dir(bcf.core_paragraph.spec);
        Triplet triplet = bcf.core_paragraph.spec.triplet();
        const std::vector<StatusParagraphAndAssociatedFiles> pgh_and_files =
            get_installed_files(fs, installed, *status_db);

        const SortedVector<std::string> package_files = build_list_of_package_files(fs, package_dir);
        const SortedVector<file_pack> installed_files = build_list_of_installed_files(pgh_and_files, triplet);

        struct intersection_compare
        {
            // The VS2015 standard library requires comparison operators of T and U
            // to also support comparison of T and T, and of U and U, due to debug checks.
#if _MSC_VER <= 1910
            bool operator()(const std::string& lhs, const std::string& rhs) const { return lhs < rhs; }
            bool operator()(const file_pack& lhs, const file_pack& rhs) const { return lhs.first < rhs.first; }
#endif
            bool operator()(const std::string& lhs, const file_pack& rhs) const { return lhs < rhs.first; }
            bool operator()(const file_pack& lhs, const std::string& rhs) const { return lhs.first < rhs; }
        };

        std::vector<file_pack> intersection;

        std::set_intersection(installed_files.begin(),
                              installed_files.end(),
                              package_files.begin(),
                              package_files.end(),
                              std::back_inserter(intersection),
                              intersection_compare());

        std::sort(intersection.begin(), intersection.end(), [](const file_pack& lhs, const file_pack& rhs) {
            return lhs.second < rhs.second;
        });

        if (!intersection.empty())
        {
            const auto triplet_install_path = installed.triplet_dir(triplet);
            msg::println_error(msgConflictingFiles,
                               msg::path = triplet_install_path.generic_u8string(),
                               msg::spec = bcf.core_paragraph.spec);

            auto i = intersection.begin();
            while (i != intersection.end())
            {
                msg::println(msg::format(msgInstalledBy, msg::path = i->second).append_indent());
                auto next =
                    std::find_if(i, intersection.end(), [i](const auto& val) { return i->second != val.second; });

                msg::write_unlocalized_text_to_stdout(
                    Color::none, Strings::join("\n    ", i, next, [](const file_pack& file) { return file.first; }));
                msg::write_unlocalized_text_to_stdout(Color::none, "\n\n");

                i = next;
            }

            return InstallResult::FILE_CONFLICTS;
        }

        StatusParagraph source_paragraph;
        source_paragraph.package = bcf.core_paragraph;
        source_paragraph.want = Want::INSTALL;
        source_paragraph.state = InstallState::HALF_INSTALLED;

        write_update(fs, installed, source_paragraph);
        status_db->insert(std::make_unique<StatusParagraph>(source_paragraph));

        std::vector<StatusParagraph> features_spghs;
        for (auto&& feature : bcf.features)
        {
            features_spghs.emplace_back();

            StatusParagraph& feature_paragraph = features_spghs.back();
            feature_paragraph.package = feature;
            feature_paragraph.want = Want::INSTALL;
            feature_paragraph.state = InstallState::HALF_INSTALLED;

            write_update(fs, installed, feature_paragraph);
            status_db->insert(std::make_unique<StatusParagraph>(feature_paragraph));
        }

        const InstallDir install_dir =
            InstallDir::from_destination_root(paths.installed(), triplet, bcf.core_paragraph);

        install_package_and_write_listfile(fs, paths.package_dir(bcf.core_paragraph.spec), install_dir);

        source_paragraph.state = InstallState::INSTALLED;
        write_update(fs, installed, source_paragraph);
        status_db->insert(std::make_unique<StatusParagraph>(source_paragraph));

        for (auto&& feature_paragraph : features_spghs)
        {
            feature_paragraph.state = InstallState::INSTALLED;
            write_update(fs, installed, feature_paragraph);
            status_db->insert(std::make_unique<StatusParagraph>(feature_paragraph));
        }

        return InstallResult::SUCCESS;
    }

    static ExtendedBuildResult perform_install_plan_action(const VcpkgCmdArguments& args,
                                                           const VcpkgPaths& paths,
                                                           InstallPlanAction& action,
                                                           StatusParagraphs& status_db,
                                                           BinaryCache& binary_cache,
                                                           const IBuildLogsRecorder& build_logs_recorder)
    {
        auto& fs = paths.get_filesystem();
        const InstallPlanType& plan_type = action.plan_type;

        const bool is_user_requested = action.request_type == RequestType::USER_REQUESTED;
        const bool use_head_version = Util::Enum::to_bool(action.build_options.use_head_version);

        if (plan_type == InstallPlanType::ALREADY_INSTALLED)
        {
            if (use_head_version && is_user_requested)
                msg::println(Color::warning, msgAlreadyInstalledNotHead, msg::spec = action.spec);
            else
                msg::println(Color::success, msgAlreadyInstalled, msg::spec = action.spec);
            return ExtendedBuildResult{BuildResult::SUCCEEDED};
        }

        if (plan_type == InstallPlanType::BUILD_AND_INSTALL)
        {
            std::unique_ptr<BinaryControlFile> bcf;
            auto restore = binary_cache.try_restore(action);
            if (restore == RestoreResult::restored)
            {
                auto maybe_bcf = Paragraphs::try_load_cached_package(fs, paths.package_dir(action.spec), action.spec);
                bcf = std::make_unique<BinaryControlFile>(std::move(maybe_bcf).value_or_exit(VCPKG_LINE_INFO));
            }
            else if (action.build_options.build_missing == BuildMissing::NO)
            {
                return ExtendedBuildResult{BuildResult::CACHE_MISSING};
            }
            else
            {
                if (use_head_version)
                    msg::println(msgBuildingFromHead, msg::spec = action.displayname());
                else
                    msg::println(msgBuildingPackage, msg::spec = action.displayname());

                auto result = build_package(args, paths, action, binary_cache, build_logs_recorder, status_db);

                if (BuildResult::DOWNLOADED == result.code)
                {
                    msg::println(Color::success, msgDownloadedSources, msg::spec = action.displayname());
                    return result;
                }

                if (result.code != BuildResult::SUCCEEDED)
                {
                    LocalizedString warnings;
                    for (auto&& msg : action.build_failure_messages)
                    {
                        warnings.append(msg).append_raw('\n');
                    }

                    if (!warnings.data().empty())
                    {
                        msg::print(Color::warning, warnings);
                    }

                    msg::println_error(create_error_message(result, action.spec));
                    return result;
                }

                bcf = std::move(result.binary_control_file);
            }
            // Build or restore succeeded and `bcf` is populated with the control file.
            Checks::check_exit(VCPKG_LINE_INFO, bcf != nullptr);

            const auto install_result = install_package(paths, *bcf, &status_db);
            BuildResult code;
            switch (install_result)
            {
                case InstallResult::SUCCESS: code = BuildResult::SUCCEEDED; break;
                case InstallResult::FILE_CONFLICTS: code = BuildResult::FILE_CONFLICTS; break;
                default: Checks::unreachable(VCPKG_LINE_INFO);
            }

            if (action.build_options.clean_packages == CleanPackages::YES)
            {
                fs.remove_all(paths.package_dir(action.spec), VCPKG_LINE_INFO);
            }

            if (action.build_options.clean_downloads == CleanDownloads::YES)
            {
                for (auto& p : fs.get_regular_files_non_recursive(paths.downloads, IgnoreErrors{}))
                {
                    fs.remove(p, VCPKG_LINE_INFO);
                }
            }

            return {code, std::move(bcf)};
        }

        if (plan_type == InstallPlanType::EXCLUDED)
        {
            msg::println(Color::warning, msgExcludedPackage, msg::spec = action.spec);
            return ExtendedBuildResult{BuildResult::EXCLUDED};
        }

        Checks::unreachable(VCPKG_LINE_INFO);
    }

    void InstallSummary::print() const
    {
        msg::println(msgResultsHeader);

        for (const SpecSummary& result : this->results)
        {
            msg::println(LocalizedString().append_indent().append_fmt_raw(
                "{}: {}: {}",
                result.get_spec(),
                to_string(result.build_result.value_or_exit(VCPKG_LINE_INFO).code),
                result.timing));
        }

        std::map<Triplet, BuildResultCounts> summary;
        for (const SpecSummary& r : this->results)
        {
            summary[r.get_spec().triplet()].increment(r.build_result.value_or_exit(VCPKG_LINE_INFO).code);
        }

        msg::println();

        for (auto&& entry : summary)
        {
            entry.second.println(entry.first);
        }
    }

    void InstallSummary::print_failed() const
    {
        msg::println();
        msg::println(msgResultsHeader);

        for (const SpecSummary& result : this->results)
        {
            if (result.build_result.value_or_exit(VCPKG_LINE_INFO).code != BuildResult::SUCCEEDED)
            {
                msg::println(LocalizedString().append_indent().append_fmt_raw(
                    "{}: {}: {}",
                    result.get_spec(),
                    to_string(result.build_result.value_or_exit(VCPKG_LINE_INFO).code),
                    result.timing));
            }
        }
        msg::println();
    }

    bool InstallSummary::failed() const
    {
        for (const auto& result : this->results)
        {
            switch (result.build_result.value_or_exit(VCPKG_LINE_INFO).code)
            {
                case BuildResult::SUCCEEDED:
<<<<<<< HEAD
                case BuildResult::REMOVED: continue;
                default: return true;
=======
                case BuildResult::REMOVED:
                case BuildResult::DOWNLOADED:
                case BuildResult::EXCLUDED: continue;
                case BuildResult::BUILD_FAILED:
                case BuildResult::POST_BUILD_CHECKS_FAILED:
                case BuildResult::FILE_CONFLICTS:
                case BuildResult::CASCADED_DUE_TO_MISSING_DEPENDENCIES:
                case BuildResult::CACHE_MISSING: return true;
                default: Checks::unreachable(VCPKG_LINE_INFO);
>>>>>>> 5fdee72b
            }
        }

        return false;
    }

    struct TrackedPackageInstallGuard
    {
        SpecSummary& current_summary;
        const ElapsedTimer build_timer;

        TrackedPackageInstallGuard(const size_t action_index,
                                   const size_t action_count,
                                   std::vector<SpecSummary>& results,
                                   const InstallPlanAction& action)
            : current_summary(results.emplace_back(action)), build_timer()
        {
            msg::println(msgInstallingPackage,
                         msg::action_index = action_index,
                         msg::count = action_count,
                         msg::spec = action.spec);
        }

        TrackedPackageInstallGuard(const size_t action_index,
                                   const size_t action_count,
                                   std::vector<SpecSummary>& results,
                                   const RemovePlanAction& action)
            : current_summary(results.emplace_back(action)), build_timer()
        {
            msg::println(Remove::msgRemovingPackage,
                         msg::action_index = action_index,
                         msg::count = action_count,
                         msg::spec = action.spec);
        }

        ~TrackedPackageInstallGuard()
        {
            current_summary.timing = build_timer.elapsed();
            msg::println(
                msgElapsedForPackage, msg::spec = current_summary.get_spec(), msg::elapsed = current_summary.timing);
        }

        TrackedPackageInstallGuard(const TrackedPackageInstallGuard&) = delete;
        TrackedPackageInstallGuard& operator=(const TrackedPackageInstallGuard&) = delete;
    };

    InstallSummary Install::perform(const VcpkgCmdArguments& args,
                                    ActionPlan& action_plan,
                                    const KeepGoing keep_going,
                                    const VcpkgPaths& paths,
                                    StatusParagraphs& status_db,
                                    BinaryCache& binary_cache,
                                    const IBuildLogsRecorder& build_logs_recorder,
                                    const CMakeVars::CMakeVarProvider& var_provider,
                                    Remove::Purge purge)
    {
        const ElapsedTimer timer;
        std::vector<SpecSummary> results;
        const size_t action_count = action_plan.remove_actions.size() + action_plan.install_actions.size();
        size_t action_index = 1;

        for (auto&& action : action_plan.remove_actions)
        {
            TrackedPackageInstallGuard this_install(action_index++, action_count, results, action);
            Remove::perform_remove_plan_action(paths, action, purge, &status_db);
            results.back().build_result.emplace(BuildResult::REMOVED);
        }

        for (auto&& action : action_plan.already_installed)
        {
            results.emplace_back(action);
            results.back().build_result.emplace(
                perform_install_plan_action(args, paths, action, status_db, binary_cache, build_logs_recorder));
        }

        compute_all_abis(paths, action_plan, var_provider, status_db);
        binary_cache.prefetch(action_plan.install_actions);
        for (auto&& action : action_plan.install_actions)
        {
            TrackedPackageInstallGuard this_install(action_index++, action_count, results, action);
            auto result =
                perform_install_plan_action(args, paths, action, status_db, binary_cache, build_logs_recorder);
            if (result.code != BuildResult::SUCCEEDED && keep_going == KeepGoing::NO)
            {
                print_user_troubleshooting_message(action, paths, result.stdoutlog.then([&](auto&) -> Optional<Path> {
                    auto issue_body_path = paths.installed().root() / "vcpkg" / "issue_body.md";
                    paths.get_filesystem().write_contents(
                        issue_body_path, create_github_issue(args, result, paths, action), VCPKG_LINE_INFO);
                    return issue_body_path;
                }));
                Checks::exit_fail(VCPKG_LINE_INFO);
            }

            this_install.current_summary.build_result.emplace(std::move(result));
        }

        msg::println(msgTotalInstallTime, msg::elapsed = timer.to_string());
        return InstallSummary{std::move(results)};
    }

    static constexpr StringLiteral OPTION_DRY_RUN = "dry-run";
    static constexpr StringLiteral OPTION_USE_HEAD_VERSION = "head";
    static constexpr StringLiteral OPTION_NO_DOWNLOADS = "no-downloads";
    static constexpr StringLiteral OPTION_ONLY_BINARYCACHING = "only-binarycaching";
    static constexpr StringLiteral OPTION_ONLY_DOWNLOADS = "only-downloads";
    static constexpr StringLiteral OPTION_RECURSE = "recurse";
    static constexpr StringLiteral OPTION_KEEP_GOING = "keep-going";
    static constexpr StringLiteral OPTION_EDITABLE = "editable";
    static constexpr StringLiteral OPTION_XUNIT = "x-xunit";
    static constexpr StringLiteral OPTION_USE_ARIA2 = "x-use-aria2";
    static constexpr StringLiteral OPTION_CLEAN_AFTER_BUILD = "clean-after-build";
    static constexpr StringLiteral OPTION_CLEAN_BUILDTREES_AFTER_BUILD = "clean-buildtrees-after-build";
    static constexpr StringLiteral OPTION_CLEAN_PACKAGES_AFTER_BUILD = "clean-packages-after-build";
    static constexpr StringLiteral OPTION_CLEAN_DOWNLOADS_AFTER_BUILD = "clean-downloads-after-build";
    static constexpr StringLiteral OPTION_WRITE_PACKAGES_CONFIG = "x-write-nuget-packages-config";
    static constexpr StringLiteral OPTION_MANIFEST_NO_DEFAULT_FEATURES = "x-no-default-features";
    static constexpr StringLiteral OPTION_MANIFEST_FEATURE = "x-feature";
    static constexpr StringLiteral OPTION_PROHIBIT_BACKCOMPAT_FEATURES = "x-prohibit-backcompat-features";
    static constexpr StringLiteral OPTION_ENFORCE_PORT_CHECKS = "enforce-port-checks";
    static constexpr StringLiteral OPTION_ALLOW_UNSUPPORTED_PORT = "allow-unsupported";
    static constexpr StringLiteral OPTION_NO_PRINT_USAGE = "no-print-usage";

    static constexpr std::array<CommandSwitch, 18> INSTALL_SWITCHES = {
        {{OPTION_DRY_RUN, "Do not actually build or install"},
         {OPTION_USE_HEAD_VERSION,
          "Install the libraries on the command line using the latest upstream sources (classic mode)"},
         {OPTION_NO_DOWNLOADS, "Do not download new sources"},
         {OPTION_ONLY_DOWNLOADS, "Download sources but don't build packages"},
         {OPTION_ONLY_BINARYCACHING, "Fail if cached binaries are not available"},
         {OPTION_RECURSE, "Allow removal of packages as part of installation"},
         {OPTION_KEEP_GOING, "Continue installing packages on failure"},
         {OPTION_EDITABLE,
          "Disable source re-extraction and binary caching for libraries on the command line (classic mode)"},

         {OPTION_USE_ARIA2, "Use aria2 to perform download tasks"},
         {OPTION_CLEAN_AFTER_BUILD, "Clean buildtrees, packages and downloads after building each package"},
         {OPTION_CLEAN_BUILDTREES_AFTER_BUILD, "Clean buildtrees after building each package"},
         {OPTION_CLEAN_PACKAGES_AFTER_BUILD, "Clean packages after building each package"},
         {OPTION_CLEAN_DOWNLOADS_AFTER_BUILD, "Clean downloads after building each package"},
         {OPTION_MANIFEST_NO_DEFAULT_FEATURES,
          "Don't install the default features from the top-level manifest (manifest mode)."},
         {OPTION_ENFORCE_PORT_CHECKS,
          "Fail install if a port has detected problems or attempts to use a deprecated feature"},
         {OPTION_PROHIBIT_BACKCOMPAT_FEATURES, ""},
         {OPTION_ALLOW_UNSUPPORTED_PORT, "Instead of erroring on an unsupported port, continue with a warning."},
         {OPTION_NO_PRINT_USAGE, "Don't print cmake usage information after install."}}};

    static constexpr std::array<CommandSetting, 2> INSTALL_SETTINGS = {{
        {OPTION_XUNIT, ""}, // internal use
        {OPTION_WRITE_PACKAGES_CONFIG,
         "Writes out a NuGet packages.config-formatted file for use with external binary caching.\nSee `vcpkg help "
         "binarycaching` for more information."},
    }};

    static constexpr std::array<CommandMultiSetting, 1> INSTALL_MULTISETTINGS = {{
        {OPTION_MANIFEST_FEATURE, "Additional feature from the top-level manifest to install (manifest mode)."},
    }};

    static std::vector<std::string> get_all_port_names(const VcpkgPaths& paths)
    {
        const auto& registries = paths.get_registry_set();

        std::vector<std::string> ret;
        for (const auto& registry : registries.registries())
        {
            const auto packages = registry.packages();
            ret.insert(ret.end(), packages.begin(), packages.end());
        }
        if (auto registry = registries.default_registry())
        {
            registry->get_all_port_names(ret);
        }

        Util::sort_unique_erase(ret);
        return ret;
    }

    const CommandStructure Install::COMMAND_STRUCTURE = {
        create_example_string("install zlib zlib:x64-windows curl boost"),
        0,
        SIZE_MAX,
        {INSTALL_SWITCHES, INSTALL_SETTINGS, INSTALL_MULTISETTINGS},
        &get_all_port_names,
    };

    // This command structure must share "critical" values (switches, number of arguments). It exists only to provide a
    // better example string.
    const CommandStructure MANIFEST_COMMAND_STRUCTURE = {
        create_example_string("install --triplet x64-windows"),
        0,
        SIZE_MAX,
        {INSTALL_SWITCHES, INSTALL_SETTINGS, INSTALL_MULTISETTINGS},
        nullptr,
    };
    void Install::print_usage_information(const BinaryParagraph& bpgh,
                                          std::set<std::string>& printed_usages,
                                          const Filesystem& fs,
                                          const InstalledPaths& installed)
    {
        auto message = get_cmake_usage(fs, installed, bpgh).message;
        if (!message.empty())
        {
            auto existing = printed_usages.lower_bound(message);
            if (existing == printed_usages.end() || *existing != message)
            {
                msg::write_unlocalized_text_to_stdout(Color::none, message);
                printed_usages.insert(existing, std::move(message));
            }
        }
    }

    static const char* find_skip_add_library(const char* real_first, const char* first, const char* last)
    {
        static constexpr StringLiteral ADD_LIBRARY_CALL = "add_library(";

        for (;;)
        {
            first = Util::search(first, last, ADD_LIBRARY_CALL);
            if (first == last)
            {
                return first;
            }
            if (first == real_first || !ParserBase::is_word_char(*(first - 1)))
            {
                return first + ADD_LIBRARY_CALL.size();
            }
            ++first;
        }
    }

    std::vector<std::string> get_cmake_add_library_names(StringView cmake_file)
    {
        constexpr static auto is_library_name_char = [](char ch) {
            return ch != ')' && ch != '$' && !ParserBase::is_whitespace(ch);
        };

        const auto real_first = cmake_file.begin();
        auto first = real_first;
        const auto last = cmake_file.end();

        std::vector<std::string> res;
        for (;;)
        {
            first = find_skip_add_library(real_first, first, last);
            if (first == last)
            {
                return res;
            }
            auto start_of_library_name = std::find_if_not(first, last, ParserBase::is_whitespace);
            auto end_of_library_name = std::find_if_not(start_of_library_name, last, is_library_name_char);
            if (end_of_library_name == start_of_library_name)
            {
                first = end_of_library_name;
                continue;
            }
            res.emplace_back(start_of_library_name, end_of_library_name);
        }
    }

    CMakeUsageInfo get_cmake_usage(const Filesystem& fs, const InstalledPaths& installed, const BinaryParagraph& bpgh)
    {
        CMakeUsageInfo ret;

        std::error_code ec;

        auto usage_file = installed.usage_file(bpgh.spec);
        if (fs.is_regular_file(usage_file))
        {
            ret.usage_file = true;
            auto contents = fs.read_contents(usage_file, ec);
            if (!ec)
            {
                ret.message = std::move(contents);
                ret.message.push_back('\n');
            }

            return ret;
        }

        auto files = fs.read_lines(installed.listfile_path(bpgh), ec);
        if (!ec)
        {
            std::unordered_map<std::string, std::string> config_files;
            std::map<std::string, std::vector<std::string>> library_targets;
            bool is_header_only = true;
            std::string header_path;

            for (auto&& suffix : files)
            {
                if (Strings::contains(suffix, "/share/") && Strings::ends_with(suffix, ".cmake"))
                {
                    // CMake file is inside the share folder
                    const auto path = installed.root() / suffix;
                    const auto find_package_name = Path(path.parent_path()).filename().to_string();
                    const auto contents = fs.read_contents(path, ec);
                    if (!ec)
                    {
                        auto targets = get_cmake_add_library_names(contents);
                        if (!targets.empty())
                        {
                            auto& all_targets = library_targets[find_package_name];
                            all_targets.insert(all_targets.end(),
                                               std::make_move_iterator(targets.begin()),
                                               std::make_move_iterator(targets.end()));
                        }
                    }

                    auto filename = Path(suffix).filename().to_string();
                    if (Strings::ends_with(filename, "Config.cmake"))
                    {
                        auto root = filename.substr(0, filename.size() - 12);
                        if (Strings::case_insensitive_ascii_equals(root, find_package_name))
                            config_files[find_package_name] = root;
                    }
                    else if (Strings::ends_with(filename, "-config.cmake"))
                    {
                        auto root = filename.substr(0, filename.size() - 13);
                        if (Strings::case_insensitive_ascii_equals(root, find_package_name))
                            config_files[find_package_name] = root;
                    }
                }
                if (Strings::contains(suffix, "/lib/") || Strings::contains(suffix, "/bin/"))
                {
                    if (!Strings::ends_with(suffix, ".pc") && !Strings::ends_with(suffix, "/")) is_header_only = false;
                }

                if (is_header_only && header_path.empty())
                {
                    const auto it = suffix.find("/include/");
                    if (it != std::string::npos && !Strings::ends_with(suffix, "/"))
                    {
                        header_path = suffix.substr(it + 9);
                    }
                }
            }

            ret.header_only = is_header_only;

            if (library_targets.empty())
            {
                if (is_header_only && !header_path.empty())
                {
                    static auto cmakeify = [](std::string name) {
                        auto n = Strings::ascii_to_uppercase(Strings::replace_all(std::move(name), "-", "_"));
                        if (n.empty() || ParserBase::is_ascii_digit(n[0]))
                        {
                            n.insert(n.begin(), '_');
                        }
                        return n;
                    };

                    const auto name = cmakeify(bpgh.spec.name());
                    auto msg = msg::format(msgHeaderOnlyUsage, msg::package_name = bpgh.spec.name()).extract_data();
                    Strings::append(msg, "\n\n");
                    Strings::append(msg, "    find_path(", name, "_INCLUDE_DIRS \"", header_path, "\")\n");
                    Strings::append(msg, "    target_include_directories(main PRIVATE ${", name, "_INCLUDE_DIRS})\n\n");

                    ret.message = std::move(msg);
                }
            }
            else
            {
                auto msg = msg::format(msgCMakeTargetsUsage, msg::package_name = bpgh.spec.name()).append_raw("\n\n");
                msg.append_indent().append(msgCMakeTargetsUsageHeuristicMessage).append_raw('\n');

                for (auto&& library_target_pair : library_targets)
                {
                    auto config_it = config_files.find(library_target_pair.first);
                    msg.append_indent();
                    msg.append_fmt_raw("find_package({} CONFIG REQUIRED)",
                                       config_it == config_files.end() ? library_target_pair.first : config_it->second);
                    msg.append_raw('\n');

                    auto& targets = library_target_pair.second;
                    Util::sort_unique_erase(targets, [](const std::string& l, const std::string& r) {
                        if (l.size() < r.size()) return true;
                        if (l.size() > r.size()) return false;
                        return l < r;
                    });

                    if (targets.size() > 4)
                    {
                        auto omitted = targets.size() - 4;
                        library_target_pair.second.erase(targets.begin() + 4, targets.end());
                        msg.append_indent()
                            .append_raw("# ")
                            .append(msgCmakeTargetsExcluded, msg::count = omitted)
                            .append_raw('\n');
                    }

                    msg.append_indent()
                        .append_fmt_raw("target_link_libraries(main PRIVATE {})", Strings::join(" ", targets))
                        .append_raw("\n\n");
                }

                ret.message = msg.extract_data();
            }
            ret.cmake_targets_map = std::move(library_targets);
        }
        return ret;
    }

    void Install::perform_and_exit(const VcpkgCmdArguments& args,
                                   const VcpkgPaths& paths,
                                   Triplet default_triplet,
                                   Triplet host_triplet)
    {
        const ParsedArguments options =
            args.parse_arguments(paths.manifest_mode_enabled() ? MANIFEST_COMMAND_STRUCTURE : COMMAND_STRUCTURE);

        const bool dry_run = Util::Sets::contains(options.switches, OPTION_DRY_RUN);
        const bool use_head_version = Util::Sets::contains(options.switches, (OPTION_USE_HEAD_VERSION));
        const bool no_downloads = Util::Sets::contains(options.switches, (OPTION_NO_DOWNLOADS));
        const bool only_downloads = Util::Sets::contains(options.switches, (OPTION_ONLY_DOWNLOADS));
        const bool no_build_missing = Util::Sets::contains(options.switches, OPTION_ONLY_BINARYCACHING);
        const bool is_recursive = Util::Sets::contains(options.switches, (OPTION_RECURSE));
        const bool is_editable = Util::Sets::contains(options.switches, (OPTION_EDITABLE)) || !args.cmake_args.empty();
        const bool use_aria2 = Util::Sets::contains(options.switches, (OPTION_USE_ARIA2));
        const bool clean_after_build = Util::Sets::contains(options.switches, (OPTION_CLEAN_AFTER_BUILD));
        const bool clean_buildtrees_after_build =
            Util::Sets::contains(options.switches, (OPTION_CLEAN_BUILDTREES_AFTER_BUILD));
        const bool clean_packages_after_build =
            Util::Sets::contains(options.switches, (OPTION_CLEAN_PACKAGES_AFTER_BUILD));
        const bool clean_downloads_after_build =
            Util::Sets::contains(options.switches, (OPTION_CLEAN_DOWNLOADS_AFTER_BUILD));
        const KeepGoing keep_going = Util::Sets::contains(options.switches, OPTION_KEEP_GOING) || only_downloads
                                         ? KeepGoing::YES
                                         : KeepGoing::NO;
        const bool prohibit_backcompat_features =
            Util::Sets::contains(options.switches, (OPTION_PROHIBIT_BACKCOMPAT_FEATURES)) ||
            Util::Sets::contains(options.switches, (OPTION_ENFORCE_PORT_CHECKS));
        const auto unsupported_port_action = Util::Sets::contains(options.switches, OPTION_ALLOW_UNSUPPORTED_PORT)
                                                 ? UnsupportedPortAction::Warn
                                                 : UnsupportedPortAction::Error;
        const PrintUsage print_cmake_usage =
            Util::Sets::contains(options.switches, OPTION_NO_PRINT_USAGE) ? PrintUsage::NO : PrintUsage::YES;

        get_global_metrics_collector().track_bool(BoolMetric::InstallManifestMode, paths.manifest_mode_enabled());

        if (auto p = paths.get_manifest().get())
        {
            bool failure = false;
            if (!args.command_arguments.empty())
            {
                msg::println_error(msgErrorIndividualPackagesUnsupported);
                msg::println(Color::error, msg::msgSeeURL, msg::url = docs::manifests_url);
                failure = true;
            }
            if (use_head_version)
            {
                msg::println_error(msgErrorInvalidManifestModeOption, msg::option = OPTION_USE_HEAD_VERSION);
                failure = true;
            }
            if (is_editable)
            {
                msg::println_error(msgErrorInvalidManifestModeOption, msg::option = OPTION_EDITABLE);
                failure = true;
            }
            if (failure)
            {
                msg::println(msgUsingManifestAt, msg::path = p->path);
                print2("\n");
                print_usage(MANIFEST_COMMAND_STRUCTURE);
                Checks::exit_fail(VCPKG_LINE_INFO);
            }
        }
        else
        {
            bool failure = false;
            if (args.command_arguments.empty())
            {
                msg::println_error(msgErrorRequirePackagesList);
                failure = true;
            }
            if (Util::Sets::contains(options.switches, OPTION_MANIFEST_NO_DEFAULT_FEATURES))
            {
                msg::println_error(msgErrorInvalidClassicModeOption, msg::option = OPTION_MANIFEST_NO_DEFAULT_FEATURES);
                failure = true;
            }
            if (Util::Sets::contains(options.multisettings, OPTION_MANIFEST_FEATURE))
            {
                msg::println_error(msgErrorInvalidClassicModeOption, msg::option = OPTION_MANIFEST_FEATURE);
                failure = true;
            }
            if (failure)
            {
                print2("\n");
                print_usage(COMMAND_STRUCTURE);
                Checks::exit_fail(VCPKG_LINE_INFO);
            }
        }

        BinaryCache binary_cache;
        if (!only_downloads)
        {
            binary_cache.install_providers_for(args, paths);
        }

        auto& fs = paths.get_filesystem();

        DownloadTool download_tool = DownloadTool::BUILT_IN;
        if (use_aria2) download_tool = DownloadTool::ARIA2;

        const BuildPackageOptions install_plan_options = {
            Util::Enum::to_enum<BuildMissing>(!no_build_missing),
            Util::Enum::to_enum<UseHeadVersion>(use_head_version),
            Util::Enum::to_enum<AllowDownloads>(!no_downloads),
            Util::Enum::to_enum<OnlyDownloads>(only_downloads),
            Util::Enum::to_enum<CleanBuildtrees>(clean_after_build || clean_buildtrees_after_build),
            Util::Enum::to_enum<CleanPackages>(clean_after_build || clean_packages_after_build),
            Util::Enum::to_enum<CleanDownloads>(clean_after_build || clean_downloads_after_build),
            download_tool,
            PurgeDecompressFailure::NO,
            Util::Enum::to_enum<Editable>(is_editable),
            prohibit_backcompat_features ? BackcompatFeatures::PROHIBIT : BackcompatFeatures::ALLOW,
            print_cmake_usage};

        auto var_provider_storage = CMakeVars::make_triplet_cmake_var_provider(paths);
        auto& var_provider = *var_provider_storage;

        if (auto manifest = paths.get_manifest().get())
        {
            Optional<Path> pkgsconfig;
            auto it_pkgsconfig = options.settings.find(OPTION_WRITE_PACKAGES_CONFIG);
            if (it_pkgsconfig != options.settings.end())
            {
                get_global_metrics_collector().track_define(DefineMetric::X_WriteNugetPackagesConfig);
                pkgsconfig = Path(it_pkgsconfig->second);
            }
            auto maybe_manifest_scf =
                SourceControlFile::parse_project_manifest_object(manifest->path, manifest->manifest, stdout_sink);
            if (!maybe_manifest_scf)
            {
                print_error_message(maybe_manifest_scf.error());
                msg::println(msgExtendedDocumentationAtUrl, msg::url = docs::manifests_url);
                Checks::exit_fail(VCPKG_LINE_INFO);
            }

            auto manifest_scf = std::move(maybe_manifest_scf).value_or_exit(VCPKG_LINE_INFO);
            const auto& manifest_core = *manifest_scf->core_paragraph;
            if (auto maybe_error = manifest_scf->check_against_feature_flags(
                    manifest->path, paths.get_feature_flags(), paths.get_registry_set().is_default_builtin_registry()))
            {
                Checks::exit_with_message(VCPKG_LINE_INFO, maybe_error.value_or_exit(VCPKG_LINE_INFO));
            }

            std::vector<std::string> features;
            auto manifest_feature_it = options.multisettings.find(OPTION_MANIFEST_FEATURE);
            if (manifest_feature_it != options.multisettings.end())
            {
                features.insert(features.end(), manifest_feature_it->second.begin(), manifest_feature_it->second.end());
            }
            if (Util::Sets::contains(options.switches, OPTION_MANIFEST_NO_DEFAULT_FEATURES))
            {
                features.emplace_back("core");
            }

            auto core_it = std::remove(features.begin(), features.end(), "core");
            if (core_it == features.end())
            {
                const auto& default_features = manifest_core.default_features;
                features.insert(features.end(), default_features.begin(), default_features.end());
            }
            else
            {
                features.erase(core_it, features.end());
            }
            Util::sort_unique_erase(features);

            auto dependencies = manifest_core.dependencies;
            for (const auto& feature : features)
            {
                auto it = Util::find_if(
                    manifest_scf->feature_paragraphs,
                    [&feature](const std::unique_ptr<FeatureParagraph>& fpgh) { return fpgh->name == feature; });

                if (it == manifest_scf->feature_paragraphs.end())
                {
                    msg::println_warning(
                        msgUnsupportedFeature, msg::feature = feature, msg::package_name = manifest_core.name);
                }
                else
                {
                    dependencies.insert(
                        dependencies.end(), it->get()->dependencies.begin(), it->get()->dependencies.end());
                }
            }

            if (std::any_of(dependencies.begin(), dependencies.end(), [](const Dependency& dep) {
                    return dep.constraint.type != VersionConstraintKind::None;
                }))
            {
                get_global_metrics_collector().track_define(DefineMetric::ManifestVersionConstraint);
            }

            if (!manifest_core.overrides.empty())
            {
                get_global_metrics_collector().track_define(DefineMetric::ManifestOverrides);
            }

            auto verprovider = make_versioned_portfile_provider(paths);
            auto baseprovider = make_baseline_provider(paths);

            std::vector<std::string> extended_overlay_ports;
            const bool add_builtin_ports_directory_as_overlay =
                paths.get_registry_set().is_default_builtin_registry() && !paths.use_git_default_registry();
            extended_overlay_ports.reserve(paths.overlay_ports.size() + add_builtin_ports_directory_as_overlay);
            extended_overlay_ports = paths.overlay_ports;
            if (add_builtin_ports_directory_as_overlay)
            {
                extended_overlay_ports.emplace_back(paths.builtin_ports_directory().native());
            }

            auto oprovider =
                make_manifest_provider(paths, extended_overlay_ports, manifest->path, std::move(manifest_scf));
            PackageSpec toplevel{manifest_core.name, default_triplet};
            auto install_plan = create_versioned_install_plan(*verprovider,
                                                              *baseprovider,
                                                              *oprovider,
                                                              var_provider,
                                                              dependencies,
                                                              manifest_core.overrides,
                                                              toplevel,
                                                              host_triplet,
                                                              unsupported_port_action)
                                    .value_or_exit(VCPKG_LINE_INFO);

            for (const auto& warning : install_plan.warnings)
            {
                print2(Color::warning, warning, '\n');
            }
            for (InstallPlanAction& action : install_plan.install_actions)
            {
                action.build_options = install_plan_options;
                action.build_options.use_head_version = UseHeadVersion::NO;
                action.build_options.editable = Editable::NO;
            }

            // If the manifest refers to itself, it will be added to the install plan.
            Util::erase_remove_if(install_plan.install_actions,
                                  [&toplevel](auto&& action) { return action.spec == toplevel; });

            PathsPortFileProvider provider(paths, std::move(oprovider));
            Commands::SetInstalled::perform_and_exit_ex(args,
                                                        paths,
                                                        provider,
                                                        binary_cache,
                                                        var_provider,
                                                        std::move(install_plan),
                                                        dry_run ? Commands::DryRun::Yes : Commands::DryRun::No,
                                                        pkgsconfig,
                                                        host_triplet,
                                                        keep_going,
                                                        only_downloads,
                                                        print_cmake_usage);
        }

        PathsPortFileProvider provider(paths, make_overlay_provider(paths, paths.overlay_ports));

        const std::vector<FullPackageSpec> specs = Util::fmap(args.command_arguments, [&](auto&& arg) {
            return check_and_get_full_package_spec(
                std::string(arg), default_triplet, COMMAND_STRUCTURE.example_text, paths);
        });

        // create the plan
        msg::println(msgComputingInstallPlan);
        StatusParagraphs status_db = database_load_check(fs, paths.installed());

        // Note: action_plan will hold raw pointers to SourceControlFileLocations from this map
        auto action_plan = create_feature_install_plan(
            provider, var_provider, specs, status_db, {host_triplet, unsupported_port_action});

        for (const auto& warning : action_plan.warnings)
        {
            msg::write_unlocalized_text_to_stdout(Color::warning, warning + '\n');
        }
        for (auto&& action : action_plan.install_actions)
        {
            action.build_options = install_plan_options;
            if (action.request_type != RequestType::USER_REQUESTED)
            {
                action.build_options.use_head_version = UseHeadVersion::NO;
                action.build_options.editable = Editable::NO;
            }
        }

        var_provider.load_tag_vars(action_plan, provider, host_triplet);

        // install plan will be empty if it is already installed - need to change this at status paragraph part
        if (action_plan.empty())
        {
            Debug::print("Install plan cannot be empty");
            Checks::exit_fail(VCPKG_LINE_INFO);
        }

#if defined(_WIN32)
        const auto maybe_common_triplet = Util::common_projection(
            action_plan.install_actions, [](const InstallPlanAction& to_install) { return to_install.spec.triplet(); });
        if (maybe_common_triplet)
        {
            const auto& common_triplet = maybe_common_triplet.value_or_exit(VCPKG_LINE_INFO);
            const auto maybe_common_arch = common_triplet.guess_architecture();
            if (maybe_common_arch)
            {
                const auto maybe_vs_prompt = guess_visual_studio_prompt_target_architecture();
                if (maybe_vs_prompt)
                {
                    const auto common_arch = maybe_common_arch.value_or_exit(VCPKG_LINE_INFO);
                    const auto vs_prompt = maybe_vs_prompt.value_or_exit(VCPKG_LINE_INFO);
                    if (common_arch != vs_prompt)
                    {
                        const auto vs_prompt_view = to_zstring_view(vs_prompt);
                        msg::println_warning(
                            msgVcpkgInVsPrompt, msg::value = vs_prompt_view, msg::triplet = common_triplet);
                    }
                }
            }
        }
#endif // defined(_WIN32)

        print_plan(action_plan, is_recursive, paths.builtin_ports_directory());

        auto it_pkgsconfig = options.settings.find(OPTION_WRITE_PACKAGES_CONFIG);
        if (it_pkgsconfig != options.settings.end())
        {
            get_global_metrics_collector().track_define(DefineMetric::X_WriteNugetPackagesConfig);
            compute_all_abis(paths, action_plan, var_provider, status_db);

            auto pkgsconfig_path = paths.original_cwd / it_pkgsconfig->second;
            auto pkgsconfig_contents = generate_nuget_packages_config(action_plan);
            fs.write_contents(pkgsconfig_path, pkgsconfig_contents, VCPKG_LINE_INFO);
            msg::println(msgWroteNuGetPkgConfInfo, msg::path = pkgsconfig_path);
        }

        if (dry_run)
        {
            Checks::exit_success(VCPKG_LINE_INFO);
        }

        paths.flush_lockfile();

        track_install_plan(action_plan);

        const InstallSummary summary = Install::perform(
            args, action_plan, keep_going, paths, status_db, binary_cache, null_build_logs_recorder(), var_provider);

        if (keep_going == KeepGoing::YES)
        {
            summary.print();
        }

        auto it_xunit = options.settings.find(OPTION_XUNIT);
        if (it_xunit != options.settings.end())
        {
            XunitWriter xwriter;

            for (auto&& result : summary.results)
            {
                xwriter.add_test_results(result.get_spec(),
                                         result.build_result.value_or_exit(VCPKG_LINE_INFO).code,
                                         result.timing,
                                         result.start_time,
                                         "",
                                         {});
            }

            fs.write_contents(it_xunit->second, xwriter.build_xml(default_triplet), VCPKG_LINE_INFO);
        }

        if (install_plan_options.print_usage == PrintUsage::YES)
        {
            std::set<std::string> printed_usages;
            for (auto&& result : summary.results)
            {
                if (!result.is_user_requested_install()) continue;
                auto bpgh = result.get_binary_paragraph();
                // If a package failed to build, don't attempt to print usage.
                // e.g. --keep-going
                if (!bpgh) continue;
                Install::print_usage_information(*bpgh, printed_usages, fs, paths.installed());
            }
        }

        Checks::exit_with_code(VCPKG_LINE_INFO, summary.failed());
    }

    void InstallCommand::perform_and_exit(const VcpkgCmdArguments& args,
                                          const VcpkgPaths& paths,
                                          Triplet default_triplet,
                                          Triplet host_triplet) const
    {
        Install::perform_and_exit(args, paths, default_triplet, host_triplet);
    }

    SpecSummary::SpecSummary(const InstallPlanAction& action)
        : build_result()
        , timing()
        , start_time(std::chrono::system_clock::now())
        , m_install_action(&action)
        , m_spec(action.spec)
    {
    }

    SpecSummary::SpecSummary(const RemovePlanAction& action)
        : build_result()
        , timing()
        , start_time(std::chrono::system_clock::now())
        , m_install_action(nullptr)
        , m_spec(action.spec)
    {
    }

    const BinaryParagraph* SpecSummary::get_binary_paragraph() const
    {
        // if we actually built this package, the build result will contain the BinaryParagraph for what we built.
        if (const auto br = build_result.get())
        {
            if (br->binary_control_file)
            {
                return &br->binary_control_file->core_paragraph;
            }
        }

        // if the package was already installed, the installed_package record will contain the BinaryParagraph for what
        // was built before.
        if (m_install_action)
        {
            if (auto p_status = m_install_action->installed_package.get())
            {
                return &p_status->core->package;
            }
        }

        return nullptr;
    }

    bool SpecSummary::is_user_requested_install() const
    {
        return m_install_action && m_install_action->request_type == RequestType::USER_REQUESTED;
    }

    void track_install_plan(ActionPlan& plan)
    {
        Cache<Triplet, std::string> triplet_hashes;

        auto hash_triplet = [&triplet_hashes](Triplet t) -> const std::string& {
            return triplet_hashes.get_lazy(
                t, [t]() { return Hash::get_string_hash(t.canonical_name(), Hash::Algorithm::Sha256); });
        };

        std::string specs_string;
        for (auto&& remove_action : plan.remove_actions)
        {
            if (!specs_string.empty()) specs_string.push_back(',');
            specs_string += Strings::concat("R$",
                                            Hash::get_string_hash(remove_action.spec.name(), Hash::Algorithm::Sha256),
                                            ":",
                                            hash_triplet(remove_action.spec.triplet()));
        }

        for (auto&& install_action : plan.install_actions)
        {
            auto&& version_as_string =
                install_action.source_control_file_and_location.value_or_exit(VCPKG_LINE_INFO).to_version().to_string();
            if (!specs_string.empty()) specs_string.push_back(',');
            specs_string += Strings::concat(Hash::get_string_hash(install_action.spec.name(), Hash::Algorithm::Sha256),
                                            ":",
                                            hash_triplet(install_action.spec.triplet()),
                                            ":",
                                            Hash::get_string_hash(version_as_string, Hash::Algorithm::Sha256));
        }

        get_global_metrics_collector().track_string(StringMetric::InstallPlan_1, specs_string);
    }
}<|MERGE_RESOLUTION|>--- conflicted
+++ resolved
@@ -457,10 +457,6 @@
             switch (result.build_result.value_or_exit(VCPKG_LINE_INFO).code)
             {
                 case BuildResult::SUCCEEDED:
-<<<<<<< HEAD
-                case BuildResult::REMOVED: continue;
-                default: return true;
-=======
                 case BuildResult::REMOVED:
                 case BuildResult::DOWNLOADED:
                 case BuildResult::EXCLUDED: continue;
@@ -470,7 +466,6 @@
                 case BuildResult::CASCADED_DUE_TO_MISSING_DEPENDENCIES:
                 case BuildResult::CACHE_MISSING: return true;
                 default: Checks::unreachable(VCPKG_LINE_INFO);
->>>>>>> 5fdee72b
             }
         }
 
