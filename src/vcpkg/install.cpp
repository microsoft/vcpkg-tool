--- conflicted
+++ resolved
@@ -1374,18 +1374,14 @@
                                         scfl.origin);
         }
 
-<<<<<<< HEAD
         {
             auto telemetry = LockGuardPtr<Metrics>(g_metrics);
-            telemetry->track_property("installplan_1", metrics.serialize_old_style());
-            telemetry->track_property("installplan_2_actions", metrics.actions());
-            telemetry->track_property("installplan_2_ports", metrics.ports());
-            telemetry->track_property("installplan_2_triplets", metrics.triplets());
-            telemetry->track_property("installplan_2_versions", metrics.versions());
-            telemetry->track_property("installplan_2_origins", metrics.origins());
-        }
-=======
-        LockGuardPtr<Metrics>(g_metrics)->track_string_property(StringMetric::InstallPlan_1, specs_string);
->>>>>>> 3fa3fb5e
+            telemetry->track_string_property(StringMetric::InstallPlan_1, metrics.serialize_old_style());
+            telemetry->track_array_property(ArrayMetric::InstallPlan_2_Actions, metrics.actions());
+            telemetry->track_array_property(ArrayMetric::InstallPlan_2_Origins, metrics.origins());
+            telemetry->track_array_property(ArrayMetric::InstallPlan_2_Ports, metrics.ports());
+            telemetry->track_array_property(ArrayMetric::InstallPlan_2_Triplets, metrics.triplets());
+            telemetry->track_array_property(ArrayMetric::InstallPlan_2_Versions, metrics.versions());
+        }
     }
 }