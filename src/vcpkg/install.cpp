#include <vcpkg/base/files.h>
#include <vcpkg/base/hash.h>
#include <vcpkg/base/messages.h>
#include <vcpkg/base/system.debug.h>
#include <vcpkg/base/system.print.h>
#include <vcpkg/base/util.h>

#include <vcpkg/binarycaching.h>
#include <vcpkg/build.h>
#include <vcpkg/cmakevars.h>
#include <vcpkg/commands.setinstalled.h>
#include <vcpkg/configuration.h>
#include <vcpkg/dependencies.h>
#include <vcpkg/documentation.h>
#include <vcpkg/globalstate.h>
#include <vcpkg/help.h>
#include <vcpkg/input.h>
#include <vcpkg/install.h>
#include <vcpkg/installedpaths.h>
#include <vcpkg/metrics.h>
#include <vcpkg/paragraphs.h>
#include <vcpkg/remove.h>
#include <vcpkg/tools.h>
#include <vcpkg/vcpkglib.h>
#include <vcpkg/vcpkgpaths.h>
#include <vcpkg/xunitwriter.h>

#include <iterator>

namespace vcpkg
{
    using file_pack = std::pair<std::string, std::string>;

    InstallDir InstallDir::from_destination_root(const InstalledPaths& ip, Triplet t, const BinaryParagraph& pgh)
    {
        InstallDir dirs;
        dirs.m_destination = ip.triplet_dir(t);
        dirs.m_listfile = ip.listfile_path(pgh);
        return dirs;
    }

    const Path& InstallDir::destination() const { return this->m_destination; }

    const Path& InstallDir::listfile() const { return this->m_listfile; }

    void install_package_and_write_listfile(Filesystem& fs, const Path& source_dir, const InstallDir& destination_dir)
    {
        Checks::check_exit(VCPKG_LINE_INFO,
                           fs.exists(source_dir, IgnoreErrors{}),
                           Strings::concat("Source directory ", source_dir, "does not exist"));
        auto files = fs.get_files_recursive(source_dir, VCPKG_LINE_INFO);
        Util::erase_remove_if(files, [](Path& path) { return path.filename() == ".DS_Store"; });
        install_files_and_write_listfile(fs, source_dir, files, destination_dir);
    }
    void install_files_and_write_listfile(Filesystem& fs,
                                          const Path& source_dir,
                                          const std::vector<Path>& files,
                                          const InstallDir& destination_dir)
    {
        std::vector<std::string> output;

        const size_t prefix_length = source_dir.native().size();
        const Path& destination = destination_dir.destination();
        std::string destination_subdirectory = destination.filename().to_string();
        const Path& listfile = destination_dir.listfile();

        fs.create_directories(destination, VCPKG_LINE_INFO);
        const auto listfile_parent = listfile.parent_path();
        fs.create_directories(listfile_parent, VCPKG_LINE_INFO);

        output.push_back(destination_subdirectory + "/");
        for (auto&& file : files)
        {
            std::error_code ec;
            const auto status = fs.symlink_status(file, ec);
            if (ec)
            {
                print2(Color::error, "failed: ", file, ": ", ec.message(), "\n");
                continue;
            }

            const auto filename = file.filename();
            if (vcpkg::is_regular_file(status) &&
                (filename == "CONTROL" || filename == "vcpkg.json" || filename == "BUILD_INFO"))
            {
                // Do not copy the control file or manifest file
                continue;
            }

            const auto suffix = file.generic_u8string().substr(prefix_length + 1);
            const auto target = destination / suffix;

            auto this_output = Strings::concat(destination_subdirectory, "/", suffix);
            switch (status)
            {
                case FileType::directory:
                {
                    fs.create_directory(target, ec);
                    if (ec)
                    {
                        msg::println_error(msgInstallFailed, msg::path = target, msg::error_msg = ec.message());
                    }

                    // Trailing backslash for directories
                    this_output.push_back('/');
                    output.push_back(std::move(this_output));
                    break;
                }
                case FileType::regular:
                {
                    if (fs.exists(target, IgnoreErrors{}))
                    {
                        msg::println_warning(msgOverwritingFile, msg::path = target);
                    }

                    fs.copy_file(file, target, CopyOptions::overwrite_existing, ec);
                    if (ec)
                    {
                        msg::println_error(msgInstallFailed, msg::path = target, msg::error_msg = ec.message());
                    }

                    output.push_back(std::move(this_output));
                    break;
                }
                case FileType::symlink:
                case FileType::junction:
                {
                    if (fs.exists(target, IgnoreErrors{}))
                    {
                        msg::println_warning(msgOverwritingFile, msg::path = target);
                    }

                    fs.copy_symlink(file, target, ec);
                    if (ec)
                    {
                        msg::println_error(msgInstallFailed, msg::path = target, msg::error_msg = ec.message());
                    }

                    output.push_back(std::move(this_output));
                    break;
                }
                default: msg::println_error(msgInvalidFileType, msg::path = file); break;
            }
        }

        std::sort(output.begin(), output.end());
        fs.write_lines(listfile, output, VCPKG_LINE_INFO);
    }

    static std::vector<file_pack> extract_files_in_triplet(
        const std::vector<StatusParagraphAndAssociatedFiles>& pgh_and_files,
        Triplet triplet,
        const size_t remove_chars = 0)
    {
        std::vector<file_pack> output;
        for (const StatusParagraphAndAssociatedFiles& t : pgh_and_files)
        {
            if (t.pgh.package.spec.triplet() != triplet)
            {
                continue;
            }

            const std::string name = t.pgh.package.displayname();

            for (const std::string& file : t.files)
            {
                output.emplace_back(file_pack{std::string(file, remove_chars), name});
            }
        }

        std::sort(output.begin(), output.end(), [](const file_pack& lhs, const file_pack& rhs) {
            return lhs.first < rhs.first;
        });
        return output;
    }

    static SortedVector<std::string> build_list_of_package_files(const Filesystem& fs, const Path& package_dir)
    {
        std::vector<Path> package_file_paths = fs.get_files_recursive(package_dir, IgnoreErrors{});
        Util::erase_remove_if(package_file_paths, [](Path& path) { return path.filename() == ".DS_Store"; });
        const size_t package_remove_char_count = package_dir.native().size() + 1; // +1 for the slash
        auto package_files = Util::fmap(package_file_paths, [package_remove_char_count](const Path& target) {
            return std::string(target.generic_u8string(), package_remove_char_count);
        });

        return SortedVector<std::string>(std::move(package_files));
    }

    static SortedVector<file_pack> build_list_of_installed_files(
        const std::vector<StatusParagraphAndAssociatedFiles>& pgh_and_files, Triplet triplet)
    {
        const size_t installed_remove_char_count = triplet.canonical_name().size() + 1; // +1 for the slash
        std::vector<file_pack> installed_files =
            extract_files_in_triplet(pgh_and_files, triplet, installed_remove_char_count);

        return SortedVector<file_pack>(std::move(installed_files));
    }

    InstallResult install_package(const VcpkgPaths& paths, const BinaryControlFile& bcf, StatusParagraphs* status_db)
    {
        auto& fs = paths.get_filesystem();
        const auto& installed = paths.installed();
        const auto package_dir = paths.package_dir(bcf.core_paragraph.spec);
        Triplet triplet = bcf.core_paragraph.spec.triplet();
        const std::vector<StatusParagraphAndAssociatedFiles> pgh_and_files =
            get_installed_files(fs, installed, *status_db);

        const SortedVector<std::string> package_files = build_list_of_package_files(fs, package_dir);
        const SortedVector<file_pack> installed_files = build_list_of_installed_files(pgh_and_files, triplet);

        struct intersection_compare
        {
            // The VS2015 standard library requires comparison operators of T and U
            // to also support comparison of T and T, and of U and U, due to debug checks.
#if _MSC_VER <= 1910
            bool operator()(const std::string& lhs, const std::string& rhs) const { return lhs < rhs; }
            bool operator()(const file_pack& lhs, const file_pack& rhs) const { return lhs.first < rhs.first; }
#endif
            bool operator()(const std::string& lhs, const file_pack& rhs) const { return lhs < rhs.first; }
            bool operator()(const file_pack& lhs, const std::string& rhs) const { return lhs.first < rhs; }
        };

        std::vector<file_pack> intersection;

        std::set_intersection(installed_files.begin(),
                              installed_files.end(),
                              package_files.begin(),
                              package_files.end(),
                              std::back_inserter(intersection),
                              intersection_compare());

        std::sort(intersection.begin(), intersection.end(), [](const file_pack& lhs, const file_pack& rhs) {
            return lhs.second < rhs.second;
        });

        if (!intersection.empty())
        {
            const auto triplet_install_path = installed.triplet_dir(triplet);
            msg::println_error(msgConflictingFiles,
                               msg::path = triplet_install_path.generic_u8string(),
                               msg::spec = bcf.core_paragraph.spec);

            auto i = intersection.begin();
            while (i != intersection.end())
            {
                msg::println(msg::format(msgInstalledBy, msg::path = i->second).append_indent());
                auto next =
                    std::find_if(i, intersection.end(), [i](const auto& val) { return i->second != val.second; });

                msg::write_unlocalized_text_to_stdout(
                    Color::none, Strings::join("\n    ", i, next, [](const file_pack& file) { return file.first; }));
                msg::write_unlocalized_text_to_stdout(Color::none, "\n\n");

                i = next;
            }

            return InstallResult::FILE_CONFLICTS;
        }

        StatusParagraph source_paragraph;
        source_paragraph.package = bcf.core_paragraph;
        source_paragraph.want = Want::INSTALL;
        source_paragraph.state = InstallState::HALF_INSTALLED;

        write_update(fs, installed, source_paragraph);
        status_db->insert(std::make_unique<StatusParagraph>(source_paragraph));

        std::vector<StatusParagraph> features_spghs;
        for (auto&& feature : bcf.features)
        {
            features_spghs.emplace_back();

            StatusParagraph& feature_paragraph = features_spghs.back();
            feature_paragraph.package = feature;
            feature_paragraph.want = Want::INSTALL;
            feature_paragraph.state = InstallState::HALF_INSTALLED;

            write_update(fs, installed, feature_paragraph);
            status_db->insert(std::make_unique<StatusParagraph>(feature_paragraph));
        }

        const InstallDir install_dir =
            InstallDir::from_destination_root(paths.installed(), triplet, bcf.core_paragraph);

        install_package_and_write_listfile(fs, paths.package_dir(bcf.core_paragraph.spec), install_dir);

        source_paragraph.state = InstallState::INSTALLED;
        write_update(fs, installed, source_paragraph);
        status_db->insert(std::make_unique<StatusParagraph>(source_paragraph));

        for (auto&& feature_paragraph : features_spghs)
        {
            feature_paragraph.state = InstallState::INSTALLED;
            write_update(fs, installed, feature_paragraph);
            status_db->insert(std::make_unique<StatusParagraph>(feature_paragraph));
        }

        return InstallResult::SUCCESS;
    }

    static ExtendedBuildResult perform_install_plan_action(const VcpkgCmdArguments& args,
                                                           const VcpkgPaths& paths,
                                                           InstallPlanAction& action,
                                                           StatusParagraphs& status_db,
                                                           BinaryCache& binary_cache,
                                                           const IBuildLogsRecorder& build_logs_recorder)
    {
        auto& fs = paths.get_filesystem();
        const InstallPlanType& plan_type = action.plan_type;

        const bool is_user_requested = action.request_type == RequestType::USER_REQUESTED;
        const bool use_head_version = Util::Enum::to_bool(action.build_options.use_head_version);

        if (plan_type == InstallPlanType::ALREADY_INSTALLED)
        {
            if (use_head_version && is_user_requested)
                msg::println(Color::warning, msgAlreadyInstalledNotHead, msg::spec = action.spec);
            else
                msg::println(Color::success, msgAlreadyInstalled, msg::spec = action.spec);
            return ExtendedBuildResult{BuildResult::SUCCEEDED};
        }

        if (plan_type == InstallPlanType::BUILD_AND_INSTALL)
        {
            std::unique_ptr<BinaryControlFile> bcf;
            auto restore = binary_cache.try_restore(action);
            if (restore == RestoreResult::restored)
            {
                auto maybe_bcf = Paragraphs::try_load_cached_package(fs, paths.package_dir(action.spec), action.spec);
                bcf = std::make_unique<BinaryControlFile>(std::move(maybe_bcf).value_or_exit(VCPKG_LINE_INFO));
            }
            else if (action.build_options.build_missing == BuildMissing::NO)
            {
                return ExtendedBuildResult{BuildResult::CACHE_MISSING};
            }
            else
            {
                if (use_head_version)
                    msg::println(msgBuildingFromHead, msg::spec = action.displayname());
                else
                    msg::println(msgBuildingPackage, msg::spec = action.displayname());

                auto result = build_package(args, paths, action, binary_cache, build_logs_recorder, status_db);

                if (BuildResult::DOWNLOADED == result.code)
                {
                    msg::println(Color::success, msgDownloadedSources, msg::spec = action.displayname());
                    return result;
                }

                if (result.code != BuildResult::SUCCEEDED)
                {
                    LocalizedString warnings;
                    for (auto&& msg : action.build_failure_messages)
                    {
                        warnings.append(msg).append_raw('\n');
                    }

                    if (!warnings.data().empty())
                    {
                        msg::print(Color::warning, warnings);
                    }

                    msg::println_error(create_error_message(result, action.spec));
                    return result;
                }

                bcf = std::move(result.binary_control_file);
            }
            // Build or restore succeeded and `bcf` is populated with the control file.
            Checks::check_exit(VCPKG_LINE_INFO, bcf != nullptr);

            const auto install_result = install_package(paths, *bcf, &status_db);
            BuildResult code;
            switch (install_result)
            {
                case InstallResult::SUCCESS: code = BuildResult::SUCCEEDED; break;
                case InstallResult::FILE_CONFLICTS: code = BuildResult::FILE_CONFLICTS; break;
                default: Checks::unreachable(VCPKG_LINE_INFO);
            }

            if (action.build_options.clean_packages == CleanPackages::YES)
            {
                fs.remove_all(paths.package_dir(action.spec), VCPKG_LINE_INFO);
            }

            if (action.build_options.clean_downloads == CleanDownloads::YES)
            {
                for (auto& p : fs.get_regular_files_non_recursive(paths.downloads, IgnoreErrors{}))
                {
                    fs.remove(p, VCPKG_LINE_INFO);
                }
            }

            return {code, std::move(bcf)};
        }

        if (plan_type == InstallPlanType::EXCLUDED)
        {
            msg::println(Color::warning, msgExcludedPackage, msg::spec = action.spec);
            return ExtendedBuildResult{BuildResult::EXCLUDED};
        }

        Checks::unreachable(VCPKG_LINE_INFO);
    }

    void InstallSummary::print() const
    {
        msg::println(msgResultsHeader);

        for (const SpecSummary& result : this->results)
        {
            msg::println(LocalizedString().append_indent().append_fmt_raw(
                "{}: {}: {}",
                result.get_spec(),
                to_string(result.build_result.value_or_exit(VCPKG_LINE_INFO).code),
                result.timing));
        }

        std::map<Triplet, BuildResultCounts> summary;
        for (const SpecSummary& r : this->results)
        {
            summary[r.get_spec().triplet()].increment(r.build_result.value_or_exit(VCPKG_LINE_INFO).code);
        }

        msg::println();

        for (auto&& entry : summary)
        {
            entry.second.println(entry.first);
        }
    }

    void InstallSummary::print_failed() const
    {
        msg::println();
        msg::println(msgResultsHeader);

        for (const SpecSummary& result : this->results)
        {
            if (result.build_result.value_or_exit(VCPKG_LINE_INFO).code != BuildResult::SUCCEEDED)
            {
                msg::println(LocalizedString().append_indent().append_fmt_raw(
                    "{}: {}: {}",
                    result.get_spec(),
                    to_string(result.build_result.value_or_exit(VCPKG_LINE_INFO).code),
                    result.timing));
            }
        }
        msg::println();
    }

    bool InstallSummary::failed() const
    {
        for (const auto& result : this->results)
        {
            switch (result.build_result.value_or_exit(VCPKG_LINE_INFO).code)
            {
                case BuildResult::SUCCEEDED:
                case BuildResult::REMOVED:
                case BuildResult::DOWNLOADED:
                case BuildResult::EXCLUDED: continue;
                case BuildResult::BUILD_FAILED:
                case BuildResult::POST_BUILD_CHECKS_FAILED:
                case BuildResult::FILE_CONFLICTS:
                case BuildResult::CASCADED_DUE_TO_MISSING_DEPENDENCIES:
                case BuildResult::CACHE_MISSING: return true;
                default: Checks::unreachable(VCPKG_LINE_INFO);
            }
        }

        return false;
    }

    struct TrackedPackageInstallGuard
    {
        SpecSummary& current_summary;
        const ElapsedTimer build_timer;

        TrackedPackageInstallGuard(const size_t action_index,
                                   const size_t action_count,
                                   std::vector<SpecSummary>& results,
                                   const InstallPlanAction& action)
            : current_summary(results.emplace_back(action)), build_timer()
        {
            msg::println(msgInstallingPackage,
                         msg::action_index = action_index,
                         msg::count = action_count,
                         msg::spec = action.spec);
        }

        TrackedPackageInstallGuard(const size_t action_index,
                                   const size_t action_count,
                                   std::vector<SpecSummary>& results,
                                   const RemovePlanAction& action)
            : current_summary(results.emplace_back(action)), build_timer()
        {
            msg::println(Remove::msgRemovingPackage,
                         msg::action_index = action_index,
                         msg::count = action_count,
                         msg::spec = action.spec);
        }

        ~TrackedPackageInstallGuard()
        {
            current_summary.timing = build_timer.elapsed();
            msg::println(
                msgElapsedForPackage, msg::spec = current_summary.get_spec(), msg::elapsed = current_summary.timing);
        }

        TrackedPackageInstallGuard(const TrackedPackageInstallGuard&) = delete;
        TrackedPackageInstallGuard& operator=(const TrackedPackageInstallGuard&) = delete;
    };

    InstallSummary Install::perform(const VcpkgCmdArguments& args,
                                    ActionPlan& action_plan,
                                    const KeepGoing keep_going,
                                    const VcpkgPaths& paths,
                                    StatusParagraphs& status_db,
                                    BinaryCache& binary_cache,
                                    const IBuildLogsRecorder& build_logs_recorder,
                                    const CMakeVars::CMakeVarProvider& var_provider)
    {
        const ElapsedTimer timer;
        std::vector<SpecSummary> results;
        const size_t action_count = action_plan.remove_actions.size() + action_plan.install_actions.size();
        size_t action_index = 1;

        for (auto&& action : action_plan.remove_actions)
        {
            TrackedPackageInstallGuard this_install(action_index++, action_count, results, action);
            Remove::perform_remove_plan_action(paths, action, Remove::Purge::YES, &status_db);
            results.back().build_result.emplace(BuildResult::REMOVED);
        }

        for (auto&& action : action_plan.already_installed)
        {
            results.emplace_back(action);
            results.back().build_result.emplace(
                perform_install_plan_action(args, paths, action, status_db, binary_cache, build_logs_recorder));
        }

        compute_all_abis(paths, action_plan, var_provider, status_db);
        binary_cache.prefetch(action_plan.install_actions);
        for (auto&& action : action_plan.install_actions)
        {
            TrackedPackageInstallGuard this_install(action_index++, action_count, results, action);
            auto result =
                perform_install_plan_action(args, paths, action, status_db, binary_cache, build_logs_recorder);
            if (result.code != BuildResult::SUCCEEDED && keep_going == KeepGoing::NO)
            {
                print_user_troubleshooting_message(action, paths, result.stdoutlog.then([&](auto&) -> Optional<Path> {
                    auto issue_body_path = paths.installed().root() / "vcpkg" / "issue_body.md";
                    paths.get_filesystem().write_contents(
                        issue_body_path, create_github_issue(args, result, paths, action), VCPKG_LINE_INFO);
                    return issue_body_path;
                }));
                Checks::exit_fail(VCPKG_LINE_INFO);
            }

            this_install.current_summary.build_result.emplace(std::move(result));
        }

        msg::println(msgTotalInstallTime, msg::elapsed = timer.to_string());
        return InstallSummary{std::move(results)};
    }

    static constexpr StringLiteral OPTION_DRY_RUN = "dry-run";
    static constexpr StringLiteral OPTION_USE_HEAD_VERSION = "head";
    static constexpr StringLiteral OPTION_NO_DOWNLOADS = "no-downloads";
    static constexpr StringLiteral OPTION_ONLY_BINARYCACHING = "only-binarycaching";
    static constexpr StringLiteral OPTION_ONLY_DOWNLOADS = "only-downloads";
    static constexpr StringLiteral OPTION_RECURSE = "recurse";
    static constexpr StringLiteral OPTION_KEEP_GOING = "keep-going";
    static constexpr StringLiteral OPTION_EDITABLE = "editable";
    static constexpr StringLiteral OPTION_XUNIT = "x-xunit";
    static constexpr StringLiteral OPTION_USE_ARIA2 = "x-use-aria2";
    static constexpr StringLiteral OPTION_CLEAN_AFTER_BUILD = "clean-after-build";
    static constexpr StringLiteral OPTION_CLEAN_BUILDTREES_AFTER_BUILD = "clean-buildtrees-after-build";
    static constexpr StringLiteral OPTION_CLEAN_PACKAGES_AFTER_BUILD = "clean-packages-after-build";
    static constexpr StringLiteral OPTION_CLEAN_DOWNLOADS_AFTER_BUILD = "clean-downloads-after-build";
    static constexpr StringLiteral OPTION_WRITE_PACKAGES_CONFIG = "x-write-nuget-packages-config";
    static constexpr StringLiteral OPTION_MANIFEST_NO_DEFAULT_FEATURES = "x-no-default-features";
    static constexpr StringLiteral OPTION_MANIFEST_FEATURE = "x-feature";
    static constexpr StringLiteral OPTION_PROHIBIT_BACKCOMPAT_FEATURES = "x-prohibit-backcompat-features";
    static constexpr StringLiteral OPTION_ENFORCE_PORT_CHECKS = "enforce-port-checks";
    static constexpr StringLiteral OPTION_ALLOW_UNSUPPORTED_PORT = "allow-unsupported";
    static constexpr StringLiteral OPTION_NO_PRINT_USAGE = "no-print-usage";

    static constexpr std::array<CommandSwitch, 18> INSTALL_SWITCHES = {
        {{OPTION_DRY_RUN, []() { return msg::format(msgHelpTxtOptDryRun); }},
         {OPTION_USE_HEAD_VERSION, []() { return msg::format(msgHelpTxtOptUseHeadVersion); }},
         {OPTION_NO_DOWNLOADS, []() { return msg::format(msgHelpTxtOptNoDownloads); }},
         {OPTION_ONLY_DOWNLOADS, []() { return msg::format(msgHelpTxtOptOnlyDownloads); }},
         {OPTION_ONLY_BINARYCACHING, []() { return msg::format(msgHelpTxtOptOnlyBinCache); }},
         {OPTION_RECURSE, []() { return msg::format(msgHelpTxtOptRecurse); }},
         {OPTION_KEEP_GOING, []() { return msg::format(msgHelpTxtOptKeepGoing); }},
         {OPTION_EDITABLE, []() { return msg::format(msgHelpTxtOptEditable); }},
         {OPTION_USE_ARIA2, []() { return msg::format(msgHelpTxtOptUseAria2); }},
         {OPTION_CLEAN_AFTER_BUILD, []() { return msg::format(msgHelpTxtOptCleanAfterBuild); }},
         {OPTION_CLEAN_BUILDTREES_AFTER_BUILD, []() { return msg::format(msgHelpTxtOptCleanBuildTreesAfterBuild); }},
         {OPTION_CLEAN_PACKAGES_AFTER_BUILD, []() { return msg::format(msgHelpTxtOptCleanPkgAfterBuild); }},
         {OPTION_CLEAN_DOWNLOADS_AFTER_BUILD, []() { return msg::format(msgHelpTxtOptCleanDownloadsAfterBuild); }},
         {OPTION_MANIFEST_NO_DEFAULT_FEATURES, []() { return msg::format(msgHelpTxtOptManifestNoDefault); }},
         {OPTION_ENFORCE_PORT_CHECKS, []() { return msg::format(msgHelpTxtOptEnforcePortChecks); }},
         {OPTION_PROHIBIT_BACKCOMPAT_FEATURES, nullptr},
         {OPTION_ALLOW_UNSUPPORTED_PORT, []() { return msg::format(msgHelpTxtOptAllowUnsupportedPort); }},
         {OPTION_NO_PRINT_USAGE, []() { return msg::format(msgHelpTxtOptNoUsage); }}}};

    static constexpr std::array<CommandSetting, 2> INSTALL_SETTINGS = {{
        {OPTION_XUNIT, nullptr}, // internal use
        {OPTION_WRITE_PACKAGES_CONFIG, []() { return msg::format(msgHelpTxtOptWritePkgConfig); }},
    }};

    static constexpr std::array<CommandMultiSetting, 1> INSTALL_MULTISETTINGS = {{
        {OPTION_MANIFEST_FEATURE, []() { return msg::format(msgHelpTxtOptManifestFeature); }},
    }};

    static std::vector<std::string> get_all_port_names(const VcpkgPaths& paths)
    {
        const auto registries = paths.make_registry_set();

        std::vector<std::string> ret;
        for (const auto& registry : registries->registries())
        {
            const auto packages = registry.packages();
            ret.insert(ret.end(), packages.begin(), packages.end());
        }
        if (auto registry = registries->default_registry())
        {
            registry->get_all_port_names(ret);
        }

        Util::sort_unique_erase(ret);
        return ret;
    }

    const CommandStructure Install::COMMAND_STRUCTURE = {
        create_example_string("install zlib zlib:x64-windows curl boost"),
        0,
        SIZE_MAX,
        {INSTALL_SWITCHES, INSTALL_SETTINGS, INSTALL_MULTISETTINGS},
        &get_all_port_names,
    };

    // This command structure must share "critical" values (switches, number of arguments). It exists only to provide a
    // better example string.
    const CommandStructure MANIFEST_COMMAND_STRUCTURE = {
        create_example_string("install --triplet x64-windows"),
        0,
        SIZE_MAX,
        {INSTALL_SWITCHES, INSTALL_SETTINGS, INSTALL_MULTISETTINGS},
        nullptr,
    };
    void Install::print_usage_information(const BinaryParagraph& bpgh,
                                          std::set<std::string>& printed_usages,
                                          const Filesystem& fs,
                                          const InstalledPaths& installed)
    {
        auto message = get_cmake_usage(fs, installed, bpgh).message;
        if (!message.empty())
        {
            auto existing = printed_usages.lower_bound(message);
            if (existing == printed_usages.end() || *existing != message)
            {
                msg::write_unlocalized_text_to_stdout(Color::none, message);
                printed_usages.insert(existing, std::move(message));
            }
        }
    }

    static const char* find_skip_add_library(const char* real_first, const char* first, const char* last)
    {
        static constexpr StringLiteral ADD_LIBRARY_CALL = "add_library(";

        for (;;)
        {
            first = Util::search(first, last, ADD_LIBRARY_CALL);
            if (first == last)
            {
                return first;
            }
            if (first == real_first || !ParserBase::is_word_char(*(first - 1)))
            {
                return first + ADD_LIBRARY_CALL.size();
            }
            ++first;
        }
    }

    std::vector<std::string> get_cmake_add_library_names(StringView cmake_file)
    {
        constexpr static auto is_terminating_char = [](const char ch) {
            return ch == ')' || ParserBase::is_whitespace(ch);
        };

        constexpr static auto is_forbidden_char = [](const char ch) {
            return ch == '$' || ch == '"' || ch == '[' || ch == '#' || ch == ';' || ch == '<';
        };

        const auto real_first = cmake_file.begin();
        auto first = real_first;
        const auto last = cmake_file.end();

        std::vector<std::string> res;
        while (first != last)
        {
            const auto start_of_library_name = find_skip_add_library(real_first, first, last);
            const auto end_of_library_name = std::find_if(start_of_library_name, last, is_terminating_char);
            if (end_of_library_name != start_of_library_name &&
                std::none_of(start_of_library_name, end_of_library_name, is_forbidden_char))
            {
                res.emplace_back(start_of_library_name, end_of_library_name);
            }

            first = end_of_library_name;
        }
        return res;
    }

    std::string get_cmake_find_package_name(StringView dirname, StringView filename)
    {
        static constexpr StringLiteral CASE_SENSITIVE_CONFIG_SUFFIX = "Config.cmake";
        static constexpr StringLiteral CASE_INSENSITIVE_CONFIG_SUFFIX = "-config.cmake";

        StringView res;
        if (Strings::ends_with(filename, CASE_SENSITIVE_CONFIG_SUFFIX)) {
            res = filename.substr(0, filename.size() - CASE_SENSITIVE_CONFIG_SUFFIX.size());
        }
        else if (Strings::ends_with(filename, CASE_INSENSITIVE_CONFIG_SUFFIX)) {
            res = filename.substr(0, filename.size() - CASE_INSENSITIVE_CONFIG_SUFFIX.size());
        }

        if (!Strings::case_insensitive_ascii_equals(res, dirname.substr(0, res.size())))
        {
            res = {};
        }

        return std::string(res);
    }

    CMakeUsageInfo get_cmake_usage(const Filesystem& fs, const InstalledPaths& installed, const BinaryParagraph& bpgh)
    {
        CMakeUsageInfo ret;

        std::error_code ec;

        auto usage_file = installed.usage_file(bpgh.spec);
        if (fs.is_regular_file(usage_file))
        {
            ret.usage_file = true;
            auto contents = fs.read_contents(usage_file, ec);
            if (!ec)
            {
                ret.message = std::move(contents);
                ret.message.push_back('\n');
            }

            return ret;
        }

<<<<<<< HEAD
        struct ConfigPackage
        {
            std::string dir;
            std::string name;
        };

        auto files = fs.read_lines(installed.listfile_path(bpgh), ec);
        if (!ec)
=======
        auto maybe_files = fs.read_lines(installed.listfile_path(bpgh));
        if (auto files = maybe_files.get())
>>>>>>> 17bb1b84
        {
            std::vector<ConfigPackage> config_packages;
            std::map<std::string, std::vector<std::string>> library_targets;
            std::string header_path;
            bool has_binaries = false;

<<<<<<< HEAD
            static constexpr StringLiteral INCLUDE_PREFIX = "include/";

            for (auto&& triplet_and_suffix : files)
=======
            for (auto&& suffix : *files)
>>>>>>> 17bb1b84
            {
                if (triplet_and_suffix.empty() || triplet_and_suffix.back() == '/') continue;

                const auto first_slash = triplet_and_suffix.find("/");
                if (first_slash == std::string::npos) continue;

                const auto suffix = StringView(triplet_and_suffix).substr(first_slash + 1);
                if (suffix.empty() || suffix[0] == 'd' /*ebug*/)
                {
                    continue;
                }
                else if (Strings::starts_with(suffix, "share/") && Strings::ends_with(suffix, ".cmake"))
                {
                    const auto suffix_without_ending = suffix.substr(0, suffix.size() - 6);
                    if (Strings::ends_with(suffix_without_ending, "/vcpkg-port-config")) continue;
                    if (Strings::ends_with(suffix_without_ending, "/vcpkg-cmake-wrapper")) continue;
                    if (Strings::ends_with(suffix_without_ending, /*[Vv]*/ "ersion")) continue;

                    const auto filepath = installed.root() / triplet_and_suffix;
                    const auto parent_path = Path(filepath.parent_path());
                    if (!Strings::ends_with(parent_path.parent_path(), "/share"))
                        continue; // Ignore nested find modules, config, or helpers

                    if (Strings::contains(suffix_without_ending, "/Find")) continue;

                    const auto dirname = parent_path.filename().to_string();
                    const auto package_name = get_cmake_find_package_name(dirname, filepath.filename());
                    if (!package_name.empty())
                    {
                        // This heuristics works for one package name per dir.
                        if (!config_packages.empty() && config_packages.back().dir == dirname)
                            config_packages.back().name.clear();
                        else
                            config_packages.push_back({dirname, package_name});
                    }

                    const auto contents = fs.read_contents(filepath, ec);
                    if (!ec)
                    {
                        auto targets = get_cmake_add_library_names(contents);
                        if (!targets.empty())
                        {
                            auto& all_targets = library_targets[dirname];
                            all_targets.insert(all_targets.end(),
                                               std::make_move_iterator(targets.begin()),
                                               std::make_move_iterator(targets.end()));
                        }
                    }
                }
                else if (!has_binaries && Strings::starts_with(suffix, "bin/"))
                {
                    has_binaries = true;
                }
                else if (!has_binaries && Strings::starts_with(suffix, "lib/"))
                {
                    has_binaries = !Strings::ends_with(suffix, ".pc");
                }
                else if (header_path.empty() && Strings::starts_with(suffix, INCLUDE_PREFIX))
                {
                    header_path = suffix.substr(INCLUDE_PREFIX.size()).to_string();
                }
            }

            ret.header_only = !has_binaries && !header_path.empty();

            // Post-process cmake config data
            bool has_targets_for_output = false;
            for (auto&& package : config_packages)
            {
                const auto library_target_pair = library_targets.find(package.dir);
                if (library_target_pair == library_targets.end()) continue;

                auto& targets = library_target_pair->second;
                if (!targets.empty())
                {
                    if (!package.name.empty()) has_targets_for_output = true;

                    Util::sort_unique_erase(targets, [](const std::string& l, const std::string& r) {
                        if (l.size() < r.size()) return true;
                        if (l.size() > r.size()) return false;
                        return l < r;
                    });

                    static const auto is_namespaced = [](const std::string& target) {
                        return Strings::contains(target, "::");
                    };
                    if (Util::any_of(targets, is_namespaced))
                    {
                        Util::erase_remove_if(targets, [](const std::string& t) { return !is_namespaced(t); });
                    }
                }
                ret.cmake_targets_map[package.name] = std::move(targets);
            }

            if (has_targets_for_output)
            {
                auto msg = msg::format(msgCMakeTargetsUsage, msg::package_name = bpgh.spec.name()).append_raw("\n\n");
                msg.append_indent().append(msgCMakeTargetsUsageHeuristicMessage).append_raw('\n');

                for (auto&& package_targets_pair : ret.cmake_targets_map)
                {
                    const auto& package_name = package_targets_pair.first;
                    if (package_name.empty()) continue;

                    const auto& targets = package_targets_pair.second;
                    if (targets.empty()) continue;

                    msg.append_indent();
                    msg.append_fmt_raw("find_package({} CONFIG REQUIRED)", package_name);
                    msg.append_raw('\n');

                    const auto omitted = (targets.size() > 4) ? (targets.size() - 4) : 0;
                    if (omitted)
                    {
                        msg.append_indent()
                            .append_raw("# ")
                            .append(msgCmakeTargetsExcluded, msg::count = omitted)
                            .append_raw('\n');
                    }

                    msg.append_indent()
                        .append_fmt_raw("target_link_libraries(main PRIVATE {})",
                                        Strings::join(" ", targets.begin(), targets.end() - omitted))
                        .append_raw("\n\n");
                }

                ret.message = msg.extract_data();
            }
            else if (ret.header_only)
            {
                static auto cmakeify = [](std::string name) {
                    auto n = Strings::ascii_to_uppercase(Strings::replace_all(std::move(name), "-", "_"));
                    if (n.empty() || ParserBase::is_ascii_digit(n[0]))
                    {
                        n.insert(n.begin(), '_');
                    }
                    return n;
                };

                const auto name = cmakeify(bpgh.spec.name());
                auto msg = msg::format(msgHeaderOnlyUsage, msg::package_name = bpgh.spec.name()).extract_data();
                Strings::append(msg, "\n\n");
                Strings::append(msg, "    find_path(", name, "_INCLUDE_DIRS \"", header_path, "\")\n");
                Strings::append(msg, "    target_include_directories(main PRIVATE ${", name, "_INCLUDE_DIRS})\n\n");

                ret.message = std::move(msg);
            }
        }
        return ret;
    }

    void Install::perform_and_exit(const VcpkgCmdArguments& args,
                                   const VcpkgPaths& paths,
                                   Triplet default_triplet,
                                   Triplet host_triplet)
    {
        const ParsedArguments options =
            args.parse_arguments(paths.manifest_mode_enabled() ? MANIFEST_COMMAND_STRUCTURE : COMMAND_STRUCTURE);

        const bool dry_run = Util::Sets::contains(options.switches, OPTION_DRY_RUN);
        const bool use_head_version = Util::Sets::contains(options.switches, (OPTION_USE_HEAD_VERSION));
        const bool no_downloads = Util::Sets::contains(options.switches, (OPTION_NO_DOWNLOADS));
        const bool only_downloads = Util::Sets::contains(options.switches, (OPTION_ONLY_DOWNLOADS));
        const bool no_build_missing = Util::Sets::contains(options.switches, OPTION_ONLY_BINARYCACHING);
        const bool is_recursive = Util::Sets::contains(options.switches, (OPTION_RECURSE));
        const bool is_editable = Util::Sets::contains(options.switches, (OPTION_EDITABLE)) || !args.cmake_args.empty();
        const bool use_aria2 = Util::Sets::contains(options.switches, (OPTION_USE_ARIA2));
        const bool clean_after_build = Util::Sets::contains(options.switches, (OPTION_CLEAN_AFTER_BUILD));
        const bool clean_buildtrees_after_build =
            Util::Sets::contains(options.switches, (OPTION_CLEAN_BUILDTREES_AFTER_BUILD));
        const bool clean_packages_after_build =
            Util::Sets::contains(options.switches, (OPTION_CLEAN_PACKAGES_AFTER_BUILD));
        const bool clean_downloads_after_build =
            Util::Sets::contains(options.switches, (OPTION_CLEAN_DOWNLOADS_AFTER_BUILD));
        const KeepGoing keep_going = Util::Sets::contains(options.switches, OPTION_KEEP_GOING) || only_downloads
                                         ? KeepGoing::YES
                                         : KeepGoing::NO;
        const bool prohibit_backcompat_features =
            Util::Sets::contains(options.switches, (OPTION_PROHIBIT_BACKCOMPAT_FEATURES)) ||
            Util::Sets::contains(options.switches, (OPTION_ENFORCE_PORT_CHECKS));
        const auto unsupported_port_action = Util::Sets::contains(options.switches, OPTION_ALLOW_UNSUPPORTED_PORT)
                                                 ? UnsupportedPortAction::Warn
                                                 : UnsupportedPortAction::Error;
        const PrintUsage print_cmake_usage =
            Util::Sets::contains(options.switches, OPTION_NO_PRINT_USAGE) ? PrintUsage::NO : PrintUsage::YES;

        get_global_metrics_collector().track_bool(BoolMetric::InstallManifestMode, paths.manifest_mode_enabled());

        if (auto p = paths.get_manifest().get())
        {
            bool failure = false;
            if (!args.command_arguments.empty())
            {
                msg::println_error(msgErrorIndividualPackagesUnsupported);
                msg::println(Color::error, msg::msgSeeURL, msg::url = docs::manifests_url);
                failure = true;
            }
            if (use_head_version)
            {
                msg::println_error(msgErrorInvalidManifestModeOption, msg::option = OPTION_USE_HEAD_VERSION);
                failure = true;
            }
            if (is_editable)
            {
                msg::println_error(msgErrorInvalidManifestModeOption, msg::option = OPTION_EDITABLE);
                failure = true;
            }
            if (failure)
            {
                msg::println(msgUsingManifestAt, msg::path = p->path);
                print2("\n");
                print_usage(MANIFEST_COMMAND_STRUCTURE);
                Checks::exit_fail(VCPKG_LINE_INFO);
            }
        }
        else
        {
            bool failure = false;
            if (args.command_arguments.empty())
            {
                msg::println_error(msgErrorRequirePackagesList);
                failure = true;
            }
            if (Util::Sets::contains(options.switches, OPTION_MANIFEST_NO_DEFAULT_FEATURES))
            {
                msg::println_error(msgErrorInvalidClassicModeOption, msg::option = OPTION_MANIFEST_NO_DEFAULT_FEATURES);
                failure = true;
            }
            if (Util::Sets::contains(options.multisettings, OPTION_MANIFEST_FEATURE))
            {
                msg::println_error(msgErrorInvalidClassicModeOption, msg::option = OPTION_MANIFEST_FEATURE);
                failure = true;
            }
            if (failure)
            {
                print2("\n");
                print_usage(COMMAND_STRUCTURE);
                Checks::exit_fail(VCPKG_LINE_INFO);
            }
        }

        BinaryCache binary_cache;
        if (!only_downloads)
        {
            binary_cache.install_providers_for(args, paths);
        }

        auto& fs = paths.get_filesystem();

        DownloadTool download_tool = DownloadTool::BUILT_IN;
        if (use_aria2) download_tool = DownloadTool::ARIA2;

        const BuildPackageOptions install_plan_options = {
            Util::Enum::to_enum<BuildMissing>(!no_build_missing),
            Util::Enum::to_enum<UseHeadVersion>(use_head_version),
            Util::Enum::to_enum<AllowDownloads>(!no_downloads),
            Util::Enum::to_enum<OnlyDownloads>(only_downloads),
            Util::Enum::to_enum<CleanBuildtrees>(clean_after_build || clean_buildtrees_after_build),
            Util::Enum::to_enum<CleanPackages>(clean_after_build || clean_packages_after_build),
            Util::Enum::to_enum<CleanDownloads>(clean_after_build || clean_downloads_after_build),
            download_tool,
            PurgeDecompressFailure::NO,
            Util::Enum::to_enum<Editable>(is_editable),
            prohibit_backcompat_features ? BackcompatFeatures::PROHIBIT : BackcompatFeatures::ALLOW,
            print_cmake_usage};

        auto var_provider_storage = CMakeVars::make_triplet_cmake_var_provider(paths);
        auto& var_provider = *var_provider_storage;

        if (auto manifest = paths.get_manifest().get())
        {
            Optional<Path> pkgsconfig;
            auto it_pkgsconfig = options.settings.find(OPTION_WRITE_PACKAGES_CONFIG);
            if (it_pkgsconfig != options.settings.end())
            {
                get_global_metrics_collector().track_define(DefineMetric::X_WriteNugetPackagesConfig);
                pkgsconfig = Path(it_pkgsconfig->second);
            }
            auto maybe_manifest_scf =
                SourceControlFile::parse_project_manifest_object(manifest->path, manifest->manifest, stdout_sink);
            if (!maybe_manifest_scf)
            {
                print_error_message(maybe_manifest_scf.error());
                msg::println(msgExtendedDocumentationAtUrl, msg::url = docs::manifests_url);
                Checks::exit_fail(VCPKG_LINE_INFO);
            }

            auto manifest_scf = std::move(maybe_manifest_scf).value_or_exit(VCPKG_LINE_INFO);
            const auto& manifest_core = *manifest_scf->core_paragraph;
            auto registry_set = paths.make_registry_set();
            if (auto maybe_error = manifest_scf->check_against_feature_flags(
                    manifest->path, paths.get_feature_flags(), registry_set->is_default_builtin_registry()))
            {
                Checks::exit_with_message(VCPKG_LINE_INFO, maybe_error.value_or_exit(VCPKG_LINE_INFO));
            }

            std::vector<std::string> features;
            auto manifest_feature_it = options.multisettings.find(OPTION_MANIFEST_FEATURE);
            if (manifest_feature_it != options.multisettings.end())
            {
                features.insert(features.end(), manifest_feature_it->second.begin(), manifest_feature_it->second.end());
            }
            if (Util::Sets::contains(options.switches, OPTION_MANIFEST_NO_DEFAULT_FEATURES))
            {
                features.emplace_back("core");
            }

            auto core_it = std::remove(features.begin(), features.end(), "core");
            if (core_it == features.end())
            {
                const auto& default_features = manifest_core.default_features;
                features.insert(features.end(), default_features.begin(), default_features.end());
            }
            else
            {
                features.erase(core_it, features.end());
            }
            Util::sort_unique_erase(features);

            auto dependencies = manifest_core.dependencies;
            for (const auto& feature : features)
            {
                auto it = Util::find_if(
                    manifest_scf->feature_paragraphs,
                    [&feature](const std::unique_ptr<FeatureParagraph>& fpgh) { return fpgh->name == feature; });

                if (it == manifest_scf->feature_paragraphs.end())
                {
                    msg::println_warning(
                        msgUnsupportedFeature, msg::feature = feature, msg::package_name = manifest_core.name);
                }
                else
                {
                    dependencies.insert(
                        dependencies.end(), it->get()->dependencies.begin(), it->get()->dependencies.end());
                }
            }

            if (std::any_of(dependencies.begin(), dependencies.end(), [](const Dependency& dep) {
                    return dep.constraint.type != VersionConstraintKind::None;
                }))
            {
                get_global_metrics_collector().track_define(DefineMetric::ManifestVersionConstraint);
            }

            if (!manifest_core.overrides.empty())
            {
                get_global_metrics_collector().track_define(DefineMetric::ManifestOverrides);
            }

            const bool add_builtin_ports_directory_as_overlay =
                registry_set->is_default_builtin_registry() && !paths.use_git_default_registry();
            auto verprovider = make_versioned_portfile_provider(fs, *registry_set);
            auto baseprovider = make_baseline_provider(*registry_set);

            std::vector<std::string> extended_overlay_ports;
            extended_overlay_ports.reserve(paths.overlay_ports.size() + add_builtin_ports_directory_as_overlay);
            extended_overlay_ports = paths.overlay_ports;
            if (add_builtin_ports_directory_as_overlay)
            {
                extended_overlay_ports.emplace_back(paths.builtin_ports_directory().native());
            }

            auto oprovider = make_manifest_provider(
                fs, paths.original_cwd, extended_overlay_ports, manifest->path, std::move(manifest_scf));
            PackageSpec toplevel{manifest_core.name, default_triplet};
            auto install_plan = create_versioned_install_plan(*verprovider,
                                                              *baseprovider,
                                                              *oprovider,
                                                              var_provider,
                                                              dependencies,
                                                              manifest_core.overrides,
                                                              toplevel,
                                                              host_triplet,
                                                              unsupported_port_action)
                                    .value_or_exit(VCPKG_LINE_INFO);

            for (const auto& warning : install_plan.warnings)
            {
                print2(Color::warning, warning, '\n');
            }
            for (InstallPlanAction& action : install_plan.install_actions)
            {
                action.build_options = install_plan_options;
                action.build_options.use_head_version = UseHeadVersion::NO;
                action.build_options.editable = Editable::NO;
            }

            // If the manifest refers to itself, it will be added to the install plan.
            Util::erase_remove_if(install_plan.install_actions,
                                  [&toplevel](auto&& action) { return action.spec == toplevel; });

            PathsPortFileProvider provider(fs, *registry_set, std::move(oprovider));
            Commands::SetInstalled::perform_and_exit_ex(args,
                                                        paths,
                                                        provider,
                                                        binary_cache,
                                                        var_provider,
                                                        std::move(install_plan),
                                                        dry_run ? Commands::DryRun::Yes : Commands::DryRun::No,
                                                        pkgsconfig,
                                                        host_triplet,
                                                        keep_going,
                                                        only_downloads,
                                                        print_cmake_usage);
        }

        auto registry_set = paths.make_registry_set();
        PathsPortFileProvider provider(
            fs, *registry_set, make_overlay_provider(fs, paths.original_cwd, paths.overlay_ports));

        const std::vector<FullPackageSpec> specs = Util::fmap(args.command_arguments, [&](auto&& arg) {
            return check_and_get_full_package_spec(
                std::string(arg), default_triplet, COMMAND_STRUCTURE.example_text, paths);
        });

        // create the plan
        msg::println(msgComputingInstallPlan);
        StatusParagraphs status_db = database_load_check(fs, paths.installed());

        // Note: action_plan will hold raw pointers to SourceControlFileLocations from this map
        auto action_plan = create_feature_install_plan(
            provider, var_provider, specs, status_db, {host_triplet, unsupported_port_action});

        for (const auto& warning : action_plan.warnings)
        {
            msg::write_unlocalized_text_to_stdout(Color::warning, warning + '\n');
        }
        for (auto&& action : action_plan.install_actions)
        {
            action.build_options = install_plan_options;
            if (action.request_type != RequestType::USER_REQUESTED)
            {
                action.build_options.use_head_version = UseHeadVersion::NO;
                action.build_options.editable = Editable::NO;
            }
        }

        var_provider.load_tag_vars(action_plan, provider, host_triplet);

        // install plan will be empty if it is already installed - need to change this at status paragraph part
        if (action_plan.empty())
        {
            Debug::print("Install plan cannot be empty");
            Checks::exit_fail(VCPKG_LINE_INFO);
        }

#if defined(_WIN32)
        const auto maybe_common_triplet = Util::common_projection(
            action_plan.install_actions, [](const InstallPlanAction& to_install) { return to_install.spec.triplet(); });
        if (maybe_common_triplet)
        {
            const auto& common_triplet = maybe_common_triplet.value_or_exit(VCPKG_LINE_INFO);
            const auto maybe_common_arch = common_triplet.guess_architecture();
            if (maybe_common_arch)
            {
                const auto maybe_vs_prompt = guess_visual_studio_prompt_target_architecture();
                if (maybe_vs_prompt)
                {
                    const auto common_arch = maybe_common_arch.value_or_exit(VCPKG_LINE_INFO);
                    const auto vs_prompt = maybe_vs_prompt.value_or_exit(VCPKG_LINE_INFO);
                    if (common_arch != vs_prompt)
                    {
                        const auto vs_prompt_view = to_zstring_view(vs_prompt);
                        msg::println_warning(
                            msgVcpkgInVsPrompt, msg::value = vs_prompt_view, msg::triplet = common_triplet);
                    }
                }
            }
        }
#endif // defined(_WIN32)

        print_plan(action_plan, is_recursive, paths.builtin_ports_directory());

        auto it_pkgsconfig = options.settings.find(OPTION_WRITE_PACKAGES_CONFIG);
        if (it_pkgsconfig != options.settings.end())
        {
            get_global_metrics_collector().track_define(DefineMetric::X_WriteNugetPackagesConfig);
            compute_all_abis(paths, action_plan, var_provider, status_db);

            auto pkgsconfig_path = paths.original_cwd / it_pkgsconfig->second;
            auto pkgsconfig_contents = generate_nuget_packages_config(action_plan);
            fs.write_contents(pkgsconfig_path, pkgsconfig_contents, VCPKG_LINE_INFO);
            msg::println(msgWroteNuGetPkgConfInfo, msg::path = pkgsconfig_path);
        }

        if (dry_run)
        {
            Checks::exit_success(VCPKG_LINE_INFO);
        }

        paths.flush_lockfile();

        track_install_plan(action_plan);

        const InstallSummary summary = Install::perform(
            args, action_plan, keep_going, paths, status_db, binary_cache, null_build_logs_recorder(), var_provider);

        if (keep_going == KeepGoing::YES)
        {
            summary.print();
        }

        auto it_xunit = options.settings.find(OPTION_XUNIT);
        if (it_xunit != options.settings.end())
        {
            XunitWriter xwriter;

            for (auto&& result : summary.results)
            {
                xwriter.add_test_results(result.get_spec(),
                                         result.build_result.value_or_exit(VCPKG_LINE_INFO).code,
                                         result.timing,
                                         result.start_time,
                                         "",
                                         {});
            }

            fs.write_contents(it_xunit->second, xwriter.build_xml(default_triplet), VCPKG_LINE_INFO);
        }

        if (install_plan_options.print_usage == PrintUsage::YES)
        {
            std::set<std::string> printed_usages;
            for (auto&& result : summary.results)
            {
                if (!result.is_user_requested_install()) continue;
                auto bpgh = result.get_binary_paragraph();
                // If a package failed to build, don't attempt to print usage.
                // e.g. --keep-going
                if (!bpgh) continue;
                Install::print_usage_information(*bpgh, printed_usages, fs, paths.installed());
            }
        }

        Checks::exit_with_code(VCPKG_LINE_INFO, summary.failed());
    }

    void InstallCommand::perform_and_exit(const VcpkgCmdArguments& args,
                                          const VcpkgPaths& paths,
                                          Triplet default_triplet,
                                          Triplet host_triplet) const
    {
        Install::perform_and_exit(args, paths, default_triplet, host_triplet);
    }

    SpecSummary::SpecSummary(const InstallPlanAction& action)
        : build_result()
        , timing()
        , start_time(std::chrono::system_clock::now())
        , m_install_action(&action)
        , m_spec(action.spec)
    {
    }

    SpecSummary::SpecSummary(const RemovePlanAction& action)
        : build_result()
        , timing()
        , start_time(std::chrono::system_clock::now())
        , m_install_action(nullptr)
        , m_spec(action.spec)
    {
    }

    const BinaryParagraph* SpecSummary::get_binary_paragraph() const
    {
        // if we actually built this package, the build result will contain the BinaryParagraph for what we built.
        if (const auto br = build_result.get())
        {
            if (br->binary_control_file)
            {
                return &br->binary_control_file->core_paragraph;
            }
        }

        // if the package was already installed, the installed_package record will contain the BinaryParagraph for what
        // was built before.
        if (m_install_action)
        {
            if (auto p_status = m_install_action->installed_package.get())
            {
                return &p_status->core->package;
            }
        }

        return nullptr;
    }

    bool SpecSummary::is_user_requested_install() const
    {
        return m_install_action && m_install_action->request_type == RequestType::USER_REQUESTED;
    }

    void track_install_plan(ActionPlan& plan)
    {
        Cache<Triplet, std::string> triplet_hashes;

        auto hash_triplet = [&triplet_hashes](Triplet t) -> const std::string& {
            return triplet_hashes.get_lazy(
                t, [t]() { return Hash::get_string_hash(t.canonical_name(), Hash::Algorithm::Sha256); });
        };

        std::string specs_string;
        for (auto&& remove_action : plan.remove_actions)
        {
            if (!specs_string.empty()) specs_string.push_back(',');
            specs_string += Strings::concat("R$",
                                            Hash::get_string_hash(remove_action.spec.name(), Hash::Algorithm::Sha256),
                                            ":",
                                            hash_triplet(remove_action.spec.triplet()));
        }

        for (auto&& install_action : plan.install_actions)
        {
            auto&& version_as_string =
                install_action.source_control_file_and_location.value_or_exit(VCPKG_LINE_INFO).to_version().to_string();
            if (!specs_string.empty()) specs_string.push_back(',');
            specs_string += Strings::concat(Hash::get_string_hash(install_action.spec.name(), Hash::Algorithm::Sha256),
                                            ":",
                                            hash_triplet(install_action.spec.triplet()),
                                            ":",
                                            Hash::get_string_hash(version_as_string, Hash::Algorithm::Sha256));
        }

        get_global_metrics_collector().track_string(StringMetric::InstallPlan_1, specs_string);
    }
}<|MERGE_RESOLUTION|>--- conflicted
+++ resolved
@@ -759,32 +759,23 @@
             return ret;
         }
 
-<<<<<<< HEAD
         struct ConfigPackage
         {
             std::string dir;
             std::string name;
         };
 
-        auto files = fs.read_lines(installed.listfile_path(bpgh), ec);
-        if (!ec)
-=======
         auto maybe_files = fs.read_lines(installed.listfile_path(bpgh));
         if (auto files = maybe_files.get())
->>>>>>> 17bb1b84
         {
             std::vector<ConfigPackage> config_packages;
             std::map<std::string, std::vector<std::string>> library_targets;
             std::string header_path;
             bool has_binaries = false;
 
-<<<<<<< HEAD
             static constexpr StringLiteral INCLUDE_PREFIX = "include/";
 
-            for (auto&& triplet_and_suffix : files)
-=======
-            for (auto&& suffix : *files)
->>>>>>> 17bb1b84
+            for (auto&& triplet_and_suffix : *files)
             {
                 if (triplet_and_suffix.empty() || triplet_and_suffix.back() == '/') continue;
 
