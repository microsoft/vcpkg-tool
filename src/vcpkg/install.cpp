#include <vcpkg/base/files.h>
#include <vcpkg/base/hash.h>
#include <vcpkg/base/system.debug.h>
#include <vcpkg/base/system.print.h>
#include <vcpkg/base/util.h>

#include <vcpkg/binarycaching.h>
#include <vcpkg/build.h>
#include <vcpkg/cmakevars.h>
#include <vcpkg/commands.setinstalled.h>
#include <vcpkg/configuration.h>
#include <vcpkg/dependencies.h>
#include <vcpkg/globalstate.h>
#include <vcpkg/help.h>
#include <vcpkg/input.h>
#include <vcpkg/install.h>
#include <vcpkg/metrics.h>
#include <vcpkg/paragraphs.h>
#include <vcpkg/remove.h>
#include <vcpkg/tools.h>
#include <vcpkg/vcpkglib.h>
#include <vcpkg/vcpkgpaths.h>

namespace vcpkg::Install
{
    using namespace vcpkg;
    using namespace Dependencies;

    using file_pack = std::pair<std::string, std::string>;

    InstallDir InstallDir::from_destination_root(const Path& destination_root,
                                                 const std::string& destination_subdirectory,
                                                 const Path& listfile)
    {
        InstallDir dirs;
        dirs.m_destination = destination_root / destination_subdirectory;
        dirs.m_destination_subdirectory = destination_subdirectory;
        dirs.m_listfile = listfile;
        return dirs;
    }

    const Path& InstallDir::destination() const { return this->m_destination; }

    const std::string& InstallDir::destination_subdirectory() const { return this->m_destination_subdirectory; }

    const Path& InstallDir::listfile() const { return this->m_listfile; }

    void install_package_and_write_listfile(const VcpkgPaths& paths,
                                            const PackageSpec& spec,
                                            const InstallDir& destination_dir)
    {
        auto& fs = paths.get_filesystem();
        auto source_dir = paths.package_dir(spec);
        Checks::check_exit(VCPKG_LINE_INFO,
                           fs.exists(source_dir, IgnoreErrors{}),
                           Strings::concat("Source directory ", source_dir, "does not exist"));
        auto files = fs.get_files_recursive(source_dir, VCPKG_LINE_INFO);
        install_files_and_write_listfile(fs, source_dir, files, destination_dir);
    }
    void install_files_and_write_listfile(Filesystem& fs,
                                          const Path& source_dir,
                                          const std::vector<Path>& files,
                                          const InstallDir& destination_dir)
    {
        std::vector<std::string> output;
        std::error_code ec;

        const size_t prefix_length = source_dir.native().size();
        const Path& destination = destination_dir.destination();
        const std::string& destination_subdirectory = destination_dir.destination_subdirectory();
        const Path& listfile = destination_dir.listfile();

        fs.create_directories(destination, ec);
        Checks::check_exit(VCPKG_LINE_INFO, !ec, "Could not create destination directory %s", destination);
        const auto listfile_parent = listfile.parent_path();
        fs.create_directories(listfile_parent, ec);
        Checks::check_exit(VCPKG_LINE_INFO, !ec, "Could not create directory for listfile %s", listfile);

        output.push_back(destination_subdirectory + "/");
        for (auto&& file : files)
        {
            const auto status = fs.symlink_status(file, ec);
            if (ec)
            {
                print2(Color::error, "failed: ", file, ": ", ec.message(), "\n");
                continue;
            }

            const auto filename = file.filename();
            if (vcpkg::is_regular_file(status) &&
                (filename == "CONTROL" || filename == "vcpkg.json" || filename == "BUILD_INFO"))
            {
                // Do not copy the control file or manifest file
                continue;
            }

            const auto suffix = file.generic_u8string().substr(prefix_length + 1);
            const auto target = destination / suffix;

            auto this_output = Strings::concat(destination_subdirectory, "/", suffix);
            switch (status)
            {
                case FileType::directory:
                {
                    fs.create_directory(target, ec);
                    if (ec)
                    {
                        vcpkg::printf(Color::error, "failed: %s: %s\n", target, ec.message());
                    }

                    // Trailing backslash for directories
                    this_output.push_back('/');
                    output.push_back(std::move(this_output));
                    break;
                }
                case FileType::regular:
                {
                    if (fs.exists(target, IgnoreErrors{}))
                    {
                        print2(Color::warning, "File ", target, " was already present and will be overwritten\n");
                    }

                    fs.copy_file(file, target, CopyOptions::overwrite_existing, ec);
                    if (ec)
                    {
                        vcpkg::printf(Color::error, "failed: %s: %s\n", target, ec.message());
                    }

                    output.push_back(std::move(this_output));
                    break;
                }
                case FileType::symlink:
                case FileType::junction:
                {
                    if (fs.exists(target, IgnoreErrors{}))
                    {
                        print2(Color::warning, "File ", target, " was already present and will be overwritten\n");
                    }

                    fs.copy_symlink(file, target, ec);
                    if (ec)
                    {
                        vcpkg::printf(Color::error, "failed: %s: %s\n", target, ec.message());
                    }

                    output.push_back(std::move(this_output));
                    break;
                }
                default: vcpkg::printf(Color::error, "failed: %s: cannot handle file type\n", file); break;
            }
        }

        std::sort(output.begin(), output.end());
        fs.write_lines(listfile, output, VCPKG_LINE_INFO);
    }

    static std::vector<file_pack> extract_files_in_triplet(
        const std::vector<StatusParagraphAndAssociatedFiles>& pgh_and_files,
        Triplet triplet,
        const size_t remove_chars = 0)
    {
        std::vector<file_pack> output;
        for (const StatusParagraphAndAssociatedFiles& t : pgh_and_files)
        {
            if (t.pgh.package.spec.triplet() != triplet)
            {
                continue;
            }

            const std::string name = t.pgh.package.displayname();

            for (const std::string& file : t.files)
            {
                output.emplace_back(file_pack{std::string(file, remove_chars), name});
            }
        }

        std::sort(output.begin(), output.end(), [](const file_pack& lhs, const file_pack& rhs) {
            return lhs.first < rhs.first;
        });
        return output;
    }

    static SortedVector<std::string> build_list_of_package_files(const Filesystem& fs, const Path& package_dir)
    {
        const std::vector<Path> package_file_paths = fs.get_files_recursive(package_dir, IgnoreErrors{});
        const size_t package_remove_char_count = package_dir.native().size() + 1; // +1 for the slash
        auto package_files = Util::fmap(package_file_paths, [package_remove_char_count](const Path& target) {
            return std::string(target.generic_u8string(), package_remove_char_count);
        });

        return SortedVector<std::string>(std::move(package_files));
    }

    static SortedVector<file_pack> build_list_of_installed_files(
        const std::vector<StatusParagraphAndAssociatedFiles>& pgh_and_files, Triplet triplet)
    {
        const size_t installed_remove_char_count = triplet.canonical_name().size() + 1; // +1 for the slash
        std::vector<file_pack> installed_files =
            extract_files_in_triplet(pgh_and_files, triplet, installed_remove_char_count);

        return SortedVector<file_pack>(std::move(installed_files));
    }

    InstallResult install_package(const VcpkgPaths& paths, const BinaryControlFile& bcf, StatusParagraphs* status_db)
    {
        const auto package_dir = paths.package_dir(bcf.core_paragraph.spec);
        Triplet triplet = bcf.core_paragraph.spec.triplet();
        const std::vector<StatusParagraphAndAssociatedFiles> pgh_and_files = get_installed_files(paths, *status_db);

        const SortedVector<std::string> package_files =
            build_list_of_package_files(paths.get_filesystem(), package_dir);
        const SortedVector<file_pack> installed_files = build_list_of_installed_files(pgh_and_files, triplet);

        struct intersection_compare
        {
            // The VS2015 standard library requires comparison operators of T and U
            // to also support comparison of T and T, and of U and U, due to debug checks.
#if _MSC_VER <= 1910
            bool operator()(const std::string& lhs, const std::string& rhs) { return lhs < rhs; }
            bool operator()(const file_pack& lhs, const file_pack& rhs) { return lhs.first < rhs.first; }
#endif
            bool operator()(const std::string& lhs, const file_pack& rhs) { return lhs < rhs.first; }
            bool operator()(const file_pack& lhs, const std::string& rhs) { return lhs.first < rhs; }
        };

        std::vector<file_pack> intersection;

        std::set_intersection(installed_files.begin(),
                              installed_files.end(),
                              package_files.begin(),
                              package_files.end(),
                              std::back_inserter(intersection),
                              intersection_compare());

        std::sort(intersection.begin(), intersection.end(), [](const file_pack& lhs, const file_pack& rhs) {
            return lhs.second < rhs.second;
        });

        if (!intersection.empty())
        {
            const auto triplet_install_path = paths.installed / triplet.canonical_name();
            vcpkg::printf(Color::error,
                          "The following files are already installed in %s and are in conflict with %s\n\n",
                          triplet_install_path.generic_u8string(),
                          bcf.core_paragraph.spec);

            auto i = intersection.begin();
            while (i != intersection.end())
            {
                print2("Installed by ", i->second, "\n    ");
                auto next =
                    std::find_if(i, intersection.end(), [i](const auto& val) { return i->second != val.second; });

                print2(Strings::join("\n    ", i, next, [](const file_pack& file) { return file.first; }));
                print2("\n\n");

                i = next;
            }

            return InstallResult::FILE_CONFLICTS;
        }

        StatusParagraph source_paragraph;
        source_paragraph.package = bcf.core_paragraph;
        source_paragraph.want = Want::INSTALL;
        source_paragraph.state = InstallState::HALF_INSTALLED;

        write_update(paths, source_paragraph);
        status_db->insert(std::make_unique<StatusParagraph>(source_paragraph));

        std::vector<StatusParagraph> features_spghs;
        for (auto&& feature : bcf.features)
        {
            features_spghs.emplace_back();

            StatusParagraph& feature_paragraph = features_spghs.back();
            feature_paragraph.package = feature;
            feature_paragraph.want = Want::INSTALL;
            feature_paragraph.state = InstallState::HALF_INSTALLED;

            write_update(paths, feature_paragraph);
            status_db->insert(std::make_unique<StatusParagraph>(feature_paragraph));
        }

        const InstallDir install_dir = InstallDir::from_destination_root(
            paths.installed, triplet.to_string(), paths.listfile_path(bcf.core_paragraph));

        install_package_and_write_listfile(paths, bcf.core_paragraph.spec, install_dir);

        source_paragraph.state = InstallState::INSTALLED;
        write_update(paths, source_paragraph);
        status_db->insert(std::make_unique<StatusParagraph>(source_paragraph));

        for (auto&& feature_paragraph : features_spghs)
        {
            feature_paragraph.state = InstallState::INSTALLED;
            write_update(paths, feature_paragraph);
            status_db->insert(std::make_unique<StatusParagraph>(feature_paragraph));
        }

        return InstallResult::SUCCESS;
    }

    using Build::BuildResult;
    using Build::ExtendedBuildResult;

    static ExtendedBuildResult perform_install_plan_action(const VcpkgCmdArguments& args,
                                                           const VcpkgPaths& paths,
                                                           InstallPlanAction& action,
                                                           StatusParagraphs& status_db,
                                                           BinaryCache& binary_cache,
                                                           const Build::IBuildLogsRecorder& build_logs_recorder)
    {
        const InstallPlanType& plan_type = action.plan_type;
        const std::string display_name = action.spec.to_string();
        const std::string display_name_with_features = action.displayname();

        const bool is_user_requested = action.request_type == RequestType::USER_REQUESTED;
        const bool use_head_version = Util::Enum::to_bool(action.build_options.use_head_version);

        if (plan_type == InstallPlanType::ALREADY_INSTALLED)
        {
            if (use_head_version && is_user_requested)
                vcpkg::printf(
                    Color::warning, "Package %s is already installed -- not building from HEAD\n", display_name);
            else
                vcpkg::printf(Color::success, "Package %s is already installed\n", display_name);
            return BuildResult::SUCCEEDED;
        }

        if (plan_type == InstallPlanType::BUILD_AND_INSTALL)
        {
            std::unique_ptr<BinaryControlFile> bcf;
            auto restore = binary_cache.try_restore(paths, action);
            if (restore == RestoreResult::restored)
            {
                auto maybe_bcf = Paragraphs::try_load_cached_package(paths, action.spec);
                bcf = std::make_unique<BinaryControlFile>(std::move(maybe_bcf).value_or_exit(VCPKG_LINE_INFO));
            }
            else if (action.build_options.build_missing == Build::BuildMissing::NO)
            {
                return BuildResult::CACHE_MISSING;
            }
            else
            {
                if (use_head_version)
                    vcpkg::printf("Building package %s from HEAD...\n", display_name_with_features);
                else
                    vcpkg::printf("Building package %s...\n", display_name_with_features);

                auto result = Build::build_package(args, paths, action, binary_cache, build_logs_recorder, status_db);

                if (BuildResult::DOWNLOADED == result.code)
                {
                    print2(Color::success, "Downloaded sources for package ", display_name_with_features, "\n");
                    return result;
                }

                if (result.code != Build::BuildResult::SUCCEEDED)
                {
                    print2(Color::error, Build::create_error_message(result.code, action.spec), "\n");
                    return result;
                }

                bcf = std::move(result.binary_control_file);
            }
            // Build or restore succeeded and `bcf` is populated with the control file.
            Checks::check_exit(VCPKG_LINE_INFO, bcf != nullptr);

            vcpkg::printf("Installing package %s...\n", display_name_with_features);
            const auto install_result = install_package(paths, *bcf, &status_db);
            BuildResult code;
            switch (install_result)
            {
                case InstallResult::SUCCESS: code = BuildResult::SUCCEEDED; break;
                case InstallResult::FILE_CONFLICTS: code = BuildResult::FILE_CONFLICTS; break;
                default: Checks::unreachable(VCPKG_LINE_INFO);
            }

            if (action.build_options.clean_packages == Build::CleanPackages::YES)
            {
                auto& fs = paths.get_filesystem();
                fs.remove_all(paths.package_dir(action.spec), VCPKG_LINE_INFO);
            }

            if (action.build_options.clean_downloads == Build::CleanDownloads::YES)
            {
                auto& fs = paths.get_filesystem();
                std::error_code ec;
                for (auto& p : fs.get_regular_files_non_recursive(paths.downloads, IgnoreErrors{}))
                {
                    fs.remove(p, VCPKG_LINE_INFO);
                }
            }

            return {code, std::move(bcf)};
        }

        if (plan_type == InstallPlanType::EXCLUDED)
        {
            vcpkg::printf(Color::warning, "Package %s is excluded\n", display_name);
            return BuildResult::EXCLUDED;
        }

        Checks::unreachable(VCPKG_LINE_INFO);
    }

    void InstallSummary::print() const
    {
        print2("RESULTS\n");

        for (const SpecSummary& result : this->results)
        {
            vcpkg::printf("    %s: %s: %s\n", result.spec, Build::to_string(result.build_result.code), result.timing);
        }

        std::map<BuildResult, int> summary;
        for (const BuildResult& v : Build::BUILD_RESULT_VALUES)
        {
            summary[v] = 0;
        }

        for (const SpecSummary& r : this->results)
        {
            summary[r.build_result.code]++;
        }

        print2("\nSUMMARY\n");
        for (const std::pair<const BuildResult, int>& entry : summary)
        {
            vcpkg::printf("    %s: %d\n", Build::to_string(entry.first), entry.second);
        }
    }

    struct TrackedPackageInstallGuard
    {
        SpecSummary* current_summary = nullptr;
        ElapsedTimer build_timer = ElapsedTimer::create_started();

        TrackedPackageInstallGuard(const size_t action_index,
                                   const size_t action_count,
                                   std::vector<SpecSummary>& results,
                                   const PackageSpec& spec)
        {
            results.emplace_back(spec, nullptr);
            current_summary = &results.back();
            vcpkg::printf("Starting package %zd/%zd: %s\n", action_index, action_count, spec.to_string());
        }

        ~TrackedPackageInstallGuard()
        {
            current_summary->timing = build_timer.elapsed();
            vcpkg::printf(
                "Elapsed time for package %s: %s\n", current_summary->spec.to_string(), current_summary->timing);
        }

        TrackedPackageInstallGuard(const TrackedPackageInstallGuard&) = delete;
        TrackedPackageInstallGuard& operator=(const TrackedPackageInstallGuard&) = delete;
    };

    InstallSummary perform(const VcpkgCmdArguments& args,
                           ActionPlan& action_plan,
                           const KeepGoing keep_going,
                           const VcpkgPaths& paths,
                           StatusParagraphs& status_db,
                           BinaryCache& binary_cache,
                           const Build::IBuildLogsRecorder& build_logs_recorder,
                           const CMakeVars::CMakeVarProvider& var_provider)
    {
        std::vector<SpecSummary> results;
        const size_t action_count = action_plan.remove_actions.size() + action_plan.install_actions.size();
        size_t action_index = 1;

        for (auto&& action : action_plan.remove_actions)
        {
            TrackedPackageInstallGuard this_install(action_index++, action_count, results, action.spec);
            Remove::perform_remove_plan_action(paths, action, Remove::Purge::YES, &status_db);
        }

        for (auto&& action : action_plan.already_installed)
        {
            results.emplace_back(action.spec, &action);
            results.back().build_result =
                perform_install_plan_action(args, paths, action, status_db, binary_cache, build_logs_recorder);
        }

        Build::compute_all_abis(paths, action_plan, var_provider, status_db);
        binary_cache.prefetch(paths, action_plan.install_actions);
        for (auto&& action : action_plan.install_actions)
        {
            TrackedPackageInstallGuard this_install(action_index++, action_count, results, action.spec);
            auto result =
                perform_install_plan_action(args, paths, action, status_db, binary_cache, build_logs_recorder);
            if (result.code != BuildResult::SUCCEEDED && keep_going == KeepGoing::NO)
            {
                print2(Build::create_user_troubleshooting_message(action, paths), '\n');
                Checks::exit_fail(VCPKG_LINE_INFO);
            }

            this_install.current_summary->action = &action;
            this_install.current_summary->build_result = std::move(result);
        }

        return InstallSummary{std::move(results)};
    }

    static constexpr StringLiteral OPTION_DRY_RUN = "dry-run";
    static constexpr StringLiteral OPTION_USE_HEAD_VERSION = "head";
    static constexpr StringLiteral OPTION_NO_DOWNLOADS = "no-downloads";
    static constexpr StringLiteral OPTION_ONLY_BINARYCACHING = "only-binarycaching";
    static constexpr StringLiteral OPTION_ONLY_DOWNLOADS = "only-downloads";
    static constexpr StringLiteral OPTION_RECURSE = "recurse";
    static constexpr StringLiteral OPTION_KEEP_GOING = "keep-going";
    static constexpr StringLiteral OPTION_EDITABLE = "editable";
    static constexpr StringLiteral OPTION_XUNIT = "x-xunit";
    static constexpr StringLiteral OPTION_USE_ARIA2 = "x-use-aria2";
    static constexpr StringLiteral OPTION_CLEAN_AFTER_BUILD = "clean-after-build";
    static constexpr StringLiteral OPTION_CLEAN_BUILDTREES_AFTER_BUILD = "clean-buildtrees-after-build";
    static constexpr StringLiteral OPTION_CLEAN_PACKAGES_AFTER_BUILD = "clean-packages-after-build";
    static constexpr StringLiteral OPTION_CLEAN_DOWNLOADS_AFTER_BUILD = "clean-downloads-after-build";
    static constexpr StringLiteral OPTION_WRITE_PACKAGES_CONFIG = "x-write-nuget-packages-config";
    static constexpr StringLiteral OPTION_MANIFEST_NO_DEFAULT_FEATURES = "x-no-default-features";
    static constexpr StringLiteral OPTION_MANIFEST_FEATURE = "x-feature";
    static constexpr StringLiteral OPTION_PROHIBIT_BACKCOMPAT_FEATURES = "x-prohibit-backcompat-features";
    static constexpr StringLiteral OPTION_ENFORCE_PORT_CHECKS = "enforce-port-checks";
    static constexpr StringLiteral OPTION_ALLOW_UNSUPPORTED_PORT = "allow-unsupported";
    static constexpr StringLiteral OPTION_AUTO_UPDATE_SHA512_HASHES = "x-auto-update-sha512-hashes";

    static constexpr std::array<CommandSwitch, 16> INSTALL_SWITCHES = {{
        {OPTION_DRY_RUN, "Do not actually build or install"},
        {OPTION_USE_HEAD_VERSION, "Install the libraries on the command line using the latest upstream sources"},
        {OPTION_NO_DOWNLOADS, "Do not download new sources"},
        {OPTION_ONLY_DOWNLOADS, "Download sources but don't build packages"},
        {OPTION_ONLY_BINARYCACHING, "Fail if cached binaries are not available"},
        {OPTION_RECURSE, "Allow removal of packages as part of installation"},
        {OPTION_KEEP_GOING, "Continue installing packages on failure"},
        {OPTION_EDITABLE, "Disable source re-extraction and binary caching for libraries on the command line"},

        {OPTION_USE_ARIA2, "Use aria2 to perform download tasks"},
        {OPTION_CLEAN_AFTER_BUILD, "Clean buildtrees, packages and downloads after building each package"},
        {OPTION_CLEAN_BUILDTREES_AFTER_BUILD, "Clean buildtrees after building each package"},
        {OPTION_CLEAN_PACKAGES_AFTER_BUILD, "Clean packages after building each package"},
        {OPTION_CLEAN_DOWNLOADS_AFTER_BUILD, "Clean downloads after building each package"},
        {OPTION_ENFORCE_PORT_CHECKS,
         "Fail install if a port has detected problems or attempts to use a deprecated feature"},
        {OPTION_PROHIBIT_BACKCOMPAT_FEATURES, ""},
        {OPTION_ALLOW_UNSUPPORTED_PORT, "Instead of erroring on an unsupported port, continue with a warning."},
        {OPTION_AUTO_UPDATE_SHA512_HASHES, "(experimental) Auto updates wrong sha512 file hashes in the portfiles"},
    }};
<<<<<<< HEAD
    static constexpr std::array<CommandSwitch, 16> MANIFEST_INSTALL_SWITCHES = {{
=======
    static constexpr std::array<CommandSwitch, 17> MANIFEST_INSTALL_SWITCHES = {{
>>>>>>> c8d5f477
        {OPTION_DRY_RUN, "Do not actually build or install"},
        {OPTION_USE_HEAD_VERSION, "Install the libraries on the command line using the latest upstream sources"},
        {OPTION_NO_DOWNLOADS, "Do not download new sources"},
        {OPTION_ONLY_DOWNLOADS, "Download sources but don't build packages"},
        {OPTION_ONLY_BINARYCACHING, "Fail if cached binaries are not available"},
        {OPTION_RECURSE, "Allow removal of packages as part of installation"},
        {OPTION_KEEP_GOING, "Continue installing packages on failure"},
        {OPTION_EDITABLE, "Disable source re-extraction and binary caching for libraries on the command line"},
        {OPTION_USE_ARIA2, "Use aria2 to perform download tasks"},
        {OPTION_CLEAN_AFTER_BUILD, "Clean buildtrees, packages and downloads after building each package"},
        {OPTION_CLEAN_BUILDTREES_AFTER_BUILD, "Clean buildtrees after building each package"},
        {OPTION_CLEAN_PACKAGES_AFTER_BUILD, "Clean packages after building each package"},
        {OPTION_CLEAN_DOWNLOADS_AFTER_BUILD, "Clean downloads after building each package"},
        {OPTION_MANIFEST_NO_DEFAULT_FEATURES, "Don't install the default features from the manifest."},
        {OPTION_ENFORCE_PORT_CHECKS,
         "Fail install if a port has detected problems or attempts to use a deprecated feature"},
        {OPTION_PROHIBIT_BACKCOMPAT_FEATURES, ""},
        {OPTION_ALLOW_UNSUPPORTED_PORT, "Instead of erroring on an unsupported port, continue with a warning."},
        {OPTION_AUTO_UPDATE_SHA512_HASHES, "(experimental) Auto updates wrong sha512 file hashes in the portfiles"},
    }};

    static constexpr std::array<CommandSetting, 2> INSTALL_SETTINGS = {{
        {OPTION_XUNIT, "File to output results in XUnit format (Internal use)"},
        {OPTION_WRITE_PACKAGES_CONFIG,
         "Writes out a NuGet packages.config-formatted file for use with external binary caching.\nSee `vcpkg help "
         "binarycaching` for more information."},
    }};

    static constexpr std::array<CommandMultiSetting, 1> MANIFEST_INSTALL_MULTISETTINGS = {{
        {OPTION_MANIFEST_FEATURE, "A feature from the manifest to install."},
    }};

    std::vector<std::string> get_all_port_names(const VcpkgPaths& paths)
    {
        auto sources_and_errors = Paragraphs::try_load_all_registry_ports(paths);

        return Util::fmap(sources_and_errors.paragraphs, Paragraphs::get_name_of_control_file);
    }

    const CommandStructure COMMAND_STRUCTURE = {
        create_example_string("install zlib zlib:x64-windows curl boost"),
        1,
        SIZE_MAX,
        {INSTALL_SWITCHES, INSTALL_SETTINGS},
        &get_all_port_names,
    };

    const CommandStructure MANIFEST_COMMAND_STRUCTURE = {
        create_example_string("install --triplet x64-windows"),
        0,
        0,
        {MANIFEST_INSTALL_SWITCHES, INSTALL_SETTINGS, MANIFEST_INSTALL_MULTISETTINGS},
        nullptr,
    };

    void print_usage_information(const BinaryParagraph& bpgh,
                                 std::set<std::string>& printed_usages,
                                 const VcpkgPaths& paths)
    {
        auto message = get_cmake_usage(bpgh, paths).message;
        if (!message.empty())
        {
            auto existing = printed_usages.lower_bound(message);
            if (existing == printed_usages.end() || *existing != message)
            {
                print2(message);
                printed_usages.insert(existing, std::move(message));
            }
        }
    }

    CMakeUsageInfo get_cmake_usage(const BinaryParagraph& bpgh, const VcpkgPaths& paths)
    {
        static const std::regex cmake_library_regex(R"(\badd_library\(([^\$\s\)]+)\s)",
                                                    std::regex_constants::ECMAScript);

        CMakeUsageInfo ret;

        std::error_code ec;
        auto& fs = paths.get_filesystem();

        auto usage_file = paths.installed / bpgh.spec.triplet().canonical_name() / "share" / bpgh.spec.name() / "usage";
        if (fs.exists(usage_file, IgnoreErrors{}))
        {
            ret.usage_file = true;
            auto contents = fs.read_contents(usage_file, ec);
            if (!ec)
            {
                ret.message = std::move(contents);
                ret.message.push_back('\n');
            }

            return ret;
        }

        auto files = fs.read_lines(paths.listfile_path(bpgh), ec);
        if (!ec)
        {
            std::map<std::string, std::string> config_files;
            std::map<std::string, std::vector<std::string>> library_targets;
            bool is_header_only = true;
            std::string header_path;

            for (auto&& suffix : files)
            {
                if (Strings::contains(suffix, "/share/") && Strings::ends_with(suffix, ".cmake"))
                {
                    // CMake file is inside the share folder
                    const auto path = paths.installed / suffix;
                    const auto contents = fs.read_contents(path, ec);
                    const auto find_package_name = Path(path.parent_path()).filename().to_string();
                    if (!ec)
                    {
                        std::sregex_iterator next(contents.begin(), contents.end(), cmake_library_regex);
                        std::sregex_iterator last;

                        while (next != last)
                        {
                            auto match = *next;
                            auto& targets = library_targets[find_package_name];
                            if (std::find(targets.cbegin(), targets.cend(), match[1]) == targets.cend())
                                targets.push_back(match[1]);
                            ++next;
                        }
                    }

                    auto filename = Path(suffix).filename().to_string();
                    if (Strings::ends_with(filename, "Config.cmake"))
                    {
                        auto root = filename.substr(0, filename.size() - 12);
                        if (Strings::case_insensitive_ascii_equals(root, find_package_name))
                            config_files[find_package_name] = root;
                    }
                    else if (Strings::ends_with(filename, "-config.cmake"))
                    {
                        auto root = filename.substr(0, filename.size() - 13);
                        if (Strings::case_insensitive_ascii_equals(root, find_package_name))
                            config_files[find_package_name] = root;
                    }
                }
                if (Strings::contains(suffix, "/lib/") || Strings::contains(suffix, "/bin/"))
                {
                    if (!Strings::ends_with(suffix, ".pc") && !Strings::ends_with(suffix, "/")) is_header_only = false;
                }

                if (is_header_only && header_path.empty())
                {
                    const auto it = suffix.find("/include/");
                    if (it != std::string::npos && !Strings::ends_with(suffix, "/"))
                    {
                        header_path = suffix.substr(it + 9);
                    }
                }
            }

            ret.header_only = is_header_only;

            if (library_targets.empty())
            {
                if (is_header_only && !header_path.empty())
                {
                    static auto cmakeify = [](std::string name) {
                        auto n = Strings::ascii_to_uppercase(Strings::replace_all(std::move(name), "-", "_"));
                        if (n.empty() || Parse::ParserBase::is_ascii_digit(n[0]))
                        {
                            n.insert(n.begin(), '_');
                        }
                        return n;
                    };

                    const auto name = cmakeify(bpgh.spec.name());
                    auto msg = Strings::concat(
                        "The package ", bpgh.spec.name(), " is header only and can be used from CMake via:\n\n");
                    Strings::append(msg, "    find_path(", name, "_INCLUDE_DIRS \"", header_path, "\")\n");
                    Strings::append(msg, "    target_include_directories(main PRIVATE ${", name, "_INCLUDE_DIRS})\n\n");

                    ret.message = std::move(msg);
                }
            }
            else
            {
                auto msg = Strings::concat("The package ", bpgh.spec.name(), " provides CMake targets:\n\n");

                for (auto&& library_target_pair : library_targets)
                {
                    auto config_it = config_files.find(library_target_pair.first);
                    if (config_it != config_files.end())
                        Strings::append(msg, "    find_package(", config_it->second, " CONFIG REQUIRED)\n");
                    else
                        Strings::append(msg, "    find_package(", library_target_pair.first, " CONFIG REQUIRED)\n");

                    std::sort(library_target_pair.second.begin(),
                              library_target_pair.second.end(),
                              [](const std::string& l, const std::string& r) {
                                  if (l.size() < r.size()) return true;
                                  if (l.size() > r.size()) return false;
                                  return l < r;
                              });

                    if (library_target_pair.second.size() <= 4)
                    {
                        Strings::append(msg,
                                        "    target_link_libraries(main PRIVATE ",
                                        Strings::join(" ", library_target_pair.second),
                                        ")\n\n");
                    }
                    else
                    {
                        auto omitted = library_target_pair.second.size() - 4;
                        library_target_pair.second.erase(library_target_pair.second.begin() + 4,
                                                         library_target_pair.second.end());
                        msg += Strings::format("    # Note: %zd target(s) were omitted.\n"
                                               "    target_link_libraries(main PRIVATE %s)\n\n",
                                               omitted,
                                               Strings::join(" ", library_target_pair.second));
                    }
                }
                ret.message = std::move(msg);
            }
            ret.cmake_targets_map = std::move(library_targets);
        }
        return ret;
    }

    ///
    /// <summary>
    /// Run "install" command.
    /// </summary>
    ///
    void perform_and_exit(const VcpkgCmdArguments& args,
                          const VcpkgPaths& paths,
                          Triplet default_triplet,
                          Triplet host_triplet)
    {
        // input sanitization
        const ParsedArguments options =
            args.parse_arguments(paths.manifest_mode_enabled() ? MANIFEST_COMMAND_STRUCTURE : COMMAND_STRUCTURE);

        const bool dry_run = Util::Sets::contains(options.switches, OPTION_DRY_RUN);
        const bool use_head_version = Util::Sets::contains(options.switches, (OPTION_USE_HEAD_VERSION));
        const bool no_downloads = Util::Sets::contains(options.switches, (OPTION_NO_DOWNLOADS));
        const bool only_downloads = Util::Sets::contains(options.switches, (OPTION_ONLY_DOWNLOADS));
        const bool no_build_missing = Util::Sets::contains(options.switches, OPTION_ONLY_BINARYCACHING);
        const bool is_recursive = Util::Sets::contains(options.switches, (OPTION_RECURSE));
        const bool is_editable = Util::Sets::contains(options.switches, (OPTION_EDITABLE)) || !args.cmake_args.empty();
        const bool use_aria2 = Util::Sets::contains(options.switches, (OPTION_USE_ARIA2));
        const bool clean_after_build = Util::Sets::contains(options.switches, (OPTION_CLEAN_AFTER_BUILD));
        const bool clean_buildtrees_after_build =
            Util::Sets::contains(options.switches, (OPTION_CLEAN_BUILDTREES_AFTER_BUILD));
        const bool clean_packages_after_build =
            Util::Sets::contains(options.switches, (OPTION_CLEAN_PACKAGES_AFTER_BUILD));
        const bool clean_downloads_after_build =
            Util::Sets::contains(options.switches, (OPTION_CLEAN_DOWNLOADS_AFTER_BUILD));
        const KeepGoing keep_going =
            to_keep_going(Util::Sets::contains(options.switches, OPTION_KEEP_GOING) || only_downloads);
        const bool prohibit_backcompat_features =
            Util::Sets::contains(options.switches, (OPTION_PROHIBIT_BACKCOMPAT_FEATURES)) ||
            Util::Sets::contains(options.switches, (OPTION_ENFORCE_PORT_CHECKS));
        const auto unsupported_port_action = Util::Sets::contains(options.switches, OPTION_ALLOW_UNSUPPORTED_PORT)
                                                 ? Dependencies::UnsupportedPortAction::Warn
                                                 : Dependencies::UnsupportedPortAction::Error;
        const bool auto_update_512_hashes = Util::Sets::contains(options.switches, (OPTION_AUTO_UPDATE_SHA512_HASHES));

        BinaryCache binary_cache;
        if (!only_downloads)
        {
            binary_cache.install_providers_for(args);
        }

        auto& fs = paths.get_filesystem();

        Build::DownloadTool download_tool = Build::DownloadTool::BUILT_IN;
        if (use_aria2) download_tool = Build::DownloadTool::ARIA2;

        const Build::BuildPackageOptions install_plan_options = {
            Util::Enum::to_enum<Build::BuildMissing>(!no_build_missing),
            Util::Enum::to_enum<Build::UseHeadVersion>(use_head_version),
            Util::Enum::to_enum<Build::AllowDownloads>(!no_downloads),
            Util::Enum::to_enum<Build::OnlyDownloads>(only_downloads),
            Util::Enum::to_enum<Build::CleanBuildtrees>(clean_after_build || clean_buildtrees_after_build),
            Util::Enum::to_enum<Build::CleanPackages>(clean_after_build || clean_packages_after_build),
            Util::Enum::to_enum<Build::CleanDownloads>(clean_after_build || clean_downloads_after_build),
            download_tool,
            Build::PurgeDecompressFailure::NO,
            Util::Enum::to_enum<Build::Editable>(is_editable),
            prohibit_backcompat_features ? Build::BackcompatFeatures::PROHIBIT : Build::BackcompatFeatures::ALLOW,
            Util::Enum::to_enum<Build::AutoUpdateMismatchedSHA512>(auto_update_512_hashes),
        };

        auto var_provider_storage = CMakeVars::make_triplet_cmake_var_provider(paths);
        auto& var_provider = *var_provider_storage;

        if (auto manifest = paths.get_manifest().get())
        {
            Optional<Path> pkgsconfig;
            auto it_pkgsconfig = options.settings.find(OPTION_WRITE_PACKAGES_CONFIG);
            if (it_pkgsconfig != options.settings.end())
            {
                LockGuardPtr<Metrics>(g_metrics)->track_property("x-write-nuget-packages-config", "defined");
                pkgsconfig = Path(it_pkgsconfig->second);
            }
            const auto& manifest_path = paths.get_manifest_path().value_or_exit(VCPKG_LINE_INFO);
            auto maybe_manifest_scf = SourceControlFile::parse_manifest_file(manifest_path, *manifest);
            if (!maybe_manifest_scf)
            {
                print_error_message(maybe_manifest_scf.error());
                print2("See https://github.com/Microsoft/vcpkg/tree/master/docs/users/manifests.md for "
                       "more information.\n");
                Checks::exit_fail(VCPKG_LINE_INFO);
            }

            auto& manifest_scf = *maybe_manifest_scf.value_or_exit(VCPKG_LINE_INFO);

            if (auto maybe_error = manifest_scf.check_against_feature_flags(
                    manifest_path,
                    paths.get_feature_flags(),
                    paths.get_configuration().registry_set.is_default_builtin_registry()))
            {
                Checks::exit_with_message(VCPKG_LINE_INFO, maybe_error.value_or_exit(VCPKG_LINE_INFO));
            }

            std::vector<std::string> features;
            auto manifest_feature_it = options.multisettings.find(OPTION_MANIFEST_FEATURE);
            if (manifest_feature_it != options.multisettings.end())
            {
                features.insert(features.end(), manifest_feature_it->second.begin(), manifest_feature_it->second.end());
            }
            auto core_it = Util::find(features, "core");
            if (core_it == features.end() &&
                !Util::Sets::contains(options.switches, OPTION_MANIFEST_NO_DEFAULT_FEATURES))
            {
                const auto& default_features = manifest_scf.core_paragraph->default_features;
                features.insert(features.end(), default_features.begin(), default_features.end());
            }
            else
            {
                // remove "core" because resolve_deps_as_top_level uses default-inversion
                // support multiple core features
                core_it = std::remove(core_it, features.end(), "core");
                features.erase(core_it, features.end());
            }
            Util::sort_unique_erase(features);

            auto dependencies = manifest_scf.core_paragraph->dependencies;
            for (const auto& feature : features)
            {
                auto it = Util::find_if(
                    manifest_scf.feature_paragraphs,
                    [&feature](const std::unique_ptr<FeatureParagraph>& fpgh) { return fpgh->name == feature; });

                if (it == manifest_scf.feature_paragraphs.end())
                {
                    vcpkg::printf(Color::warning,
                                  "Warning: feature %s was passed, but that is not a feature that %s supports.",
                                  feature,
                                  manifest_scf.core_paragraph->name);
                }
                else
                {
                    dependencies.insert(
                        dependencies.end(), it->get()->dependencies.begin(), it->get()->dependencies.end());
                }
            }

            if (std::any_of(dependencies.begin(), dependencies.end(), [](const Dependency& dep) {
                    return dep.constraint.type != Versions::Constraint::Type::None;
                }))
            {
                LockGuardPtr<Metrics>(g_metrics)->track_property("manifest_version_constraint", "defined");
            }

            if (!manifest_scf.core_paragraph->overrides.empty())
            {
                LockGuardPtr<Metrics>(g_metrics)->track_property("manifest_overrides", "defined");
            }

            if (auto p_baseline = manifest_scf.core_paragraph->builtin_baseline.get())
            {
                LockGuardPtr<Metrics>(g_metrics)->track_property("manifest_baseline", "defined");
                if (!is_git_commit_sha(*p_baseline))
                {
                    LockGuardPtr<Metrics>(g_metrics)->track_property("versioning-error-baseline", "defined");
                    Checks::exit_maybe_upgrade(VCPKG_LINE_INFO,
                                               "Error: the top-level builtin-baseline (%s) was not a valid commit sha: "
                                               "expected 40 lowercase hexadecimal characters.\n%s\n",
                                               *p_baseline,
                                               paths.get_current_git_sha_baseline_message());
                }

                paths.get_configuration().registry_set.set_default_builtin_registry_baseline(*p_baseline);
            }

            auto verprovider = PortFileProvider::make_versioned_portfile_provider(paths);
            auto baseprovider = PortFileProvider::make_baseline_provider(paths);

            std::vector<std::string> extended_overlay_ports;
            extended_overlay_ports.reserve(args.overlay_ports.size() + 2);
            extended_overlay_ports.push_back(manifest_path.parent_path().to_string());
            Util::Vectors::append(&extended_overlay_ports, args.overlay_ports);
            if (paths.get_configuration().registry_set.is_default_builtin_registry())
            {
                extended_overlay_ports.push_back(paths.builtin_ports_directory().native());
            }
            auto oprovider = PortFileProvider::make_overlay_provider(paths, extended_overlay_ports);
            PackageSpec toplevel{manifest_scf.core_paragraph->name, default_triplet};
            auto install_plan = Dependencies::create_versioned_install_plan(*verprovider,
                                                                            *baseprovider,
                                                                            *oprovider,
                                                                            var_provider,
                                                                            dependencies,
                                                                            manifest_scf.core_paragraph->overrides,
                                                                            toplevel,
                                                                            host_triplet,
                                                                            unsupported_port_action)
                                    .value_or_exit(VCPKG_LINE_INFO);
            for (const auto& warning : install_plan.warnings)
            {
                print2(Color::warning, warning, '\n');
            }
            for (InstallPlanAction& action : install_plan.install_actions)
            {
                action.build_options = install_plan_options;
                action.build_options.use_head_version = Build::UseHeadVersion::NO;
                action.build_options.editable = Build::Editable::NO;
            }

            // If the manifest refers to itself, it will be added to the install plan.
            Util::erase_remove_if(install_plan.install_actions,
                                  [&toplevel](auto&& action) { return action.spec == toplevel; });

            PortFileProvider::PathsPortFileProvider provider(paths, extended_overlay_ports);

            Commands::SetInstalled::perform_and_exit_ex(args,
                                                        paths,
                                                        provider,
                                                        binary_cache,
                                                        var_provider,
                                                        std::move(install_plan),
                                                        dry_run ? Commands::DryRun::Yes : Commands::DryRun::No,
                                                        pkgsconfig,
                                                        host_triplet);
        }

        PortFileProvider::PathsPortFileProvider provider(paths, args.overlay_ports);

        const std::vector<FullPackageSpec> specs = Util::fmap(args.command_arguments, [&](auto&& arg) {
            return Input::check_and_get_full_package_spec(
                std::string(arg), default_triplet, COMMAND_STRUCTURE.example_text);
        });

        for (auto&& spec : specs)
        {
            Input::check_triplet(spec.package_spec.triplet(), paths);
        }

        // create the plan
        print2("Computing installation plan...\n");
        StatusParagraphs status_db = database_load_check(paths);

        // Note: action_plan will hold raw pointers to SourceControlFileLocations from this map
        auto action_plan = Dependencies::create_feature_install_plan(
            provider, var_provider, specs, status_db, {host_triplet, unsupported_port_action});

        for (const auto& warning : action_plan.warnings)
        {
            print2(Color::warning, warning, '\n');
        }
        for (auto&& action : action_plan.install_actions)
        {
            action.build_options = install_plan_options;
            if (action.request_type != RequestType::USER_REQUESTED)
            {
                action.build_options.use_head_version = Build::UseHeadVersion::NO;
                action.build_options.editable = Build::Editable::NO;
            }
        }

        var_provider.load_tag_vars(action_plan, provider, host_triplet);

        // install plan will be empty if it is already installed - need to change this at status paragraph part
        Checks::check_exit(VCPKG_LINE_INFO, !action_plan.empty(), "Install plan cannot be empty");

#if defined(_WIN32)
        const auto maybe_common_triplet = Util::common_projection(
            action_plan.install_actions, [](const InstallPlanAction& to_install) { return to_install.spec.triplet(); });
        if (maybe_common_triplet)
        {
            const auto& common_triplet = maybe_common_triplet.value_or_exit(VCPKG_LINE_INFO);
            const auto maybe_common_arch = common_triplet.guess_architecture();
            if (maybe_common_arch)
            {
                const auto maybe_vs_prompt = guess_visual_studio_prompt_target_architecture();
                if (maybe_vs_prompt)
                {
                    const auto common_arch = maybe_common_arch.value_or_exit(VCPKG_LINE_INFO);
                    const auto vs_prompt = maybe_vs_prompt.value_or_exit(VCPKG_LINE_INFO);
                    if (common_arch != vs_prompt)
                    {
                        const auto vs_prompt_view = to_zstring_view(vs_prompt);
                        print2(vcpkg::Color::warning,
                               "warning: vcpkg appears to be in a Visual Studio prompt targeting ",
                               vs_prompt_view,
                               " but is installing packages for ",
                               common_triplet.to_string(),
                               ". Consider using --triplet ",
                               vs_prompt_view,
                               "-windows or --triplet ",
                               vs_prompt_view,
                               "-uwp.\n");
                    }
                }
            }
        }
#endif // defined(_WIN32)

        Dependencies::print_plan(action_plan, is_recursive, paths.builtin_ports_directory());

        auto it_pkgsconfig = options.settings.find(OPTION_WRITE_PACKAGES_CONFIG);
        if (it_pkgsconfig != options.settings.end())
        {
            LockGuardPtr<Metrics>(g_metrics)->track_property("x-write-nuget-packages-config", "defined");
            Build::compute_all_abis(paths, action_plan, var_provider, status_db);

            auto pkgsconfig_path = paths.original_cwd / it_pkgsconfig->second;
            auto pkgsconfig_contents = generate_nuget_packages_config(action_plan);
            fs.write_contents(pkgsconfig_path, pkgsconfig_contents, VCPKG_LINE_INFO);
            print2("Wrote NuGet packages config information to ", pkgsconfig_path, "\n");
        }

        if (dry_run)
        {
            Checks::exit_success(VCPKG_LINE_INFO);
        }

        paths.flush_lockfile();

        track_install_plan(action_plan);

        const InstallSummary summary = perform(args,
                                               action_plan,
                                               keep_going,
                                               paths,
                                               status_db,
                                               binary_cache,
                                               Build::null_build_logs_recorder(),
                                               var_provider);

        print2("\nTotal elapsed time: ", LockGuardPtr<ElapsedTimer>(GlobalState::timer)->to_string(), "\n\n");

        if (keep_going == KeepGoing::YES)
        {
            summary.print();
        }

        auto it_xunit = options.settings.find(OPTION_XUNIT);
        if (it_xunit != options.settings.end())
        {
            std::string xunit_doc = "<assemblies><assembly><collection>\n";

            xunit_doc += summary.xunit_results();

            xunit_doc += "</collection></assembly></assemblies>\n";
            fs.write_contents(it_xunit->second, xunit_doc, VCPKG_LINE_INFO);
        }

        std::set<std::string> printed_usages;
        for (auto&& result : summary.results)
        {
            if (!result.action) continue;
            if (result.action->request_type != RequestType::USER_REQUESTED) continue;
            auto bpgh = result.get_binary_paragraph();
            if (!bpgh) continue;
            print_usage_information(*bpgh, printed_usages, paths);
        }

        Checks::exit_success(VCPKG_LINE_INFO);
    }

    void InstallCommand::perform_and_exit(const VcpkgCmdArguments& args,
                                          const VcpkgPaths& paths,
                                          Triplet default_triplet,
                                          Triplet host_triplet) const
    {
        Install::perform_and_exit(args, paths, default_triplet, host_triplet);
    }

    SpecSummary::SpecSummary(const PackageSpec& spec, const Dependencies::InstallPlanAction* action)
        : spec(spec), build_result{BuildResult::NULLVALUE, nullptr}, action(action)
    {
    }

    const BinaryParagraph* SpecSummary::get_binary_paragraph() const
    {
        if (build_result.binary_control_file)
        {
            return &build_result.binary_control_file->core_paragraph;
        }

        if (action)
        {
            if (auto p_status = action->installed_package.get())
            {
                return &p_status->core->package;
            }
        }

        return nullptr;
    }

    static std::string xunit_result(const PackageSpec& spec, ElapsedTime time, BuildResult code)
    {
        std::string message_block;
        const char* result_string = "";
        switch (code)
        {
            case BuildResult::POST_BUILD_CHECKS_FAILED:
            case BuildResult::FILE_CONFLICTS:
            case BuildResult::BUILD_FAILED:
            case BuildResult::CACHE_MISSING:
                result_string = "Fail";
                message_block =
                    Strings::format("<failure><message><![CDATA[%s]]></message></failure>", to_string(code));
                break;
            case BuildResult::EXCLUDED:
            case BuildResult::CASCADED_DUE_TO_MISSING_DEPENDENCIES:
                result_string = "Skip";
                message_block = Strings::format("<reason><![CDATA[%s]]></reason>", to_string(code));
                break;
            case BuildResult::SUCCEEDED: result_string = "Pass"; break;
            default: Checks::unreachable(VCPKG_LINE_INFO);
        }

        return Strings::format(R"(<test name="%s" method="%s" time="%lld" result="%s">%s</test>)"
                               "\n",
                               spec,
                               spec,
                               time.as<std::chrono::seconds>().count(),
                               result_string,
                               message_block);
    }

    std::string InstallSummary::xunit_results() const
    {
        std::string xunit_doc;
        for (auto&& result : results)
        {
            xunit_doc += xunit_result(result.spec, result.timing, result.build_result.code);
        }

        return xunit_doc;
    }

    void track_install_plan(Dependencies::ActionPlan& plan)
    {
        Cache<Triplet, std::string> triplet_hashes;

        auto hash_triplet = [&triplet_hashes](Triplet t) -> const std::string& {
            return triplet_hashes.get_lazy(
                t, [t]() { return Hash::get_string_hash(t.canonical_name(), Hash::Algorithm::Sha256); });
        };

        std::string specs_string;
        for (auto&& remove_action : plan.remove_actions)
        {
            if (!specs_string.empty()) specs_string.push_back(',');
            specs_string += Strings::concat("R$",
                                            Hash::get_string_hash(remove_action.spec.name(), Hash::Algorithm::Sha256),
                                            ":",
                                            hash_triplet(remove_action.spec.triplet()));
        }

        for (auto&& install_action : plan.install_actions)
        {
            auto&& version_as_string = install_action.source_control_file_and_location.value_or_exit(VCPKG_LINE_INFO)
                                           .to_versiont()
                                           .to_string();
            if (!specs_string.empty()) specs_string.push_back(',');
            specs_string += Strings::concat(Hash::get_string_hash(install_action.spec.name(), Hash::Algorithm::Sha256),
                                            ":",
                                            hash_triplet(install_action.spec.triplet()),
                                            ":",
                                            Hash::get_string_hash(version_as_string, Hash::Algorithm::Sha256));
        }

        LockGuardPtr<Metrics>(g_metrics)->track_property("installplan_1", specs_string);
    }
}<|MERGE_RESOLUTION|>--- conflicted
+++ resolved
@@ -527,7 +527,7 @@
     static constexpr StringLiteral OPTION_ALLOW_UNSUPPORTED_PORT = "allow-unsupported";
     static constexpr StringLiteral OPTION_AUTO_UPDATE_SHA512_HASHES = "x-auto-update-sha512-hashes";
 
-    static constexpr std::array<CommandSwitch, 16> INSTALL_SWITCHES = {{
+    static constexpr std::array<CommandSwitch, 17> INSTALL_SWITCHES = {{
         {OPTION_DRY_RUN, "Do not actually build or install"},
         {OPTION_USE_HEAD_VERSION, "Install the libraries on the command line using the latest upstream sources"},
         {OPTION_NO_DOWNLOADS, "Do not download new sources"},
@@ -548,11 +548,7 @@
         {OPTION_ALLOW_UNSUPPORTED_PORT, "Instead of erroring on an unsupported port, continue with a warning."},
         {OPTION_AUTO_UPDATE_SHA512_HASHES, "(experimental) Auto updates wrong sha512 file hashes in the portfiles"},
     }};
-<<<<<<< HEAD
-    static constexpr std::array<CommandSwitch, 16> MANIFEST_INSTALL_SWITCHES = {{
-=======
-    static constexpr std::array<CommandSwitch, 17> MANIFEST_INSTALL_SWITCHES = {{
->>>>>>> c8d5f477
+    static constexpr std::array<CommandSwitch, 18> MANIFEST_INSTALL_SWITCHES = {{
         {OPTION_DRY_RUN, "Do not actually build or install"},
         {OPTION_USE_HEAD_VERSION, "Install the libraries on the command line using the latest upstream sources"},
         {OPTION_NO_DOWNLOADS, "Do not download new sources"},
