#include <vcpkg/base/files.h>
#include <vcpkg/base/hash.h>
#include <vcpkg/base/messages.h>
#include <vcpkg/base/system.debug.h>
#include <vcpkg/base/system.print.h>
#include <vcpkg/base/util.h>

#include <vcpkg/binarycaching.h>
#include <vcpkg/build.h>
#include <vcpkg/cmakevars.h>
#include <vcpkg/commands.setinstalled.h>
#include <vcpkg/configuration.h>
#include <vcpkg/dependencies.h>
#include <vcpkg/documentation.h>
#include <vcpkg/globalstate.h>
#include <vcpkg/help.h>
#include <vcpkg/input.h>
#include <vcpkg/install.h>
#include <vcpkg/installedpaths.h>
#include <vcpkg/metrics.h>
#include <vcpkg/paragraphs.h>
#include <vcpkg/remove.h>
#include <vcpkg/tools.h>
#include <vcpkg/vcpkglib.h>
#include <vcpkg/vcpkgpaths.h>

#include <iterator>

namespace
{
    using namespace vcpkg;
    DECLARE_AND_REGISTER_MESSAGE(ResultsHeader, (), "Displayed before a list of installation results.", "RESULTS");
    DECLARE_AND_REGISTER_MESSAGE(CmakeTargetsExcluded,
                                 (msg::count),
                                 "",
                                 "note: {count} additional targets are not displayed.");
    DECLARE_AND_REGISTER_MESSAGE(AlreadyInstalledNotHead,
                                 (msg::spec),
                                 "'HEAD' means the most recent version of source code",
                                 "{spec} is already installed -- not building from HEAD");
    DECLARE_AND_REGISTER_MESSAGE(AlreadyInstalled, (msg::spec), "", "{spec} is already installed");
    DECLARE_AND_REGISTER_MESSAGE(BuildingPackage, (msg::spec), "", "Building {spec}...");
    DECLARE_AND_REGISTER_MESSAGE(BuildingFromHead,
                                 (msg::spec),
                                 "'HEAD' means the most recent version of source code",
                                 "Building {spec} from HEAD...");
    DECLARE_AND_REGISTER_MESSAGE(DownloadedSources, (msg::spec), "", "Downloaded sources for {spec}");
    DECLARE_AND_REGISTER_MESSAGE(ExcludedPackage, (msg::spec), "", "Excluded {spec}");
    DECLARE_AND_REGISTER_MESSAGE(InstallingPackage, (msg::spec), "", "Installing {spec}...");
    DECLARE_AND_REGISTER_MESSAGE(HeaderOnlyUsage,
                                 (msg::package_name),
                                 "'header' refers to C/C++ .h files",
                                 "{package_name} is header-only and can be used from CMake via:");
    DECLARE_AND_REGISTER_MESSAGE(CMakeTargetsUsage,
                                 (msg::package_name),
                                 "'targets' are a CMake and Makefile concept",
                                 "{package_name} provides CMake targets:");
}

namespace vcpkg::Install
{
    using namespace vcpkg;
    using namespace Dependencies;

    using file_pack = std::pair<std::string, std::string>;

    InstallDir InstallDir::from_destination_root(const InstalledPaths& ip, Triplet t, const BinaryParagraph& pgh)
    {
        InstallDir dirs;
        dirs.m_destination = ip.triplet_dir(t);
        dirs.m_listfile = ip.listfile_path(pgh);
        return dirs;
    }

    const Path& InstallDir::destination() const { return this->m_destination; }

    const Path& InstallDir::listfile() const { return this->m_listfile; }

    void install_package_and_write_listfile(Filesystem& fs, const Path& source_dir, const InstallDir& destination_dir)
    {
        Checks::check_exit(VCPKG_LINE_INFO,
                           fs.exists(source_dir, IgnoreErrors{}),
                           Strings::concat("Source directory ", source_dir, "does not exist"));
        auto files = fs.get_files_recursive(source_dir, VCPKG_LINE_INFO);
        Util::erase_remove_if(files, [](Path& path) { return path.filename() == ".DS_Store"; });
        install_files_and_write_listfile(fs, source_dir, files, destination_dir);
    }
    void install_files_and_write_listfile(Filesystem& fs,
                                          const Path& source_dir,
                                          const std::vector<Path>& files,
                                          const InstallDir& destination_dir)
    {
        std::vector<std::string> output;
        std::error_code ec;

        const size_t prefix_length = source_dir.native().size();
        const Path& destination = destination_dir.destination();
        std::string destination_subdirectory = destination.filename().to_string();
        const Path& listfile = destination_dir.listfile();

        fs.create_directories(destination, ec);
        Checks::check_exit(VCPKG_LINE_INFO, !ec, "Could not create destination directory %s", destination);
        const auto listfile_parent = listfile.parent_path();
        fs.create_directories(listfile_parent, ec);
        Checks::check_exit(VCPKG_LINE_INFO, !ec, "Could not create directory for listfile %s", listfile);

        output.push_back(destination_subdirectory + "/");
        for (auto&& file : files)
        {
            const auto status = fs.symlink_status(file, ec);
            if (ec)
            {
                print2(Color::error, "failed: ", file, ": ", ec.message(), "\n");
                continue;
            }

            const auto filename = file.filename();
            if (vcpkg::is_regular_file(status) &&
                (filename == "CONTROL" || filename == "vcpkg.json" || filename == "BUILD_INFO"))
            {
                // Do not copy the control file or manifest file
                continue;
            }

            const auto suffix = file.generic_u8string().substr(prefix_length + 1);
            const auto target = destination / suffix;

            auto this_output = Strings::concat(destination_subdirectory, "/", suffix);
            switch (status)
            {
                case FileType::directory:
                {
                    fs.create_directory(target, ec);
                    if (ec)
                    {
                        vcpkg::printf(Color::error, "failed: %s: %s\n", target, ec.message());
                    }

                    // Trailing backslash for directories
                    this_output.push_back('/');
                    output.push_back(std::move(this_output));
                    break;
                }
                case FileType::regular:
                {
                    if (fs.exists(target, IgnoreErrors{}))
                    {
                        print2(Color::warning, "File ", target, " was already present and will be overwritten\n");
                    }

                    fs.copy_file(file, target, CopyOptions::overwrite_existing, ec);
                    if (ec)
                    {
                        vcpkg::printf(Color::error, "failed: %s: %s\n", target, ec.message());
                    }

                    output.push_back(std::move(this_output));
                    break;
                }
                case FileType::symlink:
                case FileType::junction:
                {
                    if (fs.exists(target, IgnoreErrors{}))
                    {
                        print2(Color::warning, "File ", target, " was already present and will be overwritten\n");
                    }

                    fs.copy_symlink(file, target, ec);
                    if (ec)
                    {
                        vcpkg::printf(Color::error, "failed: %s: %s\n", target, ec.message());
                    }

                    output.push_back(std::move(this_output));
                    break;
                }
                default: vcpkg::printf(Color::error, "failed: %s: cannot handle file type\n", file); break;
            }
        }

        std::sort(output.begin(), output.end());
        fs.write_lines(listfile, output, VCPKG_LINE_INFO);
    }

    static std::vector<file_pack> extract_files_in_triplet(
        const std::vector<StatusParagraphAndAssociatedFiles>& pgh_and_files,
        Triplet triplet,
        const size_t remove_chars = 0)
    {
        std::vector<file_pack> output;
        for (const StatusParagraphAndAssociatedFiles& t : pgh_and_files)
        {
            if (t.pgh.package.spec.triplet() != triplet)
            {
                continue;
            }

            const std::string name = t.pgh.package.displayname();

            for (const std::string& file : t.files)
            {
                output.emplace_back(file_pack{std::string(file, remove_chars), name});
            }
        }

        std::sort(output.begin(), output.end(), [](const file_pack& lhs, const file_pack& rhs) {
            return lhs.first < rhs.first;
        });
        return output;
    }

    static SortedVector<std::string> build_list_of_package_files(const Filesystem& fs, const Path& package_dir)
    {
        std::vector<Path> package_file_paths = fs.get_files_recursive(package_dir, IgnoreErrors{});
        Util::erase_remove_if(package_file_paths, [](Path& path) { return path.filename() == ".DS_Store"; });
        const size_t package_remove_char_count = package_dir.native().size() + 1; // +1 for the slash
        auto package_files = Util::fmap(package_file_paths, [package_remove_char_count](const Path& target) {
            return std::string(target.generic_u8string(), package_remove_char_count);
        });

        return SortedVector<std::string>(std::move(package_files));
    }

    static SortedVector<file_pack> build_list_of_installed_files(
        const std::vector<StatusParagraphAndAssociatedFiles>& pgh_and_files, Triplet triplet)
    {
        const size_t installed_remove_char_count = triplet.canonical_name().size() + 1; // +1 for the slash
        std::vector<file_pack> installed_files =
            extract_files_in_triplet(pgh_and_files, triplet, installed_remove_char_count);

        return SortedVector<file_pack>(std::move(installed_files));
    }

    InstallResult install_package(const VcpkgPaths& paths, const BinaryControlFile& bcf, StatusParagraphs* status_db)
    {
        auto& fs = paths.get_filesystem();
        const auto& installed = paths.installed();
        const auto package_dir = paths.package_dir(bcf.core_paragraph.spec);
        Triplet triplet = bcf.core_paragraph.spec.triplet();
        const std::vector<StatusParagraphAndAssociatedFiles> pgh_and_files =
            get_installed_files(fs, installed, *status_db);

        const SortedVector<std::string> package_files = build_list_of_package_files(fs, package_dir);
        const SortedVector<file_pack> installed_files = build_list_of_installed_files(pgh_and_files, triplet);

        struct intersection_compare
        {
            // The VS2015 standard library requires comparison operators of T and U
            // to also support comparison of T and T, and of U and U, due to debug checks.
#if _MSC_VER <= 1910
            bool operator()(const std::string& lhs, const std::string& rhs) { return lhs < rhs; }
            bool operator()(const file_pack& lhs, const file_pack& rhs) { return lhs.first < rhs.first; }
#endif
            bool operator()(const std::string& lhs, const file_pack& rhs) { return lhs < rhs.first; }
            bool operator()(const file_pack& lhs, const std::string& rhs) { return lhs.first < rhs; }
        };

        std::vector<file_pack> intersection;

        std::set_intersection(installed_files.begin(),
                              installed_files.end(),
                              package_files.begin(),
                              package_files.end(),
                              std::back_inserter(intersection),
                              intersection_compare());

        std::sort(intersection.begin(), intersection.end(), [](const file_pack& lhs, const file_pack& rhs) {
            return lhs.second < rhs.second;
        });

        if (!intersection.empty())
        {
            const auto triplet_install_path = installed.triplet_dir(triplet);
            vcpkg::printf(Color::error,
                          "The following files are already installed in %s and are in conflict with %s\n\n",
                          triplet_install_path.generic_u8string(),
                          bcf.core_paragraph.spec);

            auto i = intersection.begin();
            while (i != intersection.end())
            {
                print2("Installed by ", i->second, "\n    ");
                auto next =
                    std::find_if(i, intersection.end(), [i](const auto& val) { return i->second != val.second; });

                print2(Strings::join("\n    ", i, next, [](const file_pack& file) { return file.first; }));
                print2("\n\n");

                i = next;
            }

            return InstallResult::FILE_CONFLICTS;
        }

        StatusParagraph source_paragraph;
        source_paragraph.package = bcf.core_paragraph;
        source_paragraph.want = Want::INSTALL;
        source_paragraph.state = InstallState::HALF_INSTALLED;

        write_update(fs, installed, source_paragraph);
        status_db->insert(std::make_unique<StatusParagraph>(source_paragraph));

        std::vector<StatusParagraph> features_spghs;
        for (auto&& feature : bcf.features)
        {
            features_spghs.emplace_back();

            StatusParagraph& feature_paragraph = features_spghs.back();
            feature_paragraph.package = feature;
            feature_paragraph.want = Want::INSTALL;
            feature_paragraph.state = InstallState::HALF_INSTALLED;

            write_update(fs, installed, feature_paragraph);
            status_db->insert(std::make_unique<StatusParagraph>(feature_paragraph));
        }

        const InstallDir install_dir =
            InstallDir::from_destination_root(paths.installed(), triplet, bcf.core_paragraph);

        install_package_and_write_listfile(fs, paths.package_dir(bcf.core_paragraph.spec), install_dir);

        source_paragraph.state = InstallState::INSTALLED;
        write_update(fs, installed, source_paragraph);
        status_db->insert(std::make_unique<StatusParagraph>(source_paragraph));

        for (auto&& feature_paragraph : features_spghs)
        {
            feature_paragraph.state = InstallState::INSTALLED;
            write_update(fs, installed, feature_paragraph);
            status_db->insert(std::make_unique<StatusParagraph>(feature_paragraph));
        }

        return InstallResult::SUCCESS;
    }

    using Build::BuildResult;
    using Build::ExtendedBuildResult;

    static ExtendedBuildResult perform_install_plan_action(const VcpkgCmdArguments& args,
                                                           const VcpkgPaths& paths,
                                                           InstallPlanAction& action,
                                                           StatusParagraphs& status_db,
                                                           BinaryCache& binary_cache,
                                                           const Build::IBuildLogsRecorder& build_logs_recorder)
    {
        auto& fs = paths.get_filesystem();
        const InstallPlanType& plan_type = action.plan_type;

        const bool is_user_requested = action.request_type == RequestType::USER_REQUESTED;
        const bool use_head_version = Util::Enum::to_bool(action.build_options.use_head_version);

        if (plan_type == InstallPlanType::ALREADY_INSTALLED)
        {
            if (use_head_version && is_user_requested)
                msg::println(Color::warning, msgAlreadyInstalledNotHead, msg::spec = action.spec);
            else
                msg::println(Color::success, msgAlreadyInstalled, msg::spec = action.spec);
            return ExtendedBuildResult{BuildResult::SUCCEEDED};
        }

        if (plan_type == InstallPlanType::BUILD_AND_INSTALL)
        {
            std::unique_ptr<BinaryControlFile> bcf;
            auto restore = binary_cache.try_restore(action);
            if (restore == RestoreResult::restored)
            {
                auto maybe_bcf = Paragraphs::try_load_cached_package(fs, paths.package_dir(action.spec), action.spec);
                bcf = std::make_unique<BinaryControlFile>(std::move(maybe_bcf).value_or_exit(VCPKG_LINE_INFO));
            }
            else if (action.build_options.build_missing == Build::BuildMissing::NO)
            {
                return ExtendedBuildResult{BuildResult::CACHE_MISSING};
            }
            else
            {
                if (use_head_version)
                    msg::println(msgBuildingFromHead, msg::spec = action.displayname());
                else
                    msg::println(msgBuildingPackage, msg::spec = action.displayname());

                auto result = Build::build_package(args, paths, action, binary_cache, build_logs_recorder, status_db);

                if (BuildResult::DOWNLOADED == result.code)
                {
                    msg::println(Color::success, msgDownloadedSources, msg::spec = action.displayname());
                    return result;
                }

                if (result.code != Build::BuildResult::SUCCEEDED)
                {
<<<<<<< HEAD
                    msg::print(Color::error, Build::create_error_message(result, action.spec));
=======
                    LocalizedString warnings;
                    for (auto&& msg : action.build_failure_messages)
                    {
                        warnings.append(msg).appendnl();
                    }
                    if (!warnings.data().empty())
                    {
                        msg::print(Color::warning, warnings);
                    }
                    msg::println(Color::error, Build::create_error_message(result, action.spec));
>>>>>>> a9b5b0c2
                    return result;
                }

                bcf = std::move(result.binary_control_file);
            }
            // Build or restore succeeded and `bcf` is populated with the control file.
            Checks::check_exit(VCPKG_LINE_INFO, bcf != nullptr);

            const auto install_result = install_package(paths, *bcf, &status_db);
            BuildResult code;
            switch (install_result)
            {
                case InstallResult::SUCCESS: code = BuildResult::SUCCEEDED; break;
                case InstallResult::FILE_CONFLICTS: code = BuildResult::FILE_CONFLICTS; break;
                default: Checks::unreachable(VCPKG_LINE_INFO);
            }

            if (action.build_options.clean_packages == Build::CleanPackages::YES)
            {
                fs.remove_all(paths.package_dir(action.spec), VCPKG_LINE_INFO);
            }

            if (action.build_options.clean_downloads == Build::CleanDownloads::YES)
            {
                std::error_code ec;
                for (auto& p : fs.get_regular_files_non_recursive(paths.downloads, IgnoreErrors{}))
                {
                    fs.remove(p, VCPKG_LINE_INFO);
                }
            }

            return {code, std::move(bcf)};
        }

        if (plan_type == InstallPlanType::EXCLUDED)
        {
            msg::println(Color::warning, msgExcludedPackage, msg::spec = action.spec);
            return ExtendedBuildResult{BuildResult::EXCLUDED};
        }

        Checks::unreachable(VCPKG_LINE_INFO);
    }

    void InstallSummary::print() const
    {
        msg::println(msgResultsHeader);

        for (const SpecSummary& result : this->results)
        {
            msg::println(LocalizedString().append_indent().append_fmt_raw(
                "{}: {}: {}",
                result.get_spec(),
                Build::to_string(result.build_result.value_or_exit(VCPKG_LINE_INFO).code),
                result.timing));
        }

        std::map<Triplet, Build::BuildResultCounts> summary;
        for (const SpecSummary& r : this->results)
        {
            summary[r.get_spec().triplet()].increment(r.build_result.value_or_exit(VCPKG_LINE_INFO).code);
        }

        msg::println();

        for (auto&& entry : summary)
        {
            entry.second.println(entry.first);
        }
    }

    struct TrackedPackageInstallGuard
    {
        SpecSummary* current_summary = nullptr;
        ElapsedTimer build_timer = ElapsedTimer::create_started();

        TrackedPackageInstallGuard(const size_t action_index,
                                   const size_t action_count,
                                   std::vector<SpecSummary>& results,
                                   const Dependencies::InstallPlanAction& action)
        {
            results.emplace_back(action);
            current_summary = &results.back();

            msg::println(msg::format(msgInstallingPackage, msg::spec = action.spec)
                             .append_fmt_raw(" ({}/{})...", action_index, action_count));
        }

        TrackedPackageInstallGuard(const size_t action_index,
                                   const size_t action_count,
                                   std::vector<SpecSummary>& results,
                                   const Dependencies::RemovePlanAction& action)
        {
            results.emplace_back(action);
            current_summary = &results.back();
            msg::println(msg::format(Remove::msgRemovingPackage, msg::spec = action.spec)
                             .append_fmt_raw(" ({}/{})...", action_index, action_count));
        }

        ~TrackedPackageInstallGuard()
        {
            current_summary->timing = build_timer.elapsed();
            msg::println(
                msgElapsedForPackage, msg::spec = current_summary->get_spec(), msg::elapsed = current_summary->timing);
        }

        TrackedPackageInstallGuard(const TrackedPackageInstallGuard&) = delete;
        TrackedPackageInstallGuard& operator=(const TrackedPackageInstallGuard&) = delete;
    };

    InstallSummary perform(const VcpkgCmdArguments& args,
                           ActionPlan& action_plan,
                           const KeepGoing keep_going,
                           const VcpkgPaths& paths,
                           StatusParagraphs& status_db,
                           BinaryCache& binary_cache,
                           const Build::IBuildLogsRecorder& build_logs_recorder,
                           const CMakeVars::CMakeVarProvider& var_provider)
    {
        std::vector<SpecSummary> results;
        const size_t action_count = action_plan.remove_actions.size() + action_plan.install_actions.size();
        size_t action_index = 1;

        for (auto&& action : action_plan.remove_actions)
        {
            TrackedPackageInstallGuard this_install(action_index++, action_count, results, action);
            Remove::perform_remove_plan_action(paths, action, Remove::Purge::YES, &status_db);
        }

        for (auto&& action : action_plan.already_installed)
        {
            results.emplace_back(action);
            results.back().build_result.emplace(
                perform_install_plan_action(args, paths, action, status_db, binary_cache, build_logs_recorder));
        }

        Build::compute_all_abis(paths, action_plan, var_provider, status_db);
        binary_cache.prefetch(action_plan.install_actions);
        for (auto&& action : action_plan.install_actions)
        {
            TrackedPackageInstallGuard this_install(action_index++, action_count, results, action);
            auto result =
                perform_install_plan_action(args, paths, action, status_db, binary_cache, build_logs_recorder);
            if (result.code != BuildResult::SUCCEEDED && keep_going == KeepGoing::NO)
            {
                Checks::msg_exit_with_message(VCPKG_LINE_INFO,
                                              Build::create_user_troubleshooting_message(action, paths));
            }

            this_install.current_summary->build_result.emplace(std::move(result));
        }

        return InstallSummary{std::move(results)};
    }

    static constexpr StringLiteral OPTION_DRY_RUN = "dry-run";
    static constexpr StringLiteral OPTION_USE_HEAD_VERSION = "head";
    static constexpr StringLiteral OPTION_NO_DOWNLOADS = "no-downloads";
    static constexpr StringLiteral OPTION_ONLY_BINARYCACHING = "only-binarycaching";
    static constexpr StringLiteral OPTION_ONLY_DOWNLOADS = "only-downloads";
    static constexpr StringLiteral OPTION_RECURSE = "recurse";
    static constexpr StringLiteral OPTION_KEEP_GOING = "keep-going";
    static constexpr StringLiteral OPTION_EDITABLE = "editable";
    static constexpr StringLiteral OPTION_XUNIT = "x-xunit";
    static constexpr StringLiteral OPTION_USE_ARIA2 = "x-use-aria2";
    static constexpr StringLiteral OPTION_CLEAN_AFTER_BUILD = "clean-after-build";
    static constexpr StringLiteral OPTION_CLEAN_BUILDTREES_AFTER_BUILD = "clean-buildtrees-after-build";
    static constexpr StringLiteral OPTION_CLEAN_PACKAGES_AFTER_BUILD = "clean-packages-after-build";
    static constexpr StringLiteral OPTION_CLEAN_DOWNLOADS_AFTER_BUILD = "clean-downloads-after-build";
    static constexpr StringLiteral OPTION_WRITE_PACKAGES_CONFIG = "x-write-nuget-packages-config";
    static constexpr StringLiteral OPTION_MANIFEST_NO_DEFAULT_FEATURES = "x-no-default-features";
    static constexpr StringLiteral OPTION_MANIFEST_FEATURE = "x-feature";
    static constexpr StringLiteral OPTION_PROHIBIT_BACKCOMPAT_FEATURES = "x-prohibit-backcompat-features";
    static constexpr StringLiteral OPTION_ENFORCE_PORT_CHECKS = "enforce-port-checks";
    static constexpr StringLiteral OPTION_ALLOW_UNSUPPORTED_PORT = "allow-unsupported";

    static constexpr std::array<CommandSwitch, 17> INSTALL_SWITCHES = {{
        {OPTION_DRY_RUN, "Do not actually build or install"},
        {OPTION_USE_HEAD_VERSION,
         "Install the libraries on the command line using the latest upstream sources (classic mode)"},
        {OPTION_NO_DOWNLOADS, "Do not download new sources"},
        {OPTION_ONLY_DOWNLOADS, "Download sources but don't build packages"},
        {OPTION_ONLY_BINARYCACHING, "Fail if cached binaries are not available"},
        {OPTION_RECURSE, "Allow removal of packages as part of installation"},
        {OPTION_KEEP_GOING, "Continue installing packages on failure"},
        {OPTION_EDITABLE,
         "Disable source re-extraction and binary caching for libraries on the command line (classic mode)"},

        {OPTION_USE_ARIA2, "Use aria2 to perform download tasks"},
        {OPTION_CLEAN_AFTER_BUILD, "Clean buildtrees, packages and downloads after building each package"},
        {OPTION_CLEAN_BUILDTREES_AFTER_BUILD, "Clean buildtrees after building each package"},
        {OPTION_CLEAN_PACKAGES_AFTER_BUILD, "Clean packages after building each package"},
        {OPTION_CLEAN_DOWNLOADS_AFTER_BUILD, "Clean downloads after building each package"},
        {OPTION_MANIFEST_NO_DEFAULT_FEATURES,
         "Don't install the default features from the top-level manifest (manifest mode)."},
        {OPTION_ENFORCE_PORT_CHECKS,
         "Fail install if a port has detected problems or attempts to use a deprecated feature"},
        {OPTION_PROHIBIT_BACKCOMPAT_FEATURES, ""},
        {OPTION_ALLOW_UNSUPPORTED_PORT, "Instead of erroring on an unsupported port, continue with a warning."},
    }};

    static constexpr std::array<CommandSetting, 2> INSTALL_SETTINGS = {{
        {OPTION_XUNIT, ""}, // internal use
        {OPTION_WRITE_PACKAGES_CONFIG,
         "Writes out a NuGet packages.config-formatted file for use with external binary caching.\nSee `vcpkg help "
         "binarycaching` for more information."},
    }};

    static constexpr std::array<CommandMultiSetting, 1> INSTALL_MULTISETTINGS = {{
        {OPTION_MANIFEST_FEATURE, "Additional feature from the top-level manifest to install (manifest mode)."},
    }};

    static std::vector<std::string> get_all_port_names(const VcpkgPaths& paths)
    {
        const auto& registries = paths.get_registry_set();

        std::vector<std::string> ret;
        for (const auto& registry : registries.registries())
        {
            const auto packages = registry.packages();
            ret.insert(ret.end(), packages.begin(), packages.end());
        }
        if (auto registry = registries.default_registry())
        {
            registry->get_all_port_names(ret);
        }

        Util::sort_unique_erase(ret);
        return ret;
    }

    const CommandStructure COMMAND_STRUCTURE = {
        create_example_string("install zlib zlib:x64-windows curl boost"),
        0,
        SIZE_MAX,
        {INSTALL_SWITCHES, INSTALL_SETTINGS, INSTALL_MULTISETTINGS},
        &get_all_port_names,
    };

    // This command structure must share "critical" values (switches, number of arguments). It exists only to provide a
    // better example string.
    const CommandStructure MANIFEST_COMMAND_STRUCTURE = {
        create_example_string("install --triplet x64-windows"),
        0,
        SIZE_MAX,
        {INSTALL_SWITCHES, INSTALL_SETTINGS, INSTALL_MULTISETTINGS},
        nullptr,
    };
    void print_usage_information(const BinaryParagraph& bpgh,
                                 std::set<std::string>& printed_usages,
                                 const Filesystem& fs,
                                 const InstalledPaths& installed)
    {
        auto message = get_cmake_usage(fs, installed, bpgh).message;
        if (!message.empty())
        {
            auto existing = printed_usages.lower_bound(message);
            if (existing == printed_usages.end() || *existing != message)
            {
                print2(message);
                printed_usages.insert(existing, std::move(message));
            }
        }
    }

    static const char* find_skip_add_library(const char* real_first, const char* first, const char* last)
    {
        static constexpr StringLiteral ADD_LIBRARY_CALL = "add_library(";

        for (;;)
        {
            first = Util::search(first, last, ADD_LIBRARY_CALL);
            if (first == last)
            {
                return first;
            }
            if (first == real_first || !ParserBase::is_word_char(*(first - 1)))
            {
                return first + ADD_LIBRARY_CALL.size();
            }
            ++first;
        }
    }

    std::vector<std::string> get_cmake_add_library_names(StringView cmake_file)
    {
        constexpr static auto is_library_name_char = [](char ch) {
            return ch != ')' && ch != '$' && !ParserBase::is_whitespace(ch);
        };

        const auto real_first = cmake_file.begin();
        auto first = real_first;
        const auto last = cmake_file.end();

        std::vector<std::string> res;
        for (;;)
        {
            first = find_skip_add_library(real_first, first, last);
            if (first == last)
            {
                return res;
            }
            auto start_of_library_name = std::find_if_not(first, last, ParserBase::is_whitespace);
            auto end_of_library_name = std::find_if_not(start_of_library_name, last, is_library_name_char);
            if (end_of_library_name == start_of_library_name)
            {
                first = end_of_library_name;
                continue;
            }
            res.emplace_back(start_of_library_name, end_of_library_name);
        }
    }

    CMakeUsageInfo get_cmake_usage(const Filesystem& fs, const InstalledPaths& installed, const BinaryParagraph& bpgh)
    {
        CMakeUsageInfo ret;

        std::error_code ec;

        auto usage_file = installed.usage_file(bpgh.spec);
        if (fs.exists(usage_file, IgnoreErrors{}))
        {
            ret.usage_file = true;
            auto contents = fs.read_contents(usage_file, ec);
            if (!ec)
            {
                ret.message = std::move(contents);
                ret.message.push_back('\n');
            }

            return ret;
        }

        auto files = fs.read_lines(installed.listfile_path(bpgh), ec);
        if (!ec)
        {
            std::map<std::string, std::string> config_files;
            std::map<std::string, std::vector<std::string>> library_targets;
            bool is_header_only = true;
            std::string header_path;

            for (auto&& suffix : files)
            {
                if (Strings::contains(suffix, "/share/") && Strings::ends_with(suffix, ".cmake"))
                {
                    // CMake file is inside the share folder
                    const auto path = installed.root() / suffix;
                    const auto contents = fs.read_contents(path, ec);
                    const auto find_package_name = Path(path.parent_path()).filename().to_string();
                    if (!ec)
                    {
                        auto targets = get_cmake_add_library_names(contents);
                        if (!targets.empty())
                        {
                            auto& all_targets = library_targets[find_package_name];
                            all_targets.insert(all_targets.end(),
                                               std::make_move_iterator(targets.begin()),
                                               std::make_move_iterator(targets.end()));
                        }
                    }

                    auto filename = Path(suffix).filename().to_string();
                    if (Strings::ends_with(filename, "Config.cmake"))
                    {
                        auto root = filename.substr(0, filename.size() - 12);
                        if (Strings::case_insensitive_ascii_equals(root, find_package_name))
                            config_files[find_package_name] = root;
                    }
                    else if (Strings::ends_with(filename, "-config.cmake"))
                    {
                        auto root = filename.substr(0, filename.size() - 13);
                        if (Strings::case_insensitive_ascii_equals(root, find_package_name))
                            config_files[find_package_name] = root;
                    }
                }
                if (Strings::contains(suffix, "/lib/") || Strings::contains(suffix, "/bin/"))
                {
                    if (!Strings::ends_with(suffix, ".pc") && !Strings::ends_with(suffix, "/")) is_header_only = false;
                }

                if (is_header_only && header_path.empty())
                {
                    const auto it = suffix.find("/include/");
                    if (it != std::string::npos && !Strings::ends_with(suffix, "/"))
                    {
                        header_path = suffix.substr(it + 9);
                    }
                }
            }

            ret.header_only = is_header_only;

            if (library_targets.empty())
            {
                if (is_header_only && !header_path.empty())
                {
                    static auto cmakeify = [](std::string name) {
                        auto n = Strings::ascii_to_uppercase(Strings::replace_all(std::move(name), "-", "_"));
                        if (n.empty() || ParserBase::is_ascii_digit(n[0]))
                        {
                            n.insert(n.begin(), '_');
                        }
                        return n;
                    };

                    const auto name = cmakeify(bpgh.spec.name());
                    auto msg = msg::format(msgHeaderOnlyUsage, msg::package_name = bpgh.spec.name()).extract_data();
                    Strings::append(msg, "\n\n");
                    Strings::append(msg, "    find_path(", name, "_INCLUDE_DIRS \"", header_path, "\")\n");
                    Strings::append(msg, "    target_include_directories(main PRIVATE ${", name, "_INCLUDE_DIRS})\n\n");

                    ret.message = std::move(msg);
                }
            }
            else
            {
                auto msg = msg::format(msgCMakeTargetsUsage, msg::package_name = bpgh.spec.name()).extract_data();

                for (auto&& library_target_pair : library_targets)
                {
                    auto config_it = config_files.find(library_target_pair.first);
                    if (config_it != config_files.end())
                        Strings::append(msg, "    find_package(", config_it->second, " CONFIG REQUIRED)\n");
                    else
                        Strings::append(msg, "    find_package(", library_target_pair.first, " CONFIG REQUIRED)\n");

                    auto& targets = library_target_pair.second;
                    Util::sort(targets, [](const std::string& l, const std::string& r) {
                        if (l.size() < r.size()) return true;
                        if (l.size() > r.size()) return false;
                        return l < r;
                    });
                    targets.erase(std::unique(targets.begin(), targets.end()), targets.end());

                    if (targets.size() > 4)
                    {
                        auto omitted = targets.size() - 4;
                        library_target_pair.second.erase(targets.begin() + 4, targets.end());
                        msg.append(LocalizedString()
                                       .append_indent()
                                       .append_raw("# ")
                                       .append(msgCmakeTargetsExcluded, msg::count = omitted)
                                       .extract_data());
                    }
                    msg.append(LocalizedString()
                                   .append_indent()
                                   .append_raw(fmt::format("target_link_libraries(main PRIVATE {})",
                                                           Strings::join(" ", targets)))
                                   .appendnl()
                                   .appendnl()
                                   .extract_data());
                }
                ret.message = std::move(msg);
            }
            ret.cmake_targets_map = std::move(library_targets);
        }
        return ret;
    }

    DECLARE_AND_REGISTER_MESSAGE(ErrorRequirePackagesToInstall,
                                 (),
                                 "",
                                 "Error: No packages were listed for installation and no manifest was found.");

    DECLARE_AND_REGISTER_MESSAGE(
        ErrorIndividualPackagesUnsupported,
        (),
        "",
        "Error: In manifest mode, `vcpkg install` does not support individual package arguments.\nTo install "
        "additional "
        "packages, edit vcpkg.json and then run `vcpkg install` without any package arguments.");

    DECLARE_AND_REGISTER_MESSAGE(ErrorRequirePackagesList,
                                 (),
                                 "",
                                 "Error: `vcpkg install` requires a list of packages to install in classic mode.");

    DECLARE_AND_REGISTER_MESSAGE(
        ErrorInvalidClassicModeOption,
        (msg::option),
        "",
        "Error: The option --{option} is not supported in classic mode and no manifest was found.");

    DECLARE_AND_REGISTER_MESSAGE(UsingManifestAt, (msg::path), "", "Using manifest file at {path}.");

    DECLARE_AND_REGISTER_MESSAGE(ErrorInvalidManifestModeOption,
                                 (msg::option),
                                 "",
                                 "Error: The option --{option} is not supported in manifest mode.");

    void perform_and_exit(const VcpkgCmdArguments& args,
                          const VcpkgPaths& paths,
                          Triplet default_triplet,
                          Triplet host_triplet)
    {
        const ParsedArguments options =
            args.parse_arguments(paths.manifest_mode_enabled() ? MANIFEST_COMMAND_STRUCTURE : COMMAND_STRUCTURE);

        const bool dry_run = Util::Sets::contains(options.switches, OPTION_DRY_RUN);
        const bool use_head_version = Util::Sets::contains(options.switches, (OPTION_USE_HEAD_VERSION));
        const bool no_downloads = Util::Sets::contains(options.switches, (OPTION_NO_DOWNLOADS));
        const bool only_downloads = Util::Sets::contains(options.switches, (OPTION_ONLY_DOWNLOADS));
        const bool no_build_missing = Util::Sets::contains(options.switches, OPTION_ONLY_BINARYCACHING);
        const bool is_recursive = Util::Sets::contains(options.switches, (OPTION_RECURSE));
        const bool is_editable = Util::Sets::contains(options.switches, (OPTION_EDITABLE)) || !args.cmake_args.empty();
        const bool use_aria2 = Util::Sets::contains(options.switches, (OPTION_USE_ARIA2));
        const bool clean_after_build = Util::Sets::contains(options.switches, (OPTION_CLEAN_AFTER_BUILD));
        const bool clean_buildtrees_after_build =
            Util::Sets::contains(options.switches, (OPTION_CLEAN_BUILDTREES_AFTER_BUILD));
        const bool clean_packages_after_build =
            Util::Sets::contains(options.switches, (OPTION_CLEAN_PACKAGES_AFTER_BUILD));
        const bool clean_downloads_after_build =
            Util::Sets::contains(options.switches, (OPTION_CLEAN_DOWNLOADS_AFTER_BUILD));
        const KeepGoing keep_going = Util::Sets::contains(options.switches, OPTION_KEEP_GOING) || only_downloads
                                         ? KeepGoing::YES
                                         : KeepGoing::NO;
        const bool prohibit_backcompat_features =
            Util::Sets::contains(options.switches, (OPTION_PROHIBIT_BACKCOMPAT_FEATURES)) ||
            Util::Sets::contains(options.switches, (OPTION_ENFORCE_PORT_CHECKS));
        const auto unsupported_port_action = Util::Sets::contains(options.switches, OPTION_ALLOW_UNSUPPORTED_PORT)
                                                 ? Dependencies::UnsupportedPortAction::Warn
                                                 : Dependencies::UnsupportedPortAction::Error;

        LockGuardPtr<Metrics>(g_metrics)->track_property("install_manifest_mode", paths.manifest_mode_enabled());

        if (paths.manifest_mode_enabled())
        {
            bool failure = false;
            if (!args.command_arguments.empty())
            {
                msg::println(Color::error, msgErrorIndividualPackagesUnsupported);
                msg::println(Color::error, msg::msgSeeURL, msg::url = docs::manifests_url);
                failure = true;
            }
            if (use_head_version)
            {
                msg::println(Color::error, msgErrorInvalidManifestModeOption, msg::option = OPTION_USE_HEAD_VERSION);
                failure = true;
            }
            if (is_editable)
            {
                msg::println(Color::error, msgErrorInvalidManifestModeOption, msg::option = OPTION_EDITABLE);
                failure = true;
            }
            if (failure)
            {
                msg::println(msgUsingManifestAt, msg::path = paths.get_manifest_path().value_or_exit(VCPKG_LINE_INFO));
                print2("\n");
                print_usage(MANIFEST_COMMAND_STRUCTURE);
                Checks::exit_fail(VCPKG_LINE_INFO);
            }
        }
        else
        {
            bool failure = false;
            if (args.command_arguments.empty())
            {
                msg::println(Color::error, msgErrorRequirePackagesList);
                failure = true;
            }
            if (Util::Sets::contains(options.switches, OPTION_MANIFEST_NO_DEFAULT_FEATURES))
            {
                msg::println(
                    Color::error, msgErrorInvalidClassicModeOption, msg::option = OPTION_MANIFEST_NO_DEFAULT_FEATURES);
                failure = true;
            }
            if (Util::Sets::contains(options.multisettings, OPTION_MANIFEST_FEATURE))
            {
                msg::println(Color::error, msgErrorInvalidClassicModeOption, msg::option = OPTION_MANIFEST_FEATURE);
                failure = true;
            }
            if (failure)
            {
                print2("\n");
                print_usage(COMMAND_STRUCTURE);
                Checks::exit_fail(VCPKG_LINE_INFO);
            }
        }

        BinaryCache binary_cache;
        if (!only_downloads)
        {
            binary_cache.install_providers_for(args, paths);
        }

        auto& fs = paths.get_filesystem();

        Build::DownloadTool download_tool = Build::DownloadTool::BUILT_IN;
        if (use_aria2) download_tool = Build::DownloadTool::ARIA2;

        const Build::BuildPackageOptions install_plan_options = {
            Util::Enum::to_enum<Build::BuildMissing>(!no_build_missing),
            Util::Enum::to_enum<Build::UseHeadVersion>(use_head_version),
            Util::Enum::to_enum<Build::AllowDownloads>(!no_downloads),
            Util::Enum::to_enum<Build::OnlyDownloads>(only_downloads),
            Util::Enum::to_enum<Build::CleanBuildtrees>(clean_after_build || clean_buildtrees_after_build),
            Util::Enum::to_enum<Build::CleanPackages>(clean_after_build || clean_packages_after_build),
            Util::Enum::to_enum<Build::CleanDownloads>(clean_after_build || clean_downloads_after_build),
            download_tool,
            Build::PurgeDecompressFailure::NO,
            Util::Enum::to_enum<Build::Editable>(is_editable),
            prohibit_backcompat_features ? Build::BackcompatFeatures::PROHIBIT : Build::BackcompatFeatures::ALLOW,
        };

        auto var_provider_storage = CMakeVars::make_triplet_cmake_var_provider(paths);
        auto& var_provider = *var_provider_storage;

        if (auto manifest = paths.get_manifest().get())
        {
            Optional<Path> pkgsconfig;
            auto it_pkgsconfig = options.settings.find(OPTION_WRITE_PACKAGES_CONFIG);
            if (it_pkgsconfig != options.settings.end())
            {
                LockGuardPtr<Metrics>(g_metrics)->track_property("x-write-nuget-packages-config", "defined");
                pkgsconfig = Path(it_pkgsconfig->second);
            }
            const auto& manifest_path = paths.get_manifest_path().value_or_exit(VCPKG_LINE_INFO);
            auto maybe_manifest_scf = SourceControlFile::parse_manifest_object(manifest_path, *manifest);
            if (!maybe_manifest_scf)
            {
                print_error_message(maybe_manifest_scf.error());
                print2("See ", docs::manifests_url, " for more information.\n");
                Checks::exit_fail(VCPKG_LINE_INFO);
            }

            auto& manifest_scf = *maybe_manifest_scf.value_or_exit(VCPKG_LINE_INFO);

            if (auto maybe_error = manifest_scf.check_against_feature_flags(
                    manifest_path, paths.get_feature_flags(), paths.get_registry_set().is_default_builtin_registry()))
            {
                Checks::exit_with_message(VCPKG_LINE_INFO, maybe_error.value_or_exit(VCPKG_LINE_INFO));
            }

            std::vector<std::string> features;
            auto manifest_feature_it = options.multisettings.find(OPTION_MANIFEST_FEATURE);
            if (manifest_feature_it != options.multisettings.end())
            {
                features.insert(features.end(), manifest_feature_it->second.begin(), manifest_feature_it->second.end());
            }
            if (Util::Sets::contains(options.switches, OPTION_MANIFEST_NO_DEFAULT_FEATURES))
            {
                features.push_back("core");
            }

            auto core_it = std::remove(features.begin(), features.end(), "core");
            if (core_it == features.end())
            {
                const auto& default_features = manifest_scf.core_paragraph->default_features;
                features.insert(features.end(), default_features.begin(), default_features.end());
            }
            else
            {
                features.erase(core_it, features.end());
            }
            Util::sort_unique_erase(features);

            auto dependencies = manifest_scf.core_paragraph->dependencies;
            for (const auto& feature : features)
            {
                auto it = Util::find_if(
                    manifest_scf.feature_paragraphs,
                    [&feature](const std::unique_ptr<FeatureParagraph>& fpgh) { return fpgh->name == feature; });

                if (it == manifest_scf.feature_paragraphs.end())
                {
                    vcpkg::printf(Color::warning,
                                  "Warning: feature %s was passed, but that is not a feature that %s supports.",
                                  feature,
                                  manifest_scf.core_paragraph->name);
                }
                else
                {
                    dependencies.insert(
                        dependencies.end(), it->get()->dependencies.begin(), it->get()->dependencies.end());
                }
            }

            if (std::any_of(dependencies.begin(), dependencies.end(), [](const Dependency& dep) {
                    return dep.constraint.type != VersionConstraintKind::None;
                }))
            {
                LockGuardPtr<Metrics>(g_metrics)->track_property("manifest_version_constraint", "defined");
            }

            if (!manifest_scf.core_paragraph->overrides.empty())
            {
                LockGuardPtr<Metrics>(g_metrics)->track_property("manifest_overrides", "defined");
            }

            auto verprovider = PortFileProvider::make_versioned_portfile_provider(paths);
            auto baseprovider = PortFileProvider::make_baseline_provider(paths);

            std::vector<std::string> extended_overlay_ports;
            extended_overlay_ports.reserve(args.overlay_ports.size() + 2);
            extended_overlay_ports.push_back(manifest_path.parent_path().to_string());
            Util::Vectors::append(&extended_overlay_ports, args.overlay_ports);
            if (paths.get_registry_set().is_default_builtin_registry() && !paths.use_git_default_registry())
            {
                extended_overlay_ports.push_back(paths.builtin_ports_directory().native());
            }
            auto oprovider = PortFileProvider::make_overlay_provider(paths, extended_overlay_ports);
            PackageSpec toplevel{manifest_scf.core_paragraph->name, default_triplet};
            auto install_plan = Dependencies::create_versioned_install_plan(*verprovider,
                                                                            *baseprovider,
                                                                            *oprovider,
                                                                            var_provider,
                                                                            dependencies,
                                                                            manifest_scf.core_paragraph->overrides,
                                                                            toplevel,
                                                                            host_triplet,
                                                                            unsupported_port_action)
                                    .value_or_exit(VCPKG_LINE_INFO);
            for (const auto& warning : install_plan.warnings)
            {
                print2(Color::warning, warning, '\n');
            }
            for (InstallPlanAction& action : install_plan.install_actions)
            {
                action.build_options = install_plan_options;
                action.build_options.use_head_version = Build::UseHeadVersion::NO;
                action.build_options.editable = Build::Editable::NO;
            }

            // If the manifest refers to itself, it will be added to the install plan.
            Util::erase_remove_if(install_plan.install_actions,
                                  [&toplevel](auto&& action) { return action.spec == toplevel; });

            PortFileProvider::PathsPortFileProvider provider(paths, extended_overlay_ports);

            Commands::SetInstalled::perform_and_exit_ex(args,
                                                        paths,
                                                        provider,
                                                        binary_cache,
                                                        var_provider,
                                                        std::move(install_plan),
                                                        dry_run ? Commands::DryRun::Yes : Commands::DryRun::No,
                                                        pkgsconfig,
                                                        host_triplet);
        }

        PortFileProvider::PathsPortFileProvider provider(paths, args.overlay_ports);

        const std::vector<FullPackageSpec> specs = Util::fmap(args.command_arguments, [&](auto&& arg) {
            return Input::check_and_get_full_package_spec(
                std::string(arg), default_triplet, COMMAND_STRUCTURE.example_text, paths);
        });

        // create the plan
        print2("Computing installation plan...\n");
        StatusParagraphs status_db = database_load_check(fs, paths.installed());

        // Note: action_plan will hold raw pointers to SourceControlFileLocations from this map
        auto action_plan = Dependencies::create_feature_install_plan(
            provider, var_provider, specs, status_db, {host_triplet, unsupported_port_action});

        for (const auto& warning : action_plan.warnings)
        {
            print2(Color::warning, warning, '\n');
        }
        for (auto&& action : action_plan.install_actions)
        {
            action.build_options = install_plan_options;
            if (action.request_type != RequestType::USER_REQUESTED)
            {
                action.build_options.use_head_version = Build::UseHeadVersion::NO;
                action.build_options.editable = Build::Editable::NO;
            }
        }

        var_provider.load_tag_vars(action_plan, provider, host_triplet);

        // install plan will be empty if it is already installed - need to change this at status paragraph part
        Checks::check_exit(VCPKG_LINE_INFO, !action_plan.empty(), "Install plan cannot be empty");

#if defined(_WIN32)
        const auto maybe_common_triplet = Util::common_projection(
            action_plan.install_actions, [](const InstallPlanAction& to_install) { return to_install.spec.triplet(); });
        if (maybe_common_triplet)
        {
            const auto& common_triplet = maybe_common_triplet.value_or_exit(VCPKG_LINE_INFO);
            const auto maybe_common_arch = common_triplet.guess_architecture();
            if (maybe_common_arch)
            {
                const auto maybe_vs_prompt = guess_visual_studio_prompt_target_architecture();
                if (maybe_vs_prompt)
                {
                    const auto common_arch = maybe_common_arch.value_or_exit(VCPKG_LINE_INFO);
                    const auto vs_prompt = maybe_vs_prompt.value_or_exit(VCPKG_LINE_INFO);
                    if (common_arch != vs_prompt)
                    {
                        const auto vs_prompt_view = to_zstring_view(vs_prompt);
                        print2(vcpkg::Color::warning,
                               "warning: vcpkg appears to be in a Visual Studio prompt targeting ",
                               vs_prompt_view,
                               " but is installing packages for ",
                               common_triplet,
                               ". Consider using --triplet ",
                               vs_prompt_view,
                               "-windows or --triplet ",
                               vs_prompt_view,
                               "-uwp.\n");
                    }
                }
            }
        }
#endif // defined(_WIN32)

        Dependencies::print_plan(action_plan, is_recursive, paths.builtin_ports_directory());

        auto it_pkgsconfig = options.settings.find(OPTION_WRITE_PACKAGES_CONFIG);
        if (it_pkgsconfig != options.settings.end())
        {
            LockGuardPtr<Metrics>(g_metrics)->track_property("x-write-nuget-packages-config", "defined");
            Build::compute_all_abis(paths, action_plan, var_provider, status_db);

            auto pkgsconfig_path = paths.original_cwd / it_pkgsconfig->second;
            auto pkgsconfig_contents = generate_nuget_packages_config(action_plan);
            fs.write_contents(pkgsconfig_path, pkgsconfig_contents, VCPKG_LINE_INFO);
            print2("Wrote NuGet packages config information to ", pkgsconfig_path, "\n");
        }

        if (dry_run)
        {
            Checks::exit_success(VCPKG_LINE_INFO);
        }

        paths.flush_lockfile();

        track_install_plan(action_plan);

        const InstallSummary summary = perform(args,
                                               action_plan,
                                               keep_going,
                                               paths,
                                               status_db,
                                               binary_cache,
                                               Build::null_build_logs_recorder(),
                                               var_provider);

        print2("\nTotal elapsed time: ", GlobalState::timer.to_string(), "\n\n");

        if (keep_going == KeepGoing::YES)
        {
            summary.print();
        }

        auto it_xunit = options.settings.find(OPTION_XUNIT);
        if (it_xunit != options.settings.end())
        {
            std::string xunit_doc = "<assemblies><assembly><collection>\n";

            xunit_doc += summary.xunit_results();

            xunit_doc += "</collection></assembly></assemblies>\n";
            fs.write_contents(it_xunit->second, xunit_doc, VCPKG_LINE_INFO);
        }

        std::set<std::string> printed_usages;
        for (auto&& result : summary.results)
        {
            if (!result.is_user_requested_install()) continue;
            auto bpgh = result.get_binary_paragraph();
            assert(bpgh);
            if (!bpgh) continue;
            print_usage_information(*bpgh, printed_usages, fs, paths.installed());
        }

        Checks::exit_success(VCPKG_LINE_INFO);
    }

    void InstallCommand::perform_and_exit(const VcpkgCmdArguments& args,
                                          const VcpkgPaths& paths,
                                          Triplet default_triplet,
                                          Triplet host_triplet) const
    {
        Install::perform_and_exit(args, paths, default_triplet, host_triplet);
    }

    SpecSummary::SpecSummary(const Dependencies::InstallPlanAction& action)
        : build_result()
        , timing()
        , start_time(std::chrono::system_clock::now())
        , m_install_action(&action)
        , m_spec(action.spec)
    {
    }

    SpecSummary::SpecSummary(const Dependencies::RemovePlanAction& action)
        : build_result()
        , timing()
        , start_time(std::chrono::system_clock::now())
        , m_install_action(nullptr)
        , m_spec(action.spec)
    {
    }

    const BinaryParagraph* SpecSummary::get_binary_paragraph() const
    {
        // if we actually built this package, the build result will contain the BinaryParagraph for what we built.
        if (const auto br = build_result.get())
        {
            if (br->binary_control_file)
            {
                return &br->binary_control_file->core_paragraph;
            }
        }

        // if the package was already installed, the installed_package record will contain the BinaryParagraph for what
        // was built before.
        if (m_install_action)
        {
            if (auto p_status = m_install_action->installed_package.get())
            {
                return &p_status->core->package;
            }
        }

        return nullptr;
    }

    bool SpecSummary::is_user_requested_install() const
    {
        return m_install_action && m_install_action->request_type == RequestType::USER_REQUESTED;
    }

    static std::string xunit_result(const PackageSpec& spec, ElapsedTime time, BuildResult code)
    {
        std::string message_block;
        const char* result_string = "";
        switch (code)
        {
            case BuildResult::POST_BUILD_CHECKS_FAILED:
            case BuildResult::FILE_CONFLICTS:
            case BuildResult::BUILD_FAILED:
            case BuildResult::CACHE_MISSING:
                result_string = "Fail";
                message_block = Strings::format("<failure><message><![CDATA[%s]]></message></failure>",
                                                to_string_locale_invariant(code));
                break;
            case BuildResult::EXCLUDED:
            case BuildResult::CASCADED_DUE_TO_MISSING_DEPENDENCIES:
                result_string = "Skip";
                message_block = Strings::format("<reason><![CDATA[%s]]></reason>", to_string_locale_invariant(code));
                break;
            case BuildResult::SUCCEEDED: result_string = "Pass"; break;
            default: Checks::unreachable(VCPKG_LINE_INFO);
        }

        return Strings::format(R"(<test name="%s" method="%s" time="%lld" result="%s">%s</test>)"
                               "\n",
                               spec,
                               spec,
                               time.as<std::chrono::seconds>().count(),
                               result_string,
                               message_block);
    }

    std::string InstallSummary::xunit_results() const
    {
        std::string xunit_doc;
        for (auto&& result : results)
        {
            xunit_doc +=
                xunit_result(result.get_spec(), result.timing, result.build_result.value_or_exit(VCPKG_LINE_INFO).code);
        }

        return xunit_doc;
    }

    void track_install_plan(Dependencies::ActionPlan& plan)
    {
        Cache<Triplet, std::string> triplet_hashes;

        auto hash_triplet = [&triplet_hashes](Triplet t) -> const std::string& {
            return triplet_hashes.get_lazy(
                t, [t]() { return Hash::get_string_hash(t.canonical_name(), Hash::Algorithm::Sha256); });
        };

        std::string specs_string;
        for (auto&& remove_action : plan.remove_actions)
        {
            if (!specs_string.empty()) specs_string.push_back(',');
            specs_string += Strings::concat("R$",
                                            Hash::get_string_hash(remove_action.spec.name(), Hash::Algorithm::Sha256),
                                            ":",
                                            hash_triplet(remove_action.spec.triplet()));
        }

        for (auto&& install_action : plan.install_actions)
        {
            auto&& version_as_string =
                install_action.source_control_file_and_location.value_or_exit(VCPKG_LINE_INFO).to_version().to_string();
            if (!specs_string.empty()) specs_string.push_back(',');
            specs_string += Strings::concat(Hash::get_string_hash(install_action.spec.name(), Hash::Algorithm::Sha256),
                                            ":",
                                            hash_triplet(install_action.spec.triplet()),
                                            ":",
                                            Hash::get_string_hash(version_as_string, Hash::Algorithm::Sha256));
        }

        LockGuardPtr<Metrics>(g_metrics)->track_property("installplan_1", specs_string);
    }
}<|MERGE_RESOLUTION|>--- conflicted
+++ resolved
@@ -388,9 +388,6 @@
 
                 if (result.code != Build::BuildResult::SUCCEEDED)
                 {
-<<<<<<< HEAD
-                    msg::print(Color::error, Build::create_error_message(result, action.spec));
-=======
                     LocalizedString warnings;
                     for (auto&& msg : action.build_failure_messages)
                     {
@@ -400,8 +397,7 @@
                     {
                         msg::print(Color::warning, warnings);
                     }
-                    msg::println(Color::error, Build::create_error_message(result, action.spec));
->>>>>>> a9b5b0c2
+                    msg::print(Color::error, Build::create_error_message(result, action.spec));
                     return result;
                 }
 
