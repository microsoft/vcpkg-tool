--- conflicted
+++ resolved
@@ -587,17 +587,10 @@
     // This command structure must share "critical" values (switches, number of arguments). It exists only to provide a
     // better example string.
     const CommandStructure MANIFEST_COMMAND_STRUCTURE = {
-<<<<<<< HEAD
         create_example_string("install --triplet x64-windows\n  vcpkg install zlib"),
         0,
         SIZE_MAX,
-        {MANIFEST_INSTALL_SWITCHES, INSTALL_SETTINGS, MANIFEST_INSTALL_MULTISETTINGS},
-=======
-        create_example_string("install --triplet x64-windows"),
-        0,
-        SIZE_MAX,
         {INSTALL_SWITCHES, INSTALL_SETTINGS, INSTALL_MULTISETTINGS},
->>>>>>> 132714c7
         nullptr,
     };
     void print_usage_information(const BinaryParagraph& bpgh,
@@ -976,8 +969,8 @@
                     });
                     if (dep == manifest_scf.core_paragraph->dependencies.end())
                     {
-                        manifest_scf.core_paragraph->dependencies.emplace_back(
-                            spec.name, spec.features.value_or({}), spec.platform.value_or({}));
+                        manifest_scf.core_paragraph->dependencies.push_back(
+                            Dependency{spec.name, spec.features.value_or({}), spec.platform.value_or({})});
                     }
                     else
                     {
