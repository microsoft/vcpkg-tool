#include <vcpkg/base/files.h>
#include <vcpkg/base/hash.h>
#include <vcpkg/base/messages.h>
#include <vcpkg/base/system.debug.h>
#include <vcpkg/base/system.print.h>
#include <vcpkg/base/util.h>

#include <vcpkg/binarycaching.h>
#include <vcpkg/build.h>
#include <vcpkg/cmakevars.h>
#include <vcpkg/commands.setinstalled.h>
#include <vcpkg/configuration.h>
#include <vcpkg/dependencies.h>
#include <vcpkg/documentation.h>
#include <vcpkg/globalstate.h>
#include <vcpkg/help.h>
#include <vcpkg/input.h>
#include <vcpkg/install.h>
#include <vcpkg/installedpaths.h>
#include <vcpkg/metrics.h>
#include <vcpkg/paragraphs.h>
#include <vcpkg/remove.h>
#include <vcpkg/tools.h>
#include <vcpkg/vcpkglib.h>
#include <vcpkg/vcpkgpaths.h>
#include <vcpkg/xunitwriter.h>

#include <iterator>

namespace
{
    using namespace vcpkg;
    DECLARE_AND_REGISTER_MESSAGE(ResultsHeader, (), "Displayed before a list of installation results.", "RESULTS");
    DECLARE_AND_REGISTER_MESSAGE(CmakeTargetsExcluded,
                                 (msg::count),
                                 "",
                                 "note: {count} additional targets are not displayed.");
    DECLARE_AND_REGISTER_MESSAGE(AlreadyInstalledNotHead,
                                 (msg::spec),
                                 "'HEAD' means the most recent version of source code",
                                 "{spec} is already installed -- not building from HEAD");
    DECLARE_AND_REGISTER_MESSAGE(AlreadyInstalled, (msg::spec), "", "{spec} is already installed");
    DECLARE_AND_REGISTER_MESSAGE(BuildingPackage, (msg::spec), "", "Building {spec}...");
    DECLARE_AND_REGISTER_MESSAGE(BuildingFromHead,
                                 (msg::spec),
                                 "'HEAD' means the most recent version of source code",
                                 "Building {spec} from HEAD...");
    DECLARE_AND_REGISTER_MESSAGE(DownloadedSources, (msg::spec), "", "Downloaded sources for {spec}");
    DECLARE_AND_REGISTER_MESSAGE(ExcludedPackage, (msg::spec), "", "Excluded {spec}");
    DECLARE_AND_REGISTER_MESSAGE(InstallingPackage,
                                 (msg::action_index, msg::count, msg::spec),
                                 "",
                                 "Installing {action_index}/{count} {spec}...");
    DECLARE_AND_REGISTER_MESSAGE(HeaderOnlyUsage,
                                 (msg::package_name),
                                 "'header' refers to C/C++ .h files",
                                 "{package_name} is header-only and can be used from CMake via:");
    DECLARE_AND_REGISTER_MESSAGE(
        CMakeTargetsUsageHeuristicMessage,
        (),
        "Displayed after CMakeTargetsUsage; the # must be kept at the beginning so that the message remains a comment.",
        "# this is heuristically generated, and may not be correct");
    DECLARE_AND_REGISTER_MESSAGE(CMakeTargetsUsage,
                                 (msg::package_name),
                                 "'targets' are a CMake and Makefile concept",
                                 "{package_name} provides CMake targets:");
}

namespace vcpkg::Install
{
    using namespace vcpkg;
    using namespace Dependencies;

    using file_pack = std::pair<std::string, std::string>;

    InstallDir InstallDir::from_destination_root(const InstalledPaths& ip, Triplet t, const BinaryParagraph& pgh)
    {
        InstallDir dirs;
        dirs.m_destination = ip.triplet_dir(t);
        dirs.m_listfile = ip.listfile_path(pgh);
        return dirs;
    }

    const Path& InstallDir::destination() const { return this->m_destination; }

    const Path& InstallDir::listfile() const { return this->m_listfile; }

    void install_package_and_write_listfile(Filesystem& fs, const Path& source_dir, const InstallDir& destination_dir)
    {
        Checks::check_exit(VCPKG_LINE_INFO,
                           fs.exists(source_dir, IgnoreErrors{}),
                           Strings::concat("Source directory ", source_dir, "does not exist"));
        auto files = fs.get_files_recursive(source_dir, VCPKG_LINE_INFO);
        Util::erase_remove_if(files, [](Path& path) { return path.filename() == ".DS_Store"; });
        install_files_and_write_listfile(fs, source_dir, files, destination_dir);
    }
    void install_files_and_write_listfile(Filesystem& fs,
                                          const Path& source_dir,
                                          const std::vector<Path>& files,
                                          const InstallDir& destination_dir)
    {
        std::vector<std::string> output;

        const size_t prefix_length = source_dir.native().size();
        const Path& destination = destination_dir.destination();
        std::string destination_subdirectory = destination.filename().to_string();
        const Path& listfile = destination_dir.listfile();

        fs.create_directories(destination, VCPKG_LINE_INFO);
        const auto listfile_parent = listfile.parent_path();
        fs.create_directories(listfile_parent, VCPKG_LINE_INFO);

        output.push_back(destination_subdirectory + "/");
        for (auto&& file : files)
        {
            std::error_code ec;
            const auto status = fs.symlink_status(file, ec);
            if (ec)
            {
                print2(Color::error, "failed: ", file, ": ", ec.message(), "\n");
                continue;
            }

            const auto filename = file.filename();
            if (vcpkg::is_regular_file(status) &&
                (filename == "CONTROL" || filename == "vcpkg.json" || filename == "BUILD_INFO"))
            {
                // Do not copy the control file or manifest file
                continue;
            }

            const auto suffix = file.generic_u8string().substr(prefix_length + 1);
            const auto target = destination / suffix;

            auto this_output = Strings::concat(destination_subdirectory, "/", suffix);
            switch (status)
            {
                case FileType::directory:
                {
                    fs.create_directory(target, ec);
                    if (ec)
                    {
                        vcpkg::printf(Color::error, "failed: %s: %s\n", target, ec.message());
                    }

                    // Trailing backslash for directories
                    this_output.push_back('/');
                    output.push_back(std::move(this_output));
                    break;
                }
                case FileType::regular:
                {
                    if (fs.exists(target, IgnoreErrors{}))
                    {
                        print2(Color::warning, "File ", target, " was already present and will be overwritten\n");
                    }

                    fs.copy_file(file, target, CopyOptions::overwrite_existing, ec);
                    if (ec)
                    {
                        vcpkg::printf(Color::error, "failed: %s: %s\n", target, ec.message());
                    }

                    output.push_back(std::move(this_output));
                    break;
                }
                case FileType::symlink:
                case FileType::junction:
                {
                    if (fs.exists(target, IgnoreErrors{}))
                    {
                        print2(Color::warning, "File ", target, " was already present and will be overwritten\n");
                    }

                    fs.copy_symlink(file, target, ec);
                    if (ec)
                    {
                        vcpkg::printf(Color::error, "failed: %s: %s\n", target, ec.message());
                    }

                    output.push_back(std::move(this_output));
                    break;
                }
                default: vcpkg::printf(Color::error, "failed: %s: cannot handle file type\n", file); break;
            }
        }

        std::sort(output.begin(), output.end());
        fs.write_lines(listfile, output, VCPKG_LINE_INFO);
    }

    static std::vector<file_pack> extract_files_in_triplet(
        const std::vector<StatusParagraphAndAssociatedFiles>& pgh_and_files,
        Triplet triplet,
        const size_t remove_chars = 0)
    {
        std::vector<file_pack> output;
        for (const StatusParagraphAndAssociatedFiles& t : pgh_and_files)
        {
            if (t.pgh.package.spec.triplet() != triplet)
            {
                continue;
            }

            const std::string name = t.pgh.package.displayname();

            for (const std::string& file : t.files)
            {
                output.emplace_back(file_pack{std::string(file, remove_chars), name});
            }
        }

        std::sort(output.begin(), output.end(), [](const file_pack& lhs, const file_pack& rhs) {
            return lhs.first < rhs.first;
        });
        return output;
    }

    static SortedVector<std::string> build_list_of_package_files(const Filesystem& fs, const Path& package_dir)
    {
        std::vector<Path> package_file_paths = fs.get_files_recursive(package_dir, IgnoreErrors{});
        Util::erase_remove_if(package_file_paths, [](Path& path) { return path.filename() == ".DS_Store"; });
        const size_t package_remove_char_count = package_dir.native().size() + 1; // +1 for the slash
        auto package_files = Util::fmap(package_file_paths, [package_remove_char_count](const Path& target) {
            return std::string(target.generic_u8string(), package_remove_char_count);
        });

        return SortedVector<std::string>(std::move(package_files));
    }

    static SortedVector<file_pack> build_list_of_installed_files(
        const std::vector<StatusParagraphAndAssociatedFiles>& pgh_and_files, Triplet triplet)
    {
        const size_t installed_remove_char_count = triplet.canonical_name().size() + 1; // +1 for the slash
        std::vector<file_pack> installed_files =
            extract_files_in_triplet(pgh_and_files, triplet, installed_remove_char_count);

        return SortedVector<file_pack>(std::move(installed_files));
    }

    InstallResult install_package(const VcpkgPaths& paths, const BinaryControlFile& bcf, StatusParagraphs* status_db)
    {
        auto& fs = paths.get_filesystem();
        const auto& installed = paths.installed();
        const auto package_dir = paths.package_dir(bcf.core_paragraph.spec);
        Triplet triplet = bcf.core_paragraph.spec.triplet();
        const std::vector<StatusParagraphAndAssociatedFiles> pgh_and_files =
            get_installed_files(fs, installed, *status_db);

        const SortedVector<std::string> package_files = build_list_of_package_files(fs, package_dir);
        const SortedVector<file_pack> installed_files = build_list_of_installed_files(pgh_and_files, triplet);

        struct intersection_compare
        {
            // The VS2015 standard library requires comparison operators of T and U
            // to also support comparison of T and T, and of U and U, due to debug checks.
#if _MSC_VER <= 1910
            bool operator()(const std::string& lhs, const std::string& rhs) { return lhs < rhs; }
            bool operator()(const file_pack& lhs, const file_pack& rhs) { return lhs.first < rhs.first; }
#endif
            bool operator()(const std::string& lhs, const file_pack& rhs) { return lhs < rhs.first; }
            bool operator()(const file_pack& lhs, const std::string& rhs) { return lhs.first < rhs; }
        };

        std::vector<file_pack> intersection;

        std::set_intersection(installed_files.begin(),
                              installed_files.end(),
                              package_files.begin(),
                              package_files.end(),
                              std::back_inserter(intersection),
                              intersection_compare());

        std::sort(intersection.begin(), intersection.end(), [](const file_pack& lhs, const file_pack& rhs) {
            return lhs.second < rhs.second;
        });

        if (!intersection.empty())
        {
            const auto triplet_install_path = installed.triplet_dir(triplet);
            vcpkg::printf(Color::error,
                          "The following files are already installed in %s and are in conflict with %s\n\n",
                          triplet_install_path.generic_u8string(),
                          bcf.core_paragraph.spec);

            auto i = intersection.begin();
            while (i != intersection.end())
            {
                print2("Installed by ", i->second, "\n    ");
                auto next =
                    std::find_if(i, intersection.end(), [i](const auto& val) { return i->second != val.second; });

                print2(Strings::join("\n    ", i, next, [](const file_pack& file) { return file.first; }));
                print2("\n\n");

                i = next;
            }

            return InstallResult::FILE_CONFLICTS;
        }

        StatusParagraph source_paragraph;
        source_paragraph.package = bcf.core_paragraph;
        source_paragraph.want = Want::INSTALL;
        source_paragraph.state = InstallState::HALF_INSTALLED;

        write_update(fs, installed, source_paragraph);
        status_db->insert(std::make_unique<StatusParagraph>(source_paragraph));

        std::vector<StatusParagraph> features_spghs;
        for (auto&& feature : bcf.features)
        {
            features_spghs.emplace_back();

            StatusParagraph& feature_paragraph = features_spghs.back();
            feature_paragraph.package = feature;
            feature_paragraph.want = Want::INSTALL;
            feature_paragraph.state = InstallState::HALF_INSTALLED;

            write_update(fs, installed, feature_paragraph);
            status_db->insert(std::make_unique<StatusParagraph>(feature_paragraph));
        }

        const InstallDir install_dir =
            InstallDir::from_destination_root(paths.installed(), triplet, bcf.core_paragraph);

        install_package_and_write_listfile(fs, paths.package_dir(bcf.core_paragraph.spec), install_dir);

        source_paragraph.state = InstallState::INSTALLED;
        write_update(fs, installed, source_paragraph);
        status_db->insert(std::make_unique<StatusParagraph>(source_paragraph));

        for (auto&& feature_paragraph : features_spghs)
        {
            feature_paragraph.state = InstallState::INSTALLED;
            write_update(fs, installed, feature_paragraph);
            status_db->insert(std::make_unique<StatusParagraph>(feature_paragraph));
        }

        return InstallResult::SUCCESS;
    }

    using Build::BuildResult;
    using Build::ExtendedBuildResult;

    static ExtendedBuildResult perform_install_plan_action(const VcpkgCmdArguments& args,
                                                           const VcpkgPaths& paths,
                                                           InstallPlanAction& action,
                                                           StatusParagraphs& status_db,
                                                           BinaryCache& binary_cache,
                                                           const Build::IBuildLogsRecorder& build_logs_recorder)
    {
        auto& fs = paths.get_filesystem();
        const InstallPlanType& plan_type = action.plan_type;

        const bool is_user_requested = action.request_type == RequestType::USER_REQUESTED;
        const bool use_head_version = Util::Enum::to_bool(action.build_options.use_head_version);

        if (plan_type == InstallPlanType::ALREADY_INSTALLED)
        {
            if (use_head_version && is_user_requested)
                msg::println(Color::warning, msgAlreadyInstalledNotHead, msg::spec = action.spec);
            else
                msg::println(Color::success, msgAlreadyInstalled, msg::spec = action.spec);
            return ExtendedBuildResult{BuildResult::SUCCEEDED};
        }

        if (plan_type == InstallPlanType::BUILD_AND_INSTALL)
        {
            std::unique_ptr<BinaryControlFile> bcf;
            auto restore = binary_cache.try_restore(action);
            if (restore == RestoreResult::restored)
            {
                auto maybe_bcf = Paragraphs::try_load_cached_package(fs, paths.package_dir(action.spec), action.spec);
                bcf = std::make_unique<BinaryControlFile>(std::move(maybe_bcf).value_or_exit(VCPKG_LINE_INFO));
            }
            else if (action.build_options.build_missing == Build::BuildMissing::NO)
            {
                return ExtendedBuildResult{BuildResult::CACHE_MISSING};
            }
            else
            {
                if (use_head_version)
                    msg::println(msgBuildingFromHead, msg::spec = action.displayname());
                else
                    msg::println(msgBuildingPackage, msg::spec = action.displayname());

                auto result = Build::build_package(args, paths, action, binary_cache, build_logs_recorder, status_db);

                if (BuildResult::DOWNLOADED == result.code)
                {
                    msg::println(Color::success, msgDownloadedSources, msg::spec = action.displayname());
                    return result;
                }

                if (result.code != Build::BuildResult::SUCCEEDED)
                {
                    LocalizedString warnings;
                    for (auto&& msg : action.build_failure_messages)
                    {
                        warnings.append(msg).append_raw('\n');
                    }

                    if (!warnings.data().empty())
                    {
                        msg::print(Color::warning, warnings);
                    }

                    msg::println_error(Build::create_error_message(result, action.spec));
                    return result;
                }

                bcf = std::move(result.binary_control_file);
            }
            // Build or restore succeeded and `bcf` is populated with the control file.
            Checks::check_exit(VCPKG_LINE_INFO, bcf != nullptr);

            const auto install_result = install_package(paths, *bcf, &status_db);
            BuildResult code;
            switch (install_result)
            {
                case InstallResult::SUCCESS: code = BuildResult::SUCCEEDED; break;
                case InstallResult::FILE_CONFLICTS: code = BuildResult::FILE_CONFLICTS; break;
                default: Checks::unreachable(VCPKG_LINE_INFO);
            }

            if (action.build_options.clean_packages == Build::CleanPackages::YES)
            {
                fs.remove_all(paths.package_dir(action.spec), VCPKG_LINE_INFO);
            }

            if (action.build_options.clean_downloads == Build::CleanDownloads::YES)
            {
                for (auto& p : fs.get_regular_files_non_recursive(paths.downloads, IgnoreErrors{}))
                {
                    fs.remove(p, VCPKG_LINE_INFO);
                }
            }

            return {code, std::move(bcf)};
        }

        if (plan_type == InstallPlanType::EXCLUDED)
        {
            msg::println(Color::warning, msgExcludedPackage, msg::spec = action.spec);
            return ExtendedBuildResult{BuildResult::EXCLUDED};
        }

        Checks::unreachable(VCPKG_LINE_INFO);
    }

    void InstallSummary::print() const
    {
        msg::println(msgResultsHeader);

        for (const SpecSummary& result : this->results)
        {
            msg::println(LocalizedString().append_indent().append_fmt_raw(
                "{}: {}: {}",
                result.get_spec(),
                Build::to_string(result.build_result.value_or_exit(VCPKG_LINE_INFO).code),
                result.timing));
        }

        std::map<Triplet, Build::BuildResultCounts> summary;
        for (const SpecSummary& r : this->results)
        {
            summary[r.get_spec().triplet()].increment(r.build_result.value_or_exit(VCPKG_LINE_INFO).code);
        }

        msg::println();

        for (auto&& entry : summary)
        {
            entry.second.println(entry.first);
        }
    }

    struct TrackedPackageInstallGuard
    {
        SpecSummary* current_summary = nullptr;
        ElapsedTimer build_timer = ElapsedTimer::create_started();

        TrackedPackageInstallGuard(const size_t action_index,
                                   const size_t action_count,
                                   std::vector<SpecSummary>& results,
                                   const Dependencies::InstallPlanAction& action)
        {
            results.emplace_back(action);
            current_summary = &results.back();

            msg::println(msgInstallingPackage,
                         msg::action_index = action_index,
                         msg::count = action_count,
                         msg::spec = action.spec);
        }

        TrackedPackageInstallGuard(const size_t action_index,
                                   const size_t action_count,
                                   std::vector<SpecSummary>& results,
                                   const Dependencies::RemovePlanAction& action)
        {
            results.emplace_back(action);
            current_summary = &results.back();
            msg::println(Remove::msgRemovingPackage,
                         msg::action_index = action_index,
                         msg::count = action_count,
                         msg::spec = action.spec);
        }

        ~TrackedPackageInstallGuard()
        {
            current_summary->timing = build_timer.elapsed();
            msg::println(
                msgElapsedForPackage, msg::spec = current_summary->get_spec(), msg::elapsed = current_summary->timing);
        }

        TrackedPackageInstallGuard(const TrackedPackageInstallGuard&) = delete;
        TrackedPackageInstallGuard& operator=(const TrackedPackageInstallGuard&) = delete;
    };

    InstallSummary perform(const VcpkgCmdArguments& args,
                           ActionPlan& action_plan,
                           const KeepGoing keep_going,
                           const VcpkgPaths& paths,
                           StatusParagraphs& status_db,
                           BinaryCache& binary_cache,
                           const Build::IBuildLogsRecorder& build_logs_recorder,
                           const CMakeVars::CMakeVarProvider& var_provider)
    {
        std::vector<SpecSummary> results;
        const size_t action_count = action_plan.remove_actions.size() + action_plan.install_actions.size();
        size_t action_index = 1;

        for (auto&& action : action_plan.remove_actions)
        {
            TrackedPackageInstallGuard this_install(action_index++, action_count, results, action);
            Remove::perform_remove_plan_action(paths, action, Remove::Purge::YES, &status_db);
            results.back().build_result.emplace(BuildResult::REMOVED);
        }

        for (auto&& action : action_plan.already_installed)
        {
            results.emplace_back(action);
            results.back().build_result.emplace(
                perform_install_plan_action(args, paths, action, status_db, binary_cache, build_logs_recorder));
        }

        Build::compute_all_abis(paths, action_plan, var_provider, status_db);
        binary_cache.prefetch(action_plan.install_actions);
        for (auto&& action : action_plan.install_actions)
        {
            TrackedPackageInstallGuard this_install(action_index++, action_count, results, action);
            auto result =
                perform_install_plan_action(args, paths, action, status_db, binary_cache, build_logs_recorder);
            if (result.code != BuildResult::SUCCEEDED && keep_going == KeepGoing::NO)
            {
                Checks::msg_exit_with_message(VCPKG_LINE_INFO,
                                              Build::create_user_troubleshooting_message(
                                                  action, paths, result.stdoutlog.then([&](auto&) -> Optional<Path> {
                                                      const auto issue_body_path =
                                                          paths.installed().root() / "vcpkg" / "issue_body.md";
                                                      paths.get_filesystem().write_contents(
                                                          issue_body_path,
                                                          Build::create_github_issue(args, result, paths, action),
                                                          VCPKG_LINE_INFO);
                                                      return issue_body_path;
                                                  })));
            }

            this_install.current_summary->build_result.emplace(std::move(result));
        }

        return InstallSummary{std::move(results)};
    }

    static constexpr StringLiteral OPTION_DRY_RUN = "dry-run";
    static constexpr StringLiteral OPTION_USE_HEAD_VERSION = "head";
    static constexpr StringLiteral OPTION_NO_DOWNLOADS = "no-downloads";
    static constexpr StringLiteral OPTION_ONLY_BINARYCACHING = "only-binarycaching";
    static constexpr StringLiteral OPTION_ONLY_DOWNLOADS = "only-downloads";
    static constexpr StringLiteral OPTION_RECURSE = "recurse";
    static constexpr StringLiteral OPTION_KEEP_GOING = "keep-going";
    static constexpr StringLiteral OPTION_EDITABLE = "editable";
    static constexpr StringLiteral OPTION_CHECK_STAMP = "check-stamp";
    static constexpr StringLiteral OPTION_XUNIT = "x-xunit";
    static constexpr StringLiteral OPTION_USE_ARIA2 = "x-use-aria2";
    static constexpr StringLiteral OPTION_CLEAN_AFTER_BUILD = "clean-after-build";
    static constexpr StringLiteral OPTION_CLEAN_BUILDTREES_AFTER_BUILD = "clean-buildtrees-after-build";
    static constexpr StringLiteral OPTION_CLEAN_PACKAGES_AFTER_BUILD = "clean-packages-after-build";
    static constexpr StringLiteral OPTION_CLEAN_DOWNLOADS_AFTER_BUILD = "clean-downloads-after-build";
    static constexpr StringLiteral OPTION_WRITE_PACKAGES_CONFIG = "x-write-nuget-packages-config";
    static constexpr StringLiteral OPTION_MANIFEST_NO_DEFAULT_FEATURES = "x-no-default-features";
    static constexpr StringLiteral OPTION_MANIFEST_FEATURE = "x-feature";
    static constexpr StringLiteral OPTION_PROHIBIT_BACKCOMPAT_FEATURES = "x-prohibit-backcompat-features";
    static constexpr StringLiteral OPTION_ENFORCE_PORT_CHECKS = "enforce-port-checks";
    static constexpr StringLiteral OPTION_ALLOW_UNSUPPORTED_PORT = "allow-unsupported";

    static constexpr std::array<CommandSwitch, 18> INSTALL_SWITCHES = {{
        {OPTION_DRY_RUN, "Do not actually build or install"},
        {OPTION_USE_HEAD_VERSION,
         "Install the libraries on the command line using the latest upstream sources (classic mode)"},
        {OPTION_NO_DOWNLOADS, "Do not download new sources"},
        {OPTION_ONLY_DOWNLOADS, "Download sources but don't build packages"},
        {OPTION_ONLY_BINARYCACHING, "Fail if cached binaries are not available"},
        {OPTION_RECURSE, "Allow removal of packages as part of installation"},
        {OPTION_KEEP_GOING, "Continue installing packages on failure"},
        {OPTION_EDITABLE,
         "Disable source re-extraction and binary caching for libraries on the command line (classic mode)"},
        {OPTION_CHECK_STAMP,
         "If the configuration (triplets, manifest file, registries, selected features) is the same as the last time "
         "install is skipped. Local port modifications are not detected anymore."},

        {OPTION_USE_ARIA2, "Use aria2 to perform download tasks"},
        {OPTION_CLEAN_AFTER_BUILD, "Clean buildtrees, packages and downloads after building each package"},
        {OPTION_CLEAN_BUILDTREES_AFTER_BUILD, "Clean buildtrees after building each package"},
        {OPTION_CLEAN_PACKAGES_AFTER_BUILD, "Clean packages after building each package"},
        {OPTION_CLEAN_DOWNLOADS_AFTER_BUILD, "Clean downloads after building each package"},
        {OPTION_MANIFEST_NO_DEFAULT_FEATURES,
         "Don't install the default features from the top-level manifest (manifest mode)."},
        {OPTION_ENFORCE_PORT_CHECKS,
         "Fail install if a port has detected problems or attempts to use a deprecated feature"},
        {OPTION_PROHIBIT_BACKCOMPAT_FEATURES, ""},
        {OPTION_ALLOW_UNSUPPORTED_PORT, "Instead of erroring on an unsupported port, continue with a warning."},
    }};

    static constexpr std::array<CommandSetting, 2> INSTALL_SETTINGS = {{
        {OPTION_XUNIT, ""}, // internal use
        {OPTION_WRITE_PACKAGES_CONFIG,
         "Writes out a NuGet packages.config-formatted file for use with external binary caching.\nSee `vcpkg help "
         "binarycaching` for more information."},
    }};

    static constexpr std::array<CommandMultiSetting, 1> INSTALL_MULTISETTINGS = {{
        {OPTION_MANIFEST_FEATURE, "Additional feature from the top-level manifest to install (manifest mode)."},
    }};

    static std::vector<std::string> get_all_port_names(const VcpkgPaths& paths)
    {
        const auto& registries = paths.get_registry_set();

        std::vector<std::string> ret;
        for (const auto& registry : registries.registries())
        {
            const auto packages = registry.packages();
            ret.insert(ret.end(), packages.begin(), packages.end());
        }
        if (auto registry = registries.default_registry())
        {
            registry->get_all_port_names(ret);
        }

        Util::sort_unique_erase(ret);
        return ret;
    }

    const CommandStructure COMMAND_STRUCTURE = {
        create_example_string("install zlib zlib:x64-windows curl boost"),
        0,
        SIZE_MAX,
        {INSTALL_SWITCHES, INSTALL_SETTINGS, INSTALL_MULTISETTINGS},
        &get_all_port_names,
    };

    // This command structure must share "critical" values (switches, number of arguments). It exists only to provide a
    // better example string.
    const CommandStructure MANIFEST_COMMAND_STRUCTURE = {
        create_example_string("install --triplet x64-windows"),
        0,
        SIZE_MAX,
        {INSTALL_SWITCHES, INSTALL_SETTINGS, INSTALL_MULTISETTINGS},
        nullptr,
    };
    void print_usage_information(const BinaryParagraph& bpgh,
                                 std::set<std::string>& printed_usages,
                                 const Filesystem& fs,
                                 const InstalledPaths& installed)
    {
        auto message = get_cmake_usage(fs, installed, bpgh).message;
        if (!message.empty())
        {
            auto existing = printed_usages.lower_bound(message);
            if (existing == printed_usages.end() || *existing != message)
            {
                print2(message);
                printed_usages.insert(existing, std::move(message));
            }
        }
    }

    static const char* find_skip_add_library(const char* real_first, const char* first, const char* last)
    {
        static constexpr StringLiteral ADD_LIBRARY_CALL = "add_library(";

        for (;;)
        {
            first = Util::search(first, last, ADD_LIBRARY_CALL);
            if (first == last)
            {
                return first;
            }
            if (first == real_first || !ParserBase::is_word_char(*(first - 1)))
            {
                return first + ADD_LIBRARY_CALL.size();
            }
            ++first;
        }
    }

    std::vector<std::string> get_cmake_add_library_names(StringView cmake_file)
    {
        constexpr static auto is_library_name_char = [](char ch) {
            return ch != ')' && ch != '$' && !ParserBase::is_whitespace(ch);
        };

        const auto real_first = cmake_file.begin();
        auto first = real_first;
        const auto last = cmake_file.end();

        std::vector<std::string> res;
        for (;;)
        {
            first = find_skip_add_library(real_first, first, last);
            if (first == last)
            {
                return res;
            }
            auto start_of_library_name = std::find_if_not(first, last, ParserBase::is_whitespace);
            auto end_of_library_name = std::find_if_not(start_of_library_name, last, is_library_name_char);
            if (end_of_library_name == start_of_library_name)
            {
                first = end_of_library_name;
                continue;
            }
            res.emplace_back(start_of_library_name, end_of_library_name);
        }
    }

    CMakeUsageInfo get_cmake_usage(const Filesystem& fs, const InstalledPaths& installed, const BinaryParagraph& bpgh)
    {
        CMakeUsageInfo ret;

        std::error_code ec;

        auto usage_file = installed.usage_file(bpgh.spec);
        if (fs.exists(usage_file, IgnoreErrors{}))
        {
            ret.usage_file = true;
            auto contents = fs.read_contents(usage_file, ec);
            if (!ec)
            {
                ret.message = std::move(contents);
                ret.message.push_back('\n');
            }

            return ret;
        }

        auto files = fs.read_lines(installed.listfile_path(bpgh), ec);
        if (!ec)
        {
            std::unordered_map<std::string, std::string> config_files;
            std::map<std::string, std::vector<std::string>> library_targets;
            bool is_header_only = true;
            std::string header_path;

            for (auto&& suffix : files)
            {
                if (Strings::contains(suffix, "/share/") && Strings::ends_with(suffix, ".cmake"))
                {
                    // CMake file is inside the share folder
                    const auto path = installed.root() / suffix;
                    const auto find_package_name = Path(path.parent_path()).filename().to_string();
                    const auto contents = fs.read_contents(path, ec);
                    if (!ec)
                    {
                        auto targets = get_cmake_add_library_names(contents);
                        if (!targets.empty())
                        {
                            auto& all_targets = library_targets[find_package_name];
                            all_targets.insert(all_targets.end(),
                                               std::make_move_iterator(targets.begin()),
                                               std::make_move_iterator(targets.end()));
                        }
                    }

                    auto filename = Path(suffix).filename().to_string();
                    if (Strings::ends_with(filename, "Config.cmake"))
                    {
                        auto root = filename.substr(0, filename.size() - 12);
                        if (Strings::case_insensitive_ascii_equals(root, find_package_name))
                            config_files[find_package_name] = root;
                    }
                    else if (Strings::ends_with(filename, "-config.cmake"))
                    {
                        auto root = filename.substr(0, filename.size() - 13);
                        if (Strings::case_insensitive_ascii_equals(root, find_package_name))
                            config_files[find_package_name] = root;
                    }
                }
                if (Strings::contains(suffix, "/lib/") || Strings::contains(suffix, "/bin/"))
                {
                    if (!Strings::ends_with(suffix, ".pc") && !Strings::ends_with(suffix, "/")) is_header_only = false;
                }

                if (is_header_only && header_path.empty())
                {
                    const auto it = suffix.find("/include/");
                    if (it != std::string::npos && !Strings::ends_with(suffix, "/"))
                    {
                        header_path = suffix.substr(it + 9);
                    }
                }
            }

            ret.header_only = is_header_only;

            if (library_targets.empty())
            {
                if (is_header_only && !header_path.empty())
                {
                    static auto cmakeify = [](std::string name) {
                        auto n = Strings::ascii_to_uppercase(Strings::replace_all(std::move(name), "-", "_"));
                        if (n.empty() || ParserBase::is_ascii_digit(n[0]))
                        {
                            n.insert(n.begin(), '_');
                        }
                        return n;
                    };

                    const auto name = cmakeify(bpgh.spec.name());
                    auto msg = msg::format(msgHeaderOnlyUsage, msg::package_name = bpgh.spec.name()).extract_data();
                    Strings::append(msg, "\n\n");
                    Strings::append(msg, "    find_path(", name, "_INCLUDE_DIRS \"", header_path, "\")\n");
                    Strings::append(msg, "    target_include_directories(main PRIVATE ${", name, "_INCLUDE_DIRS})\n\n");

                    ret.message = std::move(msg);
                }
            }
            else
            {
                auto msg = msg::format(msgCMakeTargetsUsage, msg::package_name = bpgh.spec.name()).append_raw('\n');
                msg.append_indent().append(msgCMakeTargetsUsageHeuristicMessage).append_raw('\n');

                for (auto&& library_target_pair : library_targets)
                {
                    auto config_it = config_files.find(library_target_pair.first);
                    msg.append_indent();
                    msg.append_fmt_raw("find_package({} CONFIG REQUIRED)",
                                       config_it == config_files.end() ? library_target_pair.first : config_it->second);
                    msg.append_raw('\n');

                    auto& targets = library_target_pair.second;
                    Util::sort_unique_erase(targets, [](const std::string& l, const std::string& r) {
                        if (l.size() < r.size()) return true;
                        if (l.size() > r.size()) return false;
                        return l < r;
                    });

                    if (targets.size() > 4)
                    {
                        auto omitted = targets.size() - 4;
                        library_target_pair.second.erase(targets.begin() + 4, targets.end());
                        msg.append_indent().append_raw("# ").append(msgCmakeTargetsExcluded, msg::count = omitted);
                    }

                    msg.append_indent()
                        .append_fmt_raw("target_link_libraries(main PRIVATE {})", Strings::join(" ", targets))
                        .append_raw("\n\n");
                }

                ret.message = msg.extract_data();
            }
            ret.cmake_targets_map = std::move(library_targets);
        }
        return ret;
    }

    DECLARE_AND_REGISTER_MESSAGE(
        ErrorIndividualPackagesUnsupported,
        (),
        "",
        "In manifest mode, `vcpkg install` does not support individual package arguments.\nTo install "
        "additional "
        "packages, edit vcpkg.json and then run `vcpkg install` without any package arguments.");

    DECLARE_AND_REGISTER_MESSAGE(ErrorRequirePackagesList,
                                 (),
                                 "",
                                 "`vcpkg install` requires a list of packages to install in classic mode.");

    DECLARE_AND_REGISTER_MESSAGE(ErrorInvalidClassicModeOption,
                                 (msg::option),
                                 "",
                                 "The option --{option} is not supported in classic mode and no manifest was found.");

    DECLARE_AND_REGISTER_MESSAGE(UsingManifestAt, (msg::path), "", "Using manifest file at {path}.");

    DECLARE_AND_REGISTER_MESSAGE(ErrorInvalidManifestModeOption,
                                 (msg::option),
                                 "",
                                 "The option --{option} is not supported in manifest mode.");

    DECLARE_AND_REGISTER_MESSAGE(StampNotChanged,
                                 (msg::option),
                                 "",
                                 "Installation skipped. Everything seems to be installed. To disable this check, don't "
                                 "pass the option `--{option}` to vcpkg.");

    void perform_and_exit(const VcpkgCmdArguments& args,
                          const VcpkgPaths& paths,
                          Triplet default_triplet,
                          Triplet host_triplet)
    {
        const ParsedArguments options =
            args.parse_arguments(paths.manifest_mode_enabled() ? MANIFEST_COMMAND_STRUCTURE : COMMAND_STRUCTURE);

        const bool dry_run = Util::Sets::contains(options.switches, OPTION_DRY_RUN);
        const bool use_head_version = Util::Sets::contains(options.switches, (OPTION_USE_HEAD_VERSION));
        const bool no_downloads = Util::Sets::contains(options.switches, (OPTION_NO_DOWNLOADS));
        const bool only_downloads = Util::Sets::contains(options.switches, (OPTION_ONLY_DOWNLOADS));
        const bool no_build_missing = Util::Sets::contains(options.switches, OPTION_ONLY_BINARYCACHING);
        const bool is_recursive = Util::Sets::contains(options.switches, (OPTION_RECURSE));
        const bool is_editable = Util::Sets::contains(options.switches, (OPTION_EDITABLE)) || !args.cmake_args.empty();
        const bool check_stamp = Util::Sets::contains(options.switches, (OPTION_CHECK_STAMP));
        const bool use_aria2 = Util::Sets::contains(options.switches, (OPTION_USE_ARIA2));
        const bool clean_after_build = Util::Sets::contains(options.switches, (OPTION_CLEAN_AFTER_BUILD));
        const bool clean_buildtrees_after_build =
            Util::Sets::contains(options.switches, (OPTION_CLEAN_BUILDTREES_AFTER_BUILD));
        const bool clean_packages_after_build =
            Util::Sets::contains(options.switches, (OPTION_CLEAN_PACKAGES_AFTER_BUILD));
        const bool clean_downloads_after_build =
            Util::Sets::contains(options.switches, (OPTION_CLEAN_DOWNLOADS_AFTER_BUILD));
        const KeepGoing keep_going = Util::Sets::contains(options.switches, OPTION_KEEP_GOING) || only_downloads
                                         ? KeepGoing::YES
                                         : KeepGoing::NO;
        const bool prohibit_backcompat_features =
            Util::Sets::contains(options.switches, (OPTION_PROHIBIT_BACKCOMPAT_FEATURES)) ||
            Util::Sets::contains(options.switches, (OPTION_ENFORCE_PORT_CHECKS));
        const auto unsupported_port_action = Util::Sets::contains(options.switches, OPTION_ALLOW_UNSUPPORTED_PORT)
                                                 ? Dependencies::UnsupportedPortAction::Warn
                                                 : Dependencies::UnsupportedPortAction::Error;

        LockGuardPtr<Metrics>(g_metrics)->track_property("install_manifest_mode", paths.manifest_mode_enabled());

        if (auto p = paths.get_manifest().get())
        {
            bool failure = false;
            if (!args.command_arguments.empty())
            {
                msg::println_error(msgErrorIndividualPackagesUnsupported);
                msg::println(Color::error, msg::msgSeeURL, msg::url = docs::manifests_url);
                failure = true;
            }
            if (use_head_version)
            {
                msg::println_error(msgErrorInvalidManifestModeOption, msg::option = OPTION_USE_HEAD_VERSION);
                failure = true;
            }
            if (is_editable)
            {
                msg::println_error(msgErrorInvalidManifestModeOption, msg::option = OPTION_EDITABLE);
                failure = true;
            }
            if (failure)
            {
                msg::println(msgUsingManifestAt, msg::path = p->path);
                print2("\n");
                print_usage(MANIFEST_COMMAND_STRUCTURE);
                Checks::exit_fail(VCPKG_LINE_INFO);
            }
        }
        else
        {
            bool failure = false;
            if (args.command_arguments.empty())
            {
                msg::println_error(msgErrorRequirePackagesList);
                failure = true;
            }
            if (Util::Sets::contains(options.switches, OPTION_MANIFEST_NO_DEFAULT_FEATURES))
            {
                msg::println_error(msgErrorInvalidClassicModeOption, msg::option = OPTION_MANIFEST_NO_DEFAULT_FEATURES);
                failure = true;
            }
            if (Util::Sets::contains(options.switches, OPTION_CHECK_STAMP))
            {
                msg::println(Color::error, msgErrorInvalidClassicModeOption, msg::option = OPTION_CHECK_STAMP);
                failure = true;
            }
            if (Util::Sets::contains(options.multisettings, OPTION_MANIFEST_FEATURE))
            {
                msg::println_error(msgErrorInvalidClassicModeOption, msg::option = OPTION_MANIFEST_FEATURE);
                failure = true;
            }
            if (failure)
            {
                print2("\n");
                print_usage(COMMAND_STRUCTURE);
                Checks::exit_fail(VCPKG_LINE_INFO);
            }
        }

        BinaryCache binary_cache;
        if (!only_downloads)
        {
            binary_cache.install_providers_for(args, paths);
        }

        auto& fs = paths.get_filesystem();

        Build::DownloadTool download_tool = Build::DownloadTool::BUILT_IN;
        if (use_aria2) download_tool = Build::DownloadTool::ARIA2;

        const Build::BuildPackageOptions install_plan_options = {
            Util::Enum::to_enum<Build::BuildMissing>(!no_build_missing),
            Util::Enum::to_enum<Build::UseHeadVersion>(use_head_version),
            Util::Enum::to_enum<Build::AllowDownloads>(!no_downloads),
            Util::Enum::to_enum<Build::OnlyDownloads>(only_downloads),
            Util::Enum::to_enum<Build::CleanBuildtrees>(clean_after_build || clean_buildtrees_after_build),
            Util::Enum::to_enum<Build::CleanPackages>(clean_after_build || clean_packages_after_build),
            Util::Enum::to_enum<Build::CleanDownloads>(clean_after_build || clean_downloads_after_build),
            download_tool,
            Build::PurgeDecompressFailure::NO,
            Util::Enum::to_enum<Build::Editable>(is_editable),
            prohibit_backcompat_features ? Build::BackcompatFeatures::PROHIBIT : Build::BackcompatFeatures::ALLOW,
        };

        auto var_provider_storage = CMakeVars::make_triplet_cmake_var_provider(paths);
        auto& var_provider = *var_provider_storage;

        if (auto manifest = paths.get_manifest().get())
        {
            Optional<Path> pkgsconfig;
            auto it_pkgsconfig = options.settings.find(OPTION_WRITE_PACKAGES_CONFIG);
            if (it_pkgsconfig != options.settings.end())
            {
                LockGuardPtr<Metrics>(g_metrics)->track_property("x-write-nuget-packages-config", "defined");
                pkgsconfig = Path(it_pkgsconfig->second);
            }
            auto maybe_manifest_scf = SourceControlFile::parse_manifest_object(manifest->path, manifest->manifest);
            if (!maybe_manifest_scf)
            {
                print_error_message(maybe_manifest_scf.error());
                print2("See ", docs::manifests_url, " for more information.\n");
                Checks::exit_fail(VCPKG_LINE_INFO);
            }

            auto manifest_scf = std::move(maybe_manifest_scf).value_or_exit(VCPKG_LINE_INFO);
            const auto& manifest_core = *manifest_scf->core_paragraph;
            if (auto maybe_error = manifest_scf->check_against_feature_flags(
                    manifest->path, paths.get_feature_flags(), paths.get_registry_set().is_default_builtin_registry()))
            {
                Checks::exit_with_message(VCPKG_LINE_INFO, maybe_error.value_or_exit(VCPKG_LINE_INFO));
            }

            std::vector<std::string> features;
            auto manifest_feature_it = options.multisettings.find(OPTION_MANIFEST_FEATURE);
            if (manifest_feature_it != options.multisettings.end())
            {
                features.insert(features.end(), manifest_feature_it->second.begin(), manifest_feature_it->second.end());
            }
            if (Util::Sets::contains(options.switches, OPTION_MANIFEST_NO_DEFAULT_FEATURES))
            {
                features.push_back("core");
            }

            auto core_it = std::remove(features.begin(), features.end(), "core");
            if (core_it == features.end())
            {
                const auto& default_features = manifest_core.default_features;
                features.insert(features.end(), default_features.begin(), default_features.end());
            }
            else
            {
                features.erase(core_it, features.end());
            }
            Util::sort_unique_erase(features);

            auto dependencies = manifest_core.dependencies;
            for (const auto& feature : features)
            {
                auto it = Util::find_if(
                    manifest_scf->feature_paragraphs,
                    [&feature](const std::unique_ptr<FeatureParagraph>& fpgh) { return fpgh->name == feature; });

                if (it == manifest_scf->feature_paragraphs.end())
                {
                    vcpkg::printf(Color::warning,
                                  "Warning: feature %s was passed, but that is not a feature that %s supports.",
                                  feature,
                                  manifest_core.name);
                }
                else
                {
                    dependencies.insert(
                        dependencies.end(), it->get()->dependencies.begin(), it->get()->dependencies.end());
                }
            }

            if (std::any_of(dependencies.begin(), dependencies.end(), [](const Dependency& dep) {
                    return dep.constraint.type != VersionConstraintKind::None;
                }))
            {
                LockGuardPtr<Metrics>(g_metrics)->track_property("manifest_version_constraint", "defined");
            }

            if (!manifest_core.overrides.empty())
            {
                LockGuardPtr<Metrics>(g_metrics)->track_property("manifest_overrides", "defined");
            }

            auto verprovider = PortFileProvider::make_versioned_portfile_provider(paths);
            auto baseprovider = PortFileProvider::make_baseline_provider(paths);

            std::vector<std::string> extended_overlay_ports;
            const bool add_builtin_ports_directory_as_overlay =
                paths.get_registry_set().is_default_builtin_registry() && !paths.use_git_default_registry();
            extended_overlay_ports.reserve(args.overlay_ports.size() + add_builtin_ports_directory_as_overlay);
            extended_overlay_ports = args.overlay_ports;
            if (add_builtin_ports_directory_as_overlay)
            {
                extended_overlay_ports.emplace_back(paths.builtin_ports_directory().native());
            }

<<<<<<< HEAD
            std::string hash;
            {
                auto hasher = Hash::get_hasher_for(Hash::Algorithm::Sha256);
                hasher->add_bytes(default_triplet.to_string());
                hasher->add_bytes(host_triplet.to_string());
                for (const auto& feature : features)
                {
                    hasher->add_bytes(feature);
                }
                if (paths.get_registry_set().is_default_builtin_registry())
                {
                    auto maybe_git_sha = paths.get_current_git_sha();
                    if (maybe_git_sha)
                    {
                        hasher->add_bytes(maybe_git_sha.value_or_exit(VCPKG_LINE_INFO));
                    }
                }
                hash = hasher->get_hash();

                auto have_file_change = [&]() {
                    auto last_install = fs.last_write_time(paths.installed().stampfile_path(), VCPKG_LINE_INFO);
                    for (auto&& path : args.overlay_ports)
                    {
                        if (fs.last_write_time(path, VCPKG_LINE_INFO) > last_install)
                        {
                            return true;
                        }
                        for (auto&& file : fs.get_files_recursive(path, VCPKG_LINE_INFO))
                        {
                            if (fs.last_write_time(file, VCPKG_LINE_INFO) > last_install)
                            {
                                return true;
                            }
                        }
                    }

                    if (fs.last_write_time(paths.get_manifest().value_or_exit(VCPKG_LINE_INFO).path, VCPKG_LINE_INFO) >
                        last_install)
                    {
                        return true;
                    }
                    auto config_file = paths.get_configuration().directory / "vcpkg-configuration.json";
                    if (fs.exists(config_file, VCPKG_LINE_INFO))
                    {
                        if (fs.last_write_time(config_file, VCPKG_LINE_INFO) > last_install)
                        {
                            return true;
                        }
                    }
                    if (fs.last_write_time(paths.get_triplet_file_path(default_triplet), VCPKG_LINE_INFO) >
                        last_install)
                    {
                        return true;
                    }
                    if (fs.last_write_time(paths.get_triplet_file_path(host_triplet), VCPKG_LINE_INFO) > last_install)
                    {
                        return true;
                    }
                    return false;
                };

                if (check_stamp && fs.exists(paths.installed().stampfile_path(), VCPKG_LINE_INFO))
                {
                    if (fs.read_contents(paths.installed().stampfile_path(), VCPKG_LINE_INFO) == hash &&
                        !have_file_change())
                    {
                        msg::println(msgStampNotChanged, msg::option = OPTION_CHECK_STAMP);
                        Checks::exit_success(VCPKG_LINE_INFO);
                    }
                    fs.remove(paths.installed().stampfile_path(), VCPKG_LINE_INFO);
                }
            }

            auto oprovider = PortFileProvider::make_overlay_provider(paths, extended_overlay_ports);
            PackageSpec toplevel{manifest_scf.core_paragraph->name, default_triplet};
=======
            auto oprovider = PortFileProvider::make_manifest_provider(
                paths, extended_overlay_ports, manifest->path, std::move(manifest_scf));
            PackageSpec toplevel{manifest_core.name, default_triplet};
>>>>>>> b0f08e40
            auto install_plan = Dependencies::create_versioned_install_plan(*verprovider,
                                                                            *baseprovider,
                                                                            *oprovider,
                                                                            var_provider,
                                                                            dependencies,
                                                                            manifest_core.overrides,
                                                                            toplevel,
                                                                            host_triplet,
                                                                            unsupported_port_action)
                                    .value_or_exit(VCPKG_LINE_INFO);

            for (const auto& warning : install_plan.warnings)
            {
                print2(Color::warning, warning, '\n');
            }
            for (InstallPlanAction& action : install_plan.install_actions)
            {
                action.build_options = install_plan_options;
                action.build_options.use_head_version = Build::UseHeadVersion::NO;
                action.build_options.editable = Build::Editable::NO;
            }

            // If the manifest refers to itself, it will be added to the install plan.
            Util::erase_remove_if(install_plan.install_actions,
                                  [&toplevel](auto&& action) { return action.spec == toplevel; });

<<<<<<< HEAD
            PortFileProvider::PathsPortFileProvider provider(paths, extended_overlay_ports);

            Commands::SetInstalled::perform_ex(args,
                                               paths,
                                               provider,
                                               binary_cache,
                                               var_provider,
                                               std::move(install_plan),
                                               dry_run ? Commands::DryRun::Yes : Commands::DryRun::No,
                                               pkgsconfig,
                                               host_triplet,
                                               keep_going);
            fs.write_contents_and_dirs(paths.installed().stampfile_path(), hash, VCPKG_LINE_INFO);
            Checks::exit_success(VCPKG_LINE_INFO);
=======
            PortFileProvider::PathsPortFileProvider provider(paths, std::move(oprovider));
            Commands::SetInstalled::perform_and_exit_ex(args,
                                                        paths,
                                                        provider,
                                                        binary_cache,
                                                        var_provider,
                                                        std::move(install_plan),
                                                        dry_run ? Commands::DryRun::Yes : Commands::DryRun::No,
                                                        pkgsconfig,
                                                        host_triplet,
                                                        keep_going);
>>>>>>> b0f08e40
        }

        PortFileProvider::PathsPortFileProvider provider(
            paths, PortFileProvider::make_overlay_provider(paths, args.overlay_ports));

        const std::vector<FullPackageSpec> specs = Util::fmap(args.command_arguments, [&](auto&& arg) {
            return Input::check_and_get_full_package_spec(
                std::string(arg), default_triplet, COMMAND_STRUCTURE.example_text, paths);
        });

        // create the plan
        print2("Computing installation plan...\n");
        StatusParagraphs status_db = database_load_check(fs, paths.installed());

        // Note: action_plan will hold raw pointers to SourceControlFileLocations from this map
        auto action_plan = Dependencies::create_feature_install_plan(
            provider, var_provider, specs, status_db, {host_triplet, unsupported_port_action});

        for (const auto& warning : action_plan.warnings)
        {
            print2(Color::warning, warning, '\n');
        }
        for (auto&& action : action_plan.install_actions)
        {
            action.build_options = install_plan_options;
            if (action.request_type != RequestType::USER_REQUESTED)
            {
                action.build_options.use_head_version = Build::UseHeadVersion::NO;
                action.build_options.editable = Build::Editable::NO;
            }
        }

        var_provider.load_tag_vars(action_plan, provider, host_triplet);

        // install plan will be empty if it is already installed - need to change this at status paragraph part
        Checks::check_exit(VCPKG_LINE_INFO, !action_plan.empty(), "Install plan cannot be empty");

#if defined(_WIN32)
        const auto maybe_common_triplet = Util::common_projection(
            action_plan.install_actions, [](const InstallPlanAction& to_install) { return to_install.spec.triplet(); });
        if (maybe_common_triplet)
        {
            const auto& common_triplet = maybe_common_triplet.value_or_exit(VCPKG_LINE_INFO);
            const auto maybe_common_arch = common_triplet.guess_architecture();
            if (maybe_common_arch)
            {
                const auto maybe_vs_prompt = guess_visual_studio_prompt_target_architecture();
                if (maybe_vs_prompt)
                {
                    const auto common_arch = maybe_common_arch.value_or_exit(VCPKG_LINE_INFO);
                    const auto vs_prompt = maybe_vs_prompt.value_or_exit(VCPKG_LINE_INFO);
                    if (common_arch != vs_prompt)
                    {
                        const auto vs_prompt_view = to_zstring_view(vs_prompt);
                        print2(vcpkg::Color::warning,
                               "warning: vcpkg appears to be in a Visual Studio prompt targeting ",
                               vs_prompt_view,
                               " but is installing packages for ",
                               common_triplet,
                               ". Consider using --triplet ",
                               vs_prompt_view,
                               "-windows or --triplet ",
                               vs_prompt_view,
                               "-uwp.\n");
                    }
                }
            }
        }
#endif // defined(_WIN32)

        Dependencies::print_plan(action_plan, is_recursive, paths.builtin_ports_directory());

        auto it_pkgsconfig = options.settings.find(OPTION_WRITE_PACKAGES_CONFIG);
        if (it_pkgsconfig != options.settings.end())
        {
            LockGuardPtr<Metrics>(g_metrics)->track_property("x-write-nuget-packages-config", "defined");
            Build::compute_all_abis(paths, action_plan, var_provider, status_db);

            auto pkgsconfig_path = paths.original_cwd / it_pkgsconfig->second;
            auto pkgsconfig_contents = generate_nuget_packages_config(action_plan);
            fs.write_contents(pkgsconfig_path, pkgsconfig_contents, VCPKG_LINE_INFO);
            print2("Wrote NuGet packages config information to ", pkgsconfig_path, "\n");
        }

        if (dry_run)
        {
            Checks::exit_success(VCPKG_LINE_INFO);
        }

        paths.flush_lockfile();

        track_install_plan(action_plan);

        const InstallSummary summary = perform(args,
                                               action_plan,
                                               keep_going,
                                               paths,
                                               status_db,
                                               binary_cache,
                                               Build::null_build_logs_recorder(),
                                               var_provider);

        print2("\nTotal elapsed time: ", GlobalState::timer.to_string(), "\n\n");

        if (keep_going == KeepGoing::YES)
        {
            summary.print();
        }

        auto it_xunit = options.settings.find(OPTION_XUNIT);
        if (it_xunit != options.settings.end())
        {
            XunitWriter xwriter;

            for (auto&& result : summary.results)
            {
                xwriter.add_test_results(result.get_spec(),
                                         result.build_result.value_or_exit(VCPKG_LINE_INFO).code,
                                         result.timing,
                                         result.start_time,
                                         "",
                                         {});
            }

            fs.write_contents(it_xunit->second, xwriter.build_xml(default_triplet), VCPKG_LINE_INFO);
        }

        std::set<std::string> printed_usages;
        for (auto&& result : summary.results)
        {
            if (!result.is_user_requested_install()) continue;
            auto bpgh = result.get_binary_paragraph();
            assert(bpgh);
            if (!bpgh) continue;
            print_usage_information(*bpgh, printed_usages, fs, paths.installed());
        }

        Checks::exit_success(VCPKG_LINE_INFO);
    }

    void InstallCommand::perform_and_exit(const VcpkgCmdArguments& args,
                                          const VcpkgPaths& paths,
                                          Triplet default_triplet,
                                          Triplet host_triplet) const
    {
        Install::perform_and_exit(args, paths, default_triplet, host_triplet);
    }

    SpecSummary::SpecSummary(const Dependencies::InstallPlanAction& action)
        : build_result()
        , timing()
        , start_time(std::chrono::system_clock::now())
        , m_install_action(&action)
        , m_spec(action.spec)
    {
    }

    SpecSummary::SpecSummary(const Dependencies::RemovePlanAction& action)
        : build_result()
        , timing()
        , start_time(std::chrono::system_clock::now())
        , m_install_action(nullptr)
        , m_spec(action.spec)
    {
    }

    const BinaryParagraph* SpecSummary::get_binary_paragraph() const
    {
        // if we actually built this package, the build result will contain the BinaryParagraph for what we built.
        if (const auto br = build_result.get())
        {
            if (br->binary_control_file)
            {
                return &br->binary_control_file->core_paragraph;
            }
        }

        // if the package was already installed, the installed_package record will contain the BinaryParagraph for what
        // was built before.
        if (m_install_action)
        {
            if (auto p_status = m_install_action->installed_package.get())
            {
                return &p_status->core->package;
            }
        }

        return nullptr;
    }

    bool SpecSummary::is_user_requested_install() const
    {
        return m_install_action && m_install_action->request_type == RequestType::USER_REQUESTED;
    }

    void track_install_plan(Dependencies::ActionPlan& plan)
    {
        Cache<Triplet, std::string> triplet_hashes;

        auto hash_triplet = [&triplet_hashes](Triplet t) -> const std::string& {
            return triplet_hashes.get_lazy(
                t, [t]() { return Hash::get_string_hash(t.canonical_name(), Hash::Algorithm::Sha256); });
        };

        std::string specs_string;
        for (auto&& remove_action : plan.remove_actions)
        {
            if (!specs_string.empty()) specs_string.push_back(',');
            specs_string += Strings::concat("R$",
                                            Hash::get_string_hash(remove_action.spec.name(), Hash::Algorithm::Sha256),
                                            ":",
                                            hash_triplet(remove_action.spec.triplet()));
        }

        for (auto&& install_action : plan.install_actions)
        {
            auto&& version_as_string =
                install_action.source_control_file_and_location.value_or_exit(VCPKG_LINE_INFO).to_version().to_string();
            if (!specs_string.empty()) specs_string.push_back(',');
            specs_string += Strings::concat(Hash::get_string_hash(install_action.spec.name(), Hash::Algorithm::Sha256),
                                            ":",
                                            hash_triplet(install_action.spec.triplet()),
                                            ":",
                                            Hash::get_string_hash(version_as_string, Hash::Algorithm::Sha256));
        }

        LockGuardPtr<Metrics>(g_metrics)->track_property("installplan_1", specs_string);
    }
}<|MERGE_RESOLUTION|>--- conflicted
+++ resolved
@@ -1123,7 +1123,6 @@
                 extended_overlay_ports.emplace_back(paths.builtin_ports_directory().native());
             }
 
-<<<<<<< HEAD
             std::string hash;
             {
                 auto hasher = Hash::get_hasher_for(Hash::Algorithm::Sha256);
@@ -1197,13 +1196,9 @@
                 }
             }
 
-            auto oprovider = PortFileProvider::make_overlay_provider(paths, extended_overlay_ports);
-            PackageSpec toplevel{manifest_scf.core_paragraph->name, default_triplet};
-=======
             auto oprovider = PortFileProvider::make_manifest_provider(
                 paths, extended_overlay_ports, manifest->path, std::move(manifest_scf));
             PackageSpec toplevel{manifest_core.name, default_triplet};
->>>>>>> b0f08e40
             auto install_plan = Dependencies::create_versioned_install_plan(*verprovider,
                                                                             *baseprovider,
                                                                             *oprovider,
@@ -1230,8 +1225,7 @@
             Util::erase_remove_if(install_plan.install_actions,
                                   [&toplevel](auto&& action) { return action.spec == toplevel; });
 
-<<<<<<< HEAD
-            PortFileProvider::PathsPortFileProvider provider(paths, extended_overlay_ports);
+            PortFileProvider::PathsPortFileProvider provider(paths, std::move(oprovider));
 
             Commands::SetInstalled::perform_ex(args,
                                                paths,
@@ -1245,19 +1239,6 @@
                                                keep_going);
             fs.write_contents_and_dirs(paths.installed().stampfile_path(), hash, VCPKG_LINE_INFO);
             Checks::exit_success(VCPKG_LINE_INFO);
-=======
-            PortFileProvider::PathsPortFileProvider provider(paths, std::move(oprovider));
-            Commands::SetInstalled::perform_and_exit_ex(args,
-                                                        paths,
-                                                        provider,
-                                                        binary_cache,
-                                                        var_provider,
-                                                        std::move(install_plan),
-                                                        dry_run ? Commands::DryRun::Yes : Commands::DryRun::No,
-                                                        pkgsconfig,
-                                                        host_triplet,
-                                                        keep_going);
->>>>>>> b0f08e40
         }
 
         PortFileProvider::PathsPortFileProvider provider(
