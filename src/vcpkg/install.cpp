#include <vcpkg/base/fwd/message_sinks.h>

#include <vcpkg/base/files.h>
#include <vcpkg/base/hash.h>
#include <vcpkg/base/messages.h>
#include <vcpkg/base/system.debug.h>
#include <vcpkg/base/system.h>
#include <vcpkg/base/util.h>

#include <vcpkg/binarycaching.h>
#include <vcpkg/build.h>
#include <vcpkg/cmakevars.h>
#include <vcpkg/commands.setinstalled.h>
#include <vcpkg/configuration.h>
#include <vcpkg/dependencies.h>
#include <vcpkg/documentation.h>
#include <vcpkg/globalstate.h>
#include <vcpkg/help.h>
#include <vcpkg/input.h>
#include <vcpkg/install.h>
#include <vcpkg/installedpaths.h>
#include <vcpkg/metrics.h>
#include <vcpkg/paragraphs.h>
#include <vcpkg/portfileprovider.h>
#include <vcpkg/remove.h>
#include <vcpkg/tools.h>
#include <vcpkg/vcpkglib.h>
#include <vcpkg/vcpkgpaths.h>
#include <vcpkg/xunitwriter.h>

#include <iterator>

namespace vcpkg
{
    using file_pack = std::pair<std::string, std::string>;

    InstallDir InstallDir::from_destination_root(const InstalledPaths& ip, Triplet t, const BinaryParagraph& pgh)
    {
        InstallDir dirs;
        dirs.m_destination = ip.triplet_dir(t);
        dirs.m_listfile = ip.listfile_path(pgh);
        return dirs;
    }

    const Path& InstallDir::destination() const { return this->m_destination; }

    const Path& InstallDir::listfile() const { return this->m_listfile; }

    void install_package_and_write_listfile(Filesystem& fs, const Path& source_dir, const InstallDir& destination_dir)
    {
        Checks::check_exit(VCPKG_LINE_INFO,
                           fs.exists(source_dir, IgnoreErrors{}),
                           Strings::concat("Source directory ", source_dir, "does not exist"));
        auto files = fs.get_files_recursive(source_dir, VCPKG_LINE_INFO);
        Util::erase_remove_if(files, [](Path& path) { return path.filename() == ".DS_Store"; });
        install_files_and_write_listfile(fs, source_dir, files, destination_dir);
    }
    void install_files_and_write_listfile(Filesystem& fs,
                                          const Path& source_dir,
                                          const std::vector<Path>& files,
                                          const InstallDir& destination_dir)
    {
        std::vector<std::string> output;

        const size_t prefix_length = source_dir.native().size();
        const Path& destination = destination_dir.destination();
        std::string destination_subdirectory = destination.filename().to_string();
        const Path& listfile = destination_dir.listfile();

        fs.create_directories(destination, VCPKG_LINE_INFO);
        const auto listfile_parent = listfile.parent_path();
        fs.create_directories(listfile_parent, VCPKG_LINE_INFO);

        output.push_back(destination_subdirectory + "/");
        for (auto&& file : files)
        {
            std::error_code ec;
            const auto status = fs.symlink_status(file, ec);
            if (ec)
            {
                msg::println_warning(format_filesystem_call_error(ec, "symlink_status", {file}));
                continue;
            }

            const auto filename = file.filename();
            if (vcpkg::is_regular_file(status) &&
                (filename == "CONTROL" || filename == "vcpkg.json" || filename == "BUILD_INFO"))
            {
                // Do not copy the control file or manifest file
                continue;
            }

            const auto suffix = file.generic_u8string().substr(prefix_length + 1);
            const auto target = destination / suffix;

            auto this_output = Strings::concat(destination_subdirectory, "/", suffix);
            switch (status)
            {
                case FileType::directory:
                {
                    fs.create_directory(target, ec);
                    if (ec)
                    {
                        msg::println_error(msgInstallFailed, msg::path = target, msg::error_msg = ec.message());
                    }

                    // Trailing backslash for directories
                    this_output.push_back('/');
                    output.push_back(std::move(this_output));
                    break;
                }
                case FileType::regular:
                {
                    if (fs.exists(target, IgnoreErrors{}))
                    {
                        msg::println_warning(msgOverwritingFile, msg::path = target);
                    }

                    fs.copy_file(file, target, CopyOptions::overwrite_existing, ec);
                    if (ec)
                    {
                        msg::println_error(msgInstallFailed, msg::path = target, msg::error_msg = ec.message());
                    }

                    output.push_back(std::move(this_output));
                    break;
                }
                case FileType::symlink:
                case FileType::junction:
                {
                    if (fs.exists(target, IgnoreErrors{}))
                    {
                        msg::println_warning(msgOverwritingFile, msg::path = target);
                    }

                    fs.copy_symlink(file, target, ec);
                    if (ec)
                    {
                        msg::println_error(msgInstallFailed, msg::path = target, msg::error_msg = ec.message());
                    }

                    output.push_back(std::move(this_output));
                    break;
                }
                default: msg::println_error(msgInvalidFileType, msg::path = file); break;
            }
        }

        std::sort(output.begin(), output.end());
        fs.write_lines(listfile, output, VCPKG_LINE_INFO);
    }

    static std::vector<file_pack> extract_files_in_triplet(
        const std::vector<StatusParagraphAndAssociatedFiles>& pgh_and_files,
        Triplet triplet,
        const size_t remove_chars = 0)
    {
        std::vector<file_pack> output;
        for (const StatusParagraphAndAssociatedFiles& t : pgh_and_files)
        {
            if (t.pgh.package.spec.triplet() != triplet)
            {
                continue;
            }

            const std::string name = t.pgh.package.displayname();

            for (const std::string& file : t.files)
            {
                output.emplace_back(file_pack{std::string(file, remove_chars), name});
            }
        }

        std::sort(output.begin(), output.end(), [](const file_pack& lhs, const file_pack& rhs) {
            return lhs.first < rhs.first;
        });
        return output;
    }

    static SortedVector<std::string> build_list_of_package_files(const Filesystem& fs, const Path& package_dir)
    {
        std::vector<Path> package_file_paths = fs.get_files_recursive(package_dir, IgnoreErrors{});
        Util::erase_remove_if(package_file_paths, [](Path& path) { return path.filename() == ".DS_Store"; });
        const size_t package_remove_char_count = package_dir.native().size() + 1; // +1 for the slash
        auto package_files = Util::fmap(package_file_paths, [package_remove_char_count](const Path& target) {
            return std::string(target.generic_u8string(), package_remove_char_count);
        });

        return SortedVector<std::string>(std::move(package_files));
    }

    static SortedVector<file_pack> build_list_of_installed_files(
        const std::vector<StatusParagraphAndAssociatedFiles>& pgh_and_files, Triplet triplet)
    {
        const size_t installed_remove_char_count = triplet.canonical_name().size() + 1; // +1 for the slash
        std::vector<file_pack> installed_files =
            extract_files_in_triplet(pgh_and_files, triplet, installed_remove_char_count);

        return SortedVector<file_pack>(std::move(installed_files));
    }

    InstallResult install_package(const VcpkgPaths& paths, const BinaryControlFile& bcf, StatusParagraphs* status_db)
    {
        auto& fs = paths.get_filesystem();
        const auto& installed = paths.installed();
        const auto package_dir = paths.package_dir(bcf.core_paragraph.spec);
        Triplet triplet = bcf.core_paragraph.spec.triplet();
        const std::vector<StatusParagraphAndAssociatedFiles> pgh_and_files =
            get_installed_files(fs, installed, *status_db);

        const SortedVector<std::string> package_files = build_list_of_package_files(fs, package_dir);
        const SortedVector<file_pack> installed_files = build_list_of_installed_files(pgh_and_files, triplet);

        struct intersection_compare
        {
            // The VS2015 standard library requires comparison operators of T and U
            // to also support comparison of T and T, and of U and U, due to debug checks.
#if _MSC_VER <= 1910
            bool operator()(const std::string& lhs, const std::string& rhs) const { return lhs < rhs; }
            bool operator()(const file_pack& lhs, const file_pack& rhs) const { return lhs.first < rhs.first; }
#endif
            bool operator()(const std::string& lhs, const file_pack& rhs) const { return lhs < rhs.first; }
            bool operator()(const file_pack& lhs, const std::string& rhs) const { return lhs.first < rhs; }
        };

        std::vector<file_pack> intersection;

        std::set_intersection(installed_files.begin(),
                              installed_files.end(),
                              package_files.begin(),
                              package_files.end(),
                              std::back_inserter(intersection),
                              intersection_compare());

        std::sort(intersection.begin(), intersection.end(), [](const file_pack& lhs, const file_pack& rhs) {
            return lhs.second < rhs.second;
        });

        if (!intersection.empty())
        {
            const auto triplet_install_path = installed.triplet_dir(triplet);
            msg::println_error(msgConflictingFiles,
                               msg::path = triplet_install_path.generic_u8string(),
                               msg::spec = bcf.core_paragraph.spec);

            auto i = intersection.begin();
            while (i != intersection.end())
            {
                msg::println(msg::format(msgInstalledBy, msg::path = i->second).append_indent());
                auto next =
                    std::find_if(i, intersection.end(), [i](const auto& val) { return i->second != val.second; });

                msg::write_unlocalized_text_to_stdout(
                    Color::none, Strings::join("\n    ", i, next, [](const file_pack& file) { return file.first; }));
                msg::write_unlocalized_text_to_stdout(Color::none, "\n\n");

                i = next;
            }

            return InstallResult::FILE_CONFLICTS;
        }

        StatusParagraph source_paragraph;
        source_paragraph.package = bcf.core_paragraph;
        source_paragraph.want = Want::INSTALL;
        source_paragraph.state = InstallState::HALF_INSTALLED;

        write_update(fs, installed, source_paragraph);
        status_db->insert(std::make_unique<StatusParagraph>(source_paragraph));

        std::vector<StatusParagraph> features_spghs;
        for (auto&& feature : bcf.features)
        {
            features_spghs.emplace_back();

            StatusParagraph& feature_paragraph = features_spghs.back();
            feature_paragraph.package = feature;
            feature_paragraph.want = Want::INSTALL;
            feature_paragraph.state = InstallState::HALF_INSTALLED;

            write_update(fs, installed, feature_paragraph);
            status_db->insert(std::make_unique<StatusParagraph>(feature_paragraph));
        }

        const InstallDir install_dir =
            InstallDir::from_destination_root(paths.installed(), triplet, bcf.core_paragraph);

        install_package_and_write_listfile(fs, paths.package_dir(bcf.core_paragraph.spec), install_dir);

        source_paragraph.state = InstallState::INSTALLED;
        write_update(fs, installed, source_paragraph);
        status_db->insert(std::make_unique<StatusParagraph>(source_paragraph));

        for (auto&& feature_paragraph : features_spghs)
        {
            feature_paragraph.state = InstallState::INSTALLED;
            write_update(fs, installed, feature_paragraph);
            status_db->insert(std::make_unique<StatusParagraph>(feature_paragraph));
        }

        return InstallResult::SUCCESS;
    }

    static ExtendedBuildResult perform_install_plan_action(const VcpkgCmdArguments& args,
                                                           const VcpkgPaths& paths,
                                                           InstallPlanAction& action,
                                                           StatusParagraphs& status_db,
                                                           BinaryCache& binary_cache,
                                                           const IBuildLogsRecorder& build_logs_recorder)
    {
        auto& fs = paths.get_filesystem();
        const InstallPlanType& plan_type = action.plan_type;

        const bool is_user_requested = action.request_type == RequestType::USER_REQUESTED;
        const bool use_head_version = Util::Enum::to_bool(action.build_options.use_head_version);

        if (plan_type == InstallPlanType::ALREADY_INSTALLED)
        {
            if (use_head_version && is_user_requested)
                msg::println(Color::warning, msgAlreadyInstalledNotHead, msg::spec = action.spec);
            else
                msg::println(Color::success, msgAlreadyInstalled, msg::spec = action.spec);
            return ExtendedBuildResult{BuildResult::SUCCEEDED};
        }

        if (plan_type == InstallPlanType::BUILD_AND_INSTALL)
        {
            std::unique_ptr<BinaryControlFile> bcf;
            auto restore = binary_cache.try_restore(action);
            if (restore == RestoreResult::restored)
            {
                auto maybe_bcf = Paragraphs::try_load_cached_package(fs, paths.package_dir(action.spec), action.spec);
                bcf = std::make_unique<BinaryControlFile>(std::move(maybe_bcf).value_or_exit(VCPKG_LINE_INFO));
            }
            else if (action.build_options.build_missing == BuildMissing::NO)
            {
                return ExtendedBuildResult{BuildResult::CACHE_MISSING};
            }
            else
            {
                if (use_head_version)
                    msg::println(msgBuildingFromHead, msg::spec = action.displayname());
                else
                    msg::println(msgBuildingPackage, msg::spec = action.displayname());

                auto result = build_package(args, paths, action, build_logs_recorder, status_db);

                if (BuildResult::DOWNLOADED == result.code)
                {
                    msg::println(Color::success, msgDownloadedSources, msg::spec = action.displayname());
                    return result;
                }

                if (result.code != BuildResult::SUCCEEDED)
                {
                    LocalizedString warnings;
                    for (auto&& msg : action.build_failure_messages)
                    {
                        warnings.append(msg).append_raw('\n');
                    }

                    if (!warnings.data().empty())
                    {
                        msg::print(Color::warning, warnings);
                    }

                    msg::println_error(create_error_message(result, action.spec));
                    return result;
                }

                bcf = std::move(result.binary_control_file);
            }
            // Build or restore succeeded and `bcf` is populated with the control file.
            Checks::check_exit(VCPKG_LINE_INFO, bcf != nullptr);

            const auto install_result = install_package(paths, *bcf, &status_db);
            BuildResult code;
            switch (install_result)
            {
                case InstallResult::SUCCESS: code = BuildResult::SUCCEEDED; break;
                case InstallResult::FILE_CONFLICTS: code = BuildResult::FILE_CONFLICTS; break;
                default: Checks::unreachable(VCPKG_LINE_INFO);
            }
            if (restore != RestoreResult::restored)
            {
                binary_cache.push_success(action, paths.package_dir(action.spec));
            }
            else if (action.build_options.clean_packages == CleanPackages::YES)
            {
                fs.remove_all(paths.package_dir(action.spec), VCPKG_LINE_INFO);
            }

            if (action.build_options.clean_downloads == CleanDownloads::YES)
            {
                for (auto& p : fs.get_regular_files_non_recursive(paths.downloads, IgnoreErrors{}))
                {
                    fs.remove(p, VCPKG_LINE_INFO);
                }
            }

            return {code, std::move(bcf)};
        }

        if (plan_type == InstallPlanType::EXCLUDED)
        {
            msg::println(Color::warning, msgExcludedPackage, msg::spec = action.spec);
            return ExtendedBuildResult{BuildResult::EXCLUDED};
        }

        Checks::unreachable(VCPKG_LINE_INFO);
    }

    static LocalizedString format_result_row(const SpecSummary& result)
    {
        return LocalizedString()
            .append_indent()
            .append_raw(result.get_spec().to_string())
            .append_raw(": ")
            .append(to_string(result.build_result.value_or_exit(VCPKG_LINE_INFO).code))
            .append_raw(": ")
            .append_raw(result.timing.to_string());
    }

    void InstallSummary::print() const
    {
        msg::println(msgResultsHeader);

        for (const SpecSummary& result : this->results)
        {
            msg::println(format_result_row(result));
        }

        std::map<Triplet, BuildResultCounts> summary;
        for (const SpecSummary& r : this->results)
        {
            summary[r.get_spec().triplet()].increment(r.build_result.value_or_exit(VCPKG_LINE_INFO).code);
        }

        msg::println();

        for (auto&& entry : summary)
        {
            entry.second.println(entry.first);
        }
    }

    void InstallSummary::print_failed() const
    {
        msg::println();
        msg::println(msgResultsHeader);

        for (const SpecSummary& result : this->results)
        {
            if (result.build_result.value_or_exit(VCPKG_LINE_INFO).code != BuildResult::SUCCEEDED)
            {
                msg::println(format_result_row(result));
            }
        }
        msg::println();
    }

    bool InstallSummary::failed() const
    {
        for (const auto& result : this->results)
        {
            switch (result.build_result.value_or_exit(VCPKG_LINE_INFO).code)
            {
                case BuildResult::SUCCEEDED:
                case BuildResult::REMOVED:
                case BuildResult::DOWNLOADED:
                case BuildResult::EXCLUDED: continue;
                case BuildResult::BUILD_FAILED:
                case BuildResult::POST_BUILD_CHECKS_FAILED:
                case BuildResult::FILE_CONFLICTS:
                case BuildResult::CASCADED_DUE_TO_MISSING_DEPENDENCIES:
                case BuildResult::CACHE_MISSING: return true;
                default: Checks::unreachable(VCPKG_LINE_INFO);
            }
        }

        return false;
    }

    struct TrackedPackageInstallGuard
    {
        SpecSummary& current_summary;
        const ElapsedTimer build_timer;

        TrackedPackageInstallGuard(const size_t action_index,
                                   const size_t action_count,
                                   std::vector<SpecSummary>& results,
                                   const InstallPlanAction& action)
            : current_summary(results.emplace_back(action)), build_timer()
        {
            msg::println(msgInstallingPackage,
                         msg::action_index = action_index,
                         msg::count = action_count,
                         msg::spec = action.spec);
        }

        TrackedPackageInstallGuard(const size_t action_index,
                                   const size_t action_count,
                                   std::vector<SpecSummary>& results,
                                   const RemovePlanAction& action)
            : current_summary(results.emplace_back(action)), build_timer()
        {
            msg::println(msgRemovingPackage,
                         msg::action_index = action_index,
                         msg::count = action_count,
                         msg::spec = action.spec);
        }

        ~TrackedPackageInstallGuard()
        {
            current_summary.timing = build_timer.elapsed();
            msg::println(
                msgElapsedForPackage, msg::spec = current_summary.get_spec(), msg::elapsed = current_summary.timing);
        }

        TrackedPackageInstallGuard(const TrackedPackageInstallGuard&) = delete;
        TrackedPackageInstallGuard& operator=(const TrackedPackageInstallGuard&) = delete;
    };

    InstallSummary Install::perform(const VcpkgCmdArguments& args,
                                    ActionPlan& action_plan,
                                    const KeepGoing keep_going,
                                    const VcpkgPaths& paths,
                                    StatusParagraphs& status_db,
                                    BinaryCache& binary_cache,
                                    const IBuildLogsRecorder& build_logs_recorder,
                                    const CMakeVars::CMakeVarProvider& var_provider)
    {
        const ElapsedTimer timer;
        std::vector<SpecSummary> results;
        const size_t action_count = action_plan.remove_actions.size() + action_plan.install_actions.size();
        size_t action_index = 1;

        for (auto&& action : action_plan.remove_actions)
        {
            TrackedPackageInstallGuard this_install(action_index++, action_count, results, action);
            Remove::perform_remove_plan_action(paths, action, Remove::Purge::YES, &status_db);
            results.back().build_result.emplace(BuildResult::REMOVED);
        }

        for (auto&& action : action_plan.already_installed)
        {
            results.emplace_back(action);
            results.back().build_result.emplace(
                perform_install_plan_action(args, paths, action, status_db, binary_cache, build_logs_recorder));
        }

        compute_all_abis(paths, action_plan, var_provider, status_db);
        binary_cache.prefetch(action_plan.install_actions);
        for (auto&& action : action_plan.install_actions)
        {
            TrackedPackageInstallGuard this_install(action_index++, action_count, results, action);
            auto result =
                perform_install_plan_action(args, paths, action, status_db, binary_cache, build_logs_recorder);
            if (result.code != BuildResult::SUCCEEDED && keep_going == KeepGoing::NO)
            {
                print_user_troubleshooting_message(action, paths, result.stdoutlog.then([&](auto&) -> Optional<Path> {
                    auto issue_body_path = paths.installed().root() / "vcpkg" / "issue_body.md";
                    paths.get_filesystem().write_contents(
                        issue_body_path, create_github_issue(args, result, paths, action), VCPKG_LINE_INFO);
                    return issue_body_path;
                }));
                Checks::exit_fail(VCPKG_LINE_INFO);
            }

            this_install.current_summary.build_result.emplace(std::move(result));
        }

        msg::println(msgTotalInstallTime, msg::elapsed = timer.to_string());
        return InstallSummary{std::move(results)};
    }

    static constexpr StringLiteral OPTION_DRY_RUN = "dry-run";
    static constexpr StringLiteral OPTION_USE_HEAD_VERSION = "head";
    static constexpr StringLiteral OPTION_NO_DOWNLOADS = "no-downloads";
    static constexpr StringLiteral OPTION_ONLY_BINARYCACHING = "only-binarycaching";
    static constexpr StringLiteral OPTION_ONLY_DOWNLOADS = "only-downloads";
    static constexpr StringLiteral OPTION_RECURSE = "recurse";
    static constexpr StringLiteral OPTION_KEEP_GOING = "keep-going";
    static constexpr StringLiteral OPTION_EDITABLE = "editable";
    static constexpr StringLiteral OPTION_XUNIT = "x-xunit";
    static constexpr StringLiteral OPTION_USE_ARIA2 = "x-use-aria2";
    static constexpr StringLiteral OPTION_CLEAN_AFTER_BUILD = "clean-after-build";
    static constexpr StringLiteral OPTION_CLEAN_BUILDTREES_AFTER_BUILD = "clean-buildtrees-after-build";
    static constexpr StringLiteral OPTION_CLEAN_PACKAGES_AFTER_BUILD = "clean-packages-after-build";
    static constexpr StringLiteral OPTION_CLEAN_DOWNLOADS_AFTER_BUILD = "clean-downloads-after-build";
    static constexpr StringLiteral OPTION_WRITE_PACKAGES_CONFIG = "x-write-nuget-packages-config";
    static constexpr StringLiteral OPTION_MANIFEST_NO_DEFAULT_FEATURES = "x-no-default-features";
    static constexpr StringLiteral OPTION_MANIFEST_FEATURE = "x-feature";
    static constexpr StringLiteral OPTION_PROHIBIT_BACKCOMPAT_FEATURES = "x-prohibit-backcompat-features";
    static constexpr StringLiteral OPTION_ENFORCE_PORT_CHECKS = "enforce-port-checks";
    static constexpr StringLiteral OPTION_ALLOW_UNSUPPORTED_PORT = "allow-unsupported";
    static constexpr StringLiteral OPTION_NO_PRINT_USAGE = "no-print-usage";

    static constexpr std::array<CommandSwitch, 18> INSTALL_SWITCHES = {
        {{OPTION_DRY_RUN, []() { return msg::format(msgHelpTxtOptDryRun); }},
         {OPTION_USE_HEAD_VERSION, []() { return msg::format(msgHelpTxtOptUseHeadVersion); }},
         {OPTION_NO_DOWNLOADS, []() { return msg::format(msgHelpTxtOptNoDownloads); }},
         {OPTION_ONLY_DOWNLOADS, []() { return msg::format(msgHelpTxtOptOnlyDownloads); }},
         {OPTION_ONLY_BINARYCACHING, []() { return msg::format(msgHelpTxtOptOnlyBinCache); }},
         {OPTION_RECURSE, []() { return msg::format(msgHelpTxtOptRecurse); }},
         {OPTION_KEEP_GOING, []() { return msg::format(msgHelpTxtOptKeepGoing); }},
         {OPTION_EDITABLE, []() { return msg::format(msgHelpTxtOptEditable); }},
         {OPTION_USE_ARIA2, []() { return msg::format(msgHelpTxtOptUseAria2); }},
         {OPTION_CLEAN_AFTER_BUILD, []() { return msg::format(msgHelpTxtOptCleanAfterBuild); }},
         {OPTION_CLEAN_BUILDTREES_AFTER_BUILD, []() { return msg::format(msgHelpTxtOptCleanBuildTreesAfterBuild); }},
         {OPTION_CLEAN_PACKAGES_AFTER_BUILD, []() { return msg::format(msgHelpTxtOptCleanPkgAfterBuild); }},
         {OPTION_CLEAN_DOWNLOADS_AFTER_BUILD, []() { return msg::format(msgHelpTxtOptCleanDownloadsAfterBuild); }},
         {OPTION_MANIFEST_NO_DEFAULT_FEATURES, []() { return msg::format(msgHelpTxtOptManifestNoDefault); }},
         {OPTION_ENFORCE_PORT_CHECKS, []() { return msg::format(msgHelpTxtOptEnforcePortChecks); }},
         {OPTION_PROHIBIT_BACKCOMPAT_FEATURES, nullptr},
         {OPTION_ALLOW_UNSUPPORTED_PORT, []() { return msg::format(msgHelpTxtOptAllowUnsupportedPort); }},
         {OPTION_NO_PRINT_USAGE, []() { return msg::format(msgHelpTxtOptNoUsage); }}}};

    static constexpr std::array<CommandSetting, 2> INSTALL_SETTINGS = {{
        {OPTION_XUNIT, nullptr}, // internal use
        {OPTION_WRITE_PACKAGES_CONFIG, []() { return msg::format(msgHelpTxtOptWritePkgConfig); }},
    }};

    static constexpr std::array<CommandMultiSetting, 1> INSTALL_MULTISETTINGS = {{
        {OPTION_MANIFEST_FEATURE, []() { return msg::format(msgHelpTxtOptManifestFeature); }},
    }};

    static std::vector<std::string> get_all_port_names(const VcpkgPaths& paths)
    {
        const auto registries = paths.make_registry_set();

        std::vector<std::string> ret;
        for (const auto& registry : registries->registries())
        {
            const auto packages = registry.packages();
            ret.insert(ret.end(), packages.begin(), packages.end());
        }
        if (auto registry = registries->default_registry())
        {
            registry->get_all_port_names(ret);
        }

        Util::sort_unique_erase(ret);
        return ret;
    }

    const CommandStructure Install::COMMAND_STRUCTURE = {
        [] { return create_example_string("install zlib zlib:x64-windows curl boost"); },
        0,
        SIZE_MAX,
        {INSTALL_SWITCHES, INSTALL_SETTINGS, INSTALL_MULTISETTINGS},
        &get_all_port_names,
    };

    // This command structure must share "critical" values (switches, number of arguments). It exists only to provide a
    // better example string.
    const CommandStructure MANIFEST_COMMAND_STRUCTURE = {
        [] { return create_example_string("install --triplet x64-windows"); },
        0,
        SIZE_MAX,
        {INSTALL_SWITCHES, INSTALL_SETTINGS, INSTALL_MULTISETTINGS},
        nullptr,
    };
    void Install::print_usage_information(const BinaryParagraph& bpgh,
                                          std::set<std::string>& printed_usages,
                                          const Filesystem& fs,
                                          const InstalledPaths& installed)
    {
        auto message = get_cmake_usage(fs, installed, bpgh).message;
        if (!message.empty())
        {
            auto existing = printed_usages.lower_bound(message);
            if (existing == printed_usages.end() || *existing != message)
            {
                msg::write_unlocalized_text_to_stdout(Color::none, message);
                printed_usages.insert(existing, std::move(message));
            }
        }
    }

    static const char* find_skip_add_library(const char* real_first, const char* first, const char* last)
    {
        static constexpr StringLiteral ADD_LIBRARY_CALL = "add_library(";

        for (;;)
        {
            first = Util::search(first, last, ADD_LIBRARY_CALL);
            if (first == last)
            {
                return first;
            }
            if (first == real_first || !ParserBase::is_word_char(*(first - 1)))
            {
                return first + ADD_LIBRARY_CALL.size();
            }
            ++first;
        }
    }

    std::vector<std::string> get_cmake_add_library_names(StringView cmake_file)
    {
        constexpr static auto is_terminating_char = [](const char ch) {
            return ch == ')' || ParserBase::is_whitespace(ch);
        };

        constexpr static auto is_forbidden_char = [](const char ch) {
            return ch == '$' || ch == '"' || ch == '[' || ch == '#' || ch == ';' || ch == '<';
        };

        const auto real_first = cmake_file.begin();
        auto first = real_first;
        const auto last = cmake_file.end();

        std::vector<std::string> res;
        while (first != last)
        {
            const auto start_of_library_name = find_skip_add_library(real_first, first, last);
            const auto end_of_library_name = std::find_if(start_of_library_name, last, is_terminating_char);
            if (end_of_library_name != start_of_library_name &&
                std::none_of(start_of_library_name, end_of_library_name, is_forbidden_char))
            {
                res.emplace_back(start_of_library_name, end_of_library_name);
            }

            first = end_of_library_name;
        }
        return res;
    }

    std::string get_cmake_find_package_name(StringView dirname, StringView filename)
    {
        static constexpr StringLiteral CASE_SENSITIVE_CONFIG_SUFFIX = "Config.cmake";
        static constexpr StringLiteral CASE_INSENSITIVE_CONFIG_SUFFIX = "-config.cmake";

        StringView res;
        if (Strings::ends_with(filename, CASE_SENSITIVE_CONFIG_SUFFIX))
        {
            res = filename.substr(0, filename.size() - CASE_SENSITIVE_CONFIG_SUFFIX.size());
        }
        else if (Strings::ends_with(filename, CASE_INSENSITIVE_CONFIG_SUFFIX))
        {
            res = filename.substr(0, filename.size() - CASE_INSENSITIVE_CONFIG_SUFFIX.size());
        }

        if (!Strings::case_insensitive_ascii_equals(res, dirname.substr(0, res.size())))
        {
            res = {};
        }

        return std::string(res);
    }

    CMakeUsageInfo get_cmake_usage(const Filesystem& fs, const InstalledPaths& installed, const BinaryParagraph& bpgh)
    {
        CMakeUsageInfo ret;

        std::error_code ec;

        auto usage_file = installed.usage_file(bpgh.spec);
        if (fs.is_regular_file(usage_file))
        {
            ret.usage_file = true;
            auto contents = fs.read_contents(usage_file, ec);
            if (!ec)
            {
                ret.message = std::move(contents);
                ret.message.push_back('\n');
            }

            return ret;
        }

        struct ConfigPackage
        {
            std::string dir;
            std::string name;
        };

        auto maybe_files = fs.read_lines(installed.listfile_path(bpgh));
        if (auto files = maybe_files.get())
        {
            std::vector<ConfigPackage> config_packages;
            std::map<std::string, std::vector<std::string>> library_targets;
            std::string header_path;
            bool has_binaries = false;

            static constexpr StringLiteral DOT_CMAKE = ".cmake";
            static constexpr StringLiteral INCLUDE_PREFIX = "include/";

            for (auto&& triplet_and_suffix : *files)
            {
                if (triplet_and_suffix.empty() || triplet_and_suffix.back() == '/') continue;

                const auto first_slash = triplet_and_suffix.find("/");
                if (first_slash == std::string::npos) continue;

                const auto suffix = StringView(triplet_and_suffix).substr(first_slash + 1);
                if (suffix.empty() || suffix[0] == 'd' /*ebug*/)
                {
                    continue;
                }
                else if (Strings::starts_with(suffix, "share/") && Strings::ends_with(suffix, DOT_CMAKE))
                {
                    const auto suffix_without_ending = suffix.substr(0, DOT_CMAKE.size());
                    if (Strings::ends_with(suffix_without_ending, "/vcpkg-port-config")) continue;
                    if (Strings::ends_with(suffix_without_ending, "/vcpkg-cmake-wrapper")) continue;
                    if (Strings::ends_with(suffix_without_ending, /*[Vv]*/ "ersion")) continue;

                    const auto filepath = installed.root() / triplet_and_suffix;
                    const auto parent_path = Path(filepath.parent_path());
                    if (!Strings::ends_with(parent_path.parent_path(), "/share"))
                        continue; // Ignore nested find modules, config, or helpers

                    if (Strings::contains(suffix_without_ending, "/Find")) continue;

                    const auto dirname = parent_path.filename().to_string();
                    const auto package_name = get_cmake_find_package_name(dirname, filepath.filename());
                    if (!package_name.empty())
                    {
                        // This heuristics works for one package name per dir.
                        if (!config_packages.empty() && config_packages.back().dir == dirname)
                            config_packages.back().name.clear();
                        else
                            config_packages.push_back({dirname, package_name});
                    }

                    const auto contents = fs.read_contents(filepath, ec);
                    if (!ec)
                    {
                        auto targets = get_cmake_add_library_names(contents);
                        if (!targets.empty())
                        {
                            auto& all_targets = library_targets[dirname];
                            all_targets.insert(all_targets.end(),
                                               std::make_move_iterator(targets.begin()),
                                               std::make_move_iterator(targets.end()));
                        }
                    }
                }
                else if (!has_binaries && Strings::starts_with(suffix, "bin/"))
                {
                    has_binaries = true;
                }
                else if (!has_binaries && Strings::starts_with(suffix, "lib/"))
                {
                    has_binaries = !Strings::ends_with(suffix, ".pc");
                }
                else if (header_path.empty() && Strings::starts_with(suffix, INCLUDE_PREFIX))
                {
                    header_path = suffix.substr(INCLUDE_PREFIX.size()).to_string();
                }
            }

            ret.header_only = !has_binaries && !header_path.empty();

            // Post-process cmake config data
            bool has_targets_for_output = false;
            for (auto&& package : config_packages)
            {
                const auto library_target_pair = library_targets.find(package.dir);
                if (library_target_pair == library_targets.end()) continue;

                auto& targets = library_target_pair->second;
                if (!targets.empty())
                {
                    if (!package.name.empty()) has_targets_for_output = true;

                    Util::sort_unique_erase(targets, [](const std::string& l, const std::string& r) {
                        if (l.size() < r.size()) return true;
                        if (l.size() > r.size()) return false;
                        return l < r;
                    });

                    static const auto is_namespaced = [](const std::string& target) {
                        return Strings::contains(target, "::");
                    };
                    if (Util::any_of(targets, is_namespaced))
                    {
                        Util::erase_remove_if(targets, [](const std::string& t) { return !is_namespaced(t); });
                    }
                }
                ret.cmake_targets_map[package.name] = std::move(targets);
            }

            if (has_targets_for_output)
            {
                auto msg = msg::format(msgCMakeTargetsUsage, msg::package_name = bpgh.spec.name()).append_raw("\n\n");
                msg.append_indent().append(msgCMakeTargetsUsageHeuristicMessage).append_raw('\n');

                for (auto&& package_targets_pair : ret.cmake_targets_map)
                {
                    const auto& package_name = package_targets_pair.first;
                    if (package_name.empty()) continue;

                    const auto& targets = package_targets_pair.second;
                    if (targets.empty()) continue;

                    msg.append_indent();
                    msg.append_raw("find_package(").append_raw(package_name).append_raw(" CONFIG REQUIRED)\n");

                    const auto omitted = (targets.size() > 4) ? (targets.size() - 4) : 0;
                    if (omitted)
                    {
                        msg.append_indent()
                            .append_raw("# ")
                            .append(msgCmakeTargetsExcluded, msg::count = omitted)
                            .append_raw('\n');
                    }

                    msg.append_indent();
                    msg.append_raw("target_link_libraries(main PRIVATE ")
                        .append_raw(Strings::join(" ", targets.begin(), targets.end() - omitted))
                        .append_raw(")\n\n");
                }

                ret.message = msg.extract_data();
            }
            else if (ret.header_only)
            {
                static auto cmakeify = [](std::string name) {
                    auto n = Strings::ascii_to_uppercase(Strings::replace_all(std::move(name), "-", "_"));
                    if (n.empty() || ParserBase::is_ascii_digit(n[0]))
                    {
                        n.insert(n.begin(), '_');
                    }
                    return n;
                };

                const auto name = cmakeify(bpgh.spec.name());
                auto msg = msg::format(msgHeaderOnlyUsage, msg::package_name = bpgh.spec.name()).extract_data();
                Strings::append(msg, "\n\n");
                Strings::append(msg, "    find_path(", name, "_INCLUDE_DIRS \"", header_path, "\")\n");
                Strings::append(msg, "    target_include_directories(main PRIVATE ${", name, "_INCLUDE_DIRS})\n\n");

                ret.message = std::move(msg);
            }
        }
        return ret;
    }

    void Install::perform_and_exit(const VcpkgCmdArguments& args,
                                   const VcpkgPaths& paths,
                                   Triplet default_triplet,
                                   Triplet host_triplet)
    {
        const ParsedArguments options =
            args.parse_arguments(paths.manifest_mode_enabled() ? MANIFEST_COMMAND_STRUCTURE : COMMAND_STRUCTURE);

        const bool dry_run = Util::Sets::contains(options.switches, OPTION_DRY_RUN);
        const bool use_head_version = Util::Sets::contains(options.switches, (OPTION_USE_HEAD_VERSION));
        const bool no_downloads = Util::Sets::contains(options.switches, (OPTION_NO_DOWNLOADS));
        const bool only_downloads = Util::Sets::contains(options.switches, (OPTION_ONLY_DOWNLOADS));
        const bool no_build_missing = Util::Sets::contains(options.switches, OPTION_ONLY_BINARYCACHING);
        const bool is_recursive = Util::Sets::contains(options.switches, (OPTION_RECURSE));
        const bool is_editable = Util::Sets::contains(options.switches, (OPTION_EDITABLE)) || !args.cmake_args.empty();
        const bool use_aria2 = Util::Sets::contains(options.switches, (OPTION_USE_ARIA2));
        const bool clean_after_build = Util::Sets::contains(options.switches, (OPTION_CLEAN_AFTER_BUILD));
        const bool clean_buildtrees_after_build =
            Util::Sets::contains(options.switches, (OPTION_CLEAN_BUILDTREES_AFTER_BUILD));
        const bool clean_packages_after_build =
            Util::Sets::contains(options.switches, (OPTION_CLEAN_PACKAGES_AFTER_BUILD));
        const bool clean_downloads_after_build =
            Util::Sets::contains(options.switches, (OPTION_CLEAN_DOWNLOADS_AFTER_BUILD));
        const KeepGoing keep_going = Util::Sets::contains(options.switches, OPTION_KEEP_GOING) || only_downloads
                                         ? KeepGoing::YES
                                         : KeepGoing::NO;
        const bool prohibit_backcompat_features =
            Util::Sets::contains(options.switches, (OPTION_PROHIBIT_BACKCOMPAT_FEATURES)) ||
            Util::Sets::contains(options.switches, (OPTION_ENFORCE_PORT_CHECKS));
        const auto unsupported_port_action = Util::Sets::contains(options.switches, OPTION_ALLOW_UNSUPPORTED_PORT)
                                                 ? UnsupportedPortAction::Warn
                                                 : UnsupportedPortAction::Error;
        const PrintUsage print_cmake_usage =
            Util::Sets::contains(options.switches, OPTION_NO_PRINT_USAGE) ? PrintUsage::NO : PrintUsage::YES;

        get_global_metrics_collector().track_bool(BoolMetric::InstallManifestMode, paths.manifest_mode_enabled());

        if (auto p = paths.get_manifest().get())
        {
            bool failure = false;
            if (!options.command_arguments.empty())
            {
                msg::println_error(msgErrorIndividualPackagesUnsupported);
                msg::println(Color::error, msg::msgSeeURL, msg::url = docs::manifests_url);
                failure = true;
            }
            if (use_head_version)
            {
                msg::println_error(msgErrorInvalidManifestModeOption, msg::option = OPTION_USE_HEAD_VERSION);
                failure = true;
            }
            if (is_editable)
            {
                msg::println_error(msgErrorInvalidManifestModeOption, msg::option = OPTION_EDITABLE);
                failure = true;
            }
            if (failure)
            {
                msg::println(msgUsingManifestAt, msg::path = p->path);
                print_usage(MANIFEST_COMMAND_STRUCTURE);
                Checks::exit_fail(VCPKG_LINE_INFO);
            }
<<<<<<< HEAD
=======

            print_default_triplet_warning(args);
>>>>>>> 5acd3b0d
        }
        else
        {
            bool failure = false;
            if (options.command_arguments.empty())
            {
                msg::println_error(msgErrorRequirePackagesList);
                failure = true;
            }
            if (Util::Sets::contains(options.switches, OPTION_MANIFEST_NO_DEFAULT_FEATURES))
            {
                msg::println_error(msgErrorInvalidClassicModeOption, msg::option = OPTION_MANIFEST_NO_DEFAULT_FEATURES);
                failure = true;
            }
            if (Util::Sets::contains(options.multisettings, OPTION_MANIFEST_FEATURE))
            {
                msg::println_error(msgErrorInvalidClassicModeOption, msg::option = OPTION_MANIFEST_FEATURE);
                failure = true;
            }
            if (failure)
            {
                print_usage(COMMAND_STRUCTURE);
                Checks::exit_fail(VCPKG_LINE_INFO);
            }
        }

        BinaryCache binary_cache(paths.get_filesystem());
        if (!only_downloads)
        {
            binary_cache.install_providers_for(args, paths);
        }

        auto& fs = paths.get_filesystem();

        DownloadTool download_tool = DownloadTool::BUILT_IN;
        if (use_aria2) download_tool = DownloadTool::ARIA2;

        const BuildPackageOptions install_plan_options = {
            Util::Enum::to_enum<BuildMissing>(!no_build_missing),
            Util::Enum::to_enum<UseHeadVersion>(use_head_version),
            Util::Enum::to_enum<AllowDownloads>(!no_downloads),
            Util::Enum::to_enum<OnlyDownloads>(only_downloads),
            Util::Enum::to_enum<CleanBuildtrees>(clean_after_build || clean_buildtrees_after_build),
            Util::Enum::to_enum<CleanPackages>(clean_after_build || clean_packages_after_build),
            Util::Enum::to_enum<CleanDownloads>(clean_after_build || clean_downloads_after_build),
            download_tool,
            PurgeDecompressFailure::NO,
            Util::Enum::to_enum<Editable>(is_editable),
            prohibit_backcompat_features ? BackcompatFeatures::PROHIBIT : BackcompatFeatures::ALLOW,
            print_cmake_usage};

        auto var_provider_storage = CMakeVars::make_triplet_cmake_var_provider(paths);
        auto& var_provider = *var_provider_storage;

        if (auto manifest = paths.get_manifest().get())
        {
            Optional<Path> pkgsconfig;
            auto it_pkgsconfig = options.settings.find(OPTION_WRITE_PACKAGES_CONFIG);
            if (it_pkgsconfig != options.settings.end())
            {
                get_global_metrics_collector().track_define(DefineMetric::X_WriteNugetPackagesConfig);
                pkgsconfig = Path(it_pkgsconfig->second);
            }
            auto maybe_manifest_scf =
                SourceControlFile::parse_project_manifest_object(manifest->path, manifest->manifest, stdout_sink);
            if (!maybe_manifest_scf)
            {
                print_error_message(maybe_manifest_scf.error());
                msg::println(msgExtendedDocumentationAtUrl, msg::url = docs::manifests_url);
                Checks::exit_fail(VCPKG_LINE_INFO);
            }

            auto manifest_scf = std::move(maybe_manifest_scf).value(VCPKG_LINE_INFO);
            const auto& manifest_core = *manifest_scf->core_paragraph;
            auto registry_set = paths.make_registry_set();
            manifest_scf
                ->check_against_feature_flags(
                    manifest->path, paths.get_feature_flags(), registry_set->is_default_builtin_registry())
                .value_or_exit(VCPKG_LINE_INFO);

            std::vector<std::string> features;
            auto manifest_feature_it = options.multisettings.find(OPTION_MANIFEST_FEATURE);
            if (manifest_feature_it != options.multisettings.end())
            {
                features.insert(features.end(), manifest_feature_it->second.begin(), manifest_feature_it->second.end());
            }
            if (Util::Sets::contains(options.switches, OPTION_MANIFEST_NO_DEFAULT_FEATURES))
            {
                features.emplace_back("core");
            }

            auto core_it = std::remove(features.begin(), features.end(), "core");
            if (core_it == features.end())
            {
                const auto& default_features = manifest_core.default_features;
                features.insert(features.end(), default_features.begin(), default_features.end());
            }
            else
            {
                features.erase(core_it, features.end());
            }
            Util::sort_unique_erase(features);

            auto dependencies = manifest_core.dependencies;
            for (const auto& feature : features)
            {
                auto it = Util::find_if(
                    manifest_scf->feature_paragraphs,
                    [&feature](const std::unique_ptr<FeatureParagraph>& fpgh) { return fpgh->name == feature; });

                if (it == manifest_scf->feature_paragraphs.end())
                {
                    msg::println_warning(
                        msgUnsupportedFeature, msg::feature = feature, msg::package_name = manifest_core.name);
                }
                else
                {
                    dependencies.insert(
                        dependencies.end(), it->get()->dependencies.begin(), it->get()->dependencies.end());
                }
            }

            if (std::any_of(dependencies.begin(), dependencies.end(), [](const Dependency& dep) {
                    return dep.constraint.type != VersionConstraintKind::None;
                }))
            {
                get_global_metrics_collector().track_define(DefineMetric::ManifestVersionConstraint);
            }

            if (!manifest_core.overrides.empty())
            {
                get_global_metrics_collector().track_define(DefineMetric::ManifestOverrides);
            }

            const bool add_builtin_ports_directory_as_overlay =
                registry_set->is_default_builtin_registry() && !paths.use_git_default_registry();
            auto verprovider = make_versioned_portfile_provider(fs, *registry_set);
            auto baseprovider = make_baseline_provider(*registry_set);

            std::vector<std::string> extended_overlay_ports;
            extended_overlay_ports.reserve(paths.overlay_ports.size() + add_builtin_ports_directory_as_overlay);
            extended_overlay_ports = paths.overlay_ports;
            if (add_builtin_ports_directory_as_overlay)
            {
                extended_overlay_ports.emplace_back(paths.builtin_ports_directory().native());
            }

            auto oprovider = make_manifest_provider(
                fs, paths.original_cwd, extended_overlay_ports, manifest->path, std::move(manifest_scf));
            PackageSpec toplevel{manifest_core.name, default_triplet};
            auto install_plan = create_versioned_install_plan(*verprovider,
                                                              *baseprovider,
                                                              *oprovider,
                                                              var_provider,
                                                              dependencies,
                                                              manifest_core.overrides,
                                                              toplevel,
                                                              host_triplet,
                                                              unsupported_port_action)
                                    .value_or_exit(VCPKG_LINE_INFO);

            install_plan.print_unsupported_warnings();
            for (InstallPlanAction& action : install_plan.install_actions)
            {
                action.build_options = install_plan_options;
                action.build_options.use_head_version = UseHeadVersion::NO;
                action.build_options.editable = Editable::NO;
            }

            // If the manifest refers to itself, it will be added to the install plan.
            Util::erase_remove_if(install_plan.install_actions,
                                  [&toplevel](auto&& action) { return action.spec == toplevel; });

            PathsPortFileProvider provider(fs, *registry_set, std::move(oprovider));
            Commands::SetInstalled::perform_and_exit_ex(args,
                                                        paths,
                                                        provider,
                                                        binary_cache,
                                                        var_provider,
                                                        std::move(install_plan),
                                                        dry_run ? Commands::DryRun::Yes : Commands::DryRun::No,
                                                        pkgsconfig,
                                                        host_triplet,
                                                        keep_going,
                                                        only_downloads,
                                                        print_cmake_usage);
        }

        auto registry_set = paths.make_registry_set();
        PathsPortFileProvider provider(
            fs, *registry_set, make_overlay_provider(fs, paths.original_cwd, paths.overlay_ports));

        bool default_triplet_used = false;
        const std::vector<FullPackageSpec> specs = Util::fmap(options.command_arguments, [&](auto&& arg) {
            return check_and_get_full_package_spec(
                arg, default_triplet, default_triplet_used, COMMAND_STRUCTURE.get_example_text(), paths);
        });
<<<<<<< HEAD
=======

        if (default_triplet_used)
        {
            print_default_triplet_warning(args);
        }
>>>>>>> 5acd3b0d

        // create the plan
        msg::println(msgComputingInstallPlan);
        StatusParagraphs status_db = database_load_check(fs, paths.installed());

        // Note: action_plan will hold raw pointers to SourceControlFileLocations from this map
        auto action_plan = create_feature_install_plan(
            provider, var_provider, specs, status_db, {host_triplet, unsupported_port_action});

        action_plan.print_unsupported_warnings();
        for (auto&& action : action_plan.install_actions)
        {
            action.build_options = install_plan_options;
            if (action.request_type != RequestType::USER_REQUESTED)
            {
                action.build_options.use_head_version = UseHeadVersion::NO;
                action.build_options.editable = Editable::NO;
            }
        }

        var_provider.load_tag_vars(action_plan, provider, host_triplet);

        // install plan will be empty if it is already installed - need to change this at status paragraph part
        if (action_plan.empty())
        {
            Debug::print("Install plan cannot be empty");
            Checks::exit_fail(VCPKG_LINE_INFO);
        }

#if defined(_WIN32)
        const auto maybe_common_triplet = Util::common_projection(
            action_plan.install_actions, [](const InstallPlanAction& to_install) { return to_install.spec.triplet(); });
        if (maybe_common_triplet)
        {
            const auto& common_triplet = maybe_common_triplet.value_or_exit(VCPKG_LINE_INFO);
            const auto maybe_common_arch = common_triplet.guess_architecture();
            if (maybe_common_arch)
            {
                const auto maybe_vs_prompt = guess_visual_studio_prompt_target_architecture();
                if (maybe_vs_prompt)
                {
                    const auto common_arch = maybe_common_arch.value_or_exit(VCPKG_LINE_INFO);
                    const auto vs_prompt = maybe_vs_prompt.value_or_exit(VCPKG_LINE_INFO);
                    if (common_arch != vs_prompt)
                    {
                        const auto vs_prompt_view = to_zstring_view(vs_prompt);
                        msg::println_warning(
                            msgVcpkgInVsPrompt, msg::value = vs_prompt_view, msg::triplet = common_triplet);
                    }
                }
            }
        }
#endif // defined(_WIN32)

        print_plan(action_plan, is_recursive, paths.builtin_ports_directory());

        auto it_pkgsconfig = options.settings.find(OPTION_WRITE_PACKAGES_CONFIG);
        if (it_pkgsconfig != options.settings.end())
        {
            get_global_metrics_collector().track_define(DefineMetric::X_WriteNugetPackagesConfig);
            compute_all_abis(paths, action_plan, var_provider, status_db);

            auto pkgsconfig_path = paths.original_cwd / it_pkgsconfig->second;
            auto pkgsconfig_contents = generate_nuget_packages_config(action_plan);
            fs.write_contents(pkgsconfig_path, pkgsconfig_contents, VCPKG_LINE_INFO);
            msg::println(msgWroteNuGetPkgConfInfo, msg::path = pkgsconfig_path);
        }

        if (dry_run)
        {
            Checks::exit_success(VCPKG_LINE_INFO);
        }

        paths.flush_lockfile();

        track_install_plan(action_plan);

        const InstallSummary summary = Install::perform(
            args, action_plan, keep_going, paths, status_db, binary_cache, null_build_logs_recorder(), var_provider);

        if (keep_going == KeepGoing::YES)
        {
            summary.print();
        }

        auto it_xunit = options.settings.find(OPTION_XUNIT);
        if (it_xunit != options.settings.end())
        {
            XunitWriter xwriter;

            for (auto&& result : summary.results)
            {
                xwriter.add_test_results(result.get_spec(),
                                         result.build_result.value_or_exit(VCPKG_LINE_INFO).code,
                                         result.timing,
                                         result.start_time,
                                         "",
                                         {});
            }

            fs.write_contents(it_xunit->second, xwriter.build_xml(default_triplet), VCPKG_LINE_INFO);
        }

        if (install_plan_options.print_usage == PrintUsage::YES)
        {
            std::set<std::string> printed_usages;
            for (auto&& result : summary.results)
            {
                if (!result.is_user_requested_install()) continue;
                auto bpgh = result.get_binary_paragraph();
                // If a package failed to build, don't attempt to print usage.
                // e.g. --keep-going
                if (!bpgh) continue;
                Install::print_usage_information(*bpgh, printed_usages, fs, paths.installed());
            }
        }

        Checks::exit_with_code(VCPKG_LINE_INFO, summary.failed());
    }

    void InstallCommand::perform_and_exit(const VcpkgCmdArguments& args,
                                          const VcpkgPaths& paths,
                                          Triplet default_triplet,
                                          Triplet host_triplet) const
    {
        Install::perform_and_exit(args, paths, default_triplet, host_triplet);
    }

    SpecSummary::SpecSummary(const InstallPlanAction& action)
        : build_result()
        , timing()
        , start_time(std::chrono::system_clock::now())
        , m_install_action(&action)
        , m_spec(action.spec)
    {
    }

    SpecSummary::SpecSummary(const RemovePlanAction& action)
        : build_result()
        , timing()
        , start_time(std::chrono::system_clock::now())
        , m_install_action(nullptr)
        , m_spec(action.spec)
    {
    }

    const BinaryParagraph* SpecSummary::get_binary_paragraph() const
    {
        // if we actually built this package, the build result will contain the BinaryParagraph for what we built.
        if (const auto br = build_result.get())
        {
            if (br->binary_control_file)
            {
                return &br->binary_control_file->core_paragraph;
            }
        }

        // if the package was already installed, the installed_package record will contain the BinaryParagraph for what
        // was built before.
        if (m_install_action)
        {
            if (auto p_status = m_install_action->installed_package.get())
            {
                return &p_status->core->package;
            }
        }

        return nullptr;
    }

    bool SpecSummary::is_user_requested_install() const
    {
        return m_install_action && m_install_action->request_type == RequestType::USER_REQUESTED;
    }

    void track_install_plan(ActionPlan& plan)
    {
        Cache<Triplet, std::string> triplet_hashes;

        auto hash_triplet = [&triplet_hashes](Triplet t) -> const std::string& {
            return triplet_hashes.get_lazy(
                t, [t]() { return Hash::get_string_hash(t.canonical_name(), Hash::Algorithm::Sha256); });
        };

        std::string specs_string;
        for (auto&& remove_action : plan.remove_actions)
        {
            if (!specs_string.empty()) specs_string.push_back(',');
            specs_string += Strings::concat("R$",
                                            Hash::get_string_hash(remove_action.spec.name(), Hash::Algorithm::Sha256),
                                            ":",
                                            hash_triplet(remove_action.spec.triplet()));
        }

        for (auto&& install_action : plan.install_actions)
        {
            auto&& version_as_string =
                install_action.source_control_file_and_location.value_or_exit(VCPKG_LINE_INFO).to_version().to_string();
            if (!specs_string.empty()) specs_string.push_back(',');
            specs_string += Strings::concat(Hash::get_string_hash(install_action.spec.name(), Hash::Algorithm::Sha256),
                                            ":",
                                            hash_triplet(install_action.spec.triplet()),
                                            ":",
                                            Hash::get_string_hash(version_as_string, Hash::Algorithm::Sha256));
        }

        get_global_metrics_collector().track_string(StringMetric::InstallPlan_1, specs_string);
    }
}<|MERGE_RESOLUTION|>--- conflicted
+++ resolved
@@ -1000,11 +1000,6 @@
                 print_usage(MANIFEST_COMMAND_STRUCTURE);
                 Checks::exit_fail(VCPKG_LINE_INFO);
             }
-<<<<<<< HEAD
-=======
-
-            print_default_triplet_warning(args);
->>>>>>> 5acd3b0d
         }
         else
         {
@@ -1202,14 +1197,6 @@
             return check_and_get_full_package_spec(
                 arg, default_triplet, default_triplet_used, COMMAND_STRUCTURE.get_example_text(), paths);
         });
-<<<<<<< HEAD
-=======
-
-        if (default_triplet_used)
-        {
-            print_default_triplet_warning(args);
-        }
->>>>>>> 5acd3b0d
 
         // create the plan
         msg::println(msgComputingInstallPlan);
