#include <vcpkg/base/files.h>
#include <vcpkg/base/hash.h>
#include <vcpkg/base/messages.h>
#include <vcpkg/base/system.debug.h>
#include <vcpkg/base/system.print.h>
#include <vcpkg/base/util.h>

#include <vcpkg/binarycaching.h>
#include <vcpkg/build.h>
#include <vcpkg/cmakevars.h>
#include <vcpkg/commands.setinstalled.h>
#include <vcpkg/configuration.h>
#include <vcpkg/dependencies.h>
#include <vcpkg/documentation.h>
#include <vcpkg/globalstate.h>
#include <vcpkg/help.h>
#include <vcpkg/input.h>
#include <vcpkg/install.h>
#include <vcpkg/installedpaths.h>
#include <vcpkg/metrics.h>
#include <vcpkg/paragraphs.h>
#include <vcpkg/remove.h>
#include <vcpkg/tools.h>
#include <vcpkg/vcpkglib.h>
#include <vcpkg/vcpkgpaths.h>
#include <vcpkg/xunitwriter.h>

#include <iterator>

namespace vcpkg
{
    using file_pack = std::pair<std::string, std::string>;

    InstallDir InstallDir::from_destination_root(const InstalledPaths& ip, Triplet t, const BinaryParagraph& pgh)
    {
        InstallDir dirs;
        dirs.m_destination = ip.triplet_dir(t);
        dirs.m_listfile = ip.listfile_path(pgh);
        return dirs;
    }

    const Path& InstallDir::destination() const { return this->m_destination; }

    const Path& InstallDir::listfile() const { return this->m_listfile; }

    void install_package_and_write_listfile(Filesystem& fs, const Path& source_dir, const InstallDir& destination_dir)
    {
        Checks::check_exit(VCPKG_LINE_INFO,
                           fs.exists(source_dir, IgnoreErrors{}),
                           Strings::concat("Source directory ", source_dir, "does not exist"));
        auto files = fs.get_files_recursive(source_dir, VCPKG_LINE_INFO);
        Util::erase_remove_if(files, [](Path& path) { return path.filename() == ".DS_Store"; });
        install_files_and_write_listfile(fs, source_dir, files, destination_dir);
    }
    void install_files_and_write_listfile(Filesystem& fs,
                                          const Path& source_dir,
                                          const std::vector<Path>& files,
                                          const InstallDir& destination_dir)
    {
        std::vector<std::string> output;

        const size_t prefix_length = source_dir.native().size();
        const Path& destination = destination_dir.destination();
        std::string destination_subdirectory = destination.filename().to_string();
        const Path& listfile = destination_dir.listfile();

        fs.create_directories(destination, VCPKG_LINE_INFO);
        const auto listfile_parent = listfile.parent_path();
        fs.create_directories(listfile_parent, VCPKG_LINE_INFO);

        output.push_back(destination_subdirectory + "/");
        for (auto&& file : files)
        {
            std::error_code ec;
            const auto status = fs.symlink_status(file, ec);
            if (ec)
            {
                print2(Color::error, "failed: ", file, ": ", ec.message(), "\n");
                continue;
            }

            const auto filename = file.filename();
            if (vcpkg::is_regular_file(status) &&
                (filename == "CONTROL" || filename == "vcpkg.json" || filename == "BUILD_INFO"))
            {
                // Do not copy the control file or manifest file
                continue;
            }

            const auto suffix = file.generic_u8string().substr(prefix_length + 1);
            const auto target = destination / suffix;

            auto this_output = Strings::concat(destination_subdirectory, "/", suffix);
            switch (status)
            {
                case FileType::directory:
                {
                    fs.create_directory(target, ec);
                    if (ec)
                    {
                        vcpkg::printf(Color::error, "failed: %s: %s\n", target, ec.message());
                    }

                    // Trailing backslash for directories
                    this_output.push_back('/');
                    output.push_back(std::move(this_output));
                    break;
                }
                case FileType::regular:
                {
                    if (fs.exists(target, IgnoreErrors{}))
                    {
                        print2(Color::warning, "File ", target, " was already present and will be overwritten\n");
                    }

                    fs.copy_file(file, target, CopyOptions::overwrite_existing, ec);
                    if (ec)
                    {
                        vcpkg::printf(Color::error, "failed: %s: %s\n", target, ec.message());
                    }

                    output.push_back(std::move(this_output));
                    break;
                }
                case FileType::symlink:
                case FileType::junction:
                {
                    if (fs.exists(target, IgnoreErrors{}))
                    {
                        print2(Color::warning, "File ", target, " was already present and will be overwritten\n");
                    }

                    fs.copy_symlink(file, target, ec);
                    if (ec)
                    {
                        vcpkg::printf(Color::error, "failed: %s: %s\n", target, ec.message());
                    }

                    output.push_back(std::move(this_output));
                    break;
                }
                default: vcpkg::printf(Color::error, "failed: %s: cannot handle file type\n", file); break;
            }
        }

        std::sort(output.begin(), output.end());
        fs.write_lines(listfile, output, VCPKG_LINE_INFO);
    }

    static std::vector<file_pack> extract_files_in_triplet(
        const std::vector<StatusParagraphAndAssociatedFiles>& pgh_and_files,
        Triplet triplet,
        const size_t remove_chars = 0)
    {
        std::vector<file_pack> output;
        for (const StatusParagraphAndAssociatedFiles& t : pgh_and_files)
        {
            if (t.pgh.package.spec.triplet() != triplet)
            {
                continue;
            }

            const std::string name = t.pgh.package.displayname();

            for (const std::string& file : t.files)
            {
                output.emplace_back(file_pack{std::string(file, remove_chars), name});
            }
        }

        std::sort(output.begin(), output.end(), [](const file_pack& lhs, const file_pack& rhs) {
            return lhs.first < rhs.first;
        });
        return output;
    }

    static SortedVector<std::string> build_list_of_package_files(const Filesystem& fs, const Path& package_dir)
    {
        std::vector<Path> package_file_paths = fs.get_files_recursive(package_dir, IgnoreErrors{});
        Util::erase_remove_if(package_file_paths, [](Path& path) { return path.filename() == ".DS_Store"; });
        const size_t package_remove_char_count = package_dir.native().size() + 1; // +1 for the slash
        auto package_files = Util::fmap(package_file_paths, [package_remove_char_count](const Path& target) {
            return std::string(target.generic_u8string(), package_remove_char_count);
        });

        return SortedVector<std::string>(std::move(package_files));
    }

    static SortedVector<file_pack> build_list_of_installed_files(
        const std::vector<StatusParagraphAndAssociatedFiles>& pgh_and_files, Triplet triplet)
    {
        const size_t installed_remove_char_count = triplet.canonical_name().size() + 1; // +1 for the slash
        std::vector<file_pack> installed_files =
            extract_files_in_triplet(pgh_and_files, triplet, installed_remove_char_count);

        return SortedVector<file_pack>(std::move(installed_files));
    }

    InstallResult install_package(const VcpkgPaths& paths, const BinaryControlFile& bcf, StatusParagraphs* status_db)
    {
        auto& fs = paths.get_filesystem();
        const auto& installed = paths.installed();
        const auto package_dir = paths.package_dir(bcf.core_paragraph.spec);
        Triplet triplet = bcf.core_paragraph.spec.triplet();
        const std::vector<StatusParagraphAndAssociatedFiles> pgh_and_files =
            get_installed_files(fs, installed, *status_db);

        const SortedVector<std::string> package_files = build_list_of_package_files(fs, package_dir);
        const SortedVector<file_pack> installed_files = build_list_of_installed_files(pgh_and_files, triplet);

        struct intersection_compare
        {
            // The VS2015 standard library requires comparison operators of T and U
            // to also support comparison of T and T, and of U and U, due to debug checks.
#if _MSC_VER <= 1910
            bool operator()(const std::string& lhs, const std::string& rhs) { return lhs < rhs; }
            bool operator()(const file_pack& lhs, const file_pack& rhs) { return lhs.first < rhs.first; }
#endif
            bool operator()(const std::string& lhs, const file_pack& rhs) { return lhs < rhs.first; }
            bool operator()(const file_pack& lhs, const std::string& rhs) { return lhs.first < rhs; }
        };

        std::vector<file_pack> intersection;

        std::set_intersection(installed_files.begin(),
                              installed_files.end(),
                              package_files.begin(),
                              package_files.end(),
                              std::back_inserter(intersection),
                              intersection_compare());

        std::sort(intersection.begin(), intersection.end(), [](const file_pack& lhs, const file_pack& rhs) {
            return lhs.second < rhs.second;
        });

        if (!intersection.empty())
        {
            const auto triplet_install_path = installed.triplet_dir(triplet);
            vcpkg::printf(Color::error,
                          "The following files are already installed in %s and are in conflict with %s\n\n",
                          triplet_install_path.generic_u8string(),
                          bcf.core_paragraph.spec);

            auto i = intersection.begin();
            while (i != intersection.end())
            {
                print2("Installed by ", i->second, "\n    ");
                auto next =
                    std::find_if(i, intersection.end(), [i](const auto& val) { return i->second != val.second; });

                print2(Strings::join("\n    ", i, next, [](const file_pack& file) { return file.first; }));
                print2("\n\n");

                i = next;
            }

            return InstallResult::FILE_CONFLICTS;
        }

        StatusParagraph source_paragraph;
        source_paragraph.package = bcf.core_paragraph;
        source_paragraph.want = Want::INSTALL;
        source_paragraph.state = InstallState::HALF_INSTALLED;

        write_update(fs, installed, source_paragraph);
        status_db->insert(std::make_unique<StatusParagraph>(source_paragraph));

        std::vector<StatusParagraph> features_spghs;
        for (auto&& feature : bcf.features)
        {
            features_spghs.emplace_back();

            StatusParagraph& feature_paragraph = features_spghs.back();
            feature_paragraph.package = feature;
            feature_paragraph.want = Want::INSTALL;
            feature_paragraph.state = InstallState::HALF_INSTALLED;

            write_update(fs, installed, feature_paragraph);
            status_db->insert(std::make_unique<StatusParagraph>(feature_paragraph));
        }

        const InstallDir install_dir =
            InstallDir::from_destination_root(paths.installed(), triplet, bcf.core_paragraph);

        install_package_and_write_listfile(fs, paths.package_dir(bcf.core_paragraph.spec), install_dir);

        source_paragraph.state = InstallState::INSTALLED;
        write_update(fs, installed, source_paragraph);
        status_db->insert(std::make_unique<StatusParagraph>(source_paragraph));

        for (auto&& feature_paragraph : features_spghs)
        {
            feature_paragraph.state = InstallState::INSTALLED;
            write_update(fs, installed, feature_paragraph);
            status_db->insert(std::make_unique<StatusParagraph>(feature_paragraph));
        }

        return InstallResult::SUCCESS;
    }

    static ExtendedBuildResult perform_install_plan_action(const VcpkgCmdArguments& args,
                                                           const VcpkgPaths& paths,
                                                           InstallPlanAction& action,
                                                           StatusParagraphs& status_db,
                                                           BinaryCache& binary_cache,
                                                           const IBuildLogsRecorder& build_logs_recorder)
    {
        auto& fs = paths.get_filesystem();
        const InstallPlanType& plan_type = action.plan_type;

        const bool is_user_requested = action.request_type == RequestType::USER_REQUESTED;
        const bool use_head_version = Util::Enum::to_bool(action.build_options.use_head_version);

        if (plan_type == InstallPlanType::ALREADY_INSTALLED)
        {
            if (use_head_version && is_user_requested)
                msg::println(Color::warning, msgAlreadyInstalledNotHead, msg::spec = action.spec);
            else
                msg::println(Color::success, msgAlreadyInstalled, msg::spec = action.spec);
            return ExtendedBuildResult{BuildResult::SUCCEEDED};
        }

        if (plan_type == InstallPlanType::BUILD_AND_INSTALL)
        {
            std::unique_ptr<BinaryControlFile> bcf;
            auto restore = binary_cache.try_restore(action);
            if (restore == RestoreResult::restored)
            {
                auto maybe_bcf = Paragraphs::try_load_cached_package(fs, paths.package_dir(action.spec), action.spec);
                bcf = std::make_unique<BinaryControlFile>(std::move(maybe_bcf).value_or_exit(VCPKG_LINE_INFO));
            }
            else if (action.build_options.build_missing == BuildMissing::NO)
            {
                return ExtendedBuildResult{BuildResult::CACHE_MISSING};
            }
            else
            {
                if (use_head_version)
                    msg::println(msgBuildingFromHead, msg::spec = action.displayname());
                else
                    msg::println(msgBuildingPackage, msg::spec = action.displayname());

                auto result = build_package(args, paths, action, binary_cache, build_logs_recorder, status_db);

                if (BuildResult::DOWNLOADED == result.code)
                {
                    msg::println(Color::success, msgDownloadedSources, msg::spec = action.displayname());
                    return result;
                }

                if (result.code != BuildResult::SUCCEEDED)
                {
                    LocalizedString warnings;
                    for (auto&& msg : action.build_failure_messages)
                    {
                        warnings.append(msg).append_raw('\n');
                    }

                    if (!warnings.data().empty())
                    {
                        msg::print(Color::warning, warnings);
                    }

                    msg::println_error(create_error_message(result, action.spec));
                    return result;
                }

                bcf = std::move(result.binary_control_file);
            }
            // Build or restore succeeded and `bcf` is populated with the control file.
            Checks::check_exit(VCPKG_LINE_INFO, bcf != nullptr);

            const auto install_result = install_package(paths, *bcf, &status_db);
            BuildResult code;
            switch (install_result)
            {
                case InstallResult::SUCCESS: code = BuildResult::SUCCEEDED; break;
                case InstallResult::FILE_CONFLICTS: code = BuildResult::FILE_CONFLICTS; break;
                default: Checks::unreachable(VCPKG_LINE_INFO);
            }

            if (action.build_options.clean_packages == CleanPackages::YES)
            {
                fs.remove_all(paths.package_dir(action.spec), VCPKG_LINE_INFO);
            }

            if (action.build_options.clean_downloads == CleanDownloads::YES)
            {
                for (auto& p : fs.get_regular_files_non_recursive(paths.downloads, IgnoreErrors{}))
                {
                    fs.remove(p, VCPKG_LINE_INFO);
                }
            }

            return {code, std::move(bcf)};
        }

        if (plan_type == InstallPlanType::EXCLUDED)
        {
            msg::println(Color::warning, msgExcludedPackage, msg::spec = action.spec);
            return ExtendedBuildResult{BuildResult::EXCLUDED};
        }

        Checks::unreachable(VCPKG_LINE_INFO);
    }

    void InstallSummary::print() const
    {
        msg::println(msgResultsHeader);

        for (const SpecSummary& result : this->results)
        {
            msg::println(LocalizedString().append_indent().append_fmt_raw(
                "{}: {}: {}",
                result.get_spec(),
                to_string(result.build_result.value_or_exit(VCPKG_LINE_INFO).code),
                result.timing));
        }

        std::map<Triplet, BuildResultCounts> summary;
        for (const SpecSummary& r : this->results)
        {
            summary[r.get_spec().triplet()].increment(r.build_result.value_or_exit(VCPKG_LINE_INFO).code);
        }

        msg::println();

        for (auto&& entry : summary)
        {
            entry.second.println(entry.first);
        }
    }

    struct TrackedPackageInstallGuard
    {
        SpecSummary* current_summary = nullptr;
        ElapsedTimer build_timer = ElapsedTimer::create_started();

        TrackedPackageInstallGuard(const size_t action_index,
                                   const size_t action_count,
                                   std::vector<SpecSummary>& results,
                                   const InstallPlanAction& action)
        {
            results.emplace_back(action);
            current_summary = &results.back();

            msg::println(msgInstallingPackage,
                         msg::action_index = action_index,
                         msg::count = action_count,
                         msg::spec = action.spec);
        }

        TrackedPackageInstallGuard(const size_t action_index,
                                   const size_t action_count,
                                   std::vector<SpecSummary>& results,
                                   const RemovePlanAction& action)
        {
            results.emplace_back(action);
            current_summary = &results.back();
            msg::println(Remove::msgRemovingPackage,
                         msg::action_index = action_index,
                         msg::count = action_count,
                         msg::spec = action.spec);
        }

        ~TrackedPackageInstallGuard()
        {
            current_summary->timing = build_timer.elapsed();
            msg::println(
                msgElapsedForPackage, msg::spec = current_summary->get_spec(), msg::elapsed = current_summary->timing);
        }

        TrackedPackageInstallGuard(const TrackedPackageInstallGuard&) = delete;
        TrackedPackageInstallGuard& operator=(const TrackedPackageInstallGuard&) = delete;
    };

    InstallSummary Install::perform(const VcpkgCmdArguments& args,
                                    ActionPlan& action_plan,
                                    const KeepGoing keep_going,
                                    const VcpkgPaths& paths,
                                    StatusParagraphs& status_db,
                                    BinaryCache& binary_cache,
                                    const IBuildLogsRecorder& build_logs_recorder,
                                    const CMakeVars::CMakeVarProvider& var_provider)
    {
        std::vector<SpecSummary> results;
        const size_t action_count = action_plan.remove_actions.size() + action_plan.install_actions.size();
        size_t action_index = 1;

        for (auto&& action : action_plan.remove_actions)
        {
            TrackedPackageInstallGuard this_install(action_index++, action_count, results, action);
            Remove::perform_remove_plan_action(paths, action, Remove::Purge::YES, &status_db);
            results.back().build_result.emplace(BuildResult::REMOVED);
        }

        for (auto&& action : action_plan.already_installed)
        {
            results.emplace_back(action);
            results.back().build_result.emplace(
                perform_install_plan_action(args, paths, action, status_db, binary_cache, build_logs_recorder));
        }

        compute_all_abis(paths, action_plan, var_provider, status_db);
        binary_cache.prefetch(action_plan.install_actions);
        for (auto&& action : action_plan.install_actions)
        {
            TrackedPackageInstallGuard this_install(action_index++, action_count, results, action);
            auto result =
                perform_install_plan_action(args, paths, action, status_db, binary_cache, build_logs_recorder);
            if (result.code != BuildResult::SUCCEEDED && keep_going == KeepGoing::NO)
            {
                Checks::msg_exit_with_message(
                    VCPKG_LINE_INFO,
                    create_user_troubleshooting_message(
                        action, paths, result.stdoutlog.then([&](auto&) -> Optional<Path> {
                            const auto issue_body_path = paths.installed().root() / "vcpkg" / "issue_body.md";
                            paths.get_filesystem().write_contents(
                                issue_body_path, create_github_issue(args, result, paths, action), VCPKG_LINE_INFO);
                            return issue_body_path;
                        })));
            }

            this_install.current_summary->build_result.emplace(std::move(result));
        }

        return InstallSummary{std::move(results)};
    }

    static constexpr StringLiteral OPTION_DRY_RUN = "dry-run";
    static constexpr StringLiteral OPTION_USE_HEAD_VERSION = "head";
    static constexpr StringLiteral OPTION_NO_DOWNLOADS = "no-downloads";
    static constexpr StringLiteral OPTION_ONLY_BINARYCACHING = "only-binarycaching";
    static constexpr StringLiteral OPTION_ONLY_DOWNLOADS = "only-downloads";
    static constexpr StringLiteral OPTION_RECURSE = "recurse";
    static constexpr StringLiteral OPTION_KEEP_GOING = "keep-going";
    static constexpr StringLiteral OPTION_EDITABLE = "editable";
    static constexpr StringLiteral OPTION_XUNIT = "x-xunit";
    static constexpr StringLiteral OPTION_USE_ARIA2 = "x-use-aria2";
    static constexpr StringLiteral OPTION_CLEAN_AFTER_BUILD = "clean-after-build";
    static constexpr StringLiteral OPTION_CLEAN_BUILDTREES_AFTER_BUILD = "clean-buildtrees-after-build";
    static constexpr StringLiteral OPTION_CLEAN_PACKAGES_AFTER_BUILD = "clean-packages-after-build";
    static constexpr StringLiteral OPTION_CLEAN_DOWNLOADS_AFTER_BUILD = "clean-downloads-after-build";
    static constexpr StringLiteral OPTION_WRITE_PACKAGES_CONFIG = "x-write-nuget-packages-config";
    static constexpr StringLiteral OPTION_MANIFEST_NO_DEFAULT_FEATURES = "x-no-default-features";
    static constexpr StringLiteral OPTION_MANIFEST_FEATURE = "x-feature";
    static constexpr StringLiteral OPTION_PROHIBIT_BACKCOMPAT_FEATURES = "x-prohibit-backcompat-features";
    static constexpr StringLiteral OPTION_ENFORCE_PORT_CHECKS = "enforce-port-checks";
    static constexpr StringLiteral OPTION_ALLOW_UNSUPPORTED_PORT = "allow-unsupported";

    static constexpr std::array<CommandSwitch, 17> INSTALL_SWITCHES = {{
        {OPTION_DRY_RUN, "Do not actually build or install"},
        {OPTION_USE_HEAD_VERSION,
         "Install the libraries on the command line using the latest upstream sources (classic mode)"},
        {OPTION_NO_DOWNLOADS, "Do not download new sources"},
        {OPTION_ONLY_DOWNLOADS, "Download sources but don't build packages"},
        {OPTION_ONLY_BINARYCACHING, "Fail if cached binaries are not available"},
        {OPTION_RECURSE, "Allow removal of packages as part of installation"},
        {OPTION_KEEP_GOING, "Continue installing packages on failure"},
        {OPTION_EDITABLE,
         "Disable source re-extraction and binary caching for libraries on the command line (classic mode)"},

        {OPTION_USE_ARIA2, "Use aria2 to perform download tasks"},
        {OPTION_CLEAN_AFTER_BUILD, "Clean buildtrees, packages and downloads after building each package"},
        {OPTION_CLEAN_BUILDTREES_AFTER_BUILD, "Clean buildtrees after building each package"},
        {OPTION_CLEAN_PACKAGES_AFTER_BUILD, "Clean packages after building each package"},
        {OPTION_CLEAN_DOWNLOADS_AFTER_BUILD, "Clean downloads after building each package"},
        {OPTION_MANIFEST_NO_DEFAULT_FEATURES,
         "Don't install the default features from the top-level manifest (manifest mode)."},
        {OPTION_ENFORCE_PORT_CHECKS,
         "Fail install if a port has detected problems or attempts to use a deprecated feature"},
        {OPTION_PROHIBIT_BACKCOMPAT_FEATURES, ""},
        {OPTION_ALLOW_UNSUPPORTED_PORT, "Instead of erroring on an unsupported port, continue with a warning."},
    }};

    static constexpr std::array<CommandSetting, 2> INSTALL_SETTINGS = {{
        {OPTION_XUNIT, ""}, // internal use
        {OPTION_WRITE_PACKAGES_CONFIG,
         "Writes out a NuGet packages.config-formatted file for use with external binary caching.\nSee `vcpkg help "
         "binarycaching` for more information."},
    }};

    static constexpr std::array<CommandMultiSetting, 1> INSTALL_MULTISETTINGS = {{
        {OPTION_MANIFEST_FEATURE, "Additional feature from the top-level manifest to install (manifest mode)."},
    }};

    static std::vector<std::string> get_all_port_names(const VcpkgPaths& paths)
    {
        const auto& registries = paths.get_registry_set();

        std::vector<std::string> ret;
        for (const auto& registry : registries.registries())
        {
            const auto packages = registry.packages();
            ret.insert(ret.end(), packages.begin(), packages.end());
        }
        if (auto registry = registries.default_registry())
        {
            registry->get_all_port_names(ret);
        }

        Util::sort_unique_erase(ret);
        return ret;
    }

    const CommandStructure Install::COMMAND_STRUCTURE = {
        create_example_string("install zlib zlib:x64-windows curl boost"),
        0,
        SIZE_MAX,
        {INSTALL_SWITCHES, INSTALL_SETTINGS, INSTALL_MULTISETTINGS},
        &get_all_port_names,
    };

    // This command structure must share "critical" values (switches, number of arguments). It exists only to provide a
    // better example string.
    const CommandStructure MANIFEST_COMMAND_STRUCTURE = {
        create_example_string("install --triplet x64-windows"),
        0,
        SIZE_MAX,
        {INSTALL_SWITCHES, INSTALL_SETTINGS, INSTALL_MULTISETTINGS},
        nullptr,
    };
    void Install::print_usage_information(const BinaryParagraph& bpgh,
                                          std::set<std::string>& printed_usages,
                                          const Filesystem& fs,
                                          const InstalledPaths& installed)
    {
        auto message = get_cmake_usage(fs, installed, bpgh).message;
        if (!message.empty())
        {
            auto existing = printed_usages.lower_bound(message);
            if (existing == printed_usages.end() || *existing != message)
            {
                print2(message);
                printed_usages.insert(existing, std::move(message));
            }
        }
    }

    static const char* find_skip_add_library(const char* real_first, const char* first, const char* last)
    {
        static constexpr StringLiteral ADD_LIBRARY_CALL = "add_library(";

        for (;;)
        {
            first = Util::search(first, last, ADD_LIBRARY_CALL);
            if (first == last)
            {
                return first;
            }
            if (first == real_first || !ParserBase::is_word_char(*(first - 1)))
            {
                return first + ADD_LIBRARY_CALL.size();
            }
            ++first;
        }
    }

    std::vector<std::string> get_cmake_add_library_names(StringView cmake_file)
    {
        constexpr static auto is_library_name_char = [](char ch) {
            return ch != ')' && ch != '$' && !ParserBase::is_whitespace(ch);
        };

        const auto real_first = cmake_file.begin();
        auto first = real_first;
        const auto last = cmake_file.end();

        std::vector<std::string> res;
        for (;;)
        {
            first = find_skip_add_library(real_first, first, last);
            if (first == last)
            {
                return res;
            }
            auto start_of_library_name = std::find_if_not(first, last, ParserBase::is_whitespace);
            auto end_of_library_name = std::find_if_not(start_of_library_name, last, is_library_name_char);
            if (end_of_library_name == start_of_library_name)
            {
                first = end_of_library_name;
                continue;
            }
            res.emplace_back(start_of_library_name, end_of_library_name);
        }
    }

    CMakeUsageInfo get_cmake_usage(const Filesystem& fs, const InstalledPaths& installed, const BinaryParagraph& bpgh)
    {
        CMakeUsageInfo ret;

        std::error_code ec;

        auto usage_file = installed.usage_file(bpgh.spec);
        if (fs.is_regular_file(usage_file))
        {
            ret.usage_file = true;
            auto contents = fs.read_contents(usage_file, ec);
            if (!ec)
            {
                ret.message = std::move(contents);
                ret.message.push_back('\n');
            }

            return ret;
        }

        auto files = fs.read_lines(installed.listfile_path(bpgh), ec);
        if (!ec)
        {
            std::unordered_map<std::string, std::string> config_files;
            std::map<std::string, std::vector<std::string>> library_targets;
            bool is_header_only = true;
            std::string header_path;

            for (auto&& suffix : files)
            {
                if (Strings::contains(suffix, "/share/") && Strings::ends_with(suffix, ".cmake"))
                {
                    // CMake file is inside the share folder
                    const auto path = installed.root() / suffix;
                    const auto find_package_name = Path(path.parent_path()).filename().to_string();
                    const auto contents = fs.read_contents(path, ec);
                    if (!ec)
                    {
                        auto targets = get_cmake_add_library_names(contents);
                        if (!targets.empty())
                        {
                            auto& all_targets = library_targets[find_package_name];
                            all_targets.insert(all_targets.end(),
                                               std::make_move_iterator(targets.begin()),
                                               std::make_move_iterator(targets.end()));
                        }
                    }

                    auto filename = Path(suffix).filename().to_string();
                    if (Strings::ends_with(filename, "Config.cmake"))
                    {
                        auto root = filename.substr(0, filename.size() - 12);
                        if (Strings::case_insensitive_ascii_equals(root, find_package_name))
                            config_files[find_package_name] = root;
                    }
                    else if (Strings::ends_with(filename, "-config.cmake"))
                    {
                        auto root = filename.substr(0, filename.size() - 13);
                        if (Strings::case_insensitive_ascii_equals(root, find_package_name))
                            config_files[find_package_name] = root;
                    }
                }
                if (Strings::contains(suffix, "/lib/") || Strings::contains(suffix, "/bin/"))
                {
                    if (!Strings::ends_with(suffix, ".pc") && !Strings::ends_with(suffix, "/")) is_header_only = false;
                }

                if (is_header_only && header_path.empty())
                {
                    const auto it = suffix.find("/include/");
                    if (it != std::string::npos && !Strings::ends_with(suffix, "/"))
                    {
                        header_path = suffix.substr(it + 9);
                    }
                }
            }

            ret.header_only = is_header_only;

            if (library_targets.empty())
            {
                if (is_header_only && !header_path.empty())
                {
                    static auto cmakeify = [](std::string name) {
                        auto n = Strings::ascii_to_uppercase(Strings::replace_all(std::move(name), "-", "_"));
                        if (n.empty() || ParserBase::is_ascii_digit(n[0]))
                        {
                            n.insert(n.begin(), '_');
                        }
                        return n;
                    };

                    const auto name = cmakeify(bpgh.spec.name());
                    auto msg = msg::format(msgHeaderOnlyUsage, msg::package_name = bpgh.spec.name()).extract_data();
                    Strings::append(msg, "\n\n");
                    Strings::append(msg, "    find_path(", name, "_INCLUDE_DIRS \"", header_path, "\")\n");
                    Strings::append(msg, "    target_include_directories(main PRIVATE ${", name, "_INCLUDE_DIRS})\n\n");

                    ret.message = std::move(msg);
                }
            }
            else
            {
                auto msg = msg::format(msgCMakeTargetsUsage, msg::package_name = bpgh.spec.name()).append_raw('\n');
                msg.append_indent().append(msgCMakeTargetsUsageHeuristicMessage).append_raw('\n');

                for (auto&& library_target_pair : library_targets)
                {
                    auto config_it = config_files.find(library_target_pair.first);
                    msg.append_indent();
                    msg.append_fmt_raw("find_package({} CONFIG REQUIRED)",
                                       config_it == config_files.end() ? library_target_pair.first : config_it->second);
                    msg.append_raw('\n');

                    auto& targets = library_target_pair.second;
                    Util::sort_unique_erase(targets, [](const std::string& l, const std::string& r) {
                        if (l.size() < r.size()) return true;
                        if (l.size() > r.size()) return false;
                        return l < r;
                    });

                    if (targets.size() > 4)
                    {
                        auto omitted = targets.size() - 4;
                        library_target_pair.second.erase(targets.begin() + 4, targets.end());
                        msg.append_indent()
                            .append_raw("# ")
                            .append(msgCmakeTargetsExcluded, msg::count = omitted)
                            .append_raw('\n');
                    }

                    msg.append_indent()
                        .append_fmt_raw("target_link_libraries(main PRIVATE {})", Strings::join(" ", targets))
                        .append_raw("\n\n");
                }

                ret.message = msg.extract_data();
            }
            ret.cmake_targets_map = std::move(library_targets);
        }
        return ret;
    }

    void Install::perform_and_exit(const VcpkgCmdArguments& args,
                                   const VcpkgPaths& paths,
                                   Triplet default_triplet,
                                   Triplet host_triplet)
    {
        const ParsedArguments options =
            args.parse_arguments(paths.manifest_mode_enabled() ? MANIFEST_COMMAND_STRUCTURE : COMMAND_STRUCTURE);

        const bool dry_run = Util::Sets::contains(options.switches, OPTION_DRY_RUN);
        const bool use_head_version = Util::Sets::contains(options.switches, (OPTION_USE_HEAD_VERSION));
        const bool no_downloads = Util::Sets::contains(options.switches, (OPTION_NO_DOWNLOADS));
        const bool only_downloads = Util::Sets::contains(options.switches, (OPTION_ONLY_DOWNLOADS));
        const bool no_build_missing = Util::Sets::contains(options.switches, OPTION_ONLY_BINARYCACHING);
        const bool is_recursive = Util::Sets::contains(options.switches, (OPTION_RECURSE));
        const bool is_editable = Util::Sets::contains(options.switches, (OPTION_EDITABLE)) || !args.cmake_args.empty();
        const bool use_aria2 = Util::Sets::contains(options.switches, (OPTION_USE_ARIA2));
        const bool clean_after_build = Util::Sets::contains(options.switches, (OPTION_CLEAN_AFTER_BUILD));
        const bool clean_buildtrees_after_build =
            Util::Sets::contains(options.switches, (OPTION_CLEAN_BUILDTREES_AFTER_BUILD));
        const bool clean_packages_after_build =
            Util::Sets::contains(options.switches, (OPTION_CLEAN_PACKAGES_AFTER_BUILD));
        const bool clean_downloads_after_build =
            Util::Sets::contains(options.switches, (OPTION_CLEAN_DOWNLOADS_AFTER_BUILD));
        const KeepGoing keep_going = Util::Sets::contains(options.switches, OPTION_KEEP_GOING) || only_downloads
                                         ? KeepGoing::YES
                                         : KeepGoing::NO;
        const bool prohibit_backcompat_features =
            Util::Sets::contains(options.switches, (OPTION_PROHIBIT_BACKCOMPAT_FEATURES)) ||
            Util::Sets::contains(options.switches, (OPTION_ENFORCE_PORT_CHECKS));
        const auto unsupported_port_action = Util::Sets::contains(options.switches, OPTION_ALLOW_UNSUPPORTED_PORT)
                                                 ? UnsupportedPortAction::Warn
                                                 : UnsupportedPortAction::Error;

        LockGuardPtr<Metrics>(g_metrics)->track_property("install_manifest_mode", paths.manifest_mode_enabled());

        if (auto p = paths.get_manifest().get())
        {
            bool failure = false;
            if (!args.command_arguments.empty())
            {
                msg::println_error(msgErrorIndividualPackagesUnsupported);
                msg::println(Color::error, msg::msgSeeURL, msg::url = docs::manifests_url);
                failure = true;
            }
            if (use_head_version)
            {
                msg::println_error(msgErrorInvalidManifestModeOption, msg::option = OPTION_USE_HEAD_VERSION);
                failure = true;
            }
            if (is_editable)
            {
                msg::println_error(msgErrorInvalidManifestModeOption, msg::option = OPTION_EDITABLE);
                failure = true;
            }
            if (failure)
            {
                msg::println(msgUsingManifestAt, msg::path = p->path);
                print2("\n");
                print_usage(MANIFEST_COMMAND_STRUCTURE);
                Checks::exit_fail(VCPKG_LINE_INFO);
            }
        }
        else
        {
            bool failure = false;
            if (args.command_arguments.empty())
            {
                msg::println_error(msgErrorRequirePackagesList);
                failure = true;
            }
            if (Util::Sets::contains(options.switches, OPTION_MANIFEST_NO_DEFAULT_FEATURES))
            {
                msg::println_error(msgErrorInvalidClassicModeOption, msg::option = OPTION_MANIFEST_NO_DEFAULT_FEATURES);
                failure = true;
            }
            if (Util::Sets::contains(options.multisettings, OPTION_MANIFEST_FEATURE))
            {
                msg::println_error(msgErrorInvalidClassicModeOption, msg::option = OPTION_MANIFEST_FEATURE);
                failure = true;
            }
            if (failure)
            {
                print2("\n");
                print_usage(COMMAND_STRUCTURE);
                Checks::exit_fail(VCPKG_LINE_INFO);
            }
        }

        BinaryCache binary_cache;
        if (!only_downloads)
        {
            binary_cache.install_providers_for(args, paths);
        }

        auto& fs = paths.get_filesystem();

        DownloadTool download_tool = DownloadTool::BUILT_IN;
        if (use_aria2) download_tool = DownloadTool::ARIA2;

        const BuildPackageOptions install_plan_options = {
            Util::Enum::to_enum<BuildMissing>(!no_build_missing),
            Util::Enum::to_enum<UseHeadVersion>(use_head_version),
            Util::Enum::to_enum<AllowDownloads>(!no_downloads),
            Util::Enum::to_enum<OnlyDownloads>(only_downloads),
            Util::Enum::to_enum<CleanBuildtrees>(clean_after_build || clean_buildtrees_after_build),
            Util::Enum::to_enum<CleanPackages>(clean_after_build || clean_packages_after_build),
            Util::Enum::to_enum<CleanDownloads>(clean_after_build || clean_downloads_after_build),
            download_tool,
            PurgeDecompressFailure::NO,
            Util::Enum::to_enum<Editable>(is_editable),
            prohibit_backcompat_features ? BackcompatFeatures::PROHIBIT : BackcompatFeatures::ALLOW,
        };

        auto var_provider_storage = CMakeVars::make_triplet_cmake_var_provider(paths);
        auto& var_provider = *var_provider_storage;

        if (auto manifest = paths.get_manifest().get())
        {
            Optional<Path> pkgsconfig;
            auto it_pkgsconfig = options.settings.find(OPTION_WRITE_PACKAGES_CONFIG);
            if (it_pkgsconfig != options.settings.end())
            {
                LockGuardPtr<Metrics>(g_metrics)->track_property("x-write-nuget-packages-config", "defined");
                pkgsconfig = Path(it_pkgsconfig->second);
            }
            auto maybe_manifest_scf =
                SourceControlFile::parse_project_manifest_object(manifest->path, manifest->manifest, stdout_sink);
            if (!maybe_manifest_scf)
            {
                print_error_message(maybe_manifest_scf.error());
                print2("See ", docs::manifests_url, " for more information.\n");
                Checks::exit_fail(VCPKG_LINE_INFO);
            }

            auto manifest_scf = std::move(maybe_manifest_scf).value_or_exit(VCPKG_LINE_INFO);
            const auto& manifest_core = *manifest_scf->core_paragraph;
            if (auto maybe_error = manifest_scf->check_against_feature_flags(
                    manifest->path, paths.get_feature_flags(), paths.get_registry_set().is_default_builtin_registry()))
            {
                Checks::exit_with_message(VCPKG_LINE_INFO, maybe_error.value_or_exit(VCPKG_LINE_INFO));
            }

            std::vector<std::string> features;
            auto manifest_feature_it = options.multisettings.find(OPTION_MANIFEST_FEATURE);
            if (manifest_feature_it != options.multisettings.end())
            {
                features.insert(features.end(), manifest_feature_it->second.begin(), manifest_feature_it->second.end());
            }
            if (Util::Sets::contains(options.switches, OPTION_MANIFEST_NO_DEFAULT_FEATURES))
            {
                features.push_back("core");
            }

            auto core_it = std::remove(features.begin(), features.end(), "core");
            if (core_it == features.end())
            {
                const auto& default_features = manifest_core.default_features;
                features.insert(features.end(), default_features.begin(), default_features.end());
            }
            else
            {
                features.erase(core_it, features.end());
            }
            Util::sort_unique_erase(features);

            auto dependencies = manifest_core.dependencies;
            for (const auto& feature : features)
            {
                auto it = Util::find_if(
                    manifest_scf->feature_paragraphs,
                    [&feature](const std::unique_ptr<FeatureParagraph>& fpgh) { return fpgh->name == feature; });

                if (it == manifest_scf->feature_paragraphs.end())
                {
                    vcpkg::printf(Color::warning,
                                  "Warning: feature %s was passed, but that is not a feature that %s supports.",
                                  feature,
                                  manifest_core.name);
                }
                else
                {
                    dependencies.insert(
                        dependencies.end(), it->get()->dependencies.begin(), it->get()->dependencies.end());
                }
            }

            if (std::any_of(dependencies.begin(), dependencies.end(), [](const Dependency& dep) {
                    return dep.constraint.type != VersionConstraintKind::None;
                }))
            {
                LockGuardPtr<Metrics>(g_metrics)->track_property("manifest_version_constraint", "defined");
            }

            if (!manifest_core.overrides.empty())
            {
                LockGuardPtr<Metrics>(g_metrics)->track_property("manifest_overrides", "defined");
            }

            auto verprovider = make_versioned_portfile_provider(paths);
            auto baseprovider = make_baseline_provider(paths);

            std::vector<std::string> extended_overlay_ports;
            const bool add_builtin_ports_directory_as_overlay =
                paths.get_registry_set().is_default_builtin_registry() && !paths.use_git_default_registry();
            extended_overlay_ports.reserve(args.overlay_ports.size() + add_builtin_ports_directory_as_overlay);
            extended_overlay_ports = args.overlay_ports;
            if (add_builtin_ports_directory_as_overlay)
            {
                extended_overlay_ports.emplace_back(paths.builtin_ports_directory().native());
            }

            auto oprovider =
                make_manifest_provider(paths, extended_overlay_ports, manifest->path, std::move(manifest_scf));
            PackageSpec toplevel{manifest_core.name, default_triplet};
            auto install_plan = create_versioned_install_plan(*verprovider,
                                                              *baseprovider,
                                                              *oprovider,
                                                              var_provider,
                                                              dependencies,
                                                              manifest_core.overrides,
                                                              toplevel,
                                                              host_triplet,
                                                              unsupported_port_action)
                                    .value_or_exit(VCPKG_LINE_INFO);

            for (const auto& warning : install_plan.warnings)
            {
                print2(Color::warning, warning, '\n');
            }
            for (InstallPlanAction& action : install_plan.install_actions)
            {
                action.build_options = install_plan_options;
                action.build_options.use_head_version = UseHeadVersion::NO;
                action.build_options.editable = Editable::NO;
            }

            // If the manifest refers to itself, it will be added to the install plan.
            Util::erase_remove_if(install_plan.install_actions,
                                  [&toplevel](auto&& action) { return action.spec == toplevel; });

            PathsPortFileProvider provider(paths, std::move(oprovider));
            Commands::SetInstalled::perform_and_exit_ex(args,
                                                        paths,
                                                        provider,
                                                        binary_cache,
                                                        var_provider,
                                                        std::move(install_plan),
                                                        dry_run ? Commands::DryRun::Yes : Commands::DryRun::No,
                                                        pkgsconfig,
                                                        host_triplet,
                                                        keep_going);
        }

        PathsPortFileProvider provider(paths, make_overlay_provider(paths, args.overlay_ports));

        const std::vector<FullPackageSpec> specs = Util::fmap(args.command_arguments, [&](auto&& arg) {
            return check_and_get_full_package_spec(
                std::string(arg), default_triplet, COMMAND_STRUCTURE.example_text, paths);
        });

        // create the plan
        print2("Computing installation plan...\n");
        StatusParagraphs status_db = database_load_check(fs, paths.installed());

        // Note: action_plan will hold raw pointers to SourceControlFileLocations from this map
        auto action_plan = create_feature_install_plan(
            provider, var_provider, specs, status_db, {host_triplet, unsupported_port_action});

        for (const auto& warning : action_plan.warnings)
        {
            print2(Color::warning, warning, '\n');
        }
        for (auto&& action : action_plan.install_actions)
        {
            action.build_options = install_plan_options;
            if (action.request_type != RequestType::USER_REQUESTED)
            {
                action.build_options.use_head_version = UseHeadVersion::NO;
                action.build_options.editable = Editable::NO;
            }
        }

        var_provider.load_tag_vars(action_plan, provider, host_triplet);

        // install plan will be empty if it is already installed - need to change this at status paragraph part
        Checks::check_exit(VCPKG_LINE_INFO, !action_plan.empty(), "Install plan cannot be empty");

#if defined(_WIN32)
        const auto maybe_common_triplet = Util::common_projection(
            action_plan.install_actions, [](const InstallPlanAction& to_install) { return to_install.spec.triplet(); });
        if (maybe_common_triplet)
        {
            const auto& common_triplet = maybe_common_triplet.value_or_exit(VCPKG_LINE_INFO);
            const auto maybe_common_arch = common_triplet.guess_architecture();
            if (maybe_common_arch)
            {
                const auto maybe_vs_prompt = guess_visual_studio_prompt_target_architecture();
                if (maybe_vs_prompt)
                {
                    const auto common_arch = maybe_common_arch.value_or_exit(VCPKG_LINE_INFO);
                    const auto vs_prompt = maybe_vs_prompt.value_or_exit(VCPKG_LINE_INFO);
                    if (common_arch != vs_prompt)
                    {
                        const auto vs_prompt_view = to_zstring_view(vs_prompt);
                        print2(vcpkg::Color::warning,
                               "warning: vcpkg appears to be in a Visual Studio prompt targeting ",
                               vs_prompt_view,
                               " but is installing packages for ",
                               common_triplet,
                               ". Consider using --triplet ",
                               vs_prompt_view,
                               "-windows or --triplet ",
                               vs_prompt_view,
                               "-uwp.\n");
                    }
                }
            }
        }
#endif // defined(_WIN32)

        print_plan(action_plan, is_recursive, paths.builtin_ports_directory());

        auto it_pkgsconfig = options.settings.find(OPTION_WRITE_PACKAGES_CONFIG);
        if (it_pkgsconfig != options.settings.end())
        {
            LockGuardPtr<Metrics>(g_metrics)->track_property("x-write-nuget-packages-config", "defined");
            compute_all_abis(paths, action_plan, var_provider, status_db);

            auto pkgsconfig_path = paths.original_cwd / it_pkgsconfig->second;
            auto pkgsconfig_contents = generate_nuget_packages_config(action_plan);
            fs.write_contents(pkgsconfig_path, pkgsconfig_contents, VCPKG_LINE_INFO);
            print2("Wrote NuGet packages config information to ", pkgsconfig_path, "\n");
        }

        if (dry_run)
        {
            Checks::exit_success(VCPKG_LINE_INFO);
        }

        paths.flush_lockfile();

        track_install_plan(action_plan);

        const InstallSummary summary = Install::perform(
            args, action_plan, keep_going, paths, status_db, binary_cache, null_build_logs_recorder(), var_provider);

        print2("\nTotal elapsed time: ", GlobalState::timer.to_string(), "\n\n");

        if (keep_going == KeepGoing::YES)
        {
            summary.print();
        }

        auto it_xunit = options.settings.find(OPTION_XUNIT);
        if (it_xunit != options.settings.end())
        {
            XunitWriter xwriter;

            for (auto&& result : summary.results)
            {
                xwriter.add_test_results(result.get_spec(),
                                         result.build_result.value_or_exit(VCPKG_LINE_INFO).code,
                                         result.timing,
                                         result.start_time,
                                         "",
                                         {});
            }

            fs.write_contents(it_xunit->second, xwriter.build_xml(default_triplet), VCPKG_LINE_INFO);
        }

        std::set<std::string> printed_usages;
        for (auto&& result : summary.results)
        {
            if (!result.is_user_requested_install()) continue;
            auto bpgh = result.get_binary_paragraph();
            assert(bpgh);
            if (!bpgh) continue;
            Install::print_usage_information(*bpgh, printed_usages, fs, paths.installed());
        }

        Checks::exit_success(VCPKG_LINE_INFO);
    }

    void InstallCommand::perform_and_exit(const VcpkgCmdArguments& args,
                                          const VcpkgPaths& paths,
                                          Triplet default_triplet,
                                          Triplet host_triplet) const
    {
        Install::perform_and_exit(args, paths, default_triplet, host_triplet);
    }

    SpecSummary::SpecSummary(const InstallPlanAction& action)
        : build_result()
        , timing()
        , start_time(std::chrono::system_clock::now())
        , m_install_action(&action)
        , m_spec(action.spec)
    {
    }

    SpecSummary::SpecSummary(const RemovePlanAction& action)
        : build_result()
        , timing()
        , start_time(std::chrono::system_clock::now())
        , m_install_action(nullptr)
        , m_spec(action.spec)
    {
    }

    const BinaryParagraph* SpecSummary::get_binary_paragraph() const
    {
        // if we actually built this package, the build result will contain the BinaryParagraph for what we built.
        if (const auto br = build_result.get())
        {
            if (br->binary_control_file)
            {
                return &br->binary_control_file->core_paragraph;
            }
        }

        // if the package was already installed, the installed_package record will contain the BinaryParagraph for what
        // was built before.
        if (m_install_action)
        {
            if (auto p_status = m_install_action->installed_package.get())
            {
                return &p_status->core->package;
            }
        }

        return nullptr;
    }

    bool SpecSummary::is_user_requested_install() const
    {
        return m_install_action && m_install_action->request_type == RequestType::USER_REQUESTED;
    }

<<<<<<< HEAD
    struct InstallPlanActionMetrics
    {
        enum Action
        {
            Install,
            Remove
        };

        Action action;
        std::string port_hash;
        std::string triplet_hash;
        std::string version_hash;
        std::string origin;
    };

    void track_install_plan(Dependencies::ActionPlan& plan)
=======
    void track_install_plan(ActionPlan& plan)
>>>>>>> 85f61c1c
    {
        std::vector<InstallPlanActionMetrics> metrics;

        Cache<Triplet, std::string> triplet_hashes;

        auto hash_triplet = [&triplet_hashes](Triplet t) -> const std::string& {
            return triplet_hashes.get_lazy(
                t, [t]() { return Hash::get_string_hash(t.canonical_name(), Hash::Algorithm::Sha256); });
        };

        std::string specs_string;
        for (auto&& remove_action : plan.remove_actions)
        {
            InstallPlanActionMetrics action_metrics;
            action_metrics.action = InstallPlanActionMetrics::Action::Remove;
            action_metrics.port_hash = Hash::get_string_hash(remove_action.spec.name(), Hash::Algorithm::Sha256);
            action_metrics.triplet_hash = hash_triplet(remove_action.spec.triplet());
            metrics.push_back(action_metrics);
        }

        for (auto&& install_action : plan.install_actions)
        {
            const auto& spec = install_action.spec;
            const auto& scfl = install_action.source_control_file_and_location.value_or_exit(VCPKG_LINE_INFO);

            InstallPlanActionMetrics action_metrics;
            action_metrics.action = InstallPlanActionMetrics::Action::Install;
            action_metrics.port_hash = Hash::get_string_hash(spec.name(), Hash::Algorithm::Sha256);
            action_metrics.triplet_hash = hash_triplet(spec.triplet());
            action_metrics.version_hash = Hash::get_string_hash(scfl.to_version().to_string(), Hash::Algorithm::Sha256);
            action_metrics.origin = scfl.origin;
            metrics.push_back(action_metrics);
        }

        LockGuardPtr<Metrics>(g_metrics)->track_property("installplan_1", "defined");
    }
}<|MERGE_RESOLUTION|>--- conflicted
+++ resolved
@@ -1267,7 +1267,6 @@
         return m_install_action && m_install_action->request_type == RequestType::USER_REQUESTED;
     }
 
-<<<<<<< HEAD
     struct InstallPlanActionMetrics
     {
         enum Action
@@ -1283,10 +1282,7 @@
         std::string origin;
     };
 
-    void track_install_plan(Dependencies::ActionPlan& plan)
-=======
     void track_install_plan(ActionPlan& plan)
->>>>>>> 85f61c1c
     {
         std::vector<InstallPlanActionMetrics> metrics;
 
@@ -1321,6 +1317,6 @@
             metrics.push_back(action_metrics);
         }
 
-        LockGuardPtr<Metrics>(g_metrics)->track_property("installplan_1", "defined");
+        //LockGuardPtr<Metrics>(g_metrics)->track_property("installplan_1", "defined");
     }
 }