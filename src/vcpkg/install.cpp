#include <vcpkg/base/files.h>
#include <vcpkg/base/hash.h>
#include <vcpkg/base/messages.h>
#include <vcpkg/base/system.debug.h>
#include <vcpkg/base/system.print.h>
#include <vcpkg/base/util.h>

#include <vcpkg/binarycaching.h>
#include <vcpkg/build.h>
#include <vcpkg/cmakevars.h>
#include <vcpkg/commands.setinstalled.h>
#include <vcpkg/configuration.h>
#include <vcpkg/dependencies.h>
#include <vcpkg/documentation.h>
#include <vcpkg/globalstate.h>
#include <vcpkg/help.h>
#include <vcpkg/input.h>
#include <vcpkg/install.h>
#include <vcpkg/installedpaths.h>
#include <vcpkg/metrics.h>
#include <vcpkg/paragraphs.h>
#include <vcpkg/remove.h>
#include <vcpkg/tools.h>
#include <vcpkg/vcpkglib.h>
#include <vcpkg/vcpkgpaths.h>
#include <vcpkg/xunitwriter.h>

#include <iterator>

namespace
{
    using namespace vcpkg;
    DECLARE_AND_REGISTER_MESSAGE(ResultsHeader, (), "Displayed before a list of installation results.", "RESULTS");
    DECLARE_AND_REGISTER_MESSAGE(CmakeTargetsExcluded,
                                 (msg::count),
                                 "",
                                 "note: {count} additional targets are not displayed.");
    DECLARE_AND_REGISTER_MESSAGE(AlreadyInstalledNotHead,
                                 (msg::spec),
                                 "'HEAD' means the most recent version of source code",
                                 "{spec} is already installed -- not building from HEAD");
    DECLARE_AND_REGISTER_MESSAGE(AlreadyInstalled, (msg::spec), "", "{spec} is already installed");
    DECLARE_AND_REGISTER_MESSAGE(BuildingPackage, (msg::spec), "", "Building {spec}...");
    DECLARE_AND_REGISTER_MESSAGE(BuildingFromHead,
                                 (msg::spec),
                                 "'HEAD' means the most recent version of source code",
                                 "Building {spec} from HEAD...");
    DECLARE_AND_REGISTER_MESSAGE(DownloadedSources, (msg::spec), "", "Downloaded sources for {spec}");
    DECLARE_AND_REGISTER_MESSAGE(ExcludedPackage, (msg::spec), "", "Excluded {spec}");
    DECLARE_AND_REGISTER_MESSAGE(InstallingPackage,
                                 (msg::action_index, msg::count, msg::spec),
                                 "",
                                 "Installing {action_index}/{count} {spec}...");
    DECLARE_AND_REGISTER_MESSAGE(HeaderOnlyUsage,
                                 (msg::package_name),
                                 "'header' refers to C/C++ .h files",
                                 "{package_name} is header-only and can be used from CMake via:");
    DECLARE_AND_REGISTER_MESSAGE(
        CMakeTargetsUsageHeuristicMessage,
        (),
        "Displayed after CMakeTargetsUsage; the # must be kept at the beginning so that the message remains a comment.",
        "# this is heuristically generated, and may not be correct");
    DECLARE_AND_REGISTER_MESSAGE(CMakeTargetsUsage,
                                 (msg::package_name),
                                 "'targets' are a CMake and Makefile concept",
                                 "{package_name} provides CMake targets:");
}

namespace vcpkg
{
    using file_pack = std::pair<std::string, std::string>;

    InstallDir InstallDir::from_destination_root(const InstalledPaths& ip, Triplet t, const BinaryParagraph& pgh)
    {
        InstallDir dirs;
        dirs.m_destination = ip.triplet_dir(t);
        dirs.m_listfile = ip.listfile_path(pgh);
        return dirs;
    }

    const Path& InstallDir::destination() const { return this->m_destination; }

    const Path& InstallDir::listfile() const { return this->m_listfile; }

    void install_package_and_write_listfile(Filesystem& fs, const Path& source_dir, const InstallDir& destination_dir)
    {
        Checks::check_exit(VCPKG_LINE_INFO,
                           fs.exists(source_dir, IgnoreErrors{}),
                           Strings::concat("Source directory ", source_dir, "does not exist"));
        auto files = fs.get_files_recursive(source_dir, VCPKG_LINE_INFO);
        Util::erase_remove_if(files, [](Path& path) { return path.filename() == ".DS_Store"; });
        install_files_and_write_listfile(fs, source_dir, files, destination_dir);
    }
    void install_files_and_write_listfile(Filesystem& fs,
                                          const Path& source_dir,
                                          const std::vector<Path>& files,
                                          const InstallDir& destination_dir)
    {
        std::vector<std::string> output;

        const size_t prefix_length = source_dir.native().size();
        const Path& destination = destination_dir.destination();
        std::string destination_subdirectory = destination.filename().to_string();
        const Path& listfile = destination_dir.listfile();

        fs.create_directories(destination, VCPKG_LINE_INFO);
        const auto listfile_parent = listfile.parent_path();
        fs.create_directories(listfile_parent, VCPKG_LINE_INFO);

        output.push_back(destination_subdirectory + "/");
        for (auto&& file : files)
        {
            std::error_code ec;
            const auto status = fs.symlink_status(file, ec);
            if (ec)
            {
                print2(Color::error, "failed: ", file, ": ", ec.message(), "\n");
                continue;
            }

            const auto filename = file.filename();
            if (vcpkg::is_regular_file(status) &&
                (filename == "CONTROL" || filename == "vcpkg.json" || filename == "BUILD_INFO"))
            {
                // Do not copy the control file or manifest file
                continue;
            }

            const auto suffix = file.generic_u8string().substr(prefix_length + 1);
            const auto target = destination / suffix;

            auto this_output = Strings::concat(destination_subdirectory, "/", suffix);
            switch (status)
            {
                case FileType::directory:
                {
                    fs.create_directory(target, ec);
                    if (ec)
                    {
                        vcpkg::printf(Color::error, "failed: %s: %s\n", target, ec.message());
                    }

                    // Trailing backslash for directories
                    this_output.push_back('/');
                    output.push_back(std::move(this_output));
                    break;
                }
                case FileType::regular:
                {
                    if (fs.exists(target, IgnoreErrors{}))
                    {
                        print2(Color::warning, "File ", target, " was already present and will be overwritten\n");
                    }

                    fs.copy_file(file, target, CopyOptions::overwrite_existing, ec);
                    if (ec)
                    {
                        vcpkg::printf(Color::error, "failed: %s: %s\n", target, ec.message());
                    }

                    output.push_back(std::move(this_output));
                    break;
                }
                case FileType::symlink:
                case FileType::junction:
                {
                    if (fs.exists(target, IgnoreErrors{}))
                    {
                        print2(Color::warning, "File ", target, " was already present and will be overwritten\n");
                    }

                    fs.copy_symlink(file, target, ec);
                    if (ec)
                    {
                        vcpkg::printf(Color::error, "failed: %s: %s\n", target, ec.message());
                    }

                    output.push_back(std::move(this_output));
                    break;
                }
                default: vcpkg::printf(Color::error, "failed: %s: cannot handle file type\n", file); break;
            }
        }

        std::sort(output.begin(), output.end());
        fs.write_lines(listfile, output, VCPKG_LINE_INFO);
    }

    static std::vector<file_pack> extract_files_in_triplet(
        const std::vector<StatusParagraphAndAssociatedFiles>& pgh_and_files,
        Triplet triplet,
        const size_t remove_chars = 0)
    {
        std::vector<file_pack> output;
        for (const StatusParagraphAndAssociatedFiles& t : pgh_and_files)
        {
            if (t.pgh.package.spec.triplet() != triplet)
            {
                continue;
            }

            const std::string name = t.pgh.package.displayname();

            for (const std::string& file : t.files)
            {
                output.emplace_back(file_pack{std::string(file, remove_chars), name});
            }
        }

        std::sort(output.begin(), output.end(), [](const file_pack& lhs, const file_pack& rhs) {
            return lhs.first < rhs.first;
        });
        return output;
    }

    static SortedVector<std::string> build_list_of_package_files(const Filesystem& fs, const Path& package_dir)
    {
        std::vector<Path> package_file_paths = fs.get_files_recursive(package_dir, IgnoreErrors{});
        Util::erase_remove_if(package_file_paths, [](Path& path) { return path.filename() == ".DS_Store"; });
        const size_t package_remove_char_count = package_dir.native().size() + 1; // +1 for the slash
        auto package_files = Util::fmap(package_file_paths, [package_remove_char_count](const Path& target) {
            return std::string(target.generic_u8string(), package_remove_char_count);
        });

        return SortedVector<std::string>(std::move(package_files));
    }

    static SortedVector<file_pack> build_list_of_installed_files(
        const std::vector<StatusParagraphAndAssociatedFiles>& pgh_and_files, Triplet triplet)
    {
        const size_t installed_remove_char_count = triplet.canonical_name().size() + 1; // +1 for the slash
        std::vector<file_pack> installed_files =
            extract_files_in_triplet(pgh_and_files, triplet, installed_remove_char_count);

        return SortedVector<file_pack>(std::move(installed_files));
    }

    InstallResult install_package(const VcpkgPaths& paths, const BinaryControlFile& bcf, StatusParagraphs* status_db)
    {
        auto& fs = paths.get_filesystem();
        const auto& installed = paths.installed();
        const auto package_dir = paths.package_dir(bcf.core_paragraph.spec);
        Triplet triplet = bcf.core_paragraph.spec.triplet();
        const std::vector<StatusParagraphAndAssociatedFiles> pgh_and_files =
            get_installed_files(fs, installed, *status_db);

        const SortedVector<std::string> package_files = build_list_of_package_files(fs, package_dir);
        const SortedVector<file_pack> installed_files = build_list_of_installed_files(pgh_and_files, triplet);

        struct intersection_compare
        {
            // The VS2015 standard library requires comparison operators of T and U
            // to also support comparison of T and T, and of U and U, due to debug checks.
#if _MSC_VER <= 1910
            bool operator()(const std::string& lhs, const std::string& rhs) { return lhs < rhs; }
            bool operator()(const file_pack& lhs, const file_pack& rhs) { return lhs.first < rhs.first; }
#endif
            bool operator()(const std::string& lhs, const file_pack& rhs) { return lhs < rhs.first; }
            bool operator()(const file_pack& lhs, const std::string& rhs) { return lhs.first < rhs; }
        };

        std::vector<file_pack> intersection;

        std::set_intersection(installed_files.begin(),
                              installed_files.end(),
                              package_files.begin(),
                              package_files.end(),
                              std::back_inserter(intersection),
                              intersection_compare());

        std::sort(intersection.begin(), intersection.end(), [](const file_pack& lhs, const file_pack& rhs) {
            return lhs.second < rhs.second;
        });

        if (!intersection.empty())
        {
            const auto triplet_install_path = installed.triplet_dir(triplet);
            vcpkg::printf(Color::error,
                          "The following files are already installed in %s and are in conflict with %s\n\n",
                          triplet_install_path.generic_u8string(),
                          bcf.core_paragraph.spec);

            auto i = intersection.begin();
            while (i != intersection.end())
            {
                print2("Installed by ", i->second, "\n    ");
                auto next =
                    std::find_if(i, intersection.end(), [i](const auto& val) { return i->second != val.second; });

                print2(Strings::join("\n    ", i, next, [](const file_pack& file) { return file.first; }));
                print2("\n\n");

                i = next;
            }

            return InstallResult::FILE_CONFLICTS;
        }

        StatusParagraph source_paragraph;
        source_paragraph.package = bcf.core_paragraph;
        source_paragraph.want = Want::INSTALL;
        source_paragraph.state = InstallState::HALF_INSTALLED;

        write_update(fs, installed, source_paragraph);
        status_db->insert(std::make_unique<StatusParagraph>(source_paragraph));

        std::vector<StatusParagraph> features_spghs;
        for (auto&& feature : bcf.features)
        {
            features_spghs.emplace_back();

            StatusParagraph& feature_paragraph = features_spghs.back();
            feature_paragraph.package = feature;
            feature_paragraph.want = Want::INSTALL;
            feature_paragraph.state = InstallState::HALF_INSTALLED;

            write_update(fs, installed, feature_paragraph);
            status_db->insert(std::make_unique<StatusParagraph>(feature_paragraph));
        }

        const InstallDir install_dir =
            InstallDir::from_destination_root(paths.installed(), triplet, bcf.core_paragraph);

        install_package_and_write_listfile(fs, paths.package_dir(bcf.core_paragraph.spec), install_dir);

        source_paragraph.state = InstallState::INSTALLED;
        write_update(fs, installed, source_paragraph);
        status_db->insert(std::make_unique<StatusParagraph>(source_paragraph));

        for (auto&& feature_paragraph : features_spghs)
        {
            feature_paragraph.state = InstallState::INSTALLED;
            write_update(fs, installed, feature_paragraph);
            status_db->insert(std::make_unique<StatusParagraph>(feature_paragraph));
        }

        return InstallResult::SUCCESS;
    }

    static ExtendedBuildResult perform_install_plan_action(const VcpkgCmdArguments& args,
                                                           const VcpkgPaths& paths,
                                                           InstallPlanAction& action,
                                                           StatusParagraphs& status_db,
                                                           BinaryCache& binary_cache,
                                                           const IBuildLogsRecorder& build_logs_recorder)
    {
        auto& fs = paths.get_filesystem();
        const InstallPlanType& plan_type = action.plan_type;

        const bool is_user_requested = action.request_type == RequestType::USER_REQUESTED;
        const bool use_head_version = Util::Enum::to_bool(action.build_options.use_head_version);

        if (plan_type == InstallPlanType::ALREADY_INSTALLED)
        {
            if (use_head_version && is_user_requested)
                msg::println(Color::warning, msgAlreadyInstalledNotHead, msg::spec = action.spec);
            else
                msg::println(Color::success, msgAlreadyInstalled, msg::spec = action.spec);
            return ExtendedBuildResult{BuildResult::SUCCEEDED};
        }

        if (plan_type == InstallPlanType::BUILD_AND_INSTALL)
        {
            std::unique_ptr<BinaryControlFile> bcf;
            auto restore = binary_cache.try_restore(action);
            if (restore == RestoreResult::restored)
            {
                auto maybe_bcf = Paragraphs::try_load_cached_package(fs, paths.package_dir(action.spec), action.spec);
                bcf = std::make_unique<BinaryControlFile>(std::move(maybe_bcf).value_or_exit(VCPKG_LINE_INFO));
            }
            else if (action.build_options.build_missing == BuildMissing::NO)
            {
                return ExtendedBuildResult{BuildResult::CACHE_MISSING};
            }
            else
            {
                if (use_head_version)
                    msg::println(msgBuildingFromHead, msg::spec = action.displayname());
                else
                    msg::println(msgBuildingPackage, msg::spec = action.displayname());

                auto result = build_package(args, paths, action, binary_cache, build_logs_recorder, status_db);

                if (BuildResult::DOWNLOADED == result.code)
                {
                    msg::println(Color::success, msgDownloadedSources, msg::spec = action.displayname());
                    return result;
                }

                if (result.code != BuildResult::SUCCEEDED)
                {
                    LocalizedString warnings;
                    for (auto&& msg : action.build_failure_messages)
                    {
                        warnings.append(msg).append_raw('\n');
                    }

                    if (!warnings.data().empty())
                    {
                        msg::print(Color::warning, warnings);
                    }

                    msg::println_error(create_error_message(result, action.spec));
                    return result;
                }

                bcf = std::move(result.binary_control_file);
            }
            // Build or restore succeeded and `bcf` is populated with the control file.
            Checks::check_exit(VCPKG_LINE_INFO, bcf != nullptr);

            const auto install_result = install_package(paths, *bcf, &status_db);
            BuildResult code;
            switch (install_result)
            {
                case InstallResult::SUCCESS: code = BuildResult::SUCCEEDED; break;
                case InstallResult::FILE_CONFLICTS: code = BuildResult::FILE_CONFLICTS; break;
                default: Checks::unreachable(VCPKG_LINE_INFO);
            }

            if (action.build_options.clean_packages == CleanPackages::YES)
            {
                fs.remove_all(paths.package_dir(action.spec), VCPKG_LINE_INFO);
            }

            if (action.build_options.clean_downloads == CleanDownloads::YES)
            {
                for (auto& p : fs.get_regular_files_non_recursive(paths.downloads, IgnoreErrors{}))
                {
                    fs.remove(p, VCPKG_LINE_INFO);
                }
            }

            return {code, std::move(bcf)};
        }

        if (plan_type == InstallPlanType::EXCLUDED)
        {
            msg::println(Color::warning, msgExcludedPackage, msg::spec = action.spec);
            return ExtendedBuildResult{BuildResult::EXCLUDED};
        }

        Checks::unreachable(VCPKG_LINE_INFO);
    }

    void InstallSummary::print() const
    {
        msg::println(msgResultsHeader);

        for (const SpecSummary& result : this->results)
        {
            msg::println(LocalizedString().append_indent().append_fmt_raw(
                "{}: {}: {}",
                result.get_spec(),
                to_string(result.build_result.value_or_exit(VCPKG_LINE_INFO).code),
                result.timing));
        }

        std::map<Triplet, BuildResultCounts> summary;
        for (const SpecSummary& r : this->results)
        {
            summary[r.get_spec().triplet()].increment(r.build_result.value_or_exit(VCPKG_LINE_INFO).code);
        }

        msg::println();

        for (auto&& entry : summary)
        {
            entry.second.println(entry.first);
        }
    }

    struct TrackedPackageInstallGuard
    {
        SpecSummary* current_summary = nullptr;
        ElapsedTimer build_timer = ElapsedTimer::create_started();

        TrackedPackageInstallGuard(const size_t action_index,
                                   const size_t action_count,
                                   std::vector<SpecSummary>& results,
                                   const InstallPlanAction& action)
        {
            results.emplace_back(action);
            current_summary = &results.back();

            msg::println(msgInstallingPackage,
                         msg::action_index = action_index,
                         msg::count = action_count,
                         msg::spec = action.spec);
        }

        TrackedPackageInstallGuard(const size_t action_index,
                                   const size_t action_count,
                                   std::vector<SpecSummary>& results,
                                   const RemovePlanAction& action)
        {
            results.emplace_back(action);
            current_summary = &results.back();
            msg::println(Remove::msgRemovingPackage,
                         msg::action_index = action_index,
                         msg::count = action_count,
                         msg::spec = action.spec);
        }

        ~TrackedPackageInstallGuard()
        {
            current_summary->timing = build_timer.elapsed();
            msg::println(
                msgElapsedForPackage, msg::spec = current_summary->get_spec(), msg::elapsed = current_summary->timing);
        }

        TrackedPackageInstallGuard(const TrackedPackageInstallGuard&) = delete;
        TrackedPackageInstallGuard& operator=(const TrackedPackageInstallGuard&) = delete;
    };

    InstallSummary Install::perform(const VcpkgCmdArguments& args,
                                    ActionPlan& action_plan,
                                    const KeepGoing keep_going,
                                    const VcpkgPaths& paths,
                                    StatusParagraphs& status_db,
                                    BinaryCache& binary_cache,
                                    const IBuildLogsRecorder& build_logs_recorder,
                                    const CMakeVars::CMakeVarProvider& var_provider)
    {
        std::vector<SpecSummary> results;
        const size_t action_count = action_plan.remove_actions.size() + action_plan.install_actions.size();
        size_t action_index = 1;

        for (auto&& action : action_plan.remove_actions)
        {
            TrackedPackageInstallGuard this_install(action_index++, action_count, results, action);
            Remove::perform_remove_plan_action(paths, action, Remove::Purge::YES, &status_db);
            results.back().build_result.emplace(BuildResult::REMOVED);
        }

        for (auto&& action : action_plan.already_installed)
        {
            results.emplace_back(action);
            results.back().build_result.emplace(
                perform_install_plan_action(args, paths, action, status_db, binary_cache, build_logs_recorder));
        }

        compute_all_abis(paths, action_plan, var_provider, status_db);
        binary_cache.prefetch(action_plan.install_actions);
        for (auto&& action : action_plan.install_actions)
        {
            TrackedPackageInstallGuard this_install(action_index++, action_count, results, action);
            auto result =
                perform_install_plan_action(args, paths, action, status_db, binary_cache, build_logs_recorder);
            if (result.code != BuildResult::SUCCEEDED && keep_going == KeepGoing::NO)
            {
                Checks::msg_exit_with_message(
                    VCPKG_LINE_INFO,
                    create_user_troubleshooting_message(
                        action, paths, result.stdoutlog.then([&](auto&) -> Optional<Path> {
                            const auto issue_body_path = paths.installed().root() / "vcpkg" / "issue_body.md";
                            paths.get_filesystem().write_contents(
                                issue_body_path, create_github_issue(args, result, paths, action), VCPKG_LINE_INFO);
                            return issue_body_path;
                        })));
            }

            this_install.current_summary->build_result.emplace(std::move(result));
        }

        return InstallSummary{std::move(results)};
    }

    static constexpr StringLiteral OPTION_DRY_RUN = "dry-run";
    static constexpr StringLiteral OPTION_USE_HEAD_VERSION = "head";
    static constexpr StringLiteral OPTION_NO_DOWNLOADS = "no-downloads";
    static constexpr StringLiteral OPTION_ONLY_BINARYCACHING = "only-binarycaching";
    static constexpr StringLiteral OPTION_ONLY_DOWNLOADS = "only-downloads";
    static constexpr StringLiteral OPTION_RECURSE = "recurse";
    static constexpr StringLiteral OPTION_KEEP_GOING = "keep-going";
    static constexpr StringLiteral OPTION_EDITABLE = "editable";
    static constexpr StringLiteral OPTION_XUNIT = "x-xunit";
    static constexpr StringLiteral OPTION_USE_ARIA2 = "x-use-aria2";
    static constexpr StringLiteral OPTION_CLEAN_AFTER_BUILD = "clean-after-build";
    static constexpr StringLiteral OPTION_CLEAN_BUILDTREES_AFTER_BUILD = "clean-buildtrees-after-build";
    static constexpr StringLiteral OPTION_CLEAN_PACKAGES_AFTER_BUILD = "clean-packages-after-build";
    static constexpr StringLiteral OPTION_CLEAN_DOWNLOADS_AFTER_BUILD = "clean-downloads-after-build";
    static constexpr StringLiteral OPTION_WRITE_PACKAGES_CONFIG = "x-write-nuget-packages-config";
    static constexpr StringLiteral OPTION_MANIFEST_NO_DEFAULT_FEATURES = "x-no-default-features";
    static constexpr StringLiteral OPTION_MANIFEST_FEATURE = "x-feature";
    static constexpr StringLiteral OPTION_PROHIBIT_BACKCOMPAT_FEATURES = "x-prohibit-backcompat-features";
    static constexpr StringLiteral OPTION_ENFORCE_PORT_CHECKS = "enforce-port-checks";
    static constexpr StringLiteral OPTION_ALLOW_UNSUPPORTED_PORT = "allow-unsupported";

    static constexpr std::array<CommandSwitch, 17> INSTALL_SWITCHES = {{
        {OPTION_DRY_RUN, "Do not actually build or install"},
        {OPTION_USE_HEAD_VERSION,
         "Install the libraries on the command line using the latest upstream sources (classic mode)"},
        {OPTION_NO_DOWNLOADS, "Do not download new sources"},
        {OPTION_ONLY_DOWNLOADS, "Download sources but don't build packages"},
        {OPTION_ONLY_BINARYCACHING, "Fail if cached binaries are not available"},
        {OPTION_RECURSE, "Allow removal of packages as part of installation"},
        {OPTION_KEEP_GOING, "Continue installing packages on failure"},
        {OPTION_EDITABLE,
         "Disable source re-extraction and binary caching for libraries on the command line (classic mode)"},

        {OPTION_USE_ARIA2, "Use aria2 to perform download tasks"},
        {OPTION_CLEAN_AFTER_BUILD, "Clean buildtrees, packages and downloads after building each package"},
        {OPTION_CLEAN_BUILDTREES_AFTER_BUILD, "Clean buildtrees after building each package"},
        {OPTION_CLEAN_PACKAGES_AFTER_BUILD, "Clean packages after building each package"},
        {OPTION_CLEAN_DOWNLOADS_AFTER_BUILD, "Clean downloads after building each package"},
        {OPTION_MANIFEST_NO_DEFAULT_FEATURES,
         "Don't install the default features from the top-level manifest (manifest mode)."},
        {OPTION_ENFORCE_PORT_CHECKS,
         "Fail install if a port has detected problems or attempts to use a deprecated feature"},
        {OPTION_PROHIBIT_BACKCOMPAT_FEATURES, ""},
        {OPTION_ALLOW_UNSUPPORTED_PORT, "Instead of erroring on an unsupported port, continue with a warning."},
    }};

    static constexpr std::array<CommandSetting, 2> INSTALL_SETTINGS = {{
        {OPTION_XUNIT, ""}, // internal use
        {OPTION_WRITE_PACKAGES_CONFIG,
         "Writes out a NuGet packages.config-formatted file for use with external binary caching.\nSee `vcpkg help "
         "binarycaching` for more information."},
    }};

    static constexpr std::array<CommandMultiSetting, 1> INSTALL_MULTISETTINGS = {{
        {OPTION_MANIFEST_FEATURE, "Additional feature from the top-level manifest to install (manifest mode)."},
    }};

    static std::vector<std::string> get_all_port_names(const VcpkgPaths& paths)
    {
        const auto& registries = paths.get_registry_set();

        std::vector<std::string> ret;
        for (const auto& registry : registries.registries())
        {
            const auto packages = registry.packages();
            ret.insert(ret.end(), packages.begin(), packages.end());
        }
        if (auto registry = registries.default_registry())
        {
            registry->get_all_port_names(ret);
        }

        Util::sort_unique_erase(ret);
        return ret;
    }

    const CommandStructure Install::COMMAND_STRUCTURE = {
        create_example_string("install zlib zlib:x64-windows curl boost"),
        0,
        SIZE_MAX,
        {INSTALL_SWITCHES, INSTALL_SETTINGS, INSTALL_MULTISETTINGS},
        &get_all_port_names,
    };

    // This command structure must share "critical" values (switches, number of arguments). It exists only to provide a
    // better example string.
    const CommandStructure MANIFEST_COMMAND_STRUCTURE = {
        create_example_string("install --triplet x64-windows"),
        0,
        SIZE_MAX,
        {INSTALL_SWITCHES, INSTALL_SETTINGS, INSTALL_MULTISETTINGS},
        nullptr,
    };
    void Install::print_usage_information(const BinaryParagraph& bpgh,
                                          std::set<std::string>& printed_usages,
                                          const Filesystem& fs,
                                          const InstalledPaths& installed)
    {
        auto message = get_cmake_usage(fs, installed, bpgh).message;
        if (!message.empty())
        {
            auto existing = printed_usages.lower_bound(message);
            if (existing == printed_usages.end() || *existing != message)
            {
                print2(message);
                printed_usages.insert(existing, std::move(message));
            }
        }
    }

    static const char* find_skip_add_library(const char* real_first, const char* first, const char* last)
    {
        static constexpr StringLiteral ADD_LIBRARY_CALL = "add_library(";

        for (;;)
        {
            first = Util::search(first, last, ADD_LIBRARY_CALL);
            if (first == last)
            {
                return first;
            }
            if (first == real_first || !ParserBase::is_word_char(*(first - 1)))
            {
                return first + ADD_LIBRARY_CALL.size();
            }
            ++first;
        }
    }

    std::vector<std::string> get_cmake_add_library_names(StringView cmake_file)
    {
        constexpr static auto is_library_name_char = [](char ch) {
            return ch != ')' && ch != '$' && !ParserBase::is_whitespace(ch);
        };

        const auto real_first = cmake_file.begin();
        auto first = real_first;
        const auto last = cmake_file.end();

        std::vector<std::string> res;
        for (;;)
        {
            first = find_skip_add_library(real_first, first, last);
            if (first == last)
            {
                return res;
            }
            auto start_of_library_name = std::find_if_not(first, last, ParserBase::is_whitespace);
            auto end_of_library_name = std::find_if_not(start_of_library_name, last, is_library_name_char);
            if (end_of_library_name == start_of_library_name)
            {
                first = end_of_library_name;
                continue;
            }
            res.emplace_back(start_of_library_name, end_of_library_name);
        }
    }

    CMakeUsageInfo get_cmake_usage(const Filesystem& fs, const InstalledPaths& installed, const BinaryParagraph& bpgh)
    {
        CMakeUsageInfo ret;

        std::error_code ec;

        auto usage_file = installed.usage_file(bpgh.spec);
        if (fs.exists(usage_file, IgnoreErrors{}))
        {
            ret.usage_file = true;
            auto contents = fs.read_contents(usage_file, ec);
            if (!ec)
            {
                ret.message = std::move(contents);
                ret.message.push_back('\n');
            }

            return ret;
        }

        auto files = fs.read_lines(installed.listfile_path(bpgh), ec);
        if (!ec)
        {
            std::unordered_map<std::string, std::string> config_files;
            std::map<std::string, std::vector<std::string>> library_targets;
            bool is_header_only = true;
            std::string header_path;

            for (auto&& suffix : files)
            {
                if (Strings::contains(suffix, "/share/") && Strings::ends_with(suffix, ".cmake"))
                {
                    // CMake file is inside the share folder
                    const auto path = installed.root() / suffix;
                    const auto find_package_name = Path(path.parent_path()).filename().to_string();
                    const auto contents = fs.read_contents(path, ec);
                    if (!ec)
                    {
                        auto targets = get_cmake_add_library_names(contents);
                        if (!targets.empty())
                        {
                            auto& all_targets = library_targets[find_package_name];
                            all_targets.insert(all_targets.end(),
                                               std::make_move_iterator(targets.begin()),
                                               std::make_move_iterator(targets.end()));
                        }
                    }

                    auto filename = Path(suffix).filename().to_string();
                    if (Strings::ends_with(filename, "Config.cmake"))
                    {
                        auto root = filename.substr(0, filename.size() - 12);
                        if (Strings::case_insensitive_ascii_equals(root, find_package_name))
                            config_files[find_package_name] = root;
                    }
                    else if (Strings::ends_with(filename, "-config.cmake"))
                    {
                        auto root = filename.substr(0, filename.size() - 13);
                        if (Strings::case_insensitive_ascii_equals(root, find_package_name))
                            config_files[find_package_name] = root;
                    }
                }
                if (Strings::contains(suffix, "/lib/") || Strings::contains(suffix, "/bin/"))
                {
                    if (!Strings::ends_with(suffix, ".pc") && !Strings::ends_with(suffix, "/")) is_header_only = false;
                }

                if (is_header_only && header_path.empty())
                {
                    const auto it = suffix.find("/include/");
                    if (it != std::string::npos && !Strings::ends_with(suffix, "/"))
                    {
                        header_path = suffix.substr(it + 9);
                    }
                }
            }

            ret.header_only = is_header_only;

            if (library_targets.empty())
            {
                if (is_header_only && !header_path.empty())
                {
                    static auto cmakeify = [](std::string name) {
                        auto n = Strings::ascii_to_uppercase(Strings::replace_all(std::move(name), "-", "_"));
                        if (n.empty() || ParserBase::is_ascii_digit(n[0]))
                        {
                            n.insert(n.begin(), '_');
                        }
                        return n;
                    };

                    const auto name = cmakeify(bpgh.spec.name());
                    auto msg = msg::format(msgHeaderOnlyUsage, msg::package_name = bpgh.spec.name()).extract_data();
                    Strings::append(msg, "\n\n");
                    Strings::append(msg, "    find_path(", name, "_INCLUDE_DIRS \"", header_path, "\")\n");
                    Strings::append(msg, "    target_include_directories(main PRIVATE ${", name, "_INCLUDE_DIRS})\n\n");

                    ret.message = std::move(msg);
                }
            }
            else
            {
                auto msg = msg::format(msgCMakeTargetsUsage, msg::package_name = bpgh.spec.name()).append_raw('\n');
                msg.append_indent().append(msgCMakeTargetsUsageHeuristicMessage).append_raw('\n');

                for (auto&& library_target_pair : library_targets)
                {
                    auto config_it = config_files.find(library_target_pair.first);
                    msg.append_indent();
                    msg.append_fmt_raw("find_package({} CONFIG REQUIRED)",
                                       config_it == config_files.end() ? library_target_pair.first : config_it->second);
                    msg.append_raw('\n');

                    auto& targets = library_target_pair.second;
                    Util::sort_unique_erase(targets, [](const std::string& l, const std::string& r) {
                        if (l.size() < r.size()) return true;
                        if (l.size() > r.size()) return false;
                        return l < r;
                    });

                    if (targets.size() > 4)
                    {
                        auto omitted = targets.size() - 4;
                        library_target_pair.second.erase(targets.begin() + 4, targets.end());
                        msg.append_indent().append_raw("# ").append(msgCmakeTargetsExcluded, msg::count = omitted);
                    }

                    msg.append_indent()
                        .append_fmt_raw("target_link_libraries(main PRIVATE {})", Strings::join(" ", targets))
                        .append_raw("\n\n");
                }

                ret.message = msg.extract_data();
            }
            ret.cmake_targets_map = std::move(library_targets);
        }
        return ret;
    }

    DECLARE_AND_REGISTER_MESSAGE(
        ErrorIndividualPackagesUnsupported,
        (),
        "",
        "In manifest mode, `vcpkg install` does not support individual package arguments.\nTo install "
        "additional "
        "packages, edit vcpkg.json and then run `vcpkg install` without any package arguments.");

    DECLARE_AND_REGISTER_MESSAGE(ErrorRequirePackagesList,
                                 (),
                                 "",
                                 "`vcpkg install` requires a list of packages to install in classic mode.");

    DECLARE_AND_REGISTER_MESSAGE(ErrorInvalidClassicModeOption,
                                 (msg::option),
                                 "",
                                 "The option --{option} is not supported in classic mode and no manifest was found.");

    DECLARE_AND_REGISTER_MESSAGE(UsingManifestAt, (msg::path), "", "Using manifest file at {path}.");

    DECLARE_AND_REGISTER_MESSAGE(ErrorInvalidManifestModeOption,
                                 (msg::option),
                                 "",
                                 "The option --{option} is not supported in manifest mode.");

    void Install::perform_and_exit(const VcpkgCmdArguments& args,
                                   const VcpkgPaths& paths,
                                   Triplet default_triplet,
                                   Triplet host_triplet)
    {
        const ParsedArguments options =
            args.parse_arguments(paths.manifest_mode_enabled() ? MANIFEST_COMMAND_STRUCTURE : COMMAND_STRUCTURE);

        const bool dry_run = Util::Sets::contains(options.switches, OPTION_DRY_RUN);
        const bool use_head_version = Util::Sets::contains(options.switches, (OPTION_USE_HEAD_VERSION));
        const bool no_downloads = Util::Sets::contains(options.switches, (OPTION_NO_DOWNLOADS));
        const bool only_downloads = Util::Sets::contains(options.switches, (OPTION_ONLY_DOWNLOADS));
        const bool no_build_missing = Util::Sets::contains(options.switches, OPTION_ONLY_BINARYCACHING);
        const bool is_recursive = Util::Sets::contains(options.switches, (OPTION_RECURSE));
        const bool is_editable = Util::Sets::contains(options.switches, (OPTION_EDITABLE)) || !args.cmake_args.empty();
        const bool use_aria2 = Util::Sets::contains(options.switches, (OPTION_USE_ARIA2));
        const bool clean_after_build = Util::Sets::contains(options.switches, (OPTION_CLEAN_AFTER_BUILD));
        const bool clean_buildtrees_after_build =
            Util::Sets::contains(options.switches, (OPTION_CLEAN_BUILDTREES_AFTER_BUILD));
        const bool clean_packages_after_build =
            Util::Sets::contains(options.switches, (OPTION_CLEAN_PACKAGES_AFTER_BUILD));
        const bool clean_downloads_after_build =
            Util::Sets::contains(options.switches, (OPTION_CLEAN_DOWNLOADS_AFTER_BUILD));
        const KeepGoing keep_going = Util::Sets::contains(options.switches, OPTION_KEEP_GOING) || only_downloads
                                         ? KeepGoing::YES
                                         : KeepGoing::NO;
        const bool prohibit_backcompat_features =
            Util::Sets::contains(options.switches, (OPTION_PROHIBIT_BACKCOMPAT_FEATURES)) ||
            Util::Sets::contains(options.switches, (OPTION_ENFORCE_PORT_CHECKS));
        const auto unsupported_port_action = Util::Sets::contains(options.switches, OPTION_ALLOW_UNSUPPORTED_PORT)
                                                 ? UnsupportedPortAction::Warn
                                                 : UnsupportedPortAction::Error;

        LockGuardPtr<Metrics>(g_metrics)->track_property("install_manifest_mode", paths.manifest_mode_enabled());

        if (auto p = paths.get_manifest().get())
        {
            bool failure = false;
            if (!args.command_arguments.empty())
            {
                msg::println_error(msgErrorIndividualPackagesUnsupported);
                msg::println(Color::error, msg::msgSeeURL, msg::url = docs::manifests_url);
                failure = true;
            }
            if (use_head_version)
            {
                msg::println_error(msgErrorInvalidManifestModeOption, msg::option = OPTION_USE_HEAD_VERSION);
                failure = true;
            }
            if (is_editable)
            {
                msg::println_error(msgErrorInvalidManifestModeOption, msg::option = OPTION_EDITABLE);
                failure = true;
            }
            if (failure)
            {
                msg::println(msgUsingManifestAt, msg::path = p->path);
                print2("\n");
                print_usage(MANIFEST_COMMAND_STRUCTURE);
                Checks::exit_fail(VCPKG_LINE_INFO);
            }
        }
        else
        {
            bool failure = false;
            if (args.command_arguments.empty())
            {
                msg::println_error(msgErrorRequirePackagesList);
                failure = true;
            }
            if (Util::Sets::contains(options.switches, OPTION_MANIFEST_NO_DEFAULT_FEATURES))
            {
                msg::println_error(msgErrorInvalidClassicModeOption, msg::option = OPTION_MANIFEST_NO_DEFAULT_FEATURES);
                failure = true;
            }
            if (Util::Sets::contains(options.multisettings, OPTION_MANIFEST_FEATURE))
            {
                msg::println_error(msgErrorInvalidClassicModeOption, msg::option = OPTION_MANIFEST_FEATURE);
                failure = true;
            }
            if (failure)
            {
                print2("\n");
                print_usage(COMMAND_STRUCTURE);
                Checks::exit_fail(VCPKG_LINE_INFO);
            }
        }

        BinaryCache binary_cache;
        if (!only_downloads)
        {
            binary_cache.install_providers_for(args, paths);
        }

        auto& fs = paths.get_filesystem();

        DownloadTool download_tool = DownloadTool::BUILT_IN;
        if (use_aria2) download_tool = DownloadTool::ARIA2;

        const BuildPackageOptions install_plan_options = {
            Util::Enum::to_enum<BuildMissing>(!no_build_missing),
            Util::Enum::to_enum<UseHeadVersion>(use_head_version),
            Util::Enum::to_enum<AllowDownloads>(!no_downloads),
            Util::Enum::to_enum<OnlyDownloads>(only_downloads),
            Util::Enum::to_enum<CleanBuildtrees>(clean_after_build || clean_buildtrees_after_build),
            Util::Enum::to_enum<CleanPackages>(clean_after_build || clean_packages_after_build),
            Util::Enum::to_enum<CleanDownloads>(clean_after_build || clean_downloads_after_build),
            download_tool,
            PurgeDecompressFailure::NO,
            Util::Enum::to_enum<Editable>(is_editable),
            prohibit_backcompat_features ? BackcompatFeatures::PROHIBIT : BackcompatFeatures::ALLOW,
        };

        auto var_provider_storage = CMakeVars::make_triplet_cmake_var_provider(paths);
        auto& var_provider = *var_provider_storage;

        if (auto manifest = paths.get_manifest().get())
        {
            Optional<Path> pkgsconfig;
            auto it_pkgsconfig = options.settings.find(OPTION_WRITE_PACKAGES_CONFIG);
            if (it_pkgsconfig != options.settings.end())
            {
                LockGuardPtr<Metrics>(g_metrics)->track_property("x-write-nuget-packages-config", "defined");
                pkgsconfig = Path(it_pkgsconfig->second);
            }
            auto maybe_manifest_scf =
                SourceControlFile::parse_project_manifest_object(manifest->path, manifest->manifest, stdout_sink);
            if (!maybe_manifest_scf)
            {
                print_error_message(maybe_manifest_scf.error());
                print2("See ", docs::manifests_url, " for more information.\n");
                Checks::exit_fail(VCPKG_LINE_INFO);
            }

            auto manifest_scf = std::move(maybe_manifest_scf).value_or_exit(VCPKG_LINE_INFO);
            const auto& manifest_core = *manifest_scf->core_paragraph;
            if (auto maybe_error = manifest_scf->check_against_feature_flags(
                    manifest->path, paths.get_feature_flags(), paths.get_registry_set().is_default_builtin_registry()))
            {
                Checks::exit_with_message(VCPKG_LINE_INFO, maybe_error.value_or_exit(VCPKG_LINE_INFO));
            }

            std::vector<std::string> features;
            auto manifest_feature_it = options.multisettings.find(OPTION_MANIFEST_FEATURE);
            if (manifest_feature_it != options.multisettings.end())
            {
                features.insert(features.end(), manifest_feature_it->second.begin(), manifest_feature_it->second.end());
            }
            if (Util::Sets::contains(options.switches, OPTION_MANIFEST_NO_DEFAULT_FEATURES))
            {
                features.push_back("core");
            }

            auto core_it = std::remove(features.begin(), features.end(), "core");
            if (core_it == features.end())
            {
                const auto& default_features = manifest_core.default_features;
                features.insert(features.end(), default_features.begin(), default_features.end());
            }
            else
            {
                features.erase(core_it, features.end());
            }
            Util::sort_unique_erase(features);

            auto dependencies = manifest_core.dependencies;
            for (const auto& feature : features)
            {
                auto it = Util::find_if(
                    manifest_scf->feature_paragraphs,
                    [&feature](const std::unique_ptr<FeatureParagraph>& fpgh) { return fpgh->name == feature; });

                if (it == manifest_scf->feature_paragraphs.end())
                {
                    vcpkg::printf(Color::warning,
                                  "Warning: feature %s was passed, but that is not a feature that %s supports.",
                                  feature,
                                  manifest_core.name);
                }
                else
                {
                    dependencies.insert(
                        dependencies.end(), it->get()->dependencies.begin(), it->get()->dependencies.end());
                }
            }

            if (std::any_of(dependencies.begin(), dependencies.end(), [](const Dependency& dep) {
                    return dep.constraint.type != VersionConstraintKind::None;
                }))
            {
                LockGuardPtr<Metrics>(g_metrics)->track_property("manifest_version_constraint", "defined");
            }

            if (!manifest_core.overrides.empty())
            {
                LockGuardPtr<Metrics>(g_metrics)->track_property("manifest_overrides", "defined");
            }

            auto verprovider = make_versioned_portfile_provider(paths);
            auto baseprovider = make_baseline_provider(paths);

            std::vector<std::string> extended_overlay_ports;
            const bool add_builtin_ports_directory_as_overlay =
                paths.get_registry_set().is_default_builtin_registry() && !paths.use_git_default_registry();
            extended_overlay_ports.reserve(args.overlay_ports.size() + add_builtin_ports_directory_as_overlay);
            extended_overlay_ports = args.overlay_ports;
            if (add_builtin_ports_directory_as_overlay)
            {
                extended_overlay_ports.emplace_back(paths.builtin_ports_directory().native());
            }
<<<<<<< HEAD
            auto oprovider = make_overlay_provider(paths, extended_overlay_ports);
            PackageSpec toplevel{manifest_scf.core_paragraph->name, default_triplet};
            auto install_plan = create_versioned_install_plan(*verprovider,
                                                              *baseprovider,
                                                              *oprovider,
                                                              var_provider,
                                                              dependencies,
                                                              manifest_scf.core_paragraph->overrides,
                                                              toplevel,
                                                              host_triplet,
                                                              unsupported_port_action)
=======

            auto oprovider = PortFileProvider::make_manifest_provider(
                paths, extended_overlay_ports, manifest->path, std::move(manifest_scf));
            PackageSpec toplevel{manifest_core.name, default_triplet};
            auto install_plan = Dependencies::create_versioned_install_plan(*verprovider,
                                                                            *baseprovider,
                                                                            *oprovider,
                                                                            var_provider,
                                                                            dependencies,
                                                                            manifest_core.overrides,
                                                                            toplevel,
                                                                            host_triplet,
                                                                            unsupported_port_action)
>>>>>>> b4d664f5
                                    .value_or_exit(VCPKG_LINE_INFO);

            for (const auto& warning : install_plan.warnings)
            {
                print2(Color::warning, warning, '\n');
            }
            for (InstallPlanAction& action : install_plan.install_actions)
            {
                action.build_options = install_plan_options;
                action.build_options.use_head_version = UseHeadVersion::NO;
                action.build_options.editable = Editable::NO;
            }

            // If the manifest refers to itself, it will be added to the install plan.
            Util::erase_remove_if(install_plan.install_actions,
                                  [&toplevel](auto&& action) { return action.spec == toplevel; });

<<<<<<< HEAD
            PathsPortFileProvider provider(paths, extended_overlay_ports);

=======
            PortFileProvider::PathsPortFileProvider provider(paths, std::move(oprovider));
>>>>>>> b4d664f5
            Commands::SetInstalled::perform_and_exit_ex(args,
                                                        paths,
                                                        provider,
                                                        binary_cache,
                                                        var_provider,
                                                        std::move(install_plan),
                                                        dry_run ? Commands::DryRun::Yes : Commands::DryRun::No,
                                                        pkgsconfig,
                                                        host_triplet,
                                                        keep_going);
        }

<<<<<<< HEAD
        PathsPortFileProvider provider(paths, args.overlay_ports);
=======
        PortFileProvider::PathsPortFileProvider provider(
            paths, PortFileProvider::make_overlay_provider(paths, args.overlay_ports));
>>>>>>> b4d664f5

        const std::vector<FullPackageSpec> specs = Util::fmap(args.command_arguments, [&](auto&& arg) {
            return check_and_get_full_package_spec(
                std::string(arg), default_triplet, COMMAND_STRUCTURE.example_text, paths);
        });

        // create the plan
        print2("Computing installation plan...\n");
        StatusParagraphs status_db = database_load_check(fs, paths.installed());

        // Note: action_plan will hold raw pointers to SourceControlFileLocations from this map
        auto action_plan = create_feature_install_plan(
            provider, var_provider, specs, status_db, {host_triplet, unsupported_port_action});

        for (const auto& warning : action_plan.warnings)
        {
            print2(Color::warning, warning, '\n');
        }
        for (auto&& action : action_plan.install_actions)
        {
            action.build_options = install_plan_options;
            if (action.request_type != RequestType::USER_REQUESTED)
            {
                action.build_options.use_head_version = UseHeadVersion::NO;
                action.build_options.editable = Editable::NO;
            }
        }

        var_provider.load_tag_vars(action_plan, provider, host_triplet);

        // install plan will be empty if it is already installed - need to change this at status paragraph part
        Checks::check_exit(VCPKG_LINE_INFO, !action_plan.empty(), "Install plan cannot be empty");

#if defined(_WIN32)
        const auto maybe_common_triplet = Util::common_projection(
            action_plan.install_actions, [](const InstallPlanAction& to_install) { return to_install.spec.triplet(); });
        if (maybe_common_triplet)
        {
            const auto& common_triplet = maybe_common_triplet.value_or_exit(VCPKG_LINE_INFO);
            const auto maybe_common_arch = common_triplet.guess_architecture();
            if (maybe_common_arch)
            {
                const auto maybe_vs_prompt = guess_visual_studio_prompt_target_architecture();
                if (maybe_vs_prompt)
                {
                    const auto common_arch = maybe_common_arch.value_or_exit(VCPKG_LINE_INFO);
                    const auto vs_prompt = maybe_vs_prompt.value_or_exit(VCPKG_LINE_INFO);
                    if (common_arch != vs_prompt)
                    {
                        const auto vs_prompt_view = to_zstring_view(vs_prompt);
                        print2(vcpkg::Color::warning,
                               "warning: vcpkg appears to be in a Visual Studio prompt targeting ",
                               vs_prompt_view,
                               " but is installing packages for ",
                               common_triplet,
                               ". Consider using --triplet ",
                               vs_prompt_view,
                               "-windows or --triplet ",
                               vs_prompt_view,
                               "-uwp.\n");
                    }
                }
            }
        }
#endif // defined(_WIN32)

        print_plan(action_plan, is_recursive, paths.builtin_ports_directory());

        auto it_pkgsconfig = options.settings.find(OPTION_WRITE_PACKAGES_CONFIG);
        if (it_pkgsconfig != options.settings.end())
        {
            LockGuardPtr<Metrics>(g_metrics)->track_property("x-write-nuget-packages-config", "defined");
            compute_all_abis(paths, action_plan, var_provider, status_db);

            auto pkgsconfig_path = paths.original_cwd / it_pkgsconfig->second;
            auto pkgsconfig_contents = generate_nuget_packages_config(action_plan);
            fs.write_contents(pkgsconfig_path, pkgsconfig_contents, VCPKG_LINE_INFO);
            print2("Wrote NuGet packages config information to ", pkgsconfig_path, "\n");
        }

        if (dry_run)
        {
            Checks::exit_success(VCPKG_LINE_INFO);
        }

        paths.flush_lockfile();

        track_install_plan(action_plan);

        const InstallSummary summary = Install::perform(
            args, action_plan, keep_going, paths, status_db, binary_cache, null_build_logs_recorder(), var_provider);

        print2("\nTotal elapsed time: ", GlobalState::timer.to_string(), "\n\n");

        if (keep_going == KeepGoing::YES)
        {
            summary.print();
        }

        auto it_xunit = options.settings.find(OPTION_XUNIT);
        if (it_xunit != options.settings.end())
        {
            XunitWriter xwriter;

            for (auto&& result : summary.results)
            {
                xwriter.add_test_results(result.get_spec(),
                                         result.build_result.value_or_exit(VCPKG_LINE_INFO).code,
                                         result.timing,
                                         result.start_time,
                                         "",
                                         {});
            }

            fs.write_contents(it_xunit->second, xwriter.build_xml(default_triplet), VCPKG_LINE_INFO);
        }

        std::set<std::string> printed_usages;
        for (auto&& result : summary.results)
        {
            if (!result.is_user_requested_install()) continue;
            auto bpgh = result.get_binary_paragraph();
            assert(bpgh);
            if (!bpgh) continue;
            Install::print_usage_information(*bpgh, printed_usages, fs, paths.installed());
        }

        Checks::exit_success(VCPKG_LINE_INFO);
    }

    void InstallCommand::perform_and_exit(const VcpkgCmdArguments& args,
                                          const VcpkgPaths& paths,
                                          Triplet default_triplet,
                                          Triplet host_triplet) const
    {
        Install::perform_and_exit(args, paths, default_triplet, host_triplet);
    }

    SpecSummary::SpecSummary(const InstallPlanAction& action)
        : build_result()
        , timing()
        , start_time(std::chrono::system_clock::now())
        , m_install_action(&action)
        , m_spec(action.spec)
    {
    }

    SpecSummary::SpecSummary(const RemovePlanAction& action)
        : build_result()
        , timing()
        , start_time(std::chrono::system_clock::now())
        , m_install_action(nullptr)
        , m_spec(action.spec)
    {
    }

    const BinaryParagraph* SpecSummary::get_binary_paragraph() const
    {
        // if we actually built this package, the build result will contain the BinaryParagraph for what we built.
        if (const auto br = build_result.get())
        {
            if (br->binary_control_file)
            {
                return &br->binary_control_file->core_paragraph;
            }
        }

        // if the package was already installed, the installed_package record will contain the BinaryParagraph for what
        // was built before.
        if (m_install_action)
        {
            if (auto p_status = m_install_action->installed_package.get())
            {
                return &p_status->core->package;
            }
        }

        return nullptr;
    }

    bool SpecSummary::is_user_requested_install() const
    {
        return m_install_action && m_install_action->request_type == RequestType::USER_REQUESTED;
    }

<<<<<<< HEAD
    static std::string xunit_result(const PackageSpec& spec, ElapsedTime time, BuildResult code)
    {
        std::string message_block;
        const char* result_string = "";
        switch (code)
        {
            case BuildResult::POST_BUILD_CHECKS_FAILED:
            case BuildResult::FILE_CONFLICTS:
            case BuildResult::BUILD_FAILED:
            case BuildResult::CACHE_MISSING:
                result_string = "Fail";
                message_block = Strings::format("<failure><message><![CDATA[%s]]></message></failure>",
                                                to_string_locale_invariant(code));
                break;
            case BuildResult::EXCLUDED:
            case BuildResult::CASCADED_DUE_TO_MISSING_DEPENDENCIES:
                result_string = "Skip";
                message_block = Strings::format("<reason><![CDATA[%s]]></reason>", to_string_locale_invariant(code));
                break;
            case BuildResult::SUCCEEDED: result_string = "Pass"; break;
            default: Checks::unreachable(VCPKG_LINE_INFO);
        }

        return Strings::format(R"(<test name="%s" method="%s" time="%lld" result="%s">%s</test>)"
                               "\n",
                               spec,
                               spec,
                               time.as<std::chrono::seconds>().count(),
                               result_string,
                               message_block);
    }

    std::string InstallSummary::xunit_results() const
    {
        std::string xunit_doc;
        for (auto&& result : results)
        {
            xunit_doc +=
                xunit_result(result.get_spec(), result.timing, result.build_result.value_or_exit(VCPKG_LINE_INFO).code);
        }

        return xunit_doc;
    }

    void track_install_plan(ActionPlan& plan)
=======
    void track_install_plan(Dependencies::ActionPlan& plan)
>>>>>>> b4d664f5
    {
        Cache<Triplet, std::string> triplet_hashes;

        auto hash_triplet = [&triplet_hashes](Triplet t) -> const std::string& {
            return triplet_hashes.get_lazy(
                t, [t]() { return Hash::get_string_hash(t.canonical_name(), Hash::Algorithm::Sha256); });
        };

        std::string specs_string;
        for (auto&& remove_action : plan.remove_actions)
        {
            if (!specs_string.empty()) specs_string.push_back(',');
            specs_string += Strings::concat("R$",
                                            Hash::get_string_hash(remove_action.spec.name(), Hash::Algorithm::Sha256),
                                            ":",
                                            hash_triplet(remove_action.spec.triplet()));
        }

        for (auto&& install_action : plan.install_actions)
        {
            auto&& version_as_string =
                install_action.source_control_file_and_location.value_or_exit(VCPKG_LINE_INFO).to_version().to_string();
            if (!specs_string.empty()) specs_string.push_back(',');
            specs_string += Strings::concat(Hash::get_string_hash(install_action.spec.name(), Hash::Algorithm::Sha256),
                                            ":",
                                            hash_triplet(install_action.spec.triplet()),
                                            ":",
                                            Hash::get_string_hash(version_as_string, Hash::Algorithm::Sha256));
        }

        LockGuardPtr<Metrics>(g_metrics)->track_property("installplan_1", specs_string);
    }
}<|MERGE_RESOLUTION|>--- conflicted
+++ resolved
@@ -1099,33 +1099,19 @@
             {
                 extended_overlay_ports.emplace_back(paths.builtin_ports_directory().native());
             }
-<<<<<<< HEAD
-            auto oprovider = make_overlay_provider(paths, extended_overlay_ports);
-            PackageSpec toplevel{manifest_scf.core_paragraph->name, default_triplet};
+
+            auto oprovider =
+                make_manifest_provider(paths, extended_overlay_ports, manifest->path, std::move(manifest_scf));
+            PackageSpec toplevel{manifest_core.name, default_triplet};
             auto install_plan = create_versioned_install_plan(*verprovider,
                                                               *baseprovider,
                                                               *oprovider,
                                                               var_provider,
                                                               dependencies,
-                                                              manifest_scf.core_paragraph->overrides,
+                                                              manifest_core.overrides,
                                                               toplevel,
                                                               host_triplet,
                                                               unsupported_port_action)
-=======
-
-            auto oprovider = PortFileProvider::make_manifest_provider(
-                paths, extended_overlay_ports, manifest->path, std::move(manifest_scf));
-            PackageSpec toplevel{manifest_core.name, default_triplet};
-            auto install_plan = Dependencies::create_versioned_install_plan(*verprovider,
-                                                                            *baseprovider,
-                                                                            *oprovider,
-                                                                            var_provider,
-                                                                            dependencies,
-                                                                            manifest_core.overrides,
-                                                                            toplevel,
-                                                                            host_triplet,
-                                                                            unsupported_port_action)
->>>>>>> b4d664f5
                                     .value_or_exit(VCPKG_LINE_INFO);
 
             for (const auto& warning : install_plan.warnings)
@@ -1143,12 +1129,7 @@
             Util::erase_remove_if(install_plan.install_actions,
                                   [&toplevel](auto&& action) { return action.spec == toplevel; });
 
-<<<<<<< HEAD
-            PathsPortFileProvider provider(paths, extended_overlay_ports);
-
-=======
-            PortFileProvider::PathsPortFileProvider provider(paths, std::move(oprovider));
->>>>>>> b4d664f5
+            PathsPortFileProvider provider(paths, std::move(oprovider));
             Commands::SetInstalled::perform_and_exit_ex(args,
                                                         paths,
                                                         provider,
@@ -1161,12 +1142,7 @@
                                                         keep_going);
         }
 
-<<<<<<< HEAD
-        PathsPortFileProvider provider(paths, args.overlay_ports);
-=======
-        PortFileProvider::PathsPortFileProvider provider(
-            paths, PortFileProvider::make_overlay_provider(paths, args.overlay_ports));
->>>>>>> b4d664f5
+        PathsPortFileProvider provider(paths, make_overlay_provider(paths, args.overlay_ports));
 
         const std::vector<FullPackageSpec> specs = Util::fmap(args.command_arguments, [&](auto&& arg) {
             return check_and_get_full_package_spec(
@@ -1352,55 +1328,7 @@
         return m_install_action && m_install_action->request_type == RequestType::USER_REQUESTED;
     }
 
-<<<<<<< HEAD
-    static std::string xunit_result(const PackageSpec& spec, ElapsedTime time, BuildResult code)
-    {
-        std::string message_block;
-        const char* result_string = "";
-        switch (code)
-        {
-            case BuildResult::POST_BUILD_CHECKS_FAILED:
-            case BuildResult::FILE_CONFLICTS:
-            case BuildResult::BUILD_FAILED:
-            case BuildResult::CACHE_MISSING:
-                result_string = "Fail";
-                message_block = Strings::format("<failure><message><![CDATA[%s]]></message></failure>",
-                                                to_string_locale_invariant(code));
-                break;
-            case BuildResult::EXCLUDED:
-            case BuildResult::CASCADED_DUE_TO_MISSING_DEPENDENCIES:
-                result_string = "Skip";
-                message_block = Strings::format("<reason><![CDATA[%s]]></reason>", to_string_locale_invariant(code));
-                break;
-            case BuildResult::SUCCEEDED: result_string = "Pass"; break;
-            default: Checks::unreachable(VCPKG_LINE_INFO);
-        }
-
-        return Strings::format(R"(<test name="%s" method="%s" time="%lld" result="%s">%s</test>)"
-                               "\n",
-                               spec,
-                               spec,
-                               time.as<std::chrono::seconds>().count(),
-                               result_string,
-                               message_block);
-    }
-
-    std::string InstallSummary::xunit_results() const
-    {
-        std::string xunit_doc;
-        for (auto&& result : results)
-        {
-            xunit_doc +=
-                xunit_result(result.get_spec(), result.timing, result.build_result.value_or_exit(VCPKG_LINE_INFO).code);
-        }
-
-        return xunit_doc;
-    }
-
     void track_install_plan(ActionPlan& plan)
-=======
-    void track_install_plan(Dependencies::ActionPlan& plan)
->>>>>>> b4d664f5
     {
         Cache<Triplet, std::string> triplet_hashes;
 
