#include <vcpkg/base/files.h>
#include <vcpkg/base/hash.h>
#include <vcpkg/base/messages.h>
#include <vcpkg/base/system.debug.h>
#include <vcpkg/base/system.print.h>
#include <vcpkg/base/util.h>

#include <vcpkg/binarycaching.h>
#include <vcpkg/build.h>
#include <vcpkg/cmakevars.h>
#include <vcpkg/commands.setinstalled.h>
#include <vcpkg/configuration.h>
#include <vcpkg/dependencies.h>
#include <vcpkg/documentation.h>
#include <vcpkg/globalstate.h>
#include <vcpkg/help.h>
#include <vcpkg/input.h>
#include <vcpkg/install.h>
#include <vcpkg/installedpaths.h>
#include <vcpkg/metrics.h>
#include <vcpkg/paragraphs.h>
#include <vcpkg/remove.h>
#include <vcpkg/tools.h>
#include <vcpkg/vcpkglib.h>
#include <vcpkg/vcpkgpaths.h>
#include <vcpkg/xunitwriter.h>

#include <iterator>

namespace vcpkg
{
    using file_pack = std::pair<std::string, std::string>;

    InstallDir InstallDir::from_destination_root(const InstalledPaths& ip, Triplet t, const BinaryParagraph& pgh)
    {
        InstallDir dirs;
        dirs.m_destination = ip.triplet_dir(t);
        dirs.m_listfile = ip.listfile_path(pgh);
        return dirs;
    }

    const Path& InstallDir::destination() const { return this->m_destination; }

    const Path& InstallDir::listfile() const { return this->m_listfile; }

    void install_package_and_write_listfile(Filesystem& fs, const Path& source_dir, const InstallDir& destination_dir)
    {
        Checks::check_exit(VCPKG_LINE_INFO,
                           fs.exists(source_dir, IgnoreErrors{}),
                           Strings::concat("Source directory ", source_dir, "does not exist"));
        auto files = fs.get_files_recursive(source_dir, VCPKG_LINE_INFO);
        Util::erase_remove_if(files, [](Path& path) { return path.filename() == ".DS_Store"; });
        install_files_and_write_listfile(fs, source_dir, files, destination_dir);
    }
    void install_files_and_write_listfile(Filesystem& fs,
                                          const Path& source_dir,
                                          const std::vector<Path>& files,
                                          const InstallDir& destination_dir)
    {
        std::vector<std::string> output;

        const size_t prefix_length = source_dir.native().size();
        const Path& destination = destination_dir.destination();
        std::string destination_subdirectory = destination.filename().to_string();
        const Path& listfile = destination_dir.listfile();

        fs.create_directories(destination, VCPKG_LINE_INFO);
        const auto listfile_parent = listfile.parent_path();
        fs.create_directories(listfile_parent, VCPKG_LINE_INFO);

        output.push_back(destination_subdirectory + "/");
        for (auto&& file : files)
        {
            std::error_code ec;
            const auto status = fs.symlink_status(file, ec);
            if (ec)
            {
                print2(Color::error, "failed: ", file, ": ", ec.message(), "\n");
                continue;
            }

            const auto filename = file.filename();
            if (vcpkg::is_regular_file(status) &&
                (filename == "CONTROL" || filename == "vcpkg.json" || filename == "BUILD_INFO"))
            {
                // Do not copy the control file or manifest file
                continue;
            }

            const auto suffix = file.generic_u8string().substr(prefix_length + 1);
            const auto target = destination / suffix;

            auto this_output = Strings::concat(destination_subdirectory, "/", suffix);
            switch (status)
            {
                case FileType::directory:
                {
                    fs.create_directory(target, ec);
                    if (ec)
                    {
                        msg::println_error(msgInstallFailed, msg::path = target, msg::error_msg = ec.message());
                    }

                    // Trailing backslash for directories
                    this_output.push_back('/');
                    output.push_back(std::move(this_output));
                    break;
                }
                case FileType::regular:
                {
                    if (fs.exists(target, IgnoreErrors{}))
                    {
                        msg::println_warning(msgOverwritingFile, msg::path = target);
                    }

                    fs.copy_file(file, target, CopyOptions::overwrite_existing, ec);
                    if (ec)
                    {
                        msg::println_error(msgInstallFailed, msg::path = target, msg::error_msg = ec.message());
                    }

                    output.push_back(std::move(this_output));
                    break;
                }
                case FileType::symlink:
                case FileType::junction:
                {
                    if (fs.exists(target, IgnoreErrors{}))
                    {
                        msg::println_warning(msgOverwritingFile, msg::path = target);
                    }

                    fs.copy_symlink(file, target, ec);
                    if (ec)
                    {
                        msg::println_error(msgInstallFailed, msg::path = target, msg::error_msg = ec.message());
                    }

                    output.push_back(std::move(this_output));
                    break;
                }
                default: msg::println_error(msgInvalidFileType, msg::path = file); break;
            }
        }

        std::sort(output.begin(), output.end());
        fs.write_lines(listfile, output, VCPKG_LINE_INFO);
    }

    static std::vector<file_pack> extract_files_in_triplet(
        const std::vector<StatusParagraphAndAssociatedFiles>& pgh_and_files,
        Triplet triplet,
        const size_t remove_chars = 0)
    {
        std::vector<file_pack> output;
        for (const StatusParagraphAndAssociatedFiles& t : pgh_and_files)
        {
            if (t.pgh.package.spec.triplet() != triplet)
            {
                continue;
            }

            const std::string name = t.pgh.package.displayname();

            for (const std::string& file : t.files)
            {
                output.emplace_back(file_pack{std::string(file, remove_chars), name});
            }
        }

        std::sort(output.begin(), output.end(), [](const file_pack& lhs, const file_pack& rhs) {
            return lhs.first < rhs.first;
        });
        return output;
    }

    static SortedVector<std::string> build_list_of_package_files(const Filesystem& fs, const Path& package_dir)
    {
        std::vector<Path> package_file_paths = fs.get_files_recursive(package_dir, IgnoreErrors{});
        Util::erase_remove_if(package_file_paths, [](Path& path) { return path.filename() == ".DS_Store"; });
        const size_t package_remove_char_count = package_dir.native().size() + 1; // +1 for the slash
        auto package_files = Util::fmap(package_file_paths, [package_remove_char_count](const Path& target) {
            return std::string(target.generic_u8string(), package_remove_char_count);
        });

        return SortedVector<std::string>(std::move(package_files));
    }

    static SortedVector<file_pack> build_list_of_installed_files(
        const std::vector<StatusParagraphAndAssociatedFiles>& pgh_and_files, Triplet triplet)
    {
        const size_t installed_remove_char_count = triplet.canonical_name().size() + 1; // +1 for the slash
        std::vector<file_pack> installed_files =
            extract_files_in_triplet(pgh_and_files, triplet, installed_remove_char_count);

        return SortedVector<file_pack>(std::move(installed_files));
    }

    InstallResult install_package(const VcpkgPaths& paths, const BinaryControlFile& bcf, StatusParagraphs* status_db)
    {
        auto& fs = paths.get_filesystem();
        const auto& installed = paths.installed();
        const auto package_dir = paths.package_dir(bcf.core_paragraph.spec);
        Triplet triplet = bcf.core_paragraph.spec.triplet();
        const std::vector<StatusParagraphAndAssociatedFiles> pgh_and_files =
            get_installed_files(fs, installed, *status_db);

        const SortedVector<std::string> package_files = build_list_of_package_files(fs, package_dir);
        const SortedVector<file_pack> installed_files = build_list_of_installed_files(pgh_and_files, triplet);

        struct intersection_compare
        {
            // The VS2015 standard library requires comparison operators of T and U
            // to also support comparison of T and T, and of U and U, due to debug checks.
#if _MSC_VER <= 1910
            bool operator()(const std::string& lhs, const std::string& rhs) { return lhs < rhs; }
            bool operator()(const file_pack& lhs, const file_pack& rhs) { return lhs.first < rhs.first; }
#endif
            bool operator()(const std::string& lhs, const file_pack& rhs) { return lhs < rhs.first; }
            bool operator()(const file_pack& lhs, const std::string& rhs) { return lhs.first < rhs; }
        };

        std::vector<file_pack> intersection;

        std::set_intersection(installed_files.begin(),
                              installed_files.end(),
                              package_files.begin(),
                              package_files.end(),
                              std::back_inserter(intersection),
                              intersection_compare());

        std::sort(intersection.begin(), intersection.end(), [](const file_pack& lhs, const file_pack& rhs) {
            return lhs.second < rhs.second;
        });

        if (!intersection.empty())
        {
            const auto triplet_install_path = installed.triplet_dir(triplet);
            msg::println_error(msgConflictingFiles,
                               msg::path = triplet_install_path.generic_u8string(),
                               msg::spec = bcf.core_paragraph.spec);

            auto i = intersection.begin();
            while (i != intersection.end())
            {
                msg::println(msg::format(msgInstalledBy, msg::path = i->second).append_indent());
                auto next =
                    std::find_if(i, intersection.end(), [i](const auto& val) { return i->second != val.second; });

                msg::write_unlocalized_text_to_stdout(
                    Color::none, Strings::join("\n    ", i, next, [](const file_pack& file) { return file.first; }));
                msg::write_unlocalized_text_to_stdout(Color::none, "\n\n");

                i = next;
            }

            return InstallResult::FILE_CONFLICTS;
        }

        StatusParagraph source_paragraph;
        source_paragraph.package = bcf.core_paragraph;
        source_paragraph.want = Want::INSTALL;
        source_paragraph.state = InstallState::HALF_INSTALLED;

        write_update(fs, installed, source_paragraph);
        status_db->insert(std::make_unique<StatusParagraph>(source_paragraph));

        std::vector<StatusParagraph> features_spghs;
        for (auto&& feature : bcf.features)
        {
            features_spghs.emplace_back();

            StatusParagraph& feature_paragraph = features_spghs.back();
            feature_paragraph.package = feature;
            feature_paragraph.want = Want::INSTALL;
            feature_paragraph.state = InstallState::HALF_INSTALLED;

            write_update(fs, installed, feature_paragraph);
            status_db->insert(std::make_unique<StatusParagraph>(feature_paragraph));
        }

        const InstallDir install_dir =
            InstallDir::from_destination_root(paths.installed(), triplet, bcf.core_paragraph);

        install_package_and_write_listfile(fs, paths.package_dir(bcf.core_paragraph.spec), install_dir);

        source_paragraph.state = InstallState::INSTALLED;
        write_update(fs, installed, source_paragraph);
        status_db->insert(std::make_unique<StatusParagraph>(source_paragraph));

        for (auto&& feature_paragraph : features_spghs)
        {
            feature_paragraph.state = InstallState::INSTALLED;
            write_update(fs, installed, feature_paragraph);
            status_db->insert(std::make_unique<StatusParagraph>(feature_paragraph));
        }

        return InstallResult::SUCCESS;
    }

    static ExtendedBuildResult perform_install_plan_action(const VcpkgCmdArguments& args,
                                                           const VcpkgPaths& paths,
                                                           InstallPlanAction& action,
                                                           StatusParagraphs& status_db,
                                                           BinaryCache& binary_cache,
                                                           const IBuildLogsRecorder& build_logs_recorder)
    {
        auto& fs = paths.get_filesystem();
        const InstallPlanType& plan_type = action.plan_type;

        const bool is_user_requested = action.request_type == RequestType::USER_REQUESTED;
        const bool use_head_version = Util::Enum::to_bool(action.build_options.use_head_version);

        if (plan_type == InstallPlanType::ALREADY_INSTALLED)
        {
            if (use_head_version && is_user_requested)
                msg::println(Color::warning, msgAlreadyInstalledNotHead, msg::spec = action.spec);
            else
                msg::println(Color::success, msgAlreadyInstalled, msg::spec = action.spec);
            return ExtendedBuildResult{BuildResult::SUCCEEDED};
        }

        if (plan_type == InstallPlanType::BUILD_AND_INSTALL)
        {
            std::unique_ptr<BinaryControlFile> bcf;
            auto restore = binary_cache.try_restore(action);
            if (restore == RestoreResult::restored)
            {
                auto maybe_bcf = Paragraphs::try_load_cached_package(fs, paths.package_dir(action.spec), action.spec);
                bcf = std::make_unique<BinaryControlFile>(std::move(maybe_bcf).value_or_exit(VCPKG_LINE_INFO));
            }
            else if (action.build_options.build_missing == BuildMissing::NO)
            {
                return ExtendedBuildResult{BuildResult::CACHE_MISSING};
            }
            else
            {
                if (use_head_version)
                    msg::println(msgBuildingFromHead, msg::spec = action.displayname());
                else
                    msg::println(msgBuildingPackage, msg::spec = action.displayname());

                auto result = build_package(args, paths, action, binary_cache, build_logs_recorder, status_db);

                if (BuildResult::DOWNLOADED == result.code)
                {
                    msg::println(Color::success, msgDownloadedSources, msg::spec = action.displayname());
                    return result;
                }

                if (result.code != BuildResult::SUCCEEDED)
                {
                    LocalizedString warnings;
                    for (auto&& msg : action.build_failure_messages)
                    {
                        warnings.append(msg).append_raw('\n');
                    }

                    if (!warnings.data().empty())
                    {
                        msg::print(Color::warning, warnings);
                    }

                    msg::println_error(create_error_message(result, action.spec));
                    return result;
                }

                bcf = std::move(result.binary_control_file);
            }
            // Build or restore succeeded and `bcf` is populated with the control file.
            Checks::check_exit(VCPKG_LINE_INFO, bcf != nullptr);

            const auto install_result = install_package(paths, *bcf, &status_db);
            BuildResult code;
            switch (install_result)
            {
                case InstallResult::SUCCESS: code = BuildResult::SUCCEEDED; break;
                case InstallResult::FILE_CONFLICTS: code = BuildResult::FILE_CONFLICTS; break;
                default: Checks::unreachable(VCPKG_LINE_INFO);
            }

            if (action.build_options.clean_packages == CleanPackages::YES)
            {
                fs.remove_all(paths.package_dir(action.spec), VCPKG_LINE_INFO);
            }

            if (action.build_options.clean_downloads == CleanDownloads::YES)
            {
                for (auto& p : fs.get_regular_files_non_recursive(paths.downloads, IgnoreErrors{}))
                {
                    fs.remove(p, VCPKG_LINE_INFO);
                }
            }

            return {code, std::move(bcf)};
        }

        if (plan_type == InstallPlanType::EXCLUDED)
        {
            msg::println(Color::warning, msgExcludedPackage, msg::spec = action.spec);
            return ExtendedBuildResult{BuildResult::EXCLUDED};
        }

        Checks::unreachable(VCPKG_LINE_INFO);
    }

    void InstallSummary::print() const
    {
        msg::println(msgResultsHeader);

        for (const SpecSummary& result : this->results)
        {
            msg::println(LocalizedString().append_indent().append_fmt_raw(
                "{}: {}: {}",
                result.get_spec(),
                to_string(result.build_result.value_or_exit(VCPKG_LINE_INFO).code),
                result.timing));
        }

        std::map<Triplet, BuildResultCounts> summary;
        for (const SpecSummary& r : this->results)
        {
            summary[r.get_spec().triplet()].increment(r.build_result.value_or_exit(VCPKG_LINE_INFO).code);
        }

        msg::println();

        for (auto&& entry : summary)
        {
            entry.second.println(entry.first);
        }
    }

    void InstallSummary::print_failed() const
    {
        msg::println();
        msg::println(msgResultsHeader);

        for (const SpecSummary& result : this->results)
        {
            if (result.build_result.value_or_exit(VCPKG_LINE_INFO).code != BuildResult::SUCCEEDED)
            {
                msg::println(LocalizedString().append_indent().append_fmt_raw(
                    "{}: {}: {}",
                    result.get_spec(),
                    to_string(result.build_result.value_or_exit(VCPKG_LINE_INFO).code),
                    result.timing));
            }
        }
        msg::println();
    }

    bool InstallSummary::failed() const
    {
        for (const auto& result : this->results)
        {
            if (result.build_result.value_or_exit(VCPKG_LINE_INFO).code != BuildResult::SUCCEEDED)
            {
                return true;
            }
        }
        return false;
    }

    struct TrackedPackageInstallGuard
    {
        SpecSummary* current_summary = nullptr;
        ElapsedTimer build_timer;

        TrackedPackageInstallGuard(const size_t action_index,
                                   const size_t action_count,
                                   std::vector<SpecSummary>& results,
                                   const InstallPlanAction& action)
        {
            results.emplace_back(action);
            current_summary = &results.back();

            msg::println(msgInstallingPackage,
                         msg::action_index = action_index,
                         msg::count = action_count,
                         msg::spec = action.spec);
        }

        TrackedPackageInstallGuard(const size_t action_index,
                                   const size_t action_count,
                                   std::vector<SpecSummary>& results,
                                   const RemovePlanAction& action)
        {
            results.emplace_back(action);
            current_summary = &results.back();
            msg::println(Remove::msgRemovingPackage,
                         msg::action_index = action_index,
                         msg::count = action_count,
                         msg::spec = action.spec);
        }

        ~TrackedPackageInstallGuard()
        {
            current_summary->timing = build_timer.elapsed();
            msg::println(
                msgElapsedForPackage, msg::spec = current_summary->get_spec(), msg::elapsed = current_summary->timing);
        }

        TrackedPackageInstallGuard(const TrackedPackageInstallGuard&) = delete;
        TrackedPackageInstallGuard& operator=(const TrackedPackageInstallGuard&) = delete;
    };

    InstallSummary Install::perform(const VcpkgCmdArguments& args,
                                    ActionPlan& action_plan,
                                    const KeepGoing keep_going,
                                    const VcpkgPaths& paths,
                                    StatusParagraphs& status_db,
                                    BinaryCache& binary_cache,
                                    const IBuildLogsRecorder& build_logs_recorder,
                                    const CMakeVars::CMakeVarProvider& var_provider)
    {
        const ElapsedTimer timer;
        std::vector<SpecSummary> results;
        const size_t action_count = action_plan.remove_actions.size() + action_plan.install_actions.size();
        size_t action_index = 1;

        for (auto&& action : action_plan.remove_actions)
        {
            TrackedPackageInstallGuard this_install(action_index++, action_count, results, action);
            Remove::perform_remove_plan_action(paths, action, Remove::Purge::YES, &status_db);
            results.back().build_result.emplace(BuildResult::REMOVED);
        }

        for (auto&& action : action_plan.already_installed)
        {
            results.emplace_back(action);
            results.back().build_result.emplace(
                perform_install_plan_action(args, paths, action, status_db, binary_cache, build_logs_recorder));
        }

        compute_all_abis(paths, action_plan, var_provider, status_db);
        binary_cache.prefetch(action_plan.install_actions);
        for (auto&& action : action_plan.install_actions)
        {
            TrackedPackageInstallGuard this_install(action_index++, action_count, results, action);
            auto result =
                perform_install_plan_action(args, paths, action, status_db, binary_cache, build_logs_recorder);
            if (result.code != BuildResult::SUCCEEDED && keep_going == KeepGoing::NO)
            {
                print_user_troubleshooting_message(action, paths, result.stdoutlog.then([&](auto&) -> Optional<Path> {
                    auto issue_body_path = paths.installed().root() / "vcpkg" / "issue_body.md";
                    paths.get_filesystem().write_contents(
                        issue_body_path, create_github_issue(args, result, paths, action), VCPKG_LINE_INFO);
                    return issue_body_path;
                }));
                Checks::exit_fail(VCPKG_LINE_INFO);
            }

            this_install.current_summary->build_result.emplace(std::move(result));
        }

        msg::println(msgTotalInstallTime, msg::elapsed = timer.to_string());
        return InstallSummary{std::move(results)};
    }

    static constexpr StringLiteral OPTION_DRY_RUN = "dry-run";
    static constexpr StringLiteral OPTION_USE_HEAD_VERSION = "head";
    static constexpr StringLiteral OPTION_NO_DOWNLOADS = "no-downloads";
    static constexpr StringLiteral OPTION_ONLY_BINARYCACHING = "only-binarycaching";
    static constexpr StringLiteral OPTION_ONLY_DOWNLOADS = "only-downloads";
    static constexpr StringLiteral OPTION_RECURSE = "recurse";
    static constexpr StringLiteral OPTION_KEEP_GOING = "keep-going";
    static constexpr StringLiteral OPTION_EDITABLE = "editable";
    static constexpr StringLiteral OPTION_XUNIT = "x-xunit";
    static constexpr StringLiteral OPTION_USE_ARIA2 = "x-use-aria2";
    static constexpr StringLiteral OPTION_CLEAN_AFTER_BUILD = "clean-after-build";
    static constexpr StringLiteral OPTION_CLEAN_BUILDTREES_AFTER_BUILD = "clean-buildtrees-after-build";
    static constexpr StringLiteral OPTION_CLEAN_PACKAGES_AFTER_BUILD = "clean-packages-after-build";
    static constexpr StringLiteral OPTION_CLEAN_DOWNLOADS_AFTER_BUILD = "clean-downloads-after-build";
    static constexpr StringLiteral OPTION_WRITE_PACKAGES_CONFIG = "x-write-nuget-packages-config";
    static constexpr StringLiteral OPTION_MANIFEST_NO_DEFAULT_FEATURES = "x-no-default-features";
    static constexpr StringLiteral OPTION_MANIFEST_FEATURE = "x-feature";
    static constexpr StringLiteral OPTION_PROHIBIT_BACKCOMPAT_FEATURES = "x-prohibit-backcompat-features";
    static constexpr StringLiteral OPTION_ENFORCE_PORT_CHECKS = "enforce-port-checks";
    static constexpr StringLiteral OPTION_ALLOW_UNSUPPORTED_PORT = "allow-unsupported";
    static constexpr StringLiteral OPTION_NO_PRINT_USAGE = "no-print-usage";

    static constexpr std::array<CommandSwitch, 18> INSTALL_SWITCHES = {
        {{OPTION_DRY_RUN, "Do not actually build or install"},
         {OPTION_USE_HEAD_VERSION,
          "Install the libraries on the command line using the latest upstream sources (classic mode)"},
         {OPTION_NO_DOWNLOADS, "Do not download new sources"},
         {OPTION_ONLY_DOWNLOADS, "Download sources but don't build packages"},
         {OPTION_ONLY_BINARYCACHING, "Fail if cached binaries are not available"},
         {OPTION_RECURSE, "Allow removal of packages as part of installation"},
         {OPTION_KEEP_GOING, "Continue installing packages on failure"},
         {OPTION_EDITABLE,
          "Disable source re-extraction and binary caching for libraries on the command line (classic mode)"},

         {OPTION_USE_ARIA2, "Use aria2 to perform download tasks"},
         {OPTION_CLEAN_AFTER_BUILD, "Clean buildtrees, packages and downloads after building each package"},
         {OPTION_CLEAN_BUILDTREES_AFTER_BUILD, "Clean buildtrees after building each package"},
         {OPTION_CLEAN_PACKAGES_AFTER_BUILD, "Clean packages after building each package"},
         {OPTION_CLEAN_DOWNLOADS_AFTER_BUILD, "Clean downloads after building each package"},
         {OPTION_MANIFEST_NO_DEFAULT_FEATURES,
          "Don't install the default features from the top-level manifest (manifest mode)."},
         {OPTION_ENFORCE_PORT_CHECKS,
          "Fail install if a port has detected problems or attempts to use a deprecated feature"},
         {OPTION_PROHIBIT_BACKCOMPAT_FEATURES, ""},
         {OPTION_ALLOW_UNSUPPORTED_PORT, "Instead of erroring on an unsupported port, continue with a warning."},
         {OPTION_NO_PRINT_USAGE, "Don't print cmake usage information after install."}}};

    static constexpr std::array<CommandSetting, 2> INSTALL_SETTINGS = {{
        {OPTION_XUNIT, ""}, // internal use
        {OPTION_WRITE_PACKAGES_CONFIG,
         "Writes out a NuGet packages.config-formatted file for use with external binary caching.\nSee `vcpkg help "
         "binarycaching` for more information."},
    }};

    static constexpr std::array<CommandMultiSetting, 1> INSTALL_MULTISETTINGS = {{
        {OPTION_MANIFEST_FEATURE, "Additional feature from the top-level manifest to install (manifest mode)."},
    }};

    static std::vector<std::string> get_all_port_names(const VcpkgPaths& paths)
    {
        const auto& registries = paths.get_registry_set();

        std::vector<std::string> ret;
        for (const auto& registry : registries.registries())
        {
            const auto packages = registry.packages();
            ret.insert(ret.end(), packages.begin(), packages.end());
        }
        if (auto registry = registries.default_registry())
        {
            registry->get_all_port_names(ret);
        }

        Util::sort_unique_erase(ret);
        return ret;
    }

    const CommandStructure Install::COMMAND_STRUCTURE = {
        create_example_string("install zlib zlib:x64-windows curl boost"),
        0,
        SIZE_MAX,
        {INSTALL_SWITCHES, INSTALL_SETTINGS, INSTALL_MULTISETTINGS},
        &get_all_port_names,
    };

    // This command structure must share "critical" values (switches, number of arguments). It exists only to provide a
    // better example string.
    const CommandStructure MANIFEST_COMMAND_STRUCTURE = {
        create_example_string("install --triplet x64-windows"),
        0,
        SIZE_MAX,
        {INSTALL_SWITCHES, INSTALL_SETTINGS, INSTALL_MULTISETTINGS},
        nullptr,
    };
    void Install::print_usage_information(const BinaryParagraph& bpgh,
                                          std::set<std::string>& printed_usages,
                                          const Filesystem& fs,
                                          const InstalledPaths& installed)
    {
        auto message = get_cmake_usage(fs, installed, bpgh).message;
        if (!message.empty())
        {
            auto existing = printed_usages.lower_bound(message);
            if (existing == printed_usages.end() || *existing != message)
            {
                msg::write_unlocalized_text_to_stdout(Color::none, message);
                printed_usages.insert(existing, std::move(message));
            }
        }
    }

    static const char* find_skip_add_library(const char* real_first, const char* first, const char* last)
    {
        static constexpr StringLiteral ADD_LIBRARY_CALL = "add_library(";

        for (;;)
        {
            first = Util::search(first, last, ADD_LIBRARY_CALL);
            if (first == last)
            {
                return first;
            }
            if (first == real_first || !ParserBase::is_word_char(*(first - 1)))
            {
                return first + ADD_LIBRARY_CALL.size();
            }
            ++first;
        }
    }

    std::vector<std::string> get_cmake_add_library_names(StringView cmake_file)
    {
        constexpr static auto is_library_name_char = [](char ch) {
            return ch != ')' && ch != '$' && !ParserBase::is_whitespace(ch);
        };

        const auto real_first = cmake_file.begin();
        auto first = real_first;
        const auto last = cmake_file.end();

        std::vector<std::string> res;
        for (;;)
        {
            first = find_skip_add_library(real_first, first, last);
            if (first == last)
            {
                return res;
            }
            auto start_of_library_name = std::find_if_not(first, last, ParserBase::is_whitespace);
            auto end_of_library_name = std::find_if_not(start_of_library_name, last, is_library_name_char);
            if (end_of_library_name == start_of_library_name)
            {
                first = end_of_library_name;
                continue;
            }
            res.emplace_back(start_of_library_name, end_of_library_name);
        }
    }

    CMakeUsageInfo get_cmake_usage(const Filesystem& fs, const InstalledPaths& installed, const BinaryParagraph& bpgh)
    {
        CMakeUsageInfo ret;

        std::error_code ec;

        auto usage_file = installed.usage_file(bpgh.spec);
        if (fs.is_regular_file(usage_file))
        {
            ret.usage_file = true;
            auto contents = fs.read_contents(usage_file, ec);
            if (!ec)
            {
                ret.message = std::move(contents);
                ret.message.push_back('\n');
            }

            return ret;
        }

        auto files = fs.read_lines(installed.listfile_path(bpgh), ec);
        if (!ec)
        {
            std::unordered_map<std::string, std::string> config_files;
            std::map<std::string, std::vector<std::string>> library_targets;
            bool is_header_only = true;
            std::string header_path;

            for (auto&& suffix : files)
            {
                if (Strings::contains(suffix, "/share/") && Strings::ends_with(suffix, ".cmake"))
                {
                    // CMake file is inside the share folder
                    const auto path = installed.root() / suffix;
                    const auto find_package_name = Path(path.parent_path()).filename().to_string();
                    const auto contents = fs.read_contents(path, ec);
                    if (!ec)
                    {
                        auto targets = get_cmake_add_library_names(contents);
                        if (!targets.empty())
                        {
                            auto& all_targets = library_targets[find_package_name];
                            all_targets.insert(all_targets.end(),
                                               std::make_move_iterator(targets.begin()),
                                               std::make_move_iterator(targets.end()));
                        }
                    }

                    auto filename = Path(suffix).filename().to_string();
                    if (Strings::ends_with(filename, "Config.cmake"))
                    {
                        auto root = filename.substr(0, filename.size() - 12);
                        if (Strings::case_insensitive_ascii_equals(root, find_package_name))
                            config_files[find_package_name] = root;
                    }
                    else if (Strings::ends_with(filename, "-config.cmake"))
                    {
                        auto root = filename.substr(0, filename.size() - 13);
                        if (Strings::case_insensitive_ascii_equals(root, find_package_name))
                            config_files[find_package_name] = root;
                    }
                }
                if (Strings::contains(suffix, "/lib/") || Strings::contains(suffix, "/bin/"))
                {
                    if (!Strings::ends_with(suffix, ".pc") && !Strings::ends_with(suffix, "/")) is_header_only = false;
                }

                if (is_header_only && header_path.empty())
                {
                    const auto it = suffix.find("/include/");
                    if (it != std::string::npos && !Strings::ends_with(suffix, "/"))
                    {
                        header_path = suffix.substr(it + 9);
                    }
                }
            }

            ret.header_only = is_header_only;

            if (library_targets.empty())
            {
                if (is_header_only && !header_path.empty())
                {
                    static auto cmakeify = [](std::string name) {
                        auto n = Strings::ascii_to_uppercase(Strings::replace_all(std::move(name), "-", "_"));
                        if (n.empty() || ParserBase::is_ascii_digit(n[0]))
                        {
                            n.insert(n.begin(), '_');
                        }
                        return n;
                    };

                    const auto name = cmakeify(bpgh.spec.name());
                    auto msg = msg::format(msgHeaderOnlyUsage, msg::package_name = bpgh.spec.name()).extract_data();
                    Strings::append(msg, "\n\n");
                    Strings::append(msg, "    find_path(", name, "_INCLUDE_DIRS \"", header_path, "\")\n");
                    Strings::append(msg, "    target_include_directories(main PRIVATE ${", name, "_INCLUDE_DIRS})\n\n");

                    ret.message = std::move(msg);
                }
            }
            else
            {
                auto msg = msg::format(msgCMakeTargetsUsage, msg::package_name = bpgh.spec.name()).append_raw("\n\n");
                msg.append_indent().append(msgCMakeTargetsUsageHeuristicMessage).append_raw('\n');

                for (auto&& library_target_pair : library_targets)
                {
                    auto config_it = config_files.find(library_target_pair.first);
                    msg.append_indent();
                    msg.append_fmt_raw("find_package({} CONFIG REQUIRED)",
                                       config_it == config_files.end() ? library_target_pair.first : config_it->second);
                    msg.append_raw('\n');

                    auto& targets = library_target_pair.second;
                    Util::sort_unique_erase(targets, [](const std::string& l, const std::string& r) {
                        if (l.size() < r.size()) return true;
                        if (l.size() > r.size()) return false;
                        return l < r;
                    });

                    if (targets.size() > 4)
                    {
                        auto omitted = targets.size() - 4;
                        library_target_pair.second.erase(targets.begin() + 4, targets.end());
                        msg.append_indent()
                            .append_raw("# ")
                            .append(msgCmakeTargetsExcluded, msg::count = omitted)
                            .append_raw('\n');
                    }

                    msg.append_indent()
                        .append_fmt_raw("target_link_libraries(main PRIVATE {})", Strings::join(" ", targets))
                        .append_raw("\n\n");
                }

                ret.message = msg.extract_data();
            }
            ret.cmake_targets_map = std::move(library_targets);
        }
        return ret;
    }

    void Install::perform_and_exit(const VcpkgCmdArguments& args,
                                   const VcpkgPaths& paths,
                                   Triplet default_triplet,
                                   Triplet host_triplet)
    {
        const ParsedArguments options =
            args.parse_arguments(paths.manifest_mode_enabled() ? MANIFEST_COMMAND_STRUCTURE : COMMAND_STRUCTURE);

        const bool dry_run = Util::Sets::contains(options.switches, OPTION_DRY_RUN);
        const bool use_head_version = Util::Sets::contains(options.switches, (OPTION_USE_HEAD_VERSION));
        const bool no_downloads = Util::Sets::contains(options.switches, (OPTION_NO_DOWNLOADS));
        const bool only_downloads = Util::Sets::contains(options.switches, (OPTION_ONLY_DOWNLOADS));
        const bool no_build_missing = Util::Sets::contains(options.switches, OPTION_ONLY_BINARYCACHING);
        const bool is_recursive = Util::Sets::contains(options.switches, (OPTION_RECURSE));
        const bool is_editable = Util::Sets::contains(options.switches, (OPTION_EDITABLE)) || !args.cmake_args.empty();
        const bool use_aria2 = Util::Sets::contains(options.switches, (OPTION_USE_ARIA2));
        const bool clean_after_build = Util::Sets::contains(options.switches, (OPTION_CLEAN_AFTER_BUILD));
        const bool clean_buildtrees_after_build =
            Util::Sets::contains(options.switches, (OPTION_CLEAN_BUILDTREES_AFTER_BUILD));
        const bool clean_packages_after_build =
            Util::Sets::contains(options.switches, (OPTION_CLEAN_PACKAGES_AFTER_BUILD));
        const bool clean_downloads_after_build =
            Util::Sets::contains(options.switches, (OPTION_CLEAN_DOWNLOADS_AFTER_BUILD));
        const KeepGoing keep_going = Util::Sets::contains(options.switches, OPTION_KEEP_GOING) || only_downloads
                                         ? KeepGoing::YES
                                         : KeepGoing::NO;
        const bool prohibit_backcompat_features =
            Util::Sets::contains(options.switches, (OPTION_PROHIBIT_BACKCOMPAT_FEATURES)) ||
            Util::Sets::contains(options.switches, (OPTION_ENFORCE_PORT_CHECKS));
        const auto unsupported_port_action = Util::Sets::contains(options.switches, OPTION_ALLOW_UNSUPPORTED_PORT)
                                                 ? UnsupportedPortAction::Warn
                                                 : UnsupportedPortAction::Error;
        const PrintUsage print_cmake_usage =
            Util::Sets::contains(options.switches, OPTION_NO_PRINT_USAGE) ? PrintUsage::NO : PrintUsage::YES;

        get_global_metrics_collector().track_bool(BoolMetric::InstallManifestMode, paths.manifest_mode_enabled());

        if (auto p = paths.get_manifest().get())
        {
            bool failure = false;
            if (!args.command_arguments.empty())
            {
                msg::println_error(msgErrorIndividualPackagesUnsupported);
                msg::println(Color::error, msg::msgSeeURL, msg::url = docs::manifests_url);
                failure = true;
            }
            if (use_head_version)
            {
                msg::println_error(msgErrorInvalidManifestModeOption, msg::option = OPTION_USE_HEAD_VERSION);
                failure = true;
            }
            if (is_editable)
            {
                msg::println_error(msgErrorInvalidManifestModeOption, msg::option = OPTION_EDITABLE);
                failure = true;
            }
            if (failure)
            {
                msg::println(msgUsingManifestAt, msg::path = p->path);
                print2("\n");
                print_usage(MANIFEST_COMMAND_STRUCTURE);
                Checks::exit_fail(VCPKG_LINE_INFO);
            }
        }
        else
        {
            bool failure = false;
            if (args.command_arguments.empty())
            {
                msg::println_error(msgErrorRequirePackagesList);
                failure = true;
            }
            if (Util::Sets::contains(options.switches, OPTION_MANIFEST_NO_DEFAULT_FEATURES))
            {
                msg::println_error(msgErrorInvalidClassicModeOption, msg::option = OPTION_MANIFEST_NO_DEFAULT_FEATURES);
                failure = true;
            }
            if (Util::Sets::contains(options.multisettings, OPTION_MANIFEST_FEATURE))
            {
                msg::println_error(msgErrorInvalidClassicModeOption, msg::option = OPTION_MANIFEST_FEATURE);
                failure = true;
            }
            if (failure)
            {
                print2("\n");
                print_usage(COMMAND_STRUCTURE);
                Checks::exit_fail(VCPKG_LINE_INFO);
            }
        }

        BinaryCache binary_cache;
        if (!only_downloads)
        {
            binary_cache.install_providers_for(args, paths);
        }

        auto& fs = paths.get_filesystem();

        DownloadTool download_tool = DownloadTool::BUILT_IN;
        if (use_aria2) download_tool = DownloadTool::ARIA2;

        const BuildPackageOptions install_plan_options = {
            Util::Enum::to_enum<BuildMissing>(!no_build_missing),
            Util::Enum::to_enum<UseHeadVersion>(use_head_version),
            Util::Enum::to_enum<AllowDownloads>(!no_downloads),
            Util::Enum::to_enum<OnlyDownloads>(only_downloads),
            Util::Enum::to_enum<CleanBuildtrees>(clean_after_build || clean_buildtrees_after_build),
            Util::Enum::to_enum<CleanPackages>(clean_after_build || clean_packages_after_build),
            Util::Enum::to_enum<CleanDownloads>(clean_after_build || clean_downloads_after_build),
            download_tool,
            PurgeDecompressFailure::NO,
            Util::Enum::to_enum<Editable>(is_editable),
            prohibit_backcompat_features ? BackcompatFeatures::PROHIBIT : BackcompatFeatures::ALLOW,
            print_cmake_usage};

        auto var_provider_storage = CMakeVars::make_triplet_cmake_var_provider(paths);
        auto& var_provider = *var_provider_storage;

        if (auto manifest = paths.get_manifest().get())
        {
            Optional<Path> pkgsconfig;
            auto it_pkgsconfig = options.settings.find(OPTION_WRITE_PACKAGES_CONFIG);
            if (it_pkgsconfig != options.settings.end())
            {
                get_global_metrics_collector().track_define(DefineMetric::X_WriteNugetPackagesConfig);
                pkgsconfig = Path(it_pkgsconfig->second);
            }
            auto maybe_manifest_scf =
                SourceControlFile::parse_project_manifest_object(manifest->path, manifest->manifest, stdout_sink);
            if (!maybe_manifest_scf)
            {
                print_error_message(maybe_manifest_scf.error());
                msg::println(msgExtendedDocumentationAtUrl, msg::url = docs::manifests_url);
                Checks::exit_fail(VCPKG_LINE_INFO);
            }

            auto manifest_scf = std::move(maybe_manifest_scf).value_or_exit(VCPKG_LINE_INFO);
            const auto& manifest_core = *manifest_scf->core_paragraph;
            if (auto maybe_error = manifest_scf->check_against_feature_flags(
                    manifest->path, paths.get_feature_flags(), paths.get_registry_set().is_default_builtin_registry()))
            {
                Checks::exit_with_message(VCPKG_LINE_INFO, maybe_error.value_or_exit(VCPKG_LINE_INFO));
            }

            std::vector<std::string> features;
            auto manifest_feature_it = options.multisettings.find(OPTION_MANIFEST_FEATURE);
            if (manifest_feature_it != options.multisettings.end())
            {
                features.insert(features.end(), manifest_feature_it->second.begin(), manifest_feature_it->second.end());
            }
            if (Util::Sets::contains(options.switches, OPTION_MANIFEST_NO_DEFAULT_FEATURES))
            {
                features.push_back("core");
            }

            auto core_it = std::remove(features.begin(), features.end(), "core");
            if (core_it == features.end())
            {
                const auto& default_features = manifest_core.default_features;
                features.insert(features.end(), default_features.begin(), default_features.end());
            }
            else
            {
                features.erase(core_it, features.end());
            }
            Util::sort_unique_erase(features);

            auto dependencies = manifest_core.dependencies;
            for (const auto& feature : features)
            {
                auto it = Util::find_if(
                    manifest_scf->feature_paragraphs,
                    [&feature](const std::unique_ptr<FeatureParagraph>& fpgh) { return fpgh->name == feature; });

                if (it == manifest_scf->feature_paragraphs.end())
                {
                    msg::println_warning(
                        msgUnsupportedFeature, msg::feature = feature, msg::package_name = manifest_core.name);
                }
                else
                {
                    dependencies.insert(
                        dependencies.end(), it->get()->dependencies.begin(), it->get()->dependencies.end());
                }
            }

            if (std::any_of(dependencies.begin(), dependencies.end(), [](const Dependency& dep) {
                    return dep.constraint.type != VersionConstraintKind::None;
                }))
            {
                get_global_metrics_collector().track_define(DefineMetric::ManifestVersionConstraint);
            }

            if (!manifest_core.overrides.empty())
            {
                get_global_metrics_collector().track_define(DefineMetric::ManifestOverrides);
            }

            auto verprovider = make_versioned_portfile_provider(paths);
            auto baseprovider = make_baseline_provider(paths);

            std::vector<std::string> extended_overlay_ports;
            const bool add_builtin_ports_directory_as_overlay =
                paths.get_registry_set().is_default_builtin_registry() && !paths.use_git_default_registry();
            extended_overlay_ports.reserve(args.overlay_ports.size() + add_builtin_ports_directory_as_overlay);
            extended_overlay_ports = args.overlay_ports;
            if (add_builtin_ports_directory_as_overlay)
            {
                extended_overlay_ports.emplace_back(paths.builtin_ports_directory().native());
            }

            auto oprovider =
                make_manifest_provider(paths, extended_overlay_ports, manifest->path, std::move(manifest_scf));
            PackageSpec toplevel{manifest_core.name, default_triplet};
            auto install_plan = create_versioned_install_plan(*verprovider,
                                                              *baseprovider,
                                                              *oprovider,
                                                              var_provider,
                                                              dependencies,
                                                              manifest_core.overrides,
                                                              toplevel,
                                                              host_triplet,
                                                              unsupported_port_action)
                                    .value_or_exit(VCPKG_LINE_INFO);

            for (const auto& warning : install_plan.warnings)
            {
                print2(Color::warning, warning, '\n');
            }
            for (InstallPlanAction& action : install_plan.install_actions)
            {
                action.build_options = install_plan_options;
                action.build_options.use_head_version = UseHeadVersion::NO;
                action.build_options.editable = Editable::NO;
            }

            // If the manifest refers to itself, it will be added to the install plan.
            Util::erase_remove_if(install_plan.install_actions,
                                  [&toplevel](auto&& action) { return action.spec == toplevel; });

            PathsPortFileProvider provider(paths, std::move(oprovider));
            Commands::SetInstalled::perform_and_exit_ex(args,
                                                        paths,
                                                        provider,
                                                        binary_cache,
                                                        var_provider,
                                                        std::move(install_plan),
                                                        dry_run ? Commands::DryRun::Yes : Commands::DryRun::No,
                                                        pkgsconfig,
                                                        host_triplet,
                                                        keep_going,
                                                        only_downloads,
                                                        print_cmake_usage);
        }

        PathsPortFileProvider provider(paths, make_overlay_provider(paths, args.overlay_ports));

        const std::vector<FullPackageSpec> specs = Util::fmap(args.command_arguments, [&](auto&& arg) {
            return check_and_get_full_package_spec(
                std::string(arg), default_triplet, COMMAND_STRUCTURE.example_text, paths);
        });

        // create the plan
        msg::println(msgComputingInstallPlan);
        StatusParagraphs status_db = database_load_check(fs, paths.installed());

        // Note: action_plan will hold raw pointers to SourceControlFileLocations from this map
        auto action_plan = create_feature_install_plan(
            provider, var_provider, specs, status_db, {host_triplet, unsupported_port_action});

        for (const auto& warning : action_plan.warnings)
        {
            msg::write_unlocalized_text_to_stdout(Color::warning, warning + '\n');
        }
        for (auto&& action : action_plan.install_actions)
        {
            action.build_options = install_plan_options;
            if (action.request_type != RequestType::USER_REQUESTED)
            {
                action.build_options.use_head_version = UseHeadVersion::NO;
                action.build_options.editable = Editable::NO;
            }
        }

        var_provider.load_tag_vars(action_plan, provider, host_triplet);

        // install plan will be empty if it is already installed - need to change this at status paragraph part
        if (action_plan.empty())
        {
            Debug::print("Install plan cannot be empty");
            Checks::exit_fail(VCPKG_LINE_INFO);
        }

#if defined(_WIN32)
        const auto maybe_common_triplet = Util::common_projection(
            action_plan.install_actions, [](const InstallPlanAction& to_install) { return to_install.spec.triplet(); });
        if (maybe_common_triplet)
        {
            const auto& common_triplet = maybe_common_triplet.value_or_exit(VCPKG_LINE_INFO);
            const auto maybe_common_arch = common_triplet.guess_architecture();
            if (maybe_common_arch)
            {
                const auto maybe_vs_prompt = guess_visual_studio_prompt_target_architecture();
                if (maybe_vs_prompt)
                {
                    const auto common_arch = maybe_common_arch.value_or_exit(VCPKG_LINE_INFO);
                    const auto vs_prompt = maybe_vs_prompt.value_or_exit(VCPKG_LINE_INFO);
                    if (common_arch != vs_prompt)
                    {
                        const auto vs_prompt_view = to_zstring_view(vs_prompt);
                        msg::println_warning(
                            msgVcpkgInVsPrompt, msg::value = vs_prompt_view, msg::triplet = common_triplet);
                    }
                }
            }
        }
#endif // defined(_WIN32)

        print_plan(action_plan, is_recursive, paths.builtin_ports_directory());

        auto it_pkgsconfig = options.settings.find(OPTION_WRITE_PACKAGES_CONFIG);
        if (it_pkgsconfig != options.settings.end())
        {
            get_global_metrics_collector().track_define(DefineMetric::X_WriteNugetPackagesConfig);
            compute_all_abis(paths, action_plan, var_provider, status_db);

            auto pkgsconfig_path = paths.original_cwd / it_pkgsconfig->second;
            auto pkgsconfig_contents = generate_nuget_packages_config(action_plan);
            fs.write_contents(pkgsconfig_path, pkgsconfig_contents, VCPKG_LINE_INFO);
            msg::println(msgWroteNuGetPkgConfInfo, msg::path = pkgsconfig_path);
        }

        if (dry_run)
        {
            Checks::exit_success(VCPKG_LINE_INFO);
        }

        paths.flush_lockfile();

        track_install_plan(action_plan);

        const InstallSummary summary = Install::perform(
            args, action_plan, keep_going, paths, status_db, binary_cache, null_build_logs_recorder(), var_provider);
<<<<<<< HEAD
=======
        msg::println(msg::format(msgElapsedInstallTime, msg::count = GlobalState::timer.to_string()).append_raw('\n'));
>>>>>>> bf121733

        if (keep_going == KeepGoing::YES)
        {
            summary.print();
        }

        auto it_xunit = options.settings.find(OPTION_XUNIT);
        if (it_xunit != options.settings.end())
        {
            XunitWriter xwriter;

            for (auto&& result : summary.results)
            {
                xwriter.add_test_results(result.get_spec(),
                                         result.build_result.value_or_exit(VCPKG_LINE_INFO).code,
                                         result.timing,
                                         result.start_time,
                                         "",
                                         {});
            }

            fs.write_contents(it_xunit->second, xwriter.build_xml(default_triplet), VCPKG_LINE_INFO);
        }

        if (install_plan_options.print_usage == PrintUsage::YES)
        {
            std::set<std::string> printed_usages;
            for (auto&& result : summary.results)
            {
                if (!result.is_user_requested_install()) continue;
                auto bpgh = result.get_binary_paragraph();
                // If a package failed to build, don't attempt to print usage.
                // e.g. --keep-going
                if (!bpgh) continue;
                Install::print_usage_information(*bpgh, printed_usages, fs, paths.installed());
            }
        }

        Checks::exit_with_code(VCPKG_LINE_INFO, summary.failed());
    }

    void InstallCommand::perform_and_exit(const VcpkgCmdArguments& args,
                                          const VcpkgPaths& paths,
                                          Triplet default_triplet,
                                          Triplet host_triplet) const
    {
        Install::perform_and_exit(args, paths, default_triplet, host_triplet);
    }

    SpecSummary::SpecSummary(const InstallPlanAction& action)
        : build_result()
        , timing()
        , start_time(std::chrono::system_clock::now())
        , m_install_action(&action)
        , m_spec(action.spec)
    {
    }

    SpecSummary::SpecSummary(const RemovePlanAction& action)
        : build_result()
        , timing()
        , start_time(std::chrono::system_clock::now())
        , m_install_action(nullptr)
        , m_spec(action.spec)
    {
    }

    const BinaryParagraph* SpecSummary::get_binary_paragraph() const
    {
        // if we actually built this package, the build result will contain the BinaryParagraph for what we built.
        if (const auto br = build_result.get())
        {
            if (br->binary_control_file)
            {
                return &br->binary_control_file->core_paragraph;
            }
        }

        // if the package was already installed, the installed_package record will contain the BinaryParagraph for what
        // was built before.
        if (m_install_action)
        {
            if (auto p_status = m_install_action->installed_package.get())
            {
                return &p_status->core->package;
            }
        }

        return nullptr;
    }

    bool SpecSummary::is_user_requested_install() const
    {
        return m_install_action && m_install_action->request_type == RequestType::USER_REQUESTED;
    }

    void track_install_plan(ActionPlan& plan)
    {
        Cache<Triplet, std::string> triplet_hashes;

        auto hash_triplet = [&triplet_hashes](Triplet t) -> const std::string& {
            return triplet_hashes.get_lazy(
                t, [t]() { return Hash::get_string_hash(t.canonical_name(), Hash::Algorithm::Sha256); });
        };

        std::string specs_string;
        for (auto&& remove_action : plan.remove_actions)
        {
            if (!specs_string.empty()) specs_string.push_back(',');
            specs_string += Strings::concat("R$",
                                            Hash::get_string_hash(remove_action.spec.name(), Hash::Algorithm::Sha256),
                                            ":",
                                            hash_triplet(remove_action.spec.triplet()));
        }

        for (auto&& install_action : plan.install_actions)
        {
            auto&& version_as_string =
                install_action.source_control_file_and_location.value_or_exit(VCPKG_LINE_INFO).to_version().to_string();
            if (!specs_string.empty()) specs_string.push_back(',');
            specs_string += Strings::concat(Hash::get_string_hash(install_action.spec.name(), Hash::Algorithm::Sha256),
                                            ":",
                                            hash_triplet(install_action.spec.triplet()),
                                            ":",
                                            Hash::get_string_hash(version_as_string, Hash::Algorithm::Sha256));
        }

        get_global_metrics_collector().track_string(StringMetric::InstallPlan_1, specs_string);
    }
}<|MERGE_RESOLUTION|>--- conflicted
+++ resolved
@@ -1203,10 +1203,6 @@
 
         const InstallSummary summary = Install::perform(
             args, action_plan, keep_going, paths, status_db, binary_cache, null_build_logs_recorder(), var_provider);
-<<<<<<< HEAD
-=======
-        msg::println(msg::format(msgElapsedInstallTime, msg::count = GlobalState::timer.to_string()).append_raw('\n'));
->>>>>>> bf121733
 
         if (keep_going == KeepGoing::YES)
         {
