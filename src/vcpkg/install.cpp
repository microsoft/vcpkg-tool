#include <vcpkg/base/files.h>
#include <vcpkg/base/hash.h>
#include <vcpkg/base/messages.h>
#include <vcpkg/base/system.debug.h>
#include <vcpkg/base/system.print.h>
#include <vcpkg/base/util.h>

#include <vcpkg/binarycaching.h>
#include <vcpkg/build.h>
#include <vcpkg/cmakevars.h>
#include <vcpkg/commands.setinstalled.h>
#include <vcpkg/configuration.h>
#include <vcpkg/dependencies.h>
#include <vcpkg/documentation.h>
#include <vcpkg/globalstate.h>
#include <vcpkg/help.h>
#include <vcpkg/input.h>
#include <vcpkg/install.h>
#include <vcpkg/installedpaths.h>
#include <vcpkg/metrics.h>
#include <vcpkg/paragraphs.h>
#include <vcpkg/remove.h>
#include <vcpkg/tools.h>
#include <vcpkg/vcpkglib.h>
#include <vcpkg/vcpkgpaths.h>
#include <vcpkg/xunitwriter.h>

#include <iterator>

<<<<<<< HEAD
namespace
{
    using namespace vcpkg;
    DECLARE_AND_REGISTER_MESSAGE(ResultsHeader, (), "Displayed before a list of installation results.", "RESULTS");
    DECLARE_AND_REGISTER_MESSAGE(CmakeTargetsExcluded,
                                 (msg::count),
                                 "",
                                 "note: {count} additional targets are not displayed.");
    DECLARE_AND_REGISTER_MESSAGE(AlreadyInstalledNotHead,
                                 (msg::spec),
                                 "'HEAD' means the most recent version of source code",
                                 "{spec} is already installed -- not building from HEAD");
    DECLARE_AND_REGISTER_MESSAGE(AlreadyInstalled, (msg::spec), "", "{spec} is already installed");
    DECLARE_AND_REGISTER_MESSAGE(BuildingPackage, (msg::spec), "", "Building {spec}...");
    DECLARE_AND_REGISTER_MESSAGE(BuildingFromHead,
                                 (msg::spec),
                                 "'HEAD' means the most recent version of source code",
                                 "Building {spec} from HEAD...");
    DECLARE_AND_REGISTER_MESSAGE(DownloadedSources, (msg::spec), "", "Downloaded sources for {spec}");
    DECLARE_AND_REGISTER_MESSAGE(ExcludedPackage, (msg::spec), "", "Excluded {spec}");
    DECLARE_AND_REGISTER_MESSAGE(InstallingPackage,
                                 (msg::action_index, msg::count, msg::spec),
                                 "",
                                 "Installing {action_index}/{count} {spec}...");
    DECLARE_AND_REGISTER_MESSAGE(HeaderOnlyUsage,
                                 (msg::package_name),
                                 "'header' refers to C/C++ .h files",
                                 "{package_name} is header-only and can be used from CMake via:");
    DECLARE_AND_REGISTER_MESSAGE(
        CMakeTargetsUsageHeuristicMessage,
        (),
        "Displayed after CMakeTargetsUsage; the # must be kept at the beginning so that the message remains a comment.",
        "# this is heuristically generated, and may not be correct");
    DECLARE_AND_REGISTER_MESSAGE(CMakeTargetsUsage,
                                 (msg::package_name),
                                 "'targets' are a CMake and Makefile concept",
                                 "{package_name} provides CMake targets:");
}

namespace vcpkg
=======
namespace vcpkg::Install
>>>>>>> 0c70a0e6
{
    using file_pack = std::pair<std::string, std::string>;

    InstallDir InstallDir::from_destination_root(const InstalledPaths& ip, Triplet t, const BinaryParagraph& pgh)
    {
        InstallDir dirs;
        dirs.m_destination = ip.triplet_dir(t);
        dirs.m_listfile = ip.listfile_path(pgh);
        return dirs;
    }

    const Path& InstallDir::destination() const { return this->m_destination; }

    const Path& InstallDir::listfile() const { return this->m_listfile; }

    void install_package_and_write_listfile(Filesystem& fs, const Path& source_dir, const InstallDir& destination_dir)
    {
        Checks::check_exit(VCPKG_LINE_INFO,
                           fs.exists(source_dir, IgnoreErrors{}),
                           Strings::concat("Source directory ", source_dir, "does not exist"));
        auto files = fs.get_files_recursive(source_dir, VCPKG_LINE_INFO);
        Util::erase_remove_if(files, [](Path& path) { return path.filename() == ".DS_Store"; });
        install_files_and_write_listfile(fs, source_dir, files, destination_dir);
    }
    void install_files_and_write_listfile(Filesystem& fs,
                                          const Path& source_dir,
                                          const std::vector<Path>& files,
                                          const InstallDir& destination_dir)
    {
        std::vector<std::string> output;

        const size_t prefix_length = source_dir.native().size();
        const Path& destination = destination_dir.destination();
        std::string destination_subdirectory = destination.filename().to_string();
        const Path& listfile = destination_dir.listfile();

        fs.create_directories(destination, VCPKG_LINE_INFO);
        const auto listfile_parent = listfile.parent_path();
        fs.create_directories(listfile_parent, VCPKG_LINE_INFO);

        output.push_back(destination_subdirectory + "/");
        for (auto&& file : files)
        {
            std::error_code ec;
            const auto status = fs.symlink_status(file, ec);
            if (ec)
            {
                print2(Color::error, "failed: ", file, ": ", ec.message(), "\n");
                continue;
            }

            const auto filename = file.filename();
            if (vcpkg::is_regular_file(status) &&
                (filename == "CONTROL" || filename == "vcpkg.json" || filename == "BUILD_INFO"))
            {
                // Do not copy the control file or manifest file
                continue;
            }

            const auto suffix = file.generic_u8string().substr(prefix_length + 1);
            const auto target = destination / suffix;

            auto this_output = Strings::concat(destination_subdirectory, "/", suffix);
            switch (status)
            {
                case FileType::directory:
                {
                    fs.create_directory(target, ec);
                    if (ec)
                    {
                        vcpkg::printf(Color::error, "failed: %s: %s\n", target, ec.message());
                    }

                    // Trailing backslash for directories
                    this_output.push_back('/');
                    output.push_back(std::move(this_output));
                    break;
                }
                case FileType::regular:
                {
                    if (fs.exists(target, IgnoreErrors{}))
                    {
                        print2(Color::warning, "File ", target, " was already present and will be overwritten\n");
                    }

                    fs.copy_file(file, target, CopyOptions::overwrite_existing, ec);
                    if (ec)
                    {
                        vcpkg::printf(Color::error, "failed: %s: %s\n", target, ec.message());
                    }

                    output.push_back(std::move(this_output));
                    break;
                }
                case FileType::symlink:
                case FileType::junction:
                {
                    if (fs.exists(target, IgnoreErrors{}))
                    {
                        print2(Color::warning, "File ", target, " was already present and will be overwritten\n");
                    }

                    fs.copy_symlink(file, target, ec);
                    if (ec)
                    {
                        vcpkg::printf(Color::error, "failed: %s: %s\n", target, ec.message());
                    }

                    output.push_back(std::move(this_output));
                    break;
                }
                default: vcpkg::printf(Color::error, "failed: %s: cannot handle file type\n", file); break;
            }
        }

        std::sort(output.begin(), output.end());
        fs.write_lines(listfile, output, VCPKG_LINE_INFO);
    }

    static std::vector<file_pack> extract_files_in_triplet(
        const std::vector<StatusParagraphAndAssociatedFiles>& pgh_and_files,
        Triplet triplet,
        const size_t remove_chars = 0)
    {
        std::vector<file_pack> output;
        for (const StatusParagraphAndAssociatedFiles& t : pgh_and_files)
        {
            if (t.pgh.package.spec.triplet() != triplet)
            {
                continue;
            }

            const std::string name = t.pgh.package.displayname();

            for (const std::string& file : t.files)
            {
                output.emplace_back(file_pack{std::string(file, remove_chars), name});
            }
        }

        std::sort(output.begin(), output.end(), [](const file_pack& lhs, const file_pack& rhs) {
            return lhs.first < rhs.first;
        });
        return output;
    }

    static SortedVector<std::string> build_list_of_package_files(const Filesystem& fs, const Path& package_dir)
    {
        std::vector<Path> package_file_paths = fs.get_files_recursive(package_dir, IgnoreErrors{});
        Util::erase_remove_if(package_file_paths, [](Path& path) { return path.filename() == ".DS_Store"; });
        const size_t package_remove_char_count = package_dir.native().size() + 1; // +1 for the slash
        auto package_files = Util::fmap(package_file_paths, [package_remove_char_count](const Path& target) {
            return std::string(target.generic_u8string(), package_remove_char_count);
        });

        return SortedVector<std::string>(std::move(package_files));
    }

    static SortedVector<file_pack> build_list_of_installed_files(
        const std::vector<StatusParagraphAndAssociatedFiles>& pgh_and_files, Triplet triplet)
    {
        const size_t installed_remove_char_count = triplet.canonical_name().size() + 1; // +1 for the slash
        std::vector<file_pack> installed_files =
            extract_files_in_triplet(pgh_and_files, triplet, installed_remove_char_count);

        return SortedVector<file_pack>(std::move(installed_files));
    }

    InstallResult install_package(const VcpkgPaths& paths, const BinaryControlFile& bcf, StatusParagraphs* status_db)
    {
        auto& fs = paths.get_filesystem();
        const auto& installed = paths.installed();
        const auto package_dir = paths.package_dir(bcf.core_paragraph.spec);
        Triplet triplet = bcf.core_paragraph.spec.triplet();
        const std::vector<StatusParagraphAndAssociatedFiles> pgh_and_files =
            get_installed_files(fs, installed, *status_db);

        const SortedVector<std::string> package_files = build_list_of_package_files(fs, package_dir);
        const SortedVector<file_pack> installed_files = build_list_of_installed_files(pgh_and_files, triplet);

        struct intersection_compare
        {
            // The VS2015 standard library requires comparison operators of T and U
            // to also support comparison of T and T, and of U and U, due to debug checks.
#if _MSC_VER <= 1910
            bool operator()(const std::string& lhs, const std::string& rhs) { return lhs < rhs; }
            bool operator()(const file_pack& lhs, const file_pack& rhs) { return lhs.first < rhs.first; }
#endif
            bool operator()(const std::string& lhs, const file_pack& rhs) { return lhs < rhs.first; }
            bool operator()(const file_pack& lhs, const std::string& rhs) { return lhs.first < rhs; }
        };

        std::vector<file_pack> intersection;

        std::set_intersection(installed_files.begin(),
                              installed_files.end(),
                              package_files.begin(),
                              package_files.end(),
                              std::back_inserter(intersection),
                              intersection_compare());

        std::sort(intersection.begin(), intersection.end(), [](const file_pack& lhs, const file_pack& rhs) {
            return lhs.second < rhs.second;
        });

        if (!intersection.empty())
        {
            const auto triplet_install_path = installed.triplet_dir(triplet);
            vcpkg::printf(Color::error,
                          "The following files are already installed in %s and are in conflict with %s\n\n",
                          triplet_install_path.generic_u8string(),
                          bcf.core_paragraph.spec);

            auto i = intersection.begin();
            while (i != intersection.end())
            {
                print2("Installed by ", i->second, "\n    ");
                auto next =
                    std::find_if(i, intersection.end(), [i](const auto& val) { return i->second != val.second; });

                print2(Strings::join("\n    ", i, next, [](const file_pack& file) { return file.first; }));
                print2("\n\n");

                i = next;
            }

            return InstallResult::FILE_CONFLICTS;
        }

        StatusParagraph source_paragraph;
        source_paragraph.package = bcf.core_paragraph;
        source_paragraph.want = Want::INSTALL;
        source_paragraph.state = InstallState::HALF_INSTALLED;

        write_update(fs, installed, source_paragraph);
        status_db->insert(std::make_unique<StatusParagraph>(source_paragraph));

        std::vector<StatusParagraph> features_spghs;
        for (auto&& feature : bcf.features)
        {
            features_spghs.emplace_back();

            StatusParagraph& feature_paragraph = features_spghs.back();
            feature_paragraph.package = feature;
            feature_paragraph.want = Want::INSTALL;
            feature_paragraph.state = InstallState::HALF_INSTALLED;

            write_update(fs, installed, feature_paragraph);
            status_db->insert(std::make_unique<StatusParagraph>(feature_paragraph));
        }

        const InstallDir install_dir =
            InstallDir::from_destination_root(paths.installed(), triplet, bcf.core_paragraph);

        install_package_and_write_listfile(fs, paths.package_dir(bcf.core_paragraph.spec), install_dir);

        source_paragraph.state = InstallState::INSTALLED;
        write_update(fs, installed, source_paragraph);
        status_db->insert(std::make_unique<StatusParagraph>(source_paragraph));

        for (auto&& feature_paragraph : features_spghs)
        {
            feature_paragraph.state = InstallState::INSTALLED;
            write_update(fs, installed, feature_paragraph);
            status_db->insert(std::make_unique<StatusParagraph>(feature_paragraph));
        }

        return InstallResult::SUCCESS;
    }

    static ExtendedBuildResult perform_install_plan_action(const VcpkgCmdArguments& args,
                                                           const VcpkgPaths& paths,
                                                           InstallPlanAction& action,
                                                           StatusParagraphs& status_db,
                                                           BinaryCache& binary_cache,
                                                           const IBuildLogsRecorder& build_logs_recorder)
    {
        auto& fs = paths.get_filesystem();
        const InstallPlanType& plan_type = action.plan_type;

        const bool is_user_requested = action.request_type == RequestType::USER_REQUESTED;
        const bool use_head_version = Util::Enum::to_bool(action.build_options.use_head_version);

        if (plan_type == InstallPlanType::ALREADY_INSTALLED)
        {
            if (use_head_version && is_user_requested)
                msg::println(Color::warning, msgAlreadyInstalledNotHead, msg::spec = action.spec);
            else
                msg::println(Color::success, msgAlreadyInstalled, msg::spec = action.spec);
            return ExtendedBuildResult{BuildResult::SUCCEEDED};
        }

        if (plan_type == InstallPlanType::BUILD_AND_INSTALL)
        {
            std::unique_ptr<BinaryControlFile> bcf;
            auto restore = binary_cache.try_restore(action);
            if (restore == RestoreResult::restored)
            {
                auto maybe_bcf = Paragraphs::try_load_cached_package(fs, paths.package_dir(action.spec), action.spec);
                bcf = std::make_unique<BinaryControlFile>(std::move(maybe_bcf).value_or_exit(VCPKG_LINE_INFO));
            }
            else if (action.build_options.build_missing == BuildMissing::NO)
            {
                return ExtendedBuildResult{BuildResult::CACHE_MISSING};
            }
            else
            {
                if (use_head_version)
                    msg::println(msgBuildingFromHead, msg::spec = action.displayname());
                else
                    msg::println(msgBuildingPackage, msg::spec = action.displayname());

                auto result = build_package(args, paths, action, binary_cache, build_logs_recorder, status_db);

                if (BuildResult::DOWNLOADED == result.code)
                {
                    msg::println(Color::success, msgDownloadedSources, msg::spec = action.displayname());
                    return result;
                }

                if (result.code != BuildResult::SUCCEEDED)
                {
                    LocalizedString warnings;
                    for (auto&& msg : action.build_failure_messages)
                    {
                        warnings.append(msg).append_raw('\n');
                    }

                    if (!warnings.data().empty())
                    {
                        msg::print(Color::warning, warnings);
                    }

                    msg::println_error(create_error_message(result, action.spec));
                    return result;
                }

                bcf = std::move(result.binary_control_file);
            }
            // Build or restore succeeded and `bcf` is populated with the control file.
            Checks::check_exit(VCPKG_LINE_INFO, bcf != nullptr);

            const auto install_result = install_package(paths, *bcf, &status_db);
            BuildResult code;
            switch (install_result)
            {
                case InstallResult::SUCCESS: code = BuildResult::SUCCEEDED; break;
                case InstallResult::FILE_CONFLICTS: code = BuildResult::FILE_CONFLICTS; break;
                default: Checks::unreachable(VCPKG_LINE_INFO);
            }

            if (action.build_options.clean_packages == CleanPackages::YES)
            {
                fs.remove_all(paths.package_dir(action.spec), VCPKG_LINE_INFO);
            }

            if (action.build_options.clean_downloads == CleanDownloads::YES)
            {
                for (auto& p : fs.get_regular_files_non_recursive(paths.downloads, IgnoreErrors{}))
                {
                    fs.remove(p, VCPKG_LINE_INFO);
                }
            }

            return {code, std::move(bcf)};
        }

        if (plan_type == InstallPlanType::EXCLUDED)
        {
            msg::println(Color::warning, msgExcludedPackage, msg::spec = action.spec);
            return ExtendedBuildResult{BuildResult::EXCLUDED};
        }

        Checks::unreachable(VCPKG_LINE_INFO);
    }

    void InstallSummary::print() const
    {
        msg::println(msgResultsHeader);

        for (const SpecSummary& result : this->results)
        {
            msg::println(LocalizedString().append_indent().append_fmt_raw(
                "{}: {}: {}",
                result.get_spec(),
                to_string(result.build_result.value_or_exit(VCPKG_LINE_INFO).code),
                result.timing));
        }

        std::map<Triplet, BuildResultCounts> summary;
        for (const SpecSummary& r : this->results)
        {
            summary[r.get_spec().triplet()].increment(r.build_result.value_or_exit(VCPKG_LINE_INFO).code);
        }

        msg::println();

        for (auto&& entry : summary)
        {
            entry.second.println(entry.first);
        }
    }

    struct TrackedPackageInstallGuard
    {
        SpecSummary* current_summary = nullptr;
        ElapsedTimer build_timer = ElapsedTimer::create_started();

        TrackedPackageInstallGuard(const size_t action_index,
                                   const size_t action_count,
                                   std::vector<SpecSummary>& results,
                                   const InstallPlanAction& action)
        {
            results.emplace_back(action);
            current_summary = &results.back();

            msg::println(msgInstallingPackage,
                         msg::action_index = action_index,
                         msg::count = action_count,
                         msg::spec = action.spec);
        }

        TrackedPackageInstallGuard(const size_t action_index,
                                   const size_t action_count,
                                   std::vector<SpecSummary>& results,
                                   const RemovePlanAction& action)
        {
            results.emplace_back(action);
            current_summary = &results.back();
            msg::println(Remove::msgRemovingPackage,
                         msg::action_index = action_index,
                         msg::count = action_count,
                         msg::spec = action.spec);
        }

        ~TrackedPackageInstallGuard()
        {
            current_summary->timing = build_timer.elapsed();
            msg::println(
                msgElapsedForPackage, msg::spec = current_summary->get_spec(), msg::elapsed = current_summary->timing);
        }

        TrackedPackageInstallGuard(const TrackedPackageInstallGuard&) = delete;
        TrackedPackageInstallGuard& operator=(const TrackedPackageInstallGuard&) = delete;
    };

    InstallSummary Install::perform(const VcpkgCmdArguments& args,
                                    ActionPlan& action_plan,
                                    const KeepGoing keep_going,
                                    const VcpkgPaths& paths,
                                    StatusParagraphs& status_db,
                                    BinaryCache& binary_cache,
                                    const IBuildLogsRecorder& build_logs_recorder,
                                    const CMakeVars::CMakeVarProvider& var_provider)
    {
        std::vector<SpecSummary> results;
        const size_t action_count = action_plan.remove_actions.size() + action_plan.install_actions.size();
        size_t action_index = 1;

        for (auto&& action : action_plan.remove_actions)
        {
            TrackedPackageInstallGuard this_install(action_index++, action_count, results, action);
            Remove::perform_remove_plan_action(paths, action, Remove::Purge::YES, &status_db);
            results.back().build_result.emplace(BuildResult::REMOVED);
        }

        for (auto&& action : action_plan.already_installed)
        {
            results.emplace_back(action);
            results.back().build_result.emplace(
                perform_install_plan_action(args, paths, action, status_db, binary_cache, build_logs_recorder));
        }

        compute_all_abis(paths, action_plan, var_provider, status_db);
        binary_cache.prefetch(action_plan.install_actions);
        for (auto&& action : action_plan.install_actions)
        {
            TrackedPackageInstallGuard this_install(action_index++, action_count, results, action);
            auto result =
                perform_install_plan_action(args, paths, action, status_db, binary_cache, build_logs_recorder);
            if (result.code != BuildResult::SUCCEEDED && keep_going == KeepGoing::NO)
            {
                Checks::msg_exit_with_message(
                    VCPKG_LINE_INFO,
                    create_user_troubleshooting_message(
                        action, paths, result.stdoutlog.then([&](auto&) -> Optional<Path> {
                            const auto issue_body_path = paths.installed().root() / "vcpkg" / "issue_body.md";
                            paths.get_filesystem().write_contents(
                                issue_body_path, create_github_issue(args, result, paths, action), VCPKG_LINE_INFO);
                            return issue_body_path;
                        })));
            }

            this_install.current_summary->build_result.emplace(std::move(result));
        }

        return InstallSummary{std::move(results)};
    }

    static constexpr StringLiteral OPTION_DRY_RUN = "dry-run";
    static constexpr StringLiteral OPTION_USE_HEAD_VERSION = "head";
    static constexpr StringLiteral OPTION_NO_DOWNLOADS = "no-downloads";
    static constexpr StringLiteral OPTION_ONLY_BINARYCACHING = "only-binarycaching";
    static constexpr StringLiteral OPTION_ONLY_DOWNLOADS = "only-downloads";
    static constexpr StringLiteral OPTION_RECURSE = "recurse";
    static constexpr StringLiteral OPTION_KEEP_GOING = "keep-going";
    static constexpr StringLiteral OPTION_EDITABLE = "editable";
    static constexpr StringLiteral OPTION_XUNIT = "x-xunit";
    static constexpr StringLiteral OPTION_USE_ARIA2 = "x-use-aria2";
    static constexpr StringLiteral OPTION_CLEAN_AFTER_BUILD = "clean-after-build";
    static constexpr StringLiteral OPTION_CLEAN_BUILDTREES_AFTER_BUILD = "clean-buildtrees-after-build";
    static constexpr StringLiteral OPTION_CLEAN_PACKAGES_AFTER_BUILD = "clean-packages-after-build";
    static constexpr StringLiteral OPTION_CLEAN_DOWNLOADS_AFTER_BUILD = "clean-downloads-after-build";
    static constexpr StringLiteral OPTION_WRITE_PACKAGES_CONFIG = "x-write-nuget-packages-config";
    static constexpr StringLiteral OPTION_MANIFEST_NO_DEFAULT_FEATURES = "x-no-default-features";
    static constexpr StringLiteral OPTION_MANIFEST_FEATURE = "x-feature";
    static constexpr StringLiteral OPTION_PROHIBIT_BACKCOMPAT_FEATURES = "x-prohibit-backcompat-features";
    static constexpr StringLiteral OPTION_ENFORCE_PORT_CHECKS = "enforce-port-checks";
    static constexpr StringLiteral OPTION_ALLOW_UNSUPPORTED_PORT = "allow-unsupported";

    static constexpr std::array<CommandSwitch, 17> INSTALL_SWITCHES = {{
        {OPTION_DRY_RUN, "Do not actually build or install"},
        {OPTION_USE_HEAD_VERSION,
         "Install the libraries on the command line using the latest upstream sources (classic mode)"},
        {OPTION_NO_DOWNLOADS, "Do not download new sources"},
        {OPTION_ONLY_DOWNLOADS, "Download sources but don't build packages"},
        {OPTION_ONLY_BINARYCACHING, "Fail if cached binaries are not available"},
        {OPTION_RECURSE, "Allow removal of packages as part of installation"},
        {OPTION_KEEP_GOING, "Continue installing packages on failure"},
        {OPTION_EDITABLE,
         "Disable source re-extraction and binary caching for libraries on the command line (classic mode)"},

        {OPTION_USE_ARIA2, "Use aria2 to perform download tasks"},
        {OPTION_CLEAN_AFTER_BUILD, "Clean buildtrees, packages and downloads after building each package"},
        {OPTION_CLEAN_BUILDTREES_AFTER_BUILD, "Clean buildtrees after building each package"},
        {OPTION_CLEAN_PACKAGES_AFTER_BUILD, "Clean packages after building each package"},
        {OPTION_CLEAN_DOWNLOADS_AFTER_BUILD, "Clean downloads after building each package"},
        {OPTION_MANIFEST_NO_DEFAULT_FEATURES,
         "Don't install the default features from the top-level manifest (manifest mode)."},
        {OPTION_ENFORCE_PORT_CHECKS,
         "Fail install if a port has detected problems or attempts to use a deprecated feature"},
        {OPTION_PROHIBIT_BACKCOMPAT_FEATURES, ""},
        {OPTION_ALLOW_UNSUPPORTED_PORT, "Instead of erroring on an unsupported port, continue with a warning."},
    }};

    static constexpr std::array<CommandSetting, 2> INSTALL_SETTINGS = {{
        {OPTION_XUNIT, ""}, // internal use
        {OPTION_WRITE_PACKAGES_CONFIG,
         "Writes out a NuGet packages.config-formatted file for use with external binary caching.\nSee `vcpkg help "
         "binarycaching` for more information."},
    }};

    static constexpr std::array<CommandMultiSetting, 1> INSTALL_MULTISETTINGS = {{
        {OPTION_MANIFEST_FEATURE, "Additional feature from the top-level manifest to install (manifest mode)."},
    }};

    static std::vector<std::string> get_all_port_names(const VcpkgPaths& paths)
    {
        const auto& registries = paths.get_registry_set();

        std::vector<std::string> ret;
        for (const auto& registry : registries.registries())
        {
            const auto packages = registry.packages();
            ret.insert(ret.end(), packages.begin(), packages.end());
        }
        if (auto registry = registries.default_registry())
        {
            registry->get_all_port_names(ret);
        }

        Util::sort_unique_erase(ret);
        return ret;
    }

    const CommandStructure Install::COMMAND_STRUCTURE = {
        create_example_string("install zlib zlib:x64-windows curl boost"),
        0,
        SIZE_MAX,
        {INSTALL_SWITCHES, INSTALL_SETTINGS, INSTALL_MULTISETTINGS},
        &get_all_port_names,
    };

    // This command structure must share "critical" values (switches, number of arguments). It exists only to provide a
    // better example string.
    const CommandStructure MANIFEST_COMMAND_STRUCTURE = {
        create_example_string("install --triplet x64-windows"),
        0,
        SIZE_MAX,
        {INSTALL_SWITCHES, INSTALL_SETTINGS, INSTALL_MULTISETTINGS},
        nullptr,
    };
    void Install::print_usage_information(const BinaryParagraph& bpgh,
                                          std::set<std::string>& printed_usages,
                                          const Filesystem& fs,
                                          const InstalledPaths& installed)
    {
        auto message = get_cmake_usage(fs, installed, bpgh).message;
        if (!message.empty())
        {
            auto existing = printed_usages.lower_bound(message);
            if (existing == printed_usages.end() || *existing != message)
            {
                print2(message);
                printed_usages.insert(existing, std::move(message));
            }
        }
    }

    static const char* find_skip_add_library(const char* real_first, const char* first, const char* last)
    {
        static constexpr StringLiteral ADD_LIBRARY_CALL = "add_library(";

        for (;;)
        {
            first = Util::search(first, last, ADD_LIBRARY_CALL);
            if (first == last)
            {
                return first;
            }
            if (first == real_first || !ParserBase::is_word_char(*(first - 1)))
            {
                return first + ADD_LIBRARY_CALL.size();
            }
            ++first;
        }
    }

    std::vector<std::string> get_cmake_add_library_names(StringView cmake_file)
    {
        constexpr static auto is_library_name_char = [](char ch) {
            return ch != ')' && ch != '$' && !ParserBase::is_whitespace(ch);
        };

        const auto real_first = cmake_file.begin();
        auto first = real_first;
        const auto last = cmake_file.end();

        std::vector<std::string> res;
        for (;;)
        {
            first = find_skip_add_library(real_first, first, last);
            if (first == last)
            {
                return res;
            }
            auto start_of_library_name = std::find_if_not(first, last, ParserBase::is_whitespace);
            auto end_of_library_name = std::find_if_not(start_of_library_name, last, is_library_name_char);
            if (end_of_library_name == start_of_library_name)
            {
                first = end_of_library_name;
                continue;
            }
            res.emplace_back(start_of_library_name, end_of_library_name);
        }
    }

    CMakeUsageInfo get_cmake_usage(const Filesystem& fs, const InstalledPaths& installed, const BinaryParagraph& bpgh)
    {
        CMakeUsageInfo ret;

        std::error_code ec;

        auto usage_file = installed.usage_file(bpgh.spec);
        if (fs.exists(usage_file, IgnoreErrors{}))
        {
            ret.usage_file = true;
            auto contents = fs.read_contents(usage_file, ec);
            if (!ec)
            {
                ret.message = std::move(contents);
                ret.message.push_back('\n');
            }

            return ret;
        }

        auto files = fs.read_lines(installed.listfile_path(bpgh), ec);
        if (!ec)
        {
            std::unordered_map<std::string, std::string> config_files;
            std::map<std::string, std::vector<std::string>> library_targets;
            bool is_header_only = true;
            std::string header_path;

            for (auto&& suffix : files)
            {
                if (Strings::contains(suffix, "/share/") && Strings::ends_with(suffix, ".cmake"))
                {
                    // CMake file is inside the share folder
                    const auto path = installed.root() / suffix;
                    const auto find_package_name = Path(path.parent_path()).filename().to_string();
                    const auto contents = fs.read_contents(path, ec);
                    if (!ec)
                    {
                        auto targets = get_cmake_add_library_names(contents);
                        if (!targets.empty())
                        {
                            auto& all_targets = library_targets[find_package_name];
                            all_targets.insert(all_targets.end(),
                                               std::make_move_iterator(targets.begin()),
                                               std::make_move_iterator(targets.end()));
                        }
                    }

                    auto filename = Path(suffix).filename().to_string();
                    if (Strings::ends_with(filename, "Config.cmake"))
                    {
                        auto root = filename.substr(0, filename.size() - 12);
                        if (Strings::case_insensitive_ascii_equals(root, find_package_name))
                            config_files[find_package_name] = root;
                    }
                    else if (Strings::ends_with(filename, "-config.cmake"))
                    {
                        auto root = filename.substr(0, filename.size() - 13);
                        if (Strings::case_insensitive_ascii_equals(root, find_package_name))
                            config_files[find_package_name] = root;
                    }
                }
                if (Strings::contains(suffix, "/lib/") || Strings::contains(suffix, "/bin/"))
                {
                    if (!Strings::ends_with(suffix, ".pc") && !Strings::ends_with(suffix, "/")) is_header_only = false;
                }

                if (is_header_only && header_path.empty())
                {
                    const auto it = suffix.find("/include/");
                    if (it != std::string::npos && !Strings::ends_with(suffix, "/"))
                    {
                        header_path = suffix.substr(it + 9);
                    }
                }
            }

            ret.header_only = is_header_only;

            if (library_targets.empty())
            {
                if (is_header_only && !header_path.empty())
                {
                    static auto cmakeify = [](std::string name) {
                        auto n = Strings::ascii_to_uppercase(Strings::replace_all(std::move(name), "-", "_"));
                        if (n.empty() || ParserBase::is_ascii_digit(n[0]))
                        {
                            n.insert(n.begin(), '_');
                        }
                        return n;
                    };

                    const auto name = cmakeify(bpgh.spec.name());
                    auto msg = msg::format(msgHeaderOnlyUsage, msg::package_name = bpgh.spec.name()).extract_data();
                    Strings::append(msg, "\n\n");
                    Strings::append(msg, "    find_path(", name, "_INCLUDE_DIRS \"", header_path, "\")\n");
                    Strings::append(msg, "    target_include_directories(main PRIVATE ${", name, "_INCLUDE_DIRS})\n\n");

                    ret.message = std::move(msg);
                }
            }
            else
            {
                auto msg = msg::format(msgCMakeTargetsUsage, msg::package_name = bpgh.spec.name()).append_raw('\n');
                msg.append_indent().append(msgCMakeTargetsUsageHeuristicMessage).append_raw('\n');

                for (auto&& library_target_pair : library_targets)
                {
                    auto config_it = config_files.find(library_target_pair.first);
                    msg.append_indent();
                    msg.append_fmt_raw("find_package({} CONFIG REQUIRED)",
                                       config_it == config_files.end() ? library_target_pair.first : config_it->second);
                    msg.append_raw('\n');

                    auto& targets = library_target_pair.second;
                    Util::sort_unique_erase(targets, [](const std::string& l, const std::string& r) {
                        if (l.size() < r.size()) return true;
                        if (l.size() > r.size()) return false;
                        return l < r;
                    });

                    if (targets.size() > 4)
                    {
                        auto omitted = targets.size() - 4;
                        library_target_pair.second.erase(targets.begin() + 4, targets.end());
                        msg.append_indent()
                            .append_raw("# ")
                            .append(msgCmakeTargetsExcluded, msg::count = omitted)
                            .append_raw('\n');
                    }

                    msg.append_indent()
                        .append_fmt_raw("target_link_libraries(main PRIVATE {})", Strings::join(" ", targets))
                        .append_raw("\n\n");
                }

                ret.message = msg.extract_data();
            }
            ret.cmake_targets_map = std::move(library_targets);
        }
        return ret;
    }

<<<<<<< HEAD
    DECLARE_AND_REGISTER_MESSAGE(
        ErrorIndividualPackagesUnsupported,
        (),
        "",
        "In manifest mode, `vcpkg install` does not support individual package arguments.\nTo install "
        "additional "
        "packages, edit vcpkg.json and then run `vcpkg install` without any package arguments.");

    DECLARE_AND_REGISTER_MESSAGE(ErrorRequirePackagesList,
                                 (),
                                 "",
                                 "`vcpkg install` requires a list of packages to install in classic mode.");

    DECLARE_AND_REGISTER_MESSAGE(ErrorInvalidClassicModeOption,
                                 (msg::option),
                                 "",
                                 "The option --{option} is not supported in classic mode and no manifest was found.");

    DECLARE_AND_REGISTER_MESSAGE(UsingManifestAt, (msg::path), "", "Using manifest file at {path}.");

    DECLARE_AND_REGISTER_MESSAGE(ErrorInvalidManifestModeOption,
                                 (msg::option),
                                 "",
                                 "The option --{option} is not supported in manifest mode.");

    void Install::perform_and_exit(const VcpkgCmdArguments& args,
                                   const VcpkgPaths& paths,
                                   Triplet default_triplet,
                                   Triplet host_triplet)
=======
    void perform_and_exit(const VcpkgCmdArguments& args,
                          const VcpkgPaths& paths,
                          Triplet default_triplet,
                          Triplet host_triplet)
>>>>>>> 0c70a0e6
    {
        const ParsedArguments options =
            args.parse_arguments(paths.manifest_mode_enabled() ? MANIFEST_COMMAND_STRUCTURE : COMMAND_STRUCTURE);

        const bool dry_run = Util::Sets::contains(options.switches, OPTION_DRY_RUN);
        const bool use_head_version = Util::Sets::contains(options.switches, (OPTION_USE_HEAD_VERSION));
        const bool no_downloads = Util::Sets::contains(options.switches, (OPTION_NO_DOWNLOADS));
        const bool only_downloads = Util::Sets::contains(options.switches, (OPTION_ONLY_DOWNLOADS));
        const bool no_build_missing = Util::Sets::contains(options.switches, OPTION_ONLY_BINARYCACHING);
        const bool is_recursive = Util::Sets::contains(options.switches, (OPTION_RECURSE));
        const bool is_editable = Util::Sets::contains(options.switches, (OPTION_EDITABLE)) || !args.cmake_args.empty();
        const bool use_aria2 = Util::Sets::contains(options.switches, (OPTION_USE_ARIA2));
        const bool clean_after_build = Util::Sets::contains(options.switches, (OPTION_CLEAN_AFTER_BUILD));
        const bool clean_buildtrees_after_build =
            Util::Sets::contains(options.switches, (OPTION_CLEAN_BUILDTREES_AFTER_BUILD));
        const bool clean_packages_after_build =
            Util::Sets::contains(options.switches, (OPTION_CLEAN_PACKAGES_AFTER_BUILD));
        const bool clean_downloads_after_build =
            Util::Sets::contains(options.switches, (OPTION_CLEAN_DOWNLOADS_AFTER_BUILD));
        const KeepGoing keep_going = Util::Sets::contains(options.switches, OPTION_KEEP_GOING) || only_downloads
                                         ? KeepGoing::YES
                                         : KeepGoing::NO;
        const bool prohibit_backcompat_features =
            Util::Sets::contains(options.switches, (OPTION_PROHIBIT_BACKCOMPAT_FEATURES)) ||
            Util::Sets::contains(options.switches, (OPTION_ENFORCE_PORT_CHECKS));
        const auto unsupported_port_action = Util::Sets::contains(options.switches, OPTION_ALLOW_UNSUPPORTED_PORT)
                                                 ? UnsupportedPortAction::Warn
                                                 : UnsupportedPortAction::Error;

        LockGuardPtr<Metrics>(g_metrics)->track_property("install_manifest_mode", paths.manifest_mode_enabled());

        if (auto p = paths.get_manifest().get())
        {
            bool failure = false;
            if (!args.command_arguments.empty())
            {
                msg::println_error(msgErrorIndividualPackagesUnsupported);
                msg::println(Color::error, msg::msgSeeURL, msg::url = docs::manifests_url);
                failure = true;
            }
            if (use_head_version)
            {
                msg::println_error(msgErrorInvalidManifestModeOption, msg::option = OPTION_USE_HEAD_VERSION);
                failure = true;
            }
            if (is_editable)
            {
                msg::println_error(msgErrorInvalidManifestModeOption, msg::option = OPTION_EDITABLE);
                failure = true;
            }
            if (failure)
            {
                msg::println(msgUsingManifestAt, msg::path = p->path);
                print2("\n");
                print_usage(MANIFEST_COMMAND_STRUCTURE);
                Checks::exit_fail(VCPKG_LINE_INFO);
            }
        }
        else
        {
            bool failure = false;
            if (args.command_arguments.empty())
            {
                msg::println_error(msgErrorRequirePackagesList);
                failure = true;
            }
            if (Util::Sets::contains(options.switches, OPTION_MANIFEST_NO_DEFAULT_FEATURES))
            {
                msg::println_error(msgErrorInvalidClassicModeOption, msg::option = OPTION_MANIFEST_NO_DEFAULT_FEATURES);
                failure = true;
            }
            if (Util::Sets::contains(options.multisettings, OPTION_MANIFEST_FEATURE))
            {
                msg::println_error(msgErrorInvalidClassicModeOption, msg::option = OPTION_MANIFEST_FEATURE);
                failure = true;
            }
            if (failure)
            {
                print2("\n");
                print_usage(COMMAND_STRUCTURE);
                Checks::exit_fail(VCPKG_LINE_INFO);
            }
        }

        BinaryCache binary_cache;
        if (!only_downloads)
        {
            binary_cache.install_providers_for(args, paths);
        }

        auto& fs = paths.get_filesystem();

        DownloadTool download_tool = DownloadTool::BUILT_IN;
        if (use_aria2) download_tool = DownloadTool::ARIA2;

        const BuildPackageOptions install_plan_options = {
            Util::Enum::to_enum<BuildMissing>(!no_build_missing),
            Util::Enum::to_enum<UseHeadVersion>(use_head_version),
            Util::Enum::to_enum<AllowDownloads>(!no_downloads),
            Util::Enum::to_enum<OnlyDownloads>(only_downloads),
            Util::Enum::to_enum<CleanBuildtrees>(clean_after_build || clean_buildtrees_after_build),
            Util::Enum::to_enum<CleanPackages>(clean_after_build || clean_packages_after_build),
            Util::Enum::to_enum<CleanDownloads>(clean_after_build || clean_downloads_after_build),
            download_tool,
            PurgeDecompressFailure::NO,
            Util::Enum::to_enum<Editable>(is_editable),
            prohibit_backcompat_features ? BackcompatFeatures::PROHIBIT : BackcompatFeatures::ALLOW,
        };

        auto var_provider_storage = CMakeVars::make_triplet_cmake_var_provider(paths);
        auto& var_provider = *var_provider_storage;

        if (auto manifest = paths.get_manifest().get())
        {
            Optional<Path> pkgsconfig;
            auto it_pkgsconfig = options.settings.find(OPTION_WRITE_PACKAGES_CONFIG);
            if (it_pkgsconfig != options.settings.end())
            {
                LockGuardPtr<Metrics>(g_metrics)->track_property("x-write-nuget-packages-config", "defined");
                pkgsconfig = Path(it_pkgsconfig->second);
            }
            auto maybe_manifest_scf =
                SourceControlFile::parse_project_manifest_object(manifest->path, manifest->manifest, stdout_sink);
            if (!maybe_manifest_scf)
            {
                print_error_message(maybe_manifest_scf.error());
                print2("See ", docs::manifests_url, " for more information.\n");
                Checks::exit_fail(VCPKG_LINE_INFO);
            }

            auto manifest_scf = std::move(maybe_manifest_scf).value_or_exit(VCPKG_LINE_INFO);
            const auto& manifest_core = *manifest_scf->core_paragraph;
            if (auto maybe_error = manifest_scf->check_against_feature_flags(
                    manifest->path, paths.get_feature_flags(), paths.get_registry_set().is_default_builtin_registry()))
            {
                Checks::exit_with_message(VCPKG_LINE_INFO, maybe_error.value_or_exit(VCPKG_LINE_INFO));
            }

            std::vector<std::string> features;
            auto manifest_feature_it = options.multisettings.find(OPTION_MANIFEST_FEATURE);
            if (manifest_feature_it != options.multisettings.end())
            {
                features.insert(features.end(), manifest_feature_it->second.begin(), manifest_feature_it->second.end());
            }
            if (Util::Sets::contains(options.switches, OPTION_MANIFEST_NO_DEFAULT_FEATURES))
            {
                features.push_back("core");
            }

            auto core_it = std::remove(features.begin(), features.end(), "core");
            if (core_it == features.end())
            {
                const auto& default_features = manifest_core.default_features;
                features.insert(features.end(), default_features.begin(), default_features.end());
            }
            else
            {
                features.erase(core_it, features.end());
            }
            Util::sort_unique_erase(features);

            auto dependencies = manifest_core.dependencies;
            for (const auto& feature : features)
            {
                auto it = Util::find_if(
                    manifest_scf->feature_paragraphs,
                    [&feature](const std::unique_ptr<FeatureParagraph>& fpgh) { return fpgh->name == feature; });

                if (it == manifest_scf->feature_paragraphs.end())
                {
                    vcpkg::printf(Color::warning,
                                  "Warning: feature %s was passed, but that is not a feature that %s supports.",
                                  feature,
                                  manifest_core.name);
                }
                else
                {
                    dependencies.insert(
                        dependencies.end(), it->get()->dependencies.begin(), it->get()->dependencies.end());
                }
            }

            if (std::any_of(dependencies.begin(), dependencies.end(), [](const Dependency& dep) {
                    return dep.constraint.type != VersionConstraintKind::None;
                }))
            {
                LockGuardPtr<Metrics>(g_metrics)->track_property("manifest_version_constraint", "defined");
            }

            if (!manifest_core.overrides.empty())
            {
                LockGuardPtr<Metrics>(g_metrics)->track_property("manifest_overrides", "defined");
            }

            auto verprovider = make_versioned_portfile_provider(paths);
            auto baseprovider = make_baseline_provider(paths);

            std::vector<std::string> extended_overlay_ports;
            const bool add_builtin_ports_directory_as_overlay =
                paths.get_registry_set().is_default_builtin_registry() && !paths.use_git_default_registry();
            extended_overlay_ports.reserve(args.overlay_ports.size() + add_builtin_ports_directory_as_overlay);
            extended_overlay_ports = args.overlay_ports;
            if (add_builtin_ports_directory_as_overlay)
            {
                extended_overlay_ports.emplace_back(paths.builtin_ports_directory().native());
            }

            auto oprovider =
                make_manifest_provider(paths, extended_overlay_ports, manifest->path, std::move(manifest_scf));
            PackageSpec toplevel{manifest_core.name, default_triplet};
            auto install_plan = create_versioned_install_plan(*verprovider,
                                                              *baseprovider,
                                                              *oprovider,
                                                              var_provider,
                                                              dependencies,
                                                              manifest_core.overrides,
                                                              toplevel,
                                                              host_triplet,
                                                              unsupported_port_action)
                                    .value_or_exit(VCPKG_LINE_INFO);

            for (const auto& warning : install_plan.warnings)
            {
                print2(Color::warning, warning, '\n');
            }
            for (InstallPlanAction& action : install_plan.install_actions)
            {
                action.build_options = install_plan_options;
                action.build_options.use_head_version = UseHeadVersion::NO;
                action.build_options.editable = Editable::NO;
            }

            // If the manifest refers to itself, it will be added to the install plan.
            Util::erase_remove_if(install_plan.install_actions,
                                  [&toplevel](auto&& action) { return action.spec == toplevel; });

            PathsPortFileProvider provider(paths, std::move(oprovider));
            Commands::SetInstalled::perform_and_exit_ex(args,
                                                        paths,
                                                        provider,
                                                        binary_cache,
                                                        var_provider,
                                                        std::move(install_plan),
                                                        dry_run ? Commands::DryRun::Yes : Commands::DryRun::No,
                                                        pkgsconfig,
                                                        host_triplet,
                                                        keep_going);
        }

        PathsPortFileProvider provider(paths, make_overlay_provider(paths, args.overlay_ports));

        const std::vector<FullPackageSpec> specs = Util::fmap(args.command_arguments, [&](auto&& arg) {
            return check_and_get_full_package_spec(
                std::string(arg), default_triplet, COMMAND_STRUCTURE.example_text, paths);
        });

        // create the plan
        print2("Computing installation plan...\n");
        StatusParagraphs status_db = database_load_check(fs, paths.installed());

        // Note: action_plan will hold raw pointers to SourceControlFileLocations from this map
        auto action_plan = create_feature_install_plan(
            provider, var_provider, specs, status_db, {host_triplet, unsupported_port_action});

        for (const auto& warning : action_plan.warnings)
        {
            print2(Color::warning, warning, '\n');
        }
        for (auto&& action : action_plan.install_actions)
        {
            action.build_options = install_plan_options;
            if (action.request_type != RequestType::USER_REQUESTED)
            {
                action.build_options.use_head_version = UseHeadVersion::NO;
                action.build_options.editable = Editable::NO;
            }
        }

        var_provider.load_tag_vars(action_plan, provider, host_triplet);

        // install plan will be empty if it is already installed - need to change this at status paragraph part
        Checks::check_exit(VCPKG_LINE_INFO, !action_plan.empty(), "Install plan cannot be empty");

#if defined(_WIN32)
        const auto maybe_common_triplet = Util::common_projection(
            action_plan.install_actions, [](const InstallPlanAction& to_install) { return to_install.spec.triplet(); });
        if (maybe_common_triplet)
        {
            const auto& common_triplet = maybe_common_triplet.value_or_exit(VCPKG_LINE_INFO);
            const auto maybe_common_arch = common_triplet.guess_architecture();
            if (maybe_common_arch)
            {
                const auto maybe_vs_prompt = guess_visual_studio_prompt_target_architecture();
                if (maybe_vs_prompt)
                {
                    const auto common_arch = maybe_common_arch.value_or_exit(VCPKG_LINE_INFO);
                    const auto vs_prompt = maybe_vs_prompt.value_or_exit(VCPKG_LINE_INFO);
                    if (common_arch != vs_prompt)
                    {
                        const auto vs_prompt_view = to_zstring_view(vs_prompt);
                        print2(vcpkg::Color::warning,
                               "warning: vcpkg appears to be in a Visual Studio prompt targeting ",
                               vs_prompt_view,
                               " but is installing packages for ",
                               common_triplet,
                               ". Consider using --triplet ",
                               vs_prompt_view,
                               "-windows or --triplet ",
                               vs_prompt_view,
                               "-uwp.\n");
                    }
                }
            }
        }
#endif // defined(_WIN32)

        print_plan(action_plan, is_recursive, paths.builtin_ports_directory());

        auto it_pkgsconfig = options.settings.find(OPTION_WRITE_PACKAGES_CONFIG);
        if (it_pkgsconfig != options.settings.end())
        {
            LockGuardPtr<Metrics>(g_metrics)->track_property("x-write-nuget-packages-config", "defined");
            compute_all_abis(paths, action_plan, var_provider, status_db);

            auto pkgsconfig_path = paths.original_cwd / it_pkgsconfig->second;
            auto pkgsconfig_contents = generate_nuget_packages_config(action_plan);
            fs.write_contents(pkgsconfig_path, pkgsconfig_contents, VCPKG_LINE_INFO);
            print2("Wrote NuGet packages config information to ", pkgsconfig_path, "\n");
        }

        if (dry_run)
        {
            Checks::exit_success(VCPKG_LINE_INFO);
        }

        paths.flush_lockfile();

        track_install_plan(action_plan);

        const InstallSummary summary = Install::perform(
            args, action_plan, keep_going, paths, status_db, binary_cache, null_build_logs_recorder(), var_provider);

        print2("\nTotal elapsed time: ", GlobalState::timer.to_string(), "\n\n");

        if (keep_going == KeepGoing::YES)
        {
            summary.print();
        }

        auto it_xunit = options.settings.find(OPTION_XUNIT);
        if (it_xunit != options.settings.end())
        {
            XunitWriter xwriter;

            for (auto&& result : summary.results)
            {
                xwriter.add_test_results(result.get_spec(),
                                         result.build_result.value_or_exit(VCPKG_LINE_INFO).code,
                                         result.timing,
                                         result.start_time,
                                         "",
                                         {});
            }

            fs.write_contents(it_xunit->second, xwriter.build_xml(default_triplet), VCPKG_LINE_INFO);
        }

        std::set<std::string> printed_usages;
        for (auto&& result : summary.results)
        {
            if (!result.is_user_requested_install()) continue;
            auto bpgh = result.get_binary_paragraph();
            assert(bpgh);
            if (!bpgh) continue;
            Install::print_usage_information(*bpgh, printed_usages, fs, paths.installed());
        }

        Checks::exit_success(VCPKG_LINE_INFO);
    }

    void InstallCommand::perform_and_exit(const VcpkgCmdArguments& args,
                                          const VcpkgPaths& paths,
                                          Triplet default_triplet,
                                          Triplet host_triplet) const
    {
        Install::perform_and_exit(args, paths, default_triplet, host_triplet);
    }

    SpecSummary::SpecSummary(const InstallPlanAction& action)
        : build_result()
        , timing()
        , start_time(std::chrono::system_clock::now())
        , m_install_action(&action)
        , m_spec(action.spec)
    {
    }

    SpecSummary::SpecSummary(const RemovePlanAction& action)
        : build_result()
        , timing()
        , start_time(std::chrono::system_clock::now())
        , m_install_action(nullptr)
        , m_spec(action.spec)
    {
    }

    const BinaryParagraph* SpecSummary::get_binary_paragraph() const
    {
        // if we actually built this package, the build result will contain the BinaryParagraph for what we built.
        if (const auto br = build_result.get())
        {
            if (br->binary_control_file)
            {
                return &br->binary_control_file->core_paragraph;
            }
        }

        // if the package was already installed, the installed_package record will contain the BinaryParagraph for what
        // was built before.
        if (m_install_action)
        {
            if (auto p_status = m_install_action->installed_package.get())
            {
                return &p_status->core->package;
            }
        }

        return nullptr;
    }

    bool SpecSummary::is_user_requested_install() const
    {
        return m_install_action && m_install_action->request_type == RequestType::USER_REQUESTED;
    }

    void track_install_plan(ActionPlan& plan)
    {
        Cache<Triplet, std::string> triplet_hashes;

        auto hash_triplet = [&triplet_hashes](Triplet t) -> const std::string& {
            return triplet_hashes.get_lazy(
                t, [t]() { return Hash::get_string_hash(t.canonical_name(), Hash::Algorithm::Sha256); });
        };

        std::string specs_string;
        for (auto&& remove_action : plan.remove_actions)
        {
            if (!specs_string.empty()) specs_string.push_back(',');
            specs_string += Strings::concat("R$",
                                            Hash::get_string_hash(remove_action.spec.name(), Hash::Algorithm::Sha256),
                                            ":",
                                            hash_triplet(remove_action.spec.triplet()));
        }

        for (auto&& install_action : plan.install_actions)
        {
            auto&& version_as_string =
                install_action.source_control_file_and_location.value_or_exit(VCPKG_LINE_INFO).to_version().to_string();
            if (!specs_string.empty()) specs_string.push_back(',');
            specs_string += Strings::concat(Hash::get_string_hash(install_action.spec.name(), Hash::Algorithm::Sha256),
                                            ":",
                                            hash_triplet(install_action.spec.triplet()),
                                            ":",
                                            Hash::get_string_hash(version_as_string, Hash::Algorithm::Sha256));
        }

        LockGuardPtr<Metrics>(g_metrics)->track_property("installplan_1", specs_string);
    }
}<|MERGE_RESOLUTION|>--- conflicted
+++ resolved
@@ -27,50 +27,7 @@
 
 #include <iterator>
 
-<<<<<<< HEAD
-namespace
-{
-    using namespace vcpkg;
-    DECLARE_AND_REGISTER_MESSAGE(ResultsHeader, (), "Displayed before a list of installation results.", "RESULTS");
-    DECLARE_AND_REGISTER_MESSAGE(CmakeTargetsExcluded,
-                                 (msg::count),
-                                 "",
-                                 "note: {count} additional targets are not displayed.");
-    DECLARE_AND_REGISTER_MESSAGE(AlreadyInstalledNotHead,
-                                 (msg::spec),
-                                 "'HEAD' means the most recent version of source code",
-                                 "{spec} is already installed -- not building from HEAD");
-    DECLARE_AND_REGISTER_MESSAGE(AlreadyInstalled, (msg::spec), "", "{spec} is already installed");
-    DECLARE_AND_REGISTER_MESSAGE(BuildingPackage, (msg::spec), "", "Building {spec}...");
-    DECLARE_AND_REGISTER_MESSAGE(BuildingFromHead,
-                                 (msg::spec),
-                                 "'HEAD' means the most recent version of source code",
-                                 "Building {spec} from HEAD...");
-    DECLARE_AND_REGISTER_MESSAGE(DownloadedSources, (msg::spec), "", "Downloaded sources for {spec}");
-    DECLARE_AND_REGISTER_MESSAGE(ExcludedPackage, (msg::spec), "", "Excluded {spec}");
-    DECLARE_AND_REGISTER_MESSAGE(InstallingPackage,
-                                 (msg::action_index, msg::count, msg::spec),
-                                 "",
-                                 "Installing {action_index}/{count} {spec}...");
-    DECLARE_AND_REGISTER_MESSAGE(HeaderOnlyUsage,
-                                 (msg::package_name),
-                                 "'header' refers to C/C++ .h files",
-                                 "{package_name} is header-only and can be used from CMake via:");
-    DECLARE_AND_REGISTER_MESSAGE(
-        CMakeTargetsUsageHeuristicMessage,
-        (),
-        "Displayed after CMakeTargetsUsage; the # must be kept at the beginning so that the message remains a comment.",
-        "# this is heuristically generated, and may not be correct");
-    DECLARE_AND_REGISTER_MESSAGE(CMakeTargetsUsage,
-                                 (msg::package_name),
-                                 "'targets' are a CMake and Makefile concept",
-                                 "{package_name} provides CMake targets:");
-}
-
 namespace vcpkg
-=======
-namespace vcpkg::Install
->>>>>>> 0c70a0e6
 {
     using file_pack = std::pair<std::string, std::string>;
 
@@ -871,42 +828,10 @@
         return ret;
     }
 
-<<<<<<< HEAD
-    DECLARE_AND_REGISTER_MESSAGE(
-        ErrorIndividualPackagesUnsupported,
-        (),
-        "",
-        "In manifest mode, `vcpkg install` does not support individual package arguments.\nTo install "
-        "additional "
-        "packages, edit vcpkg.json and then run `vcpkg install` without any package arguments.");
-
-    DECLARE_AND_REGISTER_MESSAGE(ErrorRequirePackagesList,
-                                 (),
-                                 "",
-                                 "`vcpkg install` requires a list of packages to install in classic mode.");
-
-    DECLARE_AND_REGISTER_MESSAGE(ErrorInvalidClassicModeOption,
-                                 (msg::option),
-                                 "",
-                                 "The option --{option} is not supported in classic mode and no manifest was found.");
-
-    DECLARE_AND_REGISTER_MESSAGE(UsingManifestAt, (msg::path), "", "Using manifest file at {path}.");
-
-    DECLARE_AND_REGISTER_MESSAGE(ErrorInvalidManifestModeOption,
-                                 (msg::option),
-                                 "",
-                                 "The option --{option} is not supported in manifest mode.");
-
     void Install::perform_and_exit(const VcpkgCmdArguments& args,
                                    const VcpkgPaths& paths,
                                    Triplet default_triplet,
                                    Triplet host_triplet)
-=======
-    void perform_and_exit(const VcpkgCmdArguments& args,
-                          const VcpkgPaths& paths,
-                          Triplet default_triplet,
-                          Triplet host_triplet)
->>>>>>> 0c70a0e6
     {
         const ParsedArguments options =
             args.parse_arguments(paths.manifest_mode_enabled() ? MANIFEST_COMMAND_STRUCTURE : COMMAND_STRUCTURE);
