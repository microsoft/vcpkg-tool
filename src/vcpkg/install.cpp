--- conflicted
+++ resolved
@@ -419,15 +419,11 @@
 
         for (const SpecSummary& result : this->results)
         {
-<<<<<<< HEAD
-            msg::println(msgResultsLine,
-                         msg::spec = result.get_spec().to_string(),
-                         msg::build_result = Build::to_string(result.build_result.value_or_exit(VCPKG_LINE_INFO).code),
-                         msg::elapsed = result.timing);
-=======
             msg::println(LocalizedString().append_indent().append_raw(
-                fmt::format("{}: {}: {}", result.spec, Build::to_string(result.build_result.code), result.timing)));
->>>>>>> e67456f5
+                fmt::format("{}: {}: {}",
+                            result.get_spec(),
+                            Build::to_string(result.build_result.value_or_exit(VCPKG_LINE_INFO).code),
+                            result.timing)));
         }
 
         std::map<Triplet, Build::BuildResultCounts> summary;
