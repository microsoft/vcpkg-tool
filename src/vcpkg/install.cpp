--- conflicted
+++ resolved
@@ -1071,35 +1071,21 @@
             {
                 extended_overlay_ports.emplace_back(paths.builtin_ports_directory().native());
             }
-<<<<<<< HEAD
-            auto oprovider = PortFileProvider::make_overlay_provider(paths, extended_overlay_ports);
-            PackageSpec toplevel{manifest_scf.core_paragraph->name, default_triplet};
-            auto install_plan = Dependencies::create_versioned_install_plan(
+
+            auto oprovider =
+                make_manifest_provider(paths, extended_overlay_ports, manifest->path, std::move(manifest_scf));
+            PackageSpec toplevel{manifest_core.name, default_triplet};
+            auto install_plan = create_versioned_install_plan(
                                     *verprovider,
                                     *baseprovider,
                                     *oprovider,
                                     var_provider,
                                     dependencies,
-                                    manifest_scf.core_paragraph->overrides,
+                                    manifest_core.overrides,
                                     toplevel,
                                     host_triplet,
                                     unsupported_port_action,
-                                    Util::Enum::to_enum<DependDefaults>(manifest_scf.core_paragraph->depend_defaults))
-=======
-
-            auto oprovider =
-                make_manifest_provider(paths, extended_overlay_ports, manifest->path, std::move(manifest_scf));
-            PackageSpec toplevel{manifest_core.name, default_triplet};
-            auto install_plan = create_versioned_install_plan(*verprovider,
-                                                              *baseprovider,
-                                                              *oprovider,
-                                                              var_provider,
-                                                              dependencies,
-                                                              manifest_core.overrides,
-                                                              toplevel,
-                                                              host_triplet,
-                                                              unsupported_port_action)
->>>>>>> ea4088f6
+                                    Util::Enum::to_enum<DependDefaults>(manifest_scf->core_paragraph->depend_defaults))
                                     .value_or_exit(VCPKG_LINE_INFO);
 
             for (const auto& warning : install_plan.warnings)
