#include <vcpkg/base/chrono.h>
#include <vcpkg/base/files.h>
#include <vcpkg/base/hash.h>
#include <vcpkg/base/json.h>
#include <vcpkg/base/strings.h>
#include <vcpkg/base/system.debug.h>
#include <vcpkg/base/system.h>
#include <vcpkg/base/system.mac.h>
#include <vcpkg/base/system.process.h>
#include <vcpkg/base/uuid.h>
#include <vcpkg/base/view.h>

#include <vcpkg/commands.h>
#include <vcpkg/commands.version.h>
#include <vcpkg/metrics.h>
#include <vcpkg/paragraphs.h>

#include <math.h>

#include <iterator>
#include <mutex>
#include <utility>

#if defined(_WIN32)
#pragma comment(lib, "version")
#pragma comment(lib, "winhttp")
#endif

namespace
{
    using namespace vcpkg;

    template<typename T, typename MetricEntry, size_t Size>
    constexpr StringLiteral get_metric_name(const T metric, const std::array<MetricEntry, Size>& entries) noexcept
    {
        auto metric_index = static_cast<size_t>(metric);
        if (metric_index < entries.size())
        {
            return entries[metric_index].name;
        }
        // abort() is used because Checks:: will call back into metrics machinery.
        abort();
    }

    static constexpr char METRICS_CONFIG_FILE_NAME[] = "config";

    void set_value_if_set(std::string& target, const Paragraph& p, const std::string& key)
    {
        auto position = p.find(key);
        if (position != p.end())
        {
            target = position->second.first;
        }
    }

    std::string get_os_version_string()
    {
#if defined(_WIN32)
        std::wstring path;
        path.resize(MAX_PATH);
        const auto n = GetSystemDirectoryW(&path[0], static_cast<UINT>(path.size()));
        path.resize(n);
        path += L"\\kernel32.dll";

        const auto versz = GetFileVersionInfoSizeW(path.c_str(), nullptr);
        if (versz == 0) return "";

        std::vector<char> verbuf;
        verbuf.resize(versz);

        if (!GetFileVersionInfoW(path.c_str(), 0, static_cast<DWORD>(verbuf.size()), &verbuf[0])) return "";

        void* rootblock;
        UINT rootblocksize;
        if (!VerQueryValueW(&verbuf[0], L"\\", &rootblock, &rootblocksize)) return "";

        auto rootblock_ffi = static_cast<VS_FIXEDFILEINFO*>(rootblock);

        return Strings::format("%d.%d.%d",
                               static_cast<int>(HIWORD(rootblock_ffi->dwProductVersionMS)),
                               static_cast<int>(LOWORD(rootblock_ffi->dwProductVersionMS)),
                               static_cast<int>(HIWORD(rootblock_ffi->dwProductVersionLS)));
#else
        return "unknown";
#endif
    }
}

namespace vcpkg
{
    const constexpr std::array<DefineMetricEntry, static_cast<size_t>(DefineMetric::COUNT)> all_define_metrics{{
        {DefineMetric::AssetSource, "asset-source"},
        {DefineMetric::BinaryCachingAws, "binarycaching_aws"},
        {DefineMetric::BinaryCachingAzBlob, "binarycaching_azblob"},
        {DefineMetric::BinaryCachingCos, "binarycaching_cos"},
        {DefineMetric::BinaryCachingDefault, "binarycaching_default"},
        {DefineMetric::BinaryCachingFiles, "binarycaching_files"},
        {DefineMetric::BinaryCachingGcs, "binarycaching_gcs"},
        {DefineMetric::BinaryCachingHttp, "binarycaching_http"},
        {DefineMetric::BinaryCachingNuget, "binarycaching_nuget"},
        {DefineMetric::BinaryCachingSource, "binarycaching-source"},
        {DefineMetric::ErrorVersioningDisabled, "error-versioning-disabled"},
        {DefineMetric::ErrorVersioningNoBaseline, "error-versioning-no-baseline"},
        {DefineMetric::GitHubRepository, "GITHUB_REPOSITORY"},
        {DefineMetric::ManifestBaseline, "manifest_baseline"},
        {DefineMetric::ManifestOverrides, "manifest_overrides"},
        {DefineMetric::ManifestVersionConstraint, "manifest_version_constraint"},
        {DefineMetric::RegistriesErrorCouldNotFindBaseline, "registries-error-could-not-find-baseline"},
        {DefineMetric::RegistriesErrorNoVersionsAtCommit, "registries-error-no-versions-at-commit"},
        {DefineMetric::VcpkgBinarySources, "VCPKG_BINARY_SOURCES"},
        {DefineMetric::VcpkgDefaultBinaryCache, "VCPKG_DEFAULT_BINARY_CACHE"},
        {DefineMetric::VcpkgNugetRepository, "VCPKG_NUGET_REPOSITORY"},
        {DefineMetric::VersioningErrorBaseline, "versioning-error-baseline"},
        {DefineMetric::VersioningErrorVersion, "versioning-error-version"},
        {DefineMetric::X_VcpkgRegistriesCache, "X_VCPKG_REGISTRIES_CACHE"},
        {DefineMetric::X_WriteNugetPackagesConfig, "x-write-nuget-packages-config"},
    }};

    const constexpr std::array<StringMetricEntry, static_cast<size_t>(StringMetric::COUNT)> all_string_metrics{{
        {StringMetric::BuildError, "build_error", "gsl:x64-windows"},
        {StringMetric::CommandArgs, "command_args", "0000000011111111aaaaaaaabbbbbbbbccccccccddddddddeeeeeeeeffffffff"},
        {StringMetric::CommandContext, "command_context", "artifact"},
        {StringMetric::CommandName, "command_name", "z-preregister-telemetry"},
        {StringMetric::DetectedCiEnvironment, "detected_ci_environment", "Generic"},
        {StringMetric::InstallPlan_1,
         "installplan_1",
         "0000000011111111aaaaaaaabbbbbbbbccccccccddddddddeeeeeeeeffffffff"},
        {StringMetric::ListFile, "listfile", "update to new format"},
        {StringMetric::RegistriesDefaultRegistryKind, "registries-default-registry-kind", "builtin-files"},
        {StringMetric::RegistriesKindsUsed, "registries-kinds-used", "git,filesystem"},
        {StringMetric::Title, "title", "title"},
        {StringMetric::UserMac, "user_mac", "0"},
        {StringMetric::VcpkgVersion, "vcpkg_version", "2999-12-31-unknownhash"},
        {StringMetric::Warning, "warning", "warning"},
    }};

    const constexpr std::array<BoolMetricEntry, static_cast<size_t>(BoolMetric::COUNT)> all_bool_metrics{{
        {BoolMetric::DetectedContainer, "detected_container"},
        {BoolMetric::FeatureFlagBinaryCaching, "feature-flag-binarycaching"},
        {BoolMetric::FeatureFlagCompilerTracking, "feature-flag-compilertracking"},
        {BoolMetric::FeatureFlagManifests, "feature-flag-manifests"},
        {BoolMetric::FeatureFlagRegistries, "feature-flag-registries"},
        {BoolMetric::FeatureFlagVersions, "feature-flag-versions"},
        {BoolMetric::InstallManifestMode, "install_manifest_mode"},
        {BoolMetric::OptionOverlayPorts, "option_overlay_ports"},
    }};

    void MetricsSubmission::track_elapsed_us(double value)
    {
        if (!isfinite(value) || value <= 0.0)
        {
            Checks::unreachable(VCPKG_LINE_INFO);
        }

<<<<<<< HEAD
        elapsed_us = value;
=======
        return {};
>>>>>>> 3a040198
    }

    void MetricsSubmission::track_buildtime(StringView name, double value)
    {
        const auto position = buildtimes.lower_bound(name);
        if (position == buildtimes.end() || name < position->first)
        {
            buildtimes.emplace_hint(position,
                                    std::piecewise_construct,
                                    std::forward_as_tuple(name.data(), name.size()),
                                    std::forward_as_tuple(value));
        }
        else
        {
            position->second = value;
        }
    }

    void MetricsSubmission::track_define(DefineMetric metric) { defines.insert(metric); }

    void MetricsSubmission::track_string(StringMetric metric, StringView value)
    {
<<<<<<< HEAD
        const auto position = strings.lower_bound(metric);
        if (position == strings.end() || metric < position->first)
        {
            strings.emplace_hint(position,
                                 std::piecewise_construct,
                                 std::forward_as_tuple(metric),
                                 std::forward_as_tuple(value.data(), value.size()));
        }
        else
        {
            position->second.assign(value.data(), value.size());
        }
    }

    void MetricsSubmission::track_bool(BoolMetric metric, bool value) { bools.insert_or_assign(metric, value); }
=======
#if defined(_WIN32)
        std::wstring path;
        path.resize(MAX_PATH);
        const auto n = GetSystemDirectoryW(path.data(), static_cast<UINT>(path.size()));
        path.resize(n);
        path += L"\\kernel32.dll";

        const auto versz = GetFileVersionInfoSizeW(path.c_str(), nullptr);
        if (versz == 0) return {};
>>>>>>> 3a040198

    void MetricsSubmission::merge(MetricsSubmission&& other)
    {
        if (other.elapsed_us != 0.0)
        {
            elapsed_us = other.elapsed_us;
        }

<<<<<<< HEAD
        buildtimes.merge(other.buildtimes);
        defines.merge(other.defines);
        strings.merge(other.strings);
        bools.merge(other.bools);
    }

    void MetricsCollector::track_elapsed_us(double value)
    {
        std::lock_guard<std::mutex> lock{mtx};
        submission.track_elapsed_us(value);
    }
=======
        if (!GetFileVersionInfoW(path.c_str(), 0, static_cast<DWORD>(verbuf.size()), verbuf.data())) return {};

        void* rootblock;
        UINT rootblocksize;
        if (!VerQueryValueW(verbuf.data(), L"\\", &rootblock, &rootblocksize)) return {};
>>>>>>> 3a040198

    void MetricsCollector::track_buildtime(StringView name, double value)
    {
        std::lock_guard<std::mutex> lock{mtx};
        submission.track_buildtime(name, value);
    }

    void MetricsCollector::track_define(DefineMetric metric)
    {
        std::lock_guard<std::mutex> lock{mtx};
        submission.track_define(metric);
    }

    void MetricsCollector::track_string(StringMetric metric, StringView value)
    {
        std::lock_guard<std::mutex> lock{mtx};
        submission.track_string(metric, value);
    }

    void MetricsCollector::track_bool(BoolMetric metric, bool value)
    {
        std::lock_guard<std::mutex> lock{mtx};
        submission.track_bool(metric, value);
    }

    void MetricsCollector::track_submission(MetricsSubmission&& submission_)
    {
        std::lock_guard<std::mutex> lock{mtx};
        submission.merge(std::move(submission_));
    }

    MetricsSubmission MetricsCollector::get_submission() const
    {
        std::lock_guard<std::mutex> lock{mtx};
        return submission;
    }

    MetricsCollector& get_global_metrics_collector() noexcept
    {
        static MetricsCollector g_metrics_collector;
        return g_metrics_collector;
    }

    void MetricsUserConfig::to_string(std::string& target) const
    {
        fmt::format_to(std::back_inserter(target),
                       "User-Id: {}\n"
                       "User-Since: {}\n"
                       "Mac-Hash: {}\n"
                       "Survey-Completed: {}\n",
                       user_id,
                       user_time,
                       user_mac,
                       last_completed_survey);
    }

    std::string MetricsUserConfig::to_string() const
    {
        std::string ret;
        to_string(ret);
        return ret;
    }

    void MetricsUserConfig::try_write(Filesystem& fs) const
    {
        const auto& maybe_user_dir = get_user_configuration_home();
        if (auto p_user_dir = maybe_user_dir.get())
        {
            fs.create_directory(*p_user_dir, IgnoreErrors{});
            fs.write_contents(*p_user_dir / METRICS_CONFIG_FILE_NAME, to_string(), IgnoreErrors{});
        }
    }

    bool MetricsUserConfig::fill_in_system_values()
    {
        bool result = false;
        // config file not found, could not be read, or invalid
        if (user_id.empty() || user_time.empty())
        {
            user_id = generate_random_UUID();
            user_time = CTime::now_string();
            result = true;
        }

        if (user_mac.empty() || user_mac == "{}")
        {
            user_mac = get_user_mac_hash();
            result = true;
        }

        return result;
    }

    MetricsUserConfig try_parse_metrics_user(StringView content)
    {
        MetricsUserConfig ret;
        auto maybe_paragraph = Paragraphs::parse_single_merged_paragraph(content, "userconfig");
        if (const auto p = maybe_paragraph.get())
        {
            const auto& paragraph = *p;
            set_value_if_set(ret.user_id, paragraph, "User-Id");
            set_value_if_set(ret.user_time, paragraph, "User-Since");
            set_value_if_set(ret.user_mac, paragraph, "Mac-Hash");
            set_value_if_set(ret.last_completed_survey, paragraph, "Survey-Completed");
        }

        return ret;
    }

    MetricsUserConfig try_read_metrics_user(const Filesystem& fs)
    {
        const auto& maybe_user_dir = get_user_configuration_home();
        if (auto p_user_dir = maybe_user_dir.get())
        {
            std::error_code ec;
            const auto content = fs.read_contents(*p_user_dir / METRICS_CONFIG_FILE_NAME, ec);
            if (!ec)
            {
                return try_parse_metrics_user(content);
            }
        }

        return MetricsUserConfig{};
    }

    MetricsSessionData MetricsSessionData::from_system()
    {
        MetricsSessionData result;
        result.submission_time = CTime::now_string();
        StringLiteral os_name =
#if defined(_WIN32)
            "Windows";
#elif defined(__APPLE__)
            "OSX";
#elif defined(__linux__)
            "Linux";
#elif defined(__FreeBSD__)
            "FreeBSD";
#elif defined(__unix__)
            "Unix";
#else
            "Other";
#endif

        result.os_version.assign(os_name.data(), os_name.size());
        result.os_version.push_back('-');
        result.os_version.append(get_os_version_string());

        result.session_id = generate_random_UUID();
        return result;
    }

    std::string format_metrics_payload(const MetricsUserConfig& user,
                                       const MetricsSessionData& session,
                                       const MetricsSubmission& submission)
    {
        Json::Array arr = Json::Array();
        Json::Object& obj = arr.push_back(Json::Object());

        obj.insert("ver", Json::Value::integer(1));
        obj.insert("name", Json::Value::string("Microsoft.ApplicationInsights.Event"));
        obj.insert("time", Json::Value::string(session.submission_time));
        obj.insert("sampleRate", Json::Value::number(100.0));
        obj.insert("seq", Json::Value::string("0:0"));
        obj.insert("iKey", Json::Value::string("b4e88960-4393-4dd9-ab8e-97e8fe6d7603"));
        obj.insert("flags", Json::Value::integer(0));

        Json::Object& tags = obj.insert("tags", Json::Object());

        tags.insert("ai.device.os", Json::Value::string("Other"));

        tags.insert("ai.device.osVersion", Json::Value::string(session.os_version));
        tags.insert("ai.session.id", Json::Value::string(session.session_id));
        tags.insert("ai.user.id", Json::Value::string(user.user_id));
        tags.insert("ai.user.accountAcquisitionDate", Json::Value::string(user.user_time));

        Json::Object& data = obj.insert("data", Json::Object());

        data.insert("baseType", Json::Value::string("EventData"));
        Json::Object& base_data = data.insert("baseData", Json::Object());

        base_data.insert("ver", Json::Value::integer(2));
        base_data.insert("name", Json::Value::string("commandline_test7"));
        Json::Object& properties = base_data.insert("properties", Json::Object());
        for (auto&& define_property : submission.defines)
        {
            properties.insert_or_replace(get_metric_name(define_property, all_define_metrics),
                                         Json::Value::string("defined"));
        }

        properties.insert_or_replace(get_metric_name(StringMetric::UserMac, all_string_metrics),
                                     Json::Value::string(user.user_mac));
        for (auto&& string_property : submission.strings)
        {
            properties.insert_or_replace(get_metric_name(string_property.first, all_string_metrics),
                                         Json::Value::string(string_property.second));
        }

        for (auto&& bool_property : submission.bools)
        {
            properties.insert_or_replace(get_metric_name(bool_property.first, all_bool_metrics),
                                         Json::Value::boolean(bool_property.second));
        }

        if (!submission.buildtimes.empty())
        {
            Json::Array buildtime_names;
            Json::Array buildtime_times;
            for (auto&& buildtime : submission.buildtimes)
            {
                buildtime_names.push_back(Json::Value::string(buildtime.first));
                buildtime_times.push_back(Json::Value::number(buildtime.second));
            }

            properties.insert("buildnames_1", buildtime_names);
            properties.insert("buildtimes", buildtime_times);
        }

        Json::Object& measurements = base_data.insert("measurements", Json::Object());
        if (submission.elapsed_us != 0.0)
        {
            measurements.insert_or_replace("elapsed_us", Json::Value::number(submission.elapsed_us));
        }

        return Json::stringify(arr);
    }

    std::atomic<bool> g_should_send_metrics =
#if defined(NDEBUG)
        true
#else
        false
#endif
        ;
    std::atomic<bool> g_should_print_metrics = false;
    std::atomic<bool> g_metrics_enabled = false;

#if defined(_WIN32)
    void winhttp_upload_metrics(StringView payload)
    {
        HINTERNET connect = nullptr, request = nullptr;
        BOOL results = FALSE;

        const HINTERNET session = WinHttpOpen(
            L"vcpkg/1.0", WINHTTP_ACCESS_TYPE_DEFAULT_PROXY, WINHTTP_NO_PROXY_NAME, WINHTTP_NO_PROXY_BYPASS, 0);

        unsigned long secure_protocols = WINHTTP_FLAG_SECURE_PROTOCOL_TLS1_2;
        if (session && WinHttpSetOption(session, WINHTTP_OPTION_SECURE_PROTOCOLS, &secure_protocols, sizeof(DWORD)))
        {
            connect = WinHttpConnect(session, L"dc.services.visualstudio.com", INTERNET_DEFAULT_HTTPS_PORT, 0);
        }

        if (connect)
        {
            request = WinHttpOpenRequest(connect,
                                         L"POST",
                                         L"/v2/track",
                                         nullptr,
                                         WINHTTP_NO_REFERER,
                                         WINHTTP_DEFAULT_ACCEPT_TYPES,
                                         WINHTTP_FLAG_SECURE);
        }

        if (request)
        {
            auto mutable_payload = payload.to_string();
            if (MAXDWORD <= mutable_payload.size()) abort();
            std::wstring hdrs = L"Content-Type: application/json\r\n";
            results = WinHttpSendRequest(request,
                                         hdrs.c_str(),
                                         static_cast<DWORD>(hdrs.size()),
<<<<<<< HEAD
                                         static_cast<void*>(mutable_payload.data()),
                                         static_cast<DWORD>(mutable_payload.size()),
                                         static_cast<DWORD>(mutable_payload.size()),
=======
                                         static_cast<void*>(p.data()),
                                         static_cast<DWORD>(payload.size()),
                                         static_cast<DWORD>(payload.size()),
>>>>>>> 3a040198
                                         0);
        }

        if (results)
        {
            results = WinHttpReceiveResponse(request, nullptr);
        }

        DWORD http_code = 0, junk = sizeof(DWORD);

        if (results)
        {
            results = WinHttpQueryHeaders(request,
                                          WINHTTP_QUERY_STATUS_CODE | WINHTTP_QUERY_FLAG_NUMBER,
                                          nullptr,
                                          &http_code,
                                          &junk,
                                          WINHTTP_NO_HEADER_INDEX);
        }

        std::vector<char> response_buffer;
        if (results)
        {
            DWORD available_data = 0, read_data = 0, total_data = 0;
            while ((results = WinHttpQueryDataAvailable(request, &available_data)) == TRUE && available_data > 0)
            {
                response_buffer.resize(response_buffer.size() + available_data);

                results = WinHttpReadData(request, &response_buffer[total_data], available_data, &read_data);

                if (!results)
                {
                    break;
                }

                total_data += read_data;

                response_buffer.resize(total_data);
            }
        }

        if (!results)
        {
#ifndef NDEBUG
            __debugbreak();
            auto err = GetLastError();
            fprintf(stderr, "[DEBUG] failed to connect to server: %08lu\n", err);
#endif // NDEBUG
        }

        if (request) WinHttpCloseHandle(request);
        if (connect) WinHttpCloseHandle(connect);
        if (session) WinHttpCloseHandle(session);
    }
#endif // ^^^ _WIN32

    void flush_global_metrics(Filesystem& fs)
    {
        if (!g_metrics_enabled.load())
        {
            return;
        }

        auto user = try_read_metrics_user(fs);
        if (user.fill_in_system_values())
        {
            user.try_write(fs);
        }

        auto session = MetricsSessionData::from_system();

        auto submission = get_global_metrics_collector().get_submission();
        const std::string payload = format_metrics_payload(user, session, submission);
        if (g_should_print_metrics.load())
        {
            fprintf(stderr, "%s\n", payload.c_str());
        }

        if (!g_should_send_metrics)
        {
            return;
        }

#if defined(_WIN32)
        wchar_t temp_folder[MAX_PATH];
        GetTempPathW(MAX_PATH, temp_folder);

        const Path temp_folder_path = Path(Strings::to_utf8(temp_folder)) / "vcpkg";
        const Path temp_folder_path_exe = temp_folder_path / "vcpkg-" VCPKG_BASE_VERSION_AS_STRING ".exe";
#endif

        std::error_code ec;
#if defined(_WIN32)
        fs.create_directories(temp_folder_path, ec);
        if (ec) return;
        fs.copy_file(get_exe_path_of_current_process(), temp_folder_path_exe, CopyOptions::skip_existing, ec);
        if (ec) return;
#else
        if (!fs.exists("/tmp", IgnoreErrors{})) return;
        const Path temp_folder_path = "/tmp/vcpkg";
        fs.create_directory(temp_folder_path, IgnoreErrors{});
#endif
        const Path vcpkg_metrics_txt_path = temp_folder_path / ("vcpkg" + generate_random_UUID() + ".txt");
        fs.write_contents(vcpkg_metrics_txt_path, payload, ec);
        if (ec) return;

#if defined(_WIN32)
        Command builder;
        builder.string_arg(temp_folder_path_exe);
        builder.string_arg("x-upload-metrics");
        builder.string_arg(vcpkg_metrics_txt_path);
        cmd_execute_background(builder);
#else
        // TODO: convert to cmd_execute_background or something.
        auto curl = Command("curl")
                        .string_arg("https://dc.services.visualstudio.com/v2/track")
                        .string_arg("--max-time")
                        .string_arg("3")
                        .string_arg("-H")
                        .string_arg("Content-Type: application/json")
                        .string_arg("-X")
                        .string_arg("POST")
                        .string_arg("--tlsv1.2")
                        .string_arg("--data")
                        .string_arg(Strings::concat("@", vcpkg_metrics_txt_path))
                        .raw_arg(">/dev/null")
                        .raw_arg("2>&1");
        auto remove = Command("rm").string_arg(vcpkg_metrics_txt_path);
        Command cmd_line;
        cmd_line.raw_arg("(").raw_arg(curl.command_line()).raw_arg(";").raw_arg(remove.command_line()).raw_arg(") &");
        cmd_execute_clean(cmd_line);
#endif
    }
}<|MERGE_RESOLUTION|>--- conflicted
+++ resolved
@@ -58,21 +58,21 @@
 #if defined(_WIN32)
         std::wstring path;
         path.resize(MAX_PATH);
-        const auto n = GetSystemDirectoryW(&path[0], static_cast<UINT>(path.size()));
+        const auto n = GetSystemDirectoryW(path.data(), static_cast<UINT>(path.size()));
         path.resize(n);
         path += L"\\kernel32.dll";
 
         const auto versz = GetFileVersionInfoSizeW(path.c_str(), nullptr);
-        if (versz == 0) return "";
+        if (versz == 0) return {};
 
         std::vector<char> verbuf;
         verbuf.resize(versz);
 
-        if (!GetFileVersionInfoW(path.c_str(), 0, static_cast<DWORD>(verbuf.size()), &verbuf[0])) return "";
+        if (!GetFileVersionInfoW(path.c_str(), 0, static_cast<DWORD>(verbuf.size()), verbuf.data())) return {};
 
         void* rootblock;
         UINT rootblocksize;
-        if (!VerQueryValueW(&verbuf[0], L"\\", &rootblock, &rootblocksize)) return "";
+        if (!VerQueryValueW(verbuf.data(), L"\\", &rootblock, &rootblocksize)) return {};
 
         auto rootblock_ffi = static_cast<VS_FIXEDFILEINFO*>(rootblock);
 
@@ -152,11 +152,7 @@
             Checks::unreachable(VCPKG_LINE_INFO);
         }
 
-<<<<<<< HEAD
         elapsed_us = value;
-=======
-        return {};
->>>>>>> 3a040198
     }
 
     void MetricsSubmission::track_buildtime(StringView name, double value)
@@ -179,7 +175,6 @@
 
     void MetricsSubmission::track_string(StringMetric metric, StringView value)
     {
-<<<<<<< HEAD
         const auto position = strings.lower_bound(metric);
         if (position == strings.end() || metric < position->first)
         {
@@ -195,17 +190,6 @@
     }
 
     void MetricsSubmission::track_bool(BoolMetric metric, bool value) { bools.insert_or_assign(metric, value); }
-=======
-#if defined(_WIN32)
-        std::wstring path;
-        path.resize(MAX_PATH);
-        const auto n = GetSystemDirectoryW(path.data(), static_cast<UINT>(path.size()));
-        path.resize(n);
-        path += L"\\kernel32.dll";
-
-        const auto versz = GetFileVersionInfoSizeW(path.c_str(), nullptr);
-        if (versz == 0) return {};
->>>>>>> 3a040198
 
     void MetricsSubmission::merge(MetricsSubmission&& other)
     {
@@ -214,7 +198,6 @@
             elapsed_us = other.elapsed_us;
         }
 
-<<<<<<< HEAD
         buildtimes.merge(other.buildtimes);
         defines.merge(other.defines);
         strings.merge(other.strings);
@@ -226,13 +209,6 @@
         std::lock_guard<std::mutex> lock{mtx};
         submission.track_elapsed_us(value);
     }
-=======
-        if (!GetFileVersionInfoW(path.c_str(), 0, static_cast<DWORD>(verbuf.size()), verbuf.data())) return {};
-
-        void* rootblock;
-        UINT rootblocksize;
-        if (!VerQueryValueW(verbuf.data(), L"\\", &rootblock, &rootblocksize)) return {};
->>>>>>> 3a040198
 
     void MetricsCollector::track_buildtime(StringView name, double value)
     {
@@ -504,15 +480,9 @@
             results = WinHttpSendRequest(request,
                                          hdrs.c_str(),
                                          static_cast<DWORD>(hdrs.size()),
-<<<<<<< HEAD
                                          static_cast<void*>(mutable_payload.data()),
                                          static_cast<DWORD>(mutable_payload.size()),
                                          static_cast<DWORD>(mutable_payload.size()),
-=======
-                                         static_cast<void*>(p.data()),
-                                         static_cast<DWORD>(payload.size()),
-                                         static_cast<DWORD>(payload.size()),
->>>>>>> 3a040198
                                          0);
         }
 
