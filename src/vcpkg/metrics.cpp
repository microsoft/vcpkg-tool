#include <vcpkg/base/chrono.h>
#include <vcpkg/base/files.h>
#include <vcpkg/base/hash.h>
#include <vcpkg/base/json.h>
#include <vcpkg/base/strings.h>
#include <vcpkg/base/system.debug.h>
#include <vcpkg/base/system.mac.h>
#include <vcpkg/base/system.process.h>
#include <vcpkg/base/uuid.h>
#include <vcpkg/base/view.h>

#include <vcpkg/commands.h>
#include <vcpkg/commands.version.h>
#include <vcpkg/metrics.h>
#include <vcpkg/userconfig.h>

#if defined(_WIN32)
#pragma comment(lib, "version")
#pragma comment(lib, "winhttp")
#endif

namespace
{
    using namespace vcpkg;

    template<typename T, typename MetricEntry, size_t Size>
    constexpr StringLiteral get_metric_name(const T metric, const std::array<MetricEntry, Size>& entries) noexcept
    {
        auto metric_index = static_cast<size_t>(metric);
        if (metric_index < entries.size())
        {
            return entries[metric_index].name;
        }
        // abort() is used because Checks:: will call back into metrics machinery.
        abort();
    }
}

namespace vcpkg
{
    LockGuarded<Metrics> g_metrics;

    const constexpr std::array<DefineMetricEntry, static_cast<size_t>(DefineMetric::COUNT)> all_define_metrics{{
        {DefineMetric::AssetSource, "asset-source"},
        {DefineMetric::BinaryCachingAws, "binarycaching_aws"},
        {DefineMetric::BinaryCachingAzBlob, "binarycaching_azblob"},
        {DefineMetric::BinaryCachingCos, "binarycaching_cos"},
        {DefineMetric::BinaryCachingDefault, "binarycaching_default"},
        {DefineMetric::BinaryCachingFiles, "binarycaching_files"},
        {DefineMetric::BinaryCachingGcs, "binarycaching_gcs"},
        {DefineMetric::BinaryCachingHttp, "binarycaching_http"},
        {DefineMetric::BinaryCachingNuget, "binarycaching_nuget"},
        {DefineMetric::BinaryCachingSource, "binarycaching-source"},
        {DefineMetric::ErrorVersioningDisabled, "error-versioning-disabled"},
        {DefineMetric::ErrorVersioningNoBaseline, "error-versioning-no-baseline"},
        {DefineMetric::GitHubRepository, "GITHUB_REPOSITORY"},
        {DefineMetric::ManifestBaseline, "manifest_baseline"},
        {DefineMetric::ManifestOverrides, "manifest_overrides"},
        {DefineMetric::ManifestVersionConstraint, "manifest_version_constraint"},
        {DefineMetric::RegistriesErrorCouldNotFindBaseline, "registries-error-could-not-find-baseline"},
        {DefineMetric::RegistriesErrorNoVersionsAtCommit, "registries-error-no-versions-at-commit"},
        {DefineMetric::VcpkgBinarySources, "VCPKG_BINARY_SOURCES"},
        {DefineMetric::VcpkgDefaultBinaryCache, "VCPKG_DEFAULT_BINARY_CACHE"},
        {DefineMetric::VcpkgNugetRepository, "VCPKG_NUGET_REPOSITORY"},
        {DefineMetric::VersioningErrorBaseline, "versioning-error-baseline"},
        {DefineMetric::VersioningErrorVersion, "versioning-error-version"},
        {DefineMetric::X_VcpkgRegistriesCache, "X_VCPKG_REGISTRIES_CACHE"},
        {DefineMetric::X_WriteNugetPackagesConfig, "x-write-nuget-packages-config"},
    }};

    const constexpr std::array<StringMetricEntry, static_cast<size_t>(StringMetric::COUNT)> all_string_metrics{{
        {StringMetric::BuildError, "build_error", "gsl:x64-windows"},
        {StringMetric::CommandArgs, "command_args", "0000000011111111aaaaaaaabbbbbbbbccccccccddddddddeeeeeeeeffffffff"},
        {StringMetric::CommandContext, "command_context", "artifact"},
        {StringMetric::CommandName, "command_name", "z-preregister-telemetry"},
        {StringMetric::DetectedCiEnvironment, "detected_ci_environment", "Generic"},
        {StringMetric::Error, "error", "build failed"},
        {StringMetric::InstallPlan_1,
         "installplan_1",
         "0000000011111111aaaaaaaabbbbbbbbccccccccddddddddeeeeeeeeffffffff"},
        {StringMetric::ListFile, "listfile", "update to new format"},
        {StringMetric::RegistriesDefaultRegistryKind, "registries-default-registry-kind", "builtin-files"},
        {StringMetric::RegistriesKindsUsed, "registries-kinds-used", "git,filesystem"},
        {StringMetric::Title, "title", "title"},
        {StringMetric::UserMac, "user_mac", "0"},
        {StringMetric::VcpkgVersion, "vcpkg_version", "2999-12-31-unknownhash"},
        {StringMetric::Warning, "warning", "warning"},
    }};

    const constexpr std::array<BoolMetricEntry, static_cast<size_t>(BoolMetric::COUNT)> all_bool_metrics{{
        {BoolMetric::DetectedContainer, "detected_container"},
        {BoolMetric::InstallManifestMode, "install_manifest_mode"},
        {BoolMetric::OptionOverlayPorts, "option_overlay_ports"},
    }};

    static std::string get_current_date_time_string()
    {
        auto maybe_time = CTime::get_current_date_time();
        if (auto ptime = maybe_time.get())
        {
            return ptime->to_string();
        }

        return {};
    }

    static const std::string& get_session_id()
    {
        static const std::string ID = generate_random_UUID();
        return ID;
    }

    static std::string get_os_version_string()
    {
#if defined(_WIN32)
        std::wstring path;
        path.resize(MAX_PATH);
        const auto n = GetSystemDirectoryW(path.data(), static_cast<UINT>(path.size()));
        path.resize(n);
        path += L"\\kernel32.dll";

        const auto versz = GetFileVersionInfoSizeW(path.c_str(), nullptr);
        if (versz == 0) return {};

        std::vector<char> verbuf;
        verbuf.resize(versz);

<<<<<<< HEAD
        if (!GetFileVersionInfoW(path.c_str(), 0, static_cast<DWORD>(verbuf.size()), verbuf.data())) return "";

        void* rootblock;
        UINT rootblocksize;
        if (!VerQueryValueW(verbuf.data(), L"\\", &rootblock, &rootblocksize)) return "";
=======
        if (!GetFileVersionInfoW(path.c_str(), 0, static_cast<DWORD>(verbuf.size()), &verbuf[0])) return {};

        void* rootblock;
        UINT rootblocksize;
        if (!VerQueryValueW(&verbuf[0], L"\\", &rootblock, &rootblocksize)) return {};
>>>>>>> b89f945a

        auto rootblock_ffi = static_cast<VS_FIXEDFILEINFO*>(rootblock);

        return Strings::format("%d.%d.%d",
                               static_cast<int>(HIWORD(rootblock_ffi->dwProductVersionMS)),
                               static_cast<int>(LOWORD(rootblock_ffi->dwProductVersionMS)),
                               static_cast<int>(HIWORD(rootblock_ffi->dwProductVersionLS)));
#else
        return "unknown";
#endif
    }

    struct MetricMessage
    {
        std::string user_id;
        std::string user_timestamp;

        Json::Object properties;
        Json::Object measurements;

        Json::Array buildtime_names;
        Json::Array buildtime_times;

        void track_string(StringView name, StringView value)
        {
            properties.insert_or_replace(name, Json::Value::string(value));
        }

        void track_bool(StringView name, bool value)
        {
            properties.insert_or_replace(name, Json::Value::boolean(value));
        }

        void track_metric(StringView name, double value)
        {
            measurements.insert_or_replace(name, Json::Value::number(value));
        }

        void track_buildtime(StringView name, double value)
        {
            buildtime_names.push_back(Json::Value::string(name));
            buildtime_times.push_back(Json::Value::number(value));
        }
        void track_feature(StringView name, bool value)
        {
            properties.insert(Strings::concat("feature-flag-", name), Json::Value::boolean(value));
        }

        std::string format_event_data_template() const
        {
            auto props_plus_buildtimes = properties;
            if (buildtime_names.size() > 0)
            {
                props_plus_buildtimes.insert("buildnames_1", buildtime_names);
                props_plus_buildtimes.insert("buildtimes", buildtime_times);
            }

            Json::Array arr = Json::Array();
            Json::Object& obj = arr.push_back(Json::Object());

            obj.insert("ver", Json::Value::integer(1));
            obj.insert("name", Json::Value::string("Microsoft.ApplicationInsights.Event"));
            obj.insert("time", Json::Value::string(get_current_date_time_string()));
            obj.insert("sampleRate", Json::Value::number(100.0));
            obj.insert("seq", Json::Value::string("0:0"));
            obj.insert("iKey", Json::Value::string("b4e88960-4393-4dd9-ab8e-97e8fe6d7603"));
            obj.insert("flags", Json::Value::integer(0));

            {
                Json::Object& tags = obj.insert("tags", Json::Object());

                tags.insert("ai.device.os", Json::Value::string("Other"));

                const char* os_name =
#if defined(_WIN32)
                    "Windows";
#elif defined(__APPLE__)
                    "OSX";
#elif defined(__linux__)
                    "Linux";
#elif defined(__FreeBSD__)
                    "FreeBSD";
#elif defined(__unix__)
                    "Unix";
#else
                    "Other";
#endif

                tags.insert("ai.device.osVersion",
                            Json::Value::string(Strings::format("%s-%s", os_name, get_os_version_string())));
                tags.insert("ai.session.id", Json::Value::string(get_session_id()));
                tags.insert("ai.user.id", Json::Value::string(user_id));
                tags.insert("ai.user.accountAcquisitionDate", Json::Value::string(user_timestamp));
            }

            {
                Json::Object& data = obj.insert("data", Json::Object());

                data.insert("baseType", Json::Value::string("EventData"));
                Json::Object& base_data = data.insert("baseData", Json::Object());

                base_data.insert("ver", Json::Value::integer(2));
                base_data.insert("name", Json::Value::string("commandline_test7"));
                base_data.insert("properties", std::move(props_plus_buildtimes));
                base_data.insert("measurements", measurements);
            }

            return Json::stringify(arr);
        }
    };

    static MetricMessage g_metricmessage;
    static bool g_should_send_metrics =
#if defined(NDEBUG)
        true
#else
        false
#endif
        ;
    static bool g_should_print_metrics = false;
    static std::atomic<bool> g_metrics_disabled = true;

    void Metrics::set_send_metrics(bool should_send_metrics) { g_should_send_metrics = should_send_metrics; }

    void Metrics::set_print_metrics(bool should_print_metrics) { g_should_print_metrics = should_print_metrics; }

    static bool g_initializing_metrics = false;

    void Metrics::enable()
    {
        {
            LockGuardPtr<Metrics> metrics(g_metrics);
            if (g_initializing_metrics) return;
            g_initializing_metrics = true;
        }

        // Execute this body exactly once
        auto& fs = get_real_filesystem();
        auto config = UserConfig::try_read_data(fs);

        bool write_config = false;

        // config file not found, could not be read, or invalid
        if (config.user_id.empty() || config.user_time.empty())
        {
            config.user_id = generate_random_UUID();
            config.user_time = get_current_date_time_string();
            write_config = true;
        }

        // For a while we had a bug where we always set "{}" without attempting to get a MAC address.
        // We will attempt to get a MAC address and store a "0" if we fail.
        if (config.user_mac.empty() || config.user_mac == "{}")
        {
            config.user_mac = get_user_mac_hash();
            write_config = true;
        }

        if (write_config)
        {
            config.try_write_data(fs);
        }

        {
            LockGuardPtr<Metrics> metrics(g_metrics);
            g_metricmessage.user_id = config.user_id;
            g_metricmessage.user_timestamp = config.user_time;

            metrics->track_string_property(StringMetric::UserMac, config.user_mac);

            g_metrics_disabled = false;
        }
    }

    bool Metrics::metrics_enabled() { return !g_metrics_disabled; }

    void Metrics::track_metric(const std::string& name, double value) { g_metricmessage.track_metric(name, value); }

    void Metrics::track_buildtime(const std::string& name, double value)
    {
        g_metricmessage.track_buildtime(name, value);
    }

    void Metrics::track_define_property(DefineMetric metric)
    {
        g_metricmessage.track_string(get_metric_name(metric, all_define_metrics), "defined");
    }

    void Metrics::track_string_property(StringMetric metric, StringView value)
    {
        g_metricmessage.track_string(get_metric_name(metric, all_string_metrics), value);
    }

    void Metrics::track_bool_property(BoolMetric metric, bool value)
    {
        g_metricmessage.track_bool(get_metric_name(metric, all_bool_metrics), value);
    }

    void Metrics::track_feature(const std::string& name, bool value) { g_metricmessage.track_feature(name, value); }

    void Metrics::upload(const std::string& payload)
    {
        if (!metrics_enabled())
        {
            return;
        }

#if defined(_WIN32)
        HINTERNET connect = nullptr, request = nullptr;
        BOOL results = FALSE;

        const HINTERNET session = WinHttpOpen(
            L"vcpkg/1.0", WINHTTP_ACCESS_TYPE_DEFAULT_PROXY, WINHTTP_NO_PROXY_NAME, WINHTTP_NO_PROXY_BYPASS, 0);

        unsigned long secure_protocols = WINHTTP_FLAG_SECURE_PROTOCOL_TLS1_2;
        if (session && WinHttpSetOption(session, WINHTTP_OPTION_SECURE_PROTOCOLS, &secure_protocols, sizeof(DWORD)))
        {
            connect = WinHttpConnect(session, L"dc.services.visualstudio.com", INTERNET_DEFAULT_HTTPS_PORT, 0);
        }

        if (connect)
        {
            request = WinHttpOpenRequest(connect,
                                         L"POST",
                                         L"/v2/track",
                                         nullptr,
                                         WINHTTP_NO_REFERER,
                                         WINHTTP_DEFAULT_ACCEPT_TYPES,
                                         WINHTTP_FLAG_SECURE);
        }

        if (request)
        {
            if (MAXDWORD <= payload.size()) abort();
            std::wstring hdrs = L"Content-Type: application/json\r\n";
            std::string& p = const_cast<std::string&>(payload);
            results = WinHttpSendRequest(request,
                                         hdrs.c_str(),
                                         static_cast<DWORD>(hdrs.size()),
                                         static_cast<void*>(p.data()),
                                         static_cast<DWORD>(payload.size()),
                                         static_cast<DWORD>(payload.size()),
                                         0);
        }

        if (results)
        {
            results = WinHttpReceiveResponse(request, nullptr);
        }

        DWORD http_code = 0, junk = sizeof(DWORD);

        if (results)
        {
            results = WinHttpQueryHeaders(request,
                                          WINHTTP_QUERY_STATUS_CODE | WINHTTP_QUERY_FLAG_NUMBER,
                                          nullptr,
                                          &http_code,
                                          &junk,
                                          WINHTTP_NO_HEADER_INDEX);
        }

        std::vector<char> response_buffer;
        if (results)
        {
            DWORD available_data = 0, read_data = 0, total_data = 0;
            while ((results = WinHttpQueryDataAvailable(request, &available_data)) == TRUE && available_data > 0)
            {
                response_buffer.resize(response_buffer.size() + available_data);

                results = WinHttpReadData(request, &response_buffer[total_data], available_data, &read_data);

                if (!results)
                {
                    break;
                }

                total_data += read_data;

                response_buffer.resize(total_data);
            }
        }

        if (!results)
        {
#ifndef NDEBUG
            __debugbreak();
            auto err = GetLastError();
            fprintf(stderr, "[DEBUG] failed to connect to server: %08lu\n", err);
#endif // NDEBUG
        }

        if (request) WinHttpCloseHandle(request);
        if (connect) WinHttpCloseHandle(connect);
        if (session) WinHttpCloseHandle(session);
#else  // ^^^ _WIN32 // !_WIN32 vvv
        (void)payload;
#endif // ^^^ !_WIN32
    }

    void Metrics::flush(Filesystem& fs)
    {
        if (!metrics_enabled())
        {
            return;
        }

        const std::string payload = g_metricmessage.format_event_data_template();
        if (g_should_print_metrics)
        {
            fprintf(stderr, "%s\n", payload.c_str());
        }

        if (!g_should_send_metrics)
        {
            return;
        }

#if defined(_WIN32)
        wchar_t temp_folder[MAX_PATH];
        GetTempPathW(MAX_PATH, temp_folder);

        const Path temp_folder_path = Path(Strings::to_utf8(temp_folder)) / "vcpkg";
        const Path temp_folder_path_exe = temp_folder_path / "vcpkg-" VCPKG_BASE_VERSION_AS_STRING ".exe";
#endif

        std::error_code ec;
#if defined(_WIN32)
        fs.create_directories(temp_folder_path, ec);
        if (ec) return;
        fs.copy_file(get_exe_path_of_current_process(), temp_folder_path_exe, CopyOptions::skip_existing, ec);
        if (ec) return;
#else
        if (!fs.exists("/tmp", IgnoreErrors{})) return;
        const Path temp_folder_path = "/tmp/vcpkg";
        fs.create_directory(temp_folder_path, IgnoreErrors{});
#endif
        const Path vcpkg_metrics_txt_path = temp_folder_path / ("vcpkg" + generate_random_UUID() + ".txt");
        fs.write_contents(vcpkg_metrics_txt_path, payload, ec);
        if (ec) return;

#if defined(_WIN32)
        Command builder;
        builder.string_arg(temp_folder_path_exe);
        builder.string_arg("x-upload-metrics");
        builder.string_arg(vcpkg_metrics_txt_path);
        cmd_execute_background(builder);
#else
        // TODO: convert to cmd_execute_background or something.
        auto curl = Command("curl")
                        .string_arg("https://dc.services.visualstudio.com/v2/track")
                        .string_arg("--max-time")
                        .string_arg("3")
                        .string_arg("-H")
                        .string_arg("Content-Type: application/json")
                        .string_arg("-X")
                        .string_arg("POST")
                        .string_arg("--tlsv1.2")
                        .string_arg("--data")
                        .string_arg(Strings::concat("@", vcpkg_metrics_txt_path))
                        .raw_arg(">/dev/null")
                        .raw_arg("2>&1");
        auto remove = Command("rm").string_arg(vcpkg_metrics_txt_path);
        Command cmd_line;
        cmd_line.raw_arg("(").raw_arg(curl.command_line()).raw_arg(";").raw_arg(remove.command_line()).raw_arg(") &");
        cmd_execute_clean(cmd_line);
#endif
    }
}<|MERGE_RESOLUTION|>--- conflicted
+++ resolved
@@ -125,19 +125,11 @@
         std::vector<char> verbuf;
         verbuf.resize(versz);
 
-<<<<<<< HEAD
-        if (!GetFileVersionInfoW(path.c_str(), 0, static_cast<DWORD>(verbuf.size()), verbuf.data())) return "";
+        if (!GetFileVersionInfoW(path.c_str(), 0, static_cast<DWORD>(verbuf.size()), verbuf.data())) return {};
 
         void* rootblock;
         UINT rootblocksize;
-        if (!VerQueryValueW(verbuf.data(), L"\\", &rootblock, &rootblocksize)) return "";
-=======
-        if (!GetFileVersionInfoW(path.c_str(), 0, static_cast<DWORD>(verbuf.size()), &verbuf[0])) return {};
-
-        void* rootblock;
-        UINT rootblocksize;
-        if (!VerQueryValueW(&verbuf[0], L"\\", &rootblock, &rootblocksize)) return {};
->>>>>>> b89f945a
+        if (!VerQueryValueW(verbuf.data(), L"\\", &rootblock, &rootblocksize)) return {};
 
         auto rootblock_ffi = static_cast<VS_FIXEDFILEINFO*>(rootblock);
 
