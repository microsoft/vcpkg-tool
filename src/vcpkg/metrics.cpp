#include <vcpkg/base/chrono.h>
#include <vcpkg/base/files.h>
#include <vcpkg/base/hash.h>
#include <vcpkg/base/json.h>
#include <vcpkg/base/span.h>
#include <vcpkg/base/strings.h>
#include <vcpkg/base/system.debug.h>
#include <vcpkg/base/system.h>
#include <vcpkg/base/system.mac.h>
#include <vcpkg/base/system.process.h>
#include <vcpkg/base/uuid.h>

#include <vcpkg/commands.h>
#include <vcpkg/commands.version.h>
#include <vcpkg/metrics.h>
#include <vcpkg/paragraphs.h>

#include <math.h>

#include <iterator>
#include <mutex>
#include <utility>

#if defined(_WIN32)
#pragma comment(lib, "version")
#pragma comment(lib, "winhttp")
#endif

namespace
{
    using namespace vcpkg;

    template<typename T, typename MetricEntry, size_t Size>
    constexpr StringLiteral get_metric_name(const T metric, const std::array<MetricEntry, Size>& entries) noexcept
    {
        auto metric_index = static_cast<size_t>(metric);
        if (metric_index < entries.size())
        {
            return entries[metric_index].name;
        }
        // abort() is used because Checks:: will call back into metrics machinery.
        abort();
    }

    static constexpr char METRICS_CONFIG_FILE_NAME[] = "config";

    void set_value_if_set(std::string& target, const Paragraph& p, const std::string& key)
    {
        auto position = p.find(key);
        if (position != p.end())
        {
            target = position->second.first;
        }
    }

    std::string get_os_version_string()
    {
#if defined(_WIN32)
        std::wstring path;
        path.resize(MAX_PATH);
        const auto n = GetSystemDirectoryW(path.data(), static_cast<UINT>(path.size()));
        path.resize(n);
        path += L"\\kernel32.dll";

        const auto versz = GetFileVersionInfoSizeW(path.c_str(), nullptr);
        if (versz == 0) return {};

        std::vector<char> verbuf;
        verbuf.resize(versz);

        if (!GetFileVersionInfoW(path.c_str(), 0, static_cast<DWORD>(verbuf.size()), verbuf.data())) return {};

        void* rootblock;
        UINT rootblocksize;
        if (!VerQueryValueW(verbuf.data(), L"\\", &rootblock, &rootblocksize)) return {};

        auto rootblock_ffi = static_cast<VS_FIXEDFILEINFO*>(rootblock);

        return fmt::format("{}.{}.{}",
                           static_cast<int>(HIWORD(rootblock_ffi->dwProductVersionMS)),
                           static_cast<int>(LOWORD(rootblock_ffi->dwProductVersionMS)),
                           static_cast<int>(HIWORD(rootblock_ffi->dwProductVersionLS)));
#else
        return "unknown";
#endif
    }
}

namespace vcpkg
{
    const constexpr std::array<DefineMetricEntry, static_cast<size_t>(DefineMetric::COUNT)> all_define_metrics{{
        {DefineMetric::AssetSource, "asset-source"},
        {DefineMetric::BinaryCachingAws, "binarycaching_aws"},
        {DefineMetric::BinaryCachingAzBlob, "binarycaching_azblob"},
        {DefineMetric::BinaryCachingCos, "binarycaching_cos"},
        {DefineMetric::BinaryCachingDefault, "binarycaching_default"},
        {DefineMetric::BinaryCachingFiles, "binarycaching_files"},
        {DefineMetric::BinaryCachingGcs, "binarycaching_gcs"},
        {DefineMetric::BinaryCachingHttp, "binarycaching_http"},
        {DefineMetric::BinaryCachingNuget, "binarycaching_nuget"},
        {DefineMetric::BinaryCachingSource, "binarycaching-source"},
        {DefineMetric::ErrorVersioningDisabled, "error-versioning-disabled"},
        {DefineMetric::ErrorVersioningNoBaseline, "error-versioning-no-baseline"},
        {DefineMetric::GitHubRepository, "GITHUB_REPOSITORY"},
        {DefineMetric::ManifestBaseline, "manifest_baseline"},
        {DefineMetric::ManifestOverrides, "manifest_overrides"},
        {DefineMetric::ManifestVersionConstraint, "manifest_version_constraint"},
        {DefineMetric::RegistriesErrorCouldNotFindBaseline, "registries-error-could-not-find-baseline"},
        {DefineMetric::RegistriesErrorNoVersionsAtCommit, "registries-error-no-versions-at-commit"},
        {DefineMetric::VcpkgBinarySources, "VCPKG_BINARY_SOURCES"},
        {DefineMetric::VcpkgDefaultBinaryCache, "VCPKG_DEFAULT_BINARY_CACHE"},
        {DefineMetric::VcpkgNugetRepository, "VCPKG_NUGET_REPOSITORY"},
        {DefineMetric::VersioningErrorBaseline, "versioning-error-baseline"},
        {DefineMetric::VersioningErrorVersion, "versioning-error-version"},
        {DefineMetric::X_VcpkgRegistriesCache, "X_VCPKG_REGISTRIES_CACHE"},
        {DefineMetric::X_WriteNugetPackagesConfig, "x-write-nuget-packages-config"},
    }};

    // SHA256s separated by colons, separated by commas
    static constexpr char plan_example[] = "0000000011111111aaaaaaaabbbbbbbbccccccccddddddddeeeeeeeeffffffff:"
                                           "0000000011111111aaaaaaaabbbbbbbbccccccccddddddddeeeeeeeeffffffff:"
                                           "0000000011111111aaaaaaaabbbbbbbbccccccccddddddddeeeeeeeeffffffff,"
                                           "0000000011111111aaaaaaaabbbbbbbbccccccccddddddddeeeeeeeeffffffff:"
                                           "0000000011111111aaaaaaaabbbbbbbbccccccccddddddddeeeeeeeeffffffff:"
                                           "0000000011111111aaaaaaaabbbbbbbbccccccccddddddddeeeeeeeeffffffff";

    const constexpr std::array<StringMetricEntry, static_cast<size_t>(StringMetric::COUNT)> all_string_metrics{{
        // registryUri:id:version,...
        {StringMetric::AcquiredArtifacts, "acquired_artifacts", plan_example},
        {StringMetric::ActivatedArtifacts, "activated_artifacts", plan_example},
        {StringMetric::CommandArgs, "command_args", "0000000011111111aaaaaaaabbbbbbbbccccccccddddddddeeeeeeeeffffffff"},
        {StringMetric::CommandContext, "command_context", "artifact"},
        {StringMetric::CommandName, "command_name", "z-preregister-telemetry"},
        {StringMetric::DeploymentKind, "deployment_kind", "Git"},
        {StringMetric::DetectedCiEnvironment, "detected_ci_environment", "Generic"},
<<<<<<< HEAD
        {StringMetric::GithubRepo, "detected_github_action", "0000000011111111aaaaaaaabbbbbbbbccccccccddddddddeeeeeeeeffffffff"},
=======
        {StringMetric::GithubRepo,
         "github_repo_hash",
         "0000000011111111aaaaaaaabbbbbbbbccccccccddddddddeeeeeeeeffffffff"},
>>>>>>> 75b39490
        // spec:triplet:version,...
        {StringMetric::InstallPlan_1, "installplan_1", plan_example},
        {StringMetric::ListFile, "listfile", "update to new format"},
        // hashed list of parent process names ;-separated (parent_process;grandparent_process;...)
        {StringMetric::ProcessTree, "process_tree", "0000000011111111aaaaaaaabbbbbbbbccccccccddddddddeeeeeeeeffffffff"},
        {StringMetric::RegistriesDefaultRegistryKind, "registries-default-registry-kind", "builtin-files"},
        {StringMetric::RegistriesKindsUsed, "registries-kinds-used", "git,filesystem"},
        {StringMetric::Title, "title", "title"},
        {StringMetric::UserMac, "user_mac", "0"},
        {StringMetric::VcpkgVersion, "vcpkg_version", "2999-12-31-unknownhash"},
        {StringMetric::Warning, "warning", "warning"},
    }};

    const constexpr std::array<BoolMetricEntry, static_cast<size_t>(BoolMetric::COUNT)> all_bool_metrics{{
        {BoolMetric::DetectedContainer, "detected_container"},
        {BoolMetric::DependencyGraphSuccess, "dependency graph success"},
        {BoolMetric::FeatureFlagBinaryCaching, "feature-flag-binarycaching"},
        {BoolMetric::FeatureFlagCompilerTracking, "feature-flag-compilertracking"},
        {BoolMetric::FeatureFlagDependencyGraph, "feature-flag-dependency-graph"},
        {BoolMetric::FeatureFlagManifests, "feature-flag-manifests"},
        {BoolMetric::FeatureFlagRegistries, "feature-flag-registries"},
        {BoolMetric::FeatureFlagVersions, "feature-flag-versions"},
        {BoolMetric::InstallManifestMode, "install_manifest_mode"},
        {BoolMetric::OptionOverlayPorts, "option_overlay_ports"},
    }};

    void MetricsSubmission::track_elapsed_us(double value)
    {
        if (!isfinite(value) || value <= 0.0)
        {
            Checks::unreachable(VCPKG_LINE_INFO);
        }

        elapsed_us = value;
    }

    void MetricsSubmission::track_buildtime(StringView name, double value)
    {
        const auto position = buildtimes.lower_bound(name);
        if (position == buildtimes.end() || name < position->first)
        {
            buildtimes.emplace_hint(position,
                                    std::piecewise_construct,
                                    std::forward_as_tuple(name.data(), name.size()),
                                    std::forward_as_tuple(value));
        }
        else
        {
            position->second = value;
        }
    }

    void MetricsSubmission::track_define(DefineMetric metric) { defines.insert(metric); }

    void MetricsSubmission::track_string(StringMetric metric, StringView value)
    {
        const auto position = strings.lower_bound(metric);
        if (position == strings.end() || metric < position->first)
        {
            strings.emplace_hint(position,
                                 std::piecewise_construct,
                                 std::forward_as_tuple(metric),
                                 std::forward_as_tuple(value.data(), value.size()));
        }
        else
        {
            position->second.assign(value.data(), value.size());
        }
    }

    void MetricsSubmission::track_bool(BoolMetric metric, bool value) { bools.insert_or_assign(metric, value); }

    void MetricsSubmission::merge(MetricsSubmission&& other)
    {
        if (other.elapsed_us != 0.0)
        {
            elapsed_us = other.elapsed_us;
        }

        buildtimes.merge(other.buildtimes);
        defines.merge(other.defines);
        strings.merge(other.strings);
        bools.merge(other.bools);
    }

    void MetricsCollector::track_elapsed_us(double value)
    {
        std::lock_guard<std::mutex> lock{mtx};
        submission.track_elapsed_us(value);
    }

    void MetricsCollector::track_buildtime(StringView name, double value)
    {
        std::lock_guard<std::mutex> lock{mtx};
        submission.track_buildtime(name, value);
    }

    void MetricsCollector::track_define(DefineMetric metric)
    {
        std::lock_guard<std::mutex> lock{mtx};
        submission.track_define(metric);
    }

    void MetricsCollector::track_string(StringMetric metric, StringView value)
    {
        std::lock_guard<std::mutex> lock{mtx};
        submission.track_string(metric, value);
    }

    void MetricsCollector::track_bool(BoolMetric metric, bool value)
    {
        std::lock_guard<std::mutex> lock{mtx};
        submission.track_bool(metric, value);
    }

    void MetricsCollector::track_submission(MetricsSubmission&& submission_)
    {
        std::lock_guard<std::mutex> lock{mtx};
        submission.merge(std::move(submission_));
    }

    MetricsSubmission MetricsCollector::get_submission() const
    {
        std::lock_guard<std::mutex> lock{mtx};
        return submission;
    }

    MetricsCollector& get_global_metrics_collector() noexcept
    {
        static MetricsCollector g_metrics_collector;
        return g_metrics_collector;
    }

    void MetricsUserConfig::to_string(std::string& target) const
    {
        fmt::format_to(std::back_inserter(target),
                       "User-Id: {}\n"
                       "User-Since: {}\n"
                       "Mac-Hash: {}\n"
                       "Survey-Completed: {}\n",
                       user_id,
                       user_time,
                       user_mac,
                       last_completed_survey);
    }

    std::string MetricsUserConfig::to_string() const
    {
        std::string ret;
        to_string(ret);
        return ret;
    }

    void MetricsUserConfig::try_write(Filesystem& fs) const
    {
        const auto& maybe_user_dir = get_user_configuration_home();
        if (auto p_user_dir = maybe_user_dir.get())
        {
            fs.create_directory(*p_user_dir, IgnoreErrors{});
            fs.write_contents(*p_user_dir / METRICS_CONFIG_FILE_NAME, to_string(), IgnoreErrors{});
        }
    }

    bool MetricsUserConfig::fill_in_system_values()
    {
        bool result = false;
        // config file not found, could not be read, or invalid
        if (user_id.empty() || user_time.empty())
        {
            user_id = generate_random_UUID();
            user_time = CTime::now_string();
            result = true;
        }

        if (user_mac.empty() || user_mac == "{}")
        {
            user_mac = get_user_mac_hash();
            result = true;
        }

        return result;
    }

    MetricsUserConfig try_parse_metrics_user(StringView content)
    {
        MetricsUserConfig ret;
        auto maybe_paragraph = Paragraphs::parse_single_merged_paragraph(content, "userconfig");
        if (const auto p = maybe_paragraph.get())
        {
            const auto& paragraph = *p;
            set_value_if_set(ret.user_id, paragraph, "User-Id");
            set_value_if_set(ret.user_time, paragraph, "User-Since");
            set_value_if_set(ret.user_mac, paragraph, "Mac-Hash");
            set_value_if_set(ret.last_completed_survey, paragraph, "Survey-Completed");
        }

        return ret;
    }

    MetricsUserConfig try_read_metrics_user(const Filesystem& fs)
    {
        const auto& maybe_user_dir = get_user_configuration_home();
        if (auto p_user_dir = maybe_user_dir.get())
        {
            std::error_code ec;
            const auto content = fs.read_contents(*p_user_dir / METRICS_CONFIG_FILE_NAME, ec);
            if (!ec)
            {
                return try_parse_metrics_user(content);
            }
        }

        return MetricsUserConfig{};
    }

    MetricsSessionData MetricsSessionData::from_system()
    {
        MetricsSessionData result;
        result.submission_time = CTime::now_string();
        StringLiteral os_name =
#if defined(_WIN32)
            "Windows";
#elif defined(__APPLE__)
            "OSX";
#elif defined(__linux__)
            "Linux";
#elif defined(__FreeBSD__)
            "FreeBSD";
#elif defined(__unix__)
            "Unix";
#else
            "Other";
#endif

        result.os_version.assign(os_name.data(), os_name.size());
        result.os_version.push_back('-');
        result.os_version.append(get_os_version_string());

        result.session_id = generate_random_UUID();

        std::vector<std::string> process_list;
        get_parent_process_list(process_list);
        result.parent_process_list =
            Strings::join(";", process_list, [](auto&& s) { return Hash::get_string_sha256(s); });

        return result;
    }

    std::string format_metrics_payload(const MetricsUserConfig& user,
                                       const MetricsSessionData& session,
                                       const MetricsSubmission& submission)
    {
        Json::Array arr = Json::Array();
        Json::Object& obj = arr.push_back(Json::Object());

        obj.insert("ver", Json::Value::integer(1));
        obj.insert("name", Json::Value::string("Microsoft.ApplicationInsights.Event"));
        obj.insert("time", Json::Value::string(session.submission_time));
        obj.insert("sampleRate", Json::Value::number(100.0));
        obj.insert("seq", Json::Value::string("0:0"));
        obj.insert("iKey", Json::Value::string("b4e88960-4393-4dd9-ab8e-97e8fe6d7603"));
        obj.insert("flags", Json::Value::integer(0));

        Json::Object& tags = obj.insert("tags", Json::Object());

        tags.insert("ai.device.os", Json::Value::string("Other"));

        tags.insert("ai.device.osVersion", Json::Value::string(session.os_version));
        tags.insert("ai.session.id", Json::Value::string(session.session_id));
        tags.insert("ai.user.id", Json::Value::string(user.user_id));
        tags.insert("ai.user.accountAcquisitionDate", Json::Value::string(user.user_time));

        Json::Object& data = obj.insert("data", Json::Object());

        data.insert("baseType", Json::Value::string("EventData"));
        Json::Object& base_data = data.insert("baseData", Json::Object());

        base_data.insert("ver", Json::Value::integer(2));
        base_data.insert("name", Json::Value::string("commandline_test7"));
        Json::Object& properties = base_data.insert("properties", Json::Object());
        for (auto&& define_property : submission.defines)
        {
            properties.insert_or_replace(get_metric_name(define_property, all_define_metrics),
                                         Json::Value::string("defined"));
        }

        properties.insert_or_replace(get_metric_name(StringMetric::UserMac, all_string_metrics),
                                     Json::Value::string(user.user_mac));
        for (auto&& string_property : submission.strings)
        {
            properties.insert_or_replace(get_metric_name(string_property.first, all_string_metrics),
                                         Json::Value::string(string_property.second));
        }

        for (auto&& bool_property : submission.bools)
        {
            properties.insert_or_replace(get_metric_name(bool_property.first, all_bool_metrics),
                                         Json::Value::boolean(bool_property.second));
        }

        if (!submission.buildtimes.empty())
        {
            Json::Array buildtime_names;
            Json::Array buildtime_times;
            for (auto&& buildtime : submission.buildtimes)
            {
                buildtime_names.push_back(Json::Value::string(buildtime.first));
                buildtime_times.push_back(Json::Value::number(buildtime.second));
            }

            properties.insert("buildnames_1", buildtime_names);
            properties.insert("buildtimes", buildtime_times);
        }

        Json::Object& measurements = base_data.insert("measurements", Json::Object());
        if (submission.elapsed_us != 0.0)
        {
            measurements.insert_or_replace("elapsed_us", Json::Value::number(submission.elapsed_us));
        }

        properties.insert_or_replace(get_metric_name(StringMetric::ProcessTree, all_string_metrics),
                                     Json::Value::string(session.parent_process_list));

        return Json::stringify(arr);
    }

    std::atomic<bool> g_should_send_metrics =
#if defined(NDEBUG)
        true
#else
        false
#endif
        ;
    std::atomic<bool> g_should_print_metrics = false;
    std::atomic<bool> g_metrics_enabled = false;

#if defined(_WIN32)
    void winhttp_upload_metrics(StringView payload)
    {
        HINTERNET connect = nullptr, request = nullptr;
        BOOL results = FALSE;

        const HINTERNET session = WinHttpOpen(
            L"vcpkg/1.0", WINHTTP_ACCESS_TYPE_DEFAULT_PROXY, WINHTTP_NO_PROXY_NAME, WINHTTP_NO_PROXY_BYPASS, 0);

        unsigned long secure_protocols = WINHTTP_FLAG_SECURE_PROTOCOL_TLS1_2;
        if (session && WinHttpSetOption(session, WINHTTP_OPTION_SECURE_PROTOCOLS, &secure_protocols, sizeof(DWORD)))
        {
            connect = WinHttpConnect(session, L"dc.services.visualstudio.com", INTERNET_DEFAULT_HTTPS_PORT, 0);
        }

        if (connect)
        {
            request = WinHttpOpenRequest(connect,
                                         L"POST",
                                         L"/v2/track",
                                         nullptr,
                                         WINHTTP_NO_REFERER,
                                         WINHTTP_DEFAULT_ACCEPT_TYPES,
                                         WINHTTP_FLAG_SECURE);
        }

        if (request)
        {
            auto mutable_payload = payload.to_string();
            if (MAXDWORD <= mutable_payload.size()) abort();
            std::wstring hdrs = L"Content-Type: application/json\r\n";
            results = WinHttpSendRequest(request,
                                         hdrs.c_str(),
                                         static_cast<DWORD>(hdrs.size()),
                                         static_cast<void*>(mutable_payload.data()),
                                         static_cast<DWORD>(mutable_payload.size()),
                                         static_cast<DWORD>(mutable_payload.size()),
                                         0);
        }

        if (results)
        {
            results = WinHttpReceiveResponse(request, nullptr);
        }

        DWORD http_code = 0, junk = sizeof(DWORD);

        if (results)
        {
            results = WinHttpQueryHeaders(request,
                                          WINHTTP_QUERY_STATUS_CODE | WINHTTP_QUERY_FLAG_NUMBER,
                                          nullptr,
                                          &http_code,
                                          &junk,
                                          WINHTTP_NO_HEADER_INDEX);
        }

        std::vector<char> response_buffer;
        if (results)
        {
            DWORD available_data = 0, read_data = 0, total_data = 0;
            while ((results = WinHttpQueryDataAvailable(request, &available_data)) == TRUE && available_data > 0)
            {
                response_buffer.resize(response_buffer.size() + available_data);

                results = WinHttpReadData(request, &response_buffer[total_data], available_data, &read_data);

                if (!results)
                {
                    break;
                }

                total_data += read_data;

                response_buffer.resize(total_data);
            }
        }

        if (!results)
        {
#ifndef NDEBUG
            __debugbreak();
            auto err = GetLastError();
            fprintf(stderr, "[DEBUG] failed to connect to server: %08lu\n", err);
#endif // NDEBUG
        }

        if (request) WinHttpCloseHandle(request);
        if (connect) WinHttpCloseHandle(connect);
        if (session) WinHttpCloseHandle(session);
    }
#endif // ^^^ _WIN32

    void flush_global_metrics(Filesystem& fs)
    {
        if (!g_metrics_enabled.load())
        {
            return;
        }

        auto user = try_read_metrics_user(fs);
        if (user.fill_in_system_values())
        {
            user.try_write(fs);
        }

        auto session = MetricsSessionData::from_system();

        auto submission = get_global_metrics_collector().get_submission();
        const std::string payload = format_metrics_payload(user, session, submission);
        if (g_should_print_metrics.load())
        {
            fprintf(stderr, "%s\n", payload.c_str());
        }

        if (!g_should_send_metrics)
        {
            return;
        }

        const Path temp_folder_path = fs.create_or_get_temp_directory(VCPKG_LINE_INFO);
        const Path vcpkg_metrics_txt_path = temp_folder_path / ("vcpkg" + generate_random_UUID() + ".txt");
        Debug::println("Uploading metrics ", vcpkg_metrics_txt_path);
        std::error_code ec;
        fs.write_contents(vcpkg_metrics_txt_path, payload, ec);
        if (ec) return;

#if defined(_WIN32)
        const Path temp_folder_path_exe = temp_folder_path / "vcpkg-" VCPKG_BASE_VERSION_AS_STRING ".exe";
        fs.copy_file(get_exe_path_of_current_process(), temp_folder_path_exe, CopyOptions::skip_existing, ec);
        if (ec) return;
        Command builder;
        builder.string_arg(temp_folder_path_exe);
        builder.string_arg("x-upload-metrics");
        builder.string_arg(vcpkg_metrics_txt_path);
        cmd_execute_background(builder);
#else
        cmd_execute_background(Command("curl")
                                   .string_arg("https://dc.services.visualstudio.com/v2/track")
                                   .string_arg("--max-time")
                                   .string_arg("60")
                                   .string_arg("-H")
                                   .string_arg("Content-Type: application/json")
                                   .string_arg("-X")
                                   .string_arg("POST")
                                   .string_arg("--tlsv1.2")
                                   .string_arg("--data")
                                   .string_arg(Strings::concat("@", vcpkg_metrics_txt_path))
                                   .raw_arg(">/dev/null")
                                   .raw_arg("2>&1")
                                   .raw_arg(";")
                                   .string_arg("rm")
                                   .string_arg(vcpkg_metrics_txt_path));
#endif
    }
}<|MERGE_RESOLUTION|>--- conflicted
+++ resolved
@@ -133,13 +133,9 @@
         {StringMetric::CommandName, "command_name", "z-preregister-telemetry"},
         {StringMetric::DeploymentKind, "deployment_kind", "Git"},
         {StringMetric::DetectedCiEnvironment, "detected_ci_environment", "Generic"},
-<<<<<<< HEAD
-        {StringMetric::GithubRepo, "detected_github_action", "0000000011111111aaaaaaaabbbbbbbbccccccccddddddddeeeeeeeeffffffff"},
-=======
         {StringMetric::GithubRepo,
          "github_repo_hash",
          "0000000011111111aaaaaaaabbbbbbbbccccccccddddddddeeeeeeeeffffffff"},
->>>>>>> 75b39490
         // spec:triplet:version,...
         {StringMetric::InstallPlan_1, "installplan_1", plan_example},
         {StringMetric::ListFile, "listfile", "update to new format"},
