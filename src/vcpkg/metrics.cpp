#include <vcpkg/base/chrono.h>
#include <vcpkg/base/files.h>
#include <vcpkg/base/hash.h>
#include <vcpkg/base/json.h>
#include <vcpkg/base/strings.h>
#include <vcpkg/base/system.debug.h>
#include <vcpkg/base/system.mac.h>
#include <vcpkg/base/system.process.h>
#include <vcpkg/base/uuid.h>
#include <vcpkg/base/view.h>

#include <vcpkg/commands.h>
#include <vcpkg/commands.version.h>
#include <vcpkg/metrics.h>
#include <vcpkg/userconfig.h>

#if defined(_WIN32)
#pragma comment(lib, "version")
#pragma comment(lib, "winhttp")
#endif

namespace
{
    using namespace vcpkg;

    template<typename T, typename MetricEntry, size_t Size>
    constexpr StringLiteral get_metric_name(const T metric, const std::array<MetricEntry, Size>& entries) noexcept
    {
        auto metric_index = static_cast<size_t>(metric);
        if (metric_index < entries.size())
        {
            return entries[metric_index].name;
        }
        // abort() is used because Checks:: will call back into metrics machinery.
        abort();
    }
}

namespace vcpkg
{
    LockGuarded<Metrics> g_metrics;

<<<<<<< HEAD
    View<MetricEntry<DefineMetric>> Metrics::get_define_metrics()
    {
        static constexpr std::array<MetricEntry<DefineMetric>, static_cast<size_t>(DefineMetric::COUNT)> ENTRIES{{
            {DefineMetric::AssetSource, "asset-source"},
            {DefineMetric::BinaryCachingAws, "binarycaching_aws"},
            {DefineMetric::BinaryCachingAzBlob, "binarycaching_azblob"},
            {DefineMetric::BinaryCachingCos, "binarycaching_cos"},
            {DefineMetric::BinaryCachingDefault, "binarycaching_default"},
            {DefineMetric::BinaryCachingFiles, "binarycaching_files"},
            {DefineMetric::BinaryCachingGcs, "binarycaching_gcs"},
            {DefineMetric::BinaryCachingHttp, "binarycaching_http"},
            {DefineMetric::BinaryCachingNuget, "binarycaching_nuget"},
            {DefineMetric::BinaryCachingSource, "binarycaching-source"},
            {DefineMetric::ErrorVersioningDisabled, "error-versioning-disabled"},
            {DefineMetric::ErrorVersioningNoBaseline, "error-versioning-no-baseline"},
            {DefineMetric::GitHubRepository, "GITHUB_REPOSITORY"},
            {DefineMetric::ManifestBaseline, "manifest_baseline"},
            {DefineMetric::ManifestOverrides, "manifest_overrides"},
            {DefineMetric::ManifestVersionConstraint, "manifest_version_constraint"},
            {DefineMetric::RegistriesErrorCouldNotFindBaseline, "registries-error-could-not-find-baseline"},
            {DefineMetric::RegistriesErrorNoVersionsAtCommit, "registries-error-no-versions-at-commit"},
            {DefineMetric::VcpkgBinarySources, "VCPKG_BINARY_SOURCES"},
            {DefineMetric::VcpkgDefaultBinaryCache, "VCPKG_DEFAULT_BINARY_CACHE"},
            {DefineMetric::VcpkgNugetRepository, "VCPKG_NUGET_REPOSITORY"},
            {DefineMetric::VersioningErrorBaseline, "versioning-error-baseline"},
            {DefineMetric::VersioningErrorVersion, "versioning-error-version"},
            {DefineMetric::X_VcpkgRegistriesCache, "X_VCPKG_REGISTRIES_CACHE"},
            {DefineMetric::X_WriteNugetPackagesConfig, "x-write-nuget-packages-config"},
        }};
        return {ENTRIES.data(), ENTRIES.size()};
    }

    View<MetricEntry<StringMetric>> Metrics::get_string_metrics()
    {
        static constexpr std::array<MetricEntry<StringMetric>, static_cast<size_t>(StringMetric::COUNT)> ENTRIES{{
            {StringMetric::BuildError, "build_error"},
            {StringMetric::CommandArgs, "command_args"},
            {StringMetric::CommandContext, "command_context"},
            {StringMetric::CommandName, "command_name"},
            {StringMetric::DetectedCiEnvironment, "detected_ci_environment"},
            {StringMetric::Error, "error"},
            {StringMetric::InstallPlan_1, "installplan_1"},
            {StringMetric::ListFile, "listfile"},
            {StringMetric::RegistriesDefaultRegistryKind, "registries-default-registry-kind"},
            {StringMetric::RegistriesKindsUsed, "registries-kinds-used"},
            {StringMetric::Title, "title"},
            {StringMetric::UserMac, "user_mac"},
            {StringMetric::VcpkgVersion, "vcpkg_version"},
            {StringMetric::Warning, "warning"},
        }};
        return {ENTRIES.data(), ENTRIES.size()};
    }

    View<MetricEntry<BoolMetric>> Metrics::get_bool_metrics()
    {
        static constexpr std::array<MetricEntry<BoolMetric>, static_cast<size_t>(BoolMetric::COUNT)> ENTRIES{{
            {BoolMetric::InstallManifestMode, "install_manifest_mode"},
            {BoolMetric::OptionOverlayPorts, "option_overlay_ports"},
        }};
        return {ENTRIES.data(), ENTRIES.size()};
    }

    View<MetricEntry<StringMetric>> Metrics::get_string_metrics_preregister_values()
    {
        // mock values in telemetry
        static constexpr std::array<MetricEntry<StringMetric>, static_cast<size_t>(StringMetric::COUNT)> ENTRIES{{
            {StringMetric::BuildError, "gsl:x64-windows"},
            {StringMetric::CommandArgs, "0000000011111111aaaaaaaabbbbbbbbccccccccddddddddeeeeeeeeffffffff"},
            {StringMetric::CommandContext, "artifact"},
            {StringMetric::CommandName, "z-preregister-telemetry"},
            {StringMetric::DetectedCiEnvironment, "Generic"},
            {StringMetric::Error, "build failed"},
            {StringMetric::InstallPlan_1, "0000000011111111aaaaaaaabbbbbbbbccccccccddddddddeeeeeeeeffffffff"},
            {StringMetric::ListFile, "update to new format"},
            {StringMetric::RegistriesDefaultRegistryKind, "builtin-files"},
            {StringMetric::RegistriesKindsUsed, "git,filesystem"},
            {StringMetric::Title, "title"},
            {StringMetric::UserMac, "0"},
            {StringMetric::VcpkgVersion, "2999-12-31-unknownhash"},
            {StringMetric::Warning, "warning"},
        }};
        return {ENTRIES.data(), ENTRIES.size()};
    }
=======
    const constexpr std::array<DefineMetricEntry, static_cast<size_t>(DefineMetric::COUNT)> all_define_metrics{{
        {DefineMetric::AssetSource, "asset-source"},
        {DefineMetric::BinaryCachingAws, "binarycaching_aws"},
        {DefineMetric::BinaryCachingAzBlob, "binarycaching_azblob"},
        {DefineMetric::BinaryCachingCos, "binarycaching_cos"},
        {DefineMetric::BinaryCachingDefault, "binarycaching_default"},
        {DefineMetric::BinaryCachingFiles, "binarycaching_files"},
        {DefineMetric::BinaryCachingGcs, "binarycaching_gcs"},
        {DefineMetric::BinaryCachingHttp, "binarycaching_http"},
        {DefineMetric::BinaryCachingNuget, "binarycaching_nuget"},
        {DefineMetric::BinaryCachingSource, "binarycaching-source"},
        {DefineMetric::ErrorVersioningDisabled, "error-versioning-disabled"},
        {DefineMetric::ErrorVersioningNoBaseline, "error-versioning-no-baseline"},
        {DefineMetric::GitHubRepository, "GITHUB_REPOSITORY"},
        {DefineMetric::ManifestBaseline, "manifest_baseline"},
        {DefineMetric::ManifestOverrides, "manifest_overrides"},
        {DefineMetric::ManifestVersionConstraint, "manifest_version_constraint"},
        {DefineMetric::RegistriesErrorCouldNotFindBaseline, "registries-error-could-not-find-baseline"},
        {DefineMetric::RegistriesErrorNoVersionsAtCommit, "registries-error-no-versions-at-commit"},
        {DefineMetric::VcpkgBinarySources, "VCPKG_BINARY_SOURCES"},
        {DefineMetric::VcpkgDefaultBinaryCache, "VCPKG_DEFAULT_BINARY_CACHE"},
        {DefineMetric::VcpkgNugetRepository, "VCPKG_NUGET_REPOSITORY"},
        {DefineMetric::VersioningErrorBaseline, "versioning-error-baseline"},
        {DefineMetric::VersioningErrorVersion, "versioning-error-version"},
        {DefineMetric::X_VcpkgRegistriesCache, "X_VCPKG_REGISTRIES_CACHE"},
        {DefineMetric::X_WriteNugetPackagesConfig, "x-write-nuget-packages-config"},
    }};

    const constexpr std::array<StringMetricEntry, static_cast<size_t>(StringMetric::COUNT)> all_string_metrics{{
        {StringMetric::BuildError, "build_error", "gsl:x64-windows"},
        {StringMetric::CommandArgs, "command_args", "0000000011111111aaaaaaaabbbbbbbbccccccccddddddddeeeeeeeeffffffff"},
        {StringMetric::CommandContext, "command_context", "artifact"},
        {StringMetric::CommandName, "command_name", "z-preregister-telemetry"},
        {StringMetric::Error, "error", "build failed"},
        {StringMetric::InstallPlan_1,
         "installplan_1",
         "0000000011111111aaaaaaaabbbbbbbbccccccccddddddddeeeeeeeeffffffff"},
        {StringMetric::ListFile, "listfile", "update to new format"},
        {StringMetric::RegistriesDefaultRegistryKind, "registries-default-registry-kind", "builtin-files"},
        {StringMetric::RegistriesKindsUsed, "registries-kinds-used", "git,filesystem"},
        {StringMetric::Title, "title", "title"},
        {StringMetric::UserMac, "user_mac", "0"},
        {StringMetric::VcpkgVersion, "vcpkg_version", "2999-12-31-unknownhash"},
        {StringMetric::Warning, "warning", "warning"},
    }};

    const constexpr std::array<BoolMetricEntry, static_cast<size_t>(BoolMetric::COUNT)> all_bool_metrics{{
        {BoolMetric::InstallManifestMode, "install_manifest_mode"},
        {BoolMetric::OptionOverlayPorts, "option_overlay_ports"},
    }};
>>>>>>> 7c67433a

    static std::string get_current_date_time_string()
    {
        auto maybe_time = CTime::get_current_date_time();
        if (auto ptime = maybe_time.get())
        {
            return ptime->to_string();
        }

        return "";
    }

    static const std::string& get_session_id()
    {
        static const std::string ID = generate_random_UUID();
        return ID;
    }

    static std::string get_os_version_string()
    {
#if defined(_WIN32)
        std::wstring path;
        path.resize(MAX_PATH);
        const auto n = GetSystemDirectoryW(&path[0], static_cast<UINT>(path.size()));
        path.resize(n);
        path += L"\\kernel32.dll";

        const auto versz = GetFileVersionInfoSizeW(path.c_str(), nullptr);
        if (versz == 0) return "";

        std::vector<char> verbuf;
        verbuf.resize(versz);

        if (!GetFileVersionInfoW(path.c_str(), 0, static_cast<DWORD>(verbuf.size()), &verbuf[0])) return "";

        void* rootblock;
        UINT rootblocksize;
        if (!VerQueryValueW(&verbuf[0], L"\\", &rootblock, &rootblocksize)) return "";

        auto rootblock_ffi = static_cast<VS_FIXEDFILEINFO*>(rootblock);

        return Strings::format("%d.%d.%d",
                               static_cast<int>(HIWORD(rootblock_ffi->dwProductVersionMS)),
                               static_cast<int>(LOWORD(rootblock_ffi->dwProductVersionMS)),
                               static_cast<int>(HIWORD(rootblock_ffi->dwProductVersionLS)));
#else
        return "unknown";
#endif
    }

    struct MetricMessage
    {
        std::string user_id;
        std::string user_timestamp;

        Json::Object properties;
        Json::Object measurements;

        Json::Array buildtime_names;
        Json::Array buildtime_times;

        void track_string(StringView name, StringView value)
        {
            properties.insert_or_replace(name, Json::Value::string(value));
        }

        void track_bool(StringView name, bool value)
        {
            properties.insert_or_replace(name, Json::Value::boolean(value));
        }

        void track_metric(StringView name, double value)
        {
            measurements.insert_or_replace(name, Json::Value::number(value));
        }

        void track_buildtime(StringView name, double value)
        {
            buildtime_names.push_back(Json::Value::string(name));
            buildtime_times.push_back(Json::Value::number(value));
        }
        void track_feature(StringView name, bool value)
        {
            properties.insert(Strings::concat("feature-flag-", name), Json::Value::boolean(value));
        }

        std::string format_event_data_template() const
        {
            auto props_plus_buildtimes = properties;
            if (buildtime_names.size() > 0)
            {
                props_plus_buildtimes.insert("buildnames_1", buildtime_names);
                props_plus_buildtimes.insert("buildtimes", buildtime_times);
            }

            Json::Array arr = Json::Array();
            Json::Object& obj = arr.push_back(Json::Object());

            obj.insert("ver", Json::Value::integer(1));
            obj.insert("name", Json::Value::string("Microsoft.ApplicationInsights.Event"));
            obj.insert("time", Json::Value::string(get_current_date_time_string()));
            obj.insert("sampleRate", Json::Value::number(100.0));
            obj.insert("seq", Json::Value::string("0:0"));
            obj.insert("iKey", Json::Value::string("b4e88960-4393-4dd9-ab8e-97e8fe6d7603"));
            obj.insert("flags", Json::Value::integer(0));

            {
                Json::Object& tags = obj.insert("tags", Json::Object());

                tags.insert("ai.device.os", Json::Value::string("Other"));

                const char* os_name =
#if defined(_WIN32)
                    "Windows";
#elif defined(__APPLE__)
                    "OSX";
#elif defined(__linux__)
                    "Linux";
#elif defined(__FreeBSD__)
                    "FreeBSD";
#elif defined(__unix__)
                    "Unix";
#else
                    "Other";
#endif

                tags.insert("ai.device.osVersion",
                            Json::Value::string(Strings::format("%s-%s", os_name, get_os_version_string())));
                tags.insert("ai.session.id", Json::Value::string(get_session_id()));
                tags.insert("ai.user.id", Json::Value::string(user_id));
                tags.insert("ai.user.accountAcquisitionDate", Json::Value::string(user_timestamp));
            }

            {
                Json::Object& data = obj.insert("data", Json::Object());

                data.insert("baseType", Json::Value::string("EventData"));
                Json::Object& base_data = data.insert("baseData", Json::Object());

                base_data.insert("ver", Json::Value::integer(2));
                base_data.insert("name", Json::Value::string("commandline_test7"));
                base_data.insert("properties", std::move(props_plus_buildtimes));
                base_data.insert("measurements", measurements);
            }

            return Json::stringify(arr);
        }
    };

    static MetricMessage g_metricmessage;
    static bool g_should_send_metrics =
#if defined(NDEBUG)
        true
#else
        false
#endif
        ;
    static bool g_should_print_metrics = false;
    static std::atomic<bool> g_metrics_disabled = true;

    void Metrics::set_send_metrics(bool should_send_metrics) { g_should_send_metrics = should_send_metrics; }

    void Metrics::set_print_metrics(bool should_print_metrics) { g_should_print_metrics = should_print_metrics; }

    static bool g_initializing_metrics = false;

    void Metrics::enable()
    {
        {
            LockGuardPtr<Metrics> metrics(g_metrics);
            if (g_initializing_metrics) return;
            g_initializing_metrics = true;
        }

        // Execute this body exactly once
        auto& fs = get_real_filesystem();
        auto config = UserConfig::try_read_data(fs);

        bool write_config = false;

        // config file not found, could not be read, or invalid
        if (config.user_id.empty() || config.user_time.empty())
        {
            config.user_id = generate_random_UUID();
            config.user_time = get_current_date_time_string();
            write_config = true;
        }

        // For a while we had a bug where we always set "{}" without attempting to get a MAC address.
        // We will attempt to get a MAC address and store a "0" if we fail.
        if (config.user_mac.empty() || config.user_mac == "{}")
        {
            config.user_mac = get_user_mac_hash();
            write_config = true;
        }

        if (write_config)
        {
            config.try_write_data(fs);
        }

        {
            LockGuardPtr<Metrics> metrics(g_metrics);
            g_metricmessage.user_id = config.user_id;
            g_metricmessage.user_timestamp = config.user_time;

            metrics->track_string_property(StringMetric::UserMac, config.user_mac);

            g_metrics_disabled = false;
        }
    }

    bool Metrics::metrics_enabled() { return !g_metrics_disabled; }

    void Metrics::track_metric(const std::string& name, double value) { g_metricmessage.track_metric(name, value); }

    void Metrics::track_buildtime(const std::string& name, double value)
    {
        g_metricmessage.track_buildtime(name, value);
    }

    void Metrics::track_define_property(DefineMetric metric)
    {
        g_metricmessage.track_string(get_metric_name(metric, all_define_metrics), "defined");
    }

    void Metrics::track_string_property(StringMetric metric, StringView value)
    {
        g_metricmessage.track_string(get_metric_name(metric, all_string_metrics), value);
    }

    void Metrics::track_bool_property(BoolMetric metric, bool value)
    {
        g_metricmessage.track_bool(get_metric_name(metric, all_bool_metrics), value);
    }

    void Metrics::track_feature(const std::string& name, bool value) { g_metricmessage.track_feature(name, value); }

    void Metrics::upload(const std::string& payload)
    {
        if (!metrics_enabled())
        {
            return;
        }

#if defined(_WIN32)
        HINTERNET connect = nullptr, request = nullptr;
        BOOL results = FALSE;

        const HINTERNET session = WinHttpOpen(
            L"vcpkg/1.0", WINHTTP_ACCESS_TYPE_DEFAULT_PROXY, WINHTTP_NO_PROXY_NAME, WINHTTP_NO_PROXY_BYPASS, 0);

        unsigned long secure_protocols = WINHTTP_FLAG_SECURE_PROTOCOL_TLS1_2;
        if (session && WinHttpSetOption(session, WINHTTP_OPTION_SECURE_PROTOCOLS, &secure_protocols, sizeof(DWORD)))
        {
            connect = WinHttpConnect(session, L"dc.services.visualstudio.com", INTERNET_DEFAULT_HTTPS_PORT, 0);
        }

        if (connect)
        {
            request = WinHttpOpenRequest(connect,
                                         L"POST",
                                         L"/v2/track",
                                         nullptr,
                                         WINHTTP_NO_REFERER,
                                         WINHTTP_DEFAULT_ACCEPT_TYPES,
                                         WINHTTP_FLAG_SECURE);
        }

        if (request)
        {
            if (MAXDWORD <= payload.size()) abort();
            std::wstring hdrs = L"Content-Type: application/json\r\n";
            std::string& p = const_cast<std::string&>(payload);
            results = WinHttpSendRequest(request,
                                         hdrs.c_str(),
                                         static_cast<DWORD>(hdrs.size()),
                                         static_cast<void*>(&p[0]),
                                         static_cast<DWORD>(payload.size()),
                                         static_cast<DWORD>(payload.size()),
                                         0);
        }

        if (results)
        {
            results = WinHttpReceiveResponse(request, nullptr);
        }

        DWORD http_code = 0, junk = sizeof(DWORD);

        if (results)
        {
            results = WinHttpQueryHeaders(request,
                                          WINHTTP_QUERY_STATUS_CODE | WINHTTP_QUERY_FLAG_NUMBER,
                                          nullptr,
                                          &http_code,
                                          &junk,
                                          WINHTTP_NO_HEADER_INDEX);
        }

        std::vector<char> response_buffer;
        if (results)
        {
            DWORD available_data = 0, read_data = 0, total_data = 0;
            while ((results = WinHttpQueryDataAvailable(request, &available_data)) == TRUE && available_data > 0)
            {
                response_buffer.resize(response_buffer.size() + available_data);

                results = WinHttpReadData(request, &response_buffer.data()[total_data], available_data, &read_data);

                if (!results)
                {
                    break;
                }

                total_data += read_data;

                response_buffer.resize(total_data);
            }
        }

        if (!results)
        {
#ifndef NDEBUG
            __debugbreak();
            auto err = GetLastError();
            fprintf(stderr, "[DEBUG] failed to connect to server: %08lu\n", err);
#endif // NDEBUG
        }

        if (request) WinHttpCloseHandle(request);
        if (connect) WinHttpCloseHandle(connect);
        if (session) WinHttpCloseHandle(session);
#else  // ^^^ _WIN32 // !_WIN32 vvv
        (void)payload;
#endif // ^^^ !_WIN32
    }

    void Metrics::flush(Filesystem& fs)
    {
        if (!metrics_enabled())
        {
            return;
        }

        const std::string payload = g_metricmessage.format_event_data_template();
        if (g_should_print_metrics)
        {
            fprintf(stderr, "%s\n", payload.c_str());
        }

        if (!g_should_send_metrics)
        {
            return;
        }

#if defined(_WIN32)
        wchar_t temp_folder[MAX_PATH];
        GetTempPathW(MAX_PATH, temp_folder);

        const Path temp_folder_path = Path(Strings::to_utf8(temp_folder)) / "vcpkg";
        const Path temp_folder_path_exe = temp_folder_path / "vcpkg-" VCPKG_BASE_VERSION_AS_STRING ".exe";
#endif

        std::error_code ec;
#if defined(_WIN32)
        fs.create_directories(temp_folder_path, ec);
        if (ec) return;
        fs.copy_file(get_exe_path_of_current_process(), temp_folder_path_exe, CopyOptions::skip_existing, ec);
        if (ec) return;
#else
        if (!fs.exists("/tmp", IgnoreErrors{})) return;
        const Path temp_folder_path = "/tmp/vcpkg";
        fs.create_directory(temp_folder_path, IgnoreErrors{});
#endif
        const Path vcpkg_metrics_txt_path = temp_folder_path / ("vcpkg" + generate_random_UUID() + ".txt");
        fs.write_contents(vcpkg_metrics_txt_path, payload, ec);
        if (ec) return;

#if defined(_WIN32)
        Command builder;
        builder.string_arg(temp_folder_path_exe);
        builder.string_arg("x-upload-metrics");
        builder.string_arg(vcpkg_metrics_txt_path);
        cmd_execute_background(builder);
#else
        // TODO: convert to cmd_execute_background or something.
        auto curl = Command("curl")
                        .string_arg("https://dc.services.visualstudio.com/v2/track")
                        .string_arg("--max-time")
                        .string_arg("3")
                        .string_arg("-H")
                        .string_arg("Content-Type: application/json")
                        .string_arg("-X")
                        .string_arg("POST")
                        .string_arg("--tlsv1.2")
                        .string_arg("--data")
                        .string_arg(Strings::concat("@", vcpkg_metrics_txt_path))
                        .raw_arg(">/dev/null")
                        .raw_arg("2>&1");
        auto remove = Command("rm").string_arg(vcpkg_metrics_txt_path);
        Command cmd_line;
        cmd_line.raw_arg("(").raw_arg(curl.command_line()).raw_arg(";").raw_arg(remove.command_line()).raw_arg(") &");
        cmd_execute_clean(cmd_line);
#endif
    }
}<|MERGE_RESOLUTION|>--- conflicted
+++ resolved
@@ -40,91 +40,6 @@
 {
     LockGuarded<Metrics> g_metrics;
 
-<<<<<<< HEAD
-    View<MetricEntry<DefineMetric>> Metrics::get_define_metrics()
-    {
-        static constexpr std::array<MetricEntry<DefineMetric>, static_cast<size_t>(DefineMetric::COUNT)> ENTRIES{{
-            {DefineMetric::AssetSource, "asset-source"},
-            {DefineMetric::BinaryCachingAws, "binarycaching_aws"},
-            {DefineMetric::BinaryCachingAzBlob, "binarycaching_azblob"},
-            {DefineMetric::BinaryCachingCos, "binarycaching_cos"},
-            {DefineMetric::BinaryCachingDefault, "binarycaching_default"},
-            {DefineMetric::BinaryCachingFiles, "binarycaching_files"},
-            {DefineMetric::BinaryCachingGcs, "binarycaching_gcs"},
-            {DefineMetric::BinaryCachingHttp, "binarycaching_http"},
-            {DefineMetric::BinaryCachingNuget, "binarycaching_nuget"},
-            {DefineMetric::BinaryCachingSource, "binarycaching-source"},
-            {DefineMetric::ErrorVersioningDisabled, "error-versioning-disabled"},
-            {DefineMetric::ErrorVersioningNoBaseline, "error-versioning-no-baseline"},
-            {DefineMetric::GitHubRepository, "GITHUB_REPOSITORY"},
-            {DefineMetric::ManifestBaseline, "manifest_baseline"},
-            {DefineMetric::ManifestOverrides, "manifest_overrides"},
-            {DefineMetric::ManifestVersionConstraint, "manifest_version_constraint"},
-            {DefineMetric::RegistriesErrorCouldNotFindBaseline, "registries-error-could-not-find-baseline"},
-            {DefineMetric::RegistriesErrorNoVersionsAtCommit, "registries-error-no-versions-at-commit"},
-            {DefineMetric::VcpkgBinarySources, "VCPKG_BINARY_SOURCES"},
-            {DefineMetric::VcpkgDefaultBinaryCache, "VCPKG_DEFAULT_BINARY_CACHE"},
-            {DefineMetric::VcpkgNugetRepository, "VCPKG_NUGET_REPOSITORY"},
-            {DefineMetric::VersioningErrorBaseline, "versioning-error-baseline"},
-            {DefineMetric::VersioningErrorVersion, "versioning-error-version"},
-            {DefineMetric::X_VcpkgRegistriesCache, "X_VCPKG_REGISTRIES_CACHE"},
-            {DefineMetric::X_WriteNugetPackagesConfig, "x-write-nuget-packages-config"},
-        }};
-        return {ENTRIES.data(), ENTRIES.size()};
-    }
-
-    View<MetricEntry<StringMetric>> Metrics::get_string_metrics()
-    {
-        static constexpr std::array<MetricEntry<StringMetric>, static_cast<size_t>(StringMetric::COUNT)> ENTRIES{{
-            {StringMetric::BuildError, "build_error"},
-            {StringMetric::CommandArgs, "command_args"},
-            {StringMetric::CommandContext, "command_context"},
-            {StringMetric::CommandName, "command_name"},
-            {StringMetric::DetectedCiEnvironment, "detected_ci_environment"},
-            {StringMetric::Error, "error"},
-            {StringMetric::InstallPlan_1, "installplan_1"},
-            {StringMetric::ListFile, "listfile"},
-            {StringMetric::RegistriesDefaultRegistryKind, "registries-default-registry-kind"},
-            {StringMetric::RegistriesKindsUsed, "registries-kinds-used"},
-            {StringMetric::Title, "title"},
-            {StringMetric::UserMac, "user_mac"},
-            {StringMetric::VcpkgVersion, "vcpkg_version"},
-            {StringMetric::Warning, "warning"},
-        }};
-        return {ENTRIES.data(), ENTRIES.size()};
-    }
-
-    View<MetricEntry<BoolMetric>> Metrics::get_bool_metrics()
-    {
-        static constexpr std::array<MetricEntry<BoolMetric>, static_cast<size_t>(BoolMetric::COUNT)> ENTRIES{{
-            {BoolMetric::InstallManifestMode, "install_manifest_mode"},
-            {BoolMetric::OptionOverlayPorts, "option_overlay_ports"},
-        }};
-        return {ENTRIES.data(), ENTRIES.size()};
-    }
-
-    View<MetricEntry<StringMetric>> Metrics::get_string_metrics_preregister_values()
-    {
-        // mock values in telemetry
-        static constexpr std::array<MetricEntry<StringMetric>, static_cast<size_t>(StringMetric::COUNT)> ENTRIES{{
-            {StringMetric::BuildError, "gsl:x64-windows"},
-            {StringMetric::CommandArgs, "0000000011111111aaaaaaaabbbbbbbbccccccccddddddddeeeeeeeeffffffff"},
-            {StringMetric::CommandContext, "artifact"},
-            {StringMetric::CommandName, "z-preregister-telemetry"},
-            {StringMetric::DetectedCiEnvironment, "Generic"},
-            {StringMetric::Error, "build failed"},
-            {StringMetric::InstallPlan_1, "0000000011111111aaaaaaaabbbbbbbbccccccccddddddddeeeeeeeeffffffff"},
-            {StringMetric::ListFile, "update to new format"},
-            {StringMetric::RegistriesDefaultRegistryKind, "builtin-files"},
-            {StringMetric::RegistriesKindsUsed, "git,filesystem"},
-            {StringMetric::Title, "title"},
-            {StringMetric::UserMac, "0"},
-            {StringMetric::VcpkgVersion, "2999-12-31-unknownhash"},
-            {StringMetric::Warning, "warning"},
-        }};
-        return {ENTRIES.data(), ENTRIES.size()};
-    }
-=======
     const constexpr std::array<DefineMetricEntry, static_cast<size_t>(DefineMetric::COUNT)> all_define_metrics{{
         {DefineMetric::AssetSource, "asset-source"},
         {DefineMetric::BinaryCachingAws, "binarycaching_aws"},
@@ -158,6 +73,7 @@
         {StringMetric::CommandArgs, "command_args", "0000000011111111aaaaaaaabbbbbbbbccccccccddddddddeeeeeeeeffffffff"},
         {StringMetric::CommandContext, "command_context", "artifact"},
         {StringMetric::CommandName, "command_name", "z-preregister-telemetry"},
+        {StringMetric::DetectedCiEnvironment, "detected_ci_environment", "Generic"},
         {StringMetric::Error, "error", "build failed"},
         {StringMetric::InstallPlan_1,
          "installplan_1",
@@ -175,7 +91,6 @@
         {BoolMetric::InstallManifestMode, "install_manifest_mode"},
         {BoolMetric::OptionOverlayPorts, "option_overlay_ports"},
     }};
->>>>>>> 7c67433a
 
     static std::string get_current_date_time_string()
     {
