#include <vcpkg/base/contractual-constants.h>
#include <vcpkg/base/fmt.h>
#include <vcpkg/base/messages.h>
#include <vcpkg/base/parse.h>
#include <vcpkg/base/strings.h>

#include <vcpkg/documentation.h>
#include <vcpkg/packagespec.h>

namespace
{
    using namespace vcpkg;
    Triplet resolve_triplet(const Optional<std::string>& specified_triplet, Triplet default_triplet)
    {
        if (auto pspecified = specified_triplet.get())
        {
            return Triplet::from_canonical_name(*pspecified);
        }

        return default_triplet;
    }

    bool parse_features(char32_t& ch, ParsedQualifiedSpecifier& ret, ParserBase& parser)
    {
        auto& features = ret.features.emplace();
        for (;;)
        {
            parser.next();
            parser.skip_tabs_spaces();
            if (parser.cur() == '*')
            {
                features.emplace_back("*");
                parser.next();
            }
            else
            {
                auto feature = parse_feature_name(parser);
                if (auto f = feature.get())
                    features.push_back(std::move(*f));
                else
                    return false;
            }
            auto skipped_space = parser.skip_tabs_spaces();
            ch = parser.cur();
            if (ch == ']')
            {
                ch = parser.next();
                return true;
            }
            else if (ch == ',')
            {
                continue;
            }
            else
            {
                if (skipped_space.size() > 0 || ParserBase::is_lineend(parser.cur()))
                {
                    parser.add_error(msg::format(msgExpectedFeatureListTerminal));
                }
                else
                {
                    parser.add_error(msg::format(msgInvalidCharacterInFeatureList));
                }

                return false;
            }
        }
    }
} // unnamed namespace

namespace vcpkg
{
    std::string FeatureSpec::to_string() const
    {
        std::string ret;
        this->to_string(ret);
        return ret;
    }
    void FeatureSpec::to_string(std::string& out) const
    {
        if (feature().empty()) return spec().to_string(out);
        fmt::format_to(std::back_inserter(out), "{}[{}]:{}", port(), feature(), triplet());
    }

    std::string format_name_only_feature_spec(StringView package_name, StringView feature_name)
    {
        return fmt::format("{}[{}]", package_name, feature_name);
    }

    bool InternalFeatureSet::empty_or_only_core() const
    {
        return empty() || (size() == 1 && *begin() == FeatureNameCore);
    }

    InternalFeatureSet internalize_feature_list(View<std::string> fs, ImplicitDefault id)
    {
        InternalFeatureSet ret;
        bool core = false;
        for (auto&& f : fs)
        {
            if (f == FeatureNameCore)
            {
                core = true;
            }
            ret.emplace_back(f);
        }

        if (!core)
        {
            ret.emplace_back(FeatureNameCore);
            if (id == ImplicitDefault::Yes)
            {
                ret.emplace_back(FeatureNameDefault);
            }
        }
        return ret;
    }

    void FullPackageSpec::expand_fspecs_to(std::vector<FeatureSpec>& out) const
    {
        for (auto&& feature : features)
        {
            out.emplace_back(package_spec, feature);
        }
    }

    const std::string& PackageSpec::name() const { return this->m_name; }

    Triplet PackageSpec::triplet() const { return this->m_triplet; }

    std::string PackageSpec::dir() const { return fmt::format("{}_{}", this->m_name, this->m_triplet); }

    std::string PackageSpec::to_string() const { return fmt::format("{}:{}", this->name(), this->triplet()); }
    void PackageSpec::to_string(std::string& s) const
    {
        fmt::format_to(std::back_inserter(s), "{}:{}", this->name(), this->triplet());
    }

    bool operator==(const PackageSpec& left, const PackageSpec& right)
    {
        return left.name() == right.name() && left.triplet() == right.triplet();
    }

    FullPackageSpec ParsedQualifiedSpecifier::to_full_spec(Triplet default_triplet, ImplicitDefault id) const
    {
        if (platform)
        {
            Checks::unreachable(
                VCPKG_LINE_INFO,
                "AllowPlatformSpec must be No when calling parse_qualified_specifier and using to_full_spec");
        }

        View<std::string> fs{};
        if (auto pfeatures = features.get())
        {
            fs = *pfeatures;
        }

        return FullPackageSpec{{name, resolve_triplet(triplet, default_triplet)}, internalize_feature_list(fs, id)};
    }

    PackageSpec ParsedQualifiedSpecifier::to_package_spec(Triplet default_triplet) const
    {
        if (platform || features)
        {
            Checks::unreachable(VCPKG_LINE_INFO,
                                "AllowFeatures and AllowPlatformSpec must be No when calling "
                                "parse_qualified_specifier and using to_package_spec");
        }

        return PackageSpec{name, resolve_triplet(triplet, default_triplet)};
    }

    ExpectedL<ParsedQualifiedSpecifier> parse_qualified_specifier(StringView input,
                                                                  AllowFeatures allow_features,
                                                                  ParseExplicitTriplet parse_explicit_triplet,
                                                                  AllowPlatformSpec allow_platform_spec)
    {
        // there is no origin because this function is used for user inputs
        auto parser = ParserBase(input, nullopt);
        auto maybe_pqs = parse_qualified_specifier(parser, allow_features, parse_explicit_triplet, allow_platform_spec);
        if (!parser.at_eof())
        {
            if (allow_features == AllowFeatures::No && parse_explicit_triplet == ParseExplicitTriplet::Forbid &&
                allow_platform_spec == AllowPlatformSpec::No)
            {
                parser.add_error(msg::format(msgParsePackageNameNotEof, msg::url = docs::package_name_url));
            }
            else
            {
                // check if the user said zlib:x64-windows[core] instead of zlib[core]:x64-windows
                auto pqs = maybe_pqs.get();
                auto triplet = pqs ? pqs->triplet.get() : nullptr;
                if (pqs && triplet && !pqs->platform.has_value() && parser.cur() == '[')
                {
                    auto speculative_parser_copy = parser;
                    char32_t ch = '[';
                    if (parse_features(ch, *pqs, speculative_parser_copy) && speculative_parser_copy.at_eof())
                    {
                        auto presumed_spec =
                            fmt::format("{}[{}]:{}",
                                        pqs->name,
                                        Strings::join(",", pqs->features.value_or_exit(VCPKG_LINE_INFO)),
                                        *triplet);
                        parser.add_error(msg::format(msgParseQualifiedSpecifierNotEofSquareBracket,
                                                     msg::version_spec = presumed_spec));
                    }
                    else
                    {
                        parser.add_error(msg::format(msgParseQualifiedSpecifierNotEof));
                    }
                }
                else
                {
                    parser.add_error(msg::format(msgParseQualifiedSpecifierNotEof));
                }
            }
        }

        if (auto e = parser.get_error())
        {
            return LocalizedString::from_raw(e->to_string());
        }

<<<<<<< HEAD
    Optional<ParsedQualifiedSpecifier> parse_qualified_specifier(DiagnosticContext& context, StringView input)
    {
        // there is no origin because this function is used for user inputs
        auto parser = ParserBase(context, input, nullopt);
        auto maybe_pqs = parse_qualified_specifier(parser);
        if (!parser.at_eof())
        {
            parser.add_error(msg::format(msgExpectedEof));
        }

        if (parser.any_errors())
        {
            maybe_pqs.clear();
        }

        return maybe_pqs;
    }

    ExpectedL<ParsedQualifiedSpecifier> parse_qualified_specifier(StringView input)
    {
        return adapt_context_to_expected(
            static_cast<Optional<ParsedQualifiedSpecifier> (*)(DiagnosticContext&, StringView)>(
                parse_qualified_specifier),
            input);
=======
        return std::move(maybe_pqs).value_or_exit(VCPKG_LINE_INFO);
>>>>>>> 87adc3f4
    }

    Optional<std::string> parse_feature_name(ParserBase& parser)
    {
        auto ret = parser.match_while(ParserBase::is_package_name_char).to_string();
        auto ch = parser.cur();

        // ignores the feature name vwebp_sdl as a back-compat thing
        const bool has_underscore = std::find(ret.begin(), ret.end(), '_') != ret.end() && ret != "vwebp_sdl";
        if (has_underscore || ParserBase::is_upper_alpha(ch))
        {
            parser.add_error(msg::format(msgInvalidCharacterInFeatureName));
            return nullopt;
        }

        if (ret == FeatureNameDefault)
        {
            parser.add_error(msg::format(msgInvalidDefaultFeatureName));
            return nullopt;
        }

        if (ret.empty())
        {
            parser.add_error(msg::format(msgExpectedFeatureName));
            return nullopt;
        }
        return ret;
    }
    Optional<std::string> parse_package_name(ParserBase& parser)
    {
        auto ret = parser.match_while(ParserBase::is_package_name_char).to_string();
        auto ch = parser.cur();
        if (ParserBase::is_upper_alpha(ch) || ch == '_')
        {
            parser.add_error(msg::format(msgInvalidCharacterInPortName));
            return nullopt;
        }
        if (ret.empty())
        {
            parser.add_error(msg::format(msgExpectedPortName));
            return nullopt;
        }
        return ret;
    }

    Optional<ParsedQualifiedSpecifier> parse_qualified_specifier(ParserBase& parser,
                                                                 AllowFeatures allow_features,
                                                                 ParseExplicitTriplet allow_triplet,
                                                                 AllowPlatformSpec allow_platform_spec)
    {
        ParsedQualifiedSpecifier ret;
        auto name = parse_package_name(parser);
        if (auto n = name.get())
            ret.name = std::move(*n);
        else
            return nullopt;
        auto ch = parser.cur();
        if (ch == '[')
        {
            if (allow_features == AllowFeatures::No)
            {
                parser.add_error(msg::format(msgIllegalFeatures));
                return nullopt;
            }

            if (!parse_features(ch, ret, parser))
            {
                return nullopt;
            }
        }
        if (ch == ':')
        {
            auto triplet_start = parser.cur_loc();
            parser.next();
            auto triplet_parsed = parser.match_while(ParserBase::is_package_name_char);
            if (allow_triplet == ParseExplicitTriplet::Forbid)
            {
                parser.add_error(msg::format(msgAddTripletExpressionNotAllowed,
                                             msg::package_name = ret.name,
                                             msg::triplet = triplet_parsed),
                                 triplet_start);
                return nullopt;
            }

            if (triplet_parsed.empty())
            {
                parser.add_error(msg::format(msgExpectedTripletName));
                return nullopt;
            }

            ret.triplet.emplace(triplet_parsed.to_string());
        }
        else if (allow_triplet == ParseExplicitTriplet::Require)
        {
            parser.add_error(msg::format(msgExpectedExplicitTriplet));
            return nullopt;
        }

        parser.skip_tabs_spaces();
        ch = parser.cur();
        if (ch == '(')
        {
            if (allow_platform_spec == AllowPlatformSpec::No)
            {
                parser.add_error(msg::format(msgIllegalPlatformSpec));
                return nullopt;
            }

            auto loc = parser.cur_loc();
            std::string platform_string;
            int depth = 1;
            while (depth > 0 && (ch = parser.next()) != 0)
            {
                if (ch == '(') ++depth;
                if (ch == ')') --depth;
            }
            if (depth > 0)
            {
                parser.add_error(msg::format(msgMissingClosingParen), loc);
                return nullopt;
            }
            platform_string.append((++loc.it).pointer_to_current(), parser.it().pointer_to_current());
            auto platform_opt = PlatformExpression::parse_platform_expression(
                platform_string, PlatformExpression::MultipleBinaryOperators::Allow);
            if (auto platform = platform_opt.get())
            {
                ret.platform = std::move(*platform);
            }
            else
            {
                parser.add_error(std::move(platform_opt).error(), loc);
            }

            parser.next();
        }
        // This makes the behavior of the parser more consistent -- otherwise, it will skip tabs and spaces only if
        // there isn't a qualifier.
        parser.skip_tabs_spaces();
        return ret;
    }
}<|MERGE_RESOLUTION|>--- conflicted
+++ resolved
@@ -171,13 +171,14 @@
         return PackageSpec{name, resolve_triplet(triplet, default_triplet)};
     }
 
-    ExpectedL<ParsedQualifiedSpecifier> parse_qualified_specifier(StringView input,
-                                                                  AllowFeatures allow_features,
-                                                                  ParseExplicitTriplet parse_explicit_triplet,
-                                                                  AllowPlatformSpec allow_platform_spec)
+    Optional<ParsedQualifiedSpecifier> parse_qualified_specifier(DiagnosticContext& context,
+                                                                 StringView input,
+                                                                 AllowFeatures allow_features,
+                                                                 ParseExplicitTriplet parse_explicit_triplet,
+                                                                 AllowPlatformSpec allow_platform_spec)
     {
         // there is no origin because this function is used for user inputs
-        auto parser = ParserBase(input, nullopt);
+        auto parser = ParserBase(context, input, nullopt);
         auto maybe_pqs = parse_qualified_specifier(parser, allow_features, parse_explicit_triplet, allow_platform_spec);
         if (!parser.at_eof())
         {
@@ -217,22 +218,6 @@
             }
         }
 
-        if (auto e = parser.get_error())
-        {
-            return LocalizedString::from_raw(e->to_string());
-        }
-
-<<<<<<< HEAD
-    Optional<ParsedQualifiedSpecifier> parse_qualified_specifier(DiagnosticContext& context, StringView input)
-    {
-        // there is no origin because this function is used for user inputs
-        auto parser = ParserBase(context, input, nullopt);
-        auto maybe_pqs = parse_qualified_specifier(parser);
-        if (!parser.at_eof())
-        {
-            parser.add_error(msg::format(msgExpectedEof));
-        }
-
         if (parser.any_errors())
         {
             maybe_pqs.clear();
@@ -241,15 +226,19 @@
         return maybe_pqs;
     }
 
-    ExpectedL<ParsedQualifiedSpecifier> parse_qualified_specifier(StringView input)
+    ExpectedL<ParsedQualifiedSpecifier> parse_qualified_specifier(StringView input,
+                                                                  AllowFeatures allow_features,
+                                                                  ParseExplicitTriplet parse_explicit_triplet,
+                                                                  AllowPlatformSpec allow_platform_spec)
     {
         return adapt_context_to_expected(
-            static_cast<Optional<ParsedQualifiedSpecifier> (*)(DiagnosticContext&, StringView)>(
+            static_cast<Optional<ParsedQualifiedSpecifier> (*)(
+                DiagnosticContext&, StringView, AllowFeatures, ParseExplicitTriplet, AllowPlatformSpec)>(
                 parse_qualified_specifier),
-            input);
-=======
-        return std::move(maybe_pqs).value_or_exit(VCPKG_LINE_INFO);
->>>>>>> 87adc3f4
+            input,
+            allow_features,
+            parse_explicit_triplet,
+            allow_platform_spec);
     }
 
     Optional<std::string> parse_feature_name(ParserBase& parser)
