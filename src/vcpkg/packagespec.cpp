#include <vcpkg/base/contractual-constants.h>
#include <vcpkg/base/fmt.h>
#include <vcpkg/base/messages.h>
#include <vcpkg/base/parse.h>
#include <vcpkg/base/strings.h>

#include <vcpkg/documentation.h>
#include <vcpkg/packagespec.h>

namespace
{
    using namespace vcpkg;
    Triplet resolve_triplet(const Optional<std::string>& specified_triplet, Triplet default_triplet)
    {
        if (auto pspecified = specified_triplet.get())
        {
            return Triplet::from_canonical_name(*pspecified);
        }

        return default_triplet;
    }

    bool parse_features(char32_t& ch, ParsedQualifiedSpecifier& ret, ParserBase& parser)
    {
        auto& features = ret.features.emplace();
        for (;;)
        {
            parser.next();
            parser.skip_tabs_spaces();
            if (parser.cur() == '*')
            {
                features.emplace_back("*");
                parser.next();
            }
            else
            {
                auto feature = parse_feature_name(parser);
                if (auto f = feature.get())
                    features.push_back(std::move(*f));
                else
                    return false;
            }
            auto skipped_space = parser.skip_tabs_spaces();
            ch = parser.cur();
            if (ch == ']')
            {
                ch = parser.next();
                return true;
            }
            else if (ch == ',')
            {
                continue;
            }
            else
            {
                if (skipped_space.size() > 0 || ParserBase::is_lineend(parser.cur()))
                {
                    parser.add_error(msg::format(msgExpectedFeatureListTerminal));
                }
                else
                {
                    parser.add_error(msg::format(msgInvalidCharacterInFeatureList));
                }

                return false;
            }
        }
    }
} // unnamed namespace

namespace vcpkg
{
    std::string FeatureSpec::to_string() const
    {
        std::string ret;
        this->to_string(ret);
        return ret;
    }
    void FeatureSpec::to_string(std::string& out) const
    {
        if (feature().empty()) return spec().to_string(out);
        fmt::format_to(std::back_inserter(out), "{}[{}]:{}", port(), feature(), triplet());
    }

    std::string format_name_only_feature_spec(StringView package_name, StringView feature_name)
    {
        return fmt::format("{}[{}]", package_name, feature_name);
    }

    bool InternalFeatureSet::empty_or_only_core() const
    {
        return empty() || (size() == 1 && *begin() == FeatureNameCore);
    }

    InternalFeatureSet internalize_feature_list(View<std::string> fs, ImplicitDefault id)
    {
        InternalFeatureSet ret;
        bool core = false;
        for (auto&& f : fs)
        {
            if (f == FeatureNameCore)
            {
                core = true;
            }
            ret.emplace_back(f);
        }

        if (!core)
        {
<<<<<<< HEAD
            ret.emplace_back("core");
            if (id == ImplicitDefault::Yes)
=======
            ret.emplace_back(FeatureNameCore);
            if (id == ImplicitDefault::YES)
>>>>>>> 05f88ed2
            {
                ret.emplace_back(FeatureNameDefault);
            }
        }
        return ret;
    }

    void FullPackageSpec::expand_fspecs_to(std::vector<FeatureSpec>& out) const
    {
        for (auto&& feature : features)
        {
            out.emplace_back(package_spec, feature);
        }
    }

    const std::string& PackageSpec::name() const { return this->m_name; }

    Triplet PackageSpec::triplet() const { return this->m_triplet; }

    std::string PackageSpec::dir() const { return fmt::format("{}_{}", this->m_name, this->m_triplet); }

    std::string PackageSpec::to_string() const { return fmt::format("{}:{}", this->name(), this->triplet()); }
    void PackageSpec::to_string(std::string& s) const
    {
        fmt::format_to(std::back_inserter(s), "{}:{}", this->name(), this->triplet());
    }

    bool operator==(const PackageSpec& left, const PackageSpec& right)
    {
        return left.name() == right.name() && left.triplet() == right.triplet();
    }

    FullPackageSpec ParsedQualifiedSpecifier::to_full_spec(Triplet default_triplet, ImplicitDefault id) const
    {
        if (platform)
        {
            Checks::unreachable(
                VCPKG_LINE_INFO,
                "AllowPlatformSpec must be No when calling parse_qualified_specifier and using to_full_spec");
        }

        View<std::string> fs{};
        if (auto pfeatures = features.get())
        {
            fs = *pfeatures;
        }

        return FullPackageSpec{{name, resolve_triplet(triplet, default_triplet)}, internalize_feature_list(fs, id)};
    }

    PackageSpec ParsedQualifiedSpecifier::to_package_spec(Triplet default_triplet) const
    {
        if (platform || features)
        {
            Checks::unreachable(VCPKG_LINE_INFO,
                                "AllowFeatures and AllowPlatformSpec must be No when calling "
                                "parse_qualified_specifier and using to_package_spec");
        }

        return PackageSpec{name, resolve_triplet(triplet, default_triplet)};
    }

    ExpectedL<ParsedQualifiedSpecifier> parse_qualified_specifier(StringView input,
                                                                  AllowFeatures allow_features,
                                                                  ParseExplicitTriplet parse_explicit_triplet,
                                                                  AllowPlatformSpec allow_platform_spec)
    {
        // there is no origin because this function is used for user inputs
        auto parser = ParserBase(input, nullopt);
        auto maybe_pqs = parse_qualified_specifier(parser, allow_features, parse_explicit_triplet, allow_platform_spec);
        if (!parser.at_eof())
        {
            if (allow_features == AllowFeatures::No && parse_explicit_triplet == ParseExplicitTriplet::Forbid &&
                allow_platform_spec == AllowPlatformSpec::No)
            {
                parser.add_error(msg::format(msgParsePackageNameNotEof, msg::url = docs::package_name_url));
            }
            else
            {
                // check if the user said zlib:x64-windows[core] instead of zlib[core]:x64-windows
                auto pqs = maybe_pqs.get();
                auto triplet = pqs ? pqs->triplet.get() : nullptr;
                if (pqs && triplet && !pqs->platform.has_value() && parser.cur() == '[')
                {
                    auto speculative_parser_copy = parser;
                    char32_t ch = '[';
                    if (parse_features(ch, *pqs, speculative_parser_copy) && speculative_parser_copy.at_eof())
                    {
                        auto presumed_spec =
                            fmt::format("{}[{}]:{}",
                                        pqs->name,
                                        Strings::join(",", pqs->features.value_or_exit(VCPKG_LINE_INFO)),
                                        *triplet);
                        parser.add_error(msg::format(msgParseQualifiedSpecifierNotEofSquareBracket,
                                                     msg::version_spec = presumed_spec));
                    }
                    else
                    {
                        parser.add_error(msg::format(msgParseQualifiedSpecifierNotEof));
                    }
                }
                else
                {
                    parser.add_error(msg::format(msgParseQualifiedSpecifierNotEof));
                }
            }
        }

        if (auto e = parser.get_error())
        {
            return LocalizedString::from_raw(e->to_string());
        }

        return std::move(maybe_pqs).value_or_exit(VCPKG_LINE_INFO);
    }

    Optional<std::string> parse_feature_name(ParserBase& parser)
    {
        auto ret = parser.match_while(ParserBase::is_package_name_char).to_string();
        auto ch = parser.cur();

        // ignores the feature name vwebp_sdl as a back-compat thing
        const bool has_underscore = std::find(ret.begin(), ret.end(), '_') != ret.end() && ret != "vwebp_sdl";
        if (has_underscore || ParserBase::is_upper_alpha(ch))
        {
            parser.add_error(msg::format(msgInvalidCharacterInFeatureName));
            return nullopt;
        }

        if (ret == FeatureNameDefault)
        {
            parser.add_error(msg::format(msgInvalidDefaultFeatureName));
            return nullopt;
        }

        if (ret.empty())
        {
            parser.add_error(msg::format(msgExpectedFeatureName));
            return nullopt;
        }
        return ret;
    }
    Optional<std::string> parse_package_name(ParserBase& parser)
    {
        auto ret = parser.match_while(ParserBase::is_package_name_char).to_string();
        auto ch = parser.cur();
        if (ParserBase::is_upper_alpha(ch) || ch == '_')
        {
            parser.add_error(msg::format(msgInvalidCharacterInPortName));
            return nullopt;
        }
        if (ret.empty())
        {
            parser.add_error(msg::format(msgExpectedPortName));
            return nullopt;
        }
        return ret;
    }

    Optional<ParsedQualifiedSpecifier> parse_qualified_specifier(ParserBase& parser,
                                                                 AllowFeatures allow_features,
                                                                 ParseExplicitTriplet allow_triplet,
                                                                 AllowPlatformSpec allow_platform_spec)
    {
        ParsedQualifiedSpecifier ret;
        auto name = parse_package_name(parser);
        if (auto n = name.get())
            ret.name = std::move(*n);
        else
            return nullopt;
        auto ch = parser.cur();
        if (ch == '[')
        {
            if (allow_features == AllowFeatures::No)
            {
                parser.add_error(msg::format(msgIllegalFeatures));
                return nullopt;
            }

            if (!parse_features(ch, ret, parser))
            {
                return nullopt;
            }
        }
        if (ch == ':')
        {
            auto triplet_start = parser.cur_loc();
            parser.next();
            auto triplet_parsed = parser.match_while(ParserBase::is_package_name_char);
            if (allow_triplet == ParseExplicitTriplet::Forbid)
            {
                parser.add_error(msg::format(msgAddTripletExpressionNotAllowed,
                                             msg::package_name = ret.name,
                                             msg::triplet = triplet_parsed),
                                 triplet_start);
                return nullopt;
            }

            if (triplet_parsed.empty())
            {
                parser.add_error(msg::format(msgExpectedTripletName));
                return nullopt;
            }

            ret.triplet.emplace(triplet_parsed.to_string());
        }
        else if (allow_triplet == ParseExplicitTriplet::Require)
        {
            parser.add_error(msg::format(msgExpectedExplicitTriplet));
            return nullopt;
        }

        parser.skip_tabs_spaces();
        ch = parser.cur();
        if (ch == '(')
        {
            if (allow_platform_spec == AllowPlatformSpec::No)
            {
                parser.add_error(msg::format(msgIllegalPlatformSpec));
                return nullopt;
            }

            auto loc = parser.cur_loc();
            std::string platform_string;
            int depth = 1;
            while (depth > 0 && (ch = parser.next()) != 0)
            {
                if (ch == '(') ++depth;
                if (ch == ')') --depth;
            }
            if (depth > 0)
            {
                parser.add_error(msg::format(msgMissingClosingParen), loc);
                return nullopt;
            }
            platform_string.append((++loc.it).pointer_to_current(), parser.it().pointer_to_current());
            auto platform_opt = PlatformExpression::parse_platform_expression(
                platform_string, PlatformExpression::MultipleBinaryOperators::Allow);
            if (auto platform = platform_opt.get())
            {
                ret.platform = std::move(*platform);
            }
            else
            {
                parser.add_error(std::move(platform_opt).error(), loc);
            }

            parser.next();
        }
        // This makes the behavior of the parser more consistent -- otherwise, it will skip tabs and spaces only if
        // there isn't a qualifier.
        parser.skip_tabs_spaces();
        return ret;
    }
}<|MERGE_RESOLUTION|>--- conflicted
+++ resolved
@@ -107,13 +107,8 @@
 
         if (!core)
         {
-<<<<<<< HEAD
-            ret.emplace_back("core");
+            ret.emplace_back(FeatureNameCore);
             if (id == ImplicitDefault::Yes)
-=======
-            ret.emplace_back(FeatureNameCore);
-            if (id == ImplicitDefault::YES)
->>>>>>> 05f88ed2
             {
                 ret.emplace_back(FeatureNameDefault);
             }
