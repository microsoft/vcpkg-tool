#include <vcpkg/base/checks.h>
#include <vcpkg/base/format.h>
#include <vcpkg/base/messages.h>
#include <vcpkg/base/parse.h>
#include <vcpkg/base/util.h>

#include <vcpkg/packagespec.h>
#include <vcpkg/paragraphparser.h>

namespace vcpkg
{
    std::string FeatureSpec::to_string() const
    {
        std::string ret;
        this->to_string(ret);
        return ret;
    }
    void FeatureSpec::to_string(std::string& out) const
    {
        if (feature().empty()) return spec().to_string(out);
        fmt::format_to(std::back_inserter(out), "{}[{}]:{}", port(), feature(), triplet());
    }

    std::string format_name_only_feature_spec(StringView package_name, StringView feature_name)
    {
        return fmt::format("{}[{}]", package_name, feature_name);
    }

    static InternalFeatureSet normalize_feature_list(View<std::string> fs, ImplicitDefault id)
    {
        InternalFeatureSet ret;
        bool core = false;
        for (auto&& f : fs)
        {
            if (f == "core")
            {
                core = true;
            }
            ret.emplace_back(f);
        }

        if (!core)
        {
            ret.emplace_back("core");
            if (id == ImplicitDefault::YES)
            {
                ret.emplace_back("default");
            }
        }
        return ret;
    }

    FullPackageSpec::FullPackageSpec(PackageSpec spec, View<std::string> features, ImplicitDefault id)
        : package_spec(std::move(spec)), features(normalize_feature_list(features, id))
    {
    }

    void FullPackageSpec::expand_fspecs_to(std::vector<FeatureSpec>& out) const
    {
        for (auto&& feature : features)
        {
            out.emplace_back(package_spec, feature);
        }
    }

    const std::string& PackageSpec::name() const { return this->m_name; }

    Triplet PackageSpec::triplet() const { return this->m_triplet; }

    std::string PackageSpec::dir() const { return fmt::format("{}_{}", this->m_name, this->m_triplet); }

    std::string PackageSpec::to_string() const { return fmt::format("{}:{}", this->name(), this->triplet()); }
    void PackageSpec::to_string(std::string& s) const
    {
        fmt::format_to(std::back_inserter(s), "{}:{}", this->name(), this->triplet());
    }

    bool operator==(const PackageSpec& left, const PackageSpec& right)
    {
        return left.name() == right.name() && left.triplet() == right.triplet();
    }

    ExpectedL<FullPackageSpec> ParsedQualifiedSpecifier::to_full_spec(Triplet default_triplet, ImplicitDefault id) const
    {
        if (platform)
        {
            return msg::format_error(msgIllegalPlatformSpec);
        }

        const Triplet t = triplet ? Triplet::from_canonical_name(*triplet.get()) : default_triplet;
        const View<std::string> fs = !features.get() ? View<std::string>{} : *features.get();
        return FullPackageSpec{{name, t}, fs, id};
    }

    ExpectedL<PackageSpec> ParsedQualifiedSpecifier::to_package_spec(Triplet default_triplet) const
    {
        if (platform)
        {
            return msg::format_error(msgIllegalPlatformSpec);
        }
        if (features)
        {
            return msg::format_error(msgIllegalFeatures);
        }

        const Triplet t = triplet ? Triplet::from_canonical_name(*triplet.get()) : default_triplet;
        return PackageSpec{name, t};
    }

    ExpectedL<ParsedQualifiedSpecifier> parse_qualified_specifier(StringView input)
    {
        auto parser = ParserBase(input, "<unknown>");
        auto maybe_pqs = parse_qualified_specifier(parser);
        if (!parser.at_eof()) parser.add_error(msg::format(msgExpectedEof));
        if (auto e = parser.get_error()) return LocalizedString::from_raw(e->to_string());
        return std::move(maybe_pqs).value_or_exit(VCPKG_LINE_INFO);
    }

    Optional<std::string> parse_feature_name(ParserBase& parser)
    {
        auto ret = parser.match_while(ParserBase::is_package_name_char).to_string();
        auto ch = parser.cur();

        // ignores the feature name vwebp_sdl as a back-compat thing
        const bool has_underscore = std::find(ret.begin(), ret.end(), '_') != ret.end() && ret != "vwebp_sdl";
        if (has_underscore || ParserBase::is_upper_alpha(ch))
        {
            parser.add_error(msg::format(msgInvalidCharacterInFeatureName));
            return nullopt;
        }

        if (ret == "default")
        {
            parser.add_error(msg::format(msgInvalidDefaultFeatureName));
            return nullopt;
        }

        if (ret.empty())
        {
            parser.add_error(msg::format(msgExpectedFeatureName));
            return nullopt;
        }
        return ret;
    }
    Optional<std::string> parse_package_name(ParserBase& parser)
    {
        auto ret = parser.match_while(ParserBase::is_package_name_char).to_string();
        auto ch = parser.cur();
        if (ParserBase::is_upper_alpha(ch) || ch == '_')
        {
            parser.add_error(msg::format(msgInvalidCharacterInPackageName));
            return nullopt;
        }
        if (ret.empty())
        {
            parser.add_error(msg::format(msgExpectedPortName));
            return nullopt;
        }
        return ret;
    }

    Optional<ParsedQualifiedSpecifier> parse_qualified_specifier(ParserBase& parser)
    {
        ParsedQualifiedSpecifier ret;
        auto name = parse_package_name(parser);
        if (auto n = name.get())
            ret.name = std::move(*n);
        else
            return nullopt;
        auto ch = parser.cur();
        if (ch == '[')
        {
            std::vector<std::string> features;
            do
            {
                parser.next();
                parser.skip_tabs_spaces();
                if (parser.cur() == '*')
                {
                    features.emplace_back("*");
                    parser.next();
                }
                else
                {
                    auto feature = parse_feature_name(parser);
                    if (auto f = feature.get())
                        features.push_back(std::move(*f));
                    else
                        return nullopt;
                }
                auto skipped_space = parser.skip_tabs_spaces();
                ch = parser.cur();
                if (ch == ']')
                {
                    ch = parser.next();
                    break;
                }
                else if (ch == ',')
                {
                    continue;
                }
                else
                {
                    if (skipped_space.size() > 0 || ParserBase::is_lineend(parser.cur()))
                    {
                        parser.add_error(msg::format(msgExpectedFeatureListTerminal));
                    }
                    else
                    {
                        parser.add_error(msg::format(msgInvalidCharacterInFeatureList));
                    }

                    return nullopt;
                }
            } while (true);
            ret.features = std::move(features);
        }
        if (ch == ':')
        {
            parser.next();
            ret.triplet = parser.match_while(ParserBase::is_package_name_char).to_string();
            if (ret.triplet.get()->empty())
            {
                parser.add_error(msg::format(msgExpectedTripletName));
                return nullopt;
            }
        }
        parser.skip_tabs_spaces();
        ch = parser.cur();
        if (ch == '(')
        {
            auto loc = parser.cur_loc();
            std::string platform_string;
            int depth = 1;
            while (depth > 0 && (ch = parser.next()) != 0)
            {
                if (ch == '(') ++depth;
                if (ch == ')') --depth;
            }
            if (depth > 0)
            {
                parser.add_error(msg::format(msgMissingClosingParen), loc);
                return nullopt;
            }
            platform_string.append((++loc.it).pointer_to_current(), parser.it().pointer_to_current());
            auto platform_opt = PlatformExpression::parse_platform_expression(
                platform_string, PlatformExpression::MultipleBinaryOperators::Allow);
            if (auto platform = platform_opt.get())
            {
                ret.platform = std::move(*platform);
            }
            else
            {
                parser.add_error(std::move(platform_opt).error(), loc);
            }

            parser.next();
        }
        // This makes the behavior of the parser more consistent -- otherwise, it will skip tabs and spaces only if
        // there isn't a qualifier.
        parser.skip_tabs_spaces();
        return ret;
    }
<<<<<<< HEAD

    bool operator==(const DependencyConstraint& lhs, const DependencyConstraint& rhs)
    {
        if (lhs.type != rhs.type) return false;
        if (lhs.value != rhs.value) return false;
        return lhs.port_version == rhs.port_version;
    }

    Optional<Version> DependencyConstraint::try_get_minimum_version() const
    {
        if (type == VersionConstraintKind::None)
        {
            return nullopt;
        }

        return Version{
            value,
            port_version,
        };
    }

    bool Dependency::has_platform_expressions() const
    {
        return !platform.is_empty() || Util::any_of(features, [](const auto f) { return !f.platform.is_empty(); });
    }

    FullPackageSpec Dependency::to_full_spec(View<std::string> feature_list, Triplet target, Triplet host_triplet) const
    {
        InternalFeatureSet internal_feature_list(feature_list.begin(), feature_list.end());
        internal_feature_list.push_back("core");
        if (default_features)
        {
            internal_feature_list.push_back("default");
        }
        return FullPackageSpec{{name, host ? host_triplet : target}, std::move(internal_feature_list)};
    }

    bool operator==(const Dependency& lhs, const Dependency& rhs)
    {
        if (lhs.name != rhs.name) return false;
        if (lhs.features != rhs.features) return false;
        if (!structurally_equal(lhs.platform, rhs.platform)) return false;
        if (lhs.extra_info != rhs.extra_info) return false;
        if (lhs.constraint != rhs.constraint) return false;
        if (lhs.host != rhs.host) return false;

        return true;
    }
    bool operator!=(const Dependency& lhs, const Dependency& rhs);

    bool operator==(const DependencyOverride& lhs, const DependencyOverride& rhs)
    {
        if (lhs.version_scheme != rhs.version_scheme) return false;
        if (lhs.port_version != rhs.port_version) return false;
        if (lhs.name != rhs.name) return false;
        if (lhs.version != rhs.version) return false;
        return lhs.extra_info == rhs.extra_info;
    }
    bool operator!=(const DependencyOverride& lhs, const DependencyOverride& rhs);

    bool operator==(const Dependency::Feature& lhs, const Dependency::Feature& rhs)
    {
        if (lhs.name != rhs.name) return false;
        if (!structurally_equal(lhs.platform, rhs.platform)) return false;

        return true;
    }

    bool operator!=(const Dependency::Feature& lhs, const Dependency::Feature& rhs) { return !(lhs == rhs); }
=======
>>>>>>> ac44aa4a
}<|MERGE_RESOLUTION|>--- conflicted
+++ resolved
@@ -261,76 +261,4 @@
         parser.skip_tabs_spaces();
         return ret;
     }
-<<<<<<< HEAD
-
-    bool operator==(const DependencyConstraint& lhs, const DependencyConstraint& rhs)
-    {
-        if (lhs.type != rhs.type) return false;
-        if (lhs.value != rhs.value) return false;
-        return lhs.port_version == rhs.port_version;
-    }
-
-    Optional<Version> DependencyConstraint::try_get_minimum_version() const
-    {
-        if (type == VersionConstraintKind::None)
-        {
-            return nullopt;
-        }
-
-        return Version{
-            value,
-            port_version,
-        };
-    }
-
-    bool Dependency::has_platform_expressions() const
-    {
-        return !platform.is_empty() || Util::any_of(features, [](const auto f) { return !f.platform.is_empty(); });
-    }
-
-    FullPackageSpec Dependency::to_full_spec(View<std::string> feature_list, Triplet target, Triplet host_triplet) const
-    {
-        InternalFeatureSet internal_feature_list(feature_list.begin(), feature_list.end());
-        internal_feature_list.push_back("core");
-        if (default_features)
-        {
-            internal_feature_list.push_back("default");
-        }
-        return FullPackageSpec{{name, host ? host_triplet : target}, std::move(internal_feature_list)};
-    }
-
-    bool operator==(const Dependency& lhs, const Dependency& rhs)
-    {
-        if (lhs.name != rhs.name) return false;
-        if (lhs.features != rhs.features) return false;
-        if (!structurally_equal(lhs.platform, rhs.platform)) return false;
-        if (lhs.extra_info != rhs.extra_info) return false;
-        if (lhs.constraint != rhs.constraint) return false;
-        if (lhs.host != rhs.host) return false;
-
-        return true;
-    }
-    bool operator!=(const Dependency& lhs, const Dependency& rhs);
-
-    bool operator==(const DependencyOverride& lhs, const DependencyOverride& rhs)
-    {
-        if (lhs.version_scheme != rhs.version_scheme) return false;
-        if (lhs.port_version != rhs.port_version) return false;
-        if (lhs.name != rhs.name) return false;
-        if (lhs.version != rhs.version) return false;
-        return lhs.extra_info == rhs.extra_info;
-    }
-    bool operator!=(const DependencyOverride& lhs, const DependencyOverride& rhs);
-
-    bool operator==(const Dependency::Feature& lhs, const Dependency::Feature& rhs)
-    {
-        if (lhs.name != rhs.name) return false;
-        if (!structurally_equal(lhs.platform, rhs.platform)) return false;
-
-        return true;
-    }
-
-    bool operator!=(const Dependency::Feature& lhs, const Dependency::Feature& rhs) { return !(lhs == rhs); }
-=======
->>>>>>> ac44aa4a
 }