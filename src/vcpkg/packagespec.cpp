--- conflicted
+++ resolved
@@ -110,12 +110,7 @@
 
     Optional<std::string> parse_feature_name(ParserBase& parser)
     {
-<<<<<<< HEAD
-        auto ret = parser.match_while(ParserBase::is_feature_name_char).to_string();
-=======
-        using Parse::ParserBase;
-        auto ret = parser.match_zero_or_more(ParserBase::is_package_name_char).to_string();
->>>>>>> 040f7efa
+        auto ret = parser.match_while(ParserBase::is_package_name_char).to_string();
         auto ch = parser.cur();
 
         // ignores the feature name vwebp_sdl as a back-compat thing
@@ -141,12 +136,7 @@
     }
     Optional<std::string> parse_package_name(ParserBase& parser)
     {
-<<<<<<< HEAD
         auto ret = parser.match_while(ParserBase::is_package_name_char).to_string();
-=======
-        using Parse::ParserBase;
-        auto ret = parser.match_zero_or_more(ParserBase::is_package_name_char).to_string();
->>>>>>> 040f7efa
         auto ch = parser.cur();
         if (ParserBase::is_upper_alpha(ch) || ch == '_')
         {
@@ -215,11 +205,7 @@
         if (ch == ':')
         {
             parser.next();
-<<<<<<< HEAD
             ret.triplet = parser.match_while(ParserBase::is_package_name_char).to_string();
-=======
-            ret.triplet = parser.match_zero_or_more(ParserBase::is_package_name_char).to_string();
->>>>>>> 040f7efa
             if (ret.triplet.get()->empty())
             {
                 parser.add_error("expected triplet name (must be lowercase, digits, '-')");
