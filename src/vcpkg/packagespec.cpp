--- conflicted
+++ resolved
@@ -42,17 +42,7 @@
         return left.name() == right.name() && left.triplet() == right.triplet();
     }
 
-<<<<<<< HEAD
-    DECLARE_AND_REGISTER_MESSAGE(IllegalPlatformSpec,
-                                 (),
-                                 "",
-                                 "error: Platform qualifier is not allowed in this context");
-    DECLARE_AND_REGISTER_MESSAGE(IllegalFeatures, (), "", "error: List of features is not allowed in this context");
-
     static InternalFeatureSet normalize_feature_list(View<std::string> fs, bool implicit_default)
-=======
-    static InternalFeatureSet normalize_feature_list(View<std::string> fs, ImplicitDefault id)
->>>>>>> ea4088f6
     {
         InternalFeatureSet ret;
         bool core = false;
