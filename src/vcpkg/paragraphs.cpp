#include <vcpkg/base/files.h>
#include <vcpkg/base/messages.h>
#include <vcpkg/base/parse.h>
#include <vcpkg/base/system.debug.h>
#include <vcpkg/base/system.print.h>
#include <vcpkg/base/util.h>

#include <vcpkg/binaryparagraph.h>
#include <vcpkg/configuration.h>
#include <vcpkg/paragraphparser.h>
#include <vcpkg/paragraphs.h>
#include <vcpkg/registries.h>

static std::atomic<uint64_t> g_load_ports_stats(0);

namespace
{
    using namespace vcpkg;

    DECLARE_AND_REGISTER_MESSAGE(ParseControlErrorInfoWhileLoading,
                                 (msg::path),
                                 "Error messages are is printed after this.",
                                 "while loading {path}:");

    DECLARE_AND_REGISTER_MESSAGE(ParseControlErrorInfoInvalidFields, (), "", "The following fields were not expected:");
    DECLARE_AND_REGISTER_MESSAGE(ParseControlErrorInfoMissingFields, (), "", "The following fields were missing:");
    DECLARE_AND_REGISTER_MESSAGE(ParseControlErrorInfoWrongTypeFields,
                                 (),
                                 "",
                                 "The following fields had the wrong types:");
    DECLARE_AND_REGISTER_MESSAGE(ParseControlErrorInfoTypesEntry,
                                 (msg::value, msg::expected),
                                 "{value} is the name of a field in an on-disk file, {expected} is a short description "
                                 "of what it should be like 'a non-negative integer' (which isn't localized yet)",
                                 "{value} was expected to be {expected}");
}

namespace vcpkg
{
    void ParseControlErrorInfo::to_string(std::string& target) const
    {
        if (!has_error())
        {
            return;
        }

        target.append(msg::format_error(msgParseControlErrorInfoWhileLoading, msg::path = name).extract_data());
        if (!error.empty())
        {
            target.push_back('\n');
            target.append(error);
        }

        if (!other_errors.empty())
        {
            for (auto&& msg : other_errors)
            {
                target.push_back('\n');
                target.append(msg);
            }
        }

        if (!extra_fields.empty())
        {
            target.push_back('\n');
            target.append(msg::format(msgParseControlErrorInfoInvalidFields)
                              .append_raw(' ')
                              .append_raw(Strings::join(", ", extra_fields))
                              .extract_data());
        }

        if (!missing_fields.empty())
        {
            target.push_back('\n');
            target.append(msg::format(msgParseControlErrorInfoMissingFields)
                              .append_raw(' ')
                              .append_raw(Strings::join(", ", missing_fields))
                              .extract_data());
        }

        if (!expected_types.empty())
        {
            auto expected_types_component = msg::format_error(msgParseControlErrorInfoWrongTypeFields);
            for (auto&& pr : expected_types)
            {
                expected_types_component.append_raw('\n').append_indent().append(
                    msgParseControlErrorInfoTypesEntry, msg::value = pr.first, msg::expected = pr.second);
            }

            target.push_back('\n');
            target.append(expected_types_component.extract_data());
        }
    }

    std::string ParseControlErrorInfo::to_string() const
    {
        std::string result;
        to_string(result);
        return result;
    }

    static Optional<std::pair<std::string, TextRowCol>> remove_field(Paragraph* fields, StringView fieldname)
    {
        auto it = fields->find(fieldname.to_string());
        if (it == fields->end())
        {
            return nullopt;
        }

        auto value = std::move(it->second);
        fields->erase(it);
        return value;
    }

    void ParagraphParser::required_field(StringView fieldname, std::pair<std::string&, TextRowCol&> out)
    {
        auto maybe_field = remove_field(&fields, fieldname);
        if (const auto field = maybe_field.get())
            out = std::move(*field);
        else
            missing_fields.push_back(fieldname.data());
    }
    void ParagraphParser::optional_field(StringView fieldname, std::pair<std::string&, TextRowCol&> out)
    {
        auto maybe_field = remove_field(&fields, fieldname);
        if (auto field = maybe_field.get()) out = std::move(*field);
    }
    void ParagraphParser::required_field(StringView fieldname, std::string& out)
    {
        TextRowCol ignore;
        required_field(fieldname, {out, ignore});
    }
    std::string ParagraphParser::optional_field(StringView fieldname)
    {
        std::string out;
        TextRowCol ignore;
        optional_field(fieldname, {out, ignore});
        return out;
    }
    std::string ParagraphParser::required_field(StringView fieldname)
    {
        std::string out;
        TextRowCol ignore;
        required_field(fieldname, {out, ignore});
        return out;
    }

    std::unique_ptr<ParseControlErrorInfo> ParagraphParser::error_info(StringView name) const
    {
        if (!fields.empty() || !missing_fields.empty())
        {
            auto err = std::make_unique<ParseControlErrorInfo>();
            err->name = name.to_string();
            err->extra_fields = Util::extract_keys(fields);
            err->missing_fields = missing_fields;
            err->expected_types = expected_types;
            return err;
        }
        return nullptr;
    }

    template<class T, class F>
    static Optional<std::vector<T>> parse_list_until_eof(StringLiteral plural_item_name, ParserBase& parser, F f)
    {
        std::vector<T> ret;
        parser.skip_whitespace();
        if (parser.at_eof()) return std::vector<T>{};
        do
        {
            auto item = f(parser);
            if (!item) return nullopt;
            ret.push_back(std::move(item).value_or_exit(VCPKG_LINE_INFO));
            parser.skip_whitespace();
            if (parser.at_eof()) return {std::move(ret)};
            if (parser.cur() != ',')
            {
                parser.add_error(Strings::concat("expected ',' or end of text in ", plural_item_name, " list"));
                return nullopt;
            }
            parser.next();
            parser.skip_whitespace();
        } while (true);
    }

    ExpectedS<std::vector<std::string>> parse_default_features_list(const std::string& str,
                                                                    StringView origin,
                                                                    TextRowCol textrowcol)
    {
        auto parser = ParserBase(str, origin, textrowcol);
        auto opt = parse_list_until_eof<std::string>("default features", parser, &parse_feature_name);
        if (!opt) return {parser.get_error()->to_string(), expected_right_tag};
        return {std::move(opt).value_or_exit(VCPKG_LINE_INFO), expected_left_tag};
    }
    ExpectedS<std::vector<ParsedQualifiedSpecifier>> parse_qualified_specifier_list(const std::string& str,
                                                                                    StringView origin,
                                                                                    TextRowCol textrowcol)
    {
        auto parser = ParserBase(str, origin, textrowcol);
        auto opt = parse_list_until_eof<ParsedQualifiedSpecifier>(
            "dependencies", parser, [](ParserBase& parser) { return parse_qualified_specifier(parser); });
        if (!opt) return {parser.get_error()->to_string(), expected_right_tag};

        return {std::move(opt).value_or_exit(VCPKG_LINE_INFO), expected_left_tag};
    }
    ExpectedS<std::vector<Dependency>> parse_dependencies_list(const std::string& str,
                                                               StringView origin,
                                                               TextRowCol textrowcol)
    {
        auto parser = ParserBase(str, origin, textrowcol);
        auto opt = parse_list_until_eof<Dependency>("dependencies", parser, [](ParserBase& parser) {
            auto loc = parser.cur_loc();
            return parse_qualified_specifier(parser).then([&](ParsedQualifiedSpecifier&& pqs) -> Optional<Dependency> {
                if (pqs.triplet)
                {
                    parser.add_error("triplet specifier not allowed in this context", loc);
                    return nullopt;
                }
                return Dependency{pqs.name, pqs.features.value_or({}), pqs.platform.value_or({})};
            });
        });
        if (!opt) return {parser.get_error()->to_string(), expected_right_tag};

        return {std::move(opt).value_or_exit(VCPKG_LINE_INFO), expected_left_tag};
    }
}

namespace vcpkg::Paragraphs
{
    struct PghParser : private ParserBase
    {
    private:
        void get_fieldvalue(std::string& fieldvalue)
        {
            fieldvalue.clear();

            do
            {
                // scan to end of current line (it is part of the field value)
                Strings::append(fieldvalue, match_until(is_lineend));
                skip_newline();

                if (cur() != ' ') return;
                auto spacing = skip_tabs_spaces();
                if (is_lineend(cur())) return add_error("unexpected end of line, to span a blank line use \"  .\"");
                Strings::append(fieldvalue, "\n", spacing);
            } while (true);
        }

        void get_fieldname(std::string& fieldname)
        {
            fieldname = match_while(is_alphanumdash).to_string();
            if (fieldname.empty()) return add_error("expected fieldname");
        }

        void get_paragraph(Paragraph& fields)
        {
            fields.clear();
            std::string fieldname;
            std::string fieldvalue;
            do
            {
                if (cur() == '#')
                {
                    skip_line();
                    continue;
                }

                auto loc = cur_loc();
                get_fieldname(fieldname);
                if (cur() != ':') return add_error("expected ':' after field name");
                if (Util::Sets::contains(fields, fieldname)) return add_error("duplicate field", loc);
                next();
                skip_tabs_spaces();
                auto rowcol = cur_rowcol();
                get_fieldvalue(fieldvalue);

                fields.emplace(fieldname, std::make_pair(fieldvalue, rowcol));
            } while (!is_lineend(cur()));
        }

    public:
        PghParser(StringView text, StringView origin) : ParserBase(text, origin) { }

        ExpectedS<std::vector<Paragraph>> get_paragraphs()
        {
            std::vector<Paragraph> paragraphs;

            skip_whitespace();
            while (!at_eof())
            {
                paragraphs.emplace_back();
                get_paragraph(paragraphs.back());
                match_while(is_lineend);
            }
            if (get_error()) return get_error()->to_string();

            return paragraphs;
        }
    };

    ExpectedS<Paragraph> parse_single_paragraph(StringView str, StringView origin)
    {
        auto pghs = PghParser(str, origin).get_paragraphs();

        if (auto p = pghs.get())
        {
            if (p->size() != 1) return {"There should be exactly one paragraph", expected_right_tag};
            return std::move(p->front());
        }
        else
        {
            return pghs.error();
        }
    }

    ExpectedS<Paragraph> get_single_paragraph(const Filesystem& fs, const Path& control_path)
    {
        std::error_code ec;
        std::string contents = fs.read_contents(control_path, ec);
        if (ec)
        {
            return ec.message();
        }

        return parse_single_paragraph(contents, control_path);
    }

    static ExpectedS<std::vector<Paragraph>> get_paragraphs_text(StringView text, StringView origin)
    {
        return parse_paragraphs(text, origin);
    }

    ExpectedS<std::vector<Paragraph>> get_paragraphs(const Filesystem& fs, const Path& control_path)
    {
        std::error_code ec;
        std::string contents = fs.read_contents(control_path, ec);
        if (ec)
        {
            return ec.message();
        }

        return parse_paragraphs(contents, control_path);
    }

    ExpectedS<std::vector<Paragraph>> parse_paragraphs(StringView str, StringView origin)
    {
        return PghParser(str, origin).get_paragraphs();
    }

    bool is_port_directory(const Filesystem& fs, const Path& maybe_directory)
    {
        return fs.exists(maybe_directory / "CONTROL", IgnoreErrors{}) ||
               fs.exists(maybe_directory / "vcpkg.json", IgnoreErrors{});
    }

<<<<<<< HEAD
    static ParseExpected<SourceControlFile> try_load_manifest_text(StringView text, StringView origin)
=======
    static ParseExpected<SourceControlFile> try_load_manifest_text(const std::string& text,
                                                                   StringView origin,
                                                                   MessageSink& warning_sink)
>>>>>>> a8bd8649
    {
        auto res = Json::parse(text, origin);

        std::string error;
        if (auto val = res.get())
        {
            if (val->first.is_object())
            {
                return SourceControlFile::parse_manifest_object(origin, val->first.object(), warning_sink);
            }

            error = "Manifest files must have a top-level object";
        }
        else
        {
            error = res.error()->to_string();
        }
        auto error_info = std::make_unique<ParseControlErrorInfo>();
        error_info->name = origin.to_string();
        error_info->error = std::move(error);
        return error_info;
    }

<<<<<<< HEAD
    ParseExpected<SourceControlFile> try_load_port_text(StringView text, StringView origin, bool is_manifest)
=======
    ParseExpected<SourceControlFile> try_load_port_text(const std::string& text,
                                                        StringView origin,
                                                        bool is_manifest,
                                                        MessageSink& warning_sink)
>>>>>>> a8bd8649
    {
        StatsTimer timer(g_load_ports_stats);

        if (is_manifest)
        {
            return try_load_manifest_text(text, origin, warning_sink);
        }

        ExpectedS<std::vector<Paragraph>> pghs = get_paragraphs_text(text, origin);
        if (auto vector_pghs = pghs.get())
        {
            return SourceControlFile::parse_control_file(origin, std::move(*vector_pghs));
        }
        auto error_info = std::make_unique<ParseControlErrorInfo>();
        error_info->name = origin.to_string();
        error_info->error = pghs.error();
        return error_info;
    }

    ParseExpected<SourceControlFile> try_load_port(const Filesystem& fs, const Path& port_directory)
    {
        StatsTimer timer(g_load_ports_stats);

        const auto manifest_path = port_directory / "vcpkg.json";
        const auto control_path = port_directory / "CONTROL";
        const auto port_name = port_directory.filename().to_string();
        std::error_code ec;
        auto manifest_contents = fs.read_contents(manifest_path, ec);
        if (ec)
        {
            if (fs.exists(manifest_path, IgnoreErrors{}))
            {
                auto error_info = std::make_unique<ParseControlErrorInfo>();
                error_info->name = port_name;
                error_info->error =
                    Strings::format("Failed to load manifest file for port: %s\n", manifest_path, ec.message());
                return error_info;
            }
        }
        else
        {
            vcpkg::Checks::check_exit(VCPKG_LINE_INFO,
                                      !fs.exists(control_path, IgnoreErrors{}),
                                      "Found both manifest and CONTROL file in port %s; please rename one or the other",
                                      port_directory);

            return try_load_manifest_text(manifest_contents, manifest_path, stdout_sink);
        }

        if (fs.exists(control_path, IgnoreErrors{}))
        {
            ExpectedS<std::vector<Paragraph>> pghs = get_paragraphs(fs, control_path);
            if (auto vector_pghs = pghs.get())
            {
                return SourceControlFile::parse_control_file(control_path, std::move(*vector_pghs));
            }
            auto error_info = std::make_unique<ParseControlErrorInfo>();
            error_info->name = port_name;
            error_info->error = pghs.error();
            return error_info;
        }

        auto error_info = std::make_unique<ParseControlErrorInfo>();
        error_info->name = port_name;
        if (fs.exists(port_directory, IgnoreErrors{}))
        {
            error_info->error = "Failed to find either a CONTROL file or vcpkg.json file.";
        }
        else
        {
            error_info->error = Strings::concat("The port directory (", port_directory, ") does not exist");
        }

        return error_info;
    }

    ExpectedS<BinaryControlFile> try_load_cached_package(const Filesystem& fs,
                                                         const Path& package_dir,
                                                         const PackageSpec& spec)
    {
        StatsTimer timer(g_load_ports_stats);

        ExpectedS<std::vector<Paragraph>> pghs = get_paragraphs(fs, package_dir / "CONTROL");

        if (auto p = pghs.get())
        {
            BinaryControlFile bcf;
            bcf.core_paragraph = BinaryParagraph(p->front());
            p->erase(p->begin());

            bcf.features =
                Util::fmap(*p, [&](auto&& raw_feature) -> BinaryParagraph { return BinaryParagraph(raw_feature); });

            if (bcf.core_paragraph.spec != spec)
            {
                return Strings::concat("Mismatched spec in package at ",
                                       package_dir,
                                       ": expected ",
                                       spec,
                                       ", actual ",
                                       bcf.core_paragraph.spec);
            }

            return bcf;
        }

        return pghs.error();
    }

    LoadResults try_load_all_registry_ports(const Filesystem& fs, const RegistrySet& registries)
    {
        LoadResults ret;

        std::vector<std::string> ports;

        for (const auto& registry : registries.registries())
        {
            const auto packages = registry.packages();
            ports.insert(end(ports), begin(packages), end(packages));
        }
        if (auto registry = registries.default_registry())
        {
            registry->get_all_port_names(ports);
        }

        Util::sort_unique_erase(ports);

        for (const auto& port_name : ports)
        {
            auto impl = registries.registry_for_port(port_name);
            if (!impl)
            {
                // this is a port for which no registry is set
                // this can happen when there's no default registry,
                // and a registry has a port definition which it doesn't own the name of.
                continue;
            }

            const auto baseline_version = impl->get_baseline_version(port_name);
            if (!baseline_version) continue; // port is attributed to this registry, but it is not in the baseline
            const auto port_entry = impl->get_port_entry(port_name);
            if (!port_entry) continue; // port is attributed to this registry, but there is no version db
            auto port_location = port_entry->get_version(*baseline_version.get());
            if (!port_location) continue; // baseline version was not in version db (registry consistency issue)
            auto maybe_spgh = try_load_port(fs, port_location.get()->path);
            if (const auto spgh = maybe_spgh.get())
            {
                ret.paragraphs.push_back({
                    std::move(*spgh),
                    std::move(port_location.get()->path),
                    std::move(port_location.get()->location),
                });
            }
            else
            {
                ret.errors.emplace_back(std::move(maybe_spgh).error());
            }
        }

        return ret;
    }

    static void load_results_print_error(const LoadResults& results)
    {
        if (!results.errors.empty())
        {
            if (Debug::g_debugging)
            {
                print_error_message(results.errors);
            }
            else
            {
                for (auto&& error : results.errors)
                {
                    print2(Color::warning, "Warning: an error occurred while parsing '", error->name, "'\n");
                }
                print2(Color::warning, "Use '--debug' to get more information about the parse failures.\n\n");
            }
        }
    }

    std::vector<SourceControlFileAndLocation> load_all_registry_ports(const Filesystem& fs,
                                                                      const RegistrySet& registries)
    {
        auto results = try_load_all_registry_ports(fs, registries);
        load_results_print_error(results);
        return std::move(results.paragraphs);
    }

    std::vector<SourceControlFileAndLocation> load_overlay_ports(const Filesystem& fs, const Path& directory)
    {
        LoadResults ret;

        auto port_dirs = fs.get_directories_non_recursive(directory, VCPKG_LINE_INFO);
        Util::sort(port_dirs);

        Util::erase_remove_if(port_dirs,
                              [&](auto&& port_dir_entry) { return port_dir_entry.filename() == ".DS_Store"; });

        for (auto&& path : port_dirs)
        {
            auto maybe_spgh = try_load_port(fs, path);
            if (const auto spgh = maybe_spgh.get())
            {
                ret.paragraphs.push_back({std::move(*spgh), std::move(path)});
            }
            else
            {
                ret.errors.emplace_back(std::move(maybe_spgh).error());
            }
        }

        load_results_print_error(ret);
        return std::move(ret.paragraphs);
    }

    uint64_t get_load_ports_stats() { return g_load_ports_stats.load(); }
}<|MERGE_RESOLUTION|>--- conflicted
+++ resolved
@@ -353,13 +353,9 @@
                fs.exists(maybe_directory / "vcpkg.json", IgnoreErrors{});
     }
 
-<<<<<<< HEAD
-    static ParseExpected<SourceControlFile> try_load_manifest_text(StringView text, StringView origin)
-=======
-    static ParseExpected<SourceControlFile> try_load_manifest_text(const std::string& text,
+    static ParseExpected<SourceControlFile> try_load_manifest_text(StringView text,
                                                                    StringView origin,
                                                                    MessageSink& warning_sink)
->>>>>>> a8bd8649
     {
         auto res = Json::parse(text, origin);
 
@@ -383,14 +379,10 @@
         return error_info;
     }
 
-<<<<<<< HEAD
-    ParseExpected<SourceControlFile> try_load_port_text(StringView text, StringView origin, bool is_manifest)
-=======
-    ParseExpected<SourceControlFile> try_load_port_text(const std::string& text,
+    ParseExpected<SourceControlFile> try_load_port_text(StringView text,
                                                         StringView origin,
                                                         bool is_manifest,
                                                         MessageSink& warning_sink)
->>>>>>> a8bd8649
     {
         StatsTimer timer(g_load_ports_stats);
 
