--- conflicted
+++ resolved
@@ -409,35 +409,19 @@
         {
             if (fs.exists(manifest_path, IgnoreErrors{}))
             {
-<<<<<<< HEAD
-                return std::make_unique<ParseControlErrorInfo>(
-                    std::move(port_name),
-                    Strings::format("Failed to load manifest file for port: %s\n", manifest_path, ec.message()));
-=======
                 auto error_info = std::make_unique<ParseControlErrorInfo>();
                 error_info->name = port_name;
                 error_info->error = msg::format_error(msgFailedToParseManifest, msg::path = manifest_path);
                 return error_info;
->>>>>>> 140cc263
             }
         }
         else
         {
-<<<<<<< HEAD
-            if (fs.exists(control_path, IgnoreErrors{}))
-            {
-                return std::make_unique<ParseControlErrorInfo>(
-                    std::move(port_name),
-                    Strings::format("Found both manifest and CONTROL file in port %s; please rename one or the other\n",
-                                    port_directory));
-            }
-=======
             vcpkg::Checks::msg_check_exit(VCPKG_LINE_INFO,
                                           !fs.exists(control_path, IgnoreErrors{}),
                                           msgManifestConflict,
                                           msg::path = port_directory);
 
->>>>>>> 140cc263
             return try_load_manifest_text(manifest_contents, manifest_path, stdout_sink);
         }
 
