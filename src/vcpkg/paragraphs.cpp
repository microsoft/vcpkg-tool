#include <vcpkg/base/fwd/message_sinks.h>

#include <vcpkg/base/chrono.h>
#include <vcpkg/base/files.h>
#include <vcpkg/base/messages.h>
#include <vcpkg/base/parse.h>
#include <vcpkg/base/system.debug.h>
#include <vcpkg/base/util.h>

#include <vcpkg/binaryparagraph.h>
#include <vcpkg/configuration.h>
#include <vcpkg/paragraphparser.h>
#include <vcpkg/paragraphs.h>
#include <vcpkg/registries.h>

#include <tuple>

using namespace vcpkg;

static std::atomic<uint64_t> g_load_ports_stats(0);

namespace vcpkg
{
    void ParseControlErrorInfo::to_string(std::string& target) const
    {
        if (!has_error())
        {
            return;
        }

        bool newline_needed = false;
        if (!error.empty())
        {
            target.append(error.data());
            newline_needed = true;
        }

        for (auto&& msg : other_errors)
        {
            if (newline_needed)
            {
                target.push_back('\n');
            }

            target.append(msg.data());
            newline_needed = true;
        }

        if (!extra_fields.empty())
        {
            if (newline_needed)
            {
                target.push_back('\n');
            }

            target.append(msg::format_error(msgParseControlErrorInfoWhileLoading, msg::path = name)
                              .append_raw(' ')
                              .append(msgParseControlErrorInfoInvalidFields)
                              .append_raw(' ')
                              .append_raw(Strings::join(", ", extra_fields))
                              .extract_data());
            newline_needed = true;
        }

        if (!missing_fields.empty())
        {
            if (newline_needed)
            {
                target.push_back('\n');
            }

            target.append(msg::format_error(msgParseControlErrorInfoWhileLoading, msg::path = name)
                              .append_raw(' ')
                              .append(msgParseControlErrorInfoMissingFields)
                              .append_raw(' ')
                              .append_raw(Strings::join(", ", missing_fields))
                              .extract_data());
            newline_needed = true;
        }

        if (!expected_types.empty())
        {
            if (newline_needed)
            {
                target.push_back('\n');
            }

            target.append(msg::format_error(msgParseControlErrorInfoWhileLoading, msg::path = name)
                              .append_raw(' ')
                              .append(msgParseControlErrorInfoWrongTypeFields)
                              .extract_data());
            for (auto&& pr : expected_types)
            {
                target.append(
                    LocalizedString::from_raw("\n")
                        .append_indent()
                        .append(msgParseControlErrorInfoTypesEntry, msg::value = pr.first, msg::expected = pr.second)
                        .extract_data());
            }

            newline_needed = true;
        }
    }

    std::string ParseControlErrorInfo::to_string() const
    {
        std::string result;
        to_string(result);
        return result;
    }

    LocalizedString ToLocalizedString_t::operator()(std::unique_ptr<ParseControlErrorInfo> p) const
    {
        return LocalizedString::from_raw(p->to_string());
    }

    std::unique_ptr<ParseControlErrorInfo> ParseControlErrorInfo::from_error(StringView name, LocalizedString&& ls)
    {
        auto error_info = std::make_unique<ParseControlErrorInfo>();
        error_info->name.assign(name.data(), name.size());
        error_info->error = std::move(ls);
        return error_info;
    }

    static Optional<std::pair<std::string, TextRowCol>> remove_field(Paragraph* fields, StringView fieldname)
    {
        auto it = fields->find(fieldname.to_string());
        if (it == fields->end())
        {
            return nullopt;
        }

        auto value = std::move(it->second);
        fields->erase(it);
        return value;
    }

    void ParagraphParser::required_field(StringLiteral fieldname, std::pair<std::string&, TextRowCol&> out)
    {
        auto maybe_field = remove_field(&fields, fieldname);
        if (const auto field = maybe_field.get())
            out = std::move(*field);
        else
            missing_fields.emplace_back(fieldname.data());
    }
    void ParagraphParser::optional_field(StringLiteral fieldname, std::pair<std::string&, TextRowCol&> out)
    {
        auto maybe_field = remove_field(&fields, fieldname);
        if (auto field = maybe_field.get()) out = std::move(*field);
    }
    void ParagraphParser::required_field(StringLiteral fieldname, std::string& out)
    {
        TextRowCol ignore;
        required_field(fieldname, {out, ignore});
    }
    std::string ParagraphParser::optional_field(StringLiteral fieldname)
    {
        std::string out;
        TextRowCol ignore;
        optional_field(fieldname, {out, ignore});
        return out;
    }
    std::string ParagraphParser::required_field(StringLiteral fieldname)
    {
        std::string out;
        TextRowCol ignore;
        required_field(fieldname, {out, ignore});
        return out;
    }

    std::unique_ptr<ParseControlErrorInfo> ParagraphParser::error_info(StringView name) const
    {
        if (!fields.empty() || !missing_fields.empty())
        {
            auto err = std::make_unique<ParseControlErrorInfo>();
            err->name = name.to_string();
            err->extra_fields = Util::extract_keys(fields);
            err->missing_fields = missing_fields;
            err->expected_types = expected_types;
            return err;
        }
        return nullptr;
    }

    template<class T, class Message, class F>
    static Optional<std::vector<T>> parse_list_until_eof(Message bad_comma_message, ParserBase& parser, F f)
    {
        std::vector<T> ret;
        parser.skip_whitespace();
        if (parser.at_eof()) return std::vector<T>{};
        do
        {
            auto item = f(parser);
            if (!item) return nullopt;
            ret.push_back(std::move(item).value_or_exit(VCPKG_LINE_INFO));
            parser.skip_whitespace();
            if (parser.at_eof()) return {std::move(ret)};
            if (parser.cur() != ',')
            {
                parser.add_error(msg::format(bad_comma_message));
                return nullopt;
            }
            parser.next();
            parser.skip_whitespace();
        } while (true);
    }

    ExpectedL<std::vector<std::string>> parse_default_features_list(const std::string& str,
                                                                    StringView origin,
                                                                    TextRowCol textrowcol)
    {
        auto parser = ParserBase(str, origin, textrowcol);
        auto opt = parse_list_until_eof<std::string>(msgExpectedDefaultFeaturesList, parser, &parse_feature_name);
        if (!opt) return {LocalizedString::from_raw(parser.get_error()->to_string()), expected_right_tag};
        return {std::move(opt).value_or_exit(VCPKG_LINE_INFO), expected_left_tag};
    }
    ExpectedL<std::vector<ParsedQualifiedSpecifier>> parse_qualified_specifier_list(const std::string& str,
                                                                                    StringView origin,
                                                                                    TextRowCol textrowcol)
    {
        auto parser = ParserBase(str, origin, textrowcol);
        auto opt = parse_list_until_eof<ParsedQualifiedSpecifier>(
            msgExpectedDependenciesList, parser, [](ParserBase& parser) { return parse_qualified_specifier(parser); });
        if (!opt) return {LocalizedString::from_raw(parser.get_error()->to_string()), expected_right_tag};

        return {std::move(opt).value_or_exit(VCPKG_LINE_INFO), expected_left_tag};
    }
    ExpectedL<std::vector<Dependency>> parse_dependencies_list(const std::string& str,
                                                               StringView origin,
                                                               TextRowCol textrowcol)
    {
        auto parser = ParserBase(str, origin, textrowcol);
        auto opt = parse_list_until_eof<Dependency>(msgExpectedDependenciesList, parser, [](ParserBase& parser) {
            auto loc = parser.cur_loc();
            return parse_qualified_specifier(parser).then([&](ParsedQualifiedSpecifier&& pqs) -> Optional<Dependency> {
                if (const auto triplet = pqs.triplet.get())
                {
                    parser.add_error(msg::format(msgAddTripletExpressionNotAllowed,
                                                 msg::package_name = pqs.name,
                                                 msg::triplet = *triplet),
                                     loc);
                    return nullopt;
                }
                Dependency dependency{pqs.name, {}, pqs.platform.value_or({})};
                for (const auto& feature : pqs.features.value_or({}))
                {
                    if (feature == "core")
                    {
                        dependency.default_features = false;
                    }
                    else
                    {
                        dependency.features.push_back({feature});
                    }
                }
                return dependency;
            });
        });
        if (!opt) return {LocalizedString::from_raw(parser.get_error()->to_string()), expected_right_tag};

        return {std::move(opt).value_or_exit(VCPKG_LINE_INFO), expected_left_tag};
    }
}

namespace vcpkg::Paragraphs
{
    struct PghParser : private ParserBase
    {
    private:
        void get_fieldvalue(std::string& fieldvalue)
        {
            fieldvalue.clear();

            do
            {
                // scan to end of current line (it is part of the field value)
                Strings::append(fieldvalue, match_until(is_lineend));
                skip_newline();

                if (cur() != ' ') return;
                auto spacing = skip_tabs_spaces();
                if (is_lineend(cur())) return add_error(msg::format(msgParagraphUnexpectedEndOfLine));
                Strings::append(fieldvalue, "\n", spacing);
            } while (true);
        }

        void get_fieldname(std::string& fieldname)
        {
            fieldname = match_while(is_alphanumdash).to_string();
            if (fieldname.empty()) return add_error(msg::format(msgParagraphExpectedFieldName));
        }

        void get_paragraph(Paragraph& fields)
        {
            fields.clear();
            std::string fieldname;
            std::string fieldvalue;
            do
            {
                if (cur() == '#')
                {
                    skip_line();
                    continue;
                }

                auto loc = cur_loc();
                get_fieldname(fieldname);
                if (cur() != ':') return add_error(msg::format(msgParagraphExpectedColonAfterField));
                if (Util::Sets::contains(fields, fieldname))
                    return add_error(msg::format(msgParagraphDuplicateField), loc);
                next();
                skip_tabs_spaces();
                auto rowcol = cur_rowcol();
                get_fieldvalue(fieldvalue);

                fields.emplace(fieldname, std::make_pair(fieldvalue, rowcol));
            } while (!is_lineend(cur()));
        }

    public:
        PghParser(StringView text, StringView origin) : ParserBase(text, origin) { }

        ExpectedL<std::vector<Paragraph>> get_paragraphs()
        {
            std::vector<Paragraph> paragraphs;

            skip_whitespace();
            while (!at_eof())
            {
                get_paragraph(paragraphs.emplace_back());
                match_while(is_lineend);
            }
            if (get_error()) return LocalizedString::from_raw(get_error()->to_string());

            return paragraphs;
        }
    };

    ExpectedL<Paragraph> parse_single_merged_paragraph(StringView str, StringView origin)
    {
        return PghParser(str, origin).get_paragraphs().map([](std::vector<Paragraph>&& paragraphs) {
            if (paragraphs.empty())
            {
                return Paragraph{};
            }

            auto& front = paragraphs.front();
            for (size_t x = 1; x < paragraphs.size(); ++x)
            {
                for (auto&& extra_line : paragraphs[x])
                {
                    front.insert(extra_line);
                }
            }

            return std::move(front);
        });
    }

    ExpectedL<Paragraph> parse_single_paragraph(StringView str, StringView origin)
    {
        return PghParser(str, origin)
            .get_paragraphs()
            .then([](std::vector<Paragraph>&& paragraphs) -> ExpectedL<Paragraph> {
                if (paragraphs.size() == 1)
                {
                    return std::move(paragraphs.front());
                }
                else
                {
                    return msg::format(msgParagraphExactlyOne);
                }
            });
    }

    ExpectedL<Paragraph> get_single_paragraph(const ReadOnlyFilesystem& fs, const Path& control_path)
    {
        std::error_code ec;
        std::string contents = fs.read_contents(control_path, ec);
        if (ec)
        {
            return format_filesystem_call_error(ec, "read_contents", {control_path});
        }

        return parse_single_paragraph(contents, control_path);
    }

    ExpectedL<std::vector<Paragraph>> get_paragraphs(const ReadOnlyFilesystem& fs, const Path& control_path)
    {
        std::error_code ec;
        std::string contents = fs.read_contents(control_path, ec);
        if (ec)
        {
            return LocalizedString::from_raw(ec.message());
        }

        return parse_paragraphs(contents, control_path);
    }

    ExpectedL<std::vector<Paragraph>> parse_paragraphs(StringView str, StringView origin)
    {
        return PghParser(str, origin).get_paragraphs();
    }

    bool is_port_directory(const ReadOnlyFilesystem& fs, const Path& maybe_directory)
    {
        return fs.exists(maybe_directory / "CONTROL", IgnoreErrors{}) ||
               fs.exists(maybe_directory / "vcpkg.json", IgnoreErrors{});
    }
<<<<<<< HEAD
} // namespace vcpkg::Paragraphs

namespace
{
    ExpectedL<SourceControlFileAndLocation> try_load_any_manifest_text(
        StringView text,
        StringView origin,
        StringView spdx_location,
        MessageSink& warning_sink,
        ExpectedL<std::unique_ptr<SourceControlFile>> (*do_parse)(StringView, const Json::Object&, MessageSink&))
    {
        StatsTimer timer(g_load_ports_stats);
        return Json::parse_object(text, origin).then([&](Json::Object&& object) {
            return do_parse(origin, std::move(object), warning_sink).map([&](std::unique_ptr<SourceControlFile>&& scf) {
                return SourceControlFileAndLocation{std::move(scf), origin.to_string(), spdx_location.to_string()};
            });
        });
    }
}

namespace vcpkg::Paragraphs
{
    ExpectedL<SourceControlFileAndLocation> try_load_project_manifest_text(StringView text,
                                                                           StringView origin,
                                                                           StringView spdx_location,
                                                                           MessageSink& warning_sink)
    {
        return try_load_any_manifest_text(
            text, origin, spdx_location, warning_sink, SourceControlFile::parse_project_manifest_object);
    }

    ExpectedL<SourceControlFileAndLocation> try_load_port_manifest_text(StringView text,
                                                                        StringView origin,
                                                                        StringView spdx_location,
                                                                        MessageSink& warning_sink)
    {
        return try_load_any_manifest_text(
            text, origin, spdx_location, warning_sink, SourceControlFile::parse_port_manifest_object);
    }

    ExpectedL<SourceControlFileAndLocation> try_load_control_file_text(StringView text,
                                                                       StringView origin,
                                                                       StringView spdx_location)
    {
        StatsTimer timer(g_load_ports_stats);
        return parse_paragraphs(text, origin)
            .then([&](std::vector<Paragraph>&& vector_pghs) -> ExpectedL<SourceControlFileAndLocation> {
                auto maybe_parsed = SourceControlFile::parse_control_file(origin, std::move(vector_pghs));
                if (auto parsed = maybe_parsed.get())
                {
                    return SourceControlFileAndLocation{
                        std::move(*parsed), origin.to_string(), spdx_location.to_string()};
                }

                return ToLocalizedString(std::move(maybe_parsed).error());
            });
    }

    PortLoadResult try_load_port(const ReadOnlyFilesystem& fs, StringView port_name, const PortLocation& port_location)
=======

    ExpectedL<std::unique_ptr<SourceControlFile>> try_load_port_manifest_text(StringView text,
                                                                              StringView control_path,
                                                                              MessageSink& warning_sink)
    {
        StatsTimer timer(g_load_ports_stats);
        return Json::parse_object(text, control_path).then([&](Json::Object&& object) {
            return SourceControlFile::parse_port_manifest_object(control_path, std::move(object), warning_sink);
        });
    }

    ExpectedL<std::unique_ptr<SourceControlFile>> try_load_control_file_text(StringView text, StringView control_path)
    {
        StatsTimer timer(g_load_ports_stats);
        return parse_paragraphs(text, control_path).then([&](std::vector<Paragraph>&& vector_pghs) {
            return SourceControlFile::parse_control_file(control_path, std::move(vector_pghs))
                .map_error(ToLocalizedString);
        });
    }

    ExpectedL<SourceControlFileAndLocation> try_load_port(const ReadOnlyFilesystem& fs,
                                                          StringView port_name,
                                                          const PortLocation& port_location)
>>>>>>> 4434e810
    {
        StatsTimer timer(g_load_ports_stats);

        const auto manifest_path = port_location.port_directory / "vcpkg.json";
        const auto control_path = port_location.port_directory / "CONTROL";
        std::error_code ec;
        auto manifest_contents = fs.read_contents(manifest_path, ec);
        if (!ec)
        {
            if (fs.exists(control_path, IgnoreErrors{}))
            {
<<<<<<< HEAD
                return PortLoadResult{LocalizedString::from_raw(port_location.port_directory)
                                          .append_raw(": ")
                                          .append(msgErrorMessage)
                                          .append(msgManifestConflict2),
                                      std::string{}};
            }

            return PortLoadResult{
                try_load_port_manifest_text(manifest_contents, manifest_path, port_location.spdx_location, stdout_sink),
                manifest_contents};
=======
                return msg::format_error(msgManifestConflict, msg::path = port_location.port_directory);
            }

            return try_load_port_manifest_text(manifest_contents, manifest_path, stdout_sink)
                .map([&](std::unique_ptr<SourceControlFile>&& scf) {
                    return SourceControlFileAndLocation{std::move(scf), manifest_path, port_location.spdx_location};
                });
>>>>>>> 4434e810
        }

        auto manifest_exists = ec != std::errc::no_such_file_or_directory;
        if (manifest_exists)
        {
            return PortLoadResult{LocalizedString::from_raw(port_location.port_directory)
                                      .append_raw(": ")
                                      .append(format_filesystem_call_error(ec, "read_contents", {manifest_path})),
                                  std::string{}};
        }

        auto control_contents = fs.read_contents(control_path, ec);
        if (!ec)
        {
<<<<<<< HEAD
            return PortLoadResult{
                try_load_control_file_text(control_contents, control_path, port_location.spdx_location),
                control_contents};
=======
            return try_load_control_file_text(control_contents, control_path)
                .map([&](std::unique_ptr<SourceControlFile>&& scf) {
                    return SourceControlFileAndLocation{std::move(scf), control_path, port_location.spdx_location};
                });
>>>>>>> 4434e810
        }

        if (ec != std::errc::no_such_file_or_directory)
        {
<<<<<<< HEAD
            return PortLoadResult{LocalizedString::from_raw(port_location.port_directory)
                                      .append_raw(": ")
                                      .append(format_filesystem_call_error(ec, "read_contents", {control_path})),
                                  std::string{}};
=======
            return LocalizedString::from_raw(port_location.port_directory)
                .append_raw(": ")
                .append(format_filesystem_call_error(ec, "read_contents", {control_path}));
>>>>>>> 4434e810
        }

        if (fs.exists(port_location.port_directory, IgnoreErrors{}))
        {
<<<<<<< HEAD
            return PortLoadResult{LocalizedString::from_raw(port_location.port_directory)
                                      .append_raw(": ")
                                      .append(msgErrorMessage)
                                      .append(msgPortMissingManifest2, msg::package_name = port_name),
                                  std::string{}};
        }

        return PortLoadResult{LocalizedString::from_raw(port_location.port_directory)
                                  .append_raw(": ")
                                  .append(msgErrorMessage)
                                  .append(msgPortDoesNotExist, msg::package_name = port_name),
                              std::string{}};
    }

    PortLoadResult try_load_port_required(const ReadOnlyFilesystem& fs,
                                          StringView port_name,
                                          const PortLocation& port_location)
    {
        auto load_result = try_load_port(fs, port_name, port_location);
        auto maybe_res = load_result.maybe_scfl.get();
=======
            return LocalizedString::from_raw(port_location.port_directory)
                .append_raw(": ")
                .append_raw(ErrorPrefix)
                .append(msgPortMissingManifest2, msg::package_name = port_name);
        }

        return LocalizedString::from_raw(port_location.port_directory)
            .append_raw(": ")
            .append_raw(ErrorPrefix)
            .append(msgPortDoesNotExist, msg::package_name = port_name);
    }

    ExpectedL<SourceControlFileAndLocation> try_load_port_required(const ReadOnlyFilesystem& fs,
                                                                   StringView port_name,
                                                                   const PortLocation& port_location)
    {
        auto load_result = try_load_port(fs, port_name, port_location);
        auto maybe_res = load_result.get();
>>>>>>> 4434e810
        if (maybe_res)
        {
            auto res = maybe_res->source_control_file.get();
            if (!res)
            {
<<<<<<< HEAD
                load_result.maybe_scfl = msg::format_error(msgPortDoesNotExist, msg::package_name = port_name);
=======
                load_result = msg::format_error(msgPortDoesNotExist, msg::package_name = port_name);
>>>>>>> 4434e810
            }
        }

        return load_result;
    }

    ExpectedL<BinaryControlFile> try_load_cached_package(const ReadOnlyFilesystem& fs,
                                                         const Path& package_dir,
                                                         const PackageSpec& spec)
    {
        StatsTimer timer(g_load_ports_stats);

        ExpectedL<std::vector<Paragraph>> maybe_paragraphs = get_paragraphs(fs, package_dir / "CONTROL");
        if (auto pparagraphs = maybe_paragraphs.get())
        {
            auto& paragraphs = *pparagraphs;
            BinaryControlFile bcf;
            bcf.core_paragraph = BinaryParagraph(std::move(paragraphs[0]));
            if (bcf.core_paragraph.spec != spec)
            {
                return msg::format(msgMismatchedSpec,
                                   msg::path = package_dir,
                                   msg::expected = spec,
                                   msg::actual = bcf.core_paragraph.spec);
            }

            bcf.features.reserve(paragraphs.size() - 1);
            for (std::size_t idx = 1; idx < paragraphs.size(); ++idx)
            {
                bcf.features.emplace_back(BinaryParagraph{std::move(paragraphs[idx])});
            }

            return bcf;
        }

        return maybe_paragraphs.error();
    }

    LoadResults try_load_all_registry_ports(const ReadOnlyFilesystem& fs, const RegistrySet& registries)
    {
        LoadResults ret;
        std::vector<std::string> ports = registries.get_all_reachable_port_names().value_or_exit(VCPKG_LINE_INFO);
        for (const auto& port_name : ports)
        {
            const auto impl = registries.registry_for_port(port_name);
            if (!impl)
            {
                // this is a port for which no registry is set
                // this can happen when there's no default registry,
                // and a registry has a port definition which it doesn't own the name of.
                continue;
            }

            auto maybe_baseline_version = impl->get_baseline_version(port_name).value_or_exit(VCPKG_LINE_INFO);
            auto baseline_version = maybe_baseline_version.get();
            if (!baseline_version) continue; // port is attributed to this registry, but it is not in the baseline
            auto maybe_port_entry = impl->get_port_entry(port_name);
            const auto port_entry = maybe_port_entry.get();
            if (!port_entry) continue;  // port is attributed to this registry, but loading it failed
            if (!*port_entry) continue; // port is attributed to this registry, but doesn't exist in this registry
            auto maybe_port_location = (*port_entry)->get_version(*baseline_version);
            const auto port_location = maybe_port_location.get();
            if (!port_location) continue; // baseline version was not in version db (registry consistency issue)
<<<<<<< HEAD
            auto maybe_spgh = try_load_port_required(fs, port_name, *port_location).maybe_scfl;
            if (const auto spgh = maybe_spgh.get())
            {
                ret.paragraphs.push_back(std::move(*spgh));
=======
            auto maybe_scfl = try_load_port_required(fs, port_name, *port_location);
            if (const auto scfl = maybe_scfl.get())
            {
                ret.paragraphs.push_back(std::move(*scfl));
>>>>>>> 4434e810
            }
            else
            {
                ret.errors.emplace_back(std::piecewise_construct,
                                        std::forward_as_tuple(port_name.data(), port_name.size()),
                                        std::forward_as_tuple(std::move(maybe_scfl).error()));
            }
        }

        return ret;
    }

    static void load_results_print_error(const LoadResults& results)
    {
        if (!results.errors.empty())
        {
            if (Debug::g_debugging)
            {
                print_error_message(LocalizedString::from_raw(
                    Strings::join("\n",
                                  results.errors,
                                  [](const std::pair<std::string, LocalizedString>& err) -> const LocalizedString& {
                                      return err.second;
                                  })));
            }
            else
            {
                for (auto&& error : results.errors)
                {
                    msg::println_warning(msgErrorWhileParsing, msg::path = error.first);
                }

                msg::println_warning(msgGetParseFailureInfo);
            }
        }
    }

    std::vector<SourceControlFileAndLocation> load_all_registry_ports(const ReadOnlyFilesystem& fs,
                                                                      const RegistrySet& registries)
    {
        auto results = try_load_all_registry_ports(fs, registries);
        load_results_print_error(results);
        return std::move(results.paragraphs);
    }

    std::vector<SourceControlFileAndLocation> load_overlay_ports(const ReadOnlyFilesystem& fs, const Path& directory)
    {
        LoadResults ret;

        auto port_dirs = fs.get_directories_non_recursive(directory, VCPKG_LINE_INFO);
        Util::sort(port_dirs);

        Util::erase_remove_if(port_dirs,
                              [&](auto&& port_dir_entry) { return port_dir_entry.filename() == ".DS_Store"; });

        for (auto&& path : port_dirs)
        {
            auto port_name = path.filename();
<<<<<<< HEAD
            auto maybe_spgh = try_load_port_required(fs, port_name, PortLocation{path}).maybe_scfl;
=======
            auto maybe_spgh = try_load_port_required(fs, port_name, PortLocation{path});
>>>>>>> 4434e810
            if (const auto spgh = maybe_spgh.get())
            {
                ret.paragraphs.push_back(std::move(*spgh));
            }
            else
            {
                ret.errors.emplace_back(std::piecewise_construct,
                                        std::forward_as_tuple(port_name.data(), port_name.size()),
                                        std::forward_as_tuple(std::move(maybe_spgh).error()));
            }
        }

        load_results_print_error(ret);
        return std::move(ret.paragraphs);
    }

    uint64_t get_load_ports_stats() { return g_load_ports_stats.load(); }
}<|MERGE_RESOLUTION|>--- conflicted
+++ resolved
@@ -407,67 +407,16 @@
         return fs.exists(maybe_directory / "CONTROL", IgnoreErrors{}) ||
                fs.exists(maybe_directory / "vcpkg.json", IgnoreErrors{});
     }
-<<<<<<< HEAD
-} // namespace vcpkg::Paragraphs
-
-namespace
-{
-    ExpectedL<SourceControlFileAndLocation> try_load_any_manifest_text(
-        StringView text,
-        StringView origin,
-        StringView spdx_location,
-        MessageSink& warning_sink,
-        ExpectedL<std::unique_ptr<SourceControlFile>> (*do_parse)(StringView, const Json::Object&, MessageSink&))
+
+    ExpectedL<std::unique_ptr<SourceControlFile>> try_load_project_manifest_text(StringView text,
+                                                                                 StringView control_path,
+                                                                                 MessageSink& warning_sink)
     {
         StatsTimer timer(g_load_ports_stats);
-        return Json::parse_object(text, origin).then([&](Json::Object&& object) {
-            return do_parse(origin, std::move(object), warning_sink).map([&](std::unique_ptr<SourceControlFile>&& scf) {
-                return SourceControlFileAndLocation{std::move(scf), origin.to_string(), spdx_location.to_string()};
-            });
+        return Json::parse_object(text, control_path).then([&](Json::Object&& object) {
+            return SourceControlFile::parse_project_manifest_object(control_path, std::move(object), warning_sink);
         });
     }
-}
-
-namespace vcpkg::Paragraphs
-{
-    ExpectedL<SourceControlFileAndLocation> try_load_project_manifest_text(StringView text,
-                                                                           StringView origin,
-                                                                           StringView spdx_location,
-                                                                           MessageSink& warning_sink)
-    {
-        return try_load_any_manifest_text(
-            text, origin, spdx_location, warning_sink, SourceControlFile::parse_project_manifest_object);
-    }
-
-    ExpectedL<SourceControlFileAndLocation> try_load_port_manifest_text(StringView text,
-                                                                        StringView origin,
-                                                                        StringView spdx_location,
-                                                                        MessageSink& warning_sink)
-    {
-        return try_load_any_manifest_text(
-            text, origin, spdx_location, warning_sink, SourceControlFile::parse_port_manifest_object);
-    }
-
-    ExpectedL<SourceControlFileAndLocation> try_load_control_file_text(StringView text,
-                                                                       StringView origin,
-                                                                       StringView spdx_location)
-    {
-        StatsTimer timer(g_load_ports_stats);
-        return parse_paragraphs(text, origin)
-            .then([&](std::vector<Paragraph>&& vector_pghs) -> ExpectedL<SourceControlFileAndLocation> {
-                auto maybe_parsed = SourceControlFile::parse_control_file(origin, std::move(vector_pghs));
-                if (auto parsed = maybe_parsed.get())
-                {
-                    return SourceControlFileAndLocation{
-                        std::move(*parsed), origin.to_string(), spdx_location.to_string()};
-                }
-
-                return ToLocalizedString(std::move(maybe_parsed).error());
-            });
-    }
-
-    PortLoadResult try_load_port(const ReadOnlyFilesystem& fs, StringView port_name, const PortLocation& port_location)
-=======
 
     ExpectedL<std::unique_ptr<SourceControlFile>> try_load_port_manifest_text(StringView text,
                                                                               StringView control_path,
@@ -488,10 +437,7 @@
         });
     }
 
-    ExpectedL<SourceControlFileAndLocation> try_load_port(const ReadOnlyFilesystem& fs,
-                                                          StringView port_name,
-                                                          const PortLocation& port_location)
->>>>>>> 4434e810
+    PortLoadResult try_load_port(const ReadOnlyFilesystem& fs, StringView port_name, const PortLocation& port_location)
     {
         StatsTimer timer(g_load_ports_stats);
 
@@ -503,26 +449,19 @@
         {
             if (fs.exists(control_path, IgnoreErrors{}))
             {
-<<<<<<< HEAD
                 return PortLoadResult{LocalizedString::from_raw(port_location.port_directory)
                                           .append_raw(": ")
-                                          .append(msgErrorMessage)
+                                          .append_raw(ErrorPrefix)
                                           .append(msgManifestConflict2),
                                       std::string{}};
             }
 
             return PortLoadResult{
-                try_load_port_manifest_text(manifest_contents, manifest_path, port_location.spdx_location, stdout_sink),
+                try_load_port_manifest_text(manifest_contents, manifest_path, stdout_sink)
+                    .map([&](std::unique_ptr<SourceControlFile>&& scf) {
+                        return SourceControlFileAndLocation{std::move(scf), manifest_path, port_location.spdx_location};
+                    }),
                 manifest_contents};
-=======
-                return msg::format_error(msgManifestConflict, msg::path = port_location.port_directory);
-            }
-
-            return try_load_port_manifest_text(manifest_contents, manifest_path, stdout_sink)
-                .map([&](std::unique_ptr<SourceControlFile>&& scf) {
-                    return SourceControlFileAndLocation{std::move(scf), manifest_path, port_location.spdx_location};
-                });
->>>>>>> 4434e810
         }
 
         auto manifest_exists = ec != std::errc::no_such_file_or_directory;
@@ -537,45 +476,34 @@
         auto control_contents = fs.read_contents(control_path, ec);
         if (!ec)
         {
-<<<<<<< HEAD
             return PortLoadResult{
-                try_load_control_file_text(control_contents, control_path, port_location.spdx_location),
+                try_load_control_file_text(control_contents, control_path)
+                    .map([&](std::unique_ptr<SourceControlFile>&& scf) {
+                        return SourceControlFileAndLocation{std::move(scf), control_path, port_location.spdx_location};
+                    }),
                 control_contents};
-=======
-            return try_load_control_file_text(control_contents, control_path)
-                .map([&](std::unique_ptr<SourceControlFile>&& scf) {
-                    return SourceControlFileAndLocation{std::move(scf), control_path, port_location.spdx_location};
-                });
->>>>>>> 4434e810
         }
 
         if (ec != std::errc::no_such_file_or_directory)
         {
-<<<<<<< HEAD
             return PortLoadResult{LocalizedString::from_raw(port_location.port_directory)
                                       .append_raw(": ")
                                       .append(format_filesystem_call_error(ec, "read_contents", {control_path})),
                                   std::string{}};
-=======
-            return LocalizedString::from_raw(port_location.port_directory)
-                .append_raw(": ")
-                .append(format_filesystem_call_error(ec, "read_contents", {control_path}));
->>>>>>> 4434e810
         }
 
         if (fs.exists(port_location.port_directory, IgnoreErrors{}))
         {
-<<<<<<< HEAD
             return PortLoadResult{LocalizedString::from_raw(port_location.port_directory)
                                       .append_raw(": ")
-                                      .append(msgErrorMessage)
+                                      .append_raw(ErrorPrefix)
                                       .append(msgPortMissingManifest2, msg::package_name = port_name),
                                   std::string{}};
         }
 
         return PortLoadResult{LocalizedString::from_raw(port_location.port_directory)
                                   .append_raw(": ")
-                                  .append(msgErrorMessage)
+                                  .append_raw(ErrorPrefix)
                                   .append(msgPortDoesNotExist, msg::package_name = port_name),
                               std::string{}};
     }
@@ -586,36 +514,12 @@
     {
         auto load_result = try_load_port(fs, port_name, port_location);
         auto maybe_res = load_result.maybe_scfl.get();
-=======
-            return LocalizedString::from_raw(port_location.port_directory)
-                .append_raw(": ")
-                .append_raw(ErrorPrefix)
-                .append(msgPortMissingManifest2, msg::package_name = port_name);
-        }
-
-        return LocalizedString::from_raw(port_location.port_directory)
-            .append_raw(": ")
-            .append_raw(ErrorPrefix)
-            .append(msgPortDoesNotExist, msg::package_name = port_name);
-    }
-
-    ExpectedL<SourceControlFileAndLocation> try_load_port_required(const ReadOnlyFilesystem& fs,
-                                                                   StringView port_name,
-                                                                   const PortLocation& port_location)
-    {
-        auto load_result = try_load_port(fs, port_name, port_location);
-        auto maybe_res = load_result.get();
->>>>>>> 4434e810
         if (maybe_res)
         {
             auto res = maybe_res->source_control_file.get();
             if (!res)
             {
-<<<<<<< HEAD
                 load_result.maybe_scfl = msg::format_error(msgPortDoesNotExist, msg::package_name = port_name);
-=======
-                load_result = msg::format_error(msgPortDoesNotExist, msg::package_name = port_name);
->>>>>>> 4434e810
             }
         }
 
@@ -679,23 +583,16 @@
             auto maybe_port_location = (*port_entry)->get_version(*baseline_version);
             const auto port_location = maybe_port_location.get();
             if (!port_location) continue; // baseline version was not in version db (registry consistency issue)
-<<<<<<< HEAD
-            auto maybe_spgh = try_load_port_required(fs, port_name, *port_location).maybe_scfl;
-            if (const auto spgh = maybe_spgh.get())
-            {
-                ret.paragraphs.push_back(std::move(*spgh));
-=======
-            auto maybe_scfl = try_load_port_required(fs, port_name, *port_location);
-            if (const auto scfl = maybe_scfl.get())
+            auto maybe_result = try_load_port_required(fs, port_name, *port_location);
+            if (const auto scfl = maybe_result.maybe_scfl.get())
             {
                 ret.paragraphs.push_back(std::move(*scfl));
->>>>>>> 4434e810
             }
             else
             {
                 ret.errors.emplace_back(std::piecewise_construct,
                                         std::forward_as_tuple(port_name.data(), port_name.size()),
-                                        std::forward_as_tuple(std::move(maybe_scfl).error()));
+                                        std::forward_as_tuple(std::move(maybe_result.maybe_scfl).error()));
             }
         }
 
@@ -748,11 +645,7 @@
         for (auto&& path : port_dirs)
         {
             auto port_name = path.filename();
-<<<<<<< HEAD
             auto maybe_spgh = try_load_port_required(fs, port_name, PortLocation{path}).maybe_scfl;
-=======
-            auto maybe_spgh = try_load_port_required(fs, port_name, PortLocation{path});
->>>>>>> 4434e810
             if (const auto spgh = maybe_spgh.get())
             {
                 ret.paragraphs.push_back(std::move(*spgh));
