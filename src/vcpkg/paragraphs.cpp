--- conflicted
+++ resolved
@@ -356,12 +356,7 @@
                                                                    MessageSink& warning_sink)
     {
         auto res = Json::parse(text, origin);
-<<<<<<< HEAD
-
         LocalizedString error;
-=======
-        std::string error;
->>>>>>> a520e675
         if (auto val = res.get())
         {
             if (val->first.is_object())
