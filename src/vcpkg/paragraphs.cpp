--- conflicted
+++ resolved
@@ -27,33 +27,6 @@
                                  "Errors are printed on lines after this message",
                                  "while parsing {path}:");
 
-<<<<<<< HEAD
-    DECLARE_AND_REGISTER_MESSAGE(ParseControlErrorInfoInvalidFields,
-                                 (msg::path),
-                                 "",
-                                 "there are invalid fields in the control or manifest file of {path}.");
-    DECLARE_AND_REGISTER_MESSAGE(ParseControlErrorInfoInvalidFields2,
-                                 (),
-                                 "",
-                                 "The following fields were not expected:");
-    DECLARE_AND_REGISTER_MESSAGE(ParseControlErrorInfoEntry, (msg::path, msg::error_msg), "", "In {path}: {error_msg}");
-    DECLARE_AND_REGISTER_MESSAGE(ParseControlErrorInfoMissingFields,
-                                 (msg::path),
-                                 "",
-                                 "there are missing fields in the control file of {path}");
-    DECLARE_AND_REGISTER_MESSAGE(ParseControlErrorInfoMissingFields2,
-                                 (),
-                                 "Errors are printed on lines after this message",
-                                 "The following fields were missing:");
-    DECLARE_AND_REGISTER_MESSAGE(ParseControlErrorInfoWrongTypeFields,
-                                 (msg::path),
-                                 "",
-                                 "there are fields with invalid types in the CONTROL or manifest file of {path}");
-    DECLARE_AND_REGISTER_MESSAGE(ParseControlErrorInfoWrongTypeFields2,
-                                 (),
-                                 "Errors are printed on lines after this message",
-                                 "The following fields had the wrong types:");
-=======
     DECLARE_AND_REGISTER_MESSAGE(
         ParseControlErrorInfoInvalidFields,
         (msg::path),
@@ -70,7 +43,6 @@
                                  "",
                                  "there are fields with invalid types in the CONTROL or manifest file of {path}.\nThe "
                                  "following fields had the wrong types:");
->>>>>>> d1ed66b1
     DECLARE_AND_REGISTER_MESSAGE(ParseControlErrorInfoTypesEntry,
                                  (msg::value, msg::expected),
                                  "{value} is the name of a field in an on-disk file, {expected} is a short description "
@@ -80,15 +52,6 @@
 
 namespace vcpkg
 {
-<<<<<<< HEAD
-    void ParseControlErrorInfo::format_to(LocalizedString& target) const
-    {
-        if (!error.empty())
-        {
-            target.append(msg::msgErrorMessage)
-                .append(msgParseControlErrorInfoWhileLoading, msg::path = name, msg::error_msg = error)
-                .appendnl();
-=======
     void ParseControlErrorInfo::to_string(std::string& target) const
     {
         std::vector<LocalizedString> components;
@@ -96,20 +59,10 @@
         {
             components.push_back(
                 msg::format_error(msgParseControlErrorInfoWhileLoading, msg::path = name, msg::error_msg = error));
->>>>>>> d1ed66b1
         }
 
         if (!other_errors.empty())
         {
-<<<<<<< HEAD
-            target.append(msg::msgErrorMessage)
-                .append(msgParseControlErrorInfoWhileParsing, msg::path = name)
-                .appendnl();
-            for (auto&& msg : other_errors)
-            {
-                target.append_indent().append_raw(msg).appendnl();
-            }
-=======
             auto other_errors_component = msg::format_error(msgParseControlErrorInfoWhileParsing, msg::path = name);
             for (auto&& msg : other_errors)
             {
@@ -117,25 +70,10 @@
             }
 
             components.push_back(std::move(other_errors_component));
->>>>>>> d1ed66b1
         }
 
         if (!extra_fields.empty())
         {
-<<<<<<< HEAD
-            target.append(msg::msgErrorMessage)
-                .append(msgParseControlErrorInfoInvalidFields, msg::path = name)
-                .appendnl();
-            target.append(msgParseControlErrorInfoInvalidFields2).appendnl();
-            for (auto&& pr : extra_fields)
-            {
-                target.append_indent()
-                    .append(msgParseControlErrorInfoEntry,
-                            msg::path = pr.first,
-                            msg::error_msg = Strings::join(", ", pr.second))
-                    .appendnl();
-            }
-=======
             auto extra_fields_component = msg::format_error(msgParseControlErrorInfoInvalidFields, msg::path = name);
             for (auto&& pr : extra_fields)
             {
@@ -146,25 +84,10 @@
             }
 
             components.push_back(std::move(extra_fields_component));
->>>>>>> d1ed66b1
         }
 
         if (!missing_fields.empty())
         {
-<<<<<<< HEAD
-            target.append(msg::msgErrorMessage)
-                .append(msgParseControlErrorInfoMissingFields, msg::path = name)
-                .appendnl();
-            target.append(msgParseControlErrorInfoMissingFields2).appendnl();
-            for (auto&& pr : missing_fields)
-            {
-                target.append_indent()
-                    .append(msgParseControlErrorInfoEntry,
-                            msg::path = pr.first,
-                            msg::error_msg = Strings::join(", ", pr.second))
-                    .appendnl();
-            }
-=======
             auto missing_fields_component = msg::format_error(msgParseControlErrorInfoMissingFields, msg::path = name);
             for (auto&& pr : missing_fields)
             {
@@ -175,30 +98,10 @@
             }
 
             components.push_back(std::move(missing_fields_component));
->>>>>>> d1ed66b1
         }
 
         if (!expected_types.empty())
         {
-<<<<<<< HEAD
-            target.append(msg::msgErrorMessage)
-                .append(msgParseControlErrorInfoWrongTypeFields, msg::path = name)
-                .appendnl();
-            target.append(msgParseControlErrorInfoWrongTypeFields2).appendnl();
-            for (auto&& pr : expected_types)
-            {
-                target.append_indent()
-                    .append(msgParseControlErrorInfoTypesEntry, msg::value = pr.first, msg::expected = pr.second)
-                    .appendnl();
-            }
-        }
-    }
-
-    LocalizedString ParseControlErrorInfo::format() const
-    {
-        LocalizedString result;
-        format_to(result);
-=======
             auto expected_types_component =
                 msg::format_error(msgParseControlErrorInfoWrongTypeFields, msg::path = name);
             for (auto&& pr : expected_types)
@@ -227,7 +130,6 @@
     {
         std::string result;
         to_string(result);
->>>>>>> d1ed66b1
         return result;
     }
 
