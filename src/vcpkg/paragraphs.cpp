--- conflicted
+++ resolved
@@ -406,7 +406,6 @@
         return fs.exists(maybe_directory / "CONTROL", IgnoreErrors{}) ||
                fs.exists(maybe_directory / "vcpkg.json", IgnoreErrors{});
     }
-<<<<<<< HEAD
 
     ExpectedL<std::unique_ptr<SourceControlFile>> try_load_project_manifest_text(StringView text,
                                                                                  StringView control_path,
@@ -417,8 +416,6 @@
             return SourceControlFile::parse_project_manifest_object(control_path, std::move(object), warning_sink);
         });
     }
-=======
->>>>>>> 365d419c
 
     ExpectedL<std::unique_ptr<SourceControlFile>> try_load_port_manifest_text(StringView text,
                                                                               StringView control_path,
@@ -439,30 +436,18 @@
         });
     }
 
-<<<<<<< HEAD
     PortLoadResult try_load_port(const ReadOnlyFilesystem& fs, StringView port_name, const PortLocation& port_location)
-    {
-        StatsTimer timer(g_load_ports_stats);
-
-        const auto manifest_path = port_location.port_directory / "vcpkg.json";
-        const auto control_path = port_location.port_directory / "CONTROL";
-=======
-    ExpectedL<SourceControlFileAndLocation> try_load_port(const ReadOnlyFilesystem& fs,
-                                                          StringView port_name,
-                                                          const PortLocation& port_location)
     {
         StatsTimer timer(g_load_ports_stats);
 
         auto manifest_path = port_location.port_directory / "vcpkg.json";
         auto control_path = port_location.port_directory / "CONTROL";
->>>>>>> 365d419c
         std::error_code ec;
         auto manifest_contents = fs.read_contents(manifest_path, ec);
         if (!ec)
         {
             if (fs.exists(control_path, IgnoreErrors{}))
             {
-<<<<<<< HEAD
                 return PortLoadResult{LocalizedString::from_raw(port_location.port_directory)
                                           .append_raw(": ")
                                           .append_raw(ErrorPrefix)
@@ -470,22 +455,12 @@
                                       std::string{}};
             }
 
-            return PortLoadResult{
-                try_load_port_manifest_text(manifest_contents, manifest_path, stdout_sink)
-                    .map([&](std::unique_ptr<SourceControlFile>&& scf) {
-                        return SourceControlFileAndLocation{std::move(scf), manifest_path, port_location.spdx_location};
-                    }),
-                manifest_contents};
-=======
-                return msg::format_error(msgManifestConflict, msg::path = port_location.port_directory);
-            }
-
-            return try_load_port_manifest_text(manifest_contents, manifest_path, stdout_sink)
-                .map([&](std::unique_ptr<SourceControlFile>&& scf) {
-                    return SourceControlFileAndLocation{
-                        std::move(scf), std::move(manifest_path), port_location.spdx_location};
-                });
->>>>>>> 365d419c
+            return PortLoadResult{try_load_port_manifest_text(manifest_contents, manifest_path, stdout_sink)
+                                      .map([&](std::unique_ptr<SourceControlFile>&& scf) {
+                                          return SourceControlFileAndLocation{
+                                              std::move(scf), std::move(manifest_path), port_location.spdx_location};
+                                      }),
+                                  manifest_contents};
         }
 
         auto manifest_exists = ec != std::errc::no_such_file_or_directory;
@@ -500,39 +475,24 @@
         auto control_contents = fs.read_contents(control_path, ec);
         if (!ec)
         {
-<<<<<<< HEAD
-            return PortLoadResult{
-                try_load_control_file_text(control_contents, control_path)
-                    .map([&](std::unique_ptr<SourceControlFile>&& scf) {
-                        return SourceControlFileAndLocation{std::move(scf), control_path, port_location.spdx_location};
-                    }),
-                control_contents};
-=======
-            return try_load_control_file_text(control_contents, control_path)
-                .map([&](std::unique_ptr<SourceControlFile>&& scf) {
-                    return SourceControlFileAndLocation{
-                        std::move(scf), std::move(control_path), port_location.spdx_location};
-                });
->>>>>>> 365d419c
+            return PortLoadResult{try_load_control_file_text(control_contents, control_path)
+                                      .map([&](std::unique_ptr<SourceControlFile>&& scf) {
+                                          return SourceControlFileAndLocation{
+                                              std::move(scf), std::move(control_path), port_location.spdx_location};
+                                      }),
+                                  control_contents};
         }
 
         if (ec != std::errc::no_such_file_or_directory)
         {
-<<<<<<< HEAD
             return PortLoadResult{LocalizedString::from_raw(port_location.port_directory)
                                       .append_raw(": ")
                                       .append(format_filesystem_call_error(ec, "read_contents", {control_path})),
                                   std::string{}};
-=======
-            return LocalizedString::from_raw(port_location.port_directory)
-                .append_raw(": ")
-                .append(format_filesystem_call_error(ec, "read_contents", {control_path}));
->>>>>>> 365d419c
         }
 
         if (fs.exists(port_location.port_directory, IgnoreErrors{}))
         {
-<<<<<<< HEAD
             return PortLoadResult{LocalizedString::from_raw(port_location.port_directory)
                                       .append_raw(": ")
                                       .append_raw(ErrorPrefix)
@@ -553,36 +513,12 @@
     {
         auto load_result = try_load_port(fs, port_name, port_location);
         auto maybe_res = load_result.maybe_scfl.get();
-=======
-            return LocalizedString::from_raw(port_location.port_directory)
-                .append_raw(": ")
-                .append_raw(ErrorPrefix)
-                .append(msgPortMissingManifest2, msg::package_name = port_name);
-        }
-
-        return LocalizedString::from_raw(port_location.port_directory)
-            .append_raw(": ")
-            .append_raw(ErrorPrefix)
-            .append(msgPortDoesNotExist, msg::package_name = port_name);
-    }
-
-    ExpectedL<SourceControlFileAndLocation> try_load_port_required(const ReadOnlyFilesystem& fs,
-                                                                   StringView port_name,
-                                                                   const PortLocation& port_location)
-    {
-        auto load_result = try_load_port(fs, port_name, port_location);
-        auto maybe_res = load_result.get();
->>>>>>> 365d419c
         if (maybe_res)
         {
             auto res = maybe_res->source_control_file.get();
             if (!res)
             {
-<<<<<<< HEAD
                 load_result.maybe_scfl = msg::format_error(msgPortDoesNotExist, msg::package_name = port_name);
-=======
-                load_result = msg::format_error(msgPortDoesNotExist, msg::package_name = port_name);
->>>>>>> 365d419c
             }
         }
 
@@ -646,13 +582,8 @@
             auto maybe_port_location = (*port_entry)->get_version(*baseline_version);
             const auto port_location = maybe_port_location.get();
             if (!port_location) continue; // baseline version was not in version db (registry consistency issue)
-<<<<<<< HEAD
             auto maybe_result = try_load_port_required(fs, port_name, *port_location);
             if (const auto scfl = maybe_result.maybe_scfl.get())
-=======
-            auto maybe_scfl = try_load_port_required(fs, port_name, *port_location);
-            if (const auto scfl = maybe_scfl.get())
->>>>>>> 365d419c
             {
                 ret.paragraphs.push_back(std::move(*scfl));
             }
@@ -660,11 +591,7 @@
             {
                 ret.errors.emplace_back(std::piecewise_construct,
                                         std::forward_as_tuple(port_name.data(), port_name.size()),
-<<<<<<< HEAD
                                         std::forward_as_tuple(std::move(maybe_result.maybe_scfl).error()));
-=======
-                                        std::forward_as_tuple(std::move(maybe_scfl).error()));
->>>>>>> 365d419c
             }
         }
 
@@ -717,11 +644,7 @@
         for (auto&& path : port_dirs)
         {
             auto port_name = path.filename();
-<<<<<<< HEAD
             auto maybe_spgh = try_load_port_required(fs, port_name, PortLocation{path}).maybe_scfl;
-=======
-            auto maybe_spgh = try_load_port_required(fs, port_name, PortLocation{path});
->>>>>>> 365d419c
             if (const auto spgh = maybe_spgh.get())
             {
                 ret.paragraphs.push_back(std::move(*spgh));
