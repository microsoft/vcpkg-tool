#include <vcpkg/base/fwd/message_sinks.h>

#include <vcpkg/base/chrono.h>
#include <vcpkg/base/contractual-constants.h>
#include <vcpkg/base/files.h>
#include <vcpkg/base/messages.h>
#include <vcpkg/base/parse.h>
#include <vcpkg/base/system.debug.h>
#include <vcpkg/base/util.h>

#include <vcpkg/binaryparagraph.h>
#include <vcpkg/paragraphparser.h>
#include <vcpkg/paragraphs.h>
#include <vcpkg/registries.h>

#include <tuple>

using namespace vcpkg;

static std::atomic<uint64_t> g_load_ports_stats(0);

namespace vcpkg
{
    Optional<FieldValue> ParagraphParser::optional_field(StringLiteral fieldname)
    {
        auto it = fields.find(fieldname.to_string());
        if (it == fields.end())
        {
            return nullopt;
        }

<<<<<<< HEAD
        bool newline_needed = false;
        if (!error.empty())
        {
            target.append(error.data());
            newline_needed = true;
        }

        for (auto&& msg : other_errors)
        {
            if (newline_needed)
            {
                target.push_back('\n');
            }

            target.append(msg.data());
            newline_needed = true;
        }

        if (!extra_fields.empty())
        {
            if (newline_needed)
            {
                target.push_back('\n');
            }

            target.append(msg::format_error(msgParseControlErrorInfoWhileLoading, msg::path = name)
                              .append_raw(' ')
                              .append(msgParseControlErrorInfoInvalidFields)
                              .append_raw(' ')
                              .append_raw(Strings::join(", ", extra_fields))
                              .extract_data());
            newline_needed = true;
        }
=======
        auto value = std::move(it->second);
        fields.erase(it);
        return value;
    }

    std::string ParagraphParser::optional_field_or_empty(StringLiteral fieldname)
    {
        auto maybe_field = optional_field(fieldname);
        if (auto field = maybe_field.get())
        {
            return std::move(field->first);
        }

        return std::string();
    }
>>>>>>> 1e08aaa7

    std::string ParagraphParser::required_field(StringLiteral fieldname)
    {
        auto maybe_field = optional_field(fieldname);
        if (const auto field = maybe_field.get())
        {
<<<<<<< HEAD
            if (newline_needed)
            {
                target.push_back('\n');
            }

            target.append(msg::format_error(msgParseControlErrorInfoWhileLoading, msg::path = name)
                              .append_raw(' ')
                              .append(msgParseControlErrorInfoMissingFields)
                              .append_raw(' ')
                              .append_raw(Strings::join(", ", missing_fields))
                              .extract_data());
            newline_needed = true;
        }

        if (!expected_types.empty())
        {
            if (newline_needed)
            {
                target.push_back('\n');
            }

            target.append(msg::format_error(msgParseControlErrorInfoWhileLoading, msg::path = name)
                              .append_raw(' ')
                              .append(msgParseControlErrorInfoWrongTypeFields)
                              .extract_data());
            for (auto&& pr : expected_types)
            {
                target.append(
                    LocalizedString::from_raw("\n")
                        .append_indent()
                        .append(msgParseControlErrorInfoTypesEntry, msg::value = pr.first, msg::expected = pr.second)
                        .extract_data());
            }

            newline_needed = true;
        }
=======
            return std::move(field->first);
        }

        errors.emplace_back(LocalizedString::from_raw(origin)
                                .append_raw(": ")
                                .append_raw(ErrorPrefix)
                                .append(msgMissingRequiredField2, msg::json_field = fieldname));
        return std::string();
>>>>>>> 1e08aaa7
    }

    void ParagraphParser::add_error(TextRowCol position, msg::MessageT<> error_content)
    {
        errors.emplace_back(LocalizedString::from_raw(origin)
                                .append_raw(fmt::format("{}:{}: ", position.row, position.column))
                                .append_raw(ErrorPrefix)
                                .append(error_content));
    }
} // namespace vcpkg

namespace
{
    void append_errors(LocalizedString& result, const std::vector<LocalizedString>& errors)
    {
        auto error = errors.begin();
        const auto last = errors.end();
        for (;;)
        {
            result.append(*error);
            if (++error == last)
            {
                return;
            }

            result.append_raw('\n');
        }
    }

    void append_field_errors(LocalizedString& result, StringView origin, const Paragraph& fields)
    {
        auto extra_field_entry = fields.begin();
        const auto last = fields.end();
        for (;;)
        {
            result.append_raw(origin)
                .append_raw(fmt::format(
                    "{}:{}: ", extra_field_entry->second.second.row, extra_field_entry->second.second.column))
                .append_raw(ErrorPrefix)
                .append(msgUnexpectedField, msg::json_field = extra_field_entry->first);

            if (++extra_field_entry == last)
            {
                return;
            }

            result.append_raw('\n');
        }
    }
} // unnamed namespace

namespace vcpkg
{
    Optional<LocalizedString> ParagraphParser::error() const
    {
        LocalizedString result;
        if (errors.empty())
        {
            if (fields.empty())
            {
                return nullopt;
            }

            append_field_errors(result, origin, fields);
        }
        else
        {
            append_errors(result, errors);
            if (!fields.empty())
            {
                result.append_raw('\n');
                append_field_errors(result, origin, fields);
            }
        }

        return result;
    }

    template<class T, class Message, class F>
    static Optional<std::vector<T>> parse_list_until_eof(Message bad_comma_message, ParserBase& parser, F f)
    {
        std::vector<T> ret;
        parser.skip_whitespace();
        if (parser.at_eof()) return std::vector<T>{};
        do
        {
            auto item = f(parser);
            if (!item) return nullopt;
            ret.push_back(std::move(item).value_or_exit(VCPKG_LINE_INFO));
            parser.skip_whitespace();
            if (parser.at_eof()) return {std::move(ret)};
            if (parser.cur() != ',')
            {
                parser.add_error(msg::format(bad_comma_message));
                return nullopt;
            }
            parser.next();
            parser.skip_whitespace();
        } while (true);
    }

    ExpectedL<std::vector<std::string>> parse_default_features_list(const std::string& str,
                                                                    Optional<StringView> origin,
                                                                    TextRowCol textrowcol)
    {
        auto parser = ParserBase(str, origin, textrowcol);
        auto opt = parse_list_until_eof<std::string>(msgExpectedDefaultFeaturesList, parser, &parse_feature_name);
        if (!opt) return {LocalizedString::from_raw(parser.get_error()->to_string()), expected_right_tag};
        return {std::move(opt).value_or_exit(VCPKG_LINE_INFO), expected_left_tag};
    }
    ExpectedL<std::vector<ParsedQualifiedSpecifier>> parse_qualified_specifier_list(const std::string& str,
                                                                                    Optional<StringView> origin,
                                                                                    TextRowCol textrowcol)
    {
        auto parser = ParserBase(str, origin, textrowcol);
        auto opt =
            parse_list_until_eof<ParsedQualifiedSpecifier>(msgExpectedDependenciesList, parser, [](ParserBase& parser) {
                return parse_qualified_specifier(
                    parser, AllowFeatures::Yes, ParseExplicitTriplet::Allow, AllowPlatformSpec::Yes);
            });
        if (!opt) return {LocalizedString::from_raw(parser.get_error()->to_string()), expected_right_tag};

        return {std::move(opt).value_or_exit(VCPKG_LINE_INFO), expected_left_tag};
    }
    ExpectedL<std::vector<Dependency>> parse_dependencies_list(const std::string& str,
                                                               StringView origin,
                                                               TextRowCol textrowcol)
    {
        auto parser = ParserBase(str, origin, textrowcol);
        auto opt = parse_list_until_eof<Dependency>(msgExpectedDependenciesList, parser, [](ParserBase& parser) {
            return parse_qualified_specifier(
                       parser, AllowFeatures::Yes, ParseExplicitTriplet::Forbid, AllowPlatformSpec::Yes)
                .then([&](ParsedQualifiedSpecifier&& pqs) -> Optional<Dependency> {
                    Dependency dependency{pqs.name, {}, pqs.platform.value_or({})};
                    for (const auto& feature : pqs.features.value_or({}))
                    {
                        if (feature == FeatureNameCore)
                        {
                            dependency.default_features = false;
                        }
                        else
                        {
                            dependency.features.push_back({feature});
                        }
                    }
                    return dependency;
                });
        });
        if (!opt) return {LocalizedString::from_raw(parser.get_error()->to_string()), expected_right_tag};

        return {std::move(opt).value_or_exit(VCPKG_LINE_INFO), expected_left_tag};
    }
}

namespace vcpkg::Paragraphs
{
    struct PghParser : private ParserBase
    {
    private:
        void get_fieldvalue(std::string& fieldvalue)
        {
            fieldvalue.clear();

            do
            {
                // scan to end of current line (it is part of the field value)
                Strings::append(fieldvalue, match_until(is_lineend));
                skip_newline();

                if (cur() != ' ') return;
                auto spacing = skip_tabs_spaces();
                if (is_lineend(cur())) return add_error(msg::format(msgParagraphUnexpectedEndOfLine));
                Strings::append(fieldvalue, "\n", spacing);
            } while (true);
        }

        void get_fieldname(std::string& fieldname)
        {
            fieldname = match_while(is_alphanumdash).to_string();
            if (fieldname.empty()) return add_error(msg::format(msgParagraphExpectedFieldName));
        }

        void get_paragraph(Paragraph& fields)
        {
            fields.clear();
            std::string fieldname;
            std::string fieldvalue;
            do
            {
                if (cur() == '#')
                {
                    skip_line();
                    continue;
                }

                auto loc = cur_loc();
                get_fieldname(fieldname);
                if (cur() != ':') return add_error(msg::format(msgParagraphExpectedColonAfterField));
                if (Util::Sets::contains(fields, fieldname))
                    return add_error(msg::format(msgParagraphDuplicateField), loc);
                next();
                skip_tabs_spaces();
                auto rowcol = cur_rowcol();
                get_fieldvalue(fieldvalue);

                fields.emplace(fieldname, std::make_pair(fieldvalue, rowcol));
            } while (!is_lineend(cur()));
        }

    public:
        PghParser(StringView text, StringView origin) : ParserBase(text, origin) { }

        ExpectedL<std::vector<Paragraph>> get_paragraphs()
        {
            std::vector<Paragraph> paragraphs;

            skip_whitespace();
            while (!at_eof())
            {
                get_paragraph(paragraphs.emplace_back());
                match_while(is_lineend);
            }
            if (get_error()) return LocalizedString::from_raw(get_error()->to_string());

            return paragraphs;
        }
    };

    ExpectedL<Paragraph> parse_single_merged_paragraph(StringView str, StringView origin)
    {
        return PghParser(str, origin).get_paragraphs().map([](std::vector<Paragraph>&& paragraphs) {
            if (paragraphs.empty())
            {
                return Paragraph{};
            }

            auto& front = paragraphs.front();
            for (size_t x = 1; x < paragraphs.size(); ++x)
            {
                for (auto&& extra_line : paragraphs[x])
                {
                    front.insert(extra_line);
                }
            }

            return std::move(front);
        });
    }

    ExpectedL<Paragraph> parse_single_paragraph(StringView str, StringView origin)
    {
        return PghParser(str, origin)
            .get_paragraphs()
            .then([](std::vector<Paragraph>&& paragraphs) -> ExpectedL<Paragraph> {
                if (paragraphs.size() == 1)
                {
                    return std::move(paragraphs.front());
                }
                else
                {
                    return msg::format(msgParagraphExactlyOne);
                }
            });
    }

    ExpectedL<Paragraph> get_single_paragraph(const ReadOnlyFilesystem& fs, const Path& control_path)
    {
        std::error_code ec;
        std::string contents = fs.read_contents(control_path, ec);
        if (ec)
        {
            return format_filesystem_call_error(ec, "read_contents", {control_path});
        }

        return parse_single_paragraph(contents, control_path);
    }

    ExpectedL<std::vector<Paragraph>> get_paragraphs(const ReadOnlyFilesystem& fs, const Path& control_path)
    {
        std::error_code ec;
        std::string contents = fs.read_contents(control_path, ec);
        if (ec)
        {
            return LocalizedString::from_raw(ec.message());
        }

        return parse_paragraphs(contents, control_path);
    }

    ExpectedL<std::vector<Paragraph>> parse_paragraphs(StringView str, StringView origin)
    {
        return PghParser(str, origin).get_paragraphs();
    }

    bool is_port_directory(const ReadOnlyFilesystem& fs, const Path& maybe_directory)
    {
        return fs.exists(maybe_directory / "CONTROL", IgnoreErrors{}) ||
               fs.exists(maybe_directory / "vcpkg.json", IgnoreErrors{});
    }

    ExpectedL<std::unique_ptr<SourceControlFile>> try_load_project_manifest_text(StringView text,
                                                                                 StringView control_path,
                                                                                 MessageSink& warning_sink)
    {
        StatsTimer timer(g_load_ports_stats);
        return Json::parse_object(text, control_path).then([&](Json::Object&& object) {
            return SourceControlFile::parse_project_manifest_object(control_path, std::move(object), warning_sink);
        });
    }

    ExpectedL<std::unique_ptr<SourceControlFile>> try_load_port_manifest_text(StringView text,
                                                                              StringView control_path,
                                                                              MessageSink& warning_sink)
    {
        StatsTimer timer(g_load_ports_stats);
        return Json::parse_object(text, control_path).then([&](Json::Object&& object) {
            return SourceControlFile::parse_port_manifest_object(control_path, std::move(object), warning_sink);
        });
    }

    ExpectedL<std::unique_ptr<SourceControlFile>> try_load_control_file_text(StringView text, StringView control_path)
    {
        StatsTimer timer(g_load_ports_stats);
        return parse_paragraphs(text, control_path).then([&](std::vector<Paragraph>&& vector_pghs) {
            return SourceControlFile::parse_control_file(control_path, std::move(vector_pghs));
        });
    }

    PortLoadResult try_load_port(const ReadOnlyFilesystem& fs, StringView port_name, const PortLocation& port_location)
    {
        StatsTimer timer(g_load_ports_stats);

        auto manifest_path = port_location.port_directory / "vcpkg.json";
        auto control_path = port_location.port_directory / "CONTROL";
        std::error_code ec;
        auto manifest_contents = fs.read_contents(manifest_path, ec);
        if (!ec)
        {
            if (fs.exists(control_path, IgnoreErrors{}))
            {
                return PortLoadResult{LocalizedString::from_raw(port_location.port_directory)
                                          .append_raw(": ")
                                          .append_raw(ErrorPrefix)
                                          .append(msgManifestConflict2),
                                      std::string{}};
            }

<<<<<<< HEAD
            return PortLoadResult{try_load_port_manifest_text(manifest_contents, manifest_path, stdout_sink)
                                      .map([&](std::unique_ptr<SourceControlFile>&& scf) {
                                          return SourceControlFileAndLocation{
                                              std::move(scf), std::move(manifest_path), port_location.spdx_location};
                                      }),
                                  manifest_contents};
=======
            return try_load_port_manifest_text(manifest_contents, manifest_path, out_sink)
                .map([&](std::unique_ptr<SourceControlFile>&& scf) {
                    return SourceControlFileAndLocation{
                        std::move(scf), std::move(manifest_path), port_location.spdx_location};
                });
>>>>>>> 1e08aaa7
        }

        auto manifest_exists = ec != std::errc::no_such_file_or_directory;
        if (manifest_exists)
        {
            return PortLoadResult{LocalizedString::from_raw(port_location.port_directory)
                                      .append_raw(": ")
                                      .append(format_filesystem_call_error(ec, "read_contents", {manifest_path})),
                                  std::string{}};
        }

        auto control_contents = fs.read_contents(control_path, ec);
        if (!ec)
        {
            return PortLoadResult{try_load_control_file_text(control_contents, control_path)
                                      .map([&](std::unique_ptr<SourceControlFile>&& scf) {
                                          return SourceControlFileAndLocation{
                                              std::move(scf), std::move(control_path), port_location.spdx_location};
                                      }),
                                  control_contents};
        }

        if (ec != std::errc::no_such_file_or_directory)
        {
            return PortLoadResult{LocalizedString::from_raw(port_location.port_directory)
                                      .append_raw(": ")
                                      .append(format_filesystem_call_error(ec, "read_contents", {control_path})),
                                  std::string{}};
        }

        if (fs.exists(port_location.port_directory, IgnoreErrors{}))
        {
            return PortLoadResult{LocalizedString::from_raw(port_location.port_directory)
                                      .append_raw(": ")
                                      .append_raw(ErrorPrefix)
                                      .append(msgPortMissingManifest2, msg::package_name = port_name),
                                  std::string{}};
        }

        return PortLoadResult{LocalizedString::from_raw(port_location.port_directory)
                                  .append_raw(": ")
                                  .append_raw(ErrorPrefix)
                                  .append(msgPortDoesNotExist, msg::package_name = port_name),
                              std::string{}};
    }

    PortLoadResult try_load_port_required(const ReadOnlyFilesystem& fs,
                                          StringView port_name,
                                          const PortLocation& port_location)
    {
        auto load_result = try_load_port(fs, port_name, port_location);
        auto maybe_res = load_result.maybe_scfl.get();
        if (maybe_res)
        {
            auto res = maybe_res->source_control_file.get();
            if (!res)
            {
                load_result.maybe_scfl = msg::format_error(msgPortDoesNotExist, msg::package_name = port_name);
            }
        }

        return load_result;
    }

    ExpectedL<BinaryControlFile> try_load_cached_package(const ReadOnlyFilesystem& fs,
                                                         const Path& package_dir,
                                                         const PackageSpec& spec)
    {
        StatsTimer timer(g_load_ports_stats);

        auto control_path = package_dir / "CONTROL";
        ExpectedL<std::vector<Paragraph>> maybe_paragraphs = get_paragraphs(fs, control_path);
        if (auto pparagraphs = maybe_paragraphs.get())
        {
            auto& paragraphs = *pparagraphs;
            BinaryControlFile bcf;
            bcf.core_paragraph = BinaryParagraph(control_path, std::move(paragraphs[0]));
            if (bcf.core_paragraph.spec != spec)
            {
                return msg::format(msgMismatchedSpec,
                                   msg::path = package_dir,
                                   msg::expected = spec,
                                   msg::actual = bcf.core_paragraph.spec);
            }

            bcf.features.reserve(paragraphs.size() - 1);
            for (std::size_t idx = 1; idx < paragraphs.size(); ++idx)
            {
                bcf.features.emplace_back(BinaryParagraph{control_path, std::move(paragraphs[idx])});
            }

            return bcf;
        }

        return maybe_paragraphs.error();
    }

    LoadResults try_load_all_registry_ports(const ReadOnlyFilesystem& fs, const RegistrySet& registries)
    {
        LoadResults ret;
        std::vector<std::string> ports = registries.get_all_reachable_port_names().value_or_exit(VCPKG_LINE_INFO);
        for (const auto& port_name : ports)
        {
            const auto impl = registries.registry_for_port(port_name);
            if (!impl)
            {
                // this is a port for which no registry is set
                // this can happen when there's no default registry,
                // and a registry has a port definition which it doesn't own the name of.
                continue;
            }

            auto maybe_baseline_version = impl->get_baseline_version(port_name).value_or_exit(VCPKG_LINE_INFO);
            auto baseline_version = maybe_baseline_version.get();
            if (!baseline_version) continue; // port is attributed to this registry, but it is not in the baseline
            auto maybe_port_entry = impl->get_port_entry(port_name);
            const auto port_entry = maybe_port_entry.get();
            if (!port_entry) continue;  // port is attributed to this registry, but loading it failed
            if (!*port_entry) continue; // port is attributed to this registry, but doesn't exist in this registry
            auto maybe_port_location = (*port_entry)->get_version(*baseline_version);
            const auto port_location = maybe_port_location.get();
            if (!port_location) continue; // baseline version was not in version db (registry consistency issue)
            auto maybe_result = try_load_port_required(fs, port_name, *port_location);
            if (const auto scfl = maybe_result.maybe_scfl.get())
            {
                ret.paragraphs.push_back(std::move(*scfl));
            }
            else
            {
                ret.errors.emplace_back(std::piecewise_construct,
                                        std::forward_as_tuple(port_name.data(), port_name.size()),
                                        std::forward_as_tuple(std::move(maybe_result.maybe_scfl).error()));
            }
        }

        return ret;
    }

    static void load_results_print_error(const LoadResults& results)
    {
        if (!results.errors.empty())
        {
            if (Debug::g_debugging)
            {
                print_error_message(LocalizedString::from_raw(
                    Strings::join("\n",
                                  results.errors,
                                  [](const std::pair<std::string, LocalizedString>& err) -> const LocalizedString& {
                                      return err.second;
                                  })));
            }
            else
            {
                for (auto&& error : results.errors)
                {
                    msg::println_warning(msgErrorWhileParsing, msg::path = error.first);
                }

                msg::println_warning(msgGetParseFailureInfo);
            }
        }
    }

    std::vector<SourceControlFileAndLocation> load_all_registry_ports(const ReadOnlyFilesystem& fs,
                                                                      const RegistrySet& registries)
    {
        auto results = try_load_all_registry_ports(fs, registries);
        load_results_print_error(results);
        return std::move(results.paragraphs);
    }

    std::vector<SourceControlFileAndLocation> load_overlay_ports(const ReadOnlyFilesystem& fs, const Path& directory)
    {
        LoadResults ret;

        auto port_dirs = fs.get_directories_non_recursive(directory, VCPKG_LINE_INFO);
        Util::sort(port_dirs);

        Util::erase_remove_if(port_dirs,
                              [&](auto&& port_dir_entry) { return port_dir_entry.filename() == ".DS_Store"; });

        for (auto&& path : port_dirs)
        {
            auto port_name = path.filename();
            auto maybe_spgh = try_load_port_required(fs, port_name, PortLocation{path}).maybe_scfl;
            if (const auto spgh = maybe_spgh.get())
            {
                ret.paragraphs.push_back(std::move(*spgh));
            }
            else
            {
                ret.errors.emplace_back(std::piecewise_construct,
                                        std::forward_as_tuple(port_name.data(), port_name.size()),
                                        std::forward_as_tuple(std::move(maybe_spgh).error()));
            }
        }

        load_results_print_error(ret);
        return std::move(ret.paragraphs);
    }

    uint64_t get_load_ports_stats() { return g_load_ports_stats.load(); }
}<|MERGE_RESOLUTION|>--- conflicted
+++ resolved
@@ -29,41 +29,6 @@
             return nullopt;
         }
 
-<<<<<<< HEAD
-        bool newline_needed = false;
-        if (!error.empty())
-        {
-            target.append(error.data());
-            newline_needed = true;
-        }
-
-        for (auto&& msg : other_errors)
-        {
-            if (newline_needed)
-            {
-                target.push_back('\n');
-            }
-
-            target.append(msg.data());
-            newline_needed = true;
-        }
-
-        if (!extra_fields.empty())
-        {
-            if (newline_needed)
-            {
-                target.push_back('\n');
-            }
-
-            target.append(msg::format_error(msgParseControlErrorInfoWhileLoading, msg::path = name)
-                              .append_raw(' ')
-                              .append(msgParseControlErrorInfoInvalidFields)
-                              .append_raw(' ')
-                              .append_raw(Strings::join(", ", extra_fields))
-                              .extract_data());
-            newline_needed = true;
-        }
-=======
         auto value = std::move(it->second);
         fields.erase(it);
         return value;
@@ -79,51 +44,12 @@
 
         return std::string();
     }
->>>>>>> 1e08aaa7
 
     std::string ParagraphParser::required_field(StringLiteral fieldname)
     {
         auto maybe_field = optional_field(fieldname);
         if (const auto field = maybe_field.get())
         {
-<<<<<<< HEAD
-            if (newline_needed)
-            {
-                target.push_back('\n');
-            }
-
-            target.append(msg::format_error(msgParseControlErrorInfoWhileLoading, msg::path = name)
-                              .append_raw(' ')
-                              .append(msgParseControlErrorInfoMissingFields)
-                              .append_raw(' ')
-                              .append_raw(Strings::join(", ", missing_fields))
-                              .extract_data());
-            newline_needed = true;
-        }
-
-        if (!expected_types.empty())
-        {
-            if (newline_needed)
-            {
-                target.push_back('\n');
-            }
-
-            target.append(msg::format_error(msgParseControlErrorInfoWhileLoading, msg::path = name)
-                              .append_raw(' ')
-                              .append(msgParseControlErrorInfoWrongTypeFields)
-                              .extract_data());
-            for (auto&& pr : expected_types)
-            {
-                target.append(
-                    LocalizedString::from_raw("\n")
-                        .append_indent()
-                        .append(msgParseControlErrorInfoTypesEntry, msg::value = pr.first, msg::expected = pr.second)
-                        .extract_data());
-            }
-
-            newline_needed = true;
-        }
-=======
             return std::move(field->first);
         }
 
@@ -132,7 +58,6 @@
                                 .append_raw(ErrorPrefix)
                                 .append(msgMissingRequiredField2, msg::json_field = fieldname));
         return std::string();
->>>>>>> 1e08aaa7
     }
 
     void ParagraphParser::add_error(TextRowCol position, msg::MessageT<> error_content)
@@ -480,20 +405,12 @@
                                       std::string{}};
             }
 
-<<<<<<< HEAD
             return PortLoadResult{try_load_port_manifest_text(manifest_contents, manifest_path, stdout_sink)
                                       .map([&](std::unique_ptr<SourceControlFile>&& scf) {
                                           return SourceControlFileAndLocation{
                                               std::move(scf), std::move(manifest_path), port_location.spdx_location};
                                       }),
                                   manifest_contents};
-=======
-            return try_load_port_manifest_text(manifest_contents, manifest_path, out_sink)
-                .map([&](std::unique_ptr<SourceControlFile>&& scf) {
-                    return SourceControlFileAndLocation{
-                        std::move(scf), std::move(manifest_path), port_location.spdx_location};
-                });
->>>>>>> 1e08aaa7
         }
 
         auto manifest_exists = ec != std::errc::no_such_file_or_directory;
