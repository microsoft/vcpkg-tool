#include <vcpkg/base/fwd/message_sinks.h>

#include <vcpkg/base/chrono.h>
#include <vcpkg/base/files.h>
#include <vcpkg/base/messages.h>
#include <vcpkg/base/parse.h>
#include <vcpkg/base/system.debug.h>
#include <vcpkg/base/util.h>

#include <vcpkg/binaryparagraph.h>
#include <vcpkg/paragraphparser.h>
#include <vcpkg/paragraphs.h>
#include <vcpkg/registries.h>

#include <tuple>

using namespace vcpkg;

static std::atomic<uint64_t> g_load_ports_stats(0);

namespace vcpkg
{
    static Optional<std::pair<std::string, TextRowCol>> remove_field(Paragraph* fields, StringView fieldname)
    {
        auto it = fields->find(fieldname.to_string());
        if (it == fields->end())
        {
            return nullopt;
        }

        auto value = std::move(it->second);
        fields->erase(it);
        return value;
    }

    std::string ParagraphParser::optional_field(StringLiteral fieldname, TextRowCol& position)
    {
        auto maybe_field = remove_field(&fields, fieldname);
        if (auto field = maybe_field.get())
        {
            position = field->second;
            return std::move(field->first);
        }

        return std::string();
    }

    std::string ParagraphParser::optional_field(StringLiteral fieldname)
    {
        TextRowCol ignore;
        return optional_field(fieldname, ignore);
    }

    std::string ParagraphParser::required_field(StringLiteral fieldname)
    {
        auto maybe_field = remove_field(&fields, fieldname);
        if (const auto field = maybe_field.get())
        {
            return std::move(field->first);
        }

        errors.emplace_back(LocalizedString::from_raw(origin)
                                .append_raw(": ")
                                .append_raw(ErrorPrefix)
                                .append(msgMissingRequiredField2, msg::json_field = fieldname));
        return std::string();
    }

    void ParagraphParser::add_error(TextRowCol position, msg::MessageT<> error_content)
    {
        errors.emplace_back(LocalizedString::from_raw(origin)
                                .append_raw(fmt::format("{}:{}: ", position.row, position.column))
                                .append_raw(ErrorPrefix)
                                .append(error_content));
    }
} // namespace vcpkg

namespace
{
    void append_errors(LocalizedString& result, const std::vector<LocalizedString>& errors)
    {
        auto error = errors.begin();
        const auto last = errors.end();
        for (;;)
        {
            result.append(*error);
            if (++error == last)
            {
                return;
            }

            result.append_raw('\n');
        }
    }

    void append_field_errors(LocalizedString& result, StringView origin, const Paragraph& fields)
    {
        auto extra_field_entry = fields.begin();
        const auto last = fields.end();
        for (;;)
        {
            result.append_raw(origin)
                .append_raw(fmt::format(
                    "{}:{}: ", extra_field_entry->second.second.row, extra_field_entry->second.second.column))
                .append_raw(ErrorPrefix)
                .append(msgUnexpectedField, msg::json_field = extra_field_entry->first);

            if (++extra_field_entry == last)
            {
                return;
            }

            result.append_raw('\n');
        }
    }
} // unnamed namespace

namespace vcpkg
{
    Optional<LocalizedString> ParagraphParser::error() const
    {
        LocalizedString result;
        if (errors.empty())
        {
            if (fields.empty())
            {
                return nullopt;
            }

            append_field_errors(result, origin, fields);
        }
        else
        {
            append_errors(result, errors);
            if (!fields.empty())
            {
                result.append_raw('\n');
                append_field_errors(result, origin, fields);
            }
        }

        return result;
    }

    template<class T, class Message, class F>
    static Optional<std::vector<T>> parse_list_until_eof(Message bad_comma_message, ParserBase& parser, F f)
    {
        std::vector<T> ret;
        parser.skip_whitespace();
        if (parser.at_eof()) return std::vector<T>{};
        do
        {
            auto item = f(parser);
            if (!item) return nullopt;
            ret.push_back(std::move(item).value_or_exit(VCPKG_LINE_INFO));
            parser.skip_whitespace();
            if (parser.at_eof()) return {std::move(ret)};
            if (parser.cur() != ',')
            {
                parser.add_error(msg::format(bad_comma_message));
                return nullopt;
            }
            parser.next();
            parser.skip_whitespace();
        } while (true);
    }

    ExpectedL<std::vector<std::string>> parse_default_features_list(const std::string& str,
                                                                    StringView origin,
                                                                    TextRowCol textrowcol)
    {
        auto parser = ParserBase(str, origin, textrowcol);
        auto opt = parse_list_until_eof<std::string>(msgExpectedDefaultFeaturesList, parser, &parse_feature_name);
        if (!opt) return {LocalizedString::from_raw(parser.get_error()->to_string()), expected_right_tag};
        return {std::move(opt).value_or_exit(VCPKG_LINE_INFO), expected_left_tag};
    }
    ExpectedL<std::vector<ParsedQualifiedSpecifier>> parse_qualified_specifier_list(const std::string& str,
                                                                                    StringView origin,
                                                                                    TextRowCol textrowcol)
    {
        auto parser = ParserBase(str, origin, textrowcol);
        auto opt = parse_list_until_eof<ParsedQualifiedSpecifier>(
            msgExpectedDependenciesList, parser, [](ParserBase& parser) { return parse_qualified_specifier(parser); });
        if (!opt) return {LocalizedString::from_raw(parser.get_error()->to_string()), expected_right_tag};

        return {std::move(opt).value_or_exit(VCPKG_LINE_INFO), expected_left_tag};
    }
    ExpectedL<std::vector<Dependency>> parse_dependencies_list(const std::string& str,
                                                               StringView origin,
                                                               TextRowCol textrowcol)
    {
        auto parser = ParserBase(str, origin, textrowcol);
        auto opt = parse_list_until_eof<Dependency>(msgExpectedDependenciesList, parser, [](ParserBase& parser) {
            auto loc = parser.cur_loc();
            return parse_qualified_specifier(parser).then([&](ParsedQualifiedSpecifier&& pqs) -> Optional<Dependency> {
                if (const auto triplet = pqs.triplet.get())
                {
                    parser.add_error(msg::format(msgAddTripletExpressionNotAllowed,
                                                 msg::package_name = pqs.name,
                                                 msg::triplet = *triplet),
                                     loc);
                    return nullopt;
                }
                Dependency dependency{pqs.name, {}, pqs.platform.value_or({})};
                for (const auto& feature : pqs.features.value_or({}))
                {
                    if (feature == "core")
                    {
                        dependency.default_features = false;
                    }
                    else
                    {
                        dependency.features.push_back({feature});
                    }
                }
                return dependency;
            });
        });
        if (!opt) return {LocalizedString::from_raw(parser.get_error()->to_string()), expected_right_tag};

        return {std::move(opt).value_or_exit(VCPKG_LINE_INFO), expected_left_tag};
    }
}

namespace vcpkg::Paragraphs
{
    struct PghParser : private ParserBase
    {
    private:
        void get_fieldvalue(std::string& fieldvalue)
        {
            fieldvalue.clear();

            do
            {
                // scan to end of current line (it is part of the field value)
                Strings::append(fieldvalue, match_until(is_lineend));
                skip_newline();

                if (cur() != ' ') return;
                auto spacing = skip_tabs_spaces();
                if (is_lineend(cur())) return add_error(msg::format(msgParagraphUnexpectedEndOfLine));
                Strings::append(fieldvalue, "\n", spacing);
            } while (true);
        }

        void get_fieldname(std::string& fieldname)
        {
            fieldname = match_while(is_alphanumdash).to_string();
            if (fieldname.empty()) return add_error(msg::format(msgParagraphExpectedFieldName));
        }

        void get_paragraph(Paragraph& fields)
        {
            fields.clear();
            std::string fieldname;
            std::string fieldvalue;
            do
            {
                if (cur() == '#')
                {
                    skip_line();
                    continue;
                }

                auto loc = cur_loc();
                get_fieldname(fieldname);
                if (cur() != ':') return add_error(msg::format(msgParagraphExpectedColonAfterField));
                if (Util::Sets::contains(fields, fieldname))
                    return add_error(msg::format(msgParagraphDuplicateField), loc);
                next();
                skip_tabs_spaces();
                auto rowcol = cur_rowcol();
                get_fieldvalue(fieldvalue);

                fields.emplace(fieldname, std::make_pair(fieldvalue, rowcol));
            } while (!is_lineend(cur()));
        }

    public:
        PghParser(StringView text, StringView origin) : ParserBase(text, origin) { }

        ExpectedL<std::vector<Paragraph>> get_paragraphs()
        {
            std::vector<Paragraph> paragraphs;

            skip_whitespace();
            while (!at_eof())
            {
                get_paragraph(paragraphs.emplace_back());
                match_while(is_lineend);
            }
            if (get_error()) return LocalizedString::from_raw(get_error()->to_string());

            return paragraphs;
        }
    };

    ExpectedL<Paragraph> parse_single_merged_paragraph(StringView str, StringView origin)
    {
        return PghParser(str, origin).get_paragraphs().map([](std::vector<Paragraph>&& paragraphs) {
            if (paragraphs.empty())
            {
                return Paragraph{};
            }

            auto& front = paragraphs.front();
            for (size_t x = 1; x < paragraphs.size(); ++x)
            {
                for (auto&& extra_line : paragraphs[x])
                {
                    front.insert(extra_line);
                }
            }

            return std::move(front);
        });
    }

    ExpectedL<Paragraph> parse_single_paragraph(StringView str, StringView origin)
    {
        return PghParser(str, origin)
            .get_paragraphs()
            .then([](std::vector<Paragraph>&& paragraphs) -> ExpectedL<Paragraph> {
                if (paragraphs.size() == 1)
                {
                    return std::move(paragraphs.front());
                }
                else
                {
                    return msg::format(msgParagraphExactlyOne);
                }
            });
    }

    ExpectedL<Paragraph> get_single_paragraph(const ReadOnlyFilesystem& fs, const Path& control_path)
    {
        std::error_code ec;
        std::string contents = fs.read_contents(control_path, ec);
        if (ec)
        {
            return format_filesystem_call_error(ec, "read_contents", {control_path});
        }

        return parse_single_paragraph(contents, control_path);
    }

    ExpectedL<std::vector<Paragraph>> get_paragraphs(const ReadOnlyFilesystem& fs, const Path& control_path)
    {
        std::error_code ec;
        std::string contents = fs.read_contents(control_path, ec);
        if (ec)
        {
            return LocalizedString::from_raw(ec.message());
        }

        return parse_paragraphs(contents, control_path);
    }

    ExpectedL<std::vector<Paragraph>> parse_paragraphs(StringView str, StringView origin)
    {
        return PghParser(str, origin).get_paragraphs();
    }

    bool is_port_directory(const ReadOnlyFilesystem& fs, const Path& maybe_directory)
    {
        return fs.exists(maybe_directory / "CONTROL", IgnoreErrors{}) ||
               fs.exists(maybe_directory / "vcpkg.json", IgnoreErrors{});
    }

    ExpectedL<std::unique_ptr<SourceControlFile>> try_load_port_manifest_text(StringView text,
                                                                              StringView control_path,
                                                                              MessageSink& warning_sink)
    {
        StatsTimer timer(g_load_ports_stats);
        return Json::parse_object(text, control_path).then([&](Json::Object&& object) {
            return SourceControlFile::parse_port_manifest_object(control_path, std::move(object), warning_sink);
        });
    }

    ExpectedL<std::unique_ptr<SourceControlFile>> try_load_control_file_text(StringView text, StringView control_path)
    {
        StatsTimer timer(g_load_ports_stats);
        return parse_paragraphs(text, control_path).then([&](std::vector<Paragraph>&& vector_pghs) {
            return SourceControlFile::parse_control_file(control_path, std::move(vector_pghs));
        });
    }

    ExpectedL<SourceControlFileAndLocation> try_load_port(const ReadOnlyFilesystem& fs,
                                                          StringView port_name,
                                                          const PortLocation& port_location)
    {
        StatsTimer timer(g_load_ports_stats);

        auto manifest_path = port_location.port_directory / "vcpkg.json";
        auto control_path = port_location.port_directory / "CONTROL";
        std::error_code ec;
        auto manifest_contents = fs.read_contents(manifest_path, ec);
        if (!ec)
        {
            if (fs.exists(control_path, IgnoreErrors{}))
            {
                return msg::format_error(msgManifestConflict, msg::path = port_location.port_directory);
            }

            return try_load_port_manifest_text(manifest_contents, manifest_path, stdout_sink)
                .map([&](std::unique_ptr<SourceControlFile>&& scf) {
                    return SourceControlFileAndLocation{
                        std::move(scf), std::move(manifest_path), port_location.spdx_location};
                });
        }

        auto manifest_exists = ec != std::errc::no_such_file_or_directory;
        if (manifest_exists)
        {
            return msg::format_error(msgFailedToParseManifest, msg::path = manifest_path)
                .append_raw("\n")
                .append(format_filesystem_call_error(ec, "read_contents", {manifest_path}));
        }

        auto control_contents = fs.read_contents(control_path, ec);
        if (!ec)
        {
            return try_load_control_file_text(control_contents, control_path)
                .map([&](std::unique_ptr<SourceControlFile>&& scf) {
                    return SourceControlFileAndLocation{
                        std::move(scf), std::move(control_path), port_location.spdx_location};
                });
        }

        if (ec != std::errc::no_such_file_or_directory)
        {
            return LocalizedString::from_raw(port_location.port_directory)
                .append_raw(": ")
                .append(format_filesystem_call_error(ec, "read_contents", {control_path}));
        }

        if (fs.exists(port_location.port_directory, IgnoreErrors{}))
        {
            return LocalizedString::from_raw(port_location.port_directory)
                .append_raw(": ")
                .append_raw(ErrorPrefix)
                .append(msgPortMissingManifest2, msg::package_name = port_name);
        }

<<<<<<< HEAD
        return try_load_manifest_text(manifest_contents, manifest_path, out_sink);
=======
        return LocalizedString::from_raw(port_location.port_directory)
            .append_raw(": ")
            .append_raw(ErrorPrefix)
            .append(msgPortDoesNotExist, msg::package_name = port_name);
>>>>>>> 1767aaee
    }

    ExpectedL<SourceControlFileAndLocation> try_load_port_required(const ReadOnlyFilesystem& fs,
                                                                   StringView port_name,
                                                                   const PortLocation& port_location)
    {
        auto load_result = try_load_port(fs, port_name, port_location);
        auto maybe_res = load_result.get();
        if (maybe_res)
        {
            auto res = maybe_res->source_control_file.get();
            if (!res)
            {
                load_result = msg::format_error(msgPortDoesNotExist, msg::package_name = port_name);
            }
        }

        return load_result;
    }

    ExpectedL<BinaryControlFile> try_load_cached_package(const ReadOnlyFilesystem& fs,
                                                         const Path& package_dir,
                                                         const PackageSpec& spec)
    {
        StatsTimer timer(g_load_ports_stats);

        auto control_path = package_dir / "CONTROL";
        ExpectedL<std::vector<Paragraph>> maybe_paragraphs = get_paragraphs(fs, control_path);
        if (auto pparagraphs = maybe_paragraphs.get())
        {
            auto& paragraphs = *pparagraphs;
            BinaryControlFile bcf;
            bcf.core_paragraph = BinaryParagraph(control_path, std::move(paragraphs[0]));
            if (bcf.core_paragraph.spec != spec)
            {
                return msg::format(msgMismatchedSpec,
                                   msg::path = package_dir,
                                   msg::expected = spec,
                                   msg::actual = bcf.core_paragraph.spec);
            }

            bcf.features.reserve(paragraphs.size() - 1);
            for (std::size_t idx = 1; idx < paragraphs.size(); ++idx)
            {
                bcf.features.emplace_back(BinaryParagraph{control_path, std::move(paragraphs[idx])});
            }

            return bcf;
        }

        return maybe_paragraphs.error();
    }

    LoadResults try_load_all_registry_ports(const ReadOnlyFilesystem& fs, const RegistrySet& registries)
    {
        LoadResults ret;
        std::vector<std::string> ports = registries.get_all_reachable_port_names().value_or_exit(VCPKG_LINE_INFO);
        for (const auto& port_name : ports)
        {
            const auto impl = registries.registry_for_port(port_name);
            if (!impl)
            {
                // this is a port for which no registry is set
                // this can happen when there's no default registry,
                // and a registry has a port definition which it doesn't own the name of.
                continue;
            }

            auto maybe_baseline_version = impl->get_baseline_version(port_name).value_or_exit(VCPKG_LINE_INFO);
            auto baseline_version = maybe_baseline_version.get();
            if (!baseline_version) continue; // port is attributed to this registry, but it is not in the baseline
            auto maybe_port_entry = impl->get_port_entry(port_name);
            const auto port_entry = maybe_port_entry.get();
            if (!port_entry) continue;  // port is attributed to this registry, but loading it failed
            if (!*port_entry) continue; // port is attributed to this registry, but doesn't exist in this registry
            auto maybe_port_location = (*port_entry)->get_version(*baseline_version);
            const auto port_location = maybe_port_location.get();
            if (!port_location) continue; // baseline version was not in version db (registry consistency issue)
            auto maybe_scfl = try_load_port_required(fs, port_name, *port_location);
            if (const auto scfl = maybe_scfl.get())
            {
                ret.paragraphs.push_back(std::move(*scfl));
            }
            else
            {
                ret.errors.emplace_back(std::piecewise_construct,
                                        std::forward_as_tuple(port_name.data(), port_name.size()),
                                        std::forward_as_tuple(std::move(maybe_scfl).error()));
            }
        }

        return ret;
    }

    static void load_results_print_error(const LoadResults& results)
    {
        if (!results.errors.empty())
        {
            if (Debug::g_debugging)
            {
                print_error_message(LocalizedString::from_raw(
                    Strings::join("\n",
                                  results.errors,
                                  [](const std::pair<std::string, LocalizedString>& err) -> const LocalizedString& {
                                      return err.second;
                                  })));
            }
            else
            {
                for (auto&& error : results.errors)
                {
                    msg::println_warning(msgErrorWhileParsing, msg::path = error.first);
                }

                msg::println_warning(msgGetParseFailureInfo);
            }
        }
    }

    std::vector<SourceControlFileAndLocation> load_all_registry_ports(const ReadOnlyFilesystem& fs,
                                                                      const RegistrySet& registries)
    {
        auto results = try_load_all_registry_ports(fs, registries);
        load_results_print_error(results);
        return std::move(results.paragraphs);
    }

    std::vector<SourceControlFileAndLocation> load_overlay_ports(const ReadOnlyFilesystem& fs, const Path& directory)
    {
        LoadResults ret;

        auto port_dirs = fs.get_directories_non_recursive(directory, VCPKG_LINE_INFO);
        Util::sort(port_dirs);

        Util::erase_remove_if(port_dirs,
                              [&](auto&& port_dir_entry) { return port_dir_entry.filename() == ".DS_Store"; });

        for (auto&& path : port_dirs)
        {
            auto port_name = path.filename();
            auto maybe_spgh = try_load_port_required(fs, port_name, PortLocation{path});
            if (const auto spgh = maybe_spgh.get())
            {
                ret.paragraphs.push_back(std::move(*spgh));
            }
            else
            {
                ret.errors.emplace_back(std::piecewise_construct,
                                        std::forward_as_tuple(port_name.data(), port_name.size()),
                                        std::forward_as_tuple(std::move(maybe_spgh).error()));
            }
        }

        load_results_print_error(ret);
        return std::move(ret.paragraphs);
    }

    uint64_t get_load_ports_stats() { return g_load_ports_stats.load(); }
}<|MERGE_RESOLUTION|>--- conflicted
+++ resolved
@@ -403,7 +403,7 @@
                 return msg::format_error(msgManifestConflict, msg::path = port_location.port_directory);
             }
 
-            return try_load_port_manifest_text(manifest_contents, manifest_path, stdout_sink)
+            return try_load_port_manifest_text(manifest_contents, manifest_path, out_sink)
                 .map([&](std::unique_ptr<SourceControlFile>&& scf) {
                     return SourceControlFileAndLocation{
                         std::move(scf), std::move(manifest_path), port_location.spdx_location};
@@ -443,14 +443,10 @@
                 .append(msgPortMissingManifest2, msg::package_name = port_name);
         }
 
-<<<<<<< HEAD
-        return try_load_manifest_text(manifest_contents, manifest_path, out_sink);
-=======
         return LocalizedString::from_raw(port_location.port_directory)
             .append_raw(": ")
             .append_raw(ErrorPrefix)
             .append(msgPortDoesNotExist, msg::package_name = port_name);
->>>>>>> 1767aaee
     }
 
     ExpectedL<SourceControlFileAndLocation> try_load_port_required(const ReadOnlyFilesystem& fs,
