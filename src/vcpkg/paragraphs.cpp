#include <vcpkg/base/files.h>
#include <vcpkg/base/messages.h>
#include <vcpkg/base/parse.h>
#include <vcpkg/base/system.debug.h>
#include <vcpkg/base/system.print.h>
#include <vcpkg/base/util.h>

#include <vcpkg/binaryparagraph.h>
#include <vcpkg/configuration.h>
#include <vcpkg/paragraphparser.h>
#include <vcpkg/paragraphs.h>
#include <vcpkg/registries.h>

static std::atomic<uint64_t> g_load_ports_stats(0);

namespace
{
    using namespace vcpkg;

    DECLARE_AND_REGISTER_MESSAGE(ParseControlErrorInfoWhileLoading,
                                 (msg::path),
                                 "Error messages are is printed after this.",
                                 "while loading {path}:");

    DECLARE_AND_REGISTER_MESSAGE(ParseControlErrorInfoInvalidFields, (), "", "The following fields were not expected:");
    DECLARE_AND_REGISTER_MESSAGE(ParseControlErrorInfoMissingFields, (), "", "The following fields were missing:");
    DECLARE_AND_REGISTER_MESSAGE(ParseControlErrorInfoWrongTypeFields,
                                 (),
                                 "",
                                 "The following fields had the wrong types:");
    DECLARE_AND_REGISTER_MESSAGE(ParseControlErrorInfoTypesEntry,
                                 (msg::value, msg::expected),
                                 "{value} is the name of a field in an on-disk file, {expected} is a short description "
                                 "of what it should be like 'a non-negative integer' (which isn't localized yet)",
                                 "{value} was expected to be {expected}");
}

namespace vcpkg
{
<<<<<<< HEAD
    static Optional<std::pair<std::string, TextRowCol>> remove_field(Paragraph* fields, StringView fieldname)
=======
    void ParseControlErrorInfo::to_string(std::string& target) const
    {
        if (!has_error())
        {
            return;
        }

        target.append(msg::format_error(msgParseControlErrorInfoWhileLoading, msg::path = name).extract_data());
        if (!error.empty())
        {
            target.push_back('\n');
            target.append(error);
        }

        if (!other_errors.empty())
        {
            for (auto&& msg : other_errors)
            {
                target.push_back('\n');
                target.append(msg);
            }
        }

        if (!extra_fields.empty())
        {
            target.push_back('\n');
            target.append(msg::format(msgParseControlErrorInfoInvalidFields)
                              .append_raw(' ')
                              .append_raw(Strings::join(", ", extra_fields))
                              .extract_data());
        }

        if (!missing_fields.empty())
        {
            target.push_back('\n');
            target.append(msg::format(msgParseControlErrorInfoMissingFields)
                              .append_raw(' ')
                              .append_raw(Strings::join(", ", missing_fields))
                              .extract_data());
        }

        if (!expected_types.empty())
        {
            auto expected_types_component = msg::format_error(msgParseControlErrorInfoWrongTypeFields);
            for (auto&& pr : expected_types)
            {
                expected_types_component.append_raw('\n').append_indent().append(
                    msgParseControlErrorInfoTypesEntry, msg::value = pr.first, msg::expected = pr.second);
            }

            target.push_back('\n');
            target.append(expected_types_component.extract_data());
        }
    }

    std::string ParseControlErrorInfo::to_string() const
    {
        std::string result;
        to_string(result);
        return result;
    }

    static Optional<std::pair<std::string, TextRowCol>> remove_field(Paragraph* fields, const std::string& fieldname)
>>>>>>> 7721a53f
    {
        auto it = fields->find(fieldname.to_string());
        if (it == fields->end())
        {
            return nullopt;
        }

        auto value = std::move(it->second);
        fields->erase(it);
        return value;
    }

    void ParagraphParser::required_field(StringView fieldname, std::pair<std::string&, TextRowCol&> out)
    {
        auto maybe_field = remove_field(&fields, fieldname);
        if (const auto field = maybe_field.get())
            out = std::move(*field);
        else
            missing_fields.push_back(fieldname.data());
    }
    void ParagraphParser::optional_field(StringView fieldname, std::pair<std::string&, TextRowCol&> out)
    {
        auto maybe_field = remove_field(&fields, fieldname);
        if (auto field = maybe_field.get()) out = std::move(*field);
    }
    void ParagraphParser::required_field(StringView fieldname, std::string& out)
    {
        TextRowCol ignore;
        required_field(fieldname, {out, ignore});
    }
    std::string ParagraphParser::optional_field(StringView fieldname)
    {
        std::string out;
        TextRowCol ignore;
        optional_field(fieldname, {out, ignore});
        return out;
    }
    std::string ParagraphParser::required_field(StringView fieldname)
    {
        std::string out;
        TextRowCol ignore;
        required_field(fieldname, {out, ignore});
        return out;
    }

    std::unique_ptr<ParseControlErrorInfo> ParagraphParser::error_info(StringView name) const
    {
        if (!fields.empty() || !missing_fields.empty())
        {
            auto err = std::make_unique<ParseControlErrorInfo>();
            err->name = name.to_string();
            err->extra_fields = Util::extract_keys(fields);
            err->missing_fields = missing_fields;
            err->expected_types = expected_types;
            return err;
        }
        return nullptr;
    }

    template<class T, class F>
    static Optional<std::vector<T>> parse_list_until_eof(StringLiteral plural_item_name, ParserBase& parser, F f)
    {
        std::vector<T> ret;
        parser.skip_whitespace();
        if (parser.at_eof()) return std::vector<T>{};
        do
        {
            auto item = f(parser);
            if (!item) return nullopt;
            ret.push_back(std::move(item).value_or_exit(VCPKG_LINE_INFO));
            parser.skip_whitespace();
            if (parser.at_eof()) return {std::move(ret)};
            if (parser.cur() != ',')
            {
                parser.add_error(Strings::concat("expected ',' or end of text in ", plural_item_name, " list"));
                return nullopt;
            }
            parser.next();
            parser.skip_whitespace();
        } while (true);
    }

    ExpectedS<std::vector<std::string>> parse_default_features_list(const std::string& str,
                                                                    StringView origin,
                                                                    TextRowCol textrowcol)
    {
        auto parser = ParserBase(str, origin, textrowcol);
        auto opt = parse_list_until_eof<std::string>("default features", parser, &parse_feature_name);
        if (!opt) return {parser.get_error()->to_string(), expected_right_tag};
        return {std::move(opt).value_or_exit(VCPKG_LINE_INFO), expected_left_tag};
    }
    ExpectedS<std::vector<ParsedQualifiedSpecifier>> parse_qualified_specifier_list(const std::string& str,
                                                                                    StringView origin,
                                                                                    TextRowCol textrowcol)
    {
        auto parser = ParserBase(str, origin, textrowcol);
        auto opt = parse_list_until_eof<ParsedQualifiedSpecifier>(
            "dependencies", parser, [](ParserBase& parser) { return parse_qualified_specifier(parser); });
        if (!opt) return {parser.get_error()->to_string(), expected_right_tag};

        return {std::move(opt).value_or_exit(VCPKG_LINE_INFO), expected_left_tag};
    }
    ExpectedS<std::vector<Dependency>> parse_dependencies_list(const std::string& str,
                                                               StringView origin,
                                                               TextRowCol textrowcol)
    {
        auto parser = ParserBase(str, origin, textrowcol);
        auto opt = parse_list_until_eof<Dependency>("dependencies", parser, [](ParserBase& parser) {
            auto loc = parser.cur_loc();
            return parse_qualified_specifier(parser).then([&](ParsedQualifiedSpecifier&& pqs) -> Optional<Dependency> {
                if (pqs.triplet)
                {
                    parser.add_error("triplet specifier not allowed in this context", loc);
                    return nullopt;
                }
                return Dependency{pqs.name, pqs.features.value_or({}), pqs.platform.value_or({})};
            });
        });
        if (!opt) return {parser.get_error()->to_string(), expected_right_tag};

        return {std::move(opt).value_or_exit(VCPKG_LINE_INFO), expected_left_tag};
    }
}

namespace vcpkg::Paragraphs
{
    struct PghParser : private ParserBase
    {
    private:
        void get_fieldvalue(std::string& fieldvalue)
        {
            fieldvalue.clear();

            do
            {
                // scan to end of current line (it is part of the field value)
                Strings::append(fieldvalue, match_until(is_lineend));
                skip_newline();

                if (cur() != ' ') return;
                auto spacing = skip_tabs_spaces();
                if (is_lineend(cur())) return add_error("unexpected end of line, to span a blank line use \"  .\"");
                Strings::append(fieldvalue, "\n", spacing);
            } while (true);
        }

        void get_fieldname(std::string& fieldname)
        {
            fieldname = match_while(is_alphanumdash).to_string();
            if (fieldname.empty()) return add_error("expected fieldname");
        }

        void get_paragraph(Paragraph& fields)
        {
            fields.clear();
            std::string fieldname;
            std::string fieldvalue;
            do
            {
                if (cur() == '#')
                {
                    skip_line();
                    continue;
                }

                auto loc = cur_loc();
                get_fieldname(fieldname);
                if (cur() != ':') return add_error("expected ':' after field name");
                if (Util::Sets::contains(fields, fieldname)) return add_error("duplicate field", loc);
                next();
                skip_tabs_spaces();
                auto rowcol = cur_rowcol();
                get_fieldvalue(fieldvalue);

                fields.emplace(fieldname, std::make_pair(fieldvalue, rowcol));
            } while (!is_lineend(cur()));
        }

    public:
        PghParser(StringView text, StringView origin) : ParserBase(text, origin) { }

        ExpectedS<std::vector<Paragraph>> get_paragraphs()
        {
            std::vector<Paragraph> paragraphs;

            skip_whitespace();
            while (!at_eof())
            {
                paragraphs.emplace_back();
                get_paragraph(paragraphs.back());
                match_while(is_lineend);
            }
            if (get_error()) return get_error()->to_string();

            return paragraphs;
        }
    };

    ExpectedS<Paragraph> parse_single_paragraph(StringView str, StringView origin)
    {
        auto pghs = PghParser(str, origin).get_paragraphs();

        if (auto p = pghs.get())
        {
            if (p->size() != 1) return {"There should be exactly one paragraph", expected_right_tag};
            return std::move(p->front());
        }
        else
        {
            return pghs.error();
        }
    }

    ExpectedS<Paragraph> get_single_paragraph(const Filesystem& fs, const Path& control_path)
    {
        std::error_code ec;
        std::string contents = fs.read_contents(control_path, ec);
        if (ec)
        {
            return ec.message();
        }

        return parse_single_paragraph(contents, control_path);
    }

    static ExpectedS<std::vector<Paragraph>> get_paragraphs_text(StringView text, StringView origin)
    {
        return parse_paragraphs(text, origin);
    }

    ExpectedS<std::vector<Paragraph>> get_paragraphs(const Filesystem& fs, const Path& control_path)
    {
        std::error_code ec;
        std::string contents = fs.read_contents(control_path, ec);
        if (ec)
        {
            return ec.message();
        }

        return parse_paragraphs(contents, control_path);
    }

    ExpectedS<std::vector<Paragraph>> parse_paragraphs(StringView str, StringView origin)
    {
        return PghParser(str, origin).get_paragraphs();
    }

    bool is_port_directory(const Filesystem& fs, const Path& maybe_directory)
    {
        return fs.exists(maybe_directory / "CONTROL", IgnoreErrors{}) ||
               fs.exists(maybe_directory / "vcpkg.json", IgnoreErrors{});
    }

    static ParseExpected<SourceControlFile> try_load_manifest_text(const std::string& text, StringView origin)
    {
        auto res = Json::parse(text, origin);

        std::string error;
        if (auto val = res.get())
        {
            if (val->first.is_object())
            {
                return SourceControlFile::parse_manifest_object(origin, val->first.object());
            }

            error = "Manifest files must have a top-level object";
        }
        else
        {
            error = res.error()->to_string();
        }
        auto error_info = std::make_unique<ParseControlErrorInfo>();
        error_info->name = origin.to_string();
        error_info->error = std::move(error);
        return error_info;
    }

    ParseExpected<SourceControlFile> try_load_port_text(const std::string& text, StringView origin, bool is_manifest)
    {
        StatsTimer timer(g_load_ports_stats);

        if (is_manifest)
        {
            return try_load_manifest_text(text, origin);
        }

        ExpectedS<std::vector<Paragraph>> pghs = get_paragraphs_text(text, origin);
        if (auto vector_pghs = pghs.get())
        {
            return SourceControlFile::parse_control_file(origin, std::move(*vector_pghs));
        }
        auto error_info = std::make_unique<ParseControlErrorInfo>();
        error_info->name = origin.to_string();
        error_info->error = pghs.error();
        return error_info;
    }

    ParseExpected<SourceControlFile> try_load_port(const Filesystem& fs, const Path& port_directory)
    {
        StatsTimer timer(g_load_ports_stats);

        const auto manifest_path = port_directory / "vcpkg.json";
        const auto control_path = port_directory / "CONTROL";
        const auto port_name = port_directory.filename().to_string();
        std::error_code ec;
        auto manifest_contents = fs.read_contents(manifest_path, ec);
        if (ec)
        {
            if (fs.exists(manifest_path, IgnoreErrors{}))
            {
                auto error_info = std::make_unique<ParseControlErrorInfo>();
                error_info->name = port_name;
                error_info->error =
                    Strings::format("Failed to load manifest file for port: %s\n", manifest_path, ec.message());
                return error_info;
            }
        }
        else
        {
            vcpkg::Checks::check_exit(VCPKG_LINE_INFO,
                                      !fs.exists(control_path, IgnoreErrors{}),
                                      "Found both manifest and CONTROL file in port %s; please rename one or the other",
                                      port_directory);

            return try_load_manifest_text(manifest_contents, manifest_path);
        }

        if (fs.exists(control_path, IgnoreErrors{}))
        {
            ExpectedS<std::vector<Paragraph>> pghs = get_paragraphs(fs, control_path);
            if (auto vector_pghs = pghs.get())
            {
                return SourceControlFile::parse_control_file(control_path, std::move(*vector_pghs));
            }
            auto error_info = std::make_unique<ParseControlErrorInfo>();
            error_info->name = port_name;
            error_info->error = pghs.error();
            return error_info;
        }

        auto error_info = std::make_unique<ParseControlErrorInfo>();
        error_info->name = port_name;
        if (fs.exists(port_directory, IgnoreErrors{}))
        {
            error_info->error = "Failed to find either a CONTROL file or vcpkg.json file.";
        }
        else
        {
            error_info->error = Strings::concat("The port directory (", port_directory, ") does not exist");
        }

        return error_info;
    }

    ExpectedS<BinaryControlFile> try_load_cached_package(const Filesystem& fs,
                                                         const Path& package_dir,
                                                         const PackageSpec& spec)
    {
        StatsTimer timer(g_load_ports_stats);

        ExpectedS<std::vector<Paragraph>> pghs = get_paragraphs(fs, package_dir / "CONTROL");

        if (auto p = pghs.get())
        {
            BinaryControlFile bcf;
            bcf.core_paragraph = BinaryParagraph(p->front());
            p->erase(p->begin());

            bcf.features =
                Util::fmap(*p, [&](auto&& raw_feature) -> BinaryParagraph { return BinaryParagraph(raw_feature); });

            if (bcf.core_paragraph.spec != spec)
            {
                return Strings::concat("Mismatched spec in package at ",
                                       package_dir,
                                       ": expected ",
                                       spec,
                                       ", actual ",
                                       bcf.core_paragraph.spec);
            }

            return bcf;
        }

        return pghs.error();
    }

    LoadResults try_load_all_registry_ports(const Filesystem& fs, const RegistrySet& registries)
    {
        LoadResults ret;

        std::vector<std::string> ports;

        for (const auto& registry : registries.registries())
        {
            const auto packages = registry.packages();
            ports.insert(end(ports), begin(packages), end(packages));
        }
        if (auto registry = registries.default_registry())
        {
            registry->get_all_port_names(ports);
        }

        Util::sort_unique_erase(ports);

        for (const auto& port_name : ports)
        {
            auto impl = registries.registry_for_port(port_name);
            if (!impl)
            {
                // this is a port for which no registry is set
                // this can happen when there's no default registry,
                // and a registry has a port definition which it doesn't own the name of.
                continue;
            }

            const auto baseline_version = impl->get_baseline_version(port_name);
            if (!baseline_version) continue; // port is attributed to this registry, but it is not in the baseline
            const auto port_entry = impl->get_port_entry(port_name);
            if (!port_entry) continue; // port is attributed to this registry, but there is no version db
            auto port_location = port_entry->get_version(*baseline_version.get());
            if (!port_location) continue; // baseline version was not in version db (registry consistency issue)
            auto maybe_spgh = try_load_port(fs, port_location.get()->path);
            if (const auto spgh = maybe_spgh.get())
            {
                ret.paragraphs.push_back({
                    std::move(*spgh),
                    std::move(port_location.get()->path),
                    std::move(port_location.get()->location),
                });
            }
            else
            {
                ret.errors.emplace_back(std::move(maybe_spgh).error());
            }
        }

        return ret;
    }

    static void load_results_print_error(const LoadResults& results)
    {
        if (!results.errors.empty())
        {
            if (Debug::g_debugging)
            {
                print_error_message(results.errors);
            }
            else
            {
                for (auto&& error : results.errors)
                {
                    print2(Color::warning, "Warning: an error occurred while parsing '", error->name, "'\n");
                }
                print2(Color::warning, "Use '--debug' to get more information about the parse failures.\n\n");
            }
        }
    }

    std::vector<SourceControlFileAndLocation> load_all_registry_ports(const Filesystem& fs,
                                                                      const RegistrySet& registries)
    {
        auto results = try_load_all_registry_ports(fs, registries);
        load_results_print_error(results);
        return std::move(results.paragraphs);
    }

    std::vector<SourceControlFileAndLocation> load_overlay_ports(const Filesystem& fs, const Path& directory)
    {
        LoadResults ret;

        auto port_dirs = fs.get_directories_non_recursive(directory, VCPKG_LINE_INFO);
        Util::sort(port_dirs);

        Util::erase_remove_if(port_dirs,
                              [&](auto&& port_dir_entry) { return port_dir_entry.filename() == ".DS_Store"; });

        for (auto&& path : port_dirs)
        {
            auto maybe_spgh = try_load_port(fs, path);
            if (const auto spgh = maybe_spgh.get())
            {
                ret.paragraphs.push_back({std::move(*spgh), std::move(path)});
            }
            else
            {
                ret.errors.emplace_back(std::move(maybe_spgh).error());
            }
        }

        load_results_print_error(ret);
        return std::move(ret.paragraphs);
    }

    uint64_t get_load_ports_stats() { return g_load_ports_stats.load(); }
}<|MERGE_RESOLUTION|>--- conflicted
+++ resolved
@@ -37,9 +37,6 @@
 
 namespace vcpkg
 {
-<<<<<<< HEAD
-    static Optional<std::pair<std::string, TextRowCol>> remove_field(Paragraph* fields, StringView fieldname)
-=======
     void ParseControlErrorInfo::to_string(std::string& target) const
     {
         if (!has_error())
@@ -102,8 +99,7 @@
         return result;
     }
 
-    static Optional<std::pair<std::string, TextRowCol>> remove_field(Paragraph* fields, const std::string& fieldname)
->>>>>>> 7721a53f
+    static Optional<std::pair<std::string, TextRowCol>> remove_field(Paragraph* fields, StringView fieldname)
     {
         auto it = fields->find(fieldname.to_string());
         if (it == fields->end())
