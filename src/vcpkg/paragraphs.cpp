#include <vcpkg/base/fwd/message_sinks.h>

#include <vcpkg/base/chrono.h>
#include <vcpkg/base/contractual-constants.h>
#include <vcpkg/base/files.h>
#include <vcpkg/base/messages.h>
#include <vcpkg/base/parse.h>
#include <vcpkg/base/system.debug.h>
#include <vcpkg/base/util.h>

#include <vcpkg/binaryparagraph.h>
#include <vcpkg/paragraphparser.h>
#include <vcpkg/paragraphs.h>
#include <vcpkg/registries.h>

#include <tuple>

using namespace vcpkg;

static std::atomic<uint64_t> g_load_ports_stats(0);

namespace vcpkg
{
    Optional<FieldValue> ParagraphParser::optional_field(StringLiteral fieldname)
    {
        auto it = fields.find(fieldname.to_string());
        if (it == fields.end())
        {
            return nullopt;
        }

        auto value = std::move(it->second);
        fields.erase(it);
        return value;
    }

    std::string ParagraphParser::optional_field_or_empty(StringLiteral fieldname)
    {
        auto maybe_field = optional_field(fieldname);
        if (auto field = maybe_field.get())
        {
            return std::move(field->first);
        }

        return std::string();
    }

    std::string ParagraphParser::required_field(StringLiteral fieldname)
    {
        auto maybe_field = optional_field(fieldname);
        if (const auto field = maybe_field.get())
        {
            return std::move(field->first);
        }

        errors.emplace_back(LocalizedString::from_raw(origin)
                                .append_raw(": ")
                                .append_raw(ErrorPrefix)
                                .append(msgMissingRequiredField2, msg::json_field = fieldname));
        return std::string();
    }

    void ParagraphParser::add_error(TextRowCol position, msg::MessageT<> error_content)
    {
        errors.emplace_back(LocalizedString::from_raw(origin)
                                .append_raw(fmt::format("{}:{}: ", position.row, position.column))
                                .append_raw(ErrorPrefix)
                                .append(error_content));
    }
} // namespace vcpkg

namespace
{
    void append_errors(LocalizedString& result, const std::vector<LocalizedString>& errors)
    {
        auto error = errors.begin();
        const auto last = errors.end();
        for (;;)
        {
            result.append(*error);
            if (++error == last)
            {
                return;
            }

            result.append_raw('\n');
        }
    }

    void append_field_errors(LocalizedString& result, StringView origin, const Paragraph& fields)
    {
        auto extra_field_entry = fields.begin();
        const auto last = fields.end();
        for (;;)
        {
            result.append_raw(origin)
                .append_raw(fmt::format(
                    "{}:{}: ", extra_field_entry->second.second.row, extra_field_entry->second.second.column))
                .append_raw(ErrorPrefix)
                .append(msgUnexpectedField, msg::json_field = extra_field_entry->first);

            if (++extra_field_entry == last)
            {
                return;
            }

            result.append_raw('\n');
        }
    }
} // unnamed namespace

namespace vcpkg
{
    Optional<LocalizedString> ParagraphParser::error() const
    {
        LocalizedString result;
        if (errors.empty())
        {
            if (fields.empty())
            {
                return nullopt;
            }

            append_field_errors(result, origin, fields);
        }
        else
        {
            append_errors(result, errors);
            if (!fields.empty())
            {
                result.append_raw('\n');
                append_field_errors(result, origin, fields);
            }
        }

        return result;
    }

    template<class T, class Message, class F>
    static Optional<std::vector<T>> parse_list_until_eof(Message bad_comma_message, ParserBase& parser, F f)
    {
        Optional<std::vector<T>> ret;
        auto& vec = ret.emplace();
        parser.skip_whitespace();
        if (parser.at_eof()) return std::vector<T>{};
        for (;;)
        {
            auto item = f(parser);
            if (!item) break;
            vec.push_back(std::move(item).value_or_exit(VCPKG_LINE_INFO));
            parser.skip_whitespace();
            if (parser.at_eof()) return ret;
            if (parser.cur() != ',')
            {
                parser.add_error(msg::format(bad_comma_message));
                break;
            }
            parser.next();
            parser.skip_whitespace();
        }

        ret.clear();
        return ret;
    }

    Optional<std::vector<std::string>> parse_default_features_list(DiagnosticContext& context,
                                                                   const std::string& str,
                                                                   Optional<StringView> origin,
                                                                   int init_row)
    {
        auto parser = ParserBase(context, str, origin, init_row);
        return parse_list_until_eof<std::string>(msgExpectedDefaultFeaturesList, parser, &parse_feature_name);
    }
    ExpectedL<std::vector<std::string>> parse_default_features_list(const std::string& str,
                                                                    Optional<StringView> origin,
                                                                    int init_row)
    {
        return adapt_context_to_expected(
            static_cast<Optional<std::vector<std::string>> (*)(
                DiagnosticContext&, const std::string&, Optional<StringView>, int)>(parse_default_features_list),
            str,
            origin,
            init_row);
    }
    Optional<std::vector<ParsedQualifiedSpecifier>> parse_qualified_specifier_list(DiagnosticContext& context,
                                                                                   const std::string& str,
                                                                                   Optional<StringView> origin,
                                                                                   int init_row)
    {
        auto parser = ParserBase(context, str, origin, init_row);
        return parse_list_until_eof<ParsedQualifiedSpecifier>(
            msgExpectedDependenciesList, parser, [](ParserBase& parser) {
                return parse_qualified_specifier(
                    parser, AllowFeatures::Yes, ParseExplicitTriplet::Allow, AllowPlatformSpec::Yes);
            });
    }
    ExpectedL<std::vector<ParsedQualifiedSpecifier>> parse_qualified_specifier_list(const std::string& str,
                                                                                    Optional<StringView> origin,
                                                                                    int init_row)
    {
        return adapt_context_to_expected(
            static_cast<Optional<std::vector<ParsedQualifiedSpecifier>> (*)(
                DiagnosticContext&, const std::string&, Optional<StringView>, int)>(parse_qualified_specifier_list),
            str,
            origin,
            init_row);
    }
    Optional<std::vector<Dependency>> parse_dependencies_list(DiagnosticContext& context,
                                                              const std::string& str,
                                                              StringView origin,
                                                              int init_row)
    {
        auto parser = ParserBase(context, str, origin, init_row);
        return parse_list_until_eof<Dependency>(msgExpectedDependenciesList, parser, [](ParserBase& parser) {
            return parse_qualified_specifier(
                       parser, AllowFeatures::Yes, ParseExplicitTriplet::Forbid, AllowPlatformSpec::Yes)
                .then([&](ParsedQualifiedSpecifier&& pqs) -> Optional<Dependency> {
                    Dependency dependency{pqs.name, {}, pqs.platform.value_or({})};
                    for (const auto& feature : pqs.features.value_or({}))
                    {
                        if (feature == FeatureNameCore)
                        {
                            dependency.default_features = false;
                        }
                        else
                        {
                            dependency.features.push_back({feature});
                        }
                    }
                    return dependency;
                });
        });
    }
    ExpectedL<std::vector<Dependency>> parse_dependencies_list(const std::string& str, StringView origin, int init_row)
    {
        return adapt_context_to_expected(
            static_cast<Optional<std::vector<Dependency>> (*)(DiagnosticContext&, const std::string&, StringView, int)>(
                parse_dependencies_list),
            str,
            origin,
            init_row);
    }
}

namespace vcpkg::Paragraphs
{
    struct PghParser : private ParserBase
    {
    private:
        void get_fieldvalue(std::string& fieldvalue)
        {
            fieldvalue.clear();

            do
            {
                // scan to end of current line (it is part of the field value)
                Strings::append(fieldvalue, match_until(is_lineend));
                skip_newline();

                if (cur() != ' ') return;
                auto spacing = skip_tabs_spaces();
                if (is_lineend(cur())) return add_error(msg::format(msgParagraphUnexpectedEndOfLine));
                Strings::append(fieldvalue, "\n", spacing);
            } while (true);
        }

        void get_fieldname(std::string& fieldname)
        {
            fieldname = match_while(is_alphanumdash).to_string();
            if (fieldname.empty()) return add_error(msg::format(msgParagraphExpectedFieldName));
        }

        void get_paragraph(Paragraph& fields)
        {
            fields.clear();
            std::string fieldname;
            std::string fieldvalue;
            do
            {
                if (cur() == '#')
                {
                    skip_line();
                    continue;
                }

                auto loc = cur_loc();
                get_fieldname(fieldname);
                if (cur() != ':') return add_error(msg::format(msgParagraphExpectedColonAfterField));
                if (Util::Sets::contains(fields, fieldname))
                    return add_error(msg::format(msgParagraphDuplicateField), loc);
                next();
                skip_tabs_spaces();
                auto rowcol = cur_rowcol();
                get_fieldvalue(fieldvalue);

                fields.emplace(fieldname, std::make_pair(fieldvalue, rowcol));
            } while (!is_lineend(cur()));
        }

    public:
        PghParser(DiagnosticContext& context, StringView text, StringView origin, int init_row)
            : ParserBase(context, text, origin, init_row)
        {
        }

        Optional<std::vector<Paragraph>> get_paragraphs()
        {
            std::vector<Paragraph> paragraphs;

            skip_whitespace();
            while (!at_eof())
            {
                get_paragraph(paragraphs.emplace_back());
                match_while(is_lineend);
            }

            if (any_errors())
            {
                return nullopt;
            }

            return paragraphs;
        }
    };

    Optional<Paragraph> parse_single_merged_paragraph(DiagnosticContext& context,
                                                      StringView str,
                                                      StringView origin,
                                                      int init_row)
    {
        return PghParser(context, str, origin, init_row).get_paragraphs().map([](std::vector<Paragraph>&& paragraphs) {
            if (paragraphs.empty())
            {
                return Paragraph{};
            }

            auto& front = paragraphs.front();
            for (size_t x = 1; x < paragraphs.size(); ++x)
            {
                for (auto&& extra_line : paragraphs[x])
                {
                    front.insert(extra_line);
                }
            }

            return std::move(front);
        });
    }

    Optional<Paragraph> parse_single_paragraph(DiagnosticContext& context,
                                               StringView str,
                                               StringView origin,
                                               int init_row)
    {
        PghParser parser(context, str, origin, init_row);
        auto maybe_paragraphs = parser.get_paragraphs();
        if (auto paragraphs = maybe_paragraphs.get())
        {
            if (paragraphs->size() == 1)
            {
                return std::move(paragraphs->front());
            }

            context.report(DiagnosticLine{DiagKind::Error, origin, msg::format(msgParagraphExactlyOne)});
        }

        return nullopt;
    }

    Optional<Paragraph> get_single_paragraph(DiagnosticContext& context,
                                             const ReadOnlyFilesystem& fs,
                                             const Path& control_path)
    {
        std::error_code ec;
        std::string contents = fs.read_contents(control_path, ec);
        if (ec)
        {
            context.report(DiagnosticLine{DiagKind::Error, control_path, LocalizedString::from_raw(ec.message())});
            return nullopt;
        }

        return parse_single_paragraph(context, contents, control_path, 1);
    }

    ExpectedL<std::vector<Paragraph>> get_paragraphs(const ReadOnlyFilesystem& fs, const Path& control_path)
    {
        std::error_code ec;
        std::string contents = fs.read_contents(control_path, ec);
        if (ec)
        {
            return LocalizedString::from_raw(ec.message());
        }

        return parse_paragraphs(contents, control_path, 1);
    }

    Optional<std::vector<Paragraph>> parse_paragraphs(DiagnosticContext& context,
                                                      StringView str,
                                                      StringView origin,
                                                      int init_row)
    {
        return PghParser(context, str, origin, init_row).get_paragraphs();
    }

    ExpectedL<std::vector<Paragraph>> parse_paragraphs(StringView str, StringView origin, int init_row)
    {
        return adapt_context_to_expected(
            static_cast<Optional<std::vector<Paragraph>> (*)(DiagnosticContext&, StringView, StringView, int)>(
                parse_paragraphs),
            str,
            origin,
            init_row);
    }

    bool is_port_directory(const ReadOnlyFilesystem& fs, const Path& maybe_directory)
    {
        return fs.exists(maybe_directory / "CONTROL", IgnoreErrors{}) ||
               fs.exists(maybe_directory / "vcpkg.json", IgnoreErrors{});
    }

    ExpectedL<std::unique_ptr<SourceControlFile>> try_load_project_manifest_text(StringView text,
                                                                                 StringView control_path,
                                                                                 MessageSink& warning_sink)
    {
        StatsTimer timer(g_load_ports_stats);
        return Json::parse_object(text, control_path).then([&](Json::Object&& object) {
            return SourceControlFile::parse_project_manifest_object(control_path, std::move(object), warning_sink);
        });
    }

    ExpectedL<std::unique_ptr<SourceControlFile>> try_load_port_manifest_text(StringView text,
                                                                              StringView control_path,
                                                                              MessageSink& warning_sink)
    {
        StatsTimer timer(g_load_ports_stats);
        return Json::parse_object(text, control_path).then([&](Json::Object&& object) {
            return SourceControlFile::parse_port_manifest_object(control_path, std::move(object), warning_sink);
        });
    }

    ExpectedL<std::unique_ptr<SourceControlFile>> try_load_control_file_text(StringView text,
                                                                             StringView control_path,
                                                                             int init_row)
    {
        StatsTimer timer(g_load_ports_stats);
        return parse_paragraphs(text, control_path, init_row).then([&](std::vector<Paragraph>&& vector_pghs) {
            return SourceControlFile::parse_control_file(control_path, std::move(vector_pghs));
        });
    }

    PortLoadResult try_load_port(const ReadOnlyFilesystem& fs, StringView port_name, const PortLocation& port_location)
    {
        StatsTimer timer(g_load_ports_stats);

        auto manifest_path = port_location.port_directory / "vcpkg.json";
        auto control_path = port_location.port_directory / "CONTROL";
        std::error_code ec;
        auto manifest_contents = fs.read_contents(manifest_path, ec);
        if (!ec)
        {
            if (fs.exists(control_path, IgnoreErrors{}))
            {
                return PortLoadResult{LocalizedString::from_raw(port_location.port_directory)
                                          .append_raw(": ")
                                          .append_raw(ErrorPrefix)
                                          .append(msgManifestConflict2),
                                      std::string{}};
            }

            return PortLoadResult{try_load_port_manifest_text(manifest_contents, manifest_path, stdout_sink)
                                      .map([&](std::unique_ptr<SourceControlFile>&& scf) {
                                          return SourceControlFileAndLocation{
                                              std::move(scf), std::move(manifest_path), port_location.spdx_location};
                                      }),
                                  manifest_contents};
        }

        auto manifest_exists = ec != std::errc::no_such_file_or_directory;
        if (manifest_exists)
        {
            return PortLoadResult{LocalizedString::from_raw(port_location.port_directory)
                                      .append_raw(": ")
                                      .append(format_filesystem_call_error(ec, "read_contents", {manifest_path})),
                                  std::string{}};
        }

        auto control_contents = fs.read_contents(control_path, ec);
        if (!ec)
        {
<<<<<<< HEAD
            return try_load_control_file_text(control_contents, control_path, 1)
                .map([&](std::unique_ptr<SourceControlFile>&& scf) {
                    return SourceControlFileAndLocation{
                        std::move(scf), std::move(control_path), port_location.spdx_location};
                });
=======
            return PortLoadResult{try_load_control_file_text(control_contents, control_path)
                                      .map([&](std::unique_ptr<SourceControlFile>&& scf) {
                                          return SourceControlFileAndLocation{
                                              std::move(scf), std::move(control_path), port_location.spdx_location};
                                      }),
                                  control_contents};
>>>>>>> 46805d55
        }

        if (ec != std::errc::no_such_file_or_directory)
        {
            return PortLoadResult{LocalizedString::from_raw(port_location.port_directory)
                                      .append_raw(": ")
                                      .append(format_filesystem_call_error(ec, "read_contents", {control_path})),
                                  std::string{}};
        }

        if (fs.exists(port_location.port_directory, IgnoreErrors{}))
        {
            return PortLoadResult{LocalizedString::from_raw(port_location.port_directory)
                                      .append_raw(": ")
                                      .append_raw(ErrorPrefix)
                                      .append(msgPortMissingManifest2, msg::package_name = port_name),
                                  std::string{}};
        }

        return PortLoadResult{LocalizedString::from_raw(port_location.port_directory)
                                  .append_raw(": ")
                                  .append_raw(ErrorPrefix)
                                  .append(msgPortDoesNotExist, msg::package_name = port_name),
                              std::string{}};
    }

    PortLoadResult try_load_port_required(const ReadOnlyFilesystem& fs,
                                          StringView port_name,
                                          const PortLocation& port_location)
    {
        auto load_result = try_load_port(fs, port_name, port_location);
        auto maybe_res = load_result.maybe_scfl.get();
        if (maybe_res)
        {
            auto res = maybe_res->source_control_file.get();
            if (!res)
            {
                load_result.maybe_scfl = msg::format_error(msgPortDoesNotExist, msg::package_name = port_name);
            }
        }

        return load_result;
    }

    ExpectedL<BinaryControlFile> try_load_cached_package(const ReadOnlyFilesystem& fs,
                                                         const Path& package_dir,
                                                         const PackageSpec& spec)
    {
        StatsTimer timer(g_load_ports_stats);

        auto control_path = package_dir / "CONTROL";
        ExpectedL<std::vector<Paragraph>> maybe_paragraphs = get_paragraphs(fs, control_path);
        if (auto pparagraphs = maybe_paragraphs.get())
        {
            auto& paragraphs = *pparagraphs;
            BinaryControlFile bcf;
            bcf.core_paragraph = BinaryParagraph(control_path, std::move(paragraphs[0]));
            if (bcf.core_paragraph.spec != spec)
            {
                return msg::format(msgMismatchedSpec,
                                   msg::path = package_dir,
                                   msg::expected = spec,
                                   msg::actual = bcf.core_paragraph.spec);
            }

            bcf.features.reserve(paragraphs.size() - 1);
            for (std::size_t idx = 1; idx < paragraphs.size(); ++idx)
            {
                bcf.features.emplace_back(BinaryParagraph{control_path, std::move(paragraphs[idx])});
            }

            return bcf;
        }

        return maybe_paragraphs.error();
    }

    LoadResults try_load_all_registry_ports(const ReadOnlyFilesystem& fs, const RegistrySet& registries)
    {
        LoadResults ret;
        std::vector<std::string> ports = registries.get_all_reachable_port_names().value_or_exit(VCPKG_LINE_INFO);
        for (const auto& port_name : ports)
        {
            const auto impl = registries.registry_for_port(port_name);
            if (!impl)
            {
                // this is a port for which no registry is set
                // this can happen when there's no default registry,
                // and a registry has a port definition which it doesn't own the name of.
                continue;
            }

            auto maybe_baseline_version = impl->get_baseline_version(port_name).value_or_exit(VCPKG_LINE_INFO);
            auto baseline_version = maybe_baseline_version.get();
            if (!baseline_version) continue; // port is attributed to this registry, but it is not in the baseline
            auto maybe_port_entry = impl->get_port_entry(port_name);
            const auto port_entry = maybe_port_entry.get();
            if (!port_entry) continue;  // port is attributed to this registry, but loading it failed
            if (!*port_entry) continue; // port is attributed to this registry, but doesn't exist in this registry
            auto maybe_port_location = (*port_entry)->get_version(*baseline_version);
            const auto port_location = maybe_port_location.get();
            if (!port_location) continue; // baseline version was not in version db (registry consistency issue)
            auto maybe_result = try_load_port_required(fs, port_name, *port_location);
            if (const auto scfl = maybe_result.maybe_scfl.get())
            {
                ret.paragraphs.push_back(std::move(*scfl));
            }
            else
            {
                ret.errors.emplace_back(std::piecewise_construct,
                                        std::forward_as_tuple(port_name.data(), port_name.size()),
                                        std::forward_as_tuple(std::move(maybe_result.maybe_scfl).error()));
            }
        }

        return ret;
    }

    static void load_results_print_error(const LoadResults& results)
    {
        if (!results.errors.empty())
        {
            if (Debug::g_debugging)
            {
                print_error_message(LocalizedString::from_raw(
                    Strings::join("\n",
                                  results.errors,
                                  [](const std::pair<std::string, LocalizedString>& err) -> const LocalizedString& {
                                      return err.second;
                                  })));
            }
            else
            {
                for (auto&& error : results.errors)
                {
                    msg::println_warning(msgErrorWhileParsing, msg::path = error.first);
                }

                msg::println_warning(msgGetParseFailureInfo);
            }
        }
    }

    std::vector<SourceControlFileAndLocation> load_all_registry_ports(const ReadOnlyFilesystem& fs,
                                                                      const RegistrySet& registries)
    {
        auto results = try_load_all_registry_ports(fs, registries);
        load_results_print_error(results);
        return std::move(results.paragraphs);
    }

    LoadResults try_load_overlay_ports(const ReadOnlyFilesystem& fs, const Path& directory)
    {
        LoadResults ret;

        auto port_dirs = fs.get_directories_non_recursive(directory, VCPKG_LINE_INFO);
        Util::sort(port_dirs);

        Util::erase_remove_if(port_dirs,
                              [&](auto&& port_dir_entry) { return port_dir_entry.filename() == FileDotDsStore; });

        for (auto&& path : port_dirs)
        {
            auto port_name = path.filename();
            auto maybe_spgh = try_load_port_required(fs, port_name, PortLocation{path}).maybe_scfl;
            if (const auto spgh = maybe_spgh.get())
            {
                ret.paragraphs.push_back(std::move(*spgh));
            }
            else
            {
                ret.errors.emplace_back(std::piecewise_construct,
                                        std::forward_as_tuple(port_name.data(), port_name.size()),
                                        std::forward_as_tuple(std::move(maybe_spgh).error()));
            }
        }

        return ret;
    }

    std::vector<SourceControlFileAndLocation> load_overlay_ports(const ReadOnlyFilesystem& fs, const Path& directory)
    {
        auto results = try_load_overlay_ports(fs, directory);
        load_results_print_error(results);
        return std::move(results.paragraphs);
    }

    uint64_t get_load_ports_stats() { return g_load_ports_stats.load(); }
}<|MERGE_RESOLUTION|>--- conflicted
+++ resolved
@@ -487,20 +487,12 @@
         auto control_contents = fs.read_contents(control_path, ec);
         if (!ec)
         {
-<<<<<<< HEAD
-            return try_load_control_file_text(control_contents, control_path, 1)
-                .map([&](std::unique_ptr<SourceControlFile>&& scf) {
-                    return SourceControlFileAndLocation{
-                        std::move(scf), std::move(control_path), port_location.spdx_location};
-                });
-=======
-            return PortLoadResult{try_load_control_file_text(control_contents, control_path)
+            return PortLoadResult{try_load_control_file_text(control_contents, control_path, 1)
                                       .map([&](std::unique_ptr<SourceControlFile>&& scf) {
                                           return SourceControlFileAndLocation{
                                               std::move(scf), std::move(control_path), port_location.spdx_location};
                                       }),
                                   control_contents};
->>>>>>> 46805d55
         }
 
         if (ec != std::errc::no_such_file_or_directory)
