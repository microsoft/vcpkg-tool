--- conflicted
+++ resolved
@@ -196,23 +196,12 @@
                         }
                         else
                         {
-<<<<<<< HEAD
-                            // This should change to a soft error when ParseExpected is eliminated.
-                            print_error_message(
-                                maybe_scfl.error()
-                                    .append_raw('\n')
-                                    .append_raw(NotePrefix)
-                                    .append(msgWhileLoadingPortVersion, msg::version_spec = version_spec)
-                                    .append_raw('\n'));
-                            Checks::exit_maybe_upgrade(VCPKG_LINE_INFO);
-=======
                             return std::move(maybe_scfl)
                                 .error()
                                 .append_raw('\n')
                                 .append_raw(NotePrefix)
                                 .append(msgWhileLoadingPortVersion, msg::version_spec = version_spec)
                                 .append_raw('\n');
->>>>>>> 1e08aaa7
                         }
                     }
                     else
