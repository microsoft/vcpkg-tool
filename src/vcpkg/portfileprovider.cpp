#include <vcpkg/base/cache.h>
#include <vcpkg/base/files.h>
#include <vcpkg/base/messages.h>
#include <vcpkg/base/system.debug.h>

#include <vcpkg/configuration.h>
#include <vcpkg/metrics.h>
#include <vcpkg/paragraphs.h>
#include <vcpkg/portfileprovider.h>
#include <vcpkg/registries.h>
#include <vcpkg/sourceparagraph.h>
#include <vcpkg/vcpkgcmdarguments.h>
#include <vcpkg/vcpkgpaths.h>
#include <vcpkg/versiondeserializers.h>

using namespace vcpkg;

namespace
{
    struct OverlayRegistryEntry final : RegistryEntry
    {
        OverlayRegistryEntry(Path&& p, Version&& v) : root(p), version(v) { }

        ExpectedL<View<Version>> get_port_versions() const override { return View<Version>{&version, 1}; }
        ExpectedL<PortLocation> get_version(const Version& v) const override
        {
            if (v == version)
            {
                return PortLocation{root};
            }
            return msg::format(msgVersionNotFound, msg::expected = v, msg::actual = version);
        }

        Path root;
        Version version;
    };
}

namespace vcpkg
{
    PortFileProvider::~PortFileProvider() = default;

    MapPortFileProvider::MapPortFileProvider(const std::unordered_map<std::string, SourceControlFileAndLocation>& map)
        : ports(map)
    {
    }

    ExpectedL<const SourceControlFileAndLocation&> MapPortFileProvider::get_control_file(const std::string& spec) const
    {
        auto scf = ports.find(spec);
        if (scf == ports.end()) return msg::format(msgPortDoesNotExist, msg::package_name = spec);
        return scf->second;
    }

    std::vector<const SourceControlFileAndLocation*> MapPortFileProvider::load_all_control_files() const
    {
        return Util::fmap(ports, [](auto&& kvpair) -> const SourceControlFileAndLocation* { return &kvpair.second; });
    }

    IVersionedPortfileProvider::~IVersionedPortfileProvider() = default;

    IBaselineProvider::~IBaselineProvider() = default;

    IOverlayProvider::~IOverlayProvider() = default;

    PathsPortFileProvider::PathsPortFileProvider(const ReadOnlyFilesystem& fs,
                                                 const RegistrySet& registry_set,
                                                 std::unique_ptr<IFullOverlayProvider>&& overlay)
        : m_baseline(make_baseline_provider(registry_set))
        , m_versioned(make_versioned_portfile_provider(fs, registry_set))
        , m_overlay(std::move(overlay))
    {
    }

    ExpectedL<const SourceControlFileAndLocation&> PathsPortFileProvider::get_control_file(
        const std::string& spec) const
    {
        auto maybe_scfl = m_overlay->get_control_file(spec);
        if (auto scfl = maybe_scfl.get())
        {
            return *scfl;
        }
        auto maybe_baseline = m_baseline->get_baseline_version(spec);
        if (auto baseline = maybe_baseline.get())
        {
            return m_versioned->get_control_file({spec, *baseline});
        }
        else
        {
            return std::move(maybe_baseline).error();
        }
    }

    std::vector<const SourceControlFileAndLocation*> PathsPortFileProvider::load_all_control_files() const
    {
        std::map<std::string, const SourceControlFileAndLocation*> m;
        m_overlay->load_all_control_files(m);
        m_versioned->load_all_control_files(m);
        return Util::fmap(m, [](const auto& p) { return p.second; });
    }

    namespace
    {
        struct BaselineProviderImpl : IBaselineProvider
        {
            BaselineProviderImpl(const RegistrySet& registry_set_) : registry_set(registry_set_) { }
            BaselineProviderImpl(const BaselineProviderImpl&) = delete;
            BaselineProviderImpl& operator=(const BaselineProviderImpl&) = delete;

            virtual ExpectedL<Version> get_baseline_version(StringView port_name) const override
            {
                return m_baseline_cache.get_lazy(port_name, [this, port_name]() -> ExpectedL<Version> {
                    auto maybe_maybe_version = registry_set.baseline_for_port(port_name);
                    auto maybe_version = maybe_maybe_version.get();
                    if (!maybe_version)
                    {
                        return std::move(maybe_maybe_version).error();
                    }

                    auto version = maybe_version->get();
                    if (!version)
                    {
                        return msg::format_error(msgPortNotInBaseline, msg::package_name = port_name);
                    }

                    return std::move(*version);
                });
            }

        private:
            const RegistrySet& registry_set;
            Cache<std::string, ExpectedL<Version>> m_baseline_cache;
        };

        struct VersionedPortfileProviderImpl : IFullVersionedPortfileProvider
        {
            VersionedPortfileProviderImpl(const ReadOnlyFilesystem& fs, const RegistrySet& rset)
                : m_fs(fs), m_registry_set(rset)
            {
            }
            VersionedPortfileProviderImpl(const VersionedPortfileProviderImpl&) = delete;
            VersionedPortfileProviderImpl& operator=(const VersionedPortfileProviderImpl&) = delete;

            const ExpectedL<std::unique_ptr<RegistryEntry>>& entry(StringView name) const
            {
                auto entry_it = m_entry_cache.find(name);
                if (entry_it == m_entry_cache.end())
                {
                    if (auto reg = m_registry_set.registry_for_port(name))
                    {
                        if (auto entry = reg->get_port_entry(name))
                        {
                            entry_it = m_entry_cache.emplace(name.to_string(), std::move(entry)).first;
                        }
                        else
                        {
                            entry_it = m_entry_cache
                                           .emplace(name.to_string(),
                                                    msg::format(msgPortDoesNotExist, msg::package_name = name))
                                           .first;
                        }
                    }
                    else
                    {
                        entry_it = m_entry_cache
                                       .emplace(name.to_string(),
                                                msg::format_error(msgNoRegistryForPort, msg::package_name = name))
                                       .first;
                    }
                }
                return entry_it->second;
            }

            virtual View<Version> get_port_versions(StringView port_name) const override
            {
                return entry(port_name)
                    .value_or_exit(VCPKG_LINE_INFO)
                    ->get_port_versions()
                    .value_or_exit(VCPKG_LINE_INFO);
            }

            ExpectedL<SourceControlFileAndLocation> load_control_file(const VersionSpec& version_spec) const
            {
                const auto& maybe_ent = entry(version_spec.port_name);
                if (auto ent = maybe_ent.get())
                {
                    auto maybe_path = ent->get()->get_version(version_spec.version);
                    if (auto path = maybe_path.get())
                    {
                        auto maybe_scfl = Paragraphs::try_load_port_required(m_fs, version_spec.port_name, *path);
                        if (auto scfl = maybe_scfl.get())
                        {
                            auto scf_vspec = scfl->source_control_file.get()->to_version_spec();
                            if (scf_vspec == version_spec)
                            {
                                return std::move(*scfl);
                            }
                            else
                            {
<<<<<<< HEAD
                                return msg::format(msgErrorMessage)
                                    .append(msgVersionSpecMismatch,
                                            msg::path = path->port_directory,
                                            msg::expected_version = version_spec,
                                            msg::actual_version = scf_vspec);
=======
                                return msg::format_error(msgVersionSpecMismatch,
                                                         msg::path = path->path,
                                                         msg::expected_version = version_spec,
                                                         msg::actual_version = scf_vspec);
>>>>>>> 00394716
                            }
                        }
                        else
                        {
                            // This should change to a soft error when ParseExpected is eliminated.
                            print_error_message(maybe_scfl.error());
                            Checks::msg_exit_maybe_upgrade(VCPKG_LINE_INFO,
                                                           msgFailedToLoadPort,
                                                           msg::package_name = version_spec.port_name,
                                                           msg::path = path->port_directory);
                        }
                    }
                    else
                    {
                        get_global_metrics_collector().track_define(DefineMetric::VersioningErrorVersion);
                        return maybe_path.error();
                    }
                }

                return maybe_ent.error();
            }

            virtual ExpectedL<const SourceControlFileAndLocation&> get_control_file(
                const VersionSpec& version_spec) const override
            {
                auto it = m_control_cache.find(version_spec);
                if (it == m_control_cache.end())
                {
                    it = m_control_cache.emplace(version_spec, load_control_file(version_spec)).first;
                }

                return it->second.map(
                    [](const SourceControlFileAndLocation& x) -> const SourceControlFileAndLocation& { return x; });
            }

            virtual void load_all_control_files(
                std::map<std::string, const SourceControlFileAndLocation*>& out) const override
            {
                auto all_ports = Paragraphs::load_all_registry_ports(m_fs, m_registry_set);
                for (auto&& scfl : all_ports)
                {
                    auto port_name = scfl.source_control_file->core_paragraph->name;
                    auto version = scfl.source_control_file->core_paragraph->to_version();
                    auto it = m_control_cache.emplace(VersionSpec{port_name, version}, std::move(scfl)).first;
                    out.emplace(it->first.port_name, &it->second.value_or_exit(VCPKG_LINE_INFO));
                }
            }

        private:
            const ReadOnlyFilesystem& m_fs;
            const RegistrySet& m_registry_set;
            mutable std::unordered_map<VersionSpec, ExpectedL<SourceControlFileAndLocation>, VersionSpecHasher>
                m_control_cache;
            mutable std::map<std::string, ExpectedL<std::unique_ptr<RegistryEntry>>, std::less<>> m_entry_cache;
        };

        struct OverlayProviderImpl : IFullOverlayProvider
        {
            OverlayProviderImpl(const ReadOnlyFilesystem& fs, const Path& original_cwd, View<std::string> overlay_ports)
                : m_fs(fs), m_overlay_ports(Util::fmap(overlay_ports, [&original_cwd](const std::string& s) -> Path {
                    return original_cwd / s;
                }))
            {
                for (auto&& overlay : m_overlay_ports)
                {
                    Debug::println("Using overlay: ", overlay);

                    Checks::msg_check_exit(VCPKG_LINE_INFO,
                                           vcpkg::is_directory(m_fs.status(overlay, VCPKG_LINE_INFO)),
                                           msgOverlayPatchDir,
                                           msg::path = overlay);
                }
            }

            OverlayProviderImpl(const OverlayProviderImpl&) = delete;
            OverlayProviderImpl& operator=(const OverlayProviderImpl&) = delete;

            Optional<SourceControlFileAndLocation> load_port(StringView port_name) const
            {
                auto s_port_name = port_name.to_string();

                for (auto&& ports_dir : m_overlay_ports)
                {
                    // Try loading individual port
                    if (Paragraphs::is_port_directory(m_fs, ports_dir))
                    {
                        auto maybe_scfl = Paragraphs::try_load_port_required(m_fs, port_name, PortLocation{ports_dir});
                        if (auto scfl = maybe_scfl.get())
                        {
                            if (scfl->source_control_file->core_paragraph->name == port_name)
                            {
                                return std::move(*scfl);
                            }
                        }
                        else
                        {
                            print_error_message(maybe_scfl.error());
                            Checks::msg_exit_maybe_upgrade(VCPKG_LINE_INFO,
                                                           msgFailedToLoadPort,
                                                           msg::package_name = port_name,
                                                           msg::path = ports_dir);
                        }

                        continue;
                    }

                    auto ports_spec = ports_dir / port_name;
                    if (Paragraphs::is_port_directory(m_fs, ports_spec))
                    {
                        auto found_scfl = Paragraphs::try_load_port_required(m_fs, port_name, PortLocation{ports_spec});
                        if (auto scfl = found_scfl.get())
                        {
                            if (scfl->source_control_file->core_paragraph->name == port_name)
                            {
                                return std::move(*scfl);
                            }

                            Checks::msg_exit_maybe_upgrade(
                                VCPKG_LINE_INFO,
                                msg::format(msgFailedToLoadPort, msg::package_name = port_name, msg::path = ports_spec)
                                    .append_raw('\n')
                                    .append(msgMismatchedNames,
                                            msg::package_name = port_name,
                                            msg::actual = scfl->source_control_file->core_paragraph->name));
                        }
                        else
                        {
                            print_error_message(found_scfl.error());
                            Checks::msg_exit_maybe_upgrade(VCPKG_LINE_INFO,
                                                           msgFailedToLoadPort,
                                                           msg::package_name = port_name,
                                                           msg::path = ports_dir);
                        }
                    }
                }
                return nullopt;
            }

            virtual Optional<const SourceControlFileAndLocation&> get_control_file(StringView port_name) const override
            {
                auto it = m_overlay_cache.find(port_name);
                if (it == m_overlay_cache.end())
                {
                    it = m_overlay_cache.emplace(port_name.to_string(), load_port(port_name)).first;
                }
                return it->second;
            }

            virtual void load_all_control_files(
                std::map<std::string, const SourceControlFileAndLocation*>& out) const override
            {
                auto first = std::make_reverse_iterator(m_overlay_ports.end());
                const auto last = std::make_reverse_iterator(m_overlay_ports.begin());
                for (; first != last; ++first)
                {
                    auto&& ports_dir = *first;
                    // Try loading individual port
                    if (Paragraphs::is_port_directory(m_fs, ports_dir))
                    {
                        auto maybe_scfl =
                            Paragraphs::try_load_port_required(m_fs, ports_dir.filename(), PortLocation{ports_dir});
                        if (auto scfl = maybe_scfl.get())
                        {
                            // copy name before moving *scfl
                            auto name = scfl->source_control_file->core_paragraph->name;
                            auto it = m_overlay_cache.emplace(std::move(name), std::move(*scfl)).first;
                            Checks::check_exit(VCPKG_LINE_INFO, it->second.get());
                            out.emplace(it->first, it->second.get());
                        }
                        else
                        {
                            print_error_message(maybe_scfl.error());
                            Checks::msg_exit_maybe_upgrade(
                                VCPKG_LINE_INFO, msgFailedToLoadUnnamedPortFromPath, msg::path = ports_dir);
                        }

                        continue;
                    }

                    // Try loading all ports inside ports_dir
                    auto found_scfls = Paragraphs::load_overlay_ports(m_fs, ports_dir);
                    for (auto&& scfl : found_scfls)
                    {
                        auto name = scfl.source_control_file->core_paragraph->name;
                        auto it = m_overlay_cache.emplace(std::move(name), std::move(scfl)).first;
                        Checks::check_exit(VCPKG_LINE_INFO, it->second.get());
                        out.emplace(it->first, it->second.get());
                    }
                }
            }

        private:
            const ReadOnlyFilesystem& m_fs;
            const std::vector<Path> m_overlay_ports;
            mutable std::map<std::string, Optional<SourceControlFileAndLocation>, std::less<>> m_overlay_cache;
        };

        struct ManifestProviderImpl : IFullOverlayProvider
        {
            ManifestProviderImpl(const ReadOnlyFilesystem& fs,
                                 const Path& original_cwd,
                                 View<std::string> overlay_ports,
                                 const Path& manifest_path,
                                 std::unique_ptr<SourceControlFile>&& manifest_scf)
                : m_overlay_ports{fs, original_cwd, overlay_ports}
                , m_manifest_scf_and_location{std::move(manifest_scf), manifest_path}
            {
            }

            virtual Optional<const SourceControlFileAndLocation&> get_control_file(StringView port_name) const override
            {
                if (port_name == m_manifest_scf_and_location.source_control_file->core_paragraph->name)
                {
                    return m_manifest_scf_and_location;
                }

                return m_overlay_ports.get_control_file(port_name);
            }

            virtual void load_all_control_files(
                std::map<std::string, const SourceControlFileAndLocation*>& out) const override
            {
                m_overlay_ports.load_all_control_files(out);
                out.emplace(
                    std::piecewise_construct,
                    std::forward_as_tuple(m_manifest_scf_and_location.source_control_file->core_paragraph->name),
                    std::forward_as_tuple(&m_manifest_scf_and_location));
            }

            OverlayProviderImpl m_overlay_ports;
            SourceControlFileAndLocation m_manifest_scf_and_location;
        };
    } // unnamed namespace

    std::unique_ptr<IBaselineProvider> make_baseline_provider(const RegistrySet& registry_set)
    {
        return std::make_unique<BaselineProviderImpl>(registry_set);
    }

    std::unique_ptr<IFullVersionedPortfileProvider> make_versioned_portfile_provider(const ReadOnlyFilesystem& fs,
                                                                                     const RegistrySet& registry_set)
    {
        return std::make_unique<VersionedPortfileProviderImpl>(fs, registry_set);
    }

    std::unique_ptr<IFullOverlayProvider> make_overlay_provider(const ReadOnlyFilesystem& fs,
                                                                const Path& original_cwd,
                                                                View<std::string> overlay_ports)
    {
        return std::make_unique<OverlayProviderImpl>(fs, original_cwd, overlay_ports);
    }

    std::unique_ptr<IOverlayProvider> make_manifest_provider(const ReadOnlyFilesystem& fs,
                                                             const Path& original_cwd,
                                                             View<std::string> overlay_ports,
                                                             const Path& manifest_path,
                                                             std::unique_ptr<SourceControlFile>&& manifest_scf)
    {
        return std::make_unique<ManifestProviderImpl>(
            fs, original_cwd, overlay_ports, manifest_path, std::move(manifest_scf));
    }

} // namespace vcpkg<|MERGE_RESOLUTION|>--- conflicted
+++ resolved
@@ -197,18 +197,10 @@
                             }
                             else
                             {
-<<<<<<< HEAD
-                                return msg::format(msgErrorMessage)
-                                    .append(msgVersionSpecMismatch,
-                                            msg::path = path->port_directory,
-                                            msg::expected_version = version_spec,
-                                            msg::actual_version = scf_vspec);
-=======
                                 return msg::format_error(msgVersionSpecMismatch,
-                                                         msg::path = path->path,
+                                                         msg::path = path->port_directory,
                                                          msg::expected_version = version_spec,
                                                          msg::actual_version = scf_vspec);
->>>>>>> 00394716
                             }
                         }
                         else
