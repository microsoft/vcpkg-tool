#include <vcpkg/base/cofffilereader.h>
#include <vcpkg/base/files.h>
#include <vcpkg/base/message_sinks.h>
#include <vcpkg/base/messages.h>
#include <vcpkg/base/system.debug.h>
#include <vcpkg/base/system.process.h>
#include <vcpkg/base/util.h>

#include <vcpkg/commands.build.h>
#include <vcpkg/installedpaths.h>
#include <vcpkg/packagespec.h>
#include <vcpkg/postbuildlint.h>
#include <vcpkg/vcpkgpaths.h>

namespace vcpkg
{
    constexpr static std::array<StringLiteral, 4> windows_system_names = {
        "",
        "Windows",
        "WindowsStore",
        "MinGW",
    };

    enum class LintStatus
    {
        SUCCESS = 0,
        PROBLEM_DETECTED = 1
    };

    // clang-format off
#define OUTDATED_V_NO_120 \
    StringLiteral{"msvcp100.dll"},          \
    StringLiteral{"msvcp100d.dll"},         \
    StringLiteral{"msvcp110.dll"},          \
    StringLiteral{"msvcp110_win.dll"},      \
    StringLiteral{"msvcp60.dll"},           \
    StringLiteral{"msvcp60.dll"},           \
                               \
    StringLiteral{"msvcrt.dll"},            \
    StringLiteral{"msvcr100.dll"},          \
    StringLiteral{"msvcr100d.dll"},         \
    StringLiteral{"msvcr100_clr0400.dll"},  \
    StringLiteral{"msvcr110.dll"},          \
    StringLiteral{"msvcrt20.dll"},          \
    StringLiteral{"msvcrt40.dll"}

    // clang-format on

    static View<StringLiteral> get_outdated_dynamic_crts(const Optional<std::string>& toolset_version)
    {
        static constexpr std::array<StringLiteral, 13> V_NO_120 = {OUTDATED_V_NO_120};

        static constexpr std::array<StringLiteral, 17> V_NO_MSVCRT = {
            OUTDATED_V_NO_120,
            StringLiteral{"msvcp120.dll"},
            StringLiteral{"msvcp120_clr0400.dll"},
            StringLiteral{"msvcr120.dll"},
            StringLiteral{"msvcr120_clr0400.dll"},
        };

        const auto tsv = toolset_version.get();
        if (tsv && (*tsv) == "v120")
        {
            return V_NO_120;
        }

        // Default case for all version >= VS 2015.
        return V_NO_MSVCRT;
    }

#undef OUTDATED_V_NO_120

    static LintStatus check_for_files_in_include_directory(const ReadOnlyFilesystem& fs,
                                                           const BuildPolicies& policies,
                                                           const Path& package_dir,
                                                           MessageSink& msg_sink)
    {
        if (policies.is_enabled(BuildPolicy::EMPTY_INCLUDE_FOLDER))
        {
            return LintStatus::SUCCESS;
        }

        const auto include_dir = package_dir / "include";

        if (policies.is_enabled(BuildPolicy::CMAKE_HELPER_PORT))
        {
            if (fs.exists(include_dir, IgnoreErrors{}))
            {
                msg_sink.println_warning(msgPortBugIncludeDirInCMakeHelperPort);
                return LintStatus::PROBLEM_DETECTED;
            }
            else
            {
                return LintStatus::SUCCESS;
            }
        }

        if (!fs.exists(include_dir, IgnoreErrors{}) || fs.is_empty(include_dir, IgnoreErrors{}))
        {
            msg_sink.println_warning(msgPortBugMissingIncludeDir);
            return LintStatus::PROBLEM_DETECTED;
        }

        return LintStatus::SUCCESS;
    }

    static LintStatus check_for_restricted_include_files(const ReadOnlyFilesystem& fs,
                                                         const BuildPolicies& policies,
                                                         const Path& package_dir,
                                                         MessageSink& msg_sink)
    {
        if (policies.is_enabled(BuildPolicy::ALLOW_RESTRICTED_HEADERS))
        {
            return LintStatus::SUCCESS;
        }

        // These files are taken from the libc6-dev package on Ubuntu inside /usr/include/x86_64-linux-gnu/sys/
        static constexpr StringLiteral restricted_sys_filenames[] = {
            "acct.h",      "auxv.h",        "bitypes.h",  "cdefs.h",    "debugreg.h",  "dir.h",         "elf.h",
            "epoll.h",     "errno.h",       "eventfd.h",  "fanotify.h", "fcntl.h",     "file.h",        "fsuid.h",
            "gmon.h",      "gmon_out.h",    "inotify.h",  "io.h",       "ioctl.h",     "ipc.h",         "kd.h",
            "klog.h",      "mman.h",        "mount.h",    "msg.h",      "mtio.h",      "param.h",       "pci.h",
            "perm.h",      "personality.h", "poll.h",     "prctl.h",    "procfs.h",    "profil.h",      "ptrace.h",
            "queue.h",     "quota.h",       "random.h",   "raw.h",      "reboot.h",    "reg.h",         "resource.h",
            "select.h",    "sem.h",         "sendfile.h", "shm.h",      "signal.h",    "signalfd.h",    "socket.h",
            "socketvar.h", "soundcard.h",   "stat.h",     "statfs.h",   "statvfs.h",   "stropts.h",     "swap.h",
            "syscall.h",   "sysctl.h",      "sysinfo.h",  "syslog.h",   "sysmacros.h", "termios.h",     "time.h",
            "timeb.h",     "timerfd.h",     "times.h",    "timex.h",    "ttychars.h",  "ttydefaults.h", "types.h",
            "ucontext.h",  "uio.h",         "un.h",       "unistd.h",   "user.h",      "ustat.h",       "utsname.h",
            "vfs.h",       "vlimit.h",      "vm86.h",     "vt.h",       "vtimes.h",    "wait.h",        "xattr.h",
        };
        // These files are taken from the libc6-dev package on Ubuntu inside the /usr/include/ folder
        static constexpr StringLiteral restricted_crt_filenames[] = {
            "_G_config.h", "aio.h",         "aliases.h",      "alloca.h",       "ar.h",        "argp.h",
            "argz.h",      "assert.h",      "byteswap.h",     "complex.h",      "cpio.h",      "crypt.h",
            "ctype.h",     "dirent.h",      "dlfcn.h",        "elf.h",          "endian.h",    "envz.h",
            "err.h",       "errno.h",       "error.h",        "execinfo.h",     "fcntl.h",     "features.h",
            "fenv.h",      "fmtmsg.h",      "fnmatch.h",      "fstab.h",        "fts.h",       "ftw.h",
            "gconv.h",     "getopt.h",      "glob.h",         "gnu-versions.h", "grp.h",       "gshadow.h",
            "iconv.h",     "ifaddrs.h",     "inttypes.h",     "langinfo.h",     "lastlog.h",   "libgen.h",
            "libintl.h",   "libio.h",       "limits.h",       "link.h",         "locale.h",    "malloc.h",
            "math.h",      "mcheck.h",      "memory.h",       "mntent.h",       "monetary.h",  "mqueue.h",
            "netash",      "netdb.h",       "nl_types.h",     "nss.h",          "obstack.h",   "paths.h",
            "poll.h",      "printf.h",      "proc_service.h", "pthread.h",      "pty.h",       "pwd.h",
            "re_comp.h",   "regex.h",       "regexp.h",       "resolv.h",       "sched.h",     "search.h",
            "semaphore.h", "setjmp.h",      "sgtty.h",        "shadow.h",       "signal.h",    "spawn.h",
            "stab.h",      "stdc-predef.h", "stdint.h",       "stdio.h",        "stdio_ext.h", "stdlib.h",
            "string.h",    "strings.h",     "stropts.h",      "syscall.h",      "sysexits.h",  "syslog.h",
            "tar.h",       "termio.h",      "termios.h",      "tgmath.h",       "thread_db.h", "time.h",
            "ttyent.h",    "uchar.h",       "ucontext.h",     "ulimit.h",       "unistd.h",    "ustat.h",
            "utime.h",     "utmp.h",        "utmpx.h",        "values.h",       "wait.h",      "wchar.h",
            "wctype.h",    "wordexp.h",
        };
        // These files are general names that have shown to be problematic in the past
        static constexpr StringLiteral restricted_general_filenames[] = {
            "json.h",
            "parser.h",
            "lexer.h",
            "config.h",
            "local.h",
            "slice.h",
            "platform.h",
        };
        static constexpr Span<const StringLiteral> restricted_lists[] = {
            restricted_sys_filenames, restricted_crt_filenames, restricted_general_filenames};
        const auto include_dir = package_dir / "include";
        const auto files = fs.get_files_non_recursive(include_dir, IgnoreErrors{});
        std::set<StringView> filenames_s;
        for (auto&& file : files)
        {
            filenames_s.insert(file.filename());
        }

        std::vector<Path> violations;
        for (auto&& flist : restricted_lists)
            for (auto&& f : flist)
            {
                if (Util::Sets::contains(filenames_s, f))
                {
                    violations.push_back(Path("include") / f);
                }
            }

        if (!violations.empty())
        {
            msg_sink.println_warning(msgPortBugRestrictedHeaderPaths,
                                     msg::env_var = to_cmake_variable(BuildPolicy::ALLOW_RESTRICTED_HEADERS));
            print_paths(msg_sink, violations);
            msg_sink.println(msgPortBugRestrictedHeaderPaths,
                             msg::env_var = to_cmake_variable(BuildPolicy::ALLOW_RESTRICTED_HEADERS));
            return LintStatus::PROBLEM_DETECTED;
        }

        return LintStatus::SUCCESS;
    }

    static LintStatus check_for_files_in_debug_include_directory(const ReadOnlyFilesystem& fs,
                                                                 const Path& package_dir,
                                                                 MessageSink& msg_sink)
    {
        const auto debug_include_dir = package_dir / "debug" / "include";

        std::vector<Path> files_found = fs.get_regular_files_recursive(debug_include_dir, IgnoreErrors{});

        Util::erase_remove_if(files_found, [](const Path& target) { return target.extension() == ".ifc"; });

        if (!files_found.empty())
        {
            msg_sink.println_warning(msgPortBugDuplicateIncludeFiles);
            return LintStatus::PROBLEM_DETECTED;
        }

        return LintStatus::SUCCESS;
    }

    static LintStatus check_for_files_in_debug_share_directory(const ReadOnlyFilesystem& fs,
                                                               const Path& package_dir,
                                                               MessageSink& msg_sink)
    {
        const auto debug_share = package_dir / "debug" / "share";
        if (fs.exists(debug_share, IgnoreErrors{}))
        {
            msg_sink.println_warning(msgPortBugDebugShareDir);
            return LintStatus::PROBLEM_DETECTED;
        }

        return LintStatus::SUCCESS;
    }

    static LintStatus check_for_vcpkg_port_config(const ReadOnlyFilesystem& fs,
                                                  const BuildPolicies& policies,
                                                  const Path& package_dir,
                                                  const PackageSpec& spec,
                                                  MessageSink& msg_sink)
    {
        const auto relative_path = Path("share") / spec.name() / "vcpkg-port-config.cmake";
        const auto absolute_path = package_dir / relative_path;
        if (policies.is_enabled(BuildPolicy::CMAKE_HELPER_PORT))
        {
            if (!fs.exists(absolute_path, IgnoreErrors{}))
            {
                msg_sink.println_warning(msgPortBugMissingFile, msg::path = relative_path);
                return LintStatus::PROBLEM_DETECTED;
            }
        }

        return LintStatus::SUCCESS;
    }

    static LintStatus check_for_usage_forgot_install(const ReadOnlyFilesystem& fs,
                                                     const Path& port_dir,
                                                     const Path& package_dir,
                                                     const PackageSpec& spec,
                                                     MessageSink& msg_sink)
    {
        static constexpr StringLiteral STANDARD_INSTALL_USAGE =
            R"###(file(INSTALL "${CMAKE_CURRENT_LIST_DIR}/usage" DESTINATION "${CURRENT_PACKAGES_DIR}/share/${PORT}"))###";

        auto usage_path_from = port_dir / "usage";
        auto usage_path_to = package_dir / "share" / spec.name() / "usage";

        if (fs.is_regular_file(usage_path_from) && !fs.is_regular_file(usage_path_to))
        {
            msg_sink.println_warning(msg::format(msgPortBugMissingProvidedUsage, msg::package_name = spec.name())
                                         .append_raw('\n')
                                         .append_raw(STANDARD_INSTALL_USAGE));
            return LintStatus::PROBLEM_DETECTED;
        }

        return LintStatus::SUCCESS;
    }

    static LintStatus check_folder_lib_cmake(const ReadOnlyFilesystem& fs,
                                             const Path& package_dir,
                                             const PackageSpec& spec,
                                             MessageSink& msg_sink)
    {
        const auto lib_cmake = package_dir / "lib" / "cmake";
        if (fs.exists(lib_cmake, IgnoreErrors{}))
        {
            msg_sink.println_warning(msgPortBugMergeLibCMakeDir, msg::package_name = spec.name());
            return LintStatus::PROBLEM_DETECTED;
        }

        return LintStatus::SUCCESS;
    }

    static LintStatus check_for_misplaced_cmake_files(const ReadOnlyFilesystem& fs,
                                                      const Path& package_dir,
                                                      const PackageSpec& spec,
                                                      MessageSink& msg_sink)
    {
        std::vector<Path> dirs = {
            package_dir / "cmake",
            package_dir / "debug" / "cmake",
            package_dir / "lib" / "cmake",
            package_dir / "debug" / "lib" / "cmake",
        };

        std::vector<Path> misplaced_cmake_files;
        for (auto&& dir : dirs)
        {
            for (auto&& file : fs.get_regular_files_recursive(dir, IgnoreErrors{}))
            {
                if (Strings::case_insensitive_ascii_equals(file.extension(), ".cmake"))
                {
                    misplaced_cmake_files.push_back(std::move(file));
                }
            }
        }

        if (!misplaced_cmake_files.empty())
        {
            msg_sink.println_warning(msgPortBugMisplacedCMakeFiles, msg::spec = spec.name());
            print_paths(msg_sink, misplaced_cmake_files);
            return LintStatus::PROBLEM_DETECTED;
        }

        return LintStatus::SUCCESS;
    }

    static LintStatus check_folder_debug_lib_cmake(const ReadOnlyFilesystem& fs,
                                                   const Path& package_dir,
                                                   const PackageSpec& spec,
                                                   MessageSink& msg_sink)
    {
        const auto lib_cmake_debug = package_dir / "debug" / "lib" / "cmake";
        if (fs.exists(lib_cmake_debug, IgnoreErrors{}))
        {
            msg_sink.println_warning(msgPortBugMergeLibCMakeDir, msg::package_name = spec.name());
            return LintStatus::PROBLEM_DETECTED;
        }

        return LintStatus::SUCCESS;
    }

    static LintStatus check_for_dlls_in_lib_dir(const ReadOnlyFilesystem& fs,
                                                const Path& package_dir,
                                                MessageSink& msg_sink)
    {
        std::vector<Path> dlls = fs.get_regular_files_recursive(package_dir / "lib", IgnoreErrors{});
        Util::erase_remove_if(dlls, NotExtensionCaseInsensitive{".dll"});

        if (!dlls.empty())
        {
            msg_sink.println_warning(msgPortBugDllInLibDir);
            print_paths(msg_sink, dlls);
            return LintStatus::PROBLEM_DETECTED;
        }

        return LintStatus::SUCCESS;
    }

    static LintStatus check_for_copyright_file(const ReadOnlyFilesystem& fs,
                                               const PackageSpec& spec,
                                               const VcpkgPaths& paths,
                                               MessageSink& msg_sink)
    {
        const auto packages_dir = paths.package_dir(spec);
        const auto copyright_file = packages_dir / "share" / spec.name() / "copyright";

        switch (fs.status(copyright_file, IgnoreErrors{}))
        {
            case FileType::regular: return LintStatus::SUCCESS; break;
            case FileType::directory: msg_sink.println_warning(msgCopyrightIsDir, msg::path = "copyright"); break;
            default: break;
        }

        const auto current_buildtrees_dir = paths.build_dir(spec);
        const auto current_buildtrees_dir_src = current_buildtrees_dir / "src";

        std::vector<Path> potential_copyright_files;
        // We only search in the root of each unpacked source archive to reduce false positives
        auto src_dirs = fs.get_directories_non_recursive(current_buildtrees_dir_src, IgnoreErrors{});
        for (auto&& src_dir : src_dirs)
        {
            for (auto&& src_file : fs.get_regular_files_non_recursive(src_dir, IgnoreErrors{}))
            {
                const auto filename = src_file.filename();
                if (Strings::case_insensitive_ascii_equals(filename, "LICENSE") ||
                    Strings::case_insensitive_ascii_equals(filename, "LICENSE.txt") ||
                    Strings::case_insensitive_ascii_equals(filename, "COPYING"))
                {
                    potential_copyright_files.push_back(src_file);
                }
            }
        }

        msg_sink.println_warning(msgPortBugMissingLicense, msg::package_name = spec.name());
        if (potential_copyright_files.size() == 1)
        {
            // if there is only one candidate, provide the cmake lines needed to place it in the proper location
            const auto found_file = potential_copyright_files[0];
            auto found_relative_native = found_file.native();
            found_relative_native.erase(current_buildtrees_dir.native().size() +
                                        1); // The +1 is needed to remove the "/"
            const Path relative_path = found_relative_native;
            msg_sink.print(Color::none,
                           fmt::format("\n    configure_file(\"${{CURRENT_BUILDTREES_DIR}}/{}/{}\" "
                                       "\"${{CURRENT_PACKAGES_DIR}}/share/{}/copyright\" COPYONLY)\n",
                                       relative_path.generic_u8string(),
                                       found_file.filename(),
                                       spec.name()));
        }
        else if (potential_copyright_files.size() > 1)
        {
            msg_sink.println_warning(msgPortBugFoundCopyrightFiles);
            print_paths(msg_sink, potential_copyright_files);
        }
        return LintStatus::PROBLEM_DETECTED;
    }

    static LintStatus check_for_exes(const ReadOnlyFilesystem& fs, const Path& package_dir, MessageSink& msg_sink)
    {
        std::vector<Path> exes = fs.get_regular_files_recursive(package_dir / "bin", IgnoreErrors{});
        Util::erase_remove_if(exes, NotExtensionCaseInsensitive{".exe"});

        if (!exes.empty())
        {
            msg_sink.println_warning(msgPortBugFoundExeInBinDir);
            print_paths(msg_sink, exes);
            return LintStatus::PROBLEM_DETECTED;
        }

        return LintStatus::SUCCESS;
    }

    struct PostBuildCheckDllData
    {
        Path path;
        MachineType machine_type;
        bool is_arm64_ec;
        bool has_exports;
        bool has_appcontainer;
        std::vector<std::string> dependencies;
    };

    static ExpectedL<PostBuildCheckDllData> try_load_dll_data(const ReadOnlyFilesystem& fs, const Path& path)
    {
        auto maybe_file = fs.try_open_for_read(path);
        auto file = maybe_file.get();
        if (!file)
        {
            return std::move(maybe_file).error();
        }

        auto maybe_metadata = try_read_dll_metadata(*file);
        auto metadata = maybe_metadata.get();
        if (!metadata)
        {
            return std::move(maybe_metadata).error();
        }

        auto maybe_has_exports = try_read_if_dll_has_exports(*metadata, *file);
        auto phas_exports = maybe_has_exports.get();
        if (!phas_exports)
        {
            return std::move(maybe_has_exports).error();
        }

        bool has_exports = *phas_exports;
        bool has_appcontainer;
        switch (metadata->pe_type)
        {
            case PEType::PE32:
                has_appcontainer = metadata->pe_headers.dll_characteristics & DllCharacteristics::AppContainer;
                break;
            case PEType::PE32Plus:
                has_appcontainer = metadata->pe_plus_headers.dll_characteristics & DllCharacteristics::AppContainer;
                break;
            default: Checks::unreachable(VCPKG_LINE_INFO);
        }

        auto maybe_dependencies = try_read_dll_imported_dll_names(*metadata, *file);
        auto dependencies = maybe_dependencies.get();
        if (!dependencies)
        {
            return std::move(maybe_dependencies).error();
        }

        return PostBuildCheckDllData{path,
                                     metadata->get_machine_type(),
                                     metadata->is_arm64_ec(),
                                     has_exports,
                                     has_appcontainer,
                                     std::move(*dependencies)};
    }

    static LintStatus check_exports_of_dlls(const BuildPolicies& policies,
                                            const std::vector<PostBuildCheckDllData>& dlls_data,
                                            MessageSink& msg_sink)
    {
        if (policies.is_enabled(BuildPolicy::DLLS_WITHOUT_EXPORTS)) return LintStatus::SUCCESS;

        std::vector<Path> dlls_with_no_exports;
        for (const PostBuildCheckDllData& dll_data : dlls_data)
        {
            if (!dll_data.has_exports)
            {
                dlls_with_no_exports.push_back(dll_data.path);
            }
        }

        if (!dlls_with_no_exports.empty())
        {
            msg_sink.println_warning(msgPortBugSetDllsWithoutExports);
            print_paths(msg_sink, dlls_with_no_exports);
            return LintStatus::PROBLEM_DETECTED;
        }

        return LintStatus::SUCCESS;
    }

    static LintStatus check_uwp_bit_of_dlls(const std::string& expected_system_name,
                                            const std::vector<PostBuildCheckDllData>& dlls_data,
                                            MessageSink& msg_sink)
    {
        if (expected_system_name != "WindowsStore")
        {
            return LintStatus::SUCCESS;
        }

        std::vector<Path> dlls_with_improper_uwp_bit;
        for (const PostBuildCheckDllData& dll_data : dlls_data)
        {
            if (!dll_data.has_appcontainer)
            {
                dlls_with_improper_uwp_bit.push_back(dll_data.path);
            }
        }

        if (!dlls_with_improper_uwp_bit.empty())
        {
            msg_sink.println_warning(msgPortBugDllAppContainerBitNotSet);
            print_paths(msg_sink, dlls_with_improper_uwp_bit);
            return LintStatus::PROBLEM_DETECTED;
        }

        return LintStatus::SUCCESS;
    }

    struct FileAndArch
    {
        Path file;
        std::string actual_arch;
    };

    static std::string get_printable_architecture(const MachineType& machine_type)
    {
        switch (machine_type)
        {
            case MachineType::UNKNOWN: return "unknown";
            case MachineType::AM33: return "matsushita-am33";
            case MachineType::AMD64: return "x64";
            case MachineType::ARM: return "arm";
            case MachineType::ARM64: return "arm64";
            case MachineType::ARM64EC: return "arm64ec";
            case MachineType::ARM64X: return "arm64x";
            case MachineType::ARMNT: return "arm";
            case MachineType::EBC: return "efi-byte-code";
            case MachineType::I386: return "x86";
            case MachineType::IA64: return "ia64";
            case MachineType::M32R: return "mitsubishi-m32r-le";
            case MachineType::MIPS16: return "mips16";
            case MachineType::MIPSFPU: return "mipsfpu";
            case MachineType::MIPSFPU16: return "mipsfpu16";
            case MachineType::POWERPC: return "ppc";
            case MachineType::POWERPCFP: return "ppcfp";
            case MachineType::R4000: return "mips-le";
            case MachineType::RISCV32: return "riscv-32";
            case MachineType::RISCV64: return "riscv-64";
            case MachineType::RISCV128: return "riscv-128";
            case MachineType::SH3: return "hitachi-sh3";
            case MachineType::SH3DSP: return "hitachi-sh3-dsp";
            case MachineType::SH4: return "hitachi-sh4";
            case MachineType::SH5: return "hitachi-sh5";
            case MachineType::THUMB: return "thumb";
            case MachineType::WCEMIPSV2: return "mips-le-wce-v2";
            case MachineType::LLVM_BITCODE: return "llvm-bitcode";
            default: return fmt::format("unknown-{}", static_cast<uint16_t>(machine_type));
        }
    }

    static void print_invalid_architecture_files(const std::string& expected_architecture,
                                                 std::vector<FileAndArch> binaries_with_invalid_architecture,
                                                 MessageSink& msg_sink)
    {
        msg_sink.println_warning(msgBuiltWithIncorrectArchitecture);
        for (const FileAndArch& b : binaries_with_invalid_architecture)
        {
            msg_sink.println_warning(LocalizedString().append_indent().append(msgBinaryWithInvalidArchitecture,
                                                                              msg::path = b.file,
                                                                              msg::expected = expected_architecture,
                                                                              msg::actual = b.actual_arch));
        }
    }

    static LintStatus check_dll_architecture(const std::string& expected_architecture,
                                             const std::vector<PostBuildCheckDllData>& dlls_data,
                                             MessageSink& msg_sink)
    {
        std::vector<FileAndArch> binaries_with_invalid_architecture;

        for (const PostBuildCheckDllData& dll_data : dlls_data)
        {
            const std::string actual_architecture = get_printable_architecture(dll_data.machine_type);
            if (expected_architecture == "arm64ec")
            {
                if (dll_data.machine_type != MachineType::AMD64 || !dll_data.is_arm64_ec)
                {
                    binaries_with_invalid_architecture.push_back({dll_data.path, actual_architecture});
                }
            }
            else if (expected_architecture != actual_architecture)
            {
                binaries_with_invalid_architecture.push_back({dll_data.path, actual_architecture});
            }
        }

        if (!binaries_with_invalid_architecture.empty())
        {
            print_invalid_architecture_files(expected_architecture, binaries_with_invalid_architecture, msg_sink);
            return LintStatus::PROBLEM_DETECTED;
        }

        return LintStatus::SUCCESS;
    }

    static LintStatus check_lib_architecture(const std::string& expected_architecture,
                                             const std::string& cmake_system_name,
                                             const std::vector<Path>& files,
                                             const ReadOnlyFilesystem& fs,
                                             MessageSink& msg_sink)
    {
        std::vector<FileAndArch> binaries_with_invalid_architecture;
        if (Util::Vectors::contains(windows_system_names, cmake_system_name))
        {
            for (const Path& file : files)
            {
                if (!Strings::case_insensitive_ascii_equals(file.extension(), ".lib"))
                {
                    continue;
                }

                auto maybe_lib_information = fs.try_open_for_read(file).then(
                    [](ReadFilePointer&& file_handle) { return read_lib_information(file_handle); });

                if (!maybe_lib_information.has_value())
                {
                    continue;
                }

                auto&& machine_types = maybe_lib_information.value_or_exit(VCPKG_LINE_INFO).machine_types;
                {
                    auto llvm_bitcode =
                        std::find(machine_types.begin(), machine_types.end(), MachineType::LLVM_BITCODE);
                    if (llvm_bitcode != machine_types.end())
                    {
                        machine_types.erase(llvm_bitcode);
                    }
                }

                auto printable_machine_types =
                    Util::fmap(machine_types, [](MachineType mt) { return get_printable_architecture(mt); });
                // Either machine_types is empty (meaning this lib is architecture independent), or
                // we need at least one of the machine types to match.
                // Agnostic example: Folly's debug library, LLVM LTO libraries
                // Multiple example: arm64x libraries
                if (!printable_machine_types.empty() &&
                    !Util::Vectors::contains(printable_machine_types, expected_architecture))
                {
                    binaries_with_invalid_architecture.push_back({file, Strings::join(",", printable_machine_types)});
                }
            }
        }
        else if (cmake_system_name == "Darwin")
        {
            const auto requested_arch = expected_architecture == "x64" ? "x86_64" : expected_architecture;
            for (const Path& file : files)
            {
                auto cmd_line = Command("lipo").string_arg("-archs").string_arg(file);
                auto maybe_output = flatten_out(cmd_execute_and_capture_output(cmd_line), "lipo");
                if (const auto output = maybe_output.get())
                {
                    if (!Util::Vectors::contains(Strings::split(Strings::trim(*output), ' '), requested_arch))
                    {
                        binaries_with_invalid_architecture.push_back({file, std::move(*output)});
                    }
                }
                else
                {
                    msg_sink.println_error(msg::format(msgFailedToDetermineArchitecture,
                                                       msg::path = file,
                                                       msg::command_line = cmd_line.command_line())
                                               .append_raw('\n')
                                               .append(maybe_output.error()));
                }
            }
        }

        if (!binaries_with_invalid_architecture.empty())
        {
            print_invalid_architecture_files(expected_architecture, binaries_with_invalid_architecture, msg_sink);
            return LintStatus::PROBLEM_DETECTED;
        }
        return LintStatus::SUCCESS;
    }

    static LintStatus check_no_dlls_present(const BuildPolicies& policies,
                                            const std::vector<Path>& dlls,
                                            MessageSink& msg_sink)
    {
        if (dlls.empty() || policies.is_enabled(BuildPolicy::DLLS_IN_STATIC_LIBRARY))
        {
            return LintStatus::SUCCESS;
        }
        msg_sink.println_warning(msgPortBugFoundDllInStaticBuild);
        print_paths(msg_sink, dlls);
        return LintStatus::PROBLEM_DETECTED;
    }

    static LintStatus check_matching_debug_and_release_binaries(const std::vector<Path>& debug_binaries,
                                                                const std::vector<Path>& release_binaries,
                                                                MessageSink& msg_sink)
    {
        const size_t debug_count = debug_binaries.size();
        const size_t release_count = release_binaries.size();
        if (debug_count == release_count)
        {
            return LintStatus::SUCCESS;
        }

        msg_sink.println_warning(msgPortBugMismatchedNumberOfBinaries);
        if (debug_count == 0)
        {
            msg_sink.println(msgPortBugMissingDebugBinaries);
        }
        else
        {
            msg_sink.println(msgPortBugFoundDebugBinaries, msg::count = debug_count);
            print_paths(msg_sink, debug_binaries);
        }

        if (release_count == 0)
        {
            msg_sink.println(msgPortBugMissingReleaseBinaries);
        }
        else
        {
            msg_sink.println(msgPortBugFoundReleaseBinaries, msg::count = release_count);
            print_paths(msg_sink, release_binaries);
        }

        return LintStatus::PROBLEM_DETECTED;
    }

    static LintStatus check_lib_files_are_available_if_dlls_are_available(const BuildPolicies& policies,
                                                                          const size_t lib_count,
                                                                          const size_t dll_count,
                                                                          const Path& lib_dir,
                                                                          MessageSink& msg_sink)
    {
        if (policies.is_enabled(BuildPolicy::DLLS_WITHOUT_LIBS)) return LintStatus::SUCCESS;

        if (lib_count == 0 && dll_count != 0)
        {
            msg_sink.println_warning(msgPortBugMissingImportedLibs, msg::path = lib_dir);
            return LintStatus::PROBLEM_DETECTED;
        }

        return LintStatus::SUCCESS;
    }

    static LintStatus check_bin_folders_are_not_present_in_static_build(const BuildPolicies& policies,
                                                                        const ReadOnlyFilesystem& fs,
                                                                        const Path& package_dir,
                                                                        MessageSink& msg_sink)
    {
        if (policies.is_enabled(BuildPolicy::DLLS_IN_STATIC_LIBRARY)) return LintStatus::SUCCESS;

        const auto bin = package_dir / "bin";
        const auto debug_bin = package_dir / "debug" / "bin";

        const bool bin_exists = fs.exists(bin, IgnoreErrors{});
        const bool debug_bin_exists = fs.exists(debug_bin, IgnoreErrors{});
        if (!bin_exists && !debug_bin_exists)
        {
            return LintStatus::SUCCESS;
        }

        if (bin_exists)
        {
            msg_sink.println_warning(msgPortBugBinDirExists, msg::path = bin);
        }

        if (debug_bin_exists)
        {
            msg_sink.println_warning(msgPortBugDebugBinDirExists, msg::path = debug_bin);
        }

        msg_sink.println_warning(msgPortBugRemoveBinDir);
        msg_sink.print(
            Color::warning,
            R"###(    if(VCPKG_LIBRARY_LINKAGE STREQUAL "static"))###"
            "\n"
            R"###(        file(REMOVE_RECURSE "${CURRENT_PACKAGES_DIR}/bin" "${CURRENT_PACKAGES_DIR}/debug/bin"))###"
            "\n"
            R"###(    endif())###"
            "\n\n");

        return LintStatus::PROBLEM_DETECTED;
    }

    static LintStatus check_no_empty_folders(const ReadOnlyFilesystem& fs, const Path& dir, MessageSink& msg_sink)
    {
        std::vector<Path> empty_directories = fs.get_directories_recursive(dir, IgnoreErrors{});
        Util::erase_remove_if(empty_directories,
                              [&fs](const Path& current) { return !fs.is_empty(current, IgnoreErrors{}); });

        if (!empty_directories.empty())
        {
            msg_sink.println_warning(msgPortBugFoundEmptyDirectories, msg::path = dir);
            print_paths(msg_sink, empty_directories);

            std::string dirs = "    file(REMOVE_RECURSE";
            for (auto&& empty_dir : empty_directories)
            {
                Strings::append(dirs,
                                " \"${CURRENT_PACKAGES_DIR}",
                                empty_dir.generic_u8string().substr(dir.generic_u8string().size()),
                                '"');
            }
            dirs += ")\n";
            msg_sink.println_warning(msg::format(msgPortBugRemoveEmptyDirectories).append_raw('\n').append_raw(dirs));

            return LintStatus::PROBLEM_DETECTED;
        }

        return LintStatus::SUCCESS;
    }

    static LintStatus check_pkgconfig_dir_only_in_lib_dir(const ReadOnlyFilesystem& fs,
                                                          const Path& dir_raw,
                                                          MessageSink& msg_sink)
    {
        struct MisplacedFile
        {
            Path path;
            enum class Type
            {
                Release,
                Debug,
                Share
            } type;
        };
        std::vector<MisplacedFile> misplaced_pkgconfig_files;
        bool contains_release = false;
        bool contains_debug = false;
        bool contains_share = false;

        auto dir = dir_raw.lexically_normal().generic_u8string(); // force /s

        const auto share_dir = Path(dir) / "share" / "pkgconfig";
        const auto lib_dir = Path(dir) / "lib" / "pkgconfig";
        const auto debug_dir = Path(dir) / "debug" / "lib" / "pkgconfig";
        for (Path& path : fs.get_regular_files_recursive(dir, IgnoreErrors{}))
        {
            if (!Strings::ends_with(path, ".pc")) continue;
            const auto parent_path = Path(path.parent_path());
            // Always allow .pc files at 'lib/pkgconfig' and 'debug/lib/pkgconfig'
            if (parent_path == lib_dir || parent_path == debug_dir) continue;

            const bool contains_libs =
                Util::any_of(fs.read_lines(path).value_or_exit(VCPKG_LINE_INFO), [](const std::string& line) {
                    if (Strings::starts_with(line, "Libs"))
                    {
                        // only consider "Libs:" or "Libs.private:" directives when they have a value
                        const auto colon = line.find_first_of(':');
                        if (colon != std::string::npos && line.find_first_not_of(' ', colon + 1) != std::string::npos)
                            return true;
                    }
                    return false;
                });
            // Allow .pc in "share/pkgconfig" if and only if it contains no "Libs:" or "Libs.private:" directives:
            if (!contains_libs)
            {
                if (parent_path == share_dir) continue;
                contains_share = true;
                misplaced_pkgconfig_files.push_back({std::move(path), MisplacedFile::Type::Share});
                continue;
            }

            const bool is_debug = Strings::starts_with(path, Path(dir) / "debug");
            if (is_debug)
            {
                misplaced_pkgconfig_files.push_back({std::move(path), MisplacedFile::Type::Debug});
                contains_debug = true;
            }
            else
            {
                misplaced_pkgconfig_files.push_back({std::move(path), MisplacedFile::Type::Release});
                contains_release = true;
            }
        }

        if (!misplaced_pkgconfig_files.empty())
        {
            msg_sink.println_warning(msgPortBugMisplacedPkgConfigFiles);
            for (const auto& item : misplaced_pkgconfig_files)
            {
                msg_sink.print(Color::warning, fmt::format("    {}\n", item.path));
            }
            msg_sink.println(Color::warning, msgPortBugMovePkgConfigFiles);

            std::string create_directory_line("    file(MAKE_DIRECTORY");
            if (contains_release)
            {
                create_directory_line += R"###( "${CURRENT_PACKAGES_DIR}/lib/pkgconfig")###";
            }

            if (contains_debug)
            {
                create_directory_line += R"###( "${CURRENT_PACKAGES_DIR}/lib/debug/pkgconfig")###";
            }

            if (contains_share)
            {
                create_directory_line += R"###( "${CURRENT_PACKAGES_DIR}/share/pkgconfig")###";
            }

            create_directory_line.append(")\n");

            msg_sink.print(Color::warning, create_directory_line);

            for (const auto& item : misplaced_pkgconfig_files)
            {
                auto relative = item.path.native().substr(dir.size());
                std::string rename_line(R"###(    file(RENAME "${CURRENT_PACKAGES_DIR})###");
                rename_line.append(relative);
                rename_line.append(R"###(" "${CURRENT_PACKAGES_DIR}/)###");
                switch (item.type)
                {
                    case MisplacedFile::Type::Debug: rename_line.append("debug/lib/pkgconfig/"); break;
                    case MisplacedFile::Type::Release: rename_line.append("lib/pkgconfig/"); break;
                    case MisplacedFile::Type::Share: rename_line.append("share/pkgconfig/"); break;
                }
                rename_line.append(item.path.filename().to_string());
                rename_line.append("\")\n");
                msg_sink.print(Color::warning, rename_line);
            }

            msg_sink.print(Color::warning, "    vcpkg_fixup_pkgconfig()\n    ");
            msg_sink.println(Color::warning, msgPortBugRemoveEmptyDirs);

            return LintStatus::PROBLEM_DETECTED;
        }

        return LintStatus::SUCCESS;
    }

    struct BuildTypeAndFile
    {
        Path file;
        bool has_static_release = false;
        bool has_static_debug = false;
        bool has_dynamic_release = false;
        bool has_dynamic_debug = false;
    };

    static LocalizedString format_linkage(LinkageType linkage, bool release)
    {
        switch (linkage)
        {
            case LinkageType::DYNAMIC:
                if (release)
                {
                    return msg::format(msgLinkageDynamicRelease);
                }
                else
                {
                    return msg::format(msgLinkageDynamicDebug);
                }
                break;
            case LinkageType::STATIC:
                if (release)
                {
                    return msg::format(msgLinkageStaticRelease);
                }
                else
                {
                    return msg::format(msgLinkageStaticDebug);
                }
                break;
            default: Checks::unreachable(VCPKG_LINE_INFO);
        }
    }

    static LintStatus check_crt_linkage_of_libs(const ReadOnlyFilesystem& fs,
                                                const BuildInfo& build_info,
                                                bool expect_release,
                                                const std::vector<Path>& libs,
                                                MessageSink& msg_sink)
    {
        std::vector<BuildTypeAndFile> libs_with_invalid_crt;
        for (const Path& lib : libs)
        {
            auto maybe_lib_info = fs.try_open_for_read(lib).then(
                [](ReadFilePointer&& lib_file) { return read_lib_information(lib_file); });

            if (!maybe_lib_info.has_value())
            {
                continue;
            }

            auto&& lib_info = maybe_lib_info.value_or_exit(VCPKG_LINE_INFO);
            Debug::println(
                "The lib ", lib.native(), " has directives: ", Strings::join(" ", lib_info.linker_directives));

            BuildTypeAndFile this_lib{lib};
            constexpr static const StringLiteral static_release_crt = "/DEFAULTLIB:LIBCMT";
            constexpr static const StringLiteral static_debug_crt = "/DEFAULTLIB:LIBCMTd";
            constexpr static const StringLiteral dynamic_release_crt = "/DEFAULTLIB:MSVCRT";
            constexpr static const StringLiteral dynamic_debug_crt = "/DEFAULTLIB:MSVCRTd";

            for (auto&& directive : lib_info.linker_directives)
            {
                if (Strings::case_insensitive_ascii_equals(directive, static_release_crt))
                {
                    this_lib.has_static_release = true;
                }
                else if (Strings::case_insensitive_ascii_equals(directive, static_debug_crt))
                {
                    this_lib.has_static_debug = true;
                }
                else if (Strings::case_insensitive_ascii_equals(directive, dynamic_release_crt))
                {
                    this_lib.has_dynamic_release = true;
                }
                else if (Strings::case_insensitive_ascii_equals(directive, dynamic_debug_crt))
                {
                    this_lib.has_dynamic_debug = true;
                }
            }

            bool fail = false;
            if (expect_release)
            {
                fail |= this_lib.has_static_debug;
                fail |= this_lib.has_dynamic_debug;
            }
            else
            {
                fail |= this_lib.has_static_release;
                fail |= this_lib.has_dynamic_release;
            }

            switch (build_info.crt_linkage)
            {
                case LinkageType::DYNAMIC:
                    fail |= this_lib.has_static_debug;
                    fail |= this_lib.has_static_release;
                    break;
                case LinkageType::STATIC:
                    fail |= this_lib.has_dynamic_debug;
                    fail |= this_lib.has_dynamic_release;
                    break;
                default: Checks::unreachable(VCPKG_LINE_INFO);
            }

            if (fail)
            {
                libs_with_invalid_crt.push_back(std::move(this_lib));
            }
        }

        if (!libs_with_invalid_crt.empty())
        {
            msg_sink.println_warning(msgPortBugInvalidCrtLinkage,
                                     msg::expected = format_linkage(build_info.crt_linkage, expect_release));
            std::vector<LocalizedString> printed_linkages;
            for (const BuildTypeAndFile& btf : libs_with_invalid_crt)
            {
                printed_linkages.clear();
                LocalizedString this_entry;
                this_entry.append_indent().append(msgPortBugInvalidCrtLinkageEntry, msg::path = btf.file);
                if (btf.has_dynamic_debug)
                {
                    printed_linkages.push_back(msg::format(msgLinkageDynamicDebug));
                }

                if (btf.has_dynamic_release)
                {
                    printed_linkages.push_back(msg::format(msgLinkageDynamicRelease));
                }

                if (btf.has_static_debug)
                {
                    printed_linkages.push_back(msg::format(msgLinkageStaticDebug));
                }

                if (btf.has_static_release)
                {
                    printed_linkages.push_back(msg::format(msgLinkageStaticRelease));
                }

                this_entry.append_floating_list(2, printed_linkages);
                msg_sink.println(this_entry);
            }

            msg_sink.println(msg::format(msgPortBugInspectFiles, msg::extension = "lib")
                                 .append_raw("\n    dumpbin.exe /directives mylibfile.lib"));
            return LintStatus::PROBLEM_DETECTED;
        }

        return LintStatus::SUCCESS;
    }

    struct OutdatedDynamicCrtAndFile
    {
        Path file;
        StringLiteral outdated_crt;
    };

    static LintStatus check_outdated_crt_linkage_of_dlls(const std::vector<PostBuildCheckDllData>& dlls_data,
                                                         const BuildInfo& build_info,
                                                         const PreBuildInfo& pre_build_info,
                                                         MessageSink& msg_sink)
    {
        if (build_info.policies.is_enabled(BuildPolicy::ALLOW_OBSOLETE_MSVCRT)) return LintStatus::SUCCESS;

        const auto outdated_crts = get_outdated_dynamic_crts(pre_build_info.platform_toolset);
        std::vector<OutdatedDynamicCrtAndFile> dlls_with_outdated_crt;

        for (const PostBuildCheckDllData& dll_data : dlls_data)
        {
            for (const StringLiteral& outdated_crt : outdated_crts)
            {
                if (Util::Vectors::contains(
                        dll_data.dependencies, outdated_crt, Strings::case_insensitive_ascii_equals))
                {
                    dlls_with_outdated_crt.push_back({dll_data.path, outdated_crt});
                    break;
                }
            }
        }

        if (!dlls_with_outdated_crt.empty())
        {
            msg_sink.println_warning(msgPortBugOutdatedCRT);
            for (const OutdatedDynamicCrtAndFile& btf : dlls_with_outdated_crt)
            {
                msg_sink.print(Color::warning, fmt::format("    {}:{}\n", btf.file, btf.outdated_crt));
            }
            msg_sink.println(msg::format(msgPortBugInspectFiles, msg::extension = "dll")
                                 .append_raw("\n    dumpbin.exe /dependents mylibfile.dll"));
            return LintStatus::PROBLEM_DETECTED;
        }

        return LintStatus::SUCCESS;
    }

<<<<<<< HEAD
    static LintStatus check_no_files_in_dir(const ReadOnlyFilesystem& fs, const Path& dir, MessageSink& msg_sink)
=======
    static LintStatus check_bad_kernel32_from_xbox(const std::vector<PostBuildCheckDllData>& dlls_data,
                                                   const PreBuildInfo& pre_build_info,
                                                   MessageSink& msg_sink)
    {
        if (!pre_build_info.target_is_xbox)
        {
            return LintStatus::SUCCESS;
        }

        std::vector<const PostBuildCheckDllData*> bad_dlls;
        for (auto&& dll_data : dlls_data)
        {
            for (auto&& dependency : dll_data.dependencies)
            {
                Debug::println("Dependency: ", dependency);
                if (Strings::case_insensitive_ascii_equals("kernel32.dll", dependency))
                {
                    bad_dlls.push_back(&dll_data);
                    break;
                }
            }
        }

        if (bad_dlls.empty())
        {
            return LintStatus::SUCCESS;
        }

        msg_sink.println(msgPortBugKernel32FromXbox);
        for (auto&& bad_dll : bad_dlls)
        {
            msg_sink.println(LocalizedString{}.append_indent().append_raw(bad_dll->path));
        }

        msg_sink.println(msg::format(msgPortBugInspectFiles, msg::extension = "dll")
                             .append_raw("\n    dumpbin.exe /dependents mylibfile.dll"));
        return LintStatus::PROBLEM_DETECTED;
    }

    static LintStatus check_no_files_in_dir(const Filesystem& fs, const Path& dir, MessageSink& msg_sink)
>>>>>>> 46c0e22d
    {
        std::vector<Path> misplaced_files = fs.get_regular_files_non_recursive(dir, IgnoreErrors{});
        Util::erase_remove_if(misplaced_files, [](const Path& target) {
            const auto filename = target.filename();
            return filename == "CONTROL" || filename == "BUILD_INFO" || filename == ".DS_Store";
        });

        if (!misplaced_files.empty())
        {
            msg_sink.println_warning(msg::format(msgPortBugMisplacedFiles, msg::path = dir).append_raw('\n'));
            print_paths(msg_sink, misplaced_files);
            msg_sink.println_warning(msgPortBugMisplacedFilesCont);
            return LintStatus::PROBLEM_DETECTED;
        }

        return LintStatus::SUCCESS;
    }

    static bool file_contains_absolute_paths(const ReadOnlyFilesystem& fs,
                                             const Path& file,
                                             const std::vector<StringView> stringview_paths)
    {
        const auto extension = file.extension();
        if (extension == ".h" || extension == ".hpp" || extension == ".hxx")
        {
            return Strings::contains_any_ignoring_c_comments(fs.read_contents(file, IgnoreErrors{}), stringview_paths);
        }

        if (extension == ".cfg" || extension == ".ini" || file.filename() == "usage")
        {
            const auto contents = fs.read_contents(file, IgnoreErrors{});
            return Strings::contains_any(contents, stringview_paths);
        }

        if (extension == ".py" || extension == ".sh" || extension == ".cmake" || extension == ".pc" ||
            extension == ".conf")
        {
            const auto contents = fs.read_contents(file, IgnoreErrors{});
            return Strings::contains_any_ignoring_hash_comments(contents, stringview_paths);
        }

        if (extension.empty())
        {
            std::error_code ec;
            ReadFilePointer read_file(file, ec);
            if (ec) return false;
            char buffer[5];
            if (read_file.read(buffer, 1, sizeof(buffer)) < sizeof(buffer)) return false;
            if (Strings::starts_with(StringView(buffer, sizeof(buffer)), "#!") ||
                Strings::starts_with(StringView(buffer, sizeof(buffer)), "\xEF\xBB\xBF#!") /* ignore byte-order mark */)
            {
                const auto contents = fs.read_contents(file, IgnoreErrors{});
                return Strings::contains_any_ignoring_hash_comments(contents, stringview_paths);
            }
            return false;
        }
        return false;
    }

    static LintStatus check_no_absolute_paths_in(const ReadOnlyFilesystem& fs,
                                                 const Path& dir,
                                                 Span<Path> absolute_paths,
                                                 MessageSink& msg_sink)
    {
        std::vector<std::string> string_paths;
        for (const auto& path : absolute_paths)
        {
#if defined(_WIN32)
            // As supplied, all /s, and all \s
            string_paths.push_back(path.native());
            auto path_preferred = path;
            path_preferred.make_preferred();
            string_paths.push_back(path_preferred.native());
            string_paths.push_back(path.generic_u8string());
#else
            string_paths.push_back(path.native());
#endif
        }

        Util::sort_unique_erase(string_paths);

        const auto stringview_paths = Util::fmap(string_paths, [](std::string& s) { return StringView(s); });

        std::vector<Path> failing_files;
        for (auto&& file : fs.get_regular_files_recursive(dir, IgnoreErrors{}))
        {
            if (file_contains_absolute_paths(fs, file, stringview_paths))
            {
                failing_files.push_back(file);
            }
        }

        if (failing_files.empty())
        {
            return LintStatus::SUCCESS;
        }

        auto error_message = msg::format(msgFilesContainAbsolutePath1);
        for (auto&& absolute_path : absolute_paths)
        {
            error_message.append_raw('\n').append_indent().append_raw(absolute_path);
        }

        error_message.append_raw('\n').append(msgFilesContainAbsolutePath2);
        for (auto&& failure : failing_files)
        {
            error_message.append_raw('\n').append_indent().append_raw(failure);
        }

        msg_sink.println_warning(error_message);
        return LintStatus::PROBLEM_DETECTED;
    }

    static void operator+=(size_t& left, const LintStatus& right) { left += static_cast<size_t>(right); }

<<<<<<< HEAD
    static size_t perform_post_build_checks_dll_loads(const ReadOnlyFilesystem& fs,
                                                      std::vector<PostBuildCheckDllData>& dlls,
=======
    static size_t perform_post_build_checks_dll_loads(const Filesystem& fs,
                                                      std::vector<PostBuildCheckDllData>& dlls_data,
>>>>>>> 46c0e22d
                                                      const std::vector<Path>& dll_files,
                                                      MessageSink& msg_sink)
    {
        size_t error_count = 0;
        for (const Path& dll : dll_files)
        {
            auto maybe_dll_data = try_load_dll_data(fs, dll);
            if (const auto dll_data = maybe_dll_data.get())
            {
                dlls_data.emplace_back(std::move(*dll_data));
            }
            else
            {
                ++error_count;
                msg_sink.println(Color::warning, maybe_dll_data.error());
            }
        }

        return error_count;
    }

    static size_t perform_all_checks_and_return_error_count(const PackageSpec& spec,
                                                            const VcpkgPaths& paths,
                                                            const PreBuildInfo& pre_build_info,
                                                            const BuildInfo& build_info,
                                                            const Path& port_dir,
                                                            MessageSink& msg_sink)
    {
        const auto& fs = paths.get_filesystem();
        const auto package_dir = paths.package_dir(spec);

        size_t error_count = 0;

        if (build_info.policies.is_enabled(BuildPolicy::EMPTY_PACKAGE))
        {
            return error_count;
        }

        error_count += check_for_files_in_include_directory(fs, build_info.policies, package_dir, msg_sink);
        error_count += check_for_restricted_include_files(fs, build_info.policies, package_dir, msg_sink);
        error_count += check_for_files_in_debug_include_directory(fs, package_dir, msg_sink);
        error_count += check_for_files_in_debug_share_directory(fs, package_dir, msg_sink);
        error_count += check_for_vcpkg_port_config(fs, build_info.policies, package_dir, spec, msg_sink);
        error_count += check_folder_lib_cmake(fs, package_dir, spec, msg_sink);
        error_count += check_for_misplaced_cmake_files(fs, package_dir, spec, msg_sink);
        error_count += check_folder_debug_lib_cmake(fs, package_dir, spec, msg_sink);
        error_count += check_for_dlls_in_lib_dir(fs, package_dir, msg_sink);
        error_count += check_for_dlls_in_lib_dir(fs, package_dir / "debug", msg_sink);
        error_count += check_for_copyright_file(fs, spec, paths, msg_sink);
        error_count += check_for_exes(fs, package_dir, msg_sink);
        error_count += check_for_exes(fs, package_dir / "debug", msg_sink);
        error_count += check_for_usage_forgot_install(fs, port_dir, package_dir, spec, msg_sink);

        const auto debug_lib_dir = package_dir / "debug" / "lib";
        const auto release_lib_dir = package_dir / "lib";
        const auto debug_bin_dir = package_dir / "debug" / "bin";
        const auto release_bin_dir = package_dir / "bin";

        NotExtensionsCaseInsensitive lib_filter;
        const bool windows_target = Util::Vectors::contains(windows_system_names, pre_build_info.cmake_system_name);
        if (windows_target)
        {
            lib_filter = NotExtensionsCaseInsensitive{{".lib"}};
        }
        else
        {
            lib_filter = NotExtensionsCaseInsensitive{{".so", ".a", ".dylib"}};
        }

        std::vector<Path> debug_libs = fs.get_regular_files_recursive(debug_lib_dir, IgnoreErrors{});
        Util::erase_remove_if(debug_libs, lib_filter);
        std::vector<Path> release_libs = fs.get_regular_files_recursive(release_lib_dir, IgnoreErrors{});
        Util::erase_remove_if(release_libs, lib_filter);

        if (!pre_build_info.build_type && !build_info.policies.is_enabled(BuildPolicy::MISMATCHED_NUMBER_OF_BINARIES))
        {
            error_count += check_matching_debug_and_release_binaries(debug_libs, release_libs, msg_sink);
        }

        if (windows_target)
        {
            Debug::println("Running windows targeting post-build checks");
            if (!build_info.policies.is_enabled(BuildPolicy::SKIP_ARCHITECTURE_CHECK))
            {
                std::vector<Path> libs;
                libs.insert(libs.cend(), debug_libs.cbegin(), debug_libs.cend());
                libs.insert(libs.cend(), release_libs.cbegin(), release_libs.cend());
                error_count += check_lib_architecture(
                    pre_build_info.target_architecture, pre_build_info.cmake_system_name, libs, fs, msg_sink);
            }

            std::vector<Path> debug_dlls = fs.get_regular_files_recursive(debug_bin_dir, IgnoreErrors{});
            Util::erase_remove_if(debug_dlls, NotExtensionCaseInsensitive{".dll"});
            std::vector<Path> release_dlls = fs.get_regular_files_recursive(release_bin_dir, IgnoreErrors{});
            Util::erase_remove_if(release_dlls, NotExtensionCaseInsensitive{".dll"});

            std::vector<PostBuildCheckDllData> dlls_data;
            dlls_data.reserve(debug_dlls.size() + release_dlls.size());
            error_count += perform_post_build_checks_dll_loads(fs, dlls_data, debug_dlls, msg_sink);
            error_count += perform_post_build_checks_dll_loads(fs, dlls_data, release_dlls, msg_sink);
            error_count += check_bad_kernel32_from_xbox(dlls_data, pre_build_info, msg_sink);

            switch (build_info.library_linkage)
            {
                case LinkageType::DYNAMIC:
                {
                    if (!pre_build_info.build_type &&
                        !build_info.policies.is_enabled(BuildPolicy::MISMATCHED_NUMBER_OF_BINARIES))
                        error_count += check_matching_debug_and_release_binaries(debug_dlls, release_dlls, msg_sink);

                    error_count += check_lib_files_are_available_if_dlls_are_available(
                        build_info.policies, debug_libs.size(), debug_dlls.size(), debug_lib_dir, msg_sink);
                    error_count += check_lib_files_are_available_if_dlls_are_available(
                        build_info.policies, release_libs.size(), release_dlls.size(), release_lib_dir, msg_sink);

                    error_count += check_exports_of_dlls(build_info.policies, dlls_data, msg_sink);
                    error_count += check_uwp_bit_of_dlls(pre_build_info.cmake_system_name, dlls_data, msg_sink);
                    error_count += check_outdated_crt_linkage_of_dlls(dlls_data, build_info, pre_build_info, msg_sink);
                    if (!build_info.policies.is_enabled(BuildPolicy::SKIP_ARCHITECTURE_CHECK))
                    {
                        error_count += check_dll_architecture(pre_build_info.target_architecture, dlls_data, msg_sink);
                    }
                }
                break;
                case LinkageType::STATIC:
                {
                    auto& dlls = debug_dlls;
                    dlls.insert(dlls.end(),
                                std::make_move_iterator(release_dlls.begin()),
                                std::make_move_iterator(release_dlls.end()));
                    error_count += check_no_dlls_present(build_info.policies, dlls, msg_sink);
                    error_count += check_bin_folders_are_not_present_in_static_build(
                        build_info.policies, fs, package_dir, msg_sink);
                    if (!build_info.policies.is_enabled(BuildPolicy::ONLY_RELEASE_CRT))
                    {
                        error_count += check_crt_linkage_of_libs(fs, build_info, false, debug_libs, msg_sink);
                    }

                    error_count += check_crt_linkage_of_libs(fs, build_info, true, release_libs, msg_sink);
                    break;
                }
                default: Checks::unreachable(VCPKG_LINE_INFO);
            }
        }

        error_count += check_no_empty_folders(fs, package_dir, msg_sink);
        error_count += check_no_files_in_dir(fs, package_dir, msg_sink);
        error_count += check_no_files_in_dir(fs, package_dir / "debug", msg_sink);
        error_count += check_pkgconfig_dir_only_in_lib_dir(fs, package_dir, msg_sink);
        if (!build_info.policies.is_enabled(BuildPolicy::SKIP_ABSOLUTE_PATHS_CHECK))
        {
            error_count += check_no_absolute_paths_in(
                fs,
                package_dir,
                std::vector<Path>{package_dir, paths.installed().root(), paths.build_dir(spec), paths.downloads},
                msg_sink);
        }

        return error_count;
    }

    size_t perform_post_build_lint_checks(const PackageSpec& spec,
                                          const VcpkgPaths& paths,
                                          const PreBuildInfo& pre_build_info,
                                          const BuildInfo& build_info,
                                          const Path& port_dir,
                                          MessageSink& msg_sink)
    {
        msg_sink.println(msgPerformingPostBuildValidation);
        const size_t error_count =
            perform_all_checks_and_return_error_count(spec, paths, pre_build_info, build_info, port_dir, msg_sink);

        if (error_count != 0)
        {
            const auto portfile = port_dir / "portfile.cmake";
            msg_sink.println_error(msgFailedPostBuildChecks, msg::count = error_count, msg::path = portfile);
        }
        return error_count;
    }
}<|MERGE_RESOLUTION|>--- conflicted
+++ resolved
@@ -1159,9 +1159,6 @@
         return LintStatus::SUCCESS;
     }
 
-<<<<<<< HEAD
-    static LintStatus check_no_files_in_dir(const ReadOnlyFilesystem& fs, const Path& dir, MessageSink& msg_sink)
-=======
     static LintStatus check_bad_kernel32_from_xbox(const std::vector<PostBuildCheckDllData>& dlls_data,
                                                    const PreBuildInfo& pre_build_info,
                                                    MessageSink& msg_sink)
@@ -1201,8 +1198,7 @@
         return LintStatus::PROBLEM_DETECTED;
     }
 
-    static LintStatus check_no_files_in_dir(const Filesystem& fs, const Path& dir, MessageSink& msg_sink)
->>>>>>> 46c0e22d
+    static LintStatus check_no_files_in_dir(const ReadOnlyFilesystem& fs, const Path& dir, MessageSink& msg_sink)
     {
         std::vector<Path> misplaced_files = fs.get_regular_files_non_recursive(dir, IgnoreErrors{});
         Util::erase_remove_if(misplaced_files, [](const Path& target) {
@@ -1318,13 +1314,8 @@
 
     static void operator+=(size_t& left, const LintStatus& right) { left += static_cast<size_t>(right); }
 
-<<<<<<< HEAD
     static size_t perform_post_build_checks_dll_loads(const ReadOnlyFilesystem& fs,
-                                                      std::vector<PostBuildCheckDllData>& dlls,
-=======
-    static size_t perform_post_build_checks_dll_loads(const Filesystem& fs,
                                                       std::vector<PostBuildCheckDllData>& dlls_data,
->>>>>>> 46c0e22d
                                                       const std::vector<Path>& dll_files,
                                                       MessageSink& msg_sink)
     {
