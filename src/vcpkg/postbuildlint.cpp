--- conflicted
+++ resolved
@@ -10,20 +10,6 @@
 #include <vcpkg/postbuildlint.h>
 #include <vcpkg/vcpkgpaths.h>
 
-<<<<<<< HEAD
-using vcpkg::Build::BuildInfo;
-using vcpkg::Build::BuildPolicy;
-using vcpkg::Build::PreBuildInfo;
-
-namespace
-{
-    using namespace vcpkg;
-
-    DECLARE_AND_REGISTER_MESSAGE(CopyrightIsDir, (msg::path), "", "`{path}` being a directory is deprecated.");
-}
-
-=======
->>>>>>> 623995f3
 namespace vcpkg::PostBuildLint
 {
     constexpr static const StringLiteral windows_system_names[] = {
