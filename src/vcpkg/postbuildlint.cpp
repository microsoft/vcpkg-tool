#include <vcpkg/base/cofffilereader.h>
#include <vcpkg/base/files.h>
#include <vcpkg/base/message_sinks.h>
#include <vcpkg/base/messages.h>
#include <vcpkg/base/system.debug.h>
#include <vcpkg/base/system.process.h>
#include <vcpkg/base/util.h>

#include <vcpkg/commands.build.h>
#include <vcpkg/installedpaths.h>
#include <vcpkg/packagespec.h>
#include <vcpkg/postbuildlint.h>
#include <vcpkg/vcpkgpaths.h>

namespace vcpkg
{
    constexpr static std::array<StringLiteral, 4> windows_system_names = {
        "",
        "Windows",
        "WindowsStore",
        "MinGW",
    };

    enum class LintStatus
    {
        SUCCESS = 0,
        PROBLEM_DETECTED = 1
    };

    // clang-format off
#define OUTDATED_V_NO_120 \
    StringLiteral{"msvcp100.dll"},          \
    StringLiteral{"msvcp100d.dll"},         \
    StringLiteral{"msvcp110.dll"},          \
    StringLiteral{"msvcp110_win.dll"},      \
    StringLiteral{"msvcp60.dll"},           \
    StringLiteral{"msvcp60.dll"},           \
                               \
    StringLiteral{"msvcrt.dll"},            \
    StringLiteral{"msvcr100.dll"},          \
    StringLiteral{"msvcr100d.dll"},         \
    StringLiteral{"msvcr100_clr0400.dll"},  \
    StringLiteral{"msvcr110.dll"},          \
    StringLiteral{"msvcrt20.dll"},          \
    StringLiteral{"msvcrt40.dll"}

    // clang-format on

    static View<StringLiteral> get_outdated_dynamic_crts(const Optional<std::string>& toolset_version)
    {
        static constexpr std::array<StringLiteral, 13> V_NO_120 = {OUTDATED_V_NO_120};

        static constexpr std::array<StringLiteral, 17> V_NO_MSVCRT = {
            OUTDATED_V_NO_120,
            StringLiteral{"msvcp120.dll"},
            StringLiteral{"msvcp120_clr0400.dll"},
            StringLiteral{"msvcr120.dll"},
            StringLiteral{"msvcr120_clr0400.dll"},
        };

        const auto tsv = toolset_version.get();
        if (tsv && (*tsv) == "v120")
        {
            return V_NO_120;
        }

        // Default case for all version >= VS 2015.
        return V_NO_MSVCRT;
    }

#undef OUTDATED_V_NO_120

    static LintStatus check_for_files_in_include_directory(const Filesystem& fs,
                                                           const BuildPolicies& policies,
                                                           const Path& package_dir,
                                                           MessageSink& msg_sink)
    {
        if (policies.is_enabled(BuildPolicy::EMPTY_INCLUDE_FOLDER))
        {
            return LintStatus::SUCCESS;
        }

        const auto include_dir = package_dir / "include";

        if (policies.is_enabled(BuildPolicy::CMAKE_HELPER_PORT))
        {
            if (fs.exists(include_dir, IgnoreErrors{}))
            {
                msg_sink.println_warning(msgPortBugIncludeDirInCMakeHelperPort);
                return LintStatus::PROBLEM_DETECTED;
            }
            else
            {
                return LintStatus::SUCCESS;
            }
        }

        if (!fs.exists(include_dir, IgnoreErrors{}) || fs.is_empty(include_dir, IgnoreErrors{}))
        {
            msg_sink.println_warning(msgPortBugMissingIncludeDir);
            return LintStatus::PROBLEM_DETECTED;
        }

        return LintStatus::SUCCESS;
    }

    static LintStatus check_for_restricted_include_files(const Filesystem& fs,
                                                         const BuildPolicies& policies,
                                                         const Path& package_dir,
                                                         MessageSink& msg_sink)
    {
        if (policies.is_enabled(BuildPolicy::ALLOW_RESTRICTED_HEADERS))
        {
            return LintStatus::SUCCESS;
        }

        // These files are taken from the libc6-dev package on Ubuntu inside /usr/include/x86_64-linux-gnu/sys/
        static constexpr StringLiteral restricted_sys_filenames[] = {
            "acct.h",      "auxv.h",        "bitypes.h",  "cdefs.h",    "debugreg.h",  "dir.h",         "elf.h",
            "epoll.h",     "errno.h",       "eventfd.h",  "fanotify.h", "fcntl.h",     "file.h",        "fsuid.h",
            "gmon.h",      "gmon_out.h",    "inotify.h",  "io.h",       "ioctl.h",     "ipc.h",         "kd.h",
            "klog.h",      "mman.h",        "mount.h",    "msg.h",      "mtio.h",      "param.h",       "pci.h",
            "perm.h",      "personality.h", "poll.h",     "prctl.h",    "procfs.h",    "profil.h",      "ptrace.h",
            "queue.h",     "quota.h",       "random.h",   "raw.h",      "reboot.h",    "reg.h",         "resource.h",
            "select.h",    "sem.h",         "sendfile.h", "shm.h",      "signal.h",    "signalfd.h",    "socket.h",
            "socketvar.h", "soundcard.h",   "stat.h",     "statfs.h",   "statvfs.h",   "stropts.h",     "swap.h",
            "syscall.h",   "sysctl.h",      "sysinfo.h",  "syslog.h",   "sysmacros.h", "termios.h",     "time.h",
            "timeb.h",     "timerfd.h",     "times.h",    "timex.h",    "ttychars.h",  "ttydefaults.h", "types.h",
            "ucontext.h",  "uio.h",         "un.h",       "unistd.h",   "user.h",      "ustat.h",       "utsname.h",
            "vfs.h",       "vlimit.h",      "vm86.h",     "vt.h",       "vtimes.h",    "wait.h",        "xattr.h",
        };
        // These files are taken from the libc6-dev package on Ubuntu inside the /usr/include/ folder
        static constexpr StringLiteral restricted_crt_filenames[] = {
            "_G_config.h", "aio.h",         "aliases.h",      "alloca.h",       "ar.h",        "argp.h",
            "argz.h",      "assert.h",      "byteswap.h",     "complex.h",      "cpio.h",      "crypt.h",
            "ctype.h",     "dirent.h",      "dlfcn.h",        "elf.h",          "endian.h",    "envz.h",
            "err.h",       "errno.h",       "error.h",        "execinfo.h",     "fcntl.h",     "features.h",
            "fenv.h",      "fmtmsg.h",      "fnmatch.h",      "fstab.h",        "fts.h",       "ftw.h",
            "gconv.h",     "getopt.h",      "glob.h",         "gnu-versions.h", "grp.h",       "gshadow.h",
            "iconv.h",     "ifaddrs.h",     "inttypes.h",     "langinfo.h",     "lastlog.h",   "libgen.h",
            "libintl.h",   "libio.h",       "limits.h",       "link.h",         "locale.h",    "malloc.h",
            "math.h",      "mcheck.h",      "memory.h",       "mntent.h",       "monetary.h",  "mqueue.h",
            "netash",      "netdb.h",       "nl_types.h",     "nss.h",          "obstack.h",   "paths.h",
            "poll.h",      "printf.h",      "proc_service.h", "pthread.h",      "pty.h",       "pwd.h",
            "re_comp.h",   "regex.h",       "regexp.h",       "resolv.h",       "sched.h",     "search.h",
            "semaphore.h", "setjmp.h",      "sgtty.h",        "shadow.h",       "signal.h",    "spawn.h",
            "stab.h",      "stdc-predef.h", "stdint.h",       "stdio.h",        "stdio_ext.h", "stdlib.h",
            "string.h",    "strings.h",     "stropts.h",      "syscall.h",      "sysexits.h",  "syslog.h",
            "tar.h",       "termio.h",      "termios.h",      "tgmath.h",       "thread_db.h", "time.h",
            "ttyent.h",    "uchar.h",       "ucontext.h",     "ulimit.h",       "unistd.h",    "ustat.h",
            "utime.h",     "utmp.h",        "utmpx.h",        "values.h",       "wait.h",      "wchar.h",
            "wctype.h",    "wordexp.h",
        };
        // These files are general names that have shown to be problematic in the past
        static constexpr StringLiteral restricted_general_filenames[] = {
            "json.h",
            "parser.h",
            "lexer.h",
            "config.h",
            "local.h",
            "slice.h",
            "platform.h",
        };
        static constexpr Span<const StringLiteral> restricted_lists[] = {
            restricted_sys_filenames, restricted_crt_filenames, restricted_general_filenames};
        const auto include_dir = package_dir / "include";
        const auto files = fs.get_files_non_recursive(include_dir, IgnoreErrors{});
        std::set<StringView> filenames_s;
        for (auto&& file : files)
        {
            filenames_s.insert(file.filename());
        }

        std::vector<Path> violations;
        for (auto&& flist : restricted_lists)
            for (auto&& f : flist)
            {
                if (Util::Sets::contains(filenames_s, f))
                {
                    violations.push_back(Path("include") / f);
                }
            }

        if (!violations.empty())
        {
            msg_sink.println_warning(msgPortBugRestrictedHeaderPaths,
                                     msg::env_var = to_cmake_variable(BuildPolicy::ALLOW_RESTRICTED_HEADERS));
            print_paths(msg_sink, violations);
            msg_sink.println(msgPortBugRestrictedHeaderPaths,
                             msg::env_var = to_cmake_variable(BuildPolicy::ALLOW_RESTRICTED_HEADERS));
            return LintStatus::PROBLEM_DETECTED;
        }

        return LintStatus::SUCCESS;
    }

    static LintStatus check_for_files_in_debug_include_directory(const Filesystem& fs,
                                                                 const Path& package_dir,
                                                                 MessageSink& msg_sink)
    {
        const auto debug_include_dir = package_dir / "debug" / "include";

        std::vector<Path> files_found = fs.get_regular_files_recursive(debug_include_dir, IgnoreErrors{});

        Util::erase_remove_if(files_found, [](const Path& target) { return target.extension() == ".ifc"; });

        if (!files_found.empty())
        {
            msg_sink.println_warning(msgPortBugDuplicateIncludeFiles);
            return LintStatus::PROBLEM_DETECTED;
        }

        return LintStatus::SUCCESS;
    }

    static LintStatus check_for_files_in_debug_share_directory(const Filesystem& fs,
                                                               const Path& package_dir,
                                                               MessageSink& msg_sink)
    {
        const auto debug_share = package_dir / "debug" / "share";
        if (fs.exists(debug_share, IgnoreErrors{}))
        {
            msg_sink.println_warning(msgPortBugDebugShareDir);
            return LintStatus::PROBLEM_DETECTED;
        }

        return LintStatus::SUCCESS;
    }

    static LintStatus check_for_vcpkg_port_config(const Filesystem& fs,
                                                  const BuildPolicies& policies,
                                                  const Path& package_dir,
                                                  const PackageSpec& spec,
                                                  MessageSink& msg_sink)
    {
        const auto relative_path = Path("share") / spec.name() / "vcpkg-port-config.cmake";
        const auto absolute_path = package_dir / relative_path;
        if (policies.is_enabled(BuildPolicy::CMAKE_HELPER_PORT))
        {
            if (!fs.exists(absolute_path, IgnoreErrors{}))
            {
                msg_sink.println_warning(msgPortBugMissingFile, msg::path = relative_path);
                return LintStatus::PROBLEM_DETECTED;
            }
        }

        return LintStatus::SUCCESS;
    }

    static LintStatus check_for_usage_forgot_install(const Filesystem& fs,
                                                     const Path& port_dir,
                                                     const Path& package_dir,
                                                     const PackageSpec& spec,
                                                     MessageSink& msg_sink)
    {
        static constexpr StringLiteral STANDARD_INSTALL_USAGE =
            R"###(file(INSTALL "${CMAKE_CURRENT_LIST_DIR}/usage" DESTINATION "${CURRENT_PACKAGES_DIR}/share/${PORT}"))###";

        auto usage_path_from = port_dir / "usage";
        auto usage_path_to = package_dir / "share" / spec.name() / "usage";

        if (fs.is_regular_file(usage_path_from) && !fs.is_regular_file(usage_path_to))
        {
            msg_sink.println_warning(msg::format(msgPortBugMissingProvidedUsage, msg::package_name = spec.name())
                                         .append_raw('\n')
                                         .append_raw(STANDARD_INSTALL_USAGE));
            return LintStatus::PROBLEM_DETECTED;
        }

        return LintStatus::SUCCESS;
    }

    static LintStatus check_folder_lib_cmake(const Filesystem& fs,
                                             const Path& package_dir,
                                             const PackageSpec& spec,
                                             MessageSink& msg_sink)
    {
        const auto lib_cmake = package_dir / "lib" / "cmake";
        if (fs.exists(lib_cmake, IgnoreErrors{}))
        {
            msg_sink.println_warning(msgPortBugMergeLibCMakeDir, msg::package_name = spec.name());
            return LintStatus::PROBLEM_DETECTED;
        }

        return LintStatus::SUCCESS;
    }

    static LintStatus check_for_misplaced_cmake_files(const Filesystem& fs,
                                                      const Path& package_dir,
                                                      const PackageSpec& spec,
                                                      MessageSink& msg_sink)
    {
        std::vector<Path> dirs = {
            package_dir / "cmake",
            package_dir / "debug" / "cmake",
            package_dir / "lib" / "cmake",
            package_dir / "debug" / "lib" / "cmake",
        };

        std::vector<Path> misplaced_cmake_files;
        for (auto&& dir : dirs)
        {
            for (auto&& file : fs.get_regular_files_recursive(dir, IgnoreErrors{}))
            {
                if (Strings::case_insensitive_ascii_equals(file.extension(), ".cmake"))
                {
                    misplaced_cmake_files.push_back(std::move(file));
                }
            }
        }

        if (!misplaced_cmake_files.empty())
        {
            msg_sink.println_warning(msgPortBugMisplacedCMakeFiles, msg::spec = spec.name());
            print_paths(msg_sink, misplaced_cmake_files);
            return LintStatus::PROBLEM_DETECTED;
        }

        return LintStatus::SUCCESS;
    }

    static LintStatus check_folder_debug_lib_cmake(const Filesystem& fs,
                                                   const Path& package_dir,
                                                   const PackageSpec& spec,
                                                   MessageSink& msg_sink)
    {
        const auto lib_cmake_debug = package_dir / "debug" / "lib" / "cmake";
        if (fs.exists(lib_cmake_debug, IgnoreErrors{}))
        {
            msg_sink.println_warning(msgPortBugMergeLibCMakeDir, msg::package_name = spec.name());
            return LintStatus::PROBLEM_DETECTED;
        }

        return LintStatus::SUCCESS;
    }

    static LintStatus check_for_dlls_in_lib_dir(const Filesystem& fs, const Path& package_dir, MessageSink& msg_sink)
    {
        std::vector<Path> dlls = fs.get_regular_files_recursive(package_dir / "lib", IgnoreErrors{});
        Util::erase_remove_if(dlls, NotExtensionCaseInsensitive{".dll"});

        if (!dlls.empty())
        {
            msg_sink.println_warning(msgPortBugDllInLibDir);
            print_paths(msg_sink, dlls);
            return LintStatus::PROBLEM_DETECTED;
        }

        return LintStatus::SUCCESS;
    }

    static LintStatus check_for_copyright_file(const Filesystem& fs,
                                               const PackageSpec& spec,
                                               const VcpkgPaths& paths,
                                               MessageSink& msg_sink)
    {
        const auto packages_dir = paths.package_dir(spec);
        const auto copyright_file = packages_dir / "share" / spec.name() / "copyright";

        switch (fs.status(copyright_file, IgnoreErrors{}))
        {
            case FileType::regular: return LintStatus::SUCCESS; break;
            case FileType::directory: msg_sink.println_warning(msgCopyrightIsDir, msg::path = "copyright"); break;
            default: break;
        }

        const auto current_buildtrees_dir = paths.build_dir(spec);
        const auto current_buildtrees_dir_src = current_buildtrees_dir / "src";

        std::vector<Path> potential_copyright_files;
        // We only search in the root of each unpacked source archive to reduce false positives
        auto src_dirs = fs.get_directories_non_recursive(current_buildtrees_dir_src, IgnoreErrors{});
        for (auto&& src_dir : src_dirs)
        {
            for (auto&& src_file : fs.get_regular_files_non_recursive(src_dir, IgnoreErrors{}))
            {
                const auto filename = src_file.filename();
                if (Strings::case_insensitive_ascii_equals(filename, "LICENSE") ||
                    Strings::case_insensitive_ascii_equals(filename, "LICENSE.txt") ||
                    Strings::case_insensitive_ascii_equals(filename, "COPYING"))
                {
                    potential_copyright_files.push_back(src_file);
                }
            }
        }

        msg_sink.println_warning(msgPortBugMissingLicense, msg::package_name = spec.name());
        if (potential_copyright_files.size() == 1)
        {
            // if there is only one candidate, provide the cmake lines needed to place it in the proper location
            const auto& found_file = potential_copyright_files[0];
            auto found_relative_native = found_file.native();
            found_relative_native.erase(current_buildtrees_dir.native().size() +
                                        1); // The +1 is needed to remove the "/"
            const Path relative_path = found_relative_native;
            msg_sink.print(Color::none,
                           fmt::format("\n    configure_file(\"${{CURRENT_BUILDTREES_DIR}}/{}/{}\" "
                                       "\"${{CURRENT_PACKAGES_DIR}}/share/{}/copyright\" COPYONLY)\n",
                                       relative_path.generic_u8string(),
                                       found_file.filename(),
                                       spec.name()));
        }
        else if (potential_copyright_files.size() > 1)
        {
            msg_sink.println_warning(msgPortBugFoundCopyrightFiles);
            print_paths(msg_sink, potential_copyright_files);
        }
        return LintStatus::PROBLEM_DETECTED;
    }

    static LintStatus check_for_exes(const Filesystem& fs, const Path& package_dir, MessageSink& msg_sink)
    {
        std::vector<Path> exes = fs.get_regular_files_recursive(package_dir / "bin", IgnoreErrors{});
        Util::erase_remove_if(exes, NotExtensionCaseInsensitive{".exe"});

        if (!exes.empty())
        {
            msg_sink.println_warning(msgPortBugFoundExeInBinDir);
            print_paths(msg_sink, exes);
            return LintStatus::PROBLEM_DETECTED;
        }

        return LintStatus::SUCCESS;
    }

    struct PostBuildCheckDllData
    {
        Path path;
        MachineType machine_type;
        bool is_arm64_ec;
        bool has_exports;
        bool has_appcontainer;
        std::vector<std::string> dependencies;
    };

    static ExpectedL<PostBuildCheckDllData> try_load_dll_data(const Filesystem& fs, const Path& path)
    {
        auto maybe_file = fs.try_open_for_read(path);
        auto file = maybe_file.get();
        if (!file)
        {
            return std::move(maybe_file).error();
        }

        auto maybe_metadata = try_read_dll_metadata(*file);
        auto metadata = maybe_metadata.get();
        if (!metadata)
        {
            return std::move(maybe_metadata).error();
        }

        auto maybe_has_exports = try_read_if_dll_has_exports(*metadata, *file);
        auto phas_exports = maybe_has_exports.get();
        if (!phas_exports)
        {
            return std::move(maybe_has_exports).error();
        }

        bool has_exports = *phas_exports;
        bool has_appcontainer;
        switch (metadata->pe_type)
        {
            case PEType::PE32:
                has_appcontainer = metadata->pe_headers.dll_characteristics & DllCharacteristics::AppContainer;
                break;
            case PEType::PE32Plus:
                has_appcontainer = metadata->pe_plus_headers.dll_characteristics & DllCharacteristics::AppContainer;
                break;
            default: Checks::unreachable(VCPKG_LINE_INFO);
        }

        auto maybe_dependencies = try_read_dll_imported_dll_names(*metadata, *file);
        auto dependencies = maybe_dependencies.get();
        if (!dependencies)
        {
            return std::move(maybe_dependencies).error();
        }

        return PostBuildCheckDllData{path,
                                     metadata->get_machine_type(),
                                     metadata->is_arm64_ec(),
                                     has_exports,
                                     has_appcontainer,
                                     std::move(*dependencies)};
    }

    static LintStatus check_exports_of_dlls(const BuildPolicies& policies,
                                            const std::vector<PostBuildCheckDllData>& dlls_data,
                                            MessageSink& msg_sink)
    {
        if (policies.is_enabled(BuildPolicy::DLLS_WITHOUT_EXPORTS)) return LintStatus::SUCCESS;

        std::vector<Path> dlls_with_no_exports;
        for (const PostBuildCheckDllData& dll_data : dlls_data)
        {
            if (!dll_data.has_exports)
            {
                dlls_with_no_exports.push_back(dll_data.path);
            }
        }

        if (!dlls_with_no_exports.empty())
        {
            msg_sink.println_warning(msgPortBugSetDllsWithoutExports);
            print_paths(msg_sink, dlls_with_no_exports);
            return LintStatus::PROBLEM_DETECTED;
        }

        return LintStatus::SUCCESS;
    }

<<<<<<< HEAD
    static LintStatus check_uwp_bit_of_dlls(StringView expected_system_name,
                                            const std::vector<PostBuildCheckDllData>& dlls,
=======
    static LintStatus check_uwp_bit_of_dlls(const std::string& expected_system_name,
                                            const std::vector<PostBuildCheckDllData>& dlls_data,
>>>>>>> 19a3cb92
                                            MessageSink& msg_sink)
    {
        if (expected_system_name != "WindowsStore")
        {
            return LintStatus::SUCCESS;
        }

        std::vector<Path> dlls_with_improper_uwp_bit;
        for (const PostBuildCheckDllData& dll_data : dlls_data)
        {
            if (!dll_data.has_appcontainer)
            {
                dlls_with_improper_uwp_bit.push_back(dll_data.path);
            }
        }

        if (!dlls_with_improper_uwp_bit.empty())
        {
            msg_sink.println_warning(msgPortBugDllAppContainerBitNotSet);
            print_paths(msg_sink, dlls_with_improper_uwp_bit);
            return LintStatus::PROBLEM_DETECTED;
        }

        return LintStatus::SUCCESS;
    }

    struct FileAndArch
    {
        Path file;
        std::string actual_arch;
    };

    static std::string get_printable_architecture(const MachineType& machine_type)
    {
        switch (machine_type)
        {
            case MachineType::UNKNOWN: return "unknown";
            case MachineType::AM33: return "matsushita-am33";
            case MachineType::AMD64: return "x64";
            case MachineType::ARM: return "arm";
            case MachineType::ARM64: return "arm64";
            case MachineType::ARM64EC: return "arm64ec";
            case MachineType::ARM64X: return "arm64x";
            case MachineType::ARMNT: return "arm";
            case MachineType::EBC: return "efi-byte-code";
            case MachineType::I386: return "x86";
            case MachineType::IA64: return "ia64";
            case MachineType::M32R: return "mitsubishi-m32r-le";
            case MachineType::MIPS16: return "mips16";
            case MachineType::MIPSFPU: return "mipsfpu";
            case MachineType::MIPSFPU16: return "mipsfpu16";
            case MachineType::POWERPC: return "ppc";
            case MachineType::POWERPCFP: return "ppcfp";
            case MachineType::R4000: return "mips-le";
            case MachineType::RISCV32: return "riscv-32";
            case MachineType::RISCV64: return "riscv-64";
            case MachineType::RISCV128: return "riscv-128";
            case MachineType::SH3: return "hitachi-sh3";
            case MachineType::SH3DSP: return "hitachi-sh3-dsp";
            case MachineType::SH4: return "hitachi-sh4";
            case MachineType::SH5: return "hitachi-sh5";
            case MachineType::THUMB: return "thumb";
            case MachineType::WCEMIPSV2: return "mips-le-wce-v2";
            case MachineType::LLVM_BITCODE: return "llvm-bitcode";
            default: return fmt::format("unknown-{}", static_cast<uint16_t>(machine_type));
        }
    }

    static void print_invalid_architecture_files(const std::string& expected_architecture,
                                                 std::vector<FileAndArch> binaries_with_invalid_architecture,
                                                 MessageSink& msg_sink)
    {
        msg_sink.println_warning(msgBuiltWithIncorrectArchitecture);
        for (const FileAndArch& b : binaries_with_invalid_architecture)
        {
            msg_sink.println_warning(LocalizedString().append_indent().append(msgBinaryWithInvalidArchitecture,
                                                                              msg::path = b.file,
                                                                              msg::expected = expected_architecture,
                                                                              msg::actual = b.actual_arch));
        }
    }

    static LintStatus check_dll_architecture(const std::string& expected_architecture,
                                             const std::vector<PostBuildCheckDllData>& dlls_data,
                                             MessageSink& msg_sink)
    {
        std::vector<FileAndArch> binaries_with_invalid_architecture;

        for (const PostBuildCheckDllData& dll_data : dlls_data)
        {
            const std::string actual_architecture = get_printable_architecture(dll_data.machine_type);
            if (expected_architecture == "arm64ec")
            {
                if (dll_data.machine_type != MachineType::AMD64 || !dll_data.is_arm64_ec)
                {
                    binaries_with_invalid_architecture.push_back({dll_data.path, actual_architecture});
                }
            }
            else if (expected_architecture != actual_architecture)
            {
                binaries_with_invalid_architecture.push_back({dll_data.path, actual_architecture});
            }
        }

        if (!binaries_with_invalid_architecture.empty())
        {
            print_invalid_architecture_files(expected_architecture, binaries_with_invalid_architecture, msg_sink);
            return LintStatus::PROBLEM_DETECTED;
        }

        return LintStatus::SUCCESS;
    }

    static LintStatus check_lib_architecture(const std::string& expected_architecture,
                                             const std::string& cmake_system_name,
                                             const std::vector<Path>& files,
                                             const Filesystem& fs,
                                             MessageSink& msg_sink)
    {
        std::vector<FileAndArch> binaries_with_invalid_architecture;
        if (Util::Vectors::contains(windows_system_names, cmake_system_name))
        {
            for (const Path& file : files)
            {
                if (!Strings::case_insensitive_ascii_equals(file.extension(), ".lib"))
                {
                    continue;
                }

                auto maybe_lib_information = fs.try_open_for_read(file).then(
                    [](ReadFilePointer&& file_handle) { return read_lib_information(file_handle); });

                if (!maybe_lib_information.has_value())
                {
                    continue;
                }

                auto&& machine_types = maybe_lib_information.value_or_exit(VCPKG_LINE_INFO).machine_types;
                {
                    auto llvm_bitcode =
                        std::find(machine_types.begin(), machine_types.end(), MachineType::LLVM_BITCODE);
                    if (llvm_bitcode != machine_types.end())
                    {
                        machine_types.erase(llvm_bitcode);
                    }
                }

                auto printable_machine_types =
                    Util::fmap(machine_types, [](MachineType mt) { return get_printable_architecture(mt); });
                // Either machine_types is empty (meaning this lib is architecture independent), or
                // we need at least one of the machine types to match.
                // Agnostic example: Folly's debug library, LLVM LTO libraries
                // Multiple example: arm64x libraries
                if (!printable_machine_types.empty() &&
                    !Util::Vectors::contains(printable_machine_types, expected_architecture))
                {
                    binaries_with_invalid_architecture.push_back({file, Strings::join(",", printable_machine_types)});
                }
            }
        }
        else if (cmake_system_name == "Darwin")
        {
            const auto requested_arch = expected_architecture == "x64" ? "x86_64" : expected_architecture;
            for (const Path& file : files)
            {
                auto cmd_line = Command("lipo").string_arg("-archs").string_arg(file);
                auto maybe_output = flatten_out(cmd_execute_and_capture_output(cmd_line), "lipo");
                if (const auto output = maybe_output.get())
                {
                    if (!Util::Vectors::contains(Strings::split(Strings::trim(*output), ' '), requested_arch))
                    {
                        binaries_with_invalid_architecture.push_back({file, std::move(*output)});
                    }
                }
                else
                {
                    msg_sink.println_error(msg::format(msgFailedToDetermineArchitecture,
                                                       msg::path = file,
                                                       msg::command_line = cmd_line.command_line())
                                               .append_raw('\n')
                                               .append(maybe_output.error()));
                }
            }
        }

        if (!binaries_with_invalid_architecture.empty())
        {
            print_invalid_architecture_files(expected_architecture, binaries_with_invalid_architecture, msg_sink);
            return LintStatus::PROBLEM_DETECTED;
        }
        return LintStatus::SUCCESS;
    }

    static LintStatus check_no_dlls_present(const BuildPolicies& policies,
                                            const std::vector<Path>& dlls,
                                            MessageSink& msg_sink)
    {
        if (dlls.empty() || policies.is_enabled(BuildPolicy::DLLS_IN_STATIC_LIBRARY))
        {
            return LintStatus::SUCCESS;
        }
        msg_sink.println_warning(msgPortBugFoundDllInStaticBuild);
        print_paths(msg_sink, dlls);
        return LintStatus::PROBLEM_DETECTED;
    }

    static LintStatus check_matching_debug_and_release_binaries(const std::vector<Path>& debug_binaries,
                                                                const std::vector<Path>& release_binaries,
                                                                MessageSink& msg_sink)
    {
        const size_t debug_count = debug_binaries.size();
        const size_t release_count = release_binaries.size();
        if (debug_count == release_count)
        {
            return LintStatus::SUCCESS;
        }

        msg_sink.println_warning(msgPortBugMismatchedNumberOfBinaries);
        if (debug_count == 0)
        {
            msg_sink.println(msgPortBugMissingDebugBinaries);
        }
        else
        {
            msg_sink.println(msgPortBugFoundDebugBinaries, msg::count = debug_count);
            print_paths(msg_sink, debug_binaries);
        }

        if (release_count == 0)
        {
            msg_sink.println(msgPortBugMissingReleaseBinaries);
        }
        else
        {
            msg_sink.println(msgPortBugFoundReleaseBinaries, msg::count = release_count);
            print_paths(msg_sink, release_binaries);
        }

        return LintStatus::PROBLEM_DETECTED;
    }

    static LintStatus check_lib_files_are_available_if_dlls_are_available(const BuildPolicies& policies,
                                                                          const size_t lib_count,
                                                                          const size_t dll_count,
                                                                          const Path& lib_dir,
                                                                          MessageSink& msg_sink)
    {
        if (policies.is_enabled(BuildPolicy::DLLS_WITHOUT_LIBS)) return LintStatus::SUCCESS;

        if (lib_count == 0 && dll_count != 0)
        {
            msg_sink.println_warning(msgPortBugMissingImportedLibs, msg::path = lib_dir);
            return LintStatus::PROBLEM_DETECTED;
        }

        return LintStatus::SUCCESS;
    }

    static LintStatus check_bin_folders_are_not_present_in_static_build(const BuildPolicies& policies,
                                                                        const Filesystem& fs,
                                                                        const Path& package_dir,
                                                                        MessageSink& msg_sink)
    {
        if (policies.is_enabled(BuildPolicy::DLLS_IN_STATIC_LIBRARY)) return LintStatus::SUCCESS;

        const auto bin = package_dir / "bin";
        const auto debug_bin = package_dir / "debug" / "bin";

        const bool bin_exists = fs.exists(bin, IgnoreErrors{});
        const bool debug_bin_exists = fs.exists(debug_bin, IgnoreErrors{});
        if (!bin_exists && !debug_bin_exists)
        {
            return LintStatus::SUCCESS;
        }

        if (bin_exists)
        {
            msg_sink.println_warning(msgPortBugBinDirExists, msg::path = bin);
        }

        if (debug_bin_exists)
        {
            msg_sink.println_warning(msgPortBugDebugBinDirExists, msg::path = debug_bin);
        }

        msg_sink.println_warning(msgPortBugRemoveBinDir);
        msg_sink.print(
            Color::warning,
            R"###(    if(VCPKG_LIBRARY_LINKAGE STREQUAL "static"))###"
            "\n"
            R"###(        file(REMOVE_RECURSE "${CURRENT_PACKAGES_DIR}/bin" "${CURRENT_PACKAGES_DIR}/debug/bin"))###"
            "\n"
            R"###(    endif())###"
            "\n\n");

        return LintStatus::PROBLEM_DETECTED;
    }

    static LintStatus check_no_empty_folders(const Filesystem& fs, const Path& dir, MessageSink& msg_sink)
    {
        std::vector<Path> empty_directories = fs.get_directories_recursive(dir, IgnoreErrors{});
        Util::erase_remove_if(empty_directories,
                              [&fs](const Path& current) { return !fs.is_empty(current, IgnoreErrors{}); });

        if (!empty_directories.empty())
        {
            msg_sink.println_warning(msgPortBugFoundEmptyDirectories, msg::path = dir);
            print_paths(msg_sink, empty_directories);

            std::string dirs = "    file(REMOVE_RECURSE";
            for (auto&& empty_dir : empty_directories)
            {
                Strings::append(dirs,
                                " \"${CURRENT_PACKAGES_DIR}",
                                empty_dir.generic_u8string().substr(dir.generic_u8string().size()),
                                '"');
            }
            dirs += ")\n";
            msg_sink.println_warning(msg::format(msgPortBugRemoveEmptyDirectories).append_raw('\n').append_raw(dirs));

            return LintStatus::PROBLEM_DETECTED;
        }

        return LintStatus::SUCCESS;
    }

    static LintStatus check_pkgconfig_dir_only_in_lib_dir(const Filesystem& fs,
                                                          const Path& dir_raw,
                                                          MessageSink& msg_sink)
    {
        struct MisplacedFile
        {
            Path path;
            enum class Type
            {
                Release,
                Debug,
                Share
            } type;
        };
        std::vector<MisplacedFile> misplaced_pkgconfig_files;
        bool contains_release = false;
        bool contains_debug = false;
        bool contains_share = false;

        auto dir = dir_raw.lexically_normal().generic_u8string(); // force /s

        const auto share_dir = Path(dir) / "share" / "pkgconfig";
        const auto lib_dir = Path(dir) / "lib" / "pkgconfig";
        const auto debug_dir = Path(dir) / "debug" / "lib" / "pkgconfig";
        for (Path& path : fs.get_regular_files_recursive(dir, IgnoreErrors{}))
        {
            if (!Strings::ends_with(path, ".pc")) continue;
            const auto parent_path = Path(path.parent_path());
            // Always allow .pc files at 'lib/pkgconfig' and 'debug/lib/pkgconfig'
            if (parent_path == lib_dir || parent_path == debug_dir) continue;

            const bool contains_libs =
                Util::any_of(fs.read_lines(path).value_or_exit(VCPKG_LINE_INFO), [](const std::string& line) {
                    if (Strings::starts_with(line, "Libs"))
                    {
                        // only consider "Libs:" or "Libs.private:" directives when they have a value
                        const auto colon = line.find_first_of(':');
                        if (colon != std::string::npos && line.find_first_not_of(' ', colon + 1) != std::string::npos)
                            return true;
                    }
                    return false;
                });
            // Allow .pc in "share/pkgconfig" if and only if it contains no "Libs:" or "Libs.private:" directives:
            if (!contains_libs)
            {
                if (parent_path == share_dir) continue;
                contains_share = true;
                misplaced_pkgconfig_files.push_back({std::move(path), MisplacedFile::Type::Share});
                continue;
            }

            const bool is_debug = Strings::starts_with(path, Path(dir) / "debug");
            if (is_debug)
            {
                misplaced_pkgconfig_files.push_back({std::move(path), MisplacedFile::Type::Debug});
                contains_debug = true;
            }
            else
            {
                misplaced_pkgconfig_files.push_back({std::move(path), MisplacedFile::Type::Release});
                contains_release = true;
            }
        }

        if (!misplaced_pkgconfig_files.empty())
        {
            msg_sink.println_warning(msgPortBugMisplacedPkgConfigFiles);
            for (const auto& item : misplaced_pkgconfig_files)
            {
                msg_sink.print(Color::warning, fmt::format("    {}\n", item.path));
            }
            msg_sink.println(Color::warning, msgPortBugMovePkgConfigFiles);

            std::string create_directory_line("    file(MAKE_DIRECTORY");
            if (contains_release)
            {
                create_directory_line += R"###( "${CURRENT_PACKAGES_DIR}/lib/pkgconfig")###";
            }

            if (contains_debug)
            {
                create_directory_line += R"###( "${CURRENT_PACKAGES_DIR}/lib/debug/pkgconfig")###";
            }

            if (contains_share)
            {
                create_directory_line += R"###( "${CURRENT_PACKAGES_DIR}/share/pkgconfig")###";
            }

            create_directory_line.append(")\n");

            msg_sink.print(Color::warning, create_directory_line);

            for (const auto& item : misplaced_pkgconfig_files)
            {
                auto relative = item.path.native().substr(dir.size());
                std::string rename_line(R"###(    file(RENAME "${CURRENT_PACKAGES_DIR})###");
                rename_line.append(relative);
                rename_line.append(R"###(" "${CURRENT_PACKAGES_DIR}/)###");
                switch (item.type)
                {
                    case MisplacedFile::Type::Debug: rename_line.append("debug/lib/pkgconfig/"); break;
                    case MisplacedFile::Type::Release: rename_line.append("lib/pkgconfig/"); break;
                    case MisplacedFile::Type::Share: rename_line.append("share/pkgconfig/"); break;
                }
                rename_line.append(item.path.filename().to_string());
                rename_line.append("\")\n");
                msg_sink.print(Color::warning, rename_line);
            }

            msg_sink.print(Color::warning, "    vcpkg_fixup_pkgconfig()\n    ");
            msg_sink.println(Color::warning, msgPortBugRemoveEmptyDirs);

            return LintStatus::PROBLEM_DETECTED;
        }

        return LintStatus::SUCCESS;
    }

    struct BuildTypeAndFile
    {
        Path file;
        bool has_static_release = false;
        bool has_static_debug = false;
        bool has_dynamic_release = false;
        bool has_dynamic_debug = false;
    };

    static LocalizedString format_linkage(LinkageType linkage, bool release)
    {
        switch (linkage)
        {
            case LinkageType::DYNAMIC:
                if (release)
                {
                    return msg::format(msgLinkageDynamicRelease);
                }
                else
                {
                    return msg::format(msgLinkageDynamicDebug);
                }
                break;
            case LinkageType::STATIC:
                if (release)
                {
                    return msg::format(msgLinkageStaticRelease);
                }
                else
                {
                    return msg::format(msgLinkageStaticDebug);
                }
                break;
            default: Checks::unreachable(VCPKG_LINE_INFO);
        }
    }

    static LintStatus check_crt_linkage_of_libs(const Filesystem& fs,
                                                const BuildInfo& build_info,
                                                bool expect_release,
                                                const std::vector<Path>& libs,
                                                MessageSink& msg_sink)
    {
        std::vector<BuildTypeAndFile> libs_with_invalid_crt;
        for (const Path& lib : libs)
        {
            auto maybe_lib_info = fs.try_open_for_read(lib).then(
                [](ReadFilePointer&& lib_file) { return read_lib_information(lib_file); });

            if (!maybe_lib_info.has_value())
            {
                continue;
            }

            auto&& lib_info = maybe_lib_info.value_or_exit(VCPKG_LINE_INFO);
            Debug::println(
                "The lib ", lib.native(), " has directives: ", Strings::join(" ", lib_info.linker_directives));

            BuildTypeAndFile this_lib{lib};
            constexpr static StringLiteral static_release_crt = "/DEFAULTLIB:LIBCMT";
            constexpr static StringLiteral static_debug_crt = "/DEFAULTLIB:LIBCMTd";
            constexpr static StringLiteral dynamic_release_crt = "/DEFAULTLIB:MSVCRT";
            constexpr static StringLiteral dynamic_debug_crt = "/DEFAULTLIB:MSVCRTd";

            for (auto&& directive : lib_info.linker_directives)
            {
                if (Strings::case_insensitive_ascii_equals(directive, static_release_crt))
                {
                    this_lib.has_static_release = true;
                }
                else if (Strings::case_insensitive_ascii_equals(directive, static_debug_crt))
                {
                    this_lib.has_static_debug = true;
                }
                else if (Strings::case_insensitive_ascii_equals(directive, dynamic_release_crt))
                {
                    this_lib.has_dynamic_release = true;
                }
                else if (Strings::case_insensitive_ascii_equals(directive, dynamic_debug_crt))
                {
                    this_lib.has_dynamic_debug = true;
                }
            }

            bool fail = false;
            if (expect_release)
            {
                fail |= this_lib.has_static_debug;
                fail |= this_lib.has_dynamic_debug;
            }
            else
            {
                fail |= this_lib.has_static_release;
                fail |= this_lib.has_dynamic_release;
            }

            switch (build_info.crt_linkage)
            {
                case LinkageType::DYNAMIC:
                    fail |= this_lib.has_static_debug;
                    fail |= this_lib.has_static_release;
                    break;
                case LinkageType::STATIC:
                    fail |= this_lib.has_dynamic_debug;
                    fail |= this_lib.has_dynamic_release;
                    break;
                default: Checks::unreachable(VCPKG_LINE_INFO);
            }

            if (fail)
            {
                libs_with_invalid_crt.push_back(std::move(this_lib));
            }
        }

        if (!libs_with_invalid_crt.empty())
        {
            msg_sink.println_warning(msgPortBugInvalidCrtLinkage,
                                     msg::expected = format_linkage(build_info.crt_linkage, expect_release));
            std::vector<LocalizedString> printed_linkages;
            for (const BuildTypeAndFile& btf : libs_with_invalid_crt)
            {
                printed_linkages.clear();
                LocalizedString this_entry;
                this_entry.append_indent().append(msgPortBugInvalidCrtLinkageEntry, msg::path = btf.file);
                if (btf.has_dynamic_debug)
                {
                    printed_linkages.push_back(msg::format(msgLinkageDynamicDebug));
                }

                if (btf.has_dynamic_release)
                {
                    printed_linkages.push_back(msg::format(msgLinkageDynamicRelease));
                }

                if (btf.has_static_debug)
                {
                    printed_linkages.push_back(msg::format(msgLinkageStaticDebug));
                }

                if (btf.has_static_release)
                {
                    printed_linkages.push_back(msg::format(msgLinkageStaticRelease));
                }

                this_entry.append_floating_list(2, printed_linkages);
                msg_sink.println(this_entry);
            }

            msg_sink.println(msg::format(msgPortBugInspectFiles, msg::extension = "lib")
                                 .append_raw("\n    dumpbin.exe /directives mylibfile.lib"));
            return LintStatus::PROBLEM_DETECTED;
        }

        return LintStatus::SUCCESS;
    }

    struct OutdatedDynamicCrtAndFile
    {
        Path file;
        StringLiteral outdated_crt;
    };

    static LintStatus check_outdated_crt_linkage_of_dlls(const std::vector<PostBuildCheckDllData>& dlls_data,
                                                         const BuildInfo& build_info,
                                                         const PreBuildInfo& pre_build_info,
                                                         MessageSink& msg_sink)
    {
        if (build_info.policies.is_enabled(BuildPolicy::ALLOW_OBSOLETE_MSVCRT)) return LintStatus::SUCCESS;

        const auto outdated_crts = get_outdated_dynamic_crts(pre_build_info.platform_toolset);
        std::vector<OutdatedDynamicCrtAndFile> dlls_with_outdated_crt;

        for (const PostBuildCheckDllData& dll_data : dlls_data)
        {
            for (const StringLiteral& outdated_crt : outdated_crts)
            {
                if (Util::Vectors::contains(
                        dll_data.dependencies, outdated_crt, Strings::case_insensitive_ascii_equals))
                {
                    dlls_with_outdated_crt.push_back({dll_data.path, outdated_crt});
                    break;
                }
            }
        }

        if (!dlls_with_outdated_crt.empty())
        {
            msg_sink.println_warning(msgPortBugOutdatedCRT);
            for (const OutdatedDynamicCrtAndFile& btf : dlls_with_outdated_crt)
            {
                msg_sink.print(Color::warning, fmt::format("    {}:{}\n", btf.file, btf.outdated_crt));
            }
            msg_sink.println(msg::format(msgPortBugInspectFiles, msg::extension = "dll")
                                 .append_raw("\n    dumpbin.exe /dependents mylibfile.dll"));
            return LintStatus::PROBLEM_DETECTED;
        }

        return LintStatus::SUCCESS;
    }

    static LintStatus check_bad_kernel32_from_xbox(const std::vector<PostBuildCheckDllData>& dlls_data,
                                                   const PreBuildInfo& pre_build_info,
                                                   MessageSink& msg_sink)
    {
        if (!pre_build_info.target_is_xbox)
        {
            return LintStatus::SUCCESS;
        }

        std::vector<const PostBuildCheckDllData*> bad_dlls;
        for (auto&& dll_data : dlls_data)
        {
            for (auto&& dependency : dll_data.dependencies)
            {
                Debug::println("Dependency: ", dependency);
                if (Strings::case_insensitive_ascii_equals("kernel32.dll", dependency))
                {
                    bad_dlls.push_back(&dll_data);
                    break;
                }
            }
        }

        if (bad_dlls.empty())
        {
            return LintStatus::SUCCESS;
        }

        msg_sink.println(msgPortBugKernel32FromXbox);
        for (auto&& bad_dll : bad_dlls)
        {
            msg_sink.println(LocalizedString{}.append_indent().append_raw(bad_dll->path));
        }

        msg_sink.println(msg::format(msgPortBugInspectFiles, msg::extension = "dll")
                             .append_raw("\n    dumpbin.exe /dependents mylibfile.dll"));
        return LintStatus::PROBLEM_DETECTED;
    }

    static LintStatus check_no_files_in_dir(const Filesystem& fs, const Path& dir, MessageSink& msg_sink)
    {
        std::vector<Path> misplaced_files = fs.get_regular_files_non_recursive(dir, IgnoreErrors{});
        Util::erase_remove_if(misplaced_files, [](const Path& target) {
            const auto filename = target.filename();
            return filename == "CONTROL" || filename == "BUILD_INFO" || filename == ".DS_Store";
        });

        if (!misplaced_files.empty())
        {
            msg_sink.println_warning(msg::format(msgPortBugMisplacedFiles, msg::path = dir).append_raw('\n'));
            print_paths(msg_sink, misplaced_files);
            msg_sink.println_warning(msgPortBugMisplacedFilesCont);
            return LintStatus::PROBLEM_DETECTED;
        }

        return LintStatus::SUCCESS;
    }

    static bool file_contains_absolute_paths(const Filesystem& fs,
                                             const Path& file,
                                             const std::vector<StringView> stringview_paths)
    {
        const auto extension = file.extension();
        if (extension == ".h" || extension == ".hpp" || extension == ".hxx")
        {
            return Strings::contains_any_ignoring_c_comments(fs.read_contents(file, IgnoreErrors{}), stringview_paths);
        }

        if (extension == ".cfg" || extension == ".ini" || file.filename() == "usage")
        {
            const auto contents = fs.read_contents(file, IgnoreErrors{});
            return Strings::contains_any(contents, stringview_paths);
        }

        if (extension == ".py" || extension == ".sh" || extension == ".cmake" || extension == ".pc" ||
            extension == ".conf")
        {
            const auto contents = fs.read_contents(file, IgnoreErrors{});
            return Strings::contains_any_ignoring_hash_comments(contents, stringview_paths);
        }

        if (extension.empty())
        {
            std::error_code ec;
            ReadFilePointer read_file(file, ec);
            if (ec) return false;
            char buffer[5];
            if (read_file.read(buffer, 1, sizeof(buffer)) < sizeof(buffer)) return false;
            if (Strings::starts_with(StringView(buffer, sizeof(buffer)), "#!") ||
                Strings::starts_with(StringView(buffer, sizeof(buffer)), "\xEF\xBB\xBF#!") /* ignore byte-order mark */)
            {
                const auto contents = fs.read_contents(file, IgnoreErrors{});
                return Strings::contains_any_ignoring_hash_comments(contents, stringview_paths);
            }
            return false;
        }
        return false;
    }

    static LintStatus check_no_absolute_paths_in(const Filesystem& fs,
                                                 const Path& dir,
                                                 Span<Path> absolute_paths,
                                                 MessageSink& msg_sink)
    {
        std::vector<std::string> string_paths;
        for (const auto& path : absolute_paths)
        {
#if defined(_WIN32)
            // As supplied, all /s, and all \s
            string_paths.push_back(path.native());
            auto path_preferred = path;
            path_preferred.make_preferred();
            string_paths.push_back(path_preferred.native());
            string_paths.push_back(path.generic_u8string());
#else
            string_paths.push_back(path.native());
#endif
        }

        Util::sort_unique_erase(string_paths);

        const auto stringview_paths = Util::fmap(string_paths, [](std::string& s) { return StringView(s); });

        std::vector<Path> failing_files;
        for (auto&& file : fs.get_regular_files_recursive(dir, IgnoreErrors{}))
        {
            if (file_contains_absolute_paths(fs, file, stringview_paths))
            {
                failing_files.push_back(file);
            }
        }

        if (failing_files.empty())
        {
            return LintStatus::SUCCESS;
        }

        auto error_message = msg::format(msgFilesContainAbsolutePath1);
        for (auto&& absolute_path : absolute_paths)
        {
            error_message.append_raw('\n').append_indent().append_raw(absolute_path);
        }

        error_message.append_raw('\n').append(msgFilesContainAbsolutePath2);
        for (auto&& failure : failing_files)
        {
            error_message.append_raw('\n').append_indent().append_raw(failure);
        }

        msg_sink.println_warning(error_message);
        return LintStatus::PROBLEM_DETECTED;
    }

    static void operator+=(size_t& left, const LintStatus& right) { left += static_cast<size_t>(right); }

    static size_t perform_post_build_checks_dll_loads(const Filesystem& fs,
                                                      std::vector<PostBuildCheckDllData>& dlls_data,
                                                      const std::vector<Path>& dll_files,
                                                      MessageSink& msg_sink)
    {
        size_t error_count = 0;
        for (const Path& dll : dll_files)
        {
            auto maybe_dll_data = try_load_dll_data(fs, dll);
            if (auto dll_data = maybe_dll_data.get())
            {
                dlls_data.emplace_back(std::move(*dll_data));
            }
            else
            {
                ++error_count;
                msg_sink.println(Color::warning, maybe_dll_data.error());
            }
        }

        return error_count;
    }

    static size_t perform_all_checks_and_return_error_count(const PackageSpec& spec,
                                                            const VcpkgPaths& paths,
                                                            const PreBuildInfo& pre_build_info,
                                                            const BuildInfo& build_info,
                                                            const Path& port_dir,
                                                            MessageSink& msg_sink)
    {
        const auto& fs = paths.get_filesystem();
        const auto package_dir = paths.package_dir(spec);

        size_t error_count = 0;

        if (build_info.policies.is_enabled(BuildPolicy::EMPTY_PACKAGE))
        {
            return error_count;
        }

        error_count += check_for_files_in_include_directory(fs, build_info.policies, package_dir, msg_sink);
        error_count += check_for_restricted_include_files(fs, build_info.policies, package_dir, msg_sink);
        error_count += check_for_files_in_debug_include_directory(fs, package_dir, msg_sink);
        error_count += check_for_files_in_debug_share_directory(fs, package_dir, msg_sink);
        error_count += check_for_vcpkg_port_config(fs, build_info.policies, package_dir, spec, msg_sink);
        error_count += check_folder_lib_cmake(fs, package_dir, spec, msg_sink);
        error_count += check_for_misplaced_cmake_files(fs, package_dir, spec, msg_sink);
        error_count += check_folder_debug_lib_cmake(fs, package_dir, spec, msg_sink);
        error_count += check_for_dlls_in_lib_dir(fs, package_dir, msg_sink);
        error_count += check_for_dlls_in_lib_dir(fs, package_dir / "debug", msg_sink);
        error_count += check_for_copyright_file(fs, spec, paths, msg_sink);
        error_count += check_for_exes(fs, package_dir, msg_sink);
        error_count += check_for_exes(fs, package_dir / "debug", msg_sink);
        error_count += check_for_usage_forgot_install(fs, port_dir, package_dir, spec, msg_sink);

        const auto debug_lib_dir = package_dir / "debug" / "lib";
        const auto release_lib_dir = package_dir / "lib";
        const auto debug_bin_dir = package_dir / "debug" / "bin";
        const auto release_bin_dir = package_dir / "bin";

        NotExtensionsCaseInsensitive lib_filter;
        const bool windows_target = Util::Vectors::contains(windows_system_names, pre_build_info.cmake_system_name);
        if (windows_target)
        {
            lib_filter = NotExtensionsCaseInsensitive{{".lib"}};
        }
        else
        {
            lib_filter = NotExtensionsCaseInsensitive{{".so", ".a", ".dylib"}};
        }

        std::vector<Path> debug_libs = fs.get_regular_files_recursive(debug_lib_dir, IgnoreErrors{});
        Util::erase_remove_if(debug_libs, lib_filter);
        std::vector<Path> release_libs = fs.get_regular_files_recursive(release_lib_dir, IgnoreErrors{});
        Util::erase_remove_if(release_libs, lib_filter);

        if (!pre_build_info.build_type && !build_info.policies.is_enabled(BuildPolicy::MISMATCHED_NUMBER_OF_BINARIES))
        {
            error_count += check_matching_debug_and_release_binaries(debug_libs, release_libs, msg_sink);
        }

        if (windows_target)
        {
            Debug::println("Running windows targeting post-build checks");
            if (!build_info.policies.is_enabled(BuildPolicy::SKIP_ARCHITECTURE_CHECK))
            {
                std::vector<Path> libs;
                libs.insert(libs.cend(), debug_libs.cbegin(), debug_libs.cend());
                libs.insert(libs.cend(), release_libs.cbegin(), release_libs.cend());
                error_count += check_lib_architecture(
                    pre_build_info.target_architecture, pre_build_info.cmake_system_name, libs, fs, msg_sink);
            }

            std::vector<Path> debug_dlls = fs.get_regular_files_recursive(debug_bin_dir, IgnoreErrors{});
            Util::erase_remove_if(debug_dlls, NotExtensionCaseInsensitive{".dll"});
            std::vector<Path> release_dlls = fs.get_regular_files_recursive(release_bin_dir, IgnoreErrors{});
            Util::erase_remove_if(release_dlls, NotExtensionCaseInsensitive{".dll"});

            std::vector<PostBuildCheckDllData> dlls_data;
            dlls_data.reserve(debug_dlls.size() + release_dlls.size());
            error_count += perform_post_build_checks_dll_loads(fs, dlls_data, debug_dlls, msg_sink);
            error_count += perform_post_build_checks_dll_loads(fs, dlls_data, release_dlls, msg_sink);
            error_count += check_bad_kernel32_from_xbox(dlls_data, pre_build_info, msg_sink);

            switch (build_info.library_linkage)
            {
                case LinkageType::DYNAMIC:
                {
                    if (!pre_build_info.build_type &&
                        !build_info.policies.is_enabled(BuildPolicy::MISMATCHED_NUMBER_OF_BINARIES))
                        error_count += check_matching_debug_and_release_binaries(debug_dlls, release_dlls, msg_sink);

                    error_count += check_lib_files_are_available_if_dlls_are_available(
                        build_info.policies, debug_libs.size(), debug_dlls.size(), debug_lib_dir, msg_sink);
                    error_count += check_lib_files_are_available_if_dlls_are_available(
                        build_info.policies, release_libs.size(), release_dlls.size(), release_lib_dir, msg_sink);

                    error_count += check_exports_of_dlls(build_info.policies, dlls_data, msg_sink);
                    error_count += check_uwp_bit_of_dlls(pre_build_info.cmake_system_name, dlls_data, msg_sink);
                    error_count += check_outdated_crt_linkage_of_dlls(dlls_data, build_info, pre_build_info, msg_sink);
                    if (!build_info.policies.is_enabled(BuildPolicy::SKIP_ARCHITECTURE_CHECK))
                    {
                        error_count += check_dll_architecture(pre_build_info.target_architecture, dlls_data, msg_sink);
                    }
                }
                break;
                case LinkageType::STATIC:
                {
                    auto& dlls = debug_dlls;
                    dlls.insert(dlls.end(),
                                std::make_move_iterator(release_dlls.begin()),
                                std::make_move_iterator(release_dlls.end()));
                    error_count += check_no_dlls_present(build_info.policies, dlls, msg_sink);
                    error_count += check_bin_folders_are_not_present_in_static_build(
                        build_info.policies, fs, package_dir, msg_sink);
                    if (!build_info.policies.is_enabled(BuildPolicy::ONLY_RELEASE_CRT))
                    {
                        error_count += check_crt_linkage_of_libs(fs, build_info, false, debug_libs, msg_sink);
                    }

                    error_count += check_crt_linkage_of_libs(fs, build_info, true, release_libs, msg_sink);
                    break;
                }
                default: Checks::unreachable(VCPKG_LINE_INFO);
            }
        }

        error_count += check_no_empty_folders(fs, package_dir, msg_sink);
        error_count += check_no_files_in_dir(fs, package_dir, msg_sink);
        error_count += check_no_files_in_dir(fs, package_dir / "debug", msg_sink);
        error_count += check_pkgconfig_dir_only_in_lib_dir(fs, package_dir, msg_sink);
        if (!build_info.policies.is_enabled(BuildPolicy::SKIP_ABSOLUTE_PATHS_CHECK))
        {
            error_count += check_no_absolute_paths_in(
                fs,
                package_dir,
                std::vector<Path>{package_dir, paths.installed().root(), paths.build_dir(spec), paths.downloads},
                msg_sink);
        }

        return error_count;
    }

    size_t perform_post_build_lint_checks(const PackageSpec& spec,
                                          const VcpkgPaths& paths,
                                          const PreBuildInfo& pre_build_info,
                                          const BuildInfo& build_info,
                                          const Path& port_dir,
                                          MessageSink& msg_sink)
    {
        msg_sink.println(msgPerformingPostBuildValidation);
        const size_t error_count =
            perform_all_checks_and_return_error_count(spec, paths, pre_build_info, build_info, port_dir, msg_sink);

        if (error_count != 0)
        {
            const auto portfile = port_dir / "portfile.cmake";
            msg_sink.println_error(msgFailedPostBuildChecks, msg::count = error_count, msg::path = portfile);
        }
        return error_count;
    }
}<|MERGE_RESOLUTION|>--- conflicted
+++ resolved
@@ -509,13 +509,8 @@
         return LintStatus::SUCCESS;
     }
 
-<<<<<<< HEAD
     static LintStatus check_uwp_bit_of_dlls(StringView expected_system_name,
-                                            const std::vector<PostBuildCheckDllData>& dlls,
-=======
-    static LintStatus check_uwp_bit_of_dlls(const std::string& expected_system_name,
                                             const std::vector<PostBuildCheckDllData>& dlls_data,
->>>>>>> 19a3cb92
                                             MessageSink& msg_sink)
     {
         if (expected_system_name != "WindowsStore")
