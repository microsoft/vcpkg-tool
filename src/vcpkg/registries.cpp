#include <vcpkg/base/delayed_init.h>
#include <vcpkg/base/git.h>
#include <vcpkg/base/json.h>
#include <vcpkg/base/jsonreader.h>
#include <vcpkg/base/messages.h>
#include <vcpkg/base/system.debug.h>
#include <vcpkg/base/system.print.h>

#include <vcpkg/metrics.h>
#include <vcpkg/paragraphs.h>
#include <vcpkg/registries.h>
#include <vcpkg/sourceparagraph.h>
#include <vcpkg/tools.h>
#include <vcpkg/vcpkgcmdarguments.h>
#include <vcpkg/vcpkgpaths.h>
#include <vcpkg/versiondeserializers.h>
#include <vcpkg/versions.h>

#include <map>

namespace
{
    using namespace vcpkg;

    using Baseline = std::map<std::string, Version, std::less<>>;

    DECLARE_AND_REGISTER_MESSAGE(GitCheckoutRegistryPortFailed,
                                 (msg::git_ref, msg::path),
                                 "",
                                 "while checking out {git_ref} into {path}");

    static constexpr StringLiteral registry_versions_dir_name = "versions";

<<<<<<< HEAD
    DECLARE_AND_REGISTER_MESSAGE(PortNotInBaseline,
                                 (msg::package_name),
                                 "",
                                 "the baseline does not contain an entry for port {package_name}");

    GitConfig git_registries_config(const VcpkgPaths& paths)
    {
        GitConfig conf;
        conf.git_work_tree = paths.reg_cache_dir() / "git";
        conf.git_dir = conf.git_work_tree / ".git";
        return conf;
    }

=======
>>>>>>> 4bc93c8f
    struct GitRegistry;

    struct GitRegistryEntry final : RegistryEntry
    {
        GitRegistryEntry(const GitRegistry& reg, StringView name);

        View<Version> get_port_versions() const override;
        ExpectedS<PathAndLocation> get_version(const Version& version) const override;

    private:
        void fill_data_from_path(const Filesystem& fs, const Path& port_versions_path) const;

        std::string port_name;

        const GitRegistry& parent;

        // Indicates whether port_versions and git_trees were filled in with stale (i.e. lock) data.
        mutable bool stale;

        // these two map port versions to git trees
        // these shall have the same size, and git_trees[i] shall be the git tree for port_versions[i]
        mutable std::vector<Version> port_versions;
        mutable std::vector<std::string> git_trees;
    };

    struct GitRegistry final : RegistryImplementation
    {
        GitRegistry(const VcpkgPaths& paths, std::string&& repo, std::string&& reference, std::string&& baseline)
            : m_paths(paths)
            , m_gitconfig(git_registries_config(paths))
            , m_repo(std::move(repo))
            , m_reference(std::move(reference))
            , m_baseline_identifier(std::move(baseline))
        {
        }

        StringLiteral kind() const override { return "git"; }

        std::unique_ptr<RegistryEntry> get_port_entry(StringView) const override;

        void get_all_port_names(std::vector<std::string>&) const override;

        ExpectedL<Version> get_baseline_version(StringView) const override;

    private:
        friend struct GitRegistryEntry;

        LockFile::Entry get_lock_entry() const
        {
            return m_lock_entry.get(
                [this]() { return m_paths.get_installed_lockfile().get_or_fetch(m_paths, m_repo, m_reference); });
        }

        ExpectedL<Path> git_checkout_registry_port(StringView git_object) const
        {
            const auto destination = m_paths.reg_cache_dir() / "git-trees" / git_object;
            auto maybe_path = m_paths.get_git_impl(stdout_sink).splat_object(m_gitconfig,
                                                                  m_paths.get_filesystem(),
                                                                  m_paths.get_tool_exe(Tools::CMAKE, stdout_sink),
                                                                  destination,
                                                                  git_object);
            if (auto path = maybe_path.get())
            {
                return *path;
            }

            return msg::format(msgGitCheckoutRegistryPortFailed, msg::git_ref = git_object, msg::path = destination)
                .append_raw('\n')
                .append(maybe_path.error());
        }

        Path get_versions_tree_path() const
        {
            return m_versions_tree.get([this]() -> Path {
                auto e = get_lock_entry();
                e.ensure_up_to_date(m_paths);
                auto maybe_tree = m_paths.get_git_impl(stdout_sink).rev_parse(
                    m_gitconfig, Strings::concat(e.commit_id(), ':', registry_versions_dir_name));

                if (!maybe_tree)
                {
                    LockGuardPtr<Metrics>(g_metrics)->track_define_property(
                        DefineMetric::RegistriesErrorNoVersionsAtCommit);
                    Checks::exit_with_message(
                        VCPKG_LINE_INFO,
                        "Error: could not find the git tree for `versions` in repo `%s` at commit `%s`: %s",
                        m_repo,
                        e.commit_id(),
                        maybe_tree.error());
                }
                auto maybe_path = git_checkout_registry_port(*maybe_tree.get());
                if (!maybe_path)
                {
                    Checks::exit_with_message(VCPKG_LINE_INFO,
                                              "Error: failed to check out `versions` from repo %s: %s",
                                              m_repo,
                                              maybe_path.error());
                }
                return std::move(*maybe_path.get());
            });
        }

        struct VersionsTreePathResult
        {
            Path p;
            bool stale;
        };

        VersionsTreePathResult get_stale_versions_tree_path() const
        {
            auto e = get_lock_entry();
            if (!e.stale())
            {
                return {get_versions_tree_path(), false};
            }
            if (!m_stale_versions_tree.has_value())
            {
                auto maybe_tree = m_paths.get_git_impl(stdout_sink).rev_parse(
                    m_gitconfig, Strings::concat(e.commit_id(), ':', registry_versions_dir_name));
                if (!maybe_tree)
                {
                    // This could be caused by git gc or otherwise -- fall back to full fetch
                    return {get_versions_tree_path(), false};
                }
                auto maybe_path = git_checkout_registry_port(*maybe_tree.get());
                if (!maybe_path)
                {
                    // This could be caused by git gc or otherwise -- fall back to full fetch
                    return {get_versions_tree_path(), false};
                }
                m_stale_versions_tree = std::move(*maybe_path.get());
            }
            return {*m_stale_versions_tree.get(), true};
        }

        const VcpkgPaths& m_paths;
        const GitConfig m_gitconfig;

        std::string m_repo;
        std::string m_reference;
        std::string m_baseline_identifier;
        DelayedInit<LockFile::Entry> m_lock_entry;
        mutable Optional<Path> m_stale_versions_tree;
        DelayedInit<Path> m_versions_tree;
        DelayedInit<Baseline> m_baseline;
    };

    struct BuiltinPortTreeRegistryEntry final : RegistryEntry
    {
        BuiltinPortTreeRegistryEntry(StringView name_, Path root_, Version version_)
            : name(name_.to_string()), root(root_), version(version_)
        {
        }

        View<Version> get_port_versions() const override { return {&version, 1}; }
        ExpectedS<PathAndLocation> get_version(const Version& v) const override
        {
            if (v == version)
            {
                return PathAndLocation{root, "git+https://github.com/Microsoft/vcpkg#ports/" + name};
            }

            return {Strings::format("Error: no version entry for %s at version %s.\n"
                                    "We are currently using the version in the ports tree (%s).",
                                    name,
                                    v.to_string(),
                                    version.to_string()),
                    expected_right_tag};
        }

        std::string name;
        Path root;
        Version version;
    };

    struct BuiltinGitRegistryEntry final : RegistryEntry
    {
        BuiltinGitRegistryEntry(const VcpkgPaths& paths) : m_paths(paths) { }

        View<Version> get_port_versions() const override { return port_versions; }
        ExpectedS<PathAndLocation> get_version(const Version& version) const override;

        const VcpkgPaths& m_paths;

        std::string port_name;

        // these two map port versions to git trees
        // these shall have the same size, and git_trees[i] shall be the git tree for port_versions[i]
        std::vector<Version> port_versions;
        std::vector<std::string> git_trees;
    };

    struct FilesystemRegistryEntry final : RegistryEntry
    {
        explicit FilesystemRegistryEntry(std::string&& port_name) : port_name(port_name) { }

        View<Version> get_port_versions() const override { return port_versions; }

        ExpectedS<PathAndLocation> get_version(const Version& version) const override;

        std::string port_name;
        // these two map port versions to paths
        // these shall have the same size, and paths[i] shall be the path for port_versions[i]
        std::vector<Version> port_versions;
        std::vector<Path> version_paths;
    };

    // This registry implementation is the builtin registry without a baseline
    // that will only consult files in ports
    struct BuiltinFilesRegistry final : RegistryImplementation
    {
        static constexpr StringLiteral s_kind = "builtin-files";

        BuiltinFilesRegistry(const VcpkgPaths& paths)
            : m_fs(paths.get_filesystem()), m_builtin_ports_directory(paths.builtin_ports_directory())
        {
        }

        StringLiteral kind() const override { return s_kind; }

        std::unique_ptr<RegistryEntry> get_port_entry(StringView port_name) const override;

        void get_all_port_names(std::vector<std::string>&) const override;

        ExpectedL<Version> get_baseline_version(StringView port_name) const override;

        ~BuiltinFilesRegistry() = default;

        DelayedInit<Baseline> m_baseline;

    private:
        const ParseExpected<SourceControlFile>& get_scf(const Path& path) const
        {
            return m_scfs.get_lazy(path, [this, &path]() { return Paragraphs::try_load_port(m_fs, path); });
        }

        const Filesystem& m_fs;
        const Path m_builtin_ports_directory;
        Cache<Path, ParseExpected<SourceControlFile>> m_scfs;
    };
    constexpr StringLiteral BuiltinFilesRegistry::s_kind;

    // This registry implementation is a builtin registry with a provided
    // baseline that will perform git operations on the root git repo
    struct BuiltinGitRegistry final : RegistryImplementation
    {
        static constexpr StringLiteral s_kind = "builtin-git";

        BuiltinGitRegistry(const VcpkgPaths& paths, std::string&& baseline)
            : m_baseline_identifier(std::move(baseline))
            , m_files_impl(std::make_unique<BuiltinFilesRegistry>(paths))
            , m_paths(paths)
        {
        }

        StringLiteral kind() const override { return s_kind; }

        std::unique_ptr<RegistryEntry> get_port_entry(StringView port_name) const override;

        void get_all_port_names(std::vector<std::string>&) const override;

        ExpectedL<Version> get_baseline_version(StringView port_name) const override;

        ~BuiltinGitRegistry() = default;

        std::string m_baseline_identifier;
        DelayedInit<Baseline> m_baseline;

    private:
        std::unique_ptr<BuiltinFilesRegistry> m_files_impl;

        const VcpkgPaths& m_paths;
    };
    constexpr StringLiteral BuiltinGitRegistry::s_kind;

    // This registry entry is a stub that fails on all APIs; this is used in
    // read-only vcpkg if the user has not provided a baseline.
    struct BuiltinErrorRegistry final : RegistryImplementation
    {
        static constexpr StringLiteral s_kind = "builtin-error";

        StringLiteral kind() const override { return s_kind; }

        std::unique_ptr<RegistryEntry> get_port_entry(StringView) const override
        {
            Checks::msg_exit_with_error(VCPKG_LINE_INFO, msgErrorRequireBaseline);
        }

        void get_all_port_names(std::vector<std::string>&) const override
        {
            Checks::msg_exit_with_error(VCPKG_LINE_INFO, msgErrorRequireBaseline);
        }

        ExpectedL<Version> get_baseline_version(StringView) const override
        {
            Checks::msg_exit_with_error(VCPKG_LINE_INFO, msgErrorRequireBaseline);
        }

        ~BuiltinErrorRegistry() = default;
    };
    constexpr StringLiteral BuiltinErrorRegistry::s_kind;

    struct FilesystemRegistry final : RegistryImplementation
    {
        FilesystemRegistry(const Filesystem& fs, Path&& path, std::string&& baseline)
            : m_fs(fs), m_path(std::move(path)), m_baseline_identifier(std::move(baseline))
        {
        }

        StringLiteral kind() const override { return "filesystem"; }

        std::unique_ptr<RegistryEntry> get_port_entry(StringView) const override;

        void get_all_port_names(std::vector<std::string>&) const override;

        ExpectedL<Version> get_baseline_version(StringView) const override;

    private:
        const Filesystem& m_fs;

        Path m_path;
        std::string m_baseline_identifier;
        DelayedInit<Baseline> m_baseline;
    };

    Path relative_path_to_versions(StringView port_name);
    ExpectedS<std::vector<VersionDbEntry>> load_versions_file(const Filesystem& fs,
                                                              VersionDbType vdb,
                                                              const Path& port_versions,
                                                              StringView port_name,
                                                              const Path& registry_root = {});

    // returns nullopt if the baseline is valid, but doesn't contain the specified baseline,
    // or (equivalently) if the baseline does not exist.
    ExpectedS<Optional<Baseline>> parse_baseline_versions(StringView contents, StringView baseline, StringView origin);
    ExpectedS<Optional<Baseline>> load_baseline_versions(const Filesystem& fs,
                                                         const Path& baseline_path,
                                                         StringView identifier = {});

    void load_all_port_names_from_registry_versions(std::vector<std::string>& out,
                                                    const Filesystem& fs,
                                                    const Path& port_versions_path)
    {
        for (auto&& super_directory : fs.get_directories_non_recursive(port_versions_path, VCPKG_LINE_INFO))
        {
            for (auto&& file : fs.get_regular_files_non_recursive(super_directory, VCPKG_LINE_INFO))
            {
                auto filename = file.filename();
                if (!Strings::case_insensitive_ascii_ends_with(filename, ".json")) continue;

                if (!Strings::ends_with(filename, ".json"))
                {
                    Checks::exit_with_message(
                        VCPKG_LINE_INFO, "Error: the JSON file %s must have a .json (all lowercase) extension.", file);
                }

                auto port_name = filename.substr(0, filename.size() - 5);
                if (!Json::PackageNameDeserializer::is_package_name(port_name))
                {
                    Checks::exit_maybe_upgrade(
                        VCPKG_LINE_INFO, "Error: found invalid port version file name: `%s`.", file);
                }

                out.push_back(port_name.to_string());
            }
        }
    }

    static ExpectedS<Path> git_checkout_baseline(const VcpkgPaths& paths, StringView commit_sha)
    {
        Filesystem& fs = paths.get_filesystem();
        const auto destination_parent = paths.baselines_output() / commit_sha;
        auto destination = destination_parent / "baseline.json";

        if (!fs.exists(destination, IgnoreErrors{}))
        {
            const auto destination_tmp = destination_parent / "baseline.json.tmp";

            auto maybe_contents = paths.get_git_impl(stdout_sink).show(paths.git_builtin_config(),
                                                            Strings::concat(commit_sha, ":versions/baseline.json"));
            if (auto contents = maybe_contents.get())
            {
                std::error_code ec;
                fs.create_directories(destination_parent, ec);
                if (ec)
                {
                    return {Strings::format(
                                "Error: while checking out baseline %s\nError: while creating directories %s: %s",
                                commit_sha,
                                destination_parent,
                                ec.message()),
                            expected_right_tag};
                }
                fs.write_contents(destination_tmp, *contents, ec);
                if (ec)
                {
                    return {Strings::format("Error: while checking out baseline %s\nError: while writing %s: %s",
                                            commit_sha,
                                            destination_tmp,
                                            ec.message()),
                            expected_right_tag};
                }
                fs.rename(destination_tmp, destination, ec);
                if (ec)
                {
                    return {Strings::format("Error: while checking out baseline %s\nError: while renaming %s to %s: %s",
                                            commit_sha,
                                            destination_tmp,
                                            destination,
                                            ec.message()),
                            expected_right_tag};
                }
            }
            else
            {
                return {Strings::format("Error: while checking out baseline from commit '%s' at subpath "
                                        "'versions/baseline.json':\n%s\nThis may be fixed by updating vcpkg to the "
                                        "latest master via `git pull` or fetching commits via `git fetch`.",
                                        commit_sha,
                                        maybe_contents.error()),
                        expected_right_tag};
            }
        }
        return destination;
    }

    // { RegistryImplementation

    // { BuiltinFilesRegistry::RegistryImplementation
    std::unique_ptr<RegistryEntry> BuiltinFilesRegistry::get_port_entry(StringView port_name) const
    {
        auto port_directory = m_builtin_ports_directory / port_name;
        if (m_fs.exists(port_directory, IgnoreErrors{}))
        {
            const auto& found_scf = get_scf(port_directory);
            if (auto scfp = found_scf.get())
            {
                auto& scf = *scfp;
                if (scf->core_paragraph->name == port_name)
                {
                    return std::make_unique<BuiltinPortTreeRegistryEntry>(
                        scf->core_paragraph->name, port_directory, scf->to_version());
                }

                Checks::exit_maybe_upgrade(VCPKG_LINE_INFO,
                                           "Error: Failed to load port from %s: names did not match: '%s' != '%s'",
                                           port_directory,
                                           port_name,
                                           scf->core_paragraph->name);
            }
        }

        return nullptr;
    }

    ExpectedL<Version> BuiltinFilesRegistry::get_baseline_version(StringView port_name) const
    {
        // if a baseline is not specified, use the ports directory version
        auto port_path = m_builtin_ports_directory / port_name;
        const auto& maybe_scf = get_scf(port_path);
        if (auto pscf = maybe_scf.get())
        {
            return (*pscf)->to_version();
        }
        return LocalizedString::from_raw(ParseControlErrorInfo::format_errors({&maybe_scf.error(), 1}));
    }

    void BuiltinFilesRegistry::get_all_port_names(std::vector<std::string>& out) const
    {
        std::error_code ec;
        auto port_directories = m_fs.get_directories_non_recursive(m_builtin_ports_directory, ec);
        Checks::check_exit(VCPKG_LINE_INFO,
                           !ec,
                           "Error: failed while enumerating the builtin ports directory %s: %s",
                           m_builtin_ports_directory,
                           ec.message());
        for (auto&& port_directory : port_directories)
        {
            auto filename = port_directory.filename();
            if (filename == ".DS_Store") continue;
            out.push_back(filename.to_string());
        }
    }
    // } BuiltinFilesRegistry::RegistryImplementation

    // { BuiltinGitRegistry::RegistryImplementation
    std::unique_ptr<RegistryEntry> BuiltinGitRegistry::get_port_entry(StringView port_name) const
    {
        const auto& fs = m_paths.get_filesystem();

        auto versions_path = m_paths.builtin_registry_versions / relative_path_to_versions(port_name);
        if (fs.exists(versions_path, IgnoreErrors{}))
        {
            auto maybe_version_entries =
                load_versions_file(fs, VersionDbType::Git, m_paths.builtin_registry_versions, port_name);
            if (!maybe_version_entries)
            {
                Checks::exit_maybe_upgrade(VCPKG_LINE_INFO, "Error: " + maybe_version_entries.error());
            }

            auto version_entries = std::move(maybe_version_entries).value_or_exit(VCPKG_LINE_INFO);
            auto res = std::make_unique<BuiltinGitRegistryEntry>(m_paths);
            res->port_name = port_name.to_string();
            for (auto&& version_entry : version_entries)
            {
                res->port_versions.push_back(version_entry.version);
                res->git_trees.push_back(version_entry.git_tree);
            }
            return res;
        }

        return m_files_impl->get_port_entry(port_name);
    }

    ExpectedL<Version> BuiltinGitRegistry::get_baseline_version(StringView port_name) const
    {
        const auto& baseline = m_baseline.get([this]() -> Baseline {
            auto maybe_path = git_checkout_baseline(m_paths, m_baseline_identifier);
            if (!maybe_path)
            {
                Checks::exit_with_message(
                    VCPKG_LINE_INFO, "%s\n\n%s", maybe_path.error(), RegistrySet::get_baseline_suggestion(m_paths));
            }
            auto b = load_baseline_versions(m_paths.get_filesystem(), *maybe_path.get()).value_or_exit(VCPKG_LINE_INFO);
            if (auto p = b.get())
            {
                return std::move(*p);
            }
            Checks::exit_with_message(VCPKG_LINE_INFO,
                                      "Error: The baseline file at commit %s was invalid (no \"default\" field)",
                                      m_baseline_identifier);
        });

        auto it = baseline.find(port_name);
        if (it != baseline.end())
        {
            return it->second;
        }
        return msg::format(msg::msgErrorMessage).append(msgPortNotInBaseline, msg::package_name = port_name);
    }

    void BuiltinGitRegistry::get_all_port_names(std::vector<std::string>& out) const
    {
        const auto& fs = m_paths.get_filesystem();

        if (fs.exists(m_paths.builtin_registry_versions, IgnoreErrors{}))
        {
            load_all_port_names_from_registry_versions(out, fs, m_paths.builtin_registry_versions);
        }

        m_files_impl->get_all_port_names(out);
    }
    // } BuiltinGitRegistry::RegistryImplementation

    // { FilesystemRegistry::RegistryImplementation
    ExpectedL<Version> FilesystemRegistry::get_baseline_version(StringView port_name) const
    {
        const auto& baseline = m_baseline.get([this]() -> Baseline {
            auto path_to_baseline = m_path / registry_versions_dir_name / "baseline.json";
            auto res_baseline = load_baseline_versions(m_fs, path_to_baseline, m_baseline_identifier);
            if (auto opt_baseline = res_baseline.get())
            {
                if (auto p = opt_baseline->get())
                {
                    return std::move(*p);
                }

                if (m_baseline_identifier.size() == 0)
                {
                    return {};
                }

                Checks::exit_maybe_upgrade(
                    VCPKG_LINE_INFO,
                    "Error: could not find explicitly specified baseline `\"%s\"` in baseline file `%s`.",
                    m_baseline_identifier,
                    path_to_baseline);
            }

            Checks::exit_maybe_upgrade(VCPKG_LINE_INFO, res_baseline.error());
        });

        auto it = baseline.find(port_name);
        if (it != baseline.end())
        {
            return it->second;
        }
        else
        {
            return msg::format(msg::msgErrorMessage).append(msgPortNotInBaseline, msg::package_name = port_name);
        }
    }

    std::unique_ptr<RegistryEntry> FilesystemRegistry::get_port_entry(StringView port_name) const
    {
        auto maybe_version_entries =
            load_versions_file(m_fs, VersionDbType::Filesystem, m_path / registry_versions_dir_name, port_name, m_path);

        auto version_entries = std::move(maybe_version_entries).value_or_exit(VCPKG_LINE_INFO);

        auto res = std::make_unique<FilesystemRegistryEntry>(port_name.to_string());
        for (auto&& version_entry : version_entries)
        {
            res->port_versions.push_back(std::move(version_entry.version));
            res->version_paths.push_back(std::move(version_entry.p));
        }
        return res;
    }

    void FilesystemRegistry::get_all_port_names(std::vector<std::string>& out) const
    {
        load_all_port_names_from_registry_versions(out, m_fs, m_path / registry_versions_dir_name);
    }
    // } FilesystemRegistry::RegistryImplementation

    // { GitRegistry::RegistryImplementation
    std::unique_ptr<RegistryEntry> GitRegistry::get_port_entry(StringView port_name) const
    {
        return std::make_unique<GitRegistryEntry>(*this, port_name);
    }

    GitRegistryEntry::GitRegistryEntry(const GitRegistry& reg, StringView name)
        : port_name(name.to_string()), parent(reg)
    {
        auto vtp = parent.get_stale_versions_tree_path();
        stale = vtp.stale;
        fill_data_from_path(parent.m_paths.get_filesystem(), vtp.p);
    }

    ExpectedL<Version> GitRegistry::get_baseline_version(StringView port_name) const
    {
        const auto& baseline = m_baseline.get([this]() -> Baseline {
            // We delay baseline validation until here to give better error messages and suggestions
            if (!is_git_commit_sha(m_baseline_identifier))
            {
                auto e = get_lock_entry();
                e.ensure_up_to_date(m_paths);
                Checks::exit_maybe_upgrade(
                    VCPKG_LINE_INFO,
                    "Error: the git registry entry for \"%s\" must have a \"baseline\" field that is a valid git "
                    "commit SHA (40 hexadecimal characters).\n"
                    "The current HEAD of that repo is \"%s\".\n",
                    m_repo,
                    e.commit_id());
            }

            const auto& git = m_paths.get_git_impl(stdout_sink);

            const std::string rev = Strings::concat(m_baseline_identifier, ":versions/baseline.json");
            auto maybe_contents = git.show(m_gitconfig, rev);
            if (!maybe_contents)
            {
                get_lock_entry().ensure_up_to_date(m_paths);
                maybe_contents = git.show(m_gitconfig, rev);
            }
            if (!maybe_contents)
            {
                print2("Fetching baseline information from ", m_repo, "...\n");
                auto maybe_fetch = git.init_fetch(m_gitconfig, m_paths.get_filesystem(), m_repo, m_baseline_identifier);
                if (!maybe_fetch)
                {
                    LockGuardPtr<Metrics>(g_metrics)->track_define_property(
                        DefineMetric::RegistriesErrorCouldNotFindBaseline);
                    Checks::exit_with_message(
                        VCPKG_LINE_INFO,
                        "Error: Couldn't find baseline `\"%s\"` for repo %s:\n%s\nError: Failed to fetch %s:\n%s",
                        m_baseline_identifier,
                        m_repo,
                        maybe_contents.error(),
                        m_repo,
                        maybe_fetch.error());
                }
                maybe_contents = git.show(m_gitconfig, rev);
            }

            if (!maybe_contents)
            {
                LockGuardPtr<Metrics>(g_metrics)->track_define_property(
                    DefineMetric::RegistriesErrorCouldNotFindBaseline);
                Checks::exit_with_message(VCPKG_LINE_INFO,
                                          "Error: Couldn't find baseline in commit `\"%s\"` from repo %s:\n%s\n",
                                          m_baseline_identifier,
                                          m_repo,
                                          maybe_contents.error());
            }

            auto contents = maybe_contents.get();
            auto res_baseline = parse_baseline_versions(*contents, "default", rev);
            if (auto opt_baseline = res_baseline.get())
            {
                if (auto p = opt_baseline->get())
                {
                    return std::move(*p);
                }
                else
                {
                    LockGuardPtr<Metrics>(g_metrics)->track_define_property(
                        DefineMetric::RegistriesErrorCouldNotFindBaseline);
                    Checks::exit_maybe_upgrade(
                        VCPKG_LINE_INFO,
                        "The baseline.json from commit `\"%s\"` in the repo %s did not contain a \"default\" field.",
                        m_baseline_identifier,
                        m_repo);
                }
            }
            else
            {
                Checks::exit_with_message(VCPKG_LINE_INFO,
                                          "Error while fetching baseline `\"%s\"` from repo %s:\n%s",
                                          m_baseline_identifier,
                                          m_repo,
                                          res_baseline.error());
            }
        });

        auto it = baseline.find(port_name);
        if (it != baseline.end())
        {
            return it->second;
        }

        return msg::format(msg::msgErrorMessage).append(msgPortNotInBaseline, msg::package_name = port_name);
    }

    void GitRegistry::get_all_port_names(std::vector<std::string>& out) const
    {
        auto versions_path = get_stale_versions_tree_path();
        load_all_port_names_from_registry_versions(out, m_paths.get_filesystem(), versions_path.p);
    }
    // } GitRegistry::RegistryImplementation

    // } RegistryImplementation

    // { RegistryEntry

    // { BuiltinRegistryEntry::RegistryEntry
    DECLARE_AND_REGISTER_MESSAGE(GitCheckoutPortFailed,
                                 (msg::package_name, msg::git_ref, msg::path),
                                 "",
                                 "while checking out {package_name} with SHA {git_ref} into {path}");

    ExpectedS<PathAndLocation> BuiltinGitRegistryEntry::get_version(const Version& version) const
    {
        auto it = std::find(port_versions.begin(), port_versions.end(), version);
        if (it == port_versions.end())
        {
            return {
                Strings::concat(
                    "Error: No version entry for ",
                    port_name,
                    " at version ",
                    version,
                    ". This may be fixed by updating vcpkg to the latest master via `git "
                    "pull`.\nAvailable versions:\n",
                    Strings::join("", port_versions, [](const Version& v) { return Strings::concat("    ", v, "\n"); }),
                    "\nSee `vcpkg help versioning` for more information."),
                expected_right_tag};
        }

        const auto& git_tree = git_trees[it - port_versions.begin()];

        const auto destination = m_paths.versions_output() / port_name / git_tree;

        auto maybe_path = m_paths.get_git_impl(stdout_sink).splat_object(m_paths.git_builtin_config(),
                                                              m_paths.get_filesystem(),
                                                              m_paths.get_tool_exe(Tools::CMAKE, stdout_sink),
                                                              destination,
                                                              git_tree);
        if (auto path = maybe_path.get())
        {
            return PathAndLocation{
                std::move(*path),
                "git+https://github.com/Microsoft/vcpkg@" + git_tree,
            };
        }
        return msg::format(msgGitCheckoutPortFailed,
                           msg::package_name = port_name,
                           msg::git_ref = git_tree,
                           msg::path = destination)
            .append_raw('\n')
            .append(maybe_path.error())
            .extract_data();
    }
    // } BuiltinRegistryEntry::RegistryEntry

    // { FilesystemRegistryEntry::RegistryEntry
    ExpectedS<PathAndLocation> FilesystemRegistryEntry::get_version(const Version& version) const
    {
        auto it = std::find(port_versions.begin(), port_versions.end(), version);
        if (it == port_versions.end())
        {
            return Strings::concat("Error: No version entry for ", port_name, " at version ", version, ".");
        }
        return PathAndLocation{
            version_paths[it - port_versions.begin()],
            "",
        };
    }
    // } FilesystemRegistryEntry::RegistryEntry

    // { GitRegistryEntry::RegistryEntry
    View<Version> GitRegistryEntry::get_port_versions() const
    {
        if (stale)
        {
            fill_data_from_path(parent.m_paths.get_filesystem(), parent.get_versions_tree_path());
            stale = false;
        }
        return port_versions;
    }

    ExpectedS<PathAndLocation> GitRegistryEntry::get_version(const Version& version) const
    {
        auto it = std::find(port_versions.begin(), port_versions.end(), version);
        if (it == port_versions.end() && stale)
        {
            fill_data_from_path(parent.m_paths.get_filesystem(), parent.get_versions_tree_path());
            stale = false;
            it = std::find(port_versions.begin(), port_versions.end(), version);
        }
        if (it == port_versions.end())
        {
            return {
                Strings::concat(
                    "Error: No version entry for ",
                    port_name,
                    " at version ",
                    version,
                    ".\nAvailable versions:\n",
                    Strings::join("", port_versions, [](const Version& v) { return Strings::concat("    ", v, "\n"); }),
                    "\nSee `vcpkg help versioning` for more information."),
                expected_right_tag};
        }

        const auto& git_tree = git_trees[it - port_versions.begin()];
        auto maybe_path = parent.git_checkout_registry_port(git_tree);

        if (auto path = maybe_path.get())
        {
            return PathAndLocation{
                std::move(*path),
                Strings::concat("git+", parent.m_repo, "@", git_tree),
            };
        }

        return std::move(maybe_path).error().extract_data();
    }

    void GitRegistryEntry::fill_data_from_path(const Filesystem& fs, const Path& port_versions_path) const
    {
        auto maybe_version_entries = load_versions_file(fs, VersionDbType::Git, port_versions_path, port_name);
        auto version_entries = std::move(maybe_version_entries).value_or_exit(VCPKG_LINE_INFO);

        for (auto&& version_entry : version_entries)
        {
            port_versions.push_back(version_entry.version);
            git_trees.push_back(version_entry.git_tree);
        }
    }

    // } GitRegistryEntry::RegistryEntry

    // } RegistryEntry
}

// deserializers
namespace
{
    using namespace vcpkg;

    struct BaselineDeserializer final : Json::IDeserializer<std::map<std::string, Version, std::less<>>>
    {
        StringView type_name() const override { return "a baseline object"; }

        Optional<type> visit_object(Json::Reader& r, const Json::Object& obj) override
        {
            std::map<std::string, Version, std::less<>> result;

            for (auto pr : obj)
            {
                const auto& version_value = pr.second;
                Version version;
                r.visit_in_key(version_value, pr.first, version, get_versiontag_deserializer_instance());

                result.emplace(pr.first.to_string(), std::move(version));
            }

            return result;
        }

        static BaselineDeserializer instance;
    };
    BaselineDeserializer BaselineDeserializer::instance;

    Path relative_path_to_versions(StringView port_name)
    {
        char prefix[] = {port_name[0], '-', '\0'};
        return Path(prefix) / port_name.to_string() + ".json";
    }

    ExpectedS<std::vector<VersionDbEntry>> load_versions_file(const Filesystem& fs,
                                                              VersionDbType type,
                                                              const Path& registry_versions,
                                                              StringView port_name,
                                                              const Path& registry_root)
    {
        Checks::check_exit(VCPKG_LINE_INFO,
                           !(type == VersionDbType::Filesystem && registry_root.empty()),
                           "Bug in vcpkg; type should never = Filesystem when registry_root is empty.");

        auto versions_file_path = registry_versions / relative_path_to_versions(port_name);

        if (!fs.exists(versions_file_path, IgnoreErrors{}))
        {
            return Strings::format("Couldn't find the versions database file: %s", versions_file_path);
        }

        std::error_code ec;
        auto contents = fs.read_contents(versions_file_path, ec);
        if (ec)
        {
            return Strings::format(
                "Error: Failed to load the versions database file %s: %s", versions_file_path, ec.message());
        }

        auto maybe_versions_json = Json::parse(std::move(contents));
        if (!maybe_versions_json)
        {
            return Strings::format("Error: failed to parse versions file for `%s`: %s",
                                   port_name,
                                   maybe_versions_json.error()->to_string());
        }
        if (!maybe_versions_json.get()->first.is_object())
        {
            return Strings::format("Error: versions file for `%s` does not have a top level object.", port_name);
        }

        const auto& versions_object = maybe_versions_json.get()->first.object(VCPKG_LINE_INFO);
        auto maybe_versions_array = versions_object.get("versions");
        if (!maybe_versions_array || !maybe_versions_array->is_array())
        {
            return Strings::format("Error: versions file for `%s` does not contain a versions array.", port_name);
        }

        std::vector<VersionDbEntry> db_entries;
        VersionDbEntryArrayDeserializer deserializer{type, registry_root};
        // Avoid warning treated as error.
        if (maybe_versions_array != nullptr)
        {
            Json::Reader r;
            r.visit_in_key(*maybe_versions_array, "versions", db_entries, deserializer);
            if (!r.errors().empty())
            {
                return Strings::format(
                    "Error: failed to parse versions file for `%s`:\n%s", port_name, Strings::join("\n", r.errors()));
            }
        }
        return db_entries;
    }

    ExpectedS<Optional<Baseline>> parse_baseline_versions(StringView contents, StringView baseline, StringView origin)
    {
        auto maybe_value = Json::parse(contents, origin);
        if (!maybe_value)
        {
            return Strings::format(
                "Error: failed to parse baseline file: %s\n%s", origin, maybe_value.error()->to_string());
        }

        auto& value = *maybe_value.get();

        if (!value.first.is_object())
        {
            return Strings::concat("Error: baseline file ", origin, " does not have a top-level object");
        }

        auto real_baseline = baseline.size() == 0 ? "default" : baseline;

        const auto& obj = value.first.object(VCPKG_LINE_INFO);
        auto baseline_value = obj.get(real_baseline);
        if (!baseline_value)
        {
            return {nullopt, expected_left_tag};
        }

        Json::Reader r;
        std::map<std::string, Version, std::less<>> result;
        r.visit_in_key(*baseline_value, real_baseline, result, BaselineDeserializer::instance);
        if (r.errors().empty())
        {
            return {std::move(result), expected_left_tag};
        }
        else
        {
            return Strings::format("Error: failed to parse baseline: %s\n%s", origin, Strings::join("\n", r.errors()));
        }
    }

    ExpectedS<Optional<Baseline>> load_baseline_versions(const Filesystem& fs,
                                                         const Path& baseline_path,
                                                         StringView baseline)
    {
        std::error_code ec;
        auto contents = fs.read_contents(baseline_path, ec);
        if (ec)
        {
            if (ec == std::errc::no_such_file_or_directory)
            {
                Debug::print("Failed to find baseline.json\n");
                return {nullopt, expected_left_tag};
            }

            return Strings::format("Error: failed to read baseline file \"%s\": %s", baseline_path, ec.message());
        }

        return parse_baseline_versions(std::move(contents), baseline, baseline_path);
    }
}

namespace vcpkg
{
    constexpr StringLiteral VersionDbEntryDeserializer::GIT_TREE;
    constexpr StringLiteral VersionDbEntryDeserializer::PATH;
    StringView VersionDbEntryDeserializer::type_name() const { return "a version database entry"; }
    View<StringView> VersionDbEntryDeserializer::valid_fields() const
    {
        static const StringView u_git[] = {GIT_TREE};
        static const StringView u_path[] = {PATH};
        static const auto t_git = vcpkg::Util::Vectors::concat<StringView>(schemed_deserializer_fields(), u_git);
        static const auto t_path = vcpkg::Util::Vectors::concat<StringView>(schemed_deserializer_fields(), u_path);

        return type == VersionDbType::Git ? t_git : t_path;
    }

    Optional<VersionDbEntry> VersionDbEntryDeserializer::visit_object(Json::Reader& r, const Json::Object& obj)
    {
        VersionDbEntry ret;

        auto schemed_version = visit_required_schemed_deserializer(type_name(), r, obj);
        ret.scheme = schemed_version.scheme;
        ret.version = std::move(schemed_version.version);

        static Json::StringDeserializer git_tree_deserializer("a git object SHA");
        static Json::StringDeserializer path_deserializer("a registry path");

        switch (type)
        {
            case VersionDbType::Git:
            {
                r.required_object_field(type_name(), obj, GIT_TREE, ret.git_tree, git_tree_deserializer);
                break;
            }
            case VersionDbType::Filesystem:
            {
                std::string path_res;
                r.required_object_field(type_name(), obj, PATH, path_res, path_deserializer);
                if (!Strings::starts_with(path_res, "$/"))
                {
                    r.add_generic_error(
                        "a registry path",
                        "A registry path must start with `$` to mean the registry root; e.g., `$/foo/bar`.");
                    return nullopt;
                }

                if (Strings::contains(path_res, '\\'))
                {
                    r.add_generic_error("a registry path",
                                        "A registry path must use forward slashes as path separators.");
                    return nullopt;
                }

                if (Strings::contains(path_res, "//"))
                {
                    r.add_generic_error("a registry path", "A registry path must not have multiple slashes.");
                    return nullopt;
                }

                auto first = path_res.begin();
                const auto last = path_res.end();
                for (std::string::iterator candidate;; first = candidate)
                {
                    candidate = std::find(first, last, '/');
                    if (candidate == last)
                    {
                        break;
                    }

                    ++candidate;
                    if (candidate == last)
                    {
                        break;
                    }

                    if (*candidate != '.')
                    {
                        continue;
                    }

                    ++candidate;
                    if (candidate == last || *candidate == '/')
                    {
                        r.add_generic_error("a registry path", "A registry path must not have 'dot' path elements.");
                        return nullopt;
                    }

                    if (*candidate != '.')
                    {
                        first = candidate;
                        continue;
                    }

                    ++candidate;
                    if (candidate == last || *candidate == '/')
                    {
                        r.add_generic_error("a registry path",
                                            "A registry path must not have 'dot dot' path elements.");
                        return nullopt;
                    }
                }

                ret.p = registry_root / StringView{path_res}.substr(2);
                break;
            }
        }

        return ret;
    }

    StringView VersionDbEntryArrayDeserializer::type_name() const { return "an array of versions"; }

    Optional<std::vector<VersionDbEntry>> VersionDbEntryArrayDeserializer::visit_array(Json::Reader& r,
                                                                                       const Json::Array& arr)
    {
        return r.array_elements(arr, underlying);
    }

    LockFile::Entry LockFile::get_or_fetch(const VcpkgPaths& paths, StringView repo, StringView reference)
    {
        auto range = lockdata.equal_range(repo);
        auto it = std::find_if(range.first, range.second, [&reference](const LockDataType::value_type& repo2entry) {
            return repo2entry.second.reference == reference;
        });

        if (it == range.second)
        {
            print2("Fetching registry information from ", repo, " (", reference, ")...\n");
            auto x =
                paths.get_git_impl(stdout_sink).init_fetch(git_registries_config(paths), paths.get_filesystem(), repo, reference);
            it = lockdata.emplace(repo.to_string(),
                                  EntryData{reference.to_string(), x.value_or_exit(VCPKG_LINE_INFO), false});
            modified = true;
        }

        return {this, it};
    }
    void LockFile::Entry::ensure_up_to_date(const VcpkgPaths& paths) const
    {
        if (data->second.stale)
        {
            StringView repo(data->first);
            StringView reference(data->second.reference);
            print2("Fetching registry information from ", repo, " (", reference, ")...\n");

            data->second.commit_id =
                paths.get_git_impl(stdout_sink)
                    .init_fetch(git_registries_config(paths), paths.get_filesystem(), repo, reference)
                    .value_or_exit(VCPKG_LINE_INFO);
            data->second.stale = false;
            lockfile->modified = true;
        }
    }

    Registry::Registry(std::vector<std::string>&& packages, std::unique_ptr<RegistryImplementation>&& impl)
        : packages_(std::move(packages)), implementation_(std::move(impl))
    {
        Util::sort_unique_erase(packages_);
        Checks::check_exit(VCPKG_LINE_INFO, implementation_ != nullptr);
    }

    const RegistryImplementation* RegistrySet::registry_for_port(StringView name) const
    {
        for (const auto& registry : registries())
        {
            const auto& packages = registry.packages();
            if (std::find(packages.begin(), packages.end(), name) != packages.end())
            {
                return &registry.implementation();
            }
        }
        return default_registry();
    }

    ExpectedL<Version> RegistrySet::baseline_for_port(StringView port_name) const
    {
        auto impl = registry_for_port(port_name);
        if (!impl) return msg::format(msg::msgErrorMessage).append(msgNoRegistryForPort, msg::package_name = port_name);
        return impl->get_baseline_version(port_name);
    }

    bool RegistrySet::is_default_builtin_registry() const
    {
        return default_registry_ && default_registry_->kind() == BuiltinFilesRegistry::s_kind;
    }
    bool RegistrySet::has_modifications() const { return !registries_.empty() || !is_default_builtin_registry(); }

    DECLARE_AND_REGISTER_MESSAGE(GitSuggestCurrentCommitAsBaseline,
                                 (),
                                 "",
                                 "you can use the current commit as a baseline by adding this line to your manifest:");
    DECLARE_AND_REGISTER_MESSAGE(GitFailedDetectingCurrentCommit, (), "", "failed to determine current commit");

    LocalizedString RegistrySet::get_baseline_suggestion(const VcpkgPaths& paths)
    {
        auto maybe_embedded_sha = paths.git_embedded_sha();
        if (!maybe_embedded_sha)
        {
            const IGit& git = paths.get_git_impl(stdout_sink);
            const auto config = paths.git_builtin_config();

            auto maybe_sha = git.rev_parse(config, "HEAD");
            if (!maybe_sha)
            {
                return msg::format(msg::msgErrorMessage)
                    .append(msgGitFailedDetectingCurrentCommit)
                    .append_raw('\n')
                    .append(maybe_sha.error());
            }
            maybe_embedded_sha = std::move(*maybe_sha.get());
        }

        return msg::format(msgGitSuggestCurrentCommitAsBaseline)
            .append_raw('\n')
            .append_fmt_raw(R"("builtin-baseline": "{}")", *maybe_embedded_sha.get());
    }

    ExpectedS<std::vector<std::pair<SchemedVersion, std::string>>> get_builtin_versions(const VcpkgPaths& paths,
                                                                                        StringView port_name)
    {
        auto maybe_versions =
            load_versions_file(paths.get_filesystem(), VersionDbType::Git, paths.builtin_registry_versions, port_name);
        if (auto pversions = maybe_versions.get())
        {
            return Util::fmap(
                *pversions, [](auto&& entry) -> auto{
                    return std::make_pair(SchemedVersion{entry.scheme, entry.version}, entry.git_tree);
                });
        }

        return maybe_versions.error();
    }

    ExpectedS<Baseline> get_builtin_baseline(const VcpkgPaths& paths)
    {
        return load_baseline_versions(paths.get_filesystem(), paths.builtin_registry_versions / "baseline.json")
            .then([&](Optional<Baseline>&& b) -> ExpectedS<Baseline> {
                if (auto p = b.get())
                {
                    return std::move(*p);
                }
                return Strings::concat(
                    "Error: The baseline file at versions/baseline.json was invalid (no \"default\" field)");
            });
    }

    ExpectedL<std::map<std::string, std::string>> get_builtin_port_git_objects(const VcpkgPaths& paths)
    {
        const auto& git = paths.get_git_impl(stdout_sink);
        GitLsTreeOptions opts = {};
        opts.dirs_only = true;
        auto maybe_files = git.ls_tree(paths.git_builtin_config(), "HEAD:ports/", opts);
        if (!maybe_files)
        {
            return maybe_files.error();
        }

        std::map<std::string, std::string> results;
        for (auto&& file : maybe_files.value_or_exit(VCPKG_LINE_INFO))
        {
            results.emplace(file.path, file.git_object);
        }
        return results;
    }

    bool is_git_commit_sha(StringView sv)
    {
        static constexpr struct
        {
            bool operator()(char ch) { return ('0' <= ch && ch <= '9') || ('a' <= ch && ch <= 'f'); }
        } is_lcase_ascii_hex;

        return sv.size() == 40 && std::all_of(sv.begin(), sv.end(), is_lcase_ascii_hex);
    }

    std::unique_ptr<RegistryImplementation> make_builtin_registry(const VcpkgPaths& paths)
    {
        if (paths.use_git_default_registry())
        {
            return std::make_unique<BuiltinErrorRegistry>();
        }
        else
        {
            return std::make_unique<BuiltinFilesRegistry>(paths);
        }
    }
    std::unique_ptr<RegistryImplementation> make_builtin_registry(const VcpkgPaths& paths, std::string baseline)
    {
        if (paths.use_git_default_registry())
        {
            return std::make_unique<GitRegistry>(
                paths, builtin_registry_git_url.to_string(), "HEAD", std::move(baseline));
        }
        else
        {
            return std::make_unique<BuiltinGitRegistry>(paths, std::move(baseline));
        }
    }
    std::unique_ptr<RegistryImplementation> make_git_registry(const VcpkgPaths& paths,
                                                              std::string repo,
                                                              std::string reference,
                                                              std::string baseline)
    {
        return std::make_unique<GitRegistry>(paths, std::move(repo), std::move(reference), std::move(baseline));
    }
    std::unique_ptr<RegistryImplementation> make_filesystem_registry(const Filesystem& fs,
                                                                     Path path,
                                                                     std::string baseline)
    {
        return std::make_unique<FilesystemRegistry>(fs, std::move(path), std::move(baseline));
    }
}<|MERGE_RESOLUTION|>--- conflicted
+++ resolved
@@ -31,22 +31,14 @@
 
     static constexpr StringLiteral registry_versions_dir_name = "versions";
 
-<<<<<<< HEAD
-    DECLARE_AND_REGISTER_MESSAGE(PortNotInBaseline,
-                                 (msg::package_name),
-                                 "",
-                                 "the baseline does not contain an entry for port {package_name}");
-
     GitConfig git_registries_config(const VcpkgPaths& paths)
     {
         GitConfig conf;
-        conf.git_work_tree = paths.reg_cache_dir() / "git";
+        conf.git_work_tree = paths.registries_cache() / "git";
         conf.git_dir = conf.git_work_tree / ".git";
         return conf;
     }
 
-=======
->>>>>>> 4bc93c8f
     struct GitRegistry;
 
     struct GitRegistryEntry final : RegistryEntry
@@ -102,12 +94,13 @@
 
         ExpectedL<Path> git_checkout_registry_port(StringView git_object) const
         {
-            const auto destination = m_paths.reg_cache_dir() / "git-trees" / git_object;
-            auto maybe_path = m_paths.get_git_impl(stdout_sink).splat_object(m_gitconfig,
-                                                                  m_paths.get_filesystem(),
-                                                                  m_paths.get_tool_exe(Tools::CMAKE, stdout_sink),
-                                                                  destination,
-                                                                  git_object);
+            const auto destination = m_paths.registries_cache() / "git-trees" / git_object;
+            auto maybe_path = m_paths.get_git_impl(stdout_sink)
+                                  .splat_object(m_gitconfig,
+                                                m_paths.get_filesystem(),
+                                                m_paths.get_tool_exe(Tools::CMAKE, stdout_sink),
+                                                destination,
+                                                git_object);
             if (auto path = maybe_path.get())
             {
                 return *path;
@@ -123,8 +116,9 @@
             return m_versions_tree.get([this]() -> Path {
                 auto e = get_lock_entry();
                 e.ensure_up_to_date(m_paths);
-                auto maybe_tree = m_paths.get_git_impl(stdout_sink).rev_parse(
-                    m_gitconfig, Strings::concat(e.commit_id(), ':', registry_versions_dir_name));
+                auto maybe_tree =
+                    m_paths.get_git_impl(stdout_sink)
+                        .rev_parse(m_gitconfig, Strings::concat(e.commit_id(), ':', registry_versions_dir_name));
 
                 if (!maybe_tree)
                 {
@@ -164,8 +158,9 @@
             }
             if (!m_stale_versions_tree.has_value())
             {
-                auto maybe_tree = m_paths.get_git_impl(stdout_sink).rev_parse(
-                    m_gitconfig, Strings::concat(e.commit_id(), ':', registry_versions_dir_name));
+                auto maybe_tree =
+                    m_paths.get_git_impl(stdout_sink)
+                        .rev_parse(m_gitconfig, Strings::concat(e.commit_id(), ':', registry_versions_dir_name));
                 if (!maybe_tree)
                 {
                     // This could be caused by git gc or otherwise -- fall back to full fetch
@@ -425,8 +420,9 @@
         {
             const auto destination_tmp = destination_parent / "baseline.json.tmp";
 
-            auto maybe_contents = paths.get_git_impl(stdout_sink).show(paths.git_builtin_config(),
-                                                            Strings::concat(commit_sha, ":versions/baseline.json"));
+            auto maybe_contents =
+                paths.get_git_impl(stdout_sink)
+                    .show(paths.git_builtin_config(), Strings::concat(commit_sha, ":versions/baseline.json"));
             if (auto contents = maybe_contents.get())
             {
                 std::error_code ec;
@@ -810,11 +806,12 @@
 
         const auto destination = m_paths.versions_output() / port_name / git_tree;
 
-        auto maybe_path = m_paths.get_git_impl(stdout_sink).splat_object(m_paths.git_builtin_config(),
-                                                              m_paths.get_filesystem(),
-                                                              m_paths.get_tool_exe(Tools::CMAKE, stdout_sink),
-                                                              destination,
-                                                              git_tree);
+        auto maybe_path = m_paths.get_git_impl(stdout_sink)
+                              .splat_object(m_paths.git_builtin_config(),
+                                            m_paths.get_filesystem(),
+                                            m_paths.get_tool_exe(Tools::CMAKE, stdout_sink),
+                                            destination,
+                                            git_tree);
         if (auto path = maybe_path.get())
         {
             return PathAndLocation{
@@ -1193,8 +1190,8 @@
         if (it == range.second)
         {
             print2("Fetching registry information from ", repo, " (", reference, ")...\n");
-            auto x =
-                paths.get_git_impl(stdout_sink).init_fetch(git_registries_config(paths), paths.get_filesystem(), repo, reference);
+            auto x = paths.get_git_impl(stdout_sink)
+                         .init_fetch(git_registries_config(paths), paths.get_filesystem(), repo, reference);
             it = lockdata.emplace(repo.to_string(),
                                   EntryData{reference.to_string(), x.value_or_exit(VCPKG_LINE_INFO), false});
             modified = true;
