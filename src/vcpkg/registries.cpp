--- conflicted
+++ resolved
@@ -1132,14 +1132,9 @@
         }
 
         const auto& git_tree = port_versions_soa.git_trees()[it - port_versions.begin()];
-<<<<<<< HEAD
-        return m_paths.git_checkout_port(port_name, git_tree, m_paths.root / ".git")
-            .map([&git_tree](Path&& p) -> PortLocation {
-=======
         return m_paths.versions_dot_git_dir()
             .then([&, this](Path&& dot_git) { return m_paths.git_checkout_port(port_name, git_tree, dot_git); })
-            .map([&git_tree](Path&& p) -> PathAndLocation {
->>>>>>> e0ec6cdb
+            .map([&git_tree](Path&& p) -> PortLocation {
                 return {
                     std::move(p),
                     "git+https://github.com/Microsoft/vcpkg@" + git_tree,
