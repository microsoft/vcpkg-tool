#include <vcpkg/base/delayed_init.h>
#include <vcpkg/base/json.h>
#include <vcpkg/base/jsonreader.h>
#include <vcpkg/base/messages.h>
#include <vcpkg/base/system.debug.h>
#include <vcpkg/base/system.print.h>

#include <vcpkg/metrics.h>
#include <vcpkg/paragraphs.h>
#include <vcpkg/registries.h>
#include <vcpkg/sourceparagraph.h>
#include <vcpkg/vcpkgcmdarguments.h>
#include <vcpkg/vcpkgpaths.h>
#include <vcpkg/versiondeserializers.h>
#include <vcpkg/versions.h>

#include <map>

namespace
{
    using namespace vcpkg;

    using Baseline = std::map<std::string, Version, std::less<>>;

    static constexpr StringLiteral registry_versions_dir_name = "versions";

    struct GitRegistry;

    struct GitRegistryEntry final : RegistryEntry
    {
        GitRegistryEntry(const GitRegistry& reg, StringView name);

        View<Version> get_port_versions() const override;
        ExpectedS<PathAndLocation> get_version(const Version& version) const override;

    private:
        void fill_data_from_path(const Filesystem& fs, const Path& port_versions_path) const;

        std::string port_name;

        const GitRegistry& parent;

        // Indicates whether port_versions and git_trees were filled in with stale (i.e. lock) data.
        mutable bool stale;

        // these two map port versions to git trees
        // these shall have the same size, and git_trees[i] shall be the git tree for port_versions[i]
        mutable std::vector<Version> port_versions;
        mutable std::vector<std::string> git_trees;
    };

    struct GitRegistry final : RegistryImplementation
    {
        GitRegistry(const VcpkgPaths& paths, std::string&& repo, std::string&& reference, std::string&& baseline)
            : m_paths(paths)
            , m_repo(std::move(repo))
            , m_reference(std::move(reference))
            , m_baseline_identifier(std::move(baseline))
        {
        }

        StringLiteral kind() const override { return "git"; }

        std::unique_ptr<RegistryEntry> get_port_entry(StringView) const override;

        void get_all_port_names(std::vector<std::string>&) const override;

        ExpectedL<Version> get_baseline_version(StringView) const override;

    private:
        friend struct GitRegistryEntry;

        LockFile::Entry get_lock_entry() const
        {
            return m_lock_entry.get(
                [this]() { return m_paths.get_installed_lockfile().get_or_fetch(m_paths, m_repo, m_reference); });
        }

        Path get_versions_tree_path() const
        {
            return m_versions_tree.get([this]() -> Path {
                auto e = get_lock_entry();
                e.ensure_up_to_date(m_paths);
                auto maybe_tree = m_paths.git_find_object_id_for_remote_registry_path(
                    e.commit_id(), registry_versions_dir_name.to_string());
                if (!maybe_tree)
                {
                    LockGuardPtr<Metrics>(g_metrics)->track_define_property(
                        DefineMetric::RegistriesErrorNoVersionsAtCommit);
                    Checks::msg_exit_with_error(VCPKG_LINE_INFO,
                                                msg::format(msgCouldNotFindGitTreeAtCommit,
                                                            msg::package_name = m_repo,
                                                            msg::commit_sha = e.commit_id())
                                                    .append_raw('\n')
                                                    .append_raw(maybe_tree.error()));
                }
                auto maybe_path = m_paths.git_checkout_object_from_remote_registry(*maybe_tree.get());
                if (!maybe_path)
                {
                    msg::println_error(msgFailedToCheckoutRepo, msg::package_name = m_repo);
                    msg::println_error(LocalizedString::from_raw(maybe_path.error()));
                    Checks::exit_fail(VCPKG_LINE_INFO);
                }
                return std::move(*maybe_path.get());
            });
        }

        struct VersionsTreePathResult
        {
            Path p;
            bool stale;
        };

        VersionsTreePathResult get_stale_versions_tree_path() const
        {
            auto e = get_lock_entry();
            if (!e.stale())
            {
                return {get_versions_tree_path(), false};
            }
            if (!m_stale_versions_tree.has_value())
            {
                auto maybe_tree = m_paths.git_find_object_id_for_remote_registry_path(
                    e.commit_id(), registry_versions_dir_name.to_string());
                if (!maybe_tree)
                {
                    // This could be caused by git gc or otherwise -- fall back to full fetch
                    return {get_versions_tree_path(), false};
                }
                auto maybe_path = m_paths.git_checkout_object_from_remote_registry(*maybe_tree.get());
                if (!maybe_path)
                {
                    // This could be caused by git gc or otherwise -- fall back to full fetch
                    return {get_versions_tree_path(), false};
                }
                m_stale_versions_tree = std::move(*maybe_path.get());
            }
            return {*m_stale_versions_tree.get(), true};
        }

        const VcpkgPaths& m_paths;

        std::string m_repo;
        std::string m_reference;
        std::string m_baseline_identifier;
        DelayedInit<LockFile::Entry> m_lock_entry;
        mutable Optional<Path> m_stale_versions_tree;
        DelayedInit<Path> m_versions_tree;
        DelayedInit<Baseline> m_baseline;
    };

    struct BuiltinPortTreeRegistryEntry final : RegistryEntry
    {
        BuiltinPortTreeRegistryEntry(StringView name_, Path root_, Version version_)
            : name(name_.to_string()), root(root_), version(version_)
        {
        }

        View<Version> get_port_versions() const override { return {&version, 1}; }
        ExpectedS<PathAndLocation> get_version(const Version& v) const override
        {
            if (v == version)
            {
                return PathAndLocation{root, "git+https://github.com/Microsoft/vcpkg#ports/" + name};
            }

            return {Strings::format("Error: no version entry for %s at version %s.\n"
                                    "We are currently using the version in the ports tree (%s).",
                                    name,
                                    v.to_string(),
                                    version.to_string()),
                    expected_right_tag};
        }

        std::string name;
        Path root;
        Version version;
    };

    struct BuiltinGitRegistryEntry final : RegistryEntry
    {
        BuiltinGitRegistryEntry(const VcpkgPaths& paths) : m_paths(paths) { }

        View<Version> get_port_versions() const override { return port_versions; }
        ExpectedS<PathAndLocation> get_version(const Version& version) const override;

        const VcpkgPaths& m_paths;

        std::string port_name;

        // these two map port versions to git trees
        // these shall have the same size, and git_trees[i] shall be the git tree for port_versions[i]
        std::vector<Version> port_versions;
        std::vector<std::string> git_trees;
    };

    struct FilesystemRegistryEntry final : RegistryEntry
    {
        explicit FilesystemRegistryEntry(std::string&& port_name) : port_name(port_name) { }

        View<Version> get_port_versions() const override { return port_versions; }

        ExpectedS<PathAndLocation> get_version(const Version& version) const override;

        std::string port_name;
        // these two map port versions to paths
        // these shall have the same size, and paths[i] shall be the path for port_versions[i]
        std::vector<Version> port_versions;
        std::vector<Path> version_paths;
    };

    // This registry implementation is the builtin registry without a baseline
    // that will only consult files in ports
    struct BuiltinFilesRegistry final : RegistryImplementation
    {
        static constexpr StringLiteral s_kind = "builtin-files";

        BuiltinFilesRegistry(const VcpkgPaths& paths)
            : m_fs(paths.get_filesystem()), m_builtin_ports_directory(paths.builtin_ports_directory())
        {
        }

        StringLiteral kind() const override { return s_kind; }

        std::unique_ptr<RegistryEntry> get_port_entry(StringView port_name) const override;

        void get_all_port_names(std::vector<std::string>&) const override;

        ExpectedL<Version> get_baseline_version(StringView port_name) const override;

        ~BuiltinFilesRegistry() = default;

        DelayedInit<Baseline> m_baseline;

    private:
        const ParseExpected<SourceControlFile>& get_scf(const Path& path) const
        {
            return m_scfs.get_lazy(path, [this, &path]() { return Paragraphs::try_load_port(m_fs, path); });
        }

        const Filesystem& m_fs;
        const Path m_builtin_ports_directory;
        Cache<Path, ParseExpected<SourceControlFile>> m_scfs;
    };
    constexpr StringLiteral BuiltinFilesRegistry::s_kind;

    // This registry implementation is a builtin registry with a provided
    // baseline that will perform git operations on the root git repo
    struct BuiltinGitRegistry final : RegistryImplementation
    {
        static constexpr StringLiteral s_kind = "builtin-git";

        BuiltinGitRegistry(const VcpkgPaths& paths, std::string&& baseline)
            : m_baseline_identifier(std::move(baseline))
            , m_files_impl(std::make_unique<BuiltinFilesRegistry>(paths))
            , m_paths(paths)
        {
        }

        StringLiteral kind() const override { return s_kind; }

        std::unique_ptr<RegistryEntry> get_port_entry(StringView port_name) const override;

        void get_all_port_names(std::vector<std::string>&) const override;

        ExpectedL<Version> get_baseline_version(StringView port_name) const override;

        ~BuiltinGitRegistry() = default;

        std::string m_baseline_identifier;
        DelayedInit<Baseline> m_baseline;

    private:
        std::unique_ptr<BuiltinFilesRegistry> m_files_impl;

        const VcpkgPaths& m_paths;
    };
    constexpr StringLiteral BuiltinGitRegistry::s_kind;

    // This registry entry is a stub that fails on all APIs; this is used in
    // read-only vcpkg if the user has not provided a baseline.
    struct BuiltinErrorRegistry final : RegistryImplementation
    {
        static constexpr StringLiteral s_kind = "builtin-error";

        StringLiteral kind() const override { return s_kind; }

        std::unique_ptr<RegistryEntry> get_port_entry(StringView) const override
        {
            Checks::msg_exit_with_error(VCPKG_LINE_INFO, msgErrorRequireBaseline);
        }

        void get_all_port_names(std::vector<std::string>&) const override
        {
            Checks::msg_exit_with_error(VCPKG_LINE_INFO, msgErrorRequireBaseline);
        }

        ExpectedL<Version> get_baseline_version(StringView) const override
        {
            Checks::msg_exit_with_error(VCPKG_LINE_INFO, msgErrorRequireBaseline);
        }

        ~BuiltinErrorRegistry() = default;
    };
    constexpr StringLiteral BuiltinErrorRegistry::s_kind;

    struct FilesystemRegistry final : RegistryImplementation
    {
        FilesystemRegistry(const Filesystem& fs, Path&& path, std::string&& baseline)
            : m_fs(fs), m_path(std::move(path)), m_baseline_identifier(std::move(baseline))
        {
        }

        StringLiteral kind() const override { return "filesystem"; }

        std::unique_ptr<RegistryEntry> get_port_entry(StringView) const override;

        void get_all_port_names(std::vector<std::string>&) const override;

        ExpectedL<Version> get_baseline_version(StringView) const override;

    private:
        const Filesystem& m_fs;

        Path m_path;
        std::string m_baseline_identifier;
        DelayedInit<Baseline> m_baseline;
    };

    Path relative_path_to_versions(StringView port_name);
    ExpectedS<std::vector<VersionDbEntry>> load_versions_file(const Filesystem& fs,
                                                              VersionDbType vdb,
                                                              const Path& port_versions,
                                                              StringView port_name,
                                                              const Path& registry_root = {});

    // returns nullopt if the baseline is valid, but doesn't contain the specified baseline,
    // or (equivalently) if the baseline does not exist.
    ExpectedS<Optional<Baseline>> parse_baseline_versions(StringView contents, StringView baseline, StringView origin);
    ExpectedS<Optional<Baseline>> load_baseline_versions(const Filesystem& fs,
                                                         const Path& baseline_path,
                                                         StringView identifier = {});

    void load_all_port_names_from_registry_versions(std::vector<std::string>& out,
                                                    const Filesystem& fs,
                                                    const Path& port_versions_path)
    {
        for (auto&& super_directory : fs.get_directories_non_recursive(port_versions_path, VCPKG_LINE_INFO))
        {
            for (auto&& file : fs.get_regular_files_non_recursive(super_directory, VCPKG_LINE_INFO))
            {
                auto filename = file.filename();
                if (!Strings::case_insensitive_ascii_ends_with(filename, ".json")) continue;

                if (!Strings::ends_with(filename, ".json"))
                {
                    Checks::msg_exit_with_message(VCPKG_LINE_INFO, msgJsonFileMissingExtension, msg::path = file);
                }

                auto port_name = filename.substr(0, filename.size() - 5);
                if (!Json::PackageNameDeserializer::is_package_name(port_name))
                {
<<<<<<< HEAD
                    Checks::exit_maybe_upgrade(
                        VCPKG_LINE_INFO, "Error: found invalid port version file name: `%s`.", file);
               }
=======
                    Checks::msg_exit_maybe_upgrade(VCPKG_LINE_INFO, msgInvalidPortVersonName, msg::path = file);
                }
>>>>>>> 7911e0a5

                out.push_back(port_name.to_string());
            }
        }
    }

    static ExpectedS<Path> git_checkout_baseline(const VcpkgPaths& paths, StringView commit_sha)
    {
        Filesystem& fs = paths.get_filesystem();
        const auto destination_parent = paths.baselines_output() / commit_sha;
        auto destination = destination_parent / "baseline.json";

        if (!fs.exists(destination, IgnoreErrors{}))
        {
            const auto destination_tmp = destination_parent / "baseline.json.tmp";
            auto treeish = Strings::concat(commit_sha, ":versions/baseline.json");
            auto maybe_contents = paths.git_show(treeish, paths.root / ".git");
            if (auto contents = maybe_contents.get())
            {
                std::error_code ec;
                fs.create_directories(destination_parent, ec);
                if (ec)
                {
                    return {Strings::format(
                                "Error: while checking out baseline %s\nError: while creating directories %s: %s",
                                commit_sha,
                                destination_parent,
                                ec.message()),
                            expected_right_tag};
                }
                fs.write_contents(destination_tmp, *contents, ec);
                if (ec)
                {
                    return {Strings::format("Error: while checking out baseline %s\nError: while writing %s: %s",
                                            commit_sha,
                                            destination_tmp,
                                            ec.message()),
                            expected_right_tag};
                }
                fs.rename(destination_tmp, destination, ec);
                if (ec)
                {
                    return {Strings::format("Error: while checking out baseline %s\nError: while renaming %s to %s: %s",
                                            commit_sha,
                                            destination_tmp,
                                            destination,
                                            ec.message()),
                            expected_right_tag};
                }
            }
            else
            {
                return {Strings::format("Error: while checking out baseline from commit '%s' at subpath "
                                        "'versions/baseline.json':\n%s\nThis may be fixed by updating vcpkg to the "
                                        "latest master via `git pull` or fetching commits via `git fetch`.",
                                        commit_sha,
                                        maybe_contents.error()),
                        expected_right_tag};
            }
        }
        return destination;
    }

    // { RegistryImplementation

    // { BuiltinFilesRegistry::RegistryImplementation
    std::unique_ptr<RegistryEntry> BuiltinFilesRegistry::get_port_entry(StringView port_name) const
    {
        auto port_directory = m_builtin_ports_directory / port_name;
        if (m_fs.exists(port_directory, IgnoreErrors{}))
        {
            const auto& found_scf = get_scf(port_directory);
            if (auto scfp = found_scf.get())
            {
                auto& scf = *scfp;
                if (scf->core_paragraph->name == port_name)
                {
                    return std::make_unique<BuiltinPortTreeRegistryEntry>(
                        scf->core_paragraph->name, port_directory, scf->to_version());
                }
                msg::println_error(msgUnexpectedPortName,
                                   msg::expected = scf->core_paragraph->name,
                                   msg::actual = port_name,
                                   msg::path = port_directory);
                Checks::exit_fail(VCPKG_LINE_INFO);
            }
        }

        return nullptr;
    }

    ExpectedL<Version> BuiltinFilesRegistry::get_baseline_version(StringView port_name) const
    {
        // if a baseline is not specified, use the ports directory version
        auto port_path = m_builtin_ports_directory / port_name;
        const auto& maybe_scf = get_scf(port_path);
        if (auto pscf = maybe_scf.get())
        {
            return (*pscf)->to_version();
        }
        return LocalizedString::from_raw(ParseControlErrorInfo::format_errors({&maybe_scf.error(), 1}));
    }

    void BuiltinFilesRegistry::get_all_port_names(std::vector<std::string>& out) const
    {
        std::error_code ec;
        auto port_directories = m_fs.get_directories_non_recursive(m_builtin_ports_directory, VCPKG_LINE_INFO);

        for (auto&& port_directory : port_directories)
        {
            auto filename = port_directory.filename();
            if (filename == ".DS_Store") continue;
            out.push_back(filename.to_string());
        }
    }
    // } BuiltinFilesRegistry::RegistryImplementation

    // { BuiltinGitRegistry::RegistryImplementation
    std::unique_ptr<RegistryEntry> BuiltinGitRegistry::get_port_entry(StringView port_name) const
    {
        const auto& fs = m_paths.get_filesystem();

        auto versions_path = m_paths.builtin_registry_versions / relative_path_to_versions(port_name);
        if (fs.exists(versions_path, IgnoreErrors{}))
        {
            auto maybe_version_entries =
                load_versions_file(fs, VersionDbType::Git, m_paths.builtin_registry_versions, port_name);
            if (!maybe_version_entries)
            {
                Checks::exit_maybe_upgrade(VCPKG_LINE_INFO, "Error: " + maybe_version_entries.error());
            }

            auto version_entries = std::move(maybe_version_entries).value_or_exit(VCPKG_LINE_INFO);
            auto res = std::make_unique<BuiltinGitRegistryEntry>(m_paths);
            res->port_name = port_name.to_string();
            for (auto&& version_entry : version_entries)
            {
                res->port_versions.push_back(version_entry.version);
                res->git_trees.push_back(version_entry.git_tree);
            }
            return res;
        }

        return m_files_impl->get_port_entry(port_name);
    }

    ExpectedL<Version> BuiltinGitRegistry::get_baseline_version(StringView port_name) const
    {
        const auto& baseline = m_baseline.get([this]() -> Baseline {
            auto maybe_path = git_checkout_baseline(m_paths, m_baseline_identifier);
            if (!maybe_path)
            {
                Checks::exit_with_message(
                    VCPKG_LINE_INFO, "%s\n\n%s", maybe_path.error(), m_paths.get_current_git_sha_baseline_message());
            }
            auto b = load_baseline_versions(m_paths.get_filesystem(), *maybe_path.get()).value_or_exit(VCPKG_LINE_INFO);
            if (auto p = b.get())
            {
                return std::move(*p);
            }
            Checks::msg_exit_with_message(
                VCPKG_LINE_INFO, msgBaselineFileNoDefaultField, msg::commit_sha = m_baseline_identifier);
        });

        auto it = baseline.find(port_name);
        if (it != baseline.end())
        {
            return it->second;
        }
        return msg::format(msg::msgErrorMessage).append(msgPortNotInBaseline, msg::package_name = port_name);
    }

    void BuiltinGitRegistry::get_all_port_names(std::vector<std::string>& out) const
    {
        const auto& fs = m_paths.get_filesystem();

        if (fs.exists(m_paths.builtin_registry_versions, IgnoreErrors{}))
        {
            load_all_port_names_from_registry_versions(out, fs, m_paths.builtin_registry_versions);
        }

        m_files_impl->get_all_port_names(out);
    }
    // } BuiltinGitRegistry::RegistryImplementation

    // { FilesystemRegistry::RegistryImplementation
    ExpectedL<Version> FilesystemRegistry::get_baseline_version(StringView port_name) const
    {
        const auto& baseline = m_baseline.get([this]() -> Baseline {
            auto path_to_baseline = m_path / registry_versions_dir_name / "baseline.json";
            auto res_baseline = load_baseline_versions(m_fs, path_to_baseline, m_baseline_identifier);
            if (auto opt_baseline = res_baseline.get())
            {
                if (auto p = opt_baseline->get())
                {
                    return std::move(*p);
                }

                if (m_baseline_identifier.size() == 0)
                {
                    return {};
                }

                Checks::msg_exit_with_error(VCPKG_LINE_INFO,
                                            msgCouldNotFindBaseline,
                                            msg::commit_sha = m_baseline_identifier,
                                            msg::path = path_to_baseline);
            }

            Checks::exit_maybe_upgrade(VCPKG_LINE_INFO, res_baseline.error());
        });

        auto it = baseline.find(port_name);
        if (it != baseline.end())
        {
            return it->second;
        }
        else
        {
            return msg::format(msg::msgErrorMessage).append(msgPortNotInBaseline, msg::package_name = port_name);
        }
    }

    std::unique_ptr<RegistryEntry> FilesystemRegistry::get_port_entry(StringView port_name) const
    {
        auto maybe_version_entries =
            load_versions_file(m_fs, VersionDbType::Filesystem, m_path / registry_versions_dir_name, port_name, m_path);

        auto version_entries = std::move(maybe_version_entries).value_or_exit(VCPKG_LINE_INFO);

        auto res = std::make_unique<FilesystemRegistryEntry>(port_name.to_string());
        for (auto&& version_entry : version_entries)
        {
            res->port_versions.push_back(std::move(version_entry.version));
            res->version_paths.push_back(std::move(version_entry.p));
        }
        return res;
    }

    void FilesystemRegistry::get_all_port_names(std::vector<std::string>& out) const
    {
        load_all_port_names_from_registry_versions(out, m_fs, m_path / registry_versions_dir_name);
    }
    // } FilesystemRegistry::RegistryImplementation

    // { GitRegistry::RegistryImplementation
    std::unique_ptr<RegistryEntry> GitRegistry::get_port_entry(StringView port_name) const
    {
        return std::make_unique<GitRegistryEntry>(*this, port_name);
    }

    GitRegistryEntry::GitRegistryEntry(const GitRegistry& reg, StringView name)
        : port_name(name.to_string()), parent(reg)
    {
        auto vtp = parent.get_stale_versions_tree_path();
        stale = vtp.stale;
        fill_data_from_path(parent.m_paths.get_filesystem(), vtp.p);
    }

    ExpectedL<Version> GitRegistry::get_baseline_version(StringView port_name) const
    {
        const auto& baseline = m_baseline.get([this]() -> Baseline {
            // We delay baseline validation until here to give better error messages and suggestions
            if (!is_git_commit_sha(m_baseline_identifier))
            {
                auto e = get_lock_entry();
                e.ensure_up_to_date(m_paths);
                Checks::msg_exit_maybe_upgrade(VCPKG_LINE_INFO,
                                               msgGitRegistryMustHaveBaseline,
                                               msg::package_name = m_repo,
                                               msg::value = e.commit_id());
            }

            auto path_to_baseline = Path(registry_versions_dir_name.to_string()) / "baseline.json";
            auto maybe_contents = m_paths.git_show_from_remote_registry(m_baseline_identifier, path_to_baseline);
            if (!maybe_contents)
            {
                get_lock_entry().ensure_up_to_date(m_paths);
                maybe_contents = m_paths.git_show_from_remote_registry(m_baseline_identifier, path_to_baseline);
            }
            if (!maybe_contents)
            {
                msg::println(msgFetchingBaselineInfo, msg::package_name = m_repo);
                auto maybe_err = m_paths.git_fetch(m_repo, m_baseline_identifier);
                if (!maybe_err)
                {
                    LockGuardPtr<Metrics>(g_metrics)->track_define_property(
                        DefineMetric::RegistriesErrorCouldNotFindBaseline);

                    msg::println_error(msgCouldNotFindBaselineForRepo,
                                       msg::commit_sha = m_baseline_identifier,
                                       msg::package_name = m_repo);

                    msg::println_error(msg::format(msgFailedToFetchError,
                                                   msg::error_msg = maybe_contents.error(),
                                                   msg::package_name = m_repo)
                                           .append_raw('\n')
                                           .append_raw(maybe_err.error()));

                    Checks::exit_fail(VCPKG_LINE_INFO);
                }

                maybe_contents = m_paths.git_show_from_remote_registry(m_baseline_identifier, path_to_baseline);
            }

            if (!maybe_contents)
            {
                LockGuardPtr<Metrics>(g_metrics)->track_define_property(
                    DefineMetric::RegistriesErrorCouldNotFindBaseline);
                Checks::msg_exit_with_message(VCPKG_LINE_INFO,
                                              msg::format(msgCouldNotFindBaselineInCommit,
                                                          msg::commit_sha = m_baseline_identifier,
                                                          msg::package_name = m_repo)
                                                  .append_raw('\n')
                                                  .append_raw(maybe_contents.error()));
            }

            auto contents = maybe_contents.get();
            auto res_baseline = parse_baseline_versions(*contents, "default", path_to_baseline);
            if (auto opt_baseline = res_baseline.get())
            {
                if (auto p = opt_baseline->get())
                {
                    return std::move(*p);
                }
                else
                {
                    LockGuardPtr<Metrics>(g_metrics)->track_define_property(
                        DefineMetric::RegistriesErrorCouldNotFindBaseline);
                    Checks::msg_exit_maybe_upgrade(VCPKG_LINE_INFO,
                                                   msgBaselineMissingDefault,
                                                   msg::commit_sha = m_baseline_identifier,
                                                   msg::url = m_repo);
                }
            }
            else
            {
                msg::println_error(msg::format(msgErrorWhileFetchingBaseline,
                                               msg::value = m_baseline_identifier,
                                               msg::package_name = m_repo)
                                       .append_raw('\n')
                                       .append(LocalizedString::from_raw(res_baseline.error())));
                Checks::exit_fail(VCPKG_LINE_INFO);
            }
        });

        auto it = baseline.find(port_name);
        if (it != baseline.end())
        {
            return it->second;
        }

        return msg::format(msg::msgErrorMessage).append(msgPortNotInBaseline, msg::package_name = port_name);
    }

    void GitRegistry::get_all_port_names(std::vector<std::string>& out) const
    {
        auto versions_path = get_stale_versions_tree_path();
        load_all_port_names_from_registry_versions(out, m_paths.get_filesystem(), versions_path.p);
    }
    // } GitRegistry::RegistryImplementation

    // } RegistryImplementation

    // { RegistryEntry

    // { BuiltinRegistryEntry::RegistryEntry
    ExpectedS<PathAndLocation> BuiltinGitRegistryEntry::get_version(const Version& version) const
    {
        auto it = std::find(port_versions.begin(), port_versions.end(), version);
        if (it == port_versions.end())
        {
            return {
                Strings::concat(
                    "Error: No version entry for ",
                    port_name,
                    " at version ",
                    version,
                    ". This may be fixed by updating vcpkg to the latest master via `git "
                    "pull`.\nAvailable versions:\n",
                    Strings::join("", port_versions, [](const Version& v) { return Strings::concat("    ", v, "\n"); }),
                    "\nSee `vcpkg help versioning` for more information."),
                expected_right_tag};
        }

        const auto& git_tree = git_trees[it - port_versions.begin()];
        return m_paths.git_checkout_port(port_name, git_tree, m_paths.root / ".git")
            .map([&git_tree](Path&& p) -> PathAndLocation {
                return {
                    std::move(p),
                    "git+https://github.com/Microsoft/vcpkg@" + git_tree,
                };
            });
    }
    // } BuiltinRegistryEntry::RegistryEntry

    // { FilesystemRegistryEntry::RegistryEntry
    ExpectedS<PathAndLocation> FilesystemRegistryEntry::get_version(const Version& version) const
    {
        auto it = std::find(port_versions.begin(), port_versions.end(), version);
        if (it == port_versions.end())
        {
            return Strings::concat("Error: No version entry for ", port_name, " at version ", version, ".");
        }
        return PathAndLocation{
            version_paths[it - port_versions.begin()],
            "",
        };
    }
    // } FilesystemRegistryEntry::RegistryEntry

    // { GitRegistryEntry::RegistryEntry
    View<Version> GitRegistryEntry::get_port_versions() const
    {
        if (stale)
        {
            fill_data_from_path(parent.m_paths.get_filesystem(), parent.get_versions_tree_path());
            stale = false;
        }
        return port_versions;
    }

    ExpectedS<PathAndLocation> GitRegistryEntry::get_version(const Version& version) const
    {
        auto it = std::find(port_versions.begin(), port_versions.end(), version);
        if (it == port_versions.end() && stale)
        {
            fill_data_from_path(parent.m_paths.get_filesystem(), parent.get_versions_tree_path());
            stale = false;
            it = std::find(port_versions.begin(), port_versions.end(), version);
        }
        if (it == port_versions.end())
        {
            return {
                Strings::concat(
                    "Error: No version entry for ",
                    port_name,
                    " at version ",
                    version,
                    ".\nAvailable versions:\n",
                    Strings::join("", port_versions, [](const Version& v) { return Strings::concat("    ", v, "\n"); }),
                    "\nSee `vcpkg help versioning` for more information."),
                expected_right_tag};
        }

        const auto& git_tree = git_trees[it - port_versions.begin()];
        return parent.m_paths.git_checkout_object_from_remote_registry(git_tree).map(
            [this, &git_tree](Path&& p) -> PathAndLocation {
                return {
                    std::move(p),
                    Strings::concat("git+", parent.m_repo, "@", git_tree),
                };
            });
    }

    void GitRegistryEntry::fill_data_from_path(const Filesystem& fs, const Path& port_versions_path) const
    {
        auto maybe_version_entries = load_versions_file(fs, VersionDbType::Git, port_versions_path, port_name);
        auto version_entries = std::move(maybe_version_entries).value_or_exit(VCPKG_LINE_INFO);

        for (auto&& version_entry : version_entries)
        {
            port_versions.push_back(version_entry.version);
            git_trees.push_back(version_entry.git_tree);
        }
    }

    // } GitRegistryEntry::RegistryEntry

    // } RegistryEntry
}

// deserializers
namespace
{
    using namespace vcpkg;

    struct BaselineDeserializer final : Json::IDeserializer<std::map<std::string, Version, std::less<>>>
    {
        StringView type_name() const override { return "a baseline object"; }

        Optional<type> visit_object(Json::Reader& r, const Json::Object& obj) override
        {
            std::map<std::string, Version, std::less<>> result;

            for (auto pr : obj)
            {
                const auto& version_value = pr.second;
                Version version;
                r.visit_in_key(version_value, pr.first, version, get_versiontag_deserializer_instance());

                result.emplace(pr.first.to_string(), std::move(version));
            }

            return result;
        }

        static BaselineDeserializer instance;
    };
    BaselineDeserializer BaselineDeserializer::instance;

    Path relative_path_to_versions(StringView port_name)
    {
        char prefix[] = {port_name[0], '-', '\0'};
        return Path(prefix) / port_name.to_string() + ".json";
    }

    ExpectedS<std::vector<VersionDbEntry>> load_versions_file(const Filesystem& fs,
                                                              VersionDbType type,
                                                              const Path& registry_versions,
                                                              StringView port_name,
                                                              const Path& registry_root)
    {
        if (type == VersionDbType::Filesystem && registry_root.empty())
        {
            Debug::print("Bug in vcpkg; type should never = Filesystem when registry_root is empty.");
            Checks::exit_fail(VCPKG_LINE_INFO);
        }

        auto versions_file_path = registry_versions / relative_path_to_versions(port_name);

        if (!fs.exists(versions_file_path, IgnoreErrors{}))
        {
            return Strings::format("Couldn't find the versions database file: %s", versions_file_path);
        }

        std::error_code ec;
        auto contents = fs.read_contents(versions_file_path, ec);
        if (ec)
        {
            return Strings::format(
                "Error: Failed to load the versions database file %s: %s", versions_file_path, ec.message());
        }

        auto maybe_versions_json = Json::parse(std::move(contents));
        if (!maybe_versions_json)
        {
            return Strings::format("Error: failed to parse versions file for `%s`: %s",
                                   port_name,
                                   maybe_versions_json.error()->to_string());
        }
        if (!maybe_versions_json.get()->first.is_object())
        {
            return Strings::format("Error: versions file for `%s` does not have a top level object.", port_name);
        }

        const auto& versions_object = maybe_versions_json.get()->first.object(VCPKG_LINE_INFO);
        auto maybe_versions_array = versions_object.get("versions");
        if (!maybe_versions_array || !maybe_versions_array->is_array())
        {
            return Strings::format("Error: versions file for `%s` does not contain a versions array.", port_name);
        }

        std::vector<VersionDbEntry> db_entries;
        VersionDbEntryArrayDeserializer deserializer{type, registry_root};
        // Avoid warning treated as error.
        if (maybe_versions_array != nullptr)
        {
            Json::Reader r;
            r.visit_in_key(*maybe_versions_array, "versions", db_entries, deserializer);
            if (!r.errors().empty())
            {
                return Strings::format(
                    "Error: failed to parse versions file for `%s`:\n%s", port_name, Strings::join("\n", r.errors()));
            }
        }
        return db_entries;
    }

    ExpectedS<Optional<Baseline>> parse_baseline_versions(StringView contents, StringView baseline, StringView origin)
    {
        auto maybe_value = Json::parse(contents, origin);
        if (!maybe_value)
        {
            return Strings::format(
                "Error: failed to parse baseline file: %s\n%s", origin, maybe_value.error()->to_string());
        }

        auto& value = *maybe_value.get();

        if (!value.first.is_object())
        {
            return Strings::concat("Error: baseline file ", origin, " does not have a top-level object");
        }

        auto real_baseline = baseline.size() == 0 ? "default" : baseline;

        const auto& obj = value.first.object(VCPKG_LINE_INFO);
        auto baseline_value = obj.get(real_baseline);
        if (!baseline_value)
        {
            return {nullopt, expected_left_tag};
        }

        Json::Reader r;
        std::map<std::string, Version, std::less<>> result;
        r.visit_in_key(*baseline_value, real_baseline, result, BaselineDeserializer::instance);
        if (r.errors().empty())
        {
            return {std::move(result), expected_left_tag};
        }
        else
        {
            return Strings::format("Error: failed to parse baseline: %s\n%s", origin, Strings::join("\n", r.errors()));
        }
    }

    ExpectedS<Optional<Baseline>> load_baseline_versions(const Filesystem& fs,
                                                         const Path& baseline_path,
                                                         StringView baseline)
    {
        std::error_code ec;
        auto contents = fs.read_contents(baseline_path, ec);
        if (ec)
        {
            if (ec == std::errc::no_such_file_or_directory)
            {
                msg::println(msgFailedToFindBaseline);
                return {nullopt, expected_left_tag};
            }

            return Strings::format("Error: failed to read baseline file \"%s\": %s", baseline_path, ec.message());
        }

        return parse_baseline_versions(std::move(contents), baseline, baseline_path);
    }
}

namespace vcpkg
{
    constexpr StringLiteral VersionDbEntryDeserializer::GIT_TREE;
    constexpr StringLiteral VersionDbEntryDeserializer::PATH;
    StringView VersionDbEntryDeserializer::type_name() const { return "a version database entry"; }
    View<StringView> VersionDbEntryDeserializer::valid_fields() const
    {
        static const StringView u_git[] = {GIT_TREE};
        static const StringView u_path[] = {PATH};
        static const auto t_git = vcpkg::Util::Vectors::concat<StringView>(schemed_deserializer_fields(), u_git);
        static const auto t_path = vcpkg::Util::Vectors::concat<StringView>(schemed_deserializer_fields(), u_path);

        return type == VersionDbType::Git ? t_git : t_path;
    }

    Optional<VersionDbEntry> VersionDbEntryDeserializer::visit_object(Json::Reader& r, const Json::Object& obj)
    {
        VersionDbEntry ret;

        auto schemed_version = visit_required_schemed_deserializer(type_name(), r, obj);
        ret.scheme = schemed_version.scheme;
        ret.version = std::move(schemed_version.version);

        static Json::StringDeserializer git_tree_deserializer("a git object SHA");
        static Json::StringDeserializer path_deserializer("a registry path");

        switch (type)
        {
            case VersionDbType::Git:
            {
                r.required_object_field(type_name(), obj, GIT_TREE, ret.git_tree, git_tree_deserializer);
                break;
            }
            case VersionDbType::Filesystem:
            {
                std::string path_res;
                r.required_object_field(type_name(), obj, PATH, path_res, path_deserializer);
                if (!Strings::starts_with(path_res, "$/"))
                {
                    r.add_generic_error(
                        "a registry path",
                        "A registry path must start with `$` to mean the registry root; e.g., `$/foo/bar`.");
                    return nullopt;
                }

                if (Strings::contains(path_res, '\\'))
                {
                    r.add_generic_error("a registry path",
                                        "A registry path must use forward slashes as path separators.");
                    return nullopt;
                }

                if (Strings::contains(path_res, "//"))
                {
                    r.add_generic_error("a registry path", "A registry path must not have multiple slashes.");
                    return nullopt;
                }

                auto first = path_res.begin();
                const auto last = path_res.end();
                for (std::string::iterator candidate;; first = candidate)
                {
                    candidate = std::find(first, last, '/');
                    if (candidate == last)
                    {
                        break;
                    }

                    ++candidate;
                    if (candidate == last)
                    {
                        break;
                    }

                    if (*candidate != '.')
                    {
                        continue;
                    }

                    ++candidate;
                    if (candidate == last || *candidate == '/')
                    {
                        r.add_generic_error("a registry path", "A registry path must not have 'dot' path elements.");
                        return nullopt;
                    }

                    if (*candidate != '.')
                    {
                        first = candidate;
                        continue;
                    }

                    ++candidate;
                    if (candidate == last || *candidate == '/')
                    {
                        r.add_generic_error("a registry path",
                                            "A registry path must not have 'dot dot' path elements.");
                        return nullopt;
                    }
                }

                ret.p = registry_root / StringView{path_res}.substr(2);
                break;
            }
        }

        return ret;
    }

    StringView VersionDbEntryArrayDeserializer::type_name() const { return "an array of versions"; }

    Optional<std::vector<VersionDbEntry>> VersionDbEntryArrayDeserializer::visit_array(Json::Reader& r,
                                                                                       const Json::Array& arr)
    {
        return r.array_elements(arr, underlying);
    }

    LockFile::Entry LockFile::get_or_fetch(const VcpkgPaths& paths, StringView repo, StringView reference)
    {
        auto range = lockdata.equal_range(repo);
        auto it = std::find_if(range.first, range.second, [&reference](const LockDataType::value_type& repo2entry) {
            return repo2entry.second.reference == reference;
        });

        if (it == range.second)
        {
            msg::println(msgFetchingRegistryInfo, msg::url = repo, msg::value = reference);
            auto x = paths.git_fetch_from_remote_registry(repo, reference);
            it = lockdata.emplace(repo.to_string(),
                                  EntryData{reference.to_string(), x.value_or_exit(VCPKG_LINE_INFO), false});
            modified = true;
        }

        return {this, it};
    }
    void LockFile::Entry::ensure_up_to_date(const VcpkgPaths& paths) const
    {
        if (data->second.stale)
        {
            StringView repo(data->first);
            StringView reference(data->second.reference);
            msg::println(msgFetchingRegistryInfo, msg::url = repo, msg::value = reference);

            data->second.commit_id =
                paths.git_fetch_from_remote_registry(repo, reference).value_or_exit(VCPKG_LINE_INFO);
            data->second.stale = false;
            lockfile->modified = true;
        }
    }

    Registry::Registry(std::vector<std::string>&& packages, std::unique_ptr<RegistryImplementation>&& impl)
        : packages_(std::move(packages)), implementation_(std::move(impl))
    {
        Util::sort_unique_erase(packages_);
        Checks::check_exit(VCPKG_LINE_INFO, implementation_ != nullptr);
    }

    const RegistryImplementation* RegistrySet::registry_for_port(StringView name) const
    {
        for (const auto& registry : registries())
        {
            const auto& packages = registry.packages();
            if (std::find(packages.begin(), packages.end(), name) != packages.end())
            {
                return &registry.implementation();
            }
        }
        return default_registry();
    }

    ExpectedL<Version> RegistrySet::baseline_for_port(StringView port_name) const
    {
        auto impl = registry_for_port(port_name);
        if (!impl) return msg::format(msg::msgErrorMessage).append(msgNoRegistryForPort, msg::package_name = port_name);
        return impl->get_baseline_version(port_name);
    }

    bool RegistrySet::is_default_builtin_registry() const
    {
        return default_registry_ && default_registry_->kind() == BuiltinFilesRegistry::s_kind;
    }
    bool RegistrySet::has_modifications() const { return !registries_.empty() || !is_default_builtin_registry(); }

    ExpectedS<std::vector<std::pair<SchemedVersion, std::string>>> get_builtin_versions(const VcpkgPaths& paths,
                                                                                        StringView port_name)
    {
        auto maybe_versions =
            load_versions_file(paths.get_filesystem(), VersionDbType::Git, paths.builtin_registry_versions, port_name);
        if (auto pversions = maybe_versions.get())
        {
            return Util::fmap(
                *pversions, [](auto&& entry) -> auto{
                    return std::make_pair(SchemedVersion{entry.scheme, entry.version}, entry.git_tree);
                });
        }

        return maybe_versions.error();
    }

    ExpectedS<Baseline> get_builtin_baseline(const VcpkgPaths& paths)
    {
        return load_baseline_versions(paths.get_filesystem(), paths.builtin_registry_versions / "baseline.json")
            .then([&](Optional<Baseline>&& b) -> ExpectedS<Baseline> {
                if (auto p = b.get())
                {
                    return std::move(*p);
                }
                return Strings::concat(
                    "Error: The baseline file at versions/baseline.json was invalid (no \"default\" field)");
            });
    }

    bool is_git_commit_sha(StringView sv)
    {
        static constexpr struct
        {
            bool operator()(char ch) { return ('0' <= ch && ch <= '9') || ('a' <= ch && ch <= 'f'); }
        } is_lcase_ascii_hex;

        return sv.size() == 40 && std::all_of(sv.begin(), sv.end(), is_lcase_ascii_hex);
    }

    std::unique_ptr<RegistryImplementation> make_builtin_registry(const VcpkgPaths& paths)
    {
        if (paths.use_git_default_registry())
        {
            return std::make_unique<BuiltinErrorRegistry>();
        }
        else
        {
            return std::make_unique<BuiltinFilesRegistry>(paths);
        }
    }
    std::unique_ptr<RegistryImplementation> make_builtin_registry(const VcpkgPaths& paths, std::string baseline)
    {
        if (paths.use_git_default_registry())
        {
            return std::make_unique<GitRegistry>(
                paths, builtin_registry_git_url.to_string(), "HEAD", std::move(baseline));
        }
        else
        {
            return std::make_unique<BuiltinGitRegistry>(paths, std::move(baseline));
        }
    }
    std::unique_ptr<RegistryImplementation> make_git_registry(const VcpkgPaths& paths,
                                                              std::string repo,
                                                              std::string reference,
                                                              std::string baseline)
    {
        return std::make_unique<GitRegistry>(paths, std::move(repo), std::move(reference), std::move(baseline));
    }
    std::unique_ptr<RegistryImplementation> make_filesystem_registry(const Filesystem& fs,
                                                                     Path path,
                                                                     std::string baseline)
    {
        return std::make_unique<FilesystemRegistry>(fs, std::move(path), std::move(baseline));
    }
}<|MERGE_RESOLUTION|>--- conflicted
+++ resolved
@@ -360,14 +360,8 @@
                 auto port_name = filename.substr(0, filename.size() - 5);
                 if (!Json::PackageNameDeserializer::is_package_name(port_name))
                 {
-<<<<<<< HEAD
-                    Checks::exit_maybe_upgrade(
-                        VCPKG_LINE_INFO, "Error: found invalid port version file name: `%s`.", file);
-               }
-=======
                     Checks::msg_exit_maybe_upgrade(VCPKG_LINE_INFO, msgInvalidPortVersonName, msg::path = file);
                 }
->>>>>>> 7911e0a5
 
                 out.push_back(port_name.to_string());
             }
