--- conflicted
+++ resolved
@@ -667,11 +667,7 @@
                 fs.create_directories(destination_parent, ec);
                 if (ec)
                 {
-<<<<<<< HEAD
-                    return {LocalizedString::from_raw(ErrorPrefix)
-=======
                     return {error_prefix()
->>>>>>> 4afdf874
                                 .append(format_filesystem_call_error(ec, "create_directories", {destination_parent}))
                                 .append_raw('\n')
                                 .append_raw(NotePrefix)
@@ -681,11 +677,7 @@
                 fs.write_contents(destination_tmp, *contents, ec);
                 if (ec)
                 {
-<<<<<<< HEAD
-                    return {LocalizedString::from_raw(ErrorPrefix)
-=======
                     return {error_prefix()
->>>>>>> 4afdf874
                                 .append(format_filesystem_call_error(ec, "write_contents", {destination_tmp}))
                                 .append_raw('\n')
                                 .append_raw(NotePrefix)
@@ -695,11 +687,7 @@
                 fs.rename(destination_tmp, destination, ec);
                 if (ec)
                 {
-<<<<<<< HEAD
-                    return {LocalizedString::from_raw(ErrorPrefix)
-=======
                     return {error_prefix()
->>>>>>> 4afdf874
                                 .append(format_filesystem_call_error(ec, "rename", {destination_tmp, destination}))
                                 .append_raw('\n')
                                 .append_raw(NotePrefix)
