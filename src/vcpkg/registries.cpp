--- conflicted
+++ resolved
@@ -614,11 +614,7 @@
         const auto super_directories = maybe_super_directories.get();
         if (!super_directories)
         {
-<<<<<<< HEAD
-            return maybe_super_directories.error();
-=======
             return std::move(maybe_super_directories).error();
->>>>>>> c8d3309f
         }
 
         for (auto&& super_directory : *super_directories)
