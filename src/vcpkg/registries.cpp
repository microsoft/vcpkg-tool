#include <vcpkg/base/delayed_init.h>
#include <vcpkg/base/json.h>
#include <vcpkg/base/jsonreader.h>
#include <vcpkg/base/messages.h>
#include <vcpkg/base/system.debug.h>
#include <vcpkg/base/system.print.h>

#include <vcpkg/metrics.h>
#include <vcpkg/paragraphs.h>
#include <vcpkg/registries.h>
#include <vcpkg/sourceparagraph.h>
#include <vcpkg/vcpkgcmdarguments.h>
#include <vcpkg/vcpkgpaths.h>
#include <vcpkg/versiondeserializers.h>
#include <vcpkg/versions.h>

#include <map>

namespace
{
    using namespace vcpkg;

    using Baseline = std::map<std::string, Version, std::less<>>;

    static constexpr StringLiteral registry_versions_dir_name = "versions";

    struct GitRegistry;

    struct GitRegistryEntry final : RegistryEntry
    {
        GitRegistryEntry(const GitRegistry& reg, StringView name);

        View<Version> get_port_versions() const override;
        ExpectedS<PathAndLocation> get_version(const Version& version) const override;

    private:
        void fill_data_from_path(const Filesystem& fs, const Path& port_versions_path) const;

        std::string port_name;

        const GitRegistry& parent;

        // Indicates whether port_versions and git_trees were filled in with stale (i.e. lock) data.
        mutable bool stale;

        // these two map port versions to git trees
        // these shall have the same size, and git_trees[i] shall be the git tree for port_versions[i]
        mutable std::vector<Version> port_versions;
        mutable std::vector<std::string> git_trees;
    };

    struct GitRegistry final : RegistryImplementation
    {
        GitRegistry(const VcpkgPaths& paths, std::string&& repo, std::string&& reference, std::string&& baseline)
            : m_paths(paths)
            , m_repo(std::move(repo))
            , m_reference(std::move(reference))
            , m_baseline_identifier(std::move(baseline))
        {
        }

        StringLiteral kind() const override { return "git"; }

        std::unique_ptr<RegistryEntry> get_port_entry(StringView) const override;

        void get_all_port_names(std::vector<std::string>&) const override;

        ExpectedL<Version> get_baseline_version(StringView) const override;

    private:
        friend struct GitRegistryEntry;

        LockFile::Entry get_lock_entry() const
        {
            return m_lock_entry.get(
                [this]() { return m_paths.get_installed_lockfile().get_or_fetch(m_paths, m_repo, m_reference); });
        }

        Path get_versions_tree_path() const
        {
            return m_versions_tree.get([this]() -> Path {
                auto e = get_lock_entry();
                e.ensure_up_to_date(m_paths);
                auto maybe_tree = m_paths.git_find_object_id_for_remote_registry_path(
                    e.commit_id(), registry_versions_dir_name.to_string());
                if (!maybe_tree)
                {
<<<<<<< HEAD
                    get_global_metrics_collector().track_define(DefineMetric::RegistriesErrorNoVersionsAtCommit);
                    Checks::exit_with_message(
                        VCPKG_LINE_INFO,
                        "Error: could not find the git tree for `versions` in repo `%s` at commit `%s`: %s",
                        m_repo,
                        e.commit_id(),
                        maybe_tree.error());
=======
                    LockGuardPtr<Metrics>(g_metrics)->track_define_property(
                        DefineMetric::RegistriesErrorNoVersionsAtCommit);
                    Checks::msg_exit_with_error(VCPKG_LINE_INFO,
                                                msg::format(msgCouldNotFindGitTreeAtCommit,
                                                            msg::package_name = m_repo,
                                                            msg::commit_sha = e.commit_id())
                                                    .append_raw('\n')
                                                    .append_raw(maybe_tree.error()));
>>>>>>> 1b7334c1
                }
                auto maybe_path = m_paths.git_checkout_object_from_remote_registry(*maybe_tree.get());
                if (!maybe_path)
                {
                    msg::println_error(msgFailedToCheckoutRepo, msg::package_name = m_repo);
                    msg::println_error(LocalizedString::from_raw(maybe_path.error()));
                    Checks::exit_fail(VCPKG_LINE_INFO);
                }
                return std::move(*maybe_path.get());
            });
        }

        struct VersionsTreePathResult
        {
            Path p;
            bool stale;
        };

        VersionsTreePathResult get_stale_versions_tree_path() const
        {
            auto e = get_lock_entry();
            if (!e.stale())
            {
                return {get_versions_tree_path(), false};
            }
            if (!m_stale_versions_tree.has_value())
            {
                auto maybe_tree = m_paths.git_find_object_id_for_remote_registry_path(
                    e.commit_id(), registry_versions_dir_name.to_string());
                if (!maybe_tree)
                {
                    // This could be caused by git gc or otherwise -- fall back to full fetch
                    return {get_versions_tree_path(), false};
                }
                auto maybe_path = m_paths.git_checkout_object_from_remote_registry(*maybe_tree.get());
                if (!maybe_path)
                {
                    // This could be caused by git gc or otherwise -- fall back to full fetch
                    return {get_versions_tree_path(), false};
                }
                m_stale_versions_tree = std::move(*maybe_path.get());
            }
            return {*m_stale_versions_tree.get(), true};
        }

        const VcpkgPaths& m_paths;

        std::string m_repo;
        std::string m_reference;
        std::string m_baseline_identifier;
        DelayedInit<LockFile::Entry> m_lock_entry;
        mutable Optional<Path> m_stale_versions_tree;
        DelayedInit<Path> m_versions_tree;
        DelayedInit<Baseline> m_baseline;
    };

    struct BuiltinPortTreeRegistryEntry final : RegistryEntry
    {
        BuiltinPortTreeRegistryEntry(StringView name_, Path root_, Version version_)
            : name(name_.to_string()), root(root_), version(version_)
        {
        }

        View<Version> get_port_versions() const override { return {&version, 1}; }
        ExpectedS<PathAndLocation> get_version(const Version& v) const override
        {
            if (v == version)
            {
                return PathAndLocation{root, "git+https://github.com/Microsoft/vcpkg#ports/" + name};
            }

            return {Strings::format("Error: no version entry for %s at version %s.\n"
                                    "We are currently using the version in the ports tree (%s).",
                                    name,
                                    v.to_string(),
                                    version.to_string()),
                    expected_right_tag};
        }

        std::string name;
        Path root;
        Version version;
    };

    struct BuiltinGitRegistryEntry final : RegistryEntry
    {
        BuiltinGitRegistryEntry(const VcpkgPaths& paths) : m_paths(paths) { }

        View<Version> get_port_versions() const override { return port_versions; }
        ExpectedS<PathAndLocation> get_version(const Version& version) const override;

        const VcpkgPaths& m_paths;

        std::string port_name;

        // these two map port versions to git trees
        // these shall have the same size, and git_trees[i] shall be the git tree for port_versions[i]
        std::vector<Version> port_versions;
        std::vector<std::string> git_trees;
    };

    struct FilesystemRegistryEntry final : RegistryEntry
    {
        explicit FilesystemRegistryEntry(std::string&& port_name) : port_name(port_name) { }

        View<Version> get_port_versions() const override { return port_versions; }

        ExpectedS<PathAndLocation> get_version(const Version& version) const override;

        std::string port_name;
        // these two map port versions to paths
        // these shall have the same size, and paths[i] shall be the path for port_versions[i]
        std::vector<Version> port_versions;
        std::vector<Path> version_paths;
    };

    // This registry implementation is the builtin registry without a baseline
    // that will only consult files in ports
    struct BuiltinFilesRegistry final : RegistryImplementation
    {
        static constexpr StringLiteral s_kind = "builtin-files";

        BuiltinFilesRegistry(const VcpkgPaths& paths)
            : m_fs(paths.get_filesystem()), m_builtin_ports_directory(paths.builtin_ports_directory())
        {
        }

        StringLiteral kind() const override { return s_kind; }

        std::unique_ptr<RegistryEntry> get_port_entry(StringView port_name) const override;

        void get_all_port_names(std::vector<std::string>&) const override;

        ExpectedL<Version> get_baseline_version(StringView port_name) const override;

        ~BuiltinFilesRegistry() = default;

        DelayedInit<Baseline> m_baseline;

    private:
        const ParseExpected<SourceControlFile>& get_scf(const Path& path) const
        {
            return m_scfs.get_lazy(path, [this, &path]() { return Paragraphs::try_load_port(m_fs, path); });
        }

        const Filesystem& m_fs;
        const Path m_builtin_ports_directory;
        Cache<Path, ParseExpected<SourceControlFile>> m_scfs;
    };
    constexpr StringLiteral BuiltinFilesRegistry::s_kind;

    // This registry implementation is a builtin registry with a provided
    // baseline that will perform git operations on the root git repo
    struct BuiltinGitRegistry final : RegistryImplementation
    {
        static constexpr StringLiteral s_kind = "builtin-git";

        BuiltinGitRegistry(const VcpkgPaths& paths, std::string&& baseline)
            : m_baseline_identifier(std::move(baseline))
            , m_files_impl(std::make_unique<BuiltinFilesRegistry>(paths))
            , m_paths(paths)
        {
        }

        StringLiteral kind() const override { return s_kind; }

        std::unique_ptr<RegistryEntry> get_port_entry(StringView port_name) const override;

        void get_all_port_names(std::vector<std::string>&) const override;

        ExpectedL<Version> get_baseline_version(StringView port_name) const override;

        ~BuiltinGitRegistry() = default;

        std::string m_baseline_identifier;
        DelayedInit<Baseline> m_baseline;

    private:
        std::unique_ptr<BuiltinFilesRegistry> m_files_impl;

        const VcpkgPaths& m_paths;
    };
    constexpr StringLiteral BuiltinGitRegistry::s_kind;

    // This registry entry is a stub that fails on all APIs; this is used in
    // read-only vcpkg if the user has not provided a baseline.
    struct BuiltinErrorRegistry final : RegistryImplementation
    {
        static constexpr StringLiteral s_kind = "builtin-error";

        StringLiteral kind() const override { return s_kind; }

        std::unique_ptr<RegistryEntry> get_port_entry(StringView) const override
        {
            Checks::msg_exit_with_error(VCPKG_LINE_INFO, msgErrorRequireBaseline);
        }

        void get_all_port_names(std::vector<std::string>&) const override
        {
            Checks::msg_exit_with_error(VCPKG_LINE_INFO, msgErrorRequireBaseline);
        }

        ExpectedL<Version> get_baseline_version(StringView) const override
        {
            Checks::msg_exit_with_error(VCPKG_LINE_INFO, msgErrorRequireBaseline);
        }

        ~BuiltinErrorRegistry() = default;
    };
    constexpr StringLiteral BuiltinErrorRegistry::s_kind;

    struct FilesystemRegistry final : RegistryImplementation
    {
        FilesystemRegistry(const Filesystem& fs, Path&& path, std::string&& baseline)
            : m_fs(fs), m_path(std::move(path)), m_baseline_identifier(std::move(baseline))
        {
        }

        StringLiteral kind() const override { return "filesystem"; }

        std::unique_ptr<RegistryEntry> get_port_entry(StringView) const override;

        void get_all_port_names(std::vector<std::string>&) const override;

        ExpectedL<Version> get_baseline_version(StringView) const override;

    private:
        const Filesystem& m_fs;

        Path m_path;
        std::string m_baseline_identifier;
        DelayedInit<Baseline> m_baseline;
    };

    Path relative_path_to_versions(StringView port_name);
    ExpectedS<std::vector<VersionDbEntry>> load_versions_file(const Filesystem& fs,
                                                              VersionDbType vdb,
                                                              const Path& port_versions,
                                                              StringView port_name,
                                                              const Path& registry_root = {});

    // returns nullopt if the baseline is valid, but doesn't contain the specified baseline,
    // or (equivalently) if the baseline does not exist.
    ExpectedS<Optional<Baseline>> parse_baseline_versions(StringView contents, StringView baseline, StringView origin);
    ExpectedS<Optional<Baseline>> load_baseline_versions(const Filesystem& fs,
                                                         const Path& baseline_path,
                                                         StringView identifier = {});

    void load_all_port_names_from_registry_versions(std::vector<std::string>& out,
                                                    const Filesystem& fs,
                                                    const Path& port_versions_path)
    {
        for (auto&& super_directory : fs.get_directories_non_recursive(port_versions_path, VCPKG_LINE_INFO))
        {
            for (auto&& file : fs.get_regular_files_non_recursive(super_directory, VCPKG_LINE_INFO))
            {
                auto filename = file.filename();
                if (!Strings::case_insensitive_ascii_ends_with(filename, ".json")) continue;

                if (!Strings::ends_with(filename, ".json"))
                {
                    Checks::msg_exit_with_message(VCPKG_LINE_INFO, msgJsonFileMissingExtension, msg::path = file);
                }

                auto port_name = filename.substr(0, filename.size() - 5);
                if (!Json::PackageNameDeserializer::is_package_name(port_name))
                {
                    Checks::msg_exit_maybe_upgrade(VCPKG_LINE_INFO, msgInvalidPortVersonName, msg::path = file);
                }

                out.push_back(port_name.to_string());
            }
        }
    }

    static ExpectedS<Path> git_checkout_baseline(const VcpkgPaths& paths, StringView commit_sha)
    {
        Filesystem& fs = paths.get_filesystem();
        const auto destination_parent = paths.baselines_output() / commit_sha;
        auto destination = destination_parent / "baseline.json";

        if (!fs.exists(destination, IgnoreErrors{}))
        {
            const auto destination_tmp = destination_parent / "baseline.json.tmp";
            auto treeish = Strings::concat(commit_sha, ":versions/baseline.json");
            auto maybe_contents = paths.git_show(treeish, paths.root / ".git");
            if (auto contents = maybe_contents.get())
            {
                std::error_code ec;
                fs.create_directories(destination_parent, ec);
                if (ec)
                {
                    return {Strings::format(
                                "Error: while checking out baseline %s\nError: while creating directories %s: %s",
                                commit_sha,
                                destination_parent,
                                ec.message()),
                            expected_right_tag};
                }
                fs.write_contents(destination_tmp, *contents, ec);
                if (ec)
                {
                    return {Strings::format("Error: while checking out baseline %s\nError: while writing %s: %s",
                                            commit_sha,
                                            destination_tmp,
                                            ec.message()),
                            expected_right_tag};
                }
                fs.rename(destination_tmp, destination, ec);
                if (ec)
                {
                    return {Strings::format("Error: while checking out baseline %s\nError: while renaming %s to %s: %s",
                                            commit_sha,
                                            destination_tmp,
                                            destination,
                                            ec.message()),
                            expected_right_tag};
                }
            }
            else
            {
                return {Strings::format("Error: while checking out baseline from commit '%s' at subpath "
                                        "'versions/baseline.json':\n%s\nThis may be fixed by updating vcpkg to the "
                                        "latest master via `git pull` or fetching commits via `git fetch`.",
                                        commit_sha,
                                        maybe_contents.error()),
                        expected_right_tag};
            }
        }
        return destination;
    }

    // { RegistryImplementation

    // { BuiltinFilesRegistry::RegistryImplementation
    std::unique_ptr<RegistryEntry> BuiltinFilesRegistry::get_port_entry(StringView port_name) const
    {
        auto port_directory = m_builtin_ports_directory / port_name;
        if (m_fs.exists(port_directory, IgnoreErrors{}))
        {
            const auto& found_scf = get_scf(port_directory);
            if (auto scfp = found_scf.get())
            {
                auto& scf = *scfp;
                if (scf->core_paragraph->name == port_name)
                {
                    return std::make_unique<BuiltinPortTreeRegistryEntry>(
                        scf->core_paragraph->name, port_directory, scf->to_version());
                }
                msg::println_error(msgUnexpectedPortName,
                                   msg::expected = scf->core_paragraph->name,
                                   msg::actual = port_name,
                                   msg::path = port_directory);
                Checks::exit_fail(VCPKG_LINE_INFO);
            }
        }

        return nullptr;
    }

    ExpectedL<Version> BuiltinFilesRegistry::get_baseline_version(StringView port_name) const
    {
        // if a baseline is not specified, use the ports directory version
        auto port_path = m_builtin_ports_directory / port_name;
        const auto& maybe_scf = get_scf(port_path);
        if (auto pscf = maybe_scf.get())
        {
            return (*pscf)->to_version();
        }
        return LocalizedString::from_raw(ParseControlErrorInfo::format_errors({&maybe_scf.error(), 1}));
    }

    void BuiltinFilesRegistry::get_all_port_names(std::vector<std::string>& out) const
    {
        std::error_code ec;
        auto port_directories = m_fs.get_directories_non_recursive(m_builtin_ports_directory, VCPKG_LINE_INFO);

        for (auto&& port_directory : port_directories)
        {
            auto filename = port_directory.filename();
            if (filename == ".DS_Store") continue;
            out.push_back(filename.to_string());
        }
    }
    // } BuiltinFilesRegistry::RegistryImplementation

    // { BuiltinGitRegistry::RegistryImplementation
    std::unique_ptr<RegistryEntry> BuiltinGitRegistry::get_port_entry(StringView port_name) const
    {
        const auto& fs = m_paths.get_filesystem();

        auto versions_path = m_paths.builtin_registry_versions / relative_path_to_versions(port_name);
        if (fs.exists(versions_path, IgnoreErrors{}))
        {
            auto maybe_version_entries =
                load_versions_file(fs, VersionDbType::Git, m_paths.builtin_registry_versions, port_name);
            if (!maybe_version_entries)
            {
                Checks::exit_maybe_upgrade(VCPKG_LINE_INFO, "Error: " + maybe_version_entries.error());
            }

            auto version_entries = std::move(maybe_version_entries).value_or_exit(VCPKG_LINE_INFO);
            auto res = std::make_unique<BuiltinGitRegistryEntry>(m_paths);
            res->port_name = port_name.to_string();
            for (auto&& version_entry : version_entries)
            {
                res->port_versions.push_back(version_entry.version);
                res->git_trees.push_back(version_entry.git_tree);
            }
            return res;
        }

        return m_files_impl->get_port_entry(port_name);
    }

    ExpectedL<Version> BuiltinGitRegistry::get_baseline_version(StringView port_name) const
    {
        const auto& baseline = m_baseline.get([this]() -> Baseline {
            auto maybe_path = git_checkout_baseline(m_paths, m_baseline_identifier);
            if (!maybe_path)
            {
                Checks::exit_with_message(
                    VCPKG_LINE_INFO, "%s\n\n%s", maybe_path.error(), m_paths.get_current_git_sha_baseline_message());
            }
            auto b = load_baseline_versions(m_paths.get_filesystem(), *maybe_path.get()).value_or_exit(VCPKG_LINE_INFO);
            if (auto p = b.get())
            {
                return std::move(*p);
            }
            Checks::msg_exit_with_message(
                VCPKG_LINE_INFO, msgBaselineFileNoDefaultField, msg::commit_sha = m_baseline_identifier);
        });

        auto it = baseline.find(port_name);
        if (it != baseline.end())
        {
            return it->second;
        }
        return msg::format(msg::msgErrorMessage).append(msgPortNotInBaseline, msg::package_name = port_name);
    }

    void BuiltinGitRegistry::get_all_port_names(std::vector<std::string>& out) const
    {
        const auto& fs = m_paths.get_filesystem();

        if (fs.exists(m_paths.builtin_registry_versions, IgnoreErrors{}))
        {
            load_all_port_names_from_registry_versions(out, fs, m_paths.builtin_registry_versions);
        }

        m_files_impl->get_all_port_names(out);
    }
    // } BuiltinGitRegistry::RegistryImplementation

    // { FilesystemRegistry::RegistryImplementation
    ExpectedL<Version> FilesystemRegistry::get_baseline_version(StringView port_name) const
    {
        const auto& baseline = m_baseline.get([this]() -> Baseline {
            auto path_to_baseline = m_path / registry_versions_dir_name / "baseline.json";
            auto res_baseline = load_baseline_versions(m_fs, path_to_baseline, m_baseline_identifier);
            if (auto opt_baseline = res_baseline.get())
            {
                if (auto p = opt_baseline->get())
                {
                    return std::move(*p);
                }

                if (m_baseline_identifier.size() == 0)
                {
                    return {};
                }

                Checks::msg_exit_with_error(VCPKG_LINE_INFO,
                                            msgCouldNotFindBaseline,
                                            msg::commit_sha = m_baseline_identifier,
                                            msg::path = path_to_baseline);
            }

            Checks::exit_maybe_upgrade(VCPKG_LINE_INFO, res_baseline.error());
        });

        auto it = baseline.find(port_name);
        if (it != baseline.end())
        {
            return it->second;
        }
        else
        {
            return msg::format(msg::msgErrorMessage).append(msgPortNotInBaseline, msg::package_name = port_name);
        }
    }

    std::unique_ptr<RegistryEntry> FilesystemRegistry::get_port_entry(StringView port_name) const
    {
        auto maybe_version_entries =
            load_versions_file(m_fs, VersionDbType::Filesystem, m_path / registry_versions_dir_name, port_name, m_path);

        auto version_entries = std::move(maybe_version_entries).value_or_exit(VCPKG_LINE_INFO);

        auto res = std::make_unique<FilesystemRegistryEntry>(port_name.to_string());
        for (auto&& version_entry : version_entries)
        {
            res->port_versions.push_back(std::move(version_entry.version));
            res->version_paths.push_back(std::move(version_entry.p));
        }
        return res;
    }

    void FilesystemRegistry::get_all_port_names(std::vector<std::string>& out) const
    {
        load_all_port_names_from_registry_versions(out, m_fs, m_path / registry_versions_dir_name);
    }
    // } FilesystemRegistry::RegistryImplementation

    // { GitRegistry::RegistryImplementation
    std::unique_ptr<RegistryEntry> GitRegistry::get_port_entry(StringView port_name) const
    {
        return std::make_unique<GitRegistryEntry>(*this, port_name);
    }

    GitRegistryEntry::GitRegistryEntry(const GitRegistry& reg, StringView name)
        : port_name(name.to_string()), parent(reg)
    {
        auto vtp = parent.get_stale_versions_tree_path();
        stale = vtp.stale;
        fill_data_from_path(parent.m_paths.get_filesystem(), vtp.p);
    }

    ExpectedL<Version> GitRegistry::get_baseline_version(StringView port_name) const
    {
        const auto& baseline = m_baseline.get([this]() -> Baseline {
            // We delay baseline validation until here to give better error messages and suggestions
            if (!is_git_commit_sha(m_baseline_identifier))
            {
                auto e = get_lock_entry();
                e.ensure_up_to_date(m_paths);
                Checks::msg_exit_maybe_upgrade(VCPKG_LINE_INFO,
                                               msgGitRegistryMustHaveBaseline,
                                               msg::package_name = m_repo,
                                               msg::value = e.commit_id());
            }

            auto path_to_baseline = Path(registry_versions_dir_name.to_string()) / "baseline.json";
            auto maybe_contents = m_paths.git_show_from_remote_registry(m_baseline_identifier, path_to_baseline);
            if (!maybe_contents)
            {
                get_lock_entry().ensure_up_to_date(m_paths);
                maybe_contents = m_paths.git_show_from_remote_registry(m_baseline_identifier, path_to_baseline);
            }
            if (!maybe_contents)
            {
                msg::println(msgFetchingBaselineInfo, msg::package_name = m_repo);
                auto maybe_err = m_paths.git_fetch(m_repo, m_baseline_identifier);
                if (!maybe_err)
                {
<<<<<<< HEAD
                    get_global_metrics_collector().track_define(DefineMetric::RegistriesErrorCouldNotFindBaseline);
                    Checks::exit_with_message(
                        VCPKG_LINE_INFO,
                        "Error: Couldn't find baseline `\"%s\"` for repo %s:\n%s\nError: Failed to fetch %s:\n%s",
                        m_baseline_identifier,
                        m_repo,
                        maybe_contents.error(),
                        m_repo,
                        maybe_err.error());
=======
                    LockGuardPtr<Metrics>(g_metrics)->track_define_property(
                        DefineMetric::RegistriesErrorCouldNotFindBaseline);

                    msg::println_error(msgCouldNotFindBaselineForRepo,
                                       msg::commit_sha = m_baseline_identifier,
                                       msg::package_name = m_repo);

                    msg::println_error(msg::format(msgFailedToFetchError,
                                                   msg::error_msg = maybe_contents.error(),
                                                   msg::package_name = m_repo)
                                           .append_raw('\n')
                                           .append_raw(maybe_err.error()));

                    Checks::exit_fail(VCPKG_LINE_INFO);
>>>>>>> 1b7334c1
                }

                maybe_contents = m_paths.git_show_from_remote_registry(m_baseline_identifier, path_to_baseline);
            }

            if (!maybe_contents)
            {
<<<<<<< HEAD
                get_global_metrics_collector().track_define(DefineMetric::RegistriesErrorCouldNotFindBaseline);
                Checks::exit_with_message(VCPKG_LINE_INFO,
                                          "Error: Couldn't find baseline in commit `\"%s\"` from repo %s:\n%s\n",
                                          m_baseline_identifier,
                                          m_repo,
                                          maybe_contents.error());
=======
                LockGuardPtr<Metrics>(g_metrics)->track_define_property(
                    DefineMetric::RegistriesErrorCouldNotFindBaseline);
                Checks::msg_exit_with_message(VCPKG_LINE_INFO,
                                              msg::format(msgCouldNotFindBaselineInCommit,
                                                          msg::commit_sha = m_baseline_identifier,
                                                          msg::package_name = m_repo)
                                                  .append_raw('\n')
                                                  .append_raw(maybe_contents.error()));
>>>>>>> 1b7334c1
            }

            auto contents = maybe_contents.get();
            auto res_baseline = parse_baseline_versions(*contents, "default", path_to_baseline);
            if (auto opt_baseline = res_baseline.get())
            {
                if (auto p = opt_baseline->get())
                {
                    return std::move(*p);
                }
                else
                {
<<<<<<< HEAD
                    get_global_metrics_collector().track_define(DefineMetric::RegistriesErrorCouldNotFindBaseline);
                    Checks::exit_maybe_upgrade(
                        VCPKG_LINE_INFO,
                        "The baseline.json from commit `\"%s\"` in the repo %s did not contain a \"default\" field.",
                        m_baseline_identifier,
                        m_repo);
=======
                    LockGuardPtr<Metrics>(g_metrics)->track_define_property(
                        DefineMetric::RegistriesErrorCouldNotFindBaseline);
                    Checks::msg_exit_maybe_upgrade(VCPKG_LINE_INFO,
                                                   msgBaselineMissingDefault,
                                                   msg::commit_sha = m_baseline_identifier,
                                                   msg::url = m_repo);
>>>>>>> 1b7334c1
                }
            }
            else
            {
                msg::println_error(msg::format(msgErrorWhileFetchingBaseline,
                                               msg::value = m_baseline_identifier,
                                               msg::package_name = m_repo)
                                       .append_raw('\n')
                                       .append(LocalizedString::from_raw(res_baseline.error())));
                Checks::exit_fail(VCPKG_LINE_INFO);
            }
        });

        auto it = baseline.find(port_name);
        if (it != baseline.end())
        {
            return it->second;
        }

        return msg::format(msg::msgErrorMessage).append(msgPortNotInBaseline, msg::package_name = port_name);
    }

    void GitRegistry::get_all_port_names(std::vector<std::string>& out) const
    {
        auto versions_path = get_stale_versions_tree_path();
        load_all_port_names_from_registry_versions(out, m_paths.get_filesystem(), versions_path.p);
    }
    // } GitRegistry::RegistryImplementation

    // } RegistryImplementation

    // { RegistryEntry

    // { BuiltinRegistryEntry::RegistryEntry
    ExpectedS<PathAndLocation> BuiltinGitRegistryEntry::get_version(const Version& version) const
    {
        auto it = std::find(port_versions.begin(), port_versions.end(), version);
        if (it == port_versions.end())
        {
            return {
                Strings::concat(
                    "Error: No version entry for ",
                    port_name,
                    " at version ",
                    version,
                    ". This may be fixed by updating vcpkg to the latest master via `git "
                    "pull`.\nAvailable versions:\n",
                    Strings::join("", port_versions, [](const Version& v) { return Strings::concat("    ", v, "\n"); }),
                    "\nSee `vcpkg help versioning` for more information."),
                expected_right_tag};
        }

        const auto& git_tree = git_trees[it - port_versions.begin()];
        return m_paths.git_checkout_port(port_name, git_tree, m_paths.root / ".git")
            .map([&git_tree](Path&& p) -> PathAndLocation {
                return {
                    std::move(p),
                    "git+https://github.com/Microsoft/vcpkg@" + git_tree,
                };
            });
    }
    // } BuiltinRegistryEntry::RegistryEntry

    // { FilesystemRegistryEntry::RegistryEntry
    ExpectedS<PathAndLocation> FilesystemRegistryEntry::get_version(const Version& version) const
    {
        auto it = std::find(port_versions.begin(), port_versions.end(), version);
        if (it == port_versions.end())
        {
            return Strings::concat("Error: No version entry for ", port_name, " at version ", version, ".");
        }
        return PathAndLocation{
            version_paths[it - port_versions.begin()],
            "",
        };
    }
    // } FilesystemRegistryEntry::RegistryEntry

    // { GitRegistryEntry::RegistryEntry
    View<Version> GitRegistryEntry::get_port_versions() const
    {
        if (stale)
        {
            fill_data_from_path(parent.m_paths.get_filesystem(), parent.get_versions_tree_path());
            stale = false;
        }
        return port_versions;
    }

    ExpectedS<PathAndLocation> GitRegistryEntry::get_version(const Version& version) const
    {
        auto it = std::find(port_versions.begin(), port_versions.end(), version);
        if (it == port_versions.end() && stale)
        {
            fill_data_from_path(parent.m_paths.get_filesystem(), parent.get_versions_tree_path());
            stale = false;
            it = std::find(port_versions.begin(), port_versions.end(), version);
        }
        if (it == port_versions.end())
        {
            return {
                Strings::concat(
                    "Error: No version entry for ",
                    port_name,
                    " at version ",
                    version,
                    ".\nAvailable versions:\n",
                    Strings::join("", port_versions, [](const Version& v) { return Strings::concat("    ", v, "\n"); }),
                    "\nSee `vcpkg help versioning` for more information."),
                expected_right_tag};
        }

        const auto& git_tree = git_trees[it - port_versions.begin()];
        return parent.m_paths.git_checkout_object_from_remote_registry(git_tree).map(
            [this, &git_tree](Path&& p) -> PathAndLocation {
                return {
                    std::move(p),
                    Strings::concat("git+", parent.m_repo, "@", git_tree),
                };
            });
    }

    void GitRegistryEntry::fill_data_from_path(const Filesystem& fs, const Path& port_versions_path) const
    {
        auto maybe_version_entries = load_versions_file(fs, VersionDbType::Git, port_versions_path, port_name);
        auto version_entries = std::move(maybe_version_entries).value_or_exit(VCPKG_LINE_INFO);

        for (auto&& version_entry : version_entries)
        {
            port_versions.push_back(version_entry.version);
            git_trees.push_back(version_entry.git_tree);
        }
    }

    // } GitRegistryEntry::RegistryEntry

    // } RegistryEntry
}

// deserializers
namespace
{
    using namespace vcpkg;

    struct BaselineDeserializer final : Json::IDeserializer<std::map<std::string, Version, std::less<>>>
    {
        StringView type_name() const override { return "a baseline object"; }

        Optional<type> visit_object(Json::Reader& r, const Json::Object& obj) override
        {
            std::map<std::string, Version, std::less<>> result;

            for (auto pr : obj)
            {
                const auto& version_value = pr.second;
                Version version;
                r.visit_in_key(version_value, pr.first, version, get_versiontag_deserializer_instance());

                result.emplace(pr.first.to_string(), std::move(version));
            }

            return result;
        }

        static BaselineDeserializer instance;
    };
    BaselineDeserializer BaselineDeserializer::instance;

    Path relative_path_to_versions(StringView port_name)
    {
        char prefix[] = {port_name[0], '-', '\0'};
        return Path(prefix) / port_name.to_string() + ".json";
    }

    ExpectedS<std::vector<VersionDbEntry>> load_versions_file(const Filesystem& fs,
                                                              VersionDbType type,
                                                              const Path& registry_versions,
                                                              StringView port_name,
                                                              const Path& registry_root)
    {
        if (type == VersionDbType::Filesystem && registry_root.empty())
        {
            Debug::print("Bug in vcpkg; type should never = Filesystem when registry_root is empty.");
            Checks::exit_fail(VCPKG_LINE_INFO);
        }

        auto versions_file_path = registry_versions / relative_path_to_versions(port_name);

        if (!fs.exists(versions_file_path, IgnoreErrors{}))
        {
            return Strings::format("Couldn't find the versions database file: %s", versions_file_path);
        }

        std::error_code ec;
        auto contents = fs.read_contents(versions_file_path, ec);
        if (ec)
        {
            return Strings::format(
                "Error: Failed to load the versions database file %s: %s", versions_file_path, ec.message());
        }

        auto maybe_versions_json = Json::parse(std::move(contents));
        if (!maybe_versions_json)
        {
            return Strings::format("Error: failed to parse versions file for `%s`: %s",
                                   port_name,
                                   maybe_versions_json.error()->to_string());
        }
        if (!maybe_versions_json.get()->first.is_object())
        {
            return Strings::format("Error: versions file for `%s` does not have a top level object.", port_name);
        }

        const auto& versions_object = maybe_versions_json.get()->first.object(VCPKG_LINE_INFO);
        auto maybe_versions_array = versions_object.get("versions");
        if (!maybe_versions_array || !maybe_versions_array->is_array())
        {
            return Strings::format("Error: versions file for `%s` does not contain a versions array.", port_name);
        }

        std::vector<VersionDbEntry> db_entries;
        VersionDbEntryArrayDeserializer deserializer{type, registry_root};
        // Avoid warning treated as error.
        if (maybe_versions_array != nullptr)
        {
            Json::Reader r;
            r.visit_in_key(*maybe_versions_array, "versions", db_entries, deserializer);
            if (!r.errors().empty())
            {
                return Strings::format(
                    "Error: failed to parse versions file for `%s`:\n%s", port_name, Strings::join("\n", r.errors()));
            }
        }
        return db_entries;
    }

    ExpectedS<Optional<Baseline>> parse_baseline_versions(StringView contents, StringView baseline, StringView origin)
    {
        auto maybe_value = Json::parse(contents, origin);
        if (!maybe_value)
        {
            return Strings::format(
                "Error: failed to parse baseline file: %s\n%s", origin, maybe_value.error()->to_string());
        }

        auto& value = *maybe_value.get();

        if (!value.first.is_object())
        {
            return Strings::concat("Error: baseline file ", origin, " does not have a top-level object");
        }

        auto real_baseline = baseline.size() == 0 ? "default" : baseline;

        const auto& obj = value.first.object(VCPKG_LINE_INFO);
        auto baseline_value = obj.get(real_baseline);
        if (!baseline_value)
        {
            return {nullopt, expected_left_tag};
        }

        Json::Reader r;
        std::map<std::string, Version, std::less<>> result;
        r.visit_in_key(*baseline_value, real_baseline, result, BaselineDeserializer::instance);
        if (r.errors().empty())
        {
            return {std::move(result), expected_left_tag};
        }
        else
        {
            return Strings::format("Error: failed to parse baseline: %s\n%s", origin, Strings::join("\n", r.errors()));
        }
    }

    ExpectedS<Optional<Baseline>> load_baseline_versions(const Filesystem& fs,
                                                         const Path& baseline_path,
                                                         StringView baseline)
    {
        std::error_code ec;
        auto contents = fs.read_contents(baseline_path, ec);
        if (ec)
        {
            if (ec == std::errc::no_such_file_or_directory)
            {
                msg::println(msgFailedToFindBaseline);
                return {nullopt, expected_left_tag};
            }

            return Strings::format("Error: failed to read baseline file \"%s\": %s", baseline_path, ec.message());
        }

        return parse_baseline_versions(std::move(contents), baseline, baseline_path);
    }
}

namespace vcpkg
{
    constexpr StringLiteral VersionDbEntryDeserializer::GIT_TREE;
    constexpr StringLiteral VersionDbEntryDeserializer::PATH;
    StringView VersionDbEntryDeserializer::type_name() const { return "a version database entry"; }
    View<StringView> VersionDbEntryDeserializer::valid_fields() const
    {
        static const StringView u_git[] = {GIT_TREE};
        static const StringView u_path[] = {PATH};
        static const auto t_git = vcpkg::Util::Vectors::concat<StringView>(schemed_deserializer_fields(), u_git);
        static const auto t_path = vcpkg::Util::Vectors::concat<StringView>(schemed_deserializer_fields(), u_path);

        return type == VersionDbType::Git ? t_git : t_path;
    }

    Optional<VersionDbEntry> VersionDbEntryDeserializer::visit_object(Json::Reader& r, const Json::Object& obj)
    {
        VersionDbEntry ret;

        auto schemed_version = visit_required_schemed_deserializer(type_name(), r, obj);
        ret.scheme = schemed_version.scheme;
        ret.version = std::move(schemed_version.version);

        static Json::StringDeserializer git_tree_deserializer("a git object SHA");
        static Json::StringDeserializer path_deserializer("a registry path");

        switch (type)
        {
            case VersionDbType::Git:
            {
                r.required_object_field(type_name(), obj, GIT_TREE, ret.git_tree, git_tree_deserializer);
                break;
            }
            case VersionDbType::Filesystem:
            {
                std::string path_res;
                r.required_object_field(type_name(), obj, PATH, path_res, path_deserializer);
                if (!Strings::starts_with(path_res, "$/"))
                {
                    r.add_generic_error(
                        "a registry path",
                        "A registry path must start with `$` to mean the registry root; e.g., `$/foo/bar`.");
                    return nullopt;
                }

                if (Strings::contains(path_res, '\\'))
                {
                    r.add_generic_error("a registry path",
                                        "A registry path must use forward slashes as path separators.");
                    return nullopt;
                }

                if (Strings::contains(path_res, "//"))
                {
                    r.add_generic_error("a registry path", "A registry path must not have multiple slashes.");
                    return nullopt;
                }

                auto first = path_res.begin();
                const auto last = path_res.end();
                for (std::string::iterator candidate;; first = candidate)
                {
                    candidate = std::find(first, last, '/');
                    if (candidate == last)
                    {
                        break;
                    }

                    ++candidate;
                    if (candidate == last)
                    {
                        break;
                    }

                    if (*candidate != '.')
                    {
                        continue;
                    }

                    ++candidate;
                    if (candidate == last || *candidate == '/')
                    {
                        r.add_generic_error("a registry path", "A registry path must not have 'dot' path elements.");
                        return nullopt;
                    }

                    if (*candidate != '.')
                    {
                        first = candidate;
                        continue;
                    }

                    ++candidate;
                    if (candidate == last || *candidate == '/')
                    {
                        r.add_generic_error("a registry path",
                                            "A registry path must not have 'dot dot' path elements.");
                        return nullopt;
                    }
                }

                ret.p = registry_root / StringView{path_res}.substr(2);
                break;
            }
        }

        return ret;
    }

    StringView VersionDbEntryArrayDeserializer::type_name() const { return "an array of versions"; }

    Optional<std::vector<VersionDbEntry>> VersionDbEntryArrayDeserializer::visit_array(Json::Reader& r,
                                                                                       const Json::Array& arr)
    {
        return r.array_elements(arr, underlying);
    }

    LockFile::Entry LockFile::get_or_fetch(const VcpkgPaths& paths, StringView repo, StringView reference)
    {
        auto range = lockdata.equal_range(repo);
        auto it = std::find_if(range.first, range.second, [&reference](const LockDataType::value_type& repo2entry) {
            return repo2entry.second.reference == reference;
        });

        if (it == range.second)
        {
            msg::println(msgFetchingRegistryInfo, msg::url = repo, msg::value = reference);
            auto x = paths.git_fetch_from_remote_registry(repo, reference);
            it = lockdata.emplace(repo.to_string(),
                                  EntryData{reference.to_string(), x.value_or_exit(VCPKG_LINE_INFO), false});
            modified = true;
        }

        return {this, it};
    }
    void LockFile::Entry::ensure_up_to_date(const VcpkgPaths& paths) const
    {
        if (data->second.stale)
        {
            StringView repo(data->first);
            StringView reference(data->second.reference);
            msg::println(msgFetchingRegistryInfo, msg::url = repo, msg::value = reference);

            data->second.commit_id =
                paths.git_fetch_from_remote_registry(repo, reference).value_or_exit(VCPKG_LINE_INFO);
            data->second.stale = false;
            lockfile->modified = true;
        }
    }

    Registry::Registry(std::vector<std::string>&& packages, std::unique_ptr<RegistryImplementation>&& impl)
        : packages_(std::move(packages)), implementation_(std::move(impl))
    {
        Util::sort_unique_erase(packages_);
        Checks::check_exit(VCPKG_LINE_INFO, implementation_ != nullptr);
    }

    const RegistryImplementation* RegistrySet::registry_for_port(StringView name) const
    {
        for (const auto& registry : registries())
        {
            const auto& packages = registry.packages();
            if (std::find(packages.begin(), packages.end(), name) != packages.end())
            {
                return &registry.implementation();
            }
        }
        return default_registry();
    }

    ExpectedL<Version> RegistrySet::baseline_for_port(StringView port_name) const
    {
        auto impl = registry_for_port(port_name);
        if (!impl) return msg::format(msg::msgErrorMessage).append(msgNoRegistryForPort, msg::package_name = port_name);
        return impl->get_baseline_version(port_name);
    }

    bool RegistrySet::is_default_builtin_registry() const
    {
        return default_registry_ && default_registry_->kind() == BuiltinFilesRegistry::s_kind;
    }
    bool RegistrySet::has_modifications() const { return !registries_.empty() || !is_default_builtin_registry(); }

    ExpectedS<std::vector<std::pair<SchemedVersion, std::string>>> get_builtin_versions(const VcpkgPaths& paths,
                                                                                        StringView port_name)
    {
        auto maybe_versions =
            load_versions_file(paths.get_filesystem(), VersionDbType::Git, paths.builtin_registry_versions, port_name);
        if (auto pversions = maybe_versions.get())
        {
            return Util::fmap(
                *pversions, [](auto&& entry) -> auto{
                    return std::make_pair(SchemedVersion{entry.scheme, entry.version}, entry.git_tree);
                });
        }

        return maybe_versions.error();
    }

    ExpectedS<Baseline> get_builtin_baseline(const VcpkgPaths& paths)
    {
        return load_baseline_versions(paths.get_filesystem(), paths.builtin_registry_versions / "baseline.json")
            .then([&](Optional<Baseline>&& b) -> ExpectedS<Baseline> {
                if (auto p = b.get())
                {
                    return std::move(*p);
                }
                return Strings::concat(
                    "Error: The baseline file at versions/baseline.json was invalid (no \"default\" field)");
            });
    }

    bool is_git_commit_sha(StringView sv)
    {
        static constexpr struct
        {
            bool operator()(char ch) { return ('0' <= ch && ch <= '9') || ('a' <= ch && ch <= 'f'); }
        } is_lcase_ascii_hex;

        return sv.size() == 40 && std::all_of(sv.begin(), sv.end(), is_lcase_ascii_hex);
    }

    std::unique_ptr<RegistryImplementation> make_builtin_registry(const VcpkgPaths& paths)
    {
        if (paths.use_git_default_registry())
        {
            return std::make_unique<BuiltinErrorRegistry>();
        }
        else
        {
            return std::make_unique<BuiltinFilesRegistry>(paths);
        }
    }
    std::unique_ptr<RegistryImplementation> make_builtin_registry(const VcpkgPaths& paths, std::string baseline)
    {
        if (paths.use_git_default_registry())
        {
            return std::make_unique<GitRegistry>(
                paths, builtin_registry_git_url.to_string(), "HEAD", std::move(baseline));
        }
        else
        {
            return std::make_unique<BuiltinGitRegistry>(paths, std::move(baseline));
        }
    }
    std::unique_ptr<RegistryImplementation> make_git_registry(const VcpkgPaths& paths,
                                                              std::string repo,
                                                              std::string reference,
                                                              std::string baseline)
    {
        return std::make_unique<GitRegistry>(paths, std::move(repo), std::move(reference), std::move(baseline));
    }
    std::unique_ptr<RegistryImplementation> make_filesystem_registry(const Filesystem& fs,
                                                                     Path path,
                                                                     std::string baseline)
    {
        return std::make_unique<FilesystemRegistry>(fs, std::move(path), std::move(baseline));
    }
}<|MERGE_RESOLUTION|>--- conflicted
+++ resolved
@@ -85,24 +85,13 @@
                     e.commit_id(), registry_versions_dir_name.to_string());
                 if (!maybe_tree)
                 {
-<<<<<<< HEAD
                     get_global_metrics_collector().track_define(DefineMetric::RegistriesErrorNoVersionsAtCommit);
-                    Checks::exit_with_message(
-                        VCPKG_LINE_INFO,
-                        "Error: could not find the git tree for `versions` in repo `%s` at commit `%s`: %s",
-                        m_repo,
-                        e.commit_id(),
-                        maybe_tree.error());
-=======
-                    LockGuardPtr<Metrics>(g_metrics)->track_define_property(
-                        DefineMetric::RegistriesErrorNoVersionsAtCommit);
                     Checks::msg_exit_with_error(VCPKG_LINE_INFO,
                                                 msg::format(msgCouldNotFindGitTreeAtCommit,
                                                             msg::package_name = m_repo,
                                                             msg::commit_sha = e.commit_id())
                                                     .append_raw('\n')
                                                     .append_raw(maybe_tree.error()));
->>>>>>> 1b7334c1
                 }
                 auto maybe_path = m_paths.git_checkout_object_from_remote_registry(*maybe_tree.get());
                 if (!maybe_path)
@@ -658,19 +647,7 @@
                 auto maybe_err = m_paths.git_fetch(m_repo, m_baseline_identifier);
                 if (!maybe_err)
                 {
-<<<<<<< HEAD
                     get_global_metrics_collector().track_define(DefineMetric::RegistriesErrorCouldNotFindBaseline);
-                    Checks::exit_with_message(
-                        VCPKG_LINE_INFO,
-                        "Error: Couldn't find baseline `\"%s\"` for repo %s:\n%s\nError: Failed to fetch %s:\n%s",
-                        m_baseline_identifier,
-                        m_repo,
-                        maybe_contents.error(),
-                        m_repo,
-                        maybe_err.error());
-=======
-                    LockGuardPtr<Metrics>(g_metrics)->track_define_property(
-                        DefineMetric::RegistriesErrorCouldNotFindBaseline);
 
                     msg::println_error(msgCouldNotFindBaselineForRepo,
                                        msg::commit_sha = m_baseline_identifier,
@@ -683,7 +660,6 @@
                                            .append_raw(maybe_err.error()));
 
                     Checks::exit_fail(VCPKG_LINE_INFO);
->>>>>>> 1b7334c1
                 }
 
                 maybe_contents = m_paths.git_show_from_remote_registry(m_baseline_identifier, path_to_baseline);
@@ -691,23 +667,13 @@
 
             if (!maybe_contents)
             {
-<<<<<<< HEAD
                 get_global_metrics_collector().track_define(DefineMetric::RegistriesErrorCouldNotFindBaseline);
-                Checks::exit_with_message(VCPKG_LINE_INFO,
-                                          "Error: Couldn't find baseline in commit `\"%s\"` from repo %s:\n%s\n",
-                                          m_baseline_identifier,
-                                          m_repo,
-                                          maybe_contents.error());
-=======
-                LockGuardPtr<Metrics>(g_metrics)->track_define_property(
-                    DefineMetric::RegistriesErrorCouldNotFindBaseline);
                 Checks::msg_exit_with_message(VCPKG_LINE_INFO,
                                               msg::format(msgCouldNotFindBaselineInCommit,
                                                           msg::commit_sha = m_baseline_identifier,
                                                           msg::package_name = m_repo)
                                                   .append_raw('\n')
                                                   .append_raw(maybe_contents.error()));
->>>>>>> 1b7334c1
             }
 
             auto contents = maybe_contents.get();
@@ -720,21 +686,11 @@
                 }
                 else
                 {
-<<<<<<< HEAD
                     get_global_metrics_collector().track_define(DefineMetric::RegistriesErrorCouldNotFindBaseline);
-                    Checks::exit_maybe_upgrade(
-                        VCPKG_LINE_INFO,
-                        "The baseline.json from commit `\"%s\"` in the repo %s did not contain a \"default\" field.",
-                        m_baseline_identifier,
-                        m_repo);
-=======
-                    LockGuardPtr<Metrics>(g_metrics)->track_define_property(
-                        DefineMetric::RegistriesErrorCouldNotFindBaseline);
                     Checks::msg_exit_maybe_upgrade(VCPKG_LINE_INFO,
                                                    msgBaselineMissingDefault,
                                                    msg::commit_sha = m_baseline_identifier,
                                                    msg::url = m_repo);
->>>>>>> 1b7334c1
                 }
             }
             else
