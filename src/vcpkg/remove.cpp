--- conflicted
+++ resolved
@@ -239,15 +239,6 @@
                                                   COMMAND_STRUCTURE.get_example_text(),
                                                   paths);
             });
-<<<<<<< HEAD
-        }
-=======
->>>>>>> 5acd3b0d
-
-            if (default_triplet_used)
-            {
-                print_default_triplet_warning(args);
-            }
         }
 
         const Purge purge = Util::Sets::contains(options.switches, OPTION_PURGE) ? Purge::YES : Purge::NO;
