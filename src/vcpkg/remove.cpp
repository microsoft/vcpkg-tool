#include <vcpkg/base/system.print.h>
#include <vcpkg/base/util.h>

#include <vcpkg/commands.h>
#include <vcpkg/dependencies.h>
#include <vcpkg/help.h>
#include <vcpkg/input.h>
#include <vcpkg/installedpaths.h>
#include <vcpkg/paragraphs.h>
#include <vcpkg/portfileprovider.h>
#include <vcpkg/remove.h>
#include <vcpkg/update.h>
#include <vcpkg/vcpkglib.h>
#include <vcpkg/vcpkgpaths.h>

namespace vcpkg::Remove
{
    using Update::OutdatedPackage;

    REGISTER_MESSAGE(RemovingPackage);

    static void remove_package(Filesystem& fs,
                               const InstalledPaths& installed,
                               const PackageSpec& spec,
                               StatusParagraphs* status_db)
    {
        auto maybe_ipv = status_db->get_installed_package_view(spec);

        Checks::check_exit(
            VCPKG_LINE_INFO, maybe_ipv.has_value(), "unable to remove package %s: already removed", spec);

        auto&& ipv = maybe_ipv.value_or_exit(VCPKG_LINE_INFO);

        std::vector<StatusParagraph> spghs = ipv.all_status_paragraphs();

        for (auto&& spgh : spghs)
        {
            spgh.want = Want::PURGE;
            spgh.state = InstallState::HALF_INSTALLED;
            write_update(fs, installed, spgh);
        }

        std::error_code ec;
        auto lines = fs.read_lines(installed.listfile_path(ipv.core->package), ec);
        if (!ec)
        {
            std::vector<Path> dirs_touched;
            for (auto&& suffix : lines)
            {
                auto target = installed.root() / suffix;

                const auto status = fs.symlink_status(target, ec);
                if (ec)
                {
                    print2(Color::error, "failed: symlink_status(", target, "): ", ec.message(), "\n");
                    continue;
                }

                if (vcpkg::is_directory(status))
                {
                    dirs_touched.push_back(target);
                }
                else if (vcpkg::is_regular_file(status) || vcpkg::is_symlink(status))
                {
                    fs.remove(target, ec);
                    if (ec)
                    {
                        vcpkg::printf(Color::error, "failed: remove(%s): %s\n", target, ec.message());
                    }
                }
                else if (vcpkg::exists(status))
                {
                    vcpkg::printf(Color::warning, "Warning: %s: cannot handle file type\n", target);
                }
                else
                {
                    vcpkg::printf(Color::warning, "Warning: %s: file not found\n", target);
                }
            }

            auto b = dirs_touched.rbegin();
            const auto e = dirs_touched.rend();
            for (; b != e; ++b)
            {
                if (fs.is_empty(*b, IgnoreErrors{}))
                {
                    fs.remove(*b, ec);
                    if (ec)
                    {
                        print2(Color::error, "failed: ", ec.message(), "\n");
                    }
                }
            }

            fs.remove(installed.listfile_path(ipv.core->package), VCPKG_LINE_INFO);
        }

        for (auto&& spgh : spghs)
        {
            spgh.state = InstallState::NOT_INSTALLED;
            write_update(fs, installed, spgh);

            status_db->insert(std::make_unique<StatusParagraph>(std::move(spgh)));
        }
    }

    static void print_plan(const std::map<RemovePlanType, std::vector<const RemovePlanAction*>>& group_by_plan_type)
    {
        static constexpr std::array<RemovePlanType, 2> ORDER = {RemovePlanType::NOT_INSTALLED, RemovePlanType::REMOVE};

        for (const RemovePlanType plan_type : ORDER)
        {
            const auto it = group_by_plan_type.find(plan_type);
            if (it == group_by_plan_type.cend())
            {
                continue;
            }

            std::vector<const RemovePlanAction*> cont = it->second;
            std::sort(cont.begin(), cont.end(), &RemovePlanAction::compare_by_name);
            const std::string as_string = Strings::join("\n", cont, [](const RemovePlanAction* p) {
                return to_output_string(p->request_type, p->spec.to_string());
            });

            switch (plan_type)
            {
                case RemovePlanType::NOT_INSTALLED:
                    print2("The following packages are not installed, so not removed:\n", as_string, "\n");
                    continue;
                case RemovePlanType::REMOVE:
                    print2("The following packages will be removed:\n", as_string, "\n");
                    continue;
                default: Checks::unreachable(VCPKG_LINE_INFO);
            }
        }
    }

    void perform_remove_plan_action(const VcpkgPaths& paths,
                                    const RemovePlanAction& action,
                                    const Purge purge,
                                    StatusParagraphs* status_db)
    {
        Filesystem& fs = paths.get_filesystem();

        const std::string display_name = action.spec.to_string();

        switch (action.plan_type)
        {
            case RemovePlanType::NOT_INSTALLED: break;
            case RemovePlanType::REMOVE: remove_package(fs, paths.installed(), action.spec, status_db); break;
            case RemovePlanType::UNKNOWN:
            default: Checks::unreachable(VCPKG_LINE_INFO);
        }

        if (purge == Purge::YES)
        {
            fs.remove_all(paths.packages() / action.spec.dir(), VCPKG_LINE_INFO);
        }
    }

    static constexpr StringLiteral OPTION_PURGE = "purge";
    static constexpr StringLiteral OPTION_NO_PURGE = "no-purge";
    static constexpr StringLiteral OPTION_RECURSE = "recurse";
    static constexpr StringLiteral OPTION_DRY_RUN = "dry-run";
    static constexpr StringLiteral OPTION_OUTDATED = "outdated";

    static constexpr std::array<CommandSwitch, 5> SWITCHES = {{
        {OPTION_PURGE, ""},
        {OPTION_NO_PURGE, ""},
        {OPTION_RECURSE, "Allow removal of packages not explicitly specified on the command line"},
        {OPTION_DRY_RUN, "Print the packages to be removed, but do not remove them"},
        {OPTION_OUTDATED, "Select all packages with versions that do not match the portfiles"},
    }};

    static std::vector<std::string> valid_arguments(const VcpkgPaths& paths)
    {
        const StatusParagraphs status_db = database_load_check(paths.get_filesystem(), paths.installed());
        auto installed_packages = get_installed_ports(status_db);

        return Util::fmap(installed_packages, [](auto&& pgh) -> std::string { return pgh.spec().to_string(); });
    }

    const CommandStructure COMMAND_STRUCTURE = {
        create_example_string("remove zlib zlib:x64-windows curl boost"),
        0,
        SIZE_MAX,
        {SWITCHES, {}},
        &valid_arguments,
    };

    static void perform_and_exit(const VcpkgCmdArguments& args, const VcpkgPaths& paths, Triplet default_triplet)
    {
        if (paths.manifest_mode_enabled())
        {
            Checks::exit_maybe_upgrade(
                VCPKG_LINE_INFO,
                "To remove dependencies in manifest mode, edit your manifest (vcpkg.json) and run 'install'.");
        }
        const ParsedArguments options = args.parse_arguments(COMMAND_STRUCTURE);

        StatusParagraphs status_db = database_load_check(paths.get_filesystem(), paths.installed());
        std::vector<PackageSpec> specs;
        if (Util::Sets::contains(options.switches, OPTION_OUTDATED))
        {
            if (args.command_arguments.size() != 0)
            {
                print2(Color::error, "Error: 'remove' accepts either libraries or '--outdated'\n");
                Checks::exit_fail(VCPKG_LINE_INFO);
            }

            // Load ports from ports dirs
<<<<<<< HEAD
            PathsPortFileProvider provider(paths, args.overlay_ports);
=======
            PortFileProvider::PathsPortFileProvider provider(
                paths, PortFileProvider::make_overlay_provider(paths, args.overlay_ports));
>>>>>>> b4d664f5

            specs = Util::fmap(Update::find_outdated_packages(provider, status_db),
                               [](auto&& outdated) { return outdated.spec; });

            if (specs.empty())
            {
                print2(Color::success, "There are no outdated packages.\n");
                Checks::exit_success(VCPKG_LINE_INFO);
            }
        }
        else
        {
            if (args.command_arguments.size() < 1)
            {
                print2(Color::error, "Error: 'remove' accepts either libraries or '--outdated'\n");
                Checks::exit_fail(VCPKG_LINE_INFO);
            }
            specs = Util::fmap(args.command_arguments, [&](auto&& arg) {
                return check_and_get_package_spec(
                    std::string(arg), default_triplet, COMMAND_STRUCTURE.example_text, paths);
            });
        }

        const bool no_purge = Util::Sets::contains(options.switches, OPTION_NO_PURGE);
        if (no_purge && Util::Sets::contains(options.switches, OPTION_PURGE))
        {
            print2(Color::error, "Error: cannot specify both --no-purge and --purge.\n");
            print2(COMMAND_STRUCTURE.example_text);
            Checks::exit_fail(VCPKG_LINE_INFO);
        }
        const Purge purge = no_purge ? Purge::NO : Purge::YES;

        const bool is_recursive = Util::Sets::contains(options.switches, OPTION_RECURSE);
        const bool dry_run = Util::Sets::contains(options.switches, OPTION_DRY_RUN);

        const std::vector<RemovePlanAction> remove_plan = create_remove_plan(specs, status_db);
        Checks::check_exit(VCPKG_LINE_INFO, !remove_plan.empty(), "Remove plan cannot be empty");

        std::map<RemovePlanType, std::vector<const RemovePlanAction*>> group_by_plan_type;
        Util::group_by(remove_plan, &group_by_plan_type, [](const RemovePlanAction& p) { return p.plan_type; });
        print_plan(group_by_plan_type);

        const bool has_non_user_requested_packages =
            Util::find_if(remove_plan, [](const RemovePlanAction& package) -> bool {
                return package.request_type != RequestType::USER_REQUESTED;
            }) != remove_plan.cend();

        if (has_non_user_requested_packages)
        {
            print2(Color::warning, "Additional packages (*) need to be removed to complete this operation.\n");

            if (!is_recursive)
            {
                print2(Color::warning,
                       "If you are sure you want to remove them, run the command with the --recurse option\n");
                Checks::exit_fail(VCPKG_LINE_INFO);
            }
        }

        for (const auto& action : remove_plan)
        {
            if (action.plan_type == RemovePlanType::NOT_INSTALLED && action.request_type == RequestType::USER_REQUESTED)
            {
                // The user requested removing a package that was not installed. If the port is installed for another
                // triplet, warn the user that they may have meant that other package.
                for (const auto& package : status_db)
                {
                    if (package->is_installed() && !package->package.is_feature() &&
                        package->package.spec.name() == action.spec.name())
                    {
                        print2(Color::warning,
                               "Another installed package matches the name of an unmatched request. Did you mean ",
                               package->package.spec,
                               "?\n");
                    }
                }
            }
        }

        if (dry_run)
        {
            Checks::exit_success(VCPKG_LINE_INFO);
        }

        // note that we try to "remove" things that aren't installed to trigger purge actions
        for (std::size_t idx = 0; idx < remove_plan.size(); ++idx)
        {
            const RemovePlanAction& action = remove_plan[idx];
            msg::println(msgRemovingPackage,
                         msg::action_index = idx + 1,
                         msg::count = remove_plan.size(),
                         msg::spec = action.spec);
            perform_remove_plan_action(paths, action, purge, &status_db);
        }

        Checks::exit_success(VCPKG_LINE_INFO);
    }

    void RemoveCommand::perform_and_exit(const VcpkgCmdArguments& args,
                                         const VcpkgPaths& paths,
                                         Triplet default_triplet,
                                         Triplet /*host_triplet*/) const
    {
        Remove::perform_and_exit(args, paths, default_triplet);
    }
}<|MERGE_RESOLUTION|>--- conflicted
+++ resolved
@@ -209,12 +209,7 @@
             }
 
             // Load ports from ports dirs
-<<<<<<< HEAD
-            PathsPortFileProvider provider(paths, args.overlay_ports);
-=======
-            PortFileProvider::PathsPortFileProvider provider(
-                paths, PortFileProvider::make_overlay_provider(paths, args.overlay_ports));
->>>>>>> b4d664f5
+            PathsPortFileProvider provider(paths, make_overlay_provider(paths, args.overlay_ports));
 
             specs = Util::fmap(Update::find_outdated_packages(provider, status_db),
                                [](auto&& outdated) { return outdated.spec; });
