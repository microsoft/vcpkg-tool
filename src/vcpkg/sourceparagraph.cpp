--- conflicted
+++ resolved
@@ -1004,11 +1004,7 @@
                 DOCUMENTATION,
                 LICENSE,
                 DEPENDENCIES,
-<<<<<<< HEAD
                 DEPEND_DEFAULTS,
-                DEV_DEPENDENCIES,
-=======
->>>>>>> ea4088f6
                 FEATURES,
                 DEFAULT_FEATURES,
                 SUPPORTS,
@@ -1035,29 +1031,15 @@
                 }
             }
 
+            static Json::StringDeserializer url_deserializer{"a url"};
+
+            r.optional_object_field(obj, DEPEND_DEFAULTS, spgh.depend_defaults, Json::BooleanDeserializer::instance);
             r.optional_object_field(obj, MAINTAINERS, spgh.maintainers, Json::ParagraphDeserializer::instance);
             r.optional_object_field(obj, CONTACTS, spgh.contacts, ContactsDeserializer::instance);
             r.optional_object_field(obj, SUMMARY, spgh.summary, Json::ParagraphDeserializer::instance);
             r.optional_object_field(obj, DESCRIPTION, spgh.description, Json::ParagraphDeserializer::instance);
-            static Json::StringDeserializer url_deserializer{"a url"};
-<<<<<<< HEAD
-            r.required_object_field(type_name(), obj, NAME, spgh->name, Json::IdentifierDeserializer::instance);
-            auto schemed_version = visit_required_schemed_deserializer(type_name(), r, obj, false);
-            spgh->raw_version = schemed_version.version.text();
-            spgh->version_scheme = schemed_version.scheme;
-            spgh->port_version = schemed_version.version.port_version();
-
-            r.optional_object_field(obj, DEPEND_DEFAULTS, spgh->depend_defaults, Json::BooleanDeserializer::instance);
-            r.optional_object_field(obj, MAINTAINERS, spgh->maintainers, Json::ParagraphDeserializer::instance);
-            r.optional_object_field(obj, CONTACTS, spgh->contacts, ContactsDeserializer::instance);
-            r.optional_object_field(obj, SUMMARY, spgh->summary, Json::ParagraphDeserializer::instance);
-            r.optional_object_field(obj, DESCRIPTION, spgh->description, Json::ParagraphDeserializer::instance);
-            r.optional_object_field(obj, HOMEPAGE, spgh->homepage, url_deserializer);
-            r.optional_object_field(obj, DOCUMENTATION, spgh->documentation, url_deserializer);
-=======
             r.optional_object_field(obj, HOMEPAGE, spgh.homepage, url_deserializer);
             r.optional_object_field(obj, DOCUMENTATION, spgh.documentation, url_deserializer);
->>>>>>> ea4088f6
 
             std::string license;
             if (r.optional_object_field(obj, LICENSE, license, LicenseExpressionDeserializer::instance))
@@ -1114,14 +1096,14 @@
                     {
                         dep.features.push_back("core");
                         it = Util::find(dep.features, "default");
-                        if (dep.default_features.value_or(spgh->depend_defaults) && it == dep.features.end())
+                        if (dep.default_features.value_or(spgh.depend_defaults) && it == dep.features.end())
                         {
                             dep.features.push_back("default");
                         }
                     }
                 }
             };
-            fixup_dependencies(spgh->dependencies);
+            fixup_dependencies(spgh.dependencies);
             for (auto&& fpgh : control_file->feature_paragraphs)
             {
                 fixup_dependencies(fpgh->dependencies);
